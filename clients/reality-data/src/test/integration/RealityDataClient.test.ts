/*---------------------------------------------------------------------------------------------
* Copyright (c) Bentley Systems, Incorporated. All rights reserved.
* See LICENSE.md in the project root for license terms and full copyright notice.
*--------------------------------------------------------------------------------------------*/
<<<<<<< HEAD
import { Guid, GuidString, Logger, LogLevel } from "@bentley/bentleyjs-core";
import { Angle, Range2d } from "@bentley/geometry-core";
import { AuthorizedClientRequestContext, ImsAuthorizationClient } from "@bentley/itwin-client";
import { TestUsers } from "@bentley/oidc-signin-tool/lib/cjs/frontend";
import { RealityData, RealityDataClient, RealityDataRelationship } from "../../RealityDataClient";
import { TestConfig } from "../TestConfig";
import { query } from "jsonpath";
=======
import * as chai from "chai";
import * as jsonpath from "jsonpath";
import { AccessToken, Guid, GuidString, Logger, LogLevel } from "@bentley/bentleyjs-core";
import { Angle, Range2d } from "@bentley/geometry-core";
import { ImsAuthorizationClient } from "@bentley/itwin-client";
import { TestUsers } from "@bentley/oidc-signin-tool/lib/frontend";
import { RealityData, RealityDataClient, RealityDataRelationship } from "../../RealityDataClient";
import { TestConfig } from "../TestConfig";

>>>>>>> 405c9a93
chai.should();

const LOG_CATEGORY: string = "RealityDataClient.Test";

Logger.initializeToConsole();
Logger.setLevel(LOG_CATEGORY, LogLevel.Info);

describe("RealityServicesClient Normal (#integration)", () => {
  const realityDataServiceClient: RealityDataClient = new RealityDataClient();
  const imsClient: ImsAuthorizationClient = new ImsAuthorizationClient();

  let projectId: GuidString;

  const tilesId: string = "593eff78-b757-4c07-84b2-a8fe31c19927";
  const tilesIdWithRootDocPath: string = "3317b4a0-0086-4f16-a979-6ceb496d785e";

  let accessToken: AccessToken;

  before(async () => {
    accessToken = await TestConfig.getAccessToken();
    projectId = (await TestConfig.getITwinByName(accessToken, TestConfig.iTwinName)).id;
    chai.assert.isDefined(projectId);
  });

  it("should be able to parse RDS/Context Share URL both valid and invalid.", async () => {
    // Test
    const realityDataId: string | undefined = realityDataServiceClient.getRealityDataIdFromUrl("http://connect-realitydataservices.bentley.com/v2.4/Repositories/S3MXECPlugin--95b8160c-8df9-437b-a9bf-22ad01fecc6b/S3MX/RealityData/73226b81-6d95-45d3-9473-20e52703aea5");
    chai.assert(realityDataId);
    chai.assert(realityDataId === "73226b81-6d95-45d3-9473-20e52703aea5");

    const realityDataId2: string | undefined = realityDataServiceClient.getRealityDataIdFromUrl("http:\\\\connect-realitydataservices.bentley.com\\v2.4\\Repositories/S3MXECPlugin--95b8160c-8df9-437b-a9bf-22ad01fecc6b\\S3MX\\RealityData\\73226b81-6d95-45d3-9473-20e52703aea5");

    chai.assert(realityDataId2);
    chai.assert(realityDataId2 === "73226b81-6d95-45d3-9473-20e52703aea5");

    const realityDataId3: string | undefined = realityDataServiceClient.getRealityDataIdFromUrl("http:\\connect-realitydataservices.bentley.com\\v2.4\\Repositories/S3MXECPlugin--95b8160c-8df9-437b-a9bf-22ad01fecc6b\\S3MX\\RealityData\\73226b81-6d95-45d3-9473-20e52703aea5");

    chai.assert(realityDataId3);
    chai.assert(realityDataId3 === "73226b81-6d95-45d3-9473-20e52703aea5");
  });

  it("should be able to retrieve reality data properties", async () => {
    const realityData: RealityData = await realityDataServiceClient.getRealityData(accessToken, projectId, tilesId);
    chai.assert(realityData);
    chai.assert(realityData.id === tilesId);
    chai.assert(realityData.client);
    chai.assert(realityData.projectId === projectId);
  });

  it("should be able to retrieve reality data properties for every reality data associated to project", async () => {
    const realityData: RealityData[] = await realityDataServiceClient.getRealityDataInProject(accessToken, projectId);

    realityData.forEach((value) => {
      chai.assert(value.type === "RealityMesh3DTiles"); // iModelJS only supports this type
      chai.assert(value.rootDocument && value.rootDocument !== ""); // All such type require a root document to work correctly
      chai.assert(value.projectId === projectId);
      chai.assert(value.id);
    });

    chai.assert(realityData);
  });

  it("should be able to retrieve reality data properties for every reality data associated to project within an extent", async () => {
    const theRange = Range2d.createXYXY(-81 * 3.1416 / 180, 39 * 3.1416 / 180, -74 * 3.1416 / 180, 42 * 3.1416 / 180); // Range encloses Pennsylvania and should gather Shell project
    const minLongDeg = Angle.radiansToDegrees(theRange.low.x);
    const maxLongDeg = Angle.radiansToDegrees(theRange.high.x);
    const minLatDeg = Angle.radiansToDegrees(theRange.low.y);
    const maxLatDeg = Angle.radiansToDegrees(theRange.high.y);
    const realityData: RealityData[] = await realityDataServiceClient.getRealityDataInProjectOverlapping(accessToken, projectId, minLongDeg, maxLongDeg, minLatDeg, maxLatDeg);

    chai.expect(realityData).that.is.not.empty;
    realityData.forEach((value) => {
      chai.assert(value.type === "RealityMesh3DTiles"); // iModelJS only supports this type
      chai.assert(value.rootDocument && value.rootDocument !== ""); // All such type require a root document to work correctly
      chai.assert(value.projectId === projectId);
      chai.assert(value.id);
    });

  });

  it("should be able to retrieve app data json blob url", async () => {
    const realityData: RealityData = await realityDataServiceClient.getRealityData(accessToken, projectId, tilesId);

    const url: string = await realityData.getRootDocumentJson(accessToken);

    chai.assert(url);
  });

  it("should be able to retrieve the azure blob url", async () => {
    const realityData: RealityData = await realityDataServiceClient.getRealityData(accessToken, projectId, tilesId);

    const url: URL = await realityData.getBlobUrl(accessToken);

    chai.assert(url);
  });

  it("should be able to retrieve the azure blob url (write access)", async function () {
    // Skip this test if the issuing authority is not imsoidc.
    // The iTwin Platform currently does not support the reality-data:write scope.
    const imsUrl = await imsClient.getUrl();
    if (-1 === imsUrl.indexOf("imsoidc"))
      this.skip();

    const realityData: RealityData = await realityDataServiceClient.getRealityData(accessToken, projectId, tilesId);

    const url: URL = await realityData.getBlobUrl(accessToken, true);

    chai.assert(url);
  });

  it("should be able to get model data json", async () => {
    const realityData: RealityData = await realityDataServiceClient.getRealityData(accessToken, projectId, tilesId);

    const rootData: any = await realityData.getRootDocumentJson(accessToken);
    chai.assert(rootData);

    const jsonName = query(rootData.root.children, "$..url").find((u) => u.endsWith(".json"));

    chai.assert(jsonName);
    const jsonData: any = await realityData.getTileJson(accessToken, jsonName);
    chai.assert(jsonData);
    chai.assert(jsonData.asset.version);
  });

  it("should be able to get model data content", async () => {
    const realityData: RealityData = await realityDataServiceClient.getRealityData(accessToken, projectId, tilesId);
    const decoder = new TextDecoder("utf-8");

    const rootData: any = await realityData.getRootDocumentJson(accessToken);
    chai.assert(rootData);

    const modelName = query(rootData.root.children, "$..url").find((u) => u.endsWith(".b3dm"));
    chai.assert(modelName);

    const modelData: any = await realityData.getTileContent(accessToken, modelName);
    chai.assert(modelData);
    const modelDataString = decoder.decode(new Uint8Array(modelData)).substring(0, 4);
    chai.assert(modelDataString === "b3dm");
  });

  it("should be able to create a reality data (without specific identifier) and delete it", async function () {
    // Skip this test if the issuing authority is not imsoidc.
    // The iTwin Platform currently does not support the reality-data:write scope.
    const imsUrl = await imsClient.getUrl();
    if (-1 === imsUrl.indexOf("imsoidc"))
      this.skip();

    const realityData: RealityData = new RealityData();
    realityData.name = "Test reality data 1";
    realityData.dataSet = "Test Dataset for iModelJS";
    realityData.group = "Test group";
    realityData.description = "Dummy description for a test reality data";
    realityData.rootDocument = "RootDocumentFile.txt";
    realityData.classification = "Undefined";
    realityData.streamed = false;
    realityData.type = "Undefined";
    realityData.approximateFootprint = true;
    realityData.copyright = "Bentley Systems inc. (c) 2019";
    realityData.termsOfUse = "Free for testing purposes only";
    realityData.metadataUrl = "";
    realityData.resolutionInMeters = "2.0x2.1";
    realityData.accuracyInMeters = undefined;
    realityData.visibility = "PERMISSION";
    realityData.listable = true;
    realityData.version = "1.1.1.1";
    realityData.dataAcquirer = "John Doe Surveying using Leico model 123A Point Cloud Scanner";
    realityData.dataAcquisitionDate = "2019-05-10T09:46:16Z";
    realityData.dataAcquisitionStartDate = "2019-05-10T09:46:16Z";
    realityData.dataAcquisitionEndDate = "2019-05-10T09:46:16Z";
    realityData.referenceElevation = 234.3;

    const realityDataAdded1 = await realityDataServiceClient.createRealityData(accessToken, projectId, realityData);
    chai.assert(realityDataAdded1.id && realityDataAdded1.id.length === 36);
    chai.assert(realityDataAdded1.name === realityData.name);
    chai.assert(realityDataAdded1.group === realityData.group);
    chai.assert(realityDataAdded1.dataSet === realityData.dataSet);
    chai.assert(realityDataAdded1.description === realityData.description);
    chai.assert(realityDataAdded1.rootDocument === realityData.rootDocument);
    chai.assert(realityDataAdded1.classification === realityData.classification);
    chai.assert(realityDataAdded1.streamed === realityData.streamed);
    chai.assert(realityDataAdded1.type === realityData.type);
    chai.assert(realityDataAdded1.copyright === realityData.copyright);
    chai.assert(realityDataAdded1.termsOfUse === realityData.termsOfUse);
    chai.assert(realityDataAdded1.metadataUrl === realityData.metadataUrl);
    chai.assert(realityDataAdded1.resolutionInMeters === realityData.resolutionInMeters);
    chai.assert(realityDataAdded1.accuracyInMeters === null);
    chai.assert(realityDataAdded1.visibility === realityData.visibility);
    chai.assert(realityDataAdded1.listable === realityData.listable);
    chai.assert(realityDataAdded1.version === realityData.version);
    chai.assert(realityDataAdded1.dataAcquirer === realityData.dataAcquirer);
    chai.assert(realityDataAdded1.dataAcquisitionDate === realityData.dataAcquisitionDate);
    chai.assert(realityDataAdded1.dataAcquisitionStartDate === realityData.dataAcquisitionStartDate);
    chai.assert(realityDataAdded1.dataAcquisitionEndDate === realityData.dataAcquisitionEndDate);
    chai.assert(realityDataAdded1.referenceElevation === realityData.referenceElevation);

    chai.assert(realityDataAdded1.ultimateId && realityDataAdded1.ultimateId.length === 36);
    chai.assert(realityDataAdded1.creatorId && realityDataAdded1.creatorId.length === 36);
    chai.assert(realityDataAdded1.ownerId && realityDataAdded1.ownerId.length === 36);
    chai.assert(realityDataAdded1.ownedBy && realityDataAdded1.ownedBy.length > 0);
    chai.assert(realityDataAdded1.dataLocationGuid && realityDataAdded1.dataLocationGuid.length === 36);
    chai.assert(realityDataAdded1.containerName && realityDataAdded1.containerName.length === 36);
    chai.assert(realityDataAdded1.modifiedTimestamp && Date.parse(realityDataAdded1.modifiedTimestamp) !== undefined);
    chai.assert(realityDataAdded1.createdTimestamp && Date.parse(realityDataAdded1.createdTimestamp) !== undefined);
    // At creation the last accessed time stamp remains null.
    // chai.assert(realityDataAdded1.lastAccessedTimestamp && Date.parse(realityDataAdded1.lastAccessedTimestamp as string) !== undefined);

    const relationships: RealityDataRelationship[] = await realityDataServiceClient.getRealityDataRelationships(accessToken, projectId, realityDataAdded1.id as string);

    // Remove any relationship (can only be one to context at creation)
    for (const relationship of relationships) {
      await realityDataServiceClient.deleteRealityDataRelationship(accessToken, projectId, relationship.wsgId);
    }

    await realityDataServiceClient.deleteRealityData(accessToken, projectId, realityDataAdded1.id as string);
  });

  it("should be able to create a reality data (with fixed specific identifier) and delete it", async function () {
    // Skip this test if the issuing authority is not imsoidc.
    // The iTwin Platform currently does not support the reality-data:write scope.
    const imsUrl = await imsClient.getUrl();
    if (-1 === imsUrl.indexOf("imsoidc"))
      this.skip();

    const realityData: RealityData = new RealityData();

    // Generate a temporary GUID. Data will be generated using this GUID.
    realityData.id = Guid.createValue();

    realityData.name = "Test reality data 1";
    realityData.dataSet = "Test Dataset for iModelJS";
    realityData.group = "Test group";
    realityData.description = "Dummy description for a test reality data";
    realityData.rootDocument = "RootDocumentFile.txt";
    realityData.classification = "Undefined";
    realityData.streamed = false;
    realityData.type = "Undefined";
    realityData.approximateFootprint = true;
    realityData.copyright = "Bentley Systems inc. (c) 2019";
    realityData.termsOfUse = "Free for testing purposes only";
    realityData.metadataUrl = "";
    realityData.resolutionInMeters = "2.0x2.1";
    realityData.accuracyInMeters = undefined;
    realityData.visibility = "PERMISSION";
    realityData.listable = true;
    realityData.version = "1.1.1.1";
    realityData.dataAcquirer = "John Doe Surveying using Leico model 123A Point Cloud Scanner";
    realityData.dataAcquisitionDate = "2019-05-10T09:46:16Z";
    realityData.dataAcquisitionStartDate = "2019-05-10T09:46:16Z";
    realityData.dataAcquisitionEndDate = "2019-05-10T09:46:16Z";
    realityData.referenceElevation = 234.3;

    const realityDataAdded1 = await realityDataServiceClient.createRealityData(accessToken, projectId, realityData);

    chai.assert(realityDataAdded1.id && realityDataAdded1.id.length === 36);
    chai.assert(realityDataAdded1.name === realityData.name);
    chai.assert(realityDataAdded1.group === realityData.group);
    chai.assert(realityDataAdded1.dataSet === realityData.dataSet);
    chai.assert(realityDataAdded1.description === realityData.description);
    chai.assert(realityDataAdded1.rootDocument === realityData.rootDocument);
    chai.assert(realityDataAdded1.classification === realityData.classification);
    chai.assert(realityDataAdded1.streamed === realityData.streamed);
    chai.assert(realityDataAdded1.type === realityData.type);
    chai.assert(realityDataAdded1.copyright === realityData.copyright);
    chai.assert(realityDataAdded1.termsOfUse === realityData.termsOfUse);
    chai.assert(realityDataAdded1.metadataUrl === realityData.metadataUrl);
    chai.assert(realityDataAdded1.resolutionInMeters === realityData.resolutionInMeters);
    chai.assert(realityDataAdded1.accuracyInMeters === null);
    chai.assert(realityDataAdded1.visibility === realityData.visibility);
    chai.assert(realityDataAdded1.listable === realityData.listable);
    chai.assert(realityDataAdded1.version === realityData.version);
    chai.assert(realityDataAdded1.dataAcquirer === realityData.dataAcquirer);
    chai.assert(realityDataAdded1.dataAcquisitionDate === realityData.dataAcquisitionDate);
    chai.assert(realityDataAdded1.dataAcquisitionStartDate === realityData.dataAcquisitionStartDate);
    chai.assert(realityDataAdded1.dataAcquisitionEndDate === realityData.dataAcquisitionEndDate);
    chai.assert(realityDataAdded1.referenceElevation === realityData.referenceElevation);

    chai.assert(realityDataAdded1.ultimateId && realityDataAdded1.ultimateId.length === 36);
    chai.assert(realityDataAdded1.creatorId && realityDataAdded1.creatorId.length === 36);
    chai.assert(realityDataAdded1.ownerId && realityDataAdded1.ownerId.length === 36);
    chai.assert(realityDataAdded1.ownedBy && realityDataAdded1.ownedBy.length > 0);
    chai.assert(realityDataAdded1.dataLocationGuid && realityDataAdded1.dataLocationGuid.length === 36);
    chai.assert(realityDataAdded1.containerName && realityDataAdded1.containerName.length === 36);
    chai.assert(realityDataAdded1.modifiedTimestamp && Date.parse(realityDataAdded1.modifiedTimestamp) !== undefined);
    chai.assert(realityDataAdded1.createdTimestamp && Date.parse(realityDataAdded1.createdTimestamp) !== undefined);
    // At creation the last accessed time stamp remains null.
    // chai.assert(realityDataAdded1.lastAccessedTimestamp && Date.parse(realityDataAdded1.lastAccessedTimestamp as string) !== undefined);

    const relationships: RealityDataRelationship[] = await realityDataServiceClient.getRealityDataRelationships(accessToken, projectId, realityDataAdded1.id as string);

    // Remove any relationship (can only be one to context at creation)
    for (const relationship of relationships) {
      await realityDataServiceClient.deleteRealityDataRelationship(accessToken, projectId, relationship.wsgId);
    }

    await realityDataServiceClient.deleteRealityData(accessToken, projectId, realityDataAdded1.id as string);
  });

  it("should be able to duplicate a reality data and delete it", async function () {
    // Skip this test if the issuing authority is not imsoidc.
    // The iTwin Platform currently does not support the reality-data:write scope.
    const imsUrl = await imsClient.getUrl();
    if (-1 === imsUrl.indexOf("imsoidc"))
      this.skip();

    const realityData: RealityData = new RealityData();

    // Generate a temporary GUID. Data will be generated using this GUID.
    realityData.id = Guid.createValue();

    realityData.name = "Test reality data 1";
    realityData.dataSet = "Test Dataset for iModelJS";
    realityData.group = "Test group";
    realityData.description = "Dummy description for a test reality data";
    realityData.rootDocument = "RootDocumentFile.txt";
    realityData.classification = "Undefined";
    realityData.streamed = false;
    realityData.type = "Undefined";
    realityData.approximateFootprint = true;
    realityData.copyright = "Bentley Systems inc. (c) 2019";
    realityData.termsOfUse = "Free for testing purposes only";
    realityData.metadataUrl = "";
    realityData.resolutionInMeters = "2.0x2.1";
    realityData.accuracyInMeters = undefined;
    realityData.visibility = "PERMISSION";
    realityData.listable = true;
    realityData.version = "1.1.1.1";
    realityData.dataAcquirer = "John Doe Surveying using Leico model 123A Point Cloud Scanner";
    realityData.dataAcquisitionDate = "2019-05-10T09:46:16Z";
    realityData.dataAcquisitionStartDate = "2019-05-10T09:46:16Z";
    realityData.dataAcquisitionEndDate = "2019-05-10T09:46:16Z";
    realityData.referenceElevation = 234.3;

    const realityDataAdded1 = await realityDataServiceClient.createRealityData(accessToken, projectId, realityData);

    chai.assert(realityDataAdded1.id && realityDataAdded1.id.length === 36);
    chai.assert(realityDataAdded1.name === realityData.name);
    chai.assert(realityDataAdded1.group === realityData.group);
    chai.assert(realityDataAdded1.dataSet === realityData.dataSet);
    chai.assert(realityDataAdded1.description === realityData.description);
    chai.assert(realityDataAdded1.rootDocument === realityData.rootDocument);
    chai.assert(realityDataAdded1.classification === realityData.classification);
    chai.assert(realityDataAdded1.streamed === realityData.streamed);
    chai.assert(realityDataAdded1.type === realityData.type);
    chai.assert(realityDataAdded1.copyright === realityData.copyright);
    chai.assert(realityDataAdded1.termsOfUse === realityData.termsOfUse);
    chai.assert(realityDataAdded1.metadataUrl === realityData.metadataUrl);
    chai.assert(realityDataAdded1.resolutionInMeters === realityData.resolutionInMeters);
    chai.assert(realityDataAdded1.accuracyInMeters === null);
    chai.assert(realityDataAdded1.visibility === realityData.visibility);
    chai.assert(realityDataAdded1.listable === realityData.listable);
    chai.assert(realityDataAdded1.version === realityData.version);
    chai.assert(realityDataAdded1.dataAcquirer === realityData.dataAcquirer);
    chai.assert(realityDataAdded1.dataAcquisitionDate === realityData.dataAcquisitionDate);
    chai.assert(realityDataAdded1.dataAcquisitionStartDate === realityData.dataAcquisitionStartDate);
    chai.assert(realityDataAdded1.dataAcquisitionEndDate === realityData.dataAcquisitionEndDate);
    chai.assert(realityDataAdded1.referenceElevation === realityData.referenceElevation);

    chai.assert(realityDataAdded1.ultimateId && realityDataAdded1.ultimateId.length === 36);
    chai.assert(realityDataAdded1.creatorId && realityDataAdded1.creatorId.length === 36);
    chai.assert(realityDataAdded1.ownerId && realityDataAdded1.ownerId.length === 36);
    chai.assert(realityDataAdded1.ownedBy && realityDataAdded1.ownedBy.length > 0);
    chai.assert(realityDataAdded1.dataLocationGuid && realityDataAdded1.dataLocationGuid.length === 36);
    chai.assert(realityDataAdded1.containerName && realityDataAdded1.containerName.length === 36);
    chai.assert(realityDataAdded1.modifiedTimestamp && Date.parse(realityDataAdded1.modifiedTimestamp) !== undefined);
    chai.assert(realityDataAdded1.createdTimestamp && Date.parse(realityDataAdded1.createdTimestamp) !== undefined);
    // At creation the last accessed time stamp remains null.
    // chai.assert(realityDataAdded1.lastAccessedTimestamp && Date.parse(realityDataAdded1.lastAccessedTimestamp as string) !== undefined);

    // Set to undefined read-only values (that can prevent creation)
    realityDataAdded1.createdTimestamp = undefined;
    realityDataAdded1.dataLocationGuid = undefined;  // This one is not a read-only value but we do not want to impose the data location.
    realityDataAdded1.sizeUpToDate = undefined;
    realityDataAdded1.size = undefined;
    realityDataAdded1.ultimateId = undefined;
    realityDataAdded1.ultimateSite = undefined;
    realityDataAdded1.containerName = undefined;
    realityDataAdded1.creatorId = undefined;
    realityDataAdded1.lastAccessedTimestamp = undefined;
    realityDataAdded1.modifiedTimestamp = undefined;
    realityDataAdded1.organizationId = undefined;
    realityDataAdded1.ownedBy = undefined;
    realityDataAdded1.ownerId = undefined;

    // Note in a cross environment duplication there is no need to undefine the id
    const realityDataId1: string = realityDataAdded1.id as string;
    realityDataAdded1.id = undefined;
    realityDataAdded1.wsgId = "";

    const realityDataAdded2 = await realityDataServiceClient.createRealityData(accessToken, projectId, realityDataAdded1);

    chai.assert(realityDataAdded2.id && realityDataAdded2.id.length === 36);
    chai.assert(realityDataAdded2.name === realityDataAdded1.name);
    chai.assert(realityDataAdded2.group === realityDataAdded1.group);
    chai.assert(realityDataAdded2.dataSet === realityDataAdded1.dataSet);
    chai.assert(realityDataAdded2.description === realityDataAdded1.description);
    chai.assert(realityDataAdded2.rootDocument === realityDataAdded1.rootDocument);
    chai.assert(realityDataAdded2.classification === realityDataAdded1.classification);
    chai.assert(realityDataAdded2.streamed === realityDataAdded1.streamed);
    chai.assert(realityDataAdded2.type === realityDataAdded1.type);
    chai.assert(realityDataAdded2.copyright === realityDataAdded1.copyright);
    chai.assert(realityDataAdded2.termsOfUse === realityDataAdded1.termsOfUse);
    chai.assert(realityDataAdded2.metadataUrl === realityDataAdded1.metadataUrl);
    chai.assert(realityDataAdded2.resolutionInMeters === realityDataAdded1.resolutionInMeters);
    chai.assert(realityDataAdded2.accuracyInMeters === null);
    chai.assert(realityDataAdded2.visibility === realityDataAdded1.visibility);
    chai.assert(realityDataAdded2.listable === realityDataAdded1.listable);
    chai.assert(realityDataAdded2.version === realityDataAdded1.version);
    chai.assert(realityDataAdded2.dataAcquirer === realityDataAdded1.dataAcquirer);
    chai.assert(realityDataAdded2.dataAcquisitionDate === realityDataAdded1.dataAcquisitionDate);
    chai.assert(realityDataAdded2.dataAcquisitionStartDate === realityDataAdded1.dataAcquisitionStartDate);
    chai.assert(realityDataAdded2.dataAcquisitionEndDate === realityDataAdded1.dataAcquisitionEndDate);
    chai.assert(realityDataAdded2.referenceElevation === realityDataAdded1.referenceElevation);

    chai.assert(realityDataAdded2.ultimateId && realityDataAdded2.ultimateId.length === 36);
    chai.assert(realityDataAdded2.creatorId && realityDataAdded2.creatorId.length === 36);
    chai.assert(realityDataAdded2.ownerId && realityDataAdded2.ownerId.length === 36);
    chai.assert(realityDataAdded2.ownedBy && realityDataAdded2.ownedBy.length > 0);
    chai.assert(realityDataAdded2.dataLocationGuid && realityDataAdded2.dataLocationGuid.length === 36);
    chai.assert(realityDataAdded2.containerName && realityDataAdded2.containerName.length === 36);
    chai.assert(realityDataAdded2.modifiedTimestamp && Date.parse(realityDataAdded2.modifiedTimestamp) !== undefined);
    chai.assert(realityDataAdded2.createdTimestamp && Date.parse(realityDataAdded2.createdTimestamp) !== undefined);
    // At creation the last accessed time stamp remains null.
    // chai.assert(realityDataAdded1.lastAccessedTimestamp && Date.parse(realityDataAdded1.lastAccessedTimestamp as string) !== undefined);

    const relationships1: RealityDataRelationship[] = await realityDataServiceClient.getRealityDataRelationships(accessToken, projectId, realityDataId1);

    // Remove any relationship (can only be one to context at creation)
    for (const relationship of relationships1) {
      await realityDataServiceClient.deleteRealityDataRelationship(accessToken, projectId, relationship.wsgId);
    }

    const relationships2: RealityDataRelationship[] = await realityDataServiceClient.getRealityDataRelationships(accessToken, projectId, realityDataAdded2.id as string);

    // Remove any relationship (can only be one to context at creation)
    for (const relationship of relationships2) {
      await realityDataServiceClient.deleteRealityDataRelationship(accessToken, projectId, relationship.wsgId);
    }

    await realityDataServiceClient.deleteRealityData(accessToken, projectId, realityDataId1);
    await realityDataServiceClient.deleteRealityData(accessToken, projectId, realityDataAdded2.id as string);
  });

  it("should be able to create a reality data then modify it then delete it", async function () {
    // Skip this test if the issuing authority is not imsoidc.
    // The iTwin Platform currently does not support the reality-data:write scope.
    const imsUrl = await imsClient.getUrl();
    if (-1 === imsUrl.indexOf("imsoidc"))
      this.skip();

    const realityData: RealityData = new RealityData();

    realityData.name = "Test reality data 1";
    realityData.dataSet = "Test Dataset for iModelJS";
    realityData.group = "Test group";
    realityData.description = "Dummy description for a test reality data";
    realityData.rootDocument = "RootDocumentFile.txt";
    realityData.classification = "Undefined";
    realityData.streamed = false;
    realityData.type = "Undefined";
    realityData.approximateFootprint = true;
    realityData.copyright = "Bentley Systems inc. (c) 2019";
    realityData.termsOfUse = "Free for testing purposes only";
    realityData.metadataUrl = "";
    realityData.resolutionInMeters = "2.0x2.1";
    realityData.accuracyInMeters = undefined;
    realityData.visibility = "PERMISSION";
    realityData.listable = true;
    realityData.version = "1.1.1.1";
    realityData.dataAcquirer = "John Doe Surveying using Leico model 123A Point Cloud Scanner";
    realityData.dataAcquisitionDate = "2019-05-10T09:46:16Z";
    realityData.dataAcquisitionStartDate = "2019-05-10T09:46:16Z";
    realityData.dataAcquisitionEndDate = "2019-05-10T09:46:16Z";
    realityData.referenceElevation = 234.3;

    const realityDataAdded1 = await realityDataServiceClient.createRealityData(accessToken, projectId, realityData);

    chai.assert(realityDataAdded1.id && realityDataAdded1.id.length === 36);
    chai.assert(realityDataAdded1.name === realityData.name);
    chai.assert(realityDataAdded1.group === realityData.group);
    chai.assert(realityDataAdded1.dataSet === realityData.dataSet);
    chai.assert(realityDataAdded1.description === realityData.description);
    chai.assert(realityDataAdded1.rootDocument === realityData.rootDocument);
    chai.assert(realityDataAdded1.classification === realityData.classification);
    chai.assert(realityDataAdded1.streamed === realityData.streamed);
    chai.assert(realityDataAdded1.type === realityData.type);
    chai.assert(realityDataAdded1.copyright === realityData.copyright);
    chai.assert(realityDataAdded1.termsOfUse === realityData.termsOfUse);
    chai.assert(realityDataAdded1.metadataUrl === realityData.metadataUrl);
    chai.assert(realityDataAdded1.resolutionInMeters === realityData.resolutionInMeters);
    chai.assert(realityDataAdded1.accuracyInMeters === null);
    chai.assert(realityDataAdded1.visibility === realityData.visibility);
    chai.assert(realityDataAdded1.listable === realityData.listable);
    chai.assert(realityDataAdded1.version === realityData.version);
    chai.assert(realityDataAdded1.dataAcquirer === realityData.dataAcquirer);
    chai.assert(realityDataAdded1.dataAcquisitionDate === realityData.dataAcquisitionDate);
    chai.assert(realityDataAdded1.dataAcquisitionStartDate === realityData.dataAcquisitionStartDate);
    chai.assert(realityDataAdded1.dataAcquisitionEndDate === realityData.dataAcquisitionEndDate);
    chai.assert(realityDataAdded1.referenceElevation === realityData.referenceElevation);

    chai.assert(realityDataAdded1.ultimateId && realityDataAdded1.ultimateId.length === 36);
    chai.assert(realityDataAdded1.creatorId && realityDataAdded1.creatorId.length === 36);
    chai.assert(realityDataAdded1.ownerId && realityDataAdded1.ownerId.length === 36);
    chai.assert(realityDataAdded1.ownedBy && realityDataAdded1.ownedBy.length > 0);
    chai.assert(realityDataAdded1.dataLocationGuid && realityDataAdded1.dataLocationGuid.length === 36);
    chai.assert(realityDataAdded1.containerName && realityDataAdded1.containerName.length === 36);
    chai.assert(realityDataAdded1.modifiedTimestamp && Date.parse(realityDataAdded1.modifiedTimestamp) !== undefined);
    chai.assert(realityDataAdded1.createdTimestamp && Date.parse(realityDataAdded1.createdTimestamp) !== undefined);
    // At creation the last accessed time stamp remains null.
    // chai.assert(realityDataAdded1.lastAccessedTimestamp && Date.parse(realityDataAdded1.lastAccessedTimestamp as string) !== undefined);

    realityDataAdded1.name = "Test reality data 1 - modified";
    realityDataAdded1.dataSet = "Test Dataset for iModelJS - modified";
    realityDataAdded1.group = "Test group - modified";
    realityDataAdded1.description = "Dummy description for a test reality data - modified";
    realityDataAdded1.rootDocument = "RootDocumentFile-modified.txt";
    realityDataAdded1.classification = "Imagery";
    realityDataAdded1.streamed = true;
    realityDataAdded1.type = "DummyType";
    realityDataAdded1.approximateFootprint = false;
    realityDataAdded1.copyright = "Bentley Systems inc. (c) 2019 - modified";
    realityDataAdded1.termsOfUse = "Free for testing purposes only - modified";
    realityDataAdded1.metadataUrl = "Incorrect data produced randomly";
    realityDataAdded1.resolutionInMeters = "3.0x3.2";
    //    realityDataAdded1.accuracyInMeters = "10.7x10.7"; currently does not work ... obviously a bug somewhere in schema or WSG
    realityDataAdded1.visibility = "ENTERPRISE";
    realityDataAdded1.listable = true;
    realityDataAdded1.version = "Named Version 1";
    realityDataAdded1.dataAcquirer = "PIPO";
    realityDataAdded1.dataAcquisitionDate = "2019-05-10T09:46:17Z";
    realityDataAdded1.dataAcquisitionStartDate = "2019-05-10T09:46:17Z";
    realityDataAdded1.dataAcquisitionEndDate = "2019-05-10T09:46:17Z";
    realityDataAdded1.referenceElevation = 42.0;

    realityDataAdded1.organizationId = undefined;
    realityDataAdded1.sizeUpToDate = undefined;
    realityDataAdded1.ownedBy = undefined;
    realityDataAdded1.ownerId = undefined;

    const realityDataAdded2 = await realityDataServiceClient.updateRealityData(accessToken, projectId, realityDataAdded1);

    chai.assert(realityDataAdded2.id === realityDataAdded1.id);
    chai.assert(realityDataAdded2.name === realityDataAdded1.name);
    chai.assert(realityDataAdded2.group === realityDataAdded1.group);
    chai.assert(realityDataAdded2.dataSet === realityDataAdded1.dataSet);
    chai.assert(realityDataAdded2.description === realityDataAdded1.description);
    chai.assert(realityDataAdded2.rootDocument === realityDataAdded1.rootDocument);
    chai.assert(realityDataAdded2.classification === realityDataAdded1.classification);
    chai.assert(realityDataAdded2.streamed === realityDataAdded1.streamed);
    chai.assert(realityDataAdded2.type === realityDataAdded1.type);
    chai.assert(realityDataAdded2.copyright === realityDataAdded1.copyright);
    chai.assert(realityDataAdded2.termsOfUse === realityDataAdded1.termsOfUse);
    chai.assert(realityDataAdded2.metadataUrl === realityDataAdded1.metadataUrl);
    chai.assert(realityDataAdded2.resolutionInMeters === realityDataAdded1.resolutionInMeters);
    chai.assert(realityDataAdded2.accuracyInMeters === null);
    chai.assert(realityDataAdded2.visibility === realityDataAdded1.visibility);
    chai.assert(realityDataAdded2.listable === realityDataAdded1.listable);
    chai.assert(realityDataAdded2.version === realityDataAdded1.version);
    chai.assert(realityDataAdded2.dataAcquirer === realityDataAdded1.dataAcquirer);
    chai.assert(realityDataAdded2.dataAcquisitionDate === realityDataAdded1.dataAcquisitionDate);
    chai.assert(realityDataAdded2.dataAcquisitionStartDate === realityDataAdded1.dataAcquisitionStartDate);
    chai.assert(realityDataAdded2.dataAcquisitionEndDate === realityDataAdded1.dataAcquisitionEndDate);
    chai.assert(realityDataAdded2.referenceElevation === realityDataAdded1.referenceElevation);

    chai.assert(realityDataAdded2.ultimateId === realityDataAdded1.ultimateId);
    chai.assert(realityDataAdded2.creatorId === realityDataAdded1.creatorId);
    chai.assert(realityDataAdded2.dataLocationGuid === realityDataAdded1.dataLocationGuid);
    chai.assert(realityDataAdded2.containerName === realityDataAdded1.containerName);
    // Modified time stamp must have been modifed.
    chai.assert(realityDataAdded2.modifiedTimestamp && Date.parse(realityDataAdded2.modifiedTimestamp) !== undefined);
    // Creation time must be unchanged.
    chai.assert(realityDataAdded2.createdTimestamp && Date.parse(realityDataAdded2.createdTimestamp) !== undefined && realityDataAdded2.createdTimestamp === realityDataAdded1.createdTimestamp);
    // At update the last accessed time stamp remains null.
    // chai.assert(realityDataAdded1.lastAccessedTimestamp && Date.parse(realityDataAdded1.lastAccessedTimestamp as string) !== undefined);

    const relationships: RealityDataRelationship[] = await realityDataServiceClient.getRealityDataRelationships(accessToken, projectId, realityDataAdded1.id as string);

    // Remove any relationship (can only be one to context at creation)
    for (const relationship of relationships) {
      await realityDataServiceClient.deleteRealityDataRelationship(accessToken, projectId, relationship.wsgId);
    }

    await realityDataServiceClient.deleteRealityData(accessToken, projectId, realityDataAdded2.id as string);
  });

  it("should be able to get model data content with root doc not at blob root (root doc path)", async () => {
    const realityData: RealityData = await realityDataServiceClient.getRealityData(accessToken, projectId, tilesIdWithRootDocPath);

    // The root document of this reality should not be at the root of the blob
    const rootParts = realityData.rootDocument!.split("/");
    chai.assert(rootParts.length >= 2);
    rootParts.pop();
    const rootDocPath: string = `${rootParts.join("/")}/`;

    const rootData: any = await realityData.getRootDocumentJson(accessToken);

    const modelName = rootData.root.children[0].children[0].content.url;

    chai.assert(rootData);
    chai.assert(modelName);

    let exceptionThrown: boolean = false;
    try {
      // Should fail as we call with an incorrect content path.
      const data: any = await realityData.getTileContent(accessToken, modelName);
      chai.assert(!data); // Should never be reached.
    } catch {
      exceptionThrown = true;
    }
    chai.assert(exceptionThrown);

    // Should succeed as we call with added root document path
    const data2: any = await realityData.getTileContent(accessToken, rootDocPath + modelName, false);

    chai.assert(data2);

    // Should succeed as we call with indicate that path is relative to root path
    const data3: any = await realityData.getTileContent(accessToken, modelName, true);

    chai.assert(data3);
  });

});

describe("RealityServicesClient Admin (#integration)", () => {
  const realityDataServiceClient: RealityDataClient = new RealityDataClient();
  const imsClient: ImsAuthorizationClient = new ImsAuthorizationClient();
  let accessToken: AccessToken;

  before(async () => {
    accessToken = await TestConfig.getAccessToken(TestUsers.manager);
  });

  it("should be able to create a reality data as an admin (without specific context and admin) and delete it", async function () {
    // Skip this test if the issuing authority is not imsoidc.
    // The iTwin Platform currently does not support the reality-data:write scope.
    const imsUrl = await imsClient.getUrl();
    if (-1 === imsUrl.indexOf("imsoidc"))
      this.skip();

    const realityData: RealityData = new RealityData();

    // Generate a temporary GUID. Data will be generated using this GUID.
    realityData.id = Guid.createValue();
    realityData.name = "Test reality data 1";
    realityData.dataSet = "Test Dataset for iModelJS";
    realityData.group = "Test group";
    realityData.description = "Dummy description for a test reality data";
    realityData.rootDocument = "RootDocumentFile.txt";
    realityData.classification = "Undefined";
    realityData.streamed = false;
    realityData.type = "Undefined";
    realityData.approximateFootprint = true;
    realityData.copyright = "Bentley Systems inc. (c) 2019";
    realityData.termsOfUse = "Free for testing purposes only";
    realityData.metadataUrl = "";
    realityData.resolutionInMeters = "2.0x2.1";
    realityData.accuracyInMeters = undefined;
    realityData.visibility = "PERMISSION";
    realityData.listable = true;
    realityData.version = "1.1.1.1";
    realityData.dataAcquirer = "John Doe Surveying using Leico model 123A Point Cloud Scanner";
    realityData.dataAcquisitionDate = "2019-05-10T09:46:16Z";
    realityData.dataAcquisitionStartDate = "2019-05-10T09:46:16Z";
    realityData.dataAcquisitionEndDate = "2019-05-10T09:46:16Z";
    realityData.referenceElevation = 234.3;

    const realityDataAdded1 = await realityDataServiceClient.createRealityData(accessToken, undefined, realityData);
    chai.assert(realityDataAdded1.id && realityDataAdded1.id.length === 36);
    chai.assert(realityDataAdded1.name === realityData.name);
    chai.assert(realityDataAdded1.group === realityData.group);
    chai.assert(realityDataAdded1.dataSet === realityData.dataSet);
    chai.assert(realityDataAdded1.description === realityData.description);
    chai.assert(realityDataAdded1.rootDocument === realityData.rootDocument);
    chai.assert(realityDataAdded1.classification === realityData.classification);
    chai.assert(realityDataAdded1.streamed === realityData.streamed);
    chai.assert(realityDataAdded1.type === realityData.type);
    chai.assert(realityDataAdded1.copyright === realityData.copyright);
    chai.assert(realityDataAdded1.termsOfUse === realityData.termsOfUse);
    chai.assert(realityDataAdded1.metadataUrl === realityData.metadataUrl);
    chai.assert(realityDataAdded1.resolutionInMeters === realityData.resolutionInMeters);
    chai.assert(realityDataAdded1.accuracyInMeters === null);
    chai.assert(realityDataAdded1.visibility === realityData.visibility);
    chai.assert(realityDataAdded1.listable === realityData.listable);
    chai.assert(realityDataAdded1.version === realityData.version);
    chai.assert(realityDataAdded1.dataAcquirer === realityData.dataAcquirer);
    chai.assert(realityDataAdded1.dataAcquisitionDate === realityData.dataAcquisitionDate);
    chai.assert(realityDataAdded1.dataAcquisitionStartDate === realityData.dataAcquisitionStartDate);
    chai.assert(realityDataAdded1.dataAcquisitionEndDate === realityData.dataAcquisitionEndDate);
    chai.assert(realityDataAdded1.referenceElevation === realityData.referenceElevation);

    chai.assert(realityDataAdded1.ultimateId && realityDataAdded1.ultimateId.length === 36);
    chai.assert(realityDataAdded1.creatorId && realityDataAdded1.creatorId.length === 36);
    chai.assert(realityDataAdded1.ownerId && realityDataAdded1.ownerId.length === 36);
    chai.assert(realityDataAdded1.ownedBy && realityDataAdded1.ownedBy.length > 0);
    chai.assert(realityDataAdded1.dataLocationGuid && realityDataAdded1.dataLocationGuid.length === 36);
    chai.assert(realityDataAdded1.containerName && realityDataAdded1.containerName.length === 36);
    chai.assert(realityDataAdded1.modifiedTimestamp && Date.parse(realityDataAdded1.modifiedTimestamp) !== undefined);
    chai.assert(realityDataAdded1.createdTimestamp && Date.parse(realityDataAdded1.createdTimestamp) !== undefined);
    // At creation the last accessed time stamp remains null.
    // chai.assert(realityDataAdded1.lastAccessedTimestamp && Date.parse(realityDataAdded1.lastAccessedTimestamp as string) !== undefined);

    const relationships: RealityDataRelationship[] = await realityDataServiceClient.getRealityDataRelationships(accessToken, "Server", realityDataAdded1.id as string);

    // Check empty Array
    chai.expect(relationships).that.is.empty;

    await realityDataServiceClient.deleteRealityData(accessToken, undefined, realityDataAdded1.id as string);
  });

});<|MERGE_RESOLUTION|>--- conflicted
+++ resolved
@@ -2,25 +2,15 @@
 * Copyright (c) Bentley Systems, Incorporated. All rights reserved.
 * See LICENSE.md in the project root for license terms and full copyright notice.
 *--------------------------------------------------------------------------------------------*/
-<<<<<<< HEAD
-import { Guid, GuidString, Logger, LogLevel } from "@bentley/bentleyjs-core";
-import { Angle, Range2d } from "@bentley/geometry-core";
-import { AuthorizedClientRequestContext, ImsAuthorizationClient } from "@bentley/itwin-client";
-import { TestUsers } from "@bentley/oidc-signin-tool/lib/cjs/frontend";
-import { RealityData, RealityDataClient, RealityDataRelationship } from "../../RealityDataClient";
-import { TestConfig } from "../TestConfig";
-import { query } from "jsonpath";
-=======
 import * as chai from "chai";
 import * as jsonpath from "jsonpath";
 import { AccessToken, Guid, GuidString, Logger, LogLevel } from "@bentley/bentleyjs-core";
 import { Angle, Range2d } from "@bentley/geometry-core";
 import { ImsAuthorizationClient } from "@bentley/itwin-client";
-import { TestUsers } from "@bentley/oidc-signin-tool/lib/frontend";
+import { TestUsers } from "@bentley/oidc-signin-tool/lib/cjs/frontend";
 import { RealityData, RealityDataClient, RealityDataRelationship } from "../../RealityDataClient";
 import { TestConfig } from "../TestConfig";
 
->>>>>>> 405c9a93
 chai.should();
 
 const LOG_CATEGORY: string = "RealityDataClient.Test";
@@ -137,7 +127,7 @@
     const rootData: any = await realityData.getRootDocumentJson(accessToken);
     chai.assert(rootData);
 
-    const jsonName = query(rootData.root.children, "$..url").find((u) => u.endsWith(".json"));
+    const jsonName = jsonpath.query(rootData.root.children, "$..url").find((u) => u.endsWith(".json"));
 
     chai.assert(jsonName);
     const jsonData: any = await realityData.getTileJson(accessToken, jsonName);
@@ -152,7 +142,7 @@
     const rootData: any = await realityData.getRootDocumentJson(accessToken);
     chai.assert(rootData);
 
-    const modelName = query(rootData.root.children, "$..url").find((u) => u.endsWith(".b3dm"));
+    const modelName = jsonpath.query(rootData.root.children, "$..url").find((u) => u.endsWith(".b3dm"));
     chai.assert(modelName);
 
     const modelData: any = await realityData.getTileContent(accessToken, modelName);
