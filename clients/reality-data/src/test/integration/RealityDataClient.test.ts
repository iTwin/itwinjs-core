--- conflicted
+++ resolved
@@ -7,11 +7,7 @@
 import { AccessToken, Guid, GuidString, Logger, LogLevel } from "@itwin/core-bentley";
 import { Angle, Range2d } from "@itwin/core-geometry";
 import { ImsAuthorizationClient } from "@bentley/itwin-client";
-<<<<<<< HEAD
-import { TestUsers } from "@bentley/oidc-signin-tool/lib/cjs/frontend";
-=======
-import { TestUsers } from "@itwin/oidc-signin-tool/lib/frontend";
->>>>>>> 200baec2
+import { TestUsers } from "@itwin/oidc-signin-tool/lib/cjs/frontend";
 import { RealityData, RealityDataClient, RealityDataRelationship } from "../../RealityDataClient";
 import { TestConfig } from "../TestConfig";
 
