/*---------------------------------------------------------------------------------------------
* Copyright (c) Bentley Systems, Incorporated. All rights reserved.
* See LICENSE.md in the project root for license terms and full copyright notice.
*--------------------------------------------------------------------------------------------*/
import * as chai from "chai";
import { ClientRequestContext, Guid, GuidString, Logger, LogLevel } from "@bentley/bentleyjs-core";
import { Angle, Range2d } from "@bentley/geometry-core";
import { AuthorizedClientRequestContext, ImsAuthorizationClient } from "@bentley/itwin-client";
import { TestUsers } from "@bentley/oidc-signin-tool/lib/frontend";
import { RealityData, RealityDataClient, RealityDataRelationship } from "../../RealityDataClient";
import { TestConfig } from "../TestConfig";
import { query } from "jsonpath";
chai.should();

const LOG_CATEGORY: string = "RealityDataClient.Test";

Logger.initializeToConsole();
Logger.setLevel(LOG_CATEGORY, LogLevel.Info);

describe("RealityServicesClient Normal (#integration)", () => {
  const realityDataServiceClient: RealityDataClient = new RealityDataClient();
<<<<<<< HEAD
  let iTwinId: GuidString;
=======
  const imsClient: ImsAuthorizationClient = new ImsAuthorizationClient();

  // SWB
  let projectId: GuidString;
>>>>>>> 701c5185

  const tilesId: string = "593eff78-b757-4c07-84b2-a8fe31c19927";
  const tilesIdWithRootDocPath: string = "3317b4a0-0086-4f16-a979-6ceb496d785e";

  let requestContext: AuthorizedClientRequestContext;

  before(async () => {
    requestContext = await TestConfig.getAuthorizedClientRequestContext();
    Logger.logInfo(LOG_CATEGORY, `ActivityId: ${requestContext.activityId}`);
    iTwinId = (await TestConfig.getITwinByName(requestContext, TestConfig.iTwinName)).id;
    chai.assert.isDefined(iTwinId);
  });

  it("should be able to parse RDS/Context Share URL both valid and invalid.", async () => {
    // Test
    const realityDataId: string | undefined = realityDataServiceClient.getRealityDataIdFromUrl("http://connect-realitydataservices.bentley.com/v2.4/Repositories/S3MXECPlugin--95b8160c-8df9-437b-a9bf-22ad01fecc6b/S3MX/RealityData/73226b81-6d95-45d3-9473-20e52703aea5");
    chai.assert(realityDataId);
    chai.assert(realityDataId === "73226b81-6d95-45d3-9473-20e52703aea5");

    const realityDataId2: string | undefined = realityDataServiceClient.getRealityDataIdFromUrl("http:\\\\connect-realitydataservices.bentley.com\\v2.4\\Repositories/S3MXECPlugin--95b8160c-8df9-437b-a9bf-22ad01fecc6b\\S3MX\\RealityData\\73226b81-6d95-45d3-9473-20e52703aea5");

    chai.assert(realityDataId2);
    chai.assert(realityDataId2 === "73226b81-6d95-45d3-9473-20e52703aea5");

    const realityDataId3: string | undefined = realityDataServiceClient.getRealityDataIdFromUrl("http:\\connect-realitydataservices.bentley.com\\v2.4\\Repositories/S3MXECPlugin--95b8160c-8df9-437b-a9bf-22ad01fecc6b\\S3MX\\RealityData\\73226b81-6d95-45d3-9473-20e52703aea5");

    chai.assert(realityDataId3);
    chai.assert(realityDataId3 === "73226b81-6d95-45d3-9473-20e52703aea5");
  });

  it("should be able to retrieve reality data properties", async () => {
    const realityData: RealityData = await realityDataServiceClient.getRealityData(requestContext, iTwinId, tilesId);
    chai.assert(realityData);
    chai.assert(realityData.id === tilesId);
    chai.assert(realityData.client);
    chai.assert(realityData.iTwinId === iTwinId);
  });

  it("should be able to retrieve reality data properties for every reality data associated with iTwin", async () => {
    const realityData: RealityData[] = await realityDataServiceClient.getRealityDataInITwin(requestContext, iTwinId);

    realityData.forEach((value) => {
      chai.assert(value.type === "RealityMesh3DTiles"); // iModelJS only supports this type
      chai.assert(value.rootDocument && value.rootDocument !== ""); // All such type require a root document to work correctly
      chai.assert(value.iTwinId === iTwinId);
      chai.assert(value.id);
    });

    chai.assert(realityData);
  });

  // SWB Is this related to iTwin to "projectExtents" that are keeping their name?
  it("should be able to retrieve reality data properties for every reality data associated with iTwin within an extent", async () => {
    const theRange = Range2d.createXYXY(-81 * 3.1416 / 180, 39 * 3.1416 / 180, -74 * 3.1416 / 180, 42 * 3.1416 / 180); // Range encloses Pennsylvania and should gather Shell iTwin
    const minLongDeg = Angle.radiansToDegrees(theRange.low.x);
    const maxLongDeg = Angle.radiansToDegrees(theRange.high.x);
    const minLatDeg = Angle.radiansToDegrees(theRange.low.y);
    const maxLatDeg = Angle.radiansToDegrees(theRange.high.y);
    const realityData: RealityData[] = await realityDataServiceClient.getRealityDataInITwinOverlapping(requestContext, iTwinId, minLongDeg, maxLongDeg, minLatDeg, maxLatDeg);

    chai.expect(realityData).that.is.not.empty;
    realityData.forEach((value) => {
      chai.assert(value.type === "RealityMesh3DTiles"); // iModelJS only supports this type
      chai.assert(value.rootDocument && value.rootDocument !== ""); // All such type require a root document to work correctly
      chai.assert(value.iTwinId === iTwinId);
      chai.assert(value.id);
    });

  });

  it("should be able to retrieve app data json blob url", async () => {
    const realityData: RealityData = await realityDataServiceClient.getRealityData(requestContext, iTwinId, tilesId);

    const url: string = await realityData.getRootDocumentJson(requestContext);

    chai.assert(url);
  });

  it("should be able to retrieve the azure blob url", async () => {
    const realityData: RealityData = await realityDataServiceClient.getRealityData(requestContext, iTwinId, tilesId);

    const url: URL = await realityData.getBlobUrl(requestContext);

    chai.assert(url);
  });

<<<<<<< HEAD
  it("should be able to retrieve the azure blob url (write access)", async () => {
    const realityData: RealityData = await realityDataServiceClient.getRealityData(requestContext, iTwinId, tilesId);
=======
  it("should be able to retrieve the azure blob url (write access)", async function () {
    // Skip this test if the issuing authority is not imsoidc.
    // The iTwin Platform currently does not support the reality-data:write scope.
    const imsUrl = await imsClient.getUrl(new ClientRequestContext(""));
    if (-1 === imsUrl.indexOf("imsoidc"))
      this.skip();

    const realityData: RealityData = await realityDataServiceClient.getRealityData(requestContext, projectId, tilesId);
>>>>>>> 701c5185

    const url: URL = await realityData.getBlobUrl(requestContext, true);

    chai.assert(url);
  });

  it("should be able to get model data json", async () => {
    const realityData: RealityData = await realityDataServiceClient.getRealityData(requestContext, iTwinId, tilesId);

    const rootData: any = await realityData.getRootDocumentJson(requestContext);
    chai.assert(rootData);

    const jsonName = query(rootData.root.children, "$..url").find((u) => u.endsWith(".json"));

    chai.assert(jsonName);
    const jsonData: any = await realityData.getTileJson(requestContext, jsonName);
    chai.assert(jsonData);
    chai.assert(jsonData.asset.version);
  });

  it("should be able to get model data content", async () => {
    const realityData: RealityData = await realityDataServiceClient.getRealityData(requestContext, iTwinId, tilesId);
    const decoder = new TextDecoder("utf-8");

    const rootData: any = await realityData.getRootDocumentJson(requestContext);
    chai.assert(rootData);

    const modelName = query(rootData.root.children, "$..url").find((u) => u.endsWith(".b3dm"));
    chai.assert(modelName);

    const modelData: any = await realityData.getTileContent(requestContext, modelName);
    chai.assert(modelData);
    const modelDataString = decoder.decode(new Uint8Array(modelData)).substring(0, 4);
    chai.assert(modelDataString === "b3dm");
  });

  it("should be able to create a reality data (without specific identifier) and delete it", async function () {
    // Skip this test if the issuing authority is not imsoidc.
    // The iTwin Platform currently does not support the reality-data:write scope.
    const imsUrl = await imsClient.getUrl(new ClientRequestContext(""));
    if (-1 === imsUrl.indexOf("imsoidc"))
      this.skip();

    const realityData: RealityData = new RealityData();
    realityData.name = "Test reality data 1";
    realityData.dataSet = "Test Dataset for iModelJS";
    realityData.group = "Test group";
    realityData.description = "Dummy description for a test reality data";
    realityData.rootDocument = "RootDocumentFile.txt";
    realityData.classification = "Undefined";
    realityData.streamed = false;
    realityData.type = "Undefined";
    realityData.approximateFootprint = true;
    realityData.copyright = "Bentley Systems inc. (c) 2019";
    realityData.termsOfUse = "Free for testing purposes only";
    realityData.metadataUrl = "";
    realityData.resolutionInMeters = "2.0x2.1";
    realityData.accuracyInMeters = undefined;
    realityData.visibility = "PERMISSION";
    realityData.listable = true;
    realityData.version = "1.1.1.1";
    realityData.dataAcquirer = "John Doe Surveying using Leico model 123A Point Cloud Scanner";
    realityData.dataAcquisitionDate = "2019-05-10T09:46:16Z";
    realityData.dataAcquisitionStartDate = "2019-05-10T09:46:16Z";
    realityData.dataAcquisitionEndDate = "2019-05-10T09:46:16Z";
    realityData.referenceElevation = 234.3;

    const realityDataAdded1 = await realityDataServiceClient.createRealityData(requestContext, iTwinId, realityData);
    chai.assert(realityDataAdded1.id && realityDataAdded1.id.length === 36);
    chai.assert(realityDataAdded1.name === realityData.name);
    chai.assert(realityDataAdded1.group === realityData.group);
    chai.assert(realityDataAdded1.dataSet === realityData.dataSet);
    chai.assert(realityDataAdded1.description === realityData.description);
    chai.assert(realityDataAdded1.rootDocument === realityData.rootDocument);
    chai.assert(realityDataAdded1.classification === realityData.classification);
    chai.assert(realityDataAdded1.streamed === realityData.streamed);
    chai.assert(realityDataAdded1.type === realityData.type);
    chai.assert(realityDataAdded1.copyright === realityData.copyright);
    chai.assert(realityDataAdded1.termsOfUse === realityData.termsOfUse);
    chai.assert(realityDataAdded1.metadataUrl === realityData.metadataUrl);
    chai.assert(realityDataAdded1.resolutionInMeters === realityData.resolutionInMeters);
    chai.assert(realityDataAdded1.accuracyInMeters === null);
    chai.assert(realityDataAdded1.visibility === realityData.visibility);
    chai.assert(realityDataAdded1.listable === realityData.listable);
    chai.assert(realityDataAdded1.version === realityData.version);
    chai.assert(realityDataAdded1.dataAcquirer === realityData.dataAcquirer);
    chai.assert(realityDataAdded1.dataAcquisitionDate === realityData.dataAcquisitionDate);
    chai.assert(realityDataAdded1.dataAcquisitionStartDate === realityData.dataAcquisitionStartDate);
    chai.assert(realityDataAdded1.dataAcquisitionEndDate === realityData.dataAcquisitionEndDate);
    chai.assert(realityDataAdded1.referenceElevation === realityData.referenceElevation);

    chai.assert(realityDataAdded1.ultimateId && realityDataAdded1.ultimateId.length === 36);
    chai.assert(realityDataAdded1.creatorId && realityDataAdded1.creatorId.length === 36);
    chai.assert(realityDataAdded1.ownerId && realityDataAdded1.ownerId.length === 36);
    chai.assert(realityDataAdded1.ownedBy && realityDataAdded1.ownedBy.length > 0);
    chai.assert(realityDataAdded1.dataLocationGuid && realityDataAdded1.dataLocationGuid.length === 36);
    chai.assert(realityDataAdded1.containerName && realityDataAdded1.containerName.length === 36);
    chai.assert(realityDataAdded1.modifiedTimestamp && Date.parse(realityDataAdded1.modifiedTimestamp) !== undefined);
    chai.assert(realityDataAdded1.createdTimestamp && Date.parse(realityDataAdded1.createdTimestamp) !== undefined);
    // At creation the last accessed time stamp remains null.
    // chai.assert(realityDataAdded1.lastAccessedTimestamp && Date.parse(realityDataAdded1.lastAccessedTimestamp as string) !== undefined);

    const relationships: RealityDataRelationship[] = await realityDataServiceClient.getRealityDataRelationships(requestContext, iTwinId, realityDataAdded1.id as string);

    // Remove any relationship (can only be one to an iTwin at creation)
    for (const relationship of relationships) {
      await realityDataServiceClient.deleteRealityDataRelationship(requestContext, iTwinId, relationship.wsgId);
    }

    await realityDataServiceClient.deleteRealityData(requestContext, iTwinId, realityDataAdded1.id as string);
  });

  it("should be able to create a reality data (with fixed specific identifier) and delete it", async function () {
    // Skip this test if the issuing authority is not imsoidc.
    // The iTwin Platform currently does not support the reality-data:write scope.
    const imsUrl = await imsClient.getUrl(new ClientRequestContext(""));
    if (-1 === imsUrl.indexOf("imsoidc"))
      this.skip();

    const realityData: RealityData = new RealityData();

    // Generate a temporary GUID. Data will be generated using this GUID.
    realityData.id = Guid.createValue();

    realityData.name = "Test reality data 1";
    realityData.dataSet = "Test Dataset for iModelJS";
    realityData.group = "Test group";
    realityData.description = "Dummy description for a test reality data";
    realityData.rootDocument = "RootDocumentFile.txt";
    realityData.classification = "Undefined";
    realityData.streamed = false;
    realityData.type = "Undefined";
    realityData.approximateFootprint = true;
    realityData.copyright = "Bentley Systems inc. (c) 2019";
    realityData.termsOfUse = "Free for testing purposes only";
    realityData.metadataUrl = "";
    realityData.resolutionInMeters = "2.0x2.1";
    realityData.accuracyInMeters = undefined;
    realityData.visibility = "PERMISSION";
    realityData.listable = true;
    realityData.version = "1.1.1.1";
    realityData.dataAcquirer = "John Doe Surveying using Leico model 123A Point Cloud Scanner";
    realityData.dataAcquisitionDate = "2019-05-10T09:46:16Z";
    realityData.dataAcquisitionStartDate = "2019-05-10T09:46:16Z";
    realityData.dataAcquisitionEndDate = "2019-05-10T09:46:16Z";
    realityData.referenceElevation = 234.3;

    const realityDataAdded1 = await realityDataServiceClient.createRealityData(requestContext, iTwinId, realityData);

    chai.assert(realityDataAdded1.id && realityDataAdded1.id.length === 36);
    chai.assert(realityDataAdded1.name === realityData.name);
    chai.assert(realityDataAdded1.group === realityData.group);
    chai.assert(realityDataAdded1.dataSet === realityData.dataSet);
    chai.assert(realityDataAdded1.description === realityData.description);
    chai.assert(realityDataAdded1.rootDocument === realityData.rootDocument);
    chai.assert(realityDataAdded1.classification === realityData.classification);
    chai.assert(realityDataAdded1.streamed === realityData.streamed);
    chai.assert(realityDataAdded1.type === realityData.type);
    chai.assert(realityDataAdded1.copyright === realityData.copyright);
    chai.assert(realityDataAdded1.termsOfUse === realityData.termsOfUse);
    chai.assert(realityDataAdded1.metadataUrl === realityData.metadataUrl);
    chai.assert(realityDataAdded1.resolutionInMeters === realityData.resolutionInMeters);
    chai.assert(realityDataAdded1.accuracyInMeters === null);
    chai.assert(realityDataAdded1.visibility === realityData.visibility);
    chai.assert(realityDataAdded1.listable === realityData.listable);
    chai.assert(realityDataAdded1.version === realityData.version);
    chai.assert(realityDataAdded1.dataAcquirer === realityData.dataAcquirer);
    chai.assert(realityDataAdded1.dataAcquisitionDate === realityData.dataAcquisitionDate);
    chai.assert(realityDataAdded1.dataAcquisitionStartDate === realityData.dataAcquisitionStartDate);
    chai.assert(realityDataAdded1.dataAcquisitionEndDate === realityData.dataAcquisitionEndDate);
    chai.assert(realityDataAdded1.referenceElevation === realityData.referenceElevation);

    chai.assert(realityDataAdded1.ultimateId && realityDataAdded1.ultimateId.length === 36);
    chai.assert(realityDataAdded1.creatorId && realityDataAdded1.creatorId.length === 36);
    chai.assert(realityDataAdded1.ownerId && realityDataAdded1.ownerId.length === 36);
    chai.assert(realityDataAdded1.ownedBy && realityDataAdded1.ownedBy.length > 0);
    chai.assert(realityDataAdded1.dataLocationGuid && realityDataAdded1.dataLocationGuid.length === 36);
    chai.assert(realityDataAdded1.containerName && realityDataAdded1.containerName.length === 36);
    chai.assert(realityDataAdded1.modifiedTimestamp && Date.parse(realityDataAdded1.modifiedTimestamp) !== undefined);
    chai.assert(realityDataAdded1.createdTimestamp && Date.parse(realityDataAdded1.createdTimestamp) !== undefined);
    // At creation the last accessed time stamp remains null.
    // chai.assert(realityDataAdded1.lastAccessedTimestamp && Date.parse(realityDataAdded1.lastAccessedTimestamp as string) !== undefined);

    const relationships: RealityDataRelationship[] = await realityDataServiceClient.getRealityDataRelationships(requestContext, iTwinId, realityDataAdded1.id as string);

    // Remove any relationship (can only be one to an iTwin at creation)
    for (const relationship of relationships) {
      await realityDataServiceClient.deleteRealityDataRelationship(requestContext, iTwinId, relationship.wsgId);
    }

    await realityDataServiceClient.deleteRealityData(requestContext, iTwinId, realityDataAdded1.id as string);
  });

  it("should be able to duplicate a reality data and delete it", async function () {
    // Skip this test if the issuing authority is not imsoidc.
    // The iTwin Platform currently does not support the reality-data:write scope.
    const imsUrl = await imsClient.getUrl(new ClientRequestContext(""));
    if (-1 === imsUrl.indexOf("imsoidc"))
      this.skip();

    const realityData: RealityData = new RealityData();

    // Generate a temporary GUID. Data will be generated using this GUID.
    realityData.id = Guid.createValue();

    realityData.name = "Test reality data 1";
    realityData.dataSet = "Test Dataset for iModelJS";
    realityData.group = "Test group";
    realityData.description = "Dummy description for a test reality data";
    realityData.rootDocument = "RootDocumentFile.txt";
    realityData.classification = "Undefined";
    realityData.streamed = false;
    realityData.type = "Undefined";
    realityData.approximateFootprint = true;
    realityData.copyright = "Bentley Systems inc. (c) 2019";
    realityData.termsOfUse = "Free for testing purposes only";
    realityData.metadataUrl = "";
    realityData.resolutionInMeters = "2.0x2.1";
    realityData.accuracyInMeters = undefined;
    realityData.visibility = "PERMISSION";
    realityData.listable = true;
    realityData.version = "1.1.1.1";
    realityData.dataAcquirer = "John Doe Surveying using Leico model 123A Point Cloud Scanner";
    realityData.dataAcquisitionDate = "2019-05-10T09:46:16Z";
    realityData.dataAcquisitionStartDate = "2019-05-10T09:46:16Z";
    realityData.dataAcquisitionEndDate = "2019-05-10T09:46:16Z";
    realityData.referenceElevation = 234.3;

    const realityDataAdded1 = await realityDataServiceClient.createRealityData(requestContext, iTwinId, realityData);

    chai.assert(realityDataAdded1.id && realityDataAdded1.id.length === 36);
    chai.assert(realityDataAdded1.name === realityData.name);
    chai.assert(realityDataAdded1.group === realityData.group);
    chai.assert(realityDataAdded1.dataSet === realityData.dataSet);
    chai.assert(realityDataAdded1.description === realityData.description);
    chai.assert(realityDataAdded1.rootDocument === realityData.rootDocument);
    chai.assert(realityDataAdded1.classification === realityData.classification);
    chai.assert(realityDataAdded1.streamed === realityData.streamed);
    chai.assert(realityDataAdded1.type === realityData.type);
    chai.assert(realityDataAdded1.copyright === realityData.copyright);
    chai.assert(realityDataAdded1.termsOfUse === realityData.termsOfUse);
    chai.assert(realityDataAdded1.metadataUrl === realityData.metadataUrl);
    chai.assert(realityDataAdded1.resolutionInMeters === realityData.resolutionInMeters);
    chai.assert(realityDataAdded1.accuracyInMeters === null);
    chai.assert(realityDataAdded1.visibility === realityData.visibility);
    chai.assert(realityDataAdded1.listable === realityData.listable);
    chai.assert(realityDataAdded1.version === realityData.version);
    chai.assert(realityDataAdded1.dataAcquirer === realityData.dataAcquirer);
    chai.assert(realityDataAdded1.dataAcquisitionDate === realityData.dataAcquisitionDate);
    chai.assert(realityDataAdded1.dataAcquisitionStartDate === realityData.dataAcquisitionStartDate);
    chai.assert(realityDataAdded1.dataAcquisitionEndDate === realityData.dataAcquisitionEndDate);
    chai.assert(realityDataAdded1.referenceElevation === realityData.referenceElevation);

    chai.assert(realityDataAdded1.ultimateId && realityDataAdded1.ultimateId.length === 36);
    chai.assert(realityDataAdded1.creatorId && realityDataAdded1.creatorId.length === 36);
    chai.assert(realityDataAdded1.ownerId && realityDataAdded1.ownerId.length === 36);
    chai.assert(realityDataAdded1.ownedBy && realityDataAdded1.ownedBy.length > 0);
    chai.assert(realityDataAdded1.dataLocationGuid && realityDataAdded1.dataLocationGuid.length === 36);
    chai.assert(realityDataAdded1.containerName && realityDataAdded1.containerName.length === 36);
    chai.assert(realityDataAdded1.modifiedTimestamp && Date.parse(realityDataAdded1.modifiedTimestamp) !== undefined);
    chai.assert(realityDataAdded1.createdTimestamp && Date.parse(realityDataAdded1.createdTimestamp) !== undefined);
    // At creation the last accessed time stamp remains null.
    // chai.assert(realityDataAdded1.lastAccessedTimestamp && Date.parse(realityDataAdded1.lastAccessedTimestamp as string) !== undefined);

    // Set to undefined read-only values (that can prevent creation)
    realityDataAdded1.createdTimestamp = undefined;
    realityDataAdded1.dataLocationGuid = undefined;  // This one is not a read-only value but we do not want to impose the data location.
    realityDataAdded1.sizeUpToDate = undefined;
    realityDataAdded1.size = undefined;
    realityDataAdded1.ultimateId = undefined;
    realityDataAdded1.ultimateSite = undefined;
    realityDataAdded1.containerName = undefined;
    realityDataAdded1.creatorId = undefined;
    realityDataAdded1.lastAccessedTimestamp = undefined;
    realityDataAdded1.modifiedTimestamp = undefined;
    realityDataAdded1.organizationId = undefined;
    realityDataAdded1.ownedBy = undefined;
    realityDataAdded1.ownerId = undefined;

    // Note in a cross environment duplication there is no need to undefine the id
    const realityDataId1: string = realityDataAdded1.id as string;
    realityDataAdded1.id = undefined;
    realityDataAdded1.wsgId = "";

    const realityDataAdded2 = await realityDataServiceClient.createRealityData(requestContext, iTwinId, realityDataAdded1);

    chai.assert(realityDataAdded2.id && realityDataAdded2.id.length === 36);
    chai.assert(realityDataAdded2.name === realityDataAdded1.name);
    chai.assert(realityDataAdded2.group === realityDataAdded1.group);
    chai.assert(realityDataAdded2.dataSet === realityDataAdded1.dataSet);
    chai.assert(realityDataAdded2.description === realityDataAdded1.description);
    chai.assert(realityDataAdded2.rootDocument === realityDataAdded1.rootDocument);
    chai.assert(realityDataAdded2.classification === realityDataAdded1.classification);
    chai.assert(realityDataAdded2.streamed === realityDataAdded1.streamed);
    chai.assert(realityDataAdded2.type === realityDataAdded1.type);
    chai.assert(realityDataAdded2.copyright === realityDataAdded1.copyright);
    chai.assert(realityDataAdded2.termsOfUse === realityDataAdded1.termsOfUse);
    chai.assert(realityDataAdded2.metadataUrl === realityDataAdded1.metadataUrl);
    chai.assert(realityDataAdded2.resolutionInMeters === realityDataAdded1.resolutionInMeters);
    chai.assert(realityDataAdded2.accuracyInMeters === null);
    chai.assert(realityDataAdded2.visibility === realityDataAdded1.visibility);
    chai.assert(realityDataAdded2.listable === realityDataAdded1.listable);
    chai.assert(realityDataAdded2.version === realityDataAdded1.version);
    chai.assert(realityDataAdded2.dataAcquirer === realityDataAdded1.dataAcquirer);
    chai.assert(realityDataAdded2.dataAcquisitionDate === realityDataAdded1.dataAcquisitionDate);
    chai.assert(realityDataAdded2.dataAcquisitionStartDate === realityDataAdded1.dataAcquisitionStartDate);
    chai.assert(realityDataAdded2.dataAcquisitionEndDate === realityDataAdded1.dataAcquisitionEndDate);
    chai.assert(realityDataAdded2.referenceElevation === realityDataAdded1.referenceElevation);

    chai.assert(realityDataAdded2.ultimateId && realityDataAdded2.ultimateId.length === 36);
    chai.assert(realityDataAdded2.creatorId && realityDataAdded2.creatorId.length === 36);
    chai.assert(realityDataAdded2.ownerId && realityDataAdded2.ownerId.length === 36);
    chai.assert(realityDataAdded2.ownedBy && realityDataAdded2.ownedBy.length > 0);
    chai.assert(realityDataAdded2.dataLocationGuid && realityDataAdded2.dataLocationGuid.length === 36);
    chai.assert(realityDataAdded2.containerName && realityDataAdded2.containerName.length === 36);
    chai.assert(realityDataAdded2.modifiedTimestamp && Date.parse(realityDataAdded2.modifiedTimestamp) !== undefined);
    chai.assert(realityDataAdded2.createdTimestamp && Date.parse(realityDataAdded2.createdTimestamp) !== undefined);
    // At creation the last accessed time stamp remains null.
    // chai.assert(realityDataAdded1.lastAccessedTimestamp && Date.parse(realityDataAdded1.lastAccessedTimestamp as string) !== undefined);

    const relationships1: RealityDataRelationship[] = await realityDataServiceClient.getRealityDataRelationships(requestContext, iTwinId, realityDataId1);

    // Remove any relationship (can only be one to an iTwin at creation)
    for (const relationship of relationships1) {
      await realityDataServiceClient.deleteRealityDataRelationship(requestContext, iTwinId, relationship.wsgId);
    }

    const relationships2: RealityDataRelationship[] = await realityDataServiceClient.getRealityDataRelationships(requestContext, iTwinId, realityDataAdded2.id as string);

    // Remove any relationship (can only be one to an iTwin at creation)
    for (const relationship of relationships2) {
      await realityDataServiceClient.deleteRealityDataRelationship(requestContext, iTwinId, relationship.wsgId);
    }

    await realityDataServiceClient.deleteRealityData(requestContext, iTwinId, realityDataId1);
    await realityDataServiceClient.deleteRealityData(requestContext, iTwinId, realityDataAdded2.id as string);
  });

  it("should be able to create a reality data then modify it then delete it", async function () {
    // Skip this test if the issuing authority is not imsoidc.
    // The iTwin Platform currently does not support the reality-data:write scope.
    const imsUrl = await imsClient.getUrl(new ClientRequestContext(""));
    if (-1 === imsUrl.indexOf("imsoidc"))
      this.skip();

    const realityData: RealityData = new RealityData();

    realityData.name = "Test reality data 1";
    realityData.dataSet = "Test Dataset for iModelJS";
    realityData.group = "Test group";
    realityData.description = "Dummy description for a test reality data";
    realityData.rootDocument = "RootDocumentFile.txt";
    realityData.classification = "Undefined";
    realityData.streamed = false;
    realityData.type = "Undefined";
    realityData.approximateFootprint = true;
    realityData.copyright = "Bentley Systems inc. (c) 2019";
    realityData.termsOfUse = "Free for testing purposes only";
    realityData.metadataUrl = "";
    realityData.resolutionInMeters = "2.0x2.1";
    realityData.accuracyInMeters = undefined;
    realityData.visibility = "PERMISSION";
    realityData.listable = true;
    realityData.version = "1.1.1.1";
    realityData.dataAcquirer = "John Doe Surveying using Leico model 123A Point Cloud Scanner";
    realityData.dataAcquisitionDate = "2019-05-10T09:46:16Z";
    realityData.dataAcquisitionStartDate = "2019-05-10T09:46:16Z";
    realityData.dataAcquisitionEndDate = "2019-05-10T09:46:16Z";
    realityData.referenceElevation = 234.3;

    const realityDataAdded1 = await realityDataServiceClient.createRealityData(requestContext, iTwinId, realityData);

    chai.assert(realityDataAdded1.id && realityDataAdded1.id.length === 36);
    chai.assert(realityDataAdded1.name === realityData.name);
    chai.assert(realityDataAdded1.group === realityData.group);
    chai.assert(realityDataAdded1.dataSet === realityData.dataSet);
    chai.assert(realityDataAdded1.description === realityData.description);
    chai.assert(realityDataAdded1.rootDocument === realityData.rootDocument);
    chai.assert(realityDataAdded1.classification === realityData.classification);
    chai.assert(realityDataAdded1.streamed === realityData.streamed);
    chai.assert(realityDataAdded1.type === realityData.type);
    chai.assert(realityDataAdded1.copyright === realityData.copyright);
    chai.assert(realityDataAdded1.termsOfUse === realityData.termsOfUse);
    chai.assert(realityDataAdded1.metadataUrl === realityData.metadataUrl);
    chai.assert(realityDataAdded1.resolutionInMeters === realityData.resolutionInMeters);
    chai.assert(realityDataAdded1.accuracyInMeters === null);
    chai.assert(realityDataAdded1.visibility === realityData.visibility);
    chai.assert(realityDataAdded1.listable === realityData.listable);
    chai.assert(realityDataAdded1.version === realityData.version);
    chai.assert(realityDataAdded1.dataAcquirer === realityData.dataAcquirer);
    chai.assert(realityDataAdded1.dataAcquisitionDate === realityData.dataAcquisitionDate);
    chai.assert(realityDataAdded1.dataAcquisitionStartDate === realityData.dataAcquisitionStartDate);
    chai.assert(realityDataAdded1.dataAcquisitionEndDate === realityData.dataAcquisitionEndDate);
    chai.assert(realityDataAdded1.referenceElevation === realityData.referenceElevation);

    chai.assert(realityDataAdded1.ultimateId && realityDataAdded1.ultimateId.length === 36);
    chai.assert(realityDataAdded1.creatorId && realityDataAdded1.creatorId.length === 36);
    chai.assert(realityDataAdded1.ownerId && realityDataAdded1.ownerId.length === 36);
    chai.assert(realityDataAdded1.ownedBy && realityDataAdded1.ownedBy.length > 0);
    chai.assert(realityDataAdded1.dataLocationGuid && realityDataAdded1.dataLocationGuid.length === 36);
    chai.assert(realityDataAdded1.containerName && realityDataAdded1.containerName.length === 36);
    chai.assert(realityDataAdded1.modifiedTimestamp && Date.parse(realityDataAdded1.modifiedTimestamp) !== undefined);
    chai.assert(realityDataAdded1.createdTimestamp && Date.parse(realityDataAdded1.createdTimestamp) !== undefined);
    // At creation the last accessed time stamp remains null.
    // chai.assert(realityDataAdded1.lastAccessedTimestamp && Date.parse(realityDataAdded1.lastAccessedTimestamp as string) !== undefined);

    realityDataAdded1.name = "Test reality data 1 - modified";
    realityDataAdded1.dataSet = "Test Dataset for iModelJS - modified";
    realityDataAdded1.group = "Test group - modified";
    realityDataAdded1.description = "Dummy description for a test reality data - modified";
    realityDataAdded1.rootDocument = "RootDocumentFile-modified.txt";
    realityDataAdded1.classification = "Imagery";
    realityDataAdded1.streamed = true;
    realityDataAdded1.type = "DummyType";
    realityDataAdded1.approximateFootprint = false;
    realityDataAdded1.copyright = "Bentley Systems inc. (c) 2019 - modified";
    realityDataAdded1.termsOfUse = "Free for testing purposes only - modified";
    realityDataAdded1.metadataUrl = "Incorrect data produced randomly";
    realityDataAdded1.resolutionInMeters = "3.0x3.2";
    //    realityDataAdded1.accuracyInMeters = "10.7x10.7"; currently does not work ... obviously a bug somewhere in schema or WSG
    realityDataAdded1.visibility = "ENTERPRISE";
    realityDataAdded1.listable = true;
    realityDataAdded1.version = "Named Version 1";
    realityDataAdded1.dataAcquirer = "PIPO";
    realityDataAdded1.dataAcquisitionDate = "2019-05-10T09:46:17Z";
    realityDataAdded1.dataAcquisitionStartDate = "2019-05-10T09:46:17Z";
    realityDataAdded1.dataAcquisitionEndDate = "2019-05-10T09:46:17Z";
    realityDataAdded1.referenceElevation = 42.0;

    realityDataAdded1.organizationId = undefined;
    realityDataAdded1.sizeUpToDate = undefined;
    realityDataAdded1.ownedBy = undefined;
    realityDataAdded1.ownerId = undefined;

    const realityDataAdded2 = await realityDataServiceClient.updateRealityData(requestContext, iTwinId, realityDataAdded1);

    chai.assert(realityDataAdded2.id === realityDataAdded1.id);
    chai.assert(realityDataAdded2.name === realityDataAdded1.name);
    chai.assert(realityDataAdded2.group === realityDataAdded1.group);
    chai.assert(realityDataAdded2.dataSet === realityDataAdded1.dataSet);
    chai.assert(realityDataAdded2.description === realityDataAdded1.description);
    chai.assert(realityDataAdded2.rootDocument === realityDataAdded1.rootDocument);
    chai.assert(realityDataAdded2.classification === realityDataAdded1.classification);
    chai.assert(realityDataAdded2.streamed === realityDataAdded1.streamed);
    chai.assert(realityDataAdded2.type === realityDataAdded1.type);
    chai.assert(realityDataAdded2.copyright === realityDataAdded1.copyright);
    chai.assert(realityDataAdded2.termsOfUse === realityDataAdded1.termsOfUse);
    chai.assert(realityDataAdded2.metadataUrl === realityDataAdded1.metadataUrl);
    chai.assert(realityDataAdded2.resolutionInMeters === realityDataAdded1.resolutionInMeters);
    chai.assert(realityDataAdded2.accuracyInMeters === null);
    chai.assert(realityDataAdded2.visibility === realityDataAdded1.visibility);
    chai.assert(realityDataAdded2.listable === realityDataAdded1.listable);
    chai.assert(realityDataAdded2.version === realityDataAdded1.version);
    chai.assert(realityDataAdded2.dataAcquirer === realityDataAdded1.dataAcquirer);
    chai.assert(realityDataAdded2.dataAcquisitionDate === realityDataAdded1.dataAcquisitionDate);
    chai.assert(realityDataAdded2.dataAcquisitionStartDate === realityDataAdded1.dataAcquisitionStartDate);
    chai.assert(realityDataAdded2.dataAcquisitionEndDate === realityDataAdded1.dataAcquisitionEndDate);
    chai.assert(realityDataAdded2.referenceElevation === realityDataAdded1.referenceElevation);

    chai.assert(realityDataAdded2.ultimateId === realityDataAdded1.ultimateId);
    chai.assert(realityDataAdded2.creatorId === realityDataAdded1.creatorId);
    chai.assert(realityDataAdded2.dataLocationGuid === realityDataAdded1.dataLocationGuid);
    chai.assert(realityDataAdded2.containerName === realityDataAdded1.containerName);
    // Modified time stamp must have been modifed.
    chai.assert(realityDataAdded2.modifiedTimestamp && Date.parse(realityDataAdded2.modifiedTimestamp) !== undefined);
    // Creation time must be unchanged.
    chai.assert(realityDataAdded2.createdTimestamp && Date.parse(realityDataAdded2.createdTimestamp) !== undefined && realityDataAdded2.createdTimestamp === realityDataAdded1.createdTimestamp);
    // At update the last accessed time stamp remains null.
    // chai.assert(realityDataAdded1.lastAccessedTimestamp && Date.parse(realityDataAdded1.lastAccessedTimestamp as string) !== undefined);

    const relationships: RealityDataRelationship[] = await realityDataServiceClient.getRealityDataRelationships(requestContext, iTwinId, realityDataAdded1.id as string);

    // Remove any relationship (can only be one to an iTwin at creation)
    for (const relationship of relationships) {
      await realityDataServiceClient.deleteRealityDataRelationship(requestContext, iTwinId, relationship.wsgId);
    }

    await realityDataServiceClient.deleteRealityData(requestContext, iTwinId, realityDataAdded2.id as string);
  });

  it("should be able to get model data content with root doc not at blob root (root doc path)", async () => {
    const realityData: RealityData = await realityDataServiceClient.getRealityData(requestContext, iTwinId, tilesIdWithRootDocPath);

    // The root document of this reality should not be at the root of the blob
    const rootParts = realityData.rootDocument!.split("/");
    chai.assert(rootParts.length >= 2);
    rootParts.pop();
    const rootDocPath: string = `${rootParts.join("/")}/`;

    const rootData: any = await realityData.getRootDocumentJson(requestContext);

    const modelName = rootData.root.children[0].children[0].content.url;

    chai.assert(rootData);
    chai.assert(modelName);

    let exceptionThrown: boolean = false;
    try {
      // Should fail as we call with an incorrect content path.
      const data: any = await realityData.getTileContent(requestContext, modelName);
      chai.assert(!data); // Should never be reached.
    } catch {
      exceptionThrown = true;
    }
    chai.assert(exceptionThrown);

    // Should succeed as we call with added root document path
    const data2: any = await realityData.getTileContent(requestContext, rootDocPath + modelName, false);

    chai.assert(data2);

    // Should succeed as we call with indicate that path is relative to root path
    const data3: any = await realityData.getTileContent(requestContext, modelName, true);

    chai.assert(data3);
  });

});

describe("RealityServicesClient Admin (#integration)", () => {
  const realityDataServiceClient: RealityDataClient = new RealityDataClient();
  const imsClient: ImsAuthorizationClient = new ImsAuthorizationClient();
  let requestContext: AuthorizedClientRequestContext;

  before(async () => {
    requestContext = await TestConfig.getAuthorizedClientRequestContext(TestUsers.manager);
    Logger.logInfo(LOG_CATEGORY, `ActivityId: ${requestContext.activityId}`);
  });

<<<<<<< HEAD
  // SWB What does context mean here?
  it("should be able to create a reality data as an admin (without specific context and admin) and delete it", async () => {
=======
  it("should be able to create a reality data as an admin (without specific context and admin) and delete it", async function () {
    // Skip this test if the issuing authority is not imsoidc.
    // The iTwin Platform currently does not support the reality-data:write scope.
    const imsUrl = await imsClient.getUrl(new ClientRequestContext(""));
    if (-1 === imsUrl.indexOf("imsoidc"))
      this.skip();

>>>>>>> 701c5185
    const realityData: RealityData = new RealityData();

    // Generate a temporary GUID. Data will be generated using this GUID.
    realityData.id = Guid.createValue();
    realityData.name = "Test reality data 1";
    realityData.dataSet = "Test Dataset for iModelJS";
    realityData.group = "Test group";
    realityData.description = "Dummy description for a test reality data";
    realityData.rootDocument = "RootDocumentFile.txt";
    realityData.classification = "Undefined";
    realityData.streamed = false;
    realityData.type = "Undefined";
    realityData.approximateFootprint = true;
    realityData.copyright = "Bentley Systems inc. (c) 2019";
    realityData.termsOfUse = "Free for testing purposes only";
    realityData.metadataUrl = "";
    realityData.resolutionInMeters = "2.0x2.1";
    realityData.accuracyInMeters = undefined;
    realityData.visibility = "PERMISSION";
    realityData.listable = true;
    realityData.version = "1.1.1.1";
    realityData.dataAcquirer = "John Doe Surveying using Leico model 123A Point Cloud Scanner";
    realityData.dataAcquisitionDate = "2019-05-10T09:46:16Z";
    realityData.dataAcquisitionStartDate = "2019-05-10T09:46:16Z";
    realityData.dataAcquisitionEndDate = "2019-05-10T09:46:16Z";
    realityData.referenceElevation = 234.3;

    const realityDataAdded1 = await realityDataServiceClient.createRealityData(requestContext, undefined, realityData);
    chai.assert(realityDataAdded1.id && realityDataAdded1.id.length === 36);
    chai.assert(realityDataAdded1.name === realityData.name);
    chai.assert(realityDataAdded1.group === realityData.group);
    chai.assert(realityDataAdded1.dataSet === realityData.dataSet);
    chai.assert(realityDataAdded1.description === realityData.description);
    chai.assert(realityDataAdded1.rootDocument === realityData.rootDocument);
    chai.assert(realityDataAdded1.classification === realityData.classification);
    chai.assert(realityDataAdded1.streamed === realityData.streamed);
    chai.assert(realityDataAdded1.type === realityData.type);
    chai.assert(realityDataAdded1.copyright === realityData.copyright);
    chai.assert(realityDataAdded1.termsOfUse === realityData.termsOfUse);
    chai.assert(realityDataAdded1.metadataUrl === realityData.metadataUrl);
    chai.assert(realityDataAdded1.resolutionInMeters === realityData.resolutionInMeters);
    chai.assert(realityDataAdded1.accuracyInMeters === null);
    chai.assert(realityDataAdded1.visibility === realityData.visibility);
    chai.assert(realityDataAdded1.listable === realityData.listable);
    chai.assert(realityDataAdded1.version === realityData.version);
    chai.assert(realityDataAdded1.dataAcquirer === realityData.dataAcquirer);
    chai.assert(realityDataAdded1.dataAcquisitionDate === realityData.dataAcquisitionDate);
    chai.assert(realityDataAdded1.dataAcquisitionStartDate === realityData.dataAcquisitionStartDate);
    chai.assert(realityDataAdded1.dataAcquisitionEndDate === realityData.dataAcquisitionEndDate);
    chai.assert(realityDataAdded1.referenceElevation === realityData.referenceElevation);

    chai.assert(realityDataAdded1.ultimateId && realityDataAdded1.ultimateId.length === 36);
    chai.assert(realityDataAdded1.creatorId && realityDataAdded1.creatorId.length === 36);
    chai.assert(realityDataAdded1.ownerId && realityDataAdded1.ownerId.length === 36);
    chai.assert(realityDataAdded1.ownedBy && realityDataAdded1.ownedBy.length > 0);
    chai.assert(realityDataAdded1.dataLocationGuid && realityDataAdded1.dataLocationGuid.length === 36);
    chai.assert(realityDataAdded1.containerName && realityDataAdded1.containerName.length === 36);
    chai.assert(realityDataAdded1.modifiedTimestamp && Date.parse(realityDataAdded1.modifiedTimestamp) !== undefined);
    chai.assert(realityDataAdded1.createdTimestamp && Date.parse(realityDataAdded1.createdTimestamp) !== undefined);
    // At creation the last accessed time stamp remains null.
    // chai.assert(realityDataAdded1.lastAccessedTimestamp && Date.parse(realityDataAdded1.lastAccessedTimestamp as string) !== undefined);

    const relationships: RealityDataRelationship[] = await realityDataServiceClient.getRealityDataRelationships(requestContext, "Server", realityDataAdded1.id as string);

    // Check empty Array
    chai.expect(relationships).that.is.empty;

    await realityDataServiceClient.deleteRealityData(requestContext, undefined, realityDataAdded1.id as string);
  });

});<|MERGE_RESOLUTION|>--- conflicted
+++ resolved
@@ -19,14 +19,9 @@
 
 describe("RealityServicesClient Normal (#integration)", () => {
   const realityDataServiceClient: RealityDataClient = new RealityDataClient();
-<<<<<<< HEAD
+  const imsClient: ImsAuthorizationClient = new ImsAuthorizationClient();
+
   let iTwinId: GuidString;
-=======
-  const imsClient: ImsAuthorizationClient = new ImsAuthorizationClient();
-
-  // SWB
-  let projectId: GuidString;
->>>>>>> 701c5185
 
   const tilesId: string = "593eff78-b757-4c07-84b2-a8fe31c19927";
   const tilesIdWithRootDocPath: string = "3317b4a0-0086-4f16-a979-6ceb496d785e";
@@ -113,10 +108,6 @@
     chai.assert(url);
   });
 
-<<<<<<< HEAD
-  it("should be able to retrieve the azure blob url (write access)", async () => {
-    const realityData: RealityData = await realityDataServiceClient.getRealityData(requestContext, iTwinId, tilesId);
-=======
   it("should be able to retrieve the azure blob url (write access)", async function () {
     // Skip this test if the issuing authority is not imsoidc.
     // The iTwin Platform currently does not support the reality-data:write scope.
@@ -124,8 +115,7 @@
     if (-1 === imsUrl.indexOf("imsoidc"))
       this.skip();
 
-    const realityData: RealityData = await realityDataServiceClient.getRealityData(requestContext, projectId, tilesId);
->>>>>>> 701c5185
+    const realityData: RealityData = await realityDataServiceClient.getRealityData(requestContext, iTwinId, tilesId);
 
     const url: URL = await realityData.getBlobUrl(requestContext, true);
 
@@ -655,10 +645,6 @@
     Logger.logInfo(LOG_CATEGORY, `ActivityId: ${requestContext.activityId}`);
   });
 
-<<<<<<< HEAD
-  // SWB What does context mean here?
-  it("should be able to create a reality data as an admin (without specific context and admin) and delete it", async () => {
-=======
   it("should be able to create a reality data as an admin (without specific context and admin) and delete it", async function () {
     // Skip this test if the issuing authority is not imsoidc.
     // The iTwin Platform currently does not support the reality-data:write scope.
@@ -666,7 +652,6 @@
     if (-1 === imsUrl.indexOf("imsoidc"))
       this.skip();
 
->>>>>>> 701c5185
     const realityData: RealityData = new RealityData();
 
     // Generate a temporary GUID. Data will be generated using this GUID.
