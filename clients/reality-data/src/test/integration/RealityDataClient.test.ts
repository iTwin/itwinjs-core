/*---------------------------------------------------------------------------------------------
* Copyright (c) Bentley Systems, Incorporated. All rights reserved.
* See LICENSE.md in the project root for license terms and full copyright notice.
*--------------------------------------------------------------------------------------------*/
import { Guid, GuidString, Logger, LogLevel } from "@bentley/bentleyjs-core";
import { Angle, Range2d } from "@bentley/geometry-core";
<<<<<<< HEAD
import { AuthorizedClientRequestContext } from "@bentley/itwin-client";
import { TestUsers } from "@bentley/oidc-signin-tool/lib/cjs/frontend";
import * as chai from "chai";
import { query } from "jsonpath";
import { RealityData, RealityDataClient, RealityDataRelationship } from "../../RealityDataClient";
import { TestConfig } from "../TestConfig";
=======
import { AuthorizedClientRequestContext, ImsAuthorizationClient } from "@bentley/itwin-client";
import { TestUsers } from "@bentley/oidc-signin-tool/lib/frontend";
import { RealityData, RealityDataClient, RealityDataRelationship } from "../../RealityDataClient";
import { TestConfig } from "../TestConfig";
import * as jsonpath from "jsonpath";
>>>>>>> 21842b9d
chai.should();

const LOG_CATEGORY: string = "RealityDataClient.Test";

Logger.initializeToConsole();
Logger.setLevel(LOG_CATEGORY, LogLevel.Info);

describe("RealityServicesClient Normal (#integration)", () => {
  const realityDataServiceClient: RealityDataClient = new RealityDataClient();
  const imsClient: ImsAuthorizationClient = new ImsAuthorizationClient();

  let projectId: GuidString;

  const tilesId: string = "593eff78-b757-4c07-84b2-a8fe31c19927";
  const tilesIdWithRootDocPath: string = "3317b4a0-0086-4f16-a979-6ceb496d785e";

  let requestContext: AuthorizedClientRequestContext;

  before(async () => {
    requestContext = await TestConfig.getAuthorizedClientRequestContext();
    Logger.logInfo(LOG_CATEGORY, `ActivityId: ${requestContext.activityId}`);
    projectId = (await TestConfig.getITwinByName(requestContext, TestConfig.iTwinName)).id;
    chai.assert.isDefined(projectId);
  });

  it("should be able to parse RDS/Context Share URL both valid and invalid.", async () => {
    // Test
    const realityDataId: string | undefined = realityDataServiceClient.getRealityDataIdFromUrl("http://connect-realitydataservices.bentley.com/v2.4/Repositories/S3MXECPlugin--95b8160c-8df9-437b-a9bf-22ad01fecc6b/S3MX/RealityData/73226b81-6d95-45d3-9473-20e52703aea5");
    chai.assert(realityDataId);
    chai.assert(realityDataId === "73226b81-6d95-45d3-9473-20e52703aea5");

    const realityDataId2: string | undefined = realityDataServiceClient.getRealityDataIdFromUrl("http:\\\\connect-realitydataservices.bentley.com\\v2.4\\Repositories/S3MXECPlugin--95b8160c-8df9-437b-a9bf-22ad01fecc6b\\S3MX\\RealityData\\73226b81-6d95-45d3-9473-20e52703aea5");

    chai.assert(realityDataId2);
    chai.assert(realityDataId2 === "73226b81-6d95-45d3-9473-20e52703aea5");

    const realityDataId3: string | undefined = realityDataServiceClient.getRealityDataIdFromUrl("http:\\connect-realitydataservices.bentley.com\\v2.4\\Repositories/S3MXECPlugin--95b8160c-8df9-437b-a9bf-22ad01fecc6b\\S3MX\\RealityData\\73226b81-6d95-45d3-9473-20e52703aea5");

    chai.assert(realityDataId3);
    chai.assert(realityDataId3 === "73226b81-6d95-45d3-9473-20e52703aea5");
  });

  it("should be able to retrieve reality data properties", async () => {
    const realityData: RealityData = await realityDataServiceClient.getRealityData(requestContext, projectId, tilesId);
    chai.assert(realityData);
    chai.assert(realityData.id === tilesId);
    chai.assert(realityData.client);
    chai.assert(realityData.projectId === projectId);
  });

  it("should be able to retrieve reality data properties for every reality data associated to project", async () => {
    const realityData: RealityData[] = await realityDataServiceClient.getRealityDataInProject(requestContext, projectId);

    realityData.forEach((value) => {
      chai.assert(value.type === "RealityMesh3DTiles"); // iModelJS only supports this type
      chai.assert(value.rootDocument && value.rootDocument !== ""); // All such type require a root document to work correctly
      chai.assert(value.projectId === projectId);
      chai.assert(value.id);
    });

    chai.assert(realityData);
  });

  it("should be able to retrieve reality data properties for every reality data associated to project within an extent", async () => {
    const theRange = Range2d.createXYXY(-81 * 3.1416 / 180, 39 * 3.1416 / 180, -74 * 3.1416 / 180, 42 * 3.1416 / 180); // Range encloses Pennsylvania and should gather Shell project
    const minLongDeg = Angle.radiansToDegrees(theRange.low.x);
    const maxLongDeg = Angle.radiansToDegrees(theRange.high.x);
    const minLatDeg = Angle.radiansToDegrees(theRange.low.y);
    const maxLatDeg = Angle.radiansToDegrees(theRange.high.y);
    const realityData: RealityData[] = await realityDataServiceClient.getRealityDataInProjectOverlapping(requestContext, projectId, minLongDeg, maxLongDeg, minLatDeg, maxLatDeg);

    chai.expect(realityData).that.is.not.empty;
    realityData.forEach((value) => {
      chai.assert(value.type === "RealityMesh3DTiles"); // iModelJS only supports this type
      chai.assert(value.rootDocument && value.rootDocument !== ""); // All such type require a root document to work correctly
      chai.assert(value.projectId === projectId);
      chai.assert(value.id);
    });

  });

  it("should be able to retrieve app data json blob url", async () => {
    const realityData: RealityData = await realityDataServiceClient.getRealityData(requestContext, projectId, tilesId);

    const url: string = await realityData.getRootDocumentJson(requestContext);

    chai.assert(url);
  });

  it("should be able to retrieve the azure blob url", async () => {
    const realityData: RealityData = await realityDataServiceClient.getRealityData(requestContext, projectId, tilesId);

    const url: URL = await realityData.getBlobUrl(requestContext);

    chai.assert(url);
  });

  it("should be able to retrieve the azure blob url (write access)", async function () {
    // Skip this test if the issuing authority is not imsoidc.
    // The iTwin Platform currently does not support the reality-data:write scope.
    const imsUrl = await imsClient.getUrl();
    if (-1 === imsUrl.indexOf("imsoidc"))
      this.skip();

    const realityData: RealityData = await realityDataServiceClient.getRealityData(requestContext, projectId, tilesId);

    const url: URL = await realityData.getBlobUrl(requestContext, true);

    chai.assert(url);
  });

  it("should be able to get model data json", async () => {
    const realityData: RealityData = await realityDataServiceClient.getRealityData(requestContext, projectId, tilesId);

    const rootData: any = await realityData.getRootDocumentJson(requestContext);
    chai.assert(rootData);

    const jsonName = jsonpath.query(rootData.root.children, "$..url").find((u) => u.endsWith(".json"));

    chai.assert(jsonName);
    const jsonData: any = await realityData.getTileJson(requestContext, jsonName);
    chai.assert(jsonData);
    chai.assert(jsonData.asset.version);
  });

  it("should be able to get model data content", async () => {
    const realityData: RealityData = await realityDataServiceClient.getRealityData(requestContext, projectId, tilesId);
    const decoder = new TextDecoder("utf-8");

    const rootData: any = await realityData.getRootDocumentJson(requestContext);
    chai.assert(rootData);

    const modelName = jsonpath.query(rootData.root.children, "$..url").find((u) => u.endsWith(".b3dm"));
    chai.assert(modelName);

    const modelData: any = await realityData.getTileContent(requestContext, modelName);
    chai.assert(modelData);
    const modelDataString = decoder.decode(new Uint8Array(modelData)).substring(0, 4);
    chai.assert(modelDataString === "b3dm");
  });

  it("should be able to create a reality data (without specific identifier) and delete it", async function () {
    // Skip this test if the issuing authority is not imsoidc.
    // The iTwin Platform currently does not support the reality-data:write scope.
    const imsUrl = await imsClient.getUrl();
    if (-1 === imsUrl.indexOf("imsoidc"))
      this.skip();

    const realityData: RealityData = new RealityData();
    realityData.name = "Test reality data 1";
    realityData.dataSet = "Test Dataset for iModelJS";
    realityData.group = "Test group";
    realityData.description = "Dummy description for a test reality data";
    realityData.rootDocument = "RootDocumentFile.txt";
    realityData.classification = "Undefined";
    realityData.streamed = false;
    realityData.type = "Undefined";
    realityData.approximateFootprint = true;
    realityData.copyright = "Bentley Systems inc. (c) 2019";
    realityData.termsOfUse = "Free for testing purposes only";
    realityData.metadataUrl = "";
    realityData.resolutionInMeters = "2.0x2.1";
    realityData.accuracyInMeters = undefined;
    realityData.visibility = "PERMISSION";
    realityData.listable = true;
    realityData.version = "1.1.1.1";
    realityData.dataAcquirer = "John Doe Surveying using Leico model 123A Point Cloud Scanner";
    realityData.dataAcquisitionDate = "2019-05-10T09:46:16Z";
    realityData.dataAcquisitionStartDate = "2019-05-10T09:46:16Z";
    realityData.dataAcquisitionEndDate = "2019-05-10T09:46:16Z";
    realityData.referenceElevation = 234.3;

    const realityDataAdded1 = await realityDataServiceClient.createRealityData(requestContext, projectId, realityData);
    chai.assert(realityDataAdded1.id && realityDataAdded1.id.length === 36);
    chai.assert(realityDataAdded1.name === realityData.name);
    chai.assert(realityDataAdded1.group === realityData.group);
    chai.assert(realityDataAdded1.dataSet === realityData.dataSet);
    chai.assert(realityDataAdded1.description === realityData.description);
    chai.assert(realityDataAdded1.rootDocument === realityData.rootDocument);
    chai.assert(realityDataAdded1.classification === realityData.classification);
    chai.assert(realityDataAdded1.streamed === realityData.streamed);
    chai.assert(realityDataAdded1.type === realityData.type);
    chai.assert(realityDataAdded1.copyright === realityData.copyright);
    chai.assert(realityDataAdded1.termsOfUse === realityData.termsOfUse);
    chai.assert(realityDataAdded1.metadataUrl === realityData.metadataUrl);
    chai.assert(realityDataAdded1.resolutionInMeters === realityData.resolutionInMeters);
    chai.assert(realityDataAdded1.accuracyInMeters === null);
    chai.assert(realityDataAdded1.visibility === realityData.visibility);
    chai.assert(realityDataAdded1.listable === realityData.listable);
    chai.assert(realityDataAdded1.version === realityData.version);
    chai.assert(realityDataAdded1.dataAcquirer === realityData.dataAcquirer);
    chai.assert(realityDataAdded1.dataAcquisitionDate === realityData.dataAcquisitionDate);
    chai.assert(realityDataAdded1.dataAcquisitionStartDate === realityData.dataAcquisitionStartDate);
    chai.assert(realityDataAdded1.dataAcquisitionEndDate === realityData.dataAcquisitionEndDate);
    chai.assert(realityDataAdded1.referenceElevation === realityData.referenceElevation);

    chai.assert(realityDataAdded1.ultimateId && realityDataAdded1.ultimateId.length === 36);
    chai.assert(realityDataAdded1.creatorId && realityDataAdded1.creatorId.length === 36);
    chai.assert(realityDataAdded1.ownerId && realityDataAdded1.ownerId.length === 36);
    chai.assert(realityDataAdded1.ownedBy && realityDataAdded1.ownedBy.length > 0);
    chai.assert(realityDataAdded1.dataLocationGuid && realityDataAdded1.dataLocationGuid.length === 36);
    chai.assert(realityDataAdded1.containerName && realityDataAdded1.containerName.length === 36);
    chai.assert(realityDataAdded1.modifiedTimestamp && Date.parse(realityDataAdded1.modifiedTimestamp) !== undefined);
    chai.assert(realityDataAdded1.createdTimestamp && Date.parse(realityDataAdded1.createdTimestamp) !== undefined);
    // At creation the last accessed time stamp remains null.
    // chai.assert(realityDataAdded1.lastAccessedTimestamp && Date.parse(realityDataAdded1.lastAccessedTimestamp as string) !== undefined);

    const relationships: RealityDataRelationship[] = await realityDataServiceClient.getRealityDataRelationships(requestContext, projectId, realityDataAdded1.id as string);

    // Remove any relationship (can only be one to context at creation)
    for (const relationship of relationships) {
      await realityDataServiceClient.deleteRealityDataRelationship(requestContext, projectId, relationship.wsgId);
    }

    await realityDataServiceClient.deleteRealityData(requestContext, projectId, realityDataAdded1.id as string);
  });

  it("should be able to create a reality data (with fixed specific identifier) and delete it", async function () {
    // Skip this test if the issuing authority is not imsoidc.
    // The iTwin Platform currently does not support the reality-data:write scope.
    const imsUrl = await imsClient.getUrl();
    if (-1 === imsUrl.indexOf("imsoidc"))
      this.skip();

    const realityData: RealityData = new RealityData();

    // Generate a temporary GUID. Data will be generated using this GUID.
    realityData.id = Guid.createValue();

    realityData.name = "Test reality data 1";
    realityData.dataSet = "Test Dataset for iModelJS";
    realityData.group = "Test group";
    realityData.description = "Dummy description for a test reality data";
    realityData.rootDocument = "RootDocumentFile.txt";
    realityData.classification = "Undefined";
    realityData.streamed = false;
    realityData.type = "Undefined";
    realityData.approximateFootprint = true;
    realityData.copyright = "Bentley Systems inc. (c) 2019";
    realityData.termsOfUse = "Free for testing purposes only";
    realityData.metadataUrl = "";
    realityData.resolutionInMeters = "2.0x2.1";
    realityData.accuracyInMeters = undefined;
    realityData.visibility = "PERMISSION";
    realityData.listable = true;
    realityData.version = "1.1.1.1";
    realityData.dataAcquirer = "John Doe Surveying using Leico model 123A Point Cloud Scanner";
    realityData.dataAcquisitionDate = "2019-05-10T09:46:16Z";
    realityData.dataAcquisitionStartDate = "2019-05-10T09:46:16Z";
    realityData.dataAcquisitionEndDate = "2019-05-10T09:46:16Z";
    realityData.referenceElevation = 234.3;

    const realityDataAdded1 = await realityDataServiceClient.createRealityData(requestContext, projectId, realityData);

    chai.assert(realityDataAdded1.id && realityDataAdded1.id.length === 36);
    chai.assert(realityDataAdded1.name === realityData.name);
    chai.assert(realityDataAdded1.group === realityData.group);
    chai.assert(realityDataAdded1.dataSet === realityData.dataSet);
    chai.assert(realityDataAdded1.description === realityData.description);
    chai.assert(realityDataAdded1.rootDocument === realityData.rootDocument);
    chai.assert(realityDataAdded1.classification === realityData.classification);
    chai.assert(realityDataAdded1.streamed === realityData.streamed);
    chai.assert(realityDataAdded1.type === realityData.type);
    chai.assert(realityDataAdded1.copyright === realityData.copyright);
    chai.assert(realityDataAdded1.termsOfUse === realityData.termsOfUse);
    chai.assert(realityDataAdded1.metadataUrl === realityData.metadataUrl);
    chai.assert(realityDataAdded1.resolutionInMeters === realityData.resolutionInMeters);
    chai.assert(realityDataAdded1.accuracyInMeters === null);
    chai.assert(realityDataAdded1.visibility === realityData.visibility);
    chai.assert(realityDataAdded1.listable === realityData.listable);
    chai.assert(realityDataAdded1.version === realityData.version);
    chai.assert(realityDataAdded1.dataAcquirer === realityData.dataAcquirer);
    chai.assert(realityDataAdded1.dataAcquisitionDate === realityData.dataAcquisitionDate);
    chai.assert(realityDataAdded1.dataAcquisitionStartDate === realityData.dataAcquisitionStartDate);
    chai.assert(realityDataAdded1.dataAcquisitionEndDate === realityData.dataAcquisitionEndDate);
    chai.assert(realityDataAdded1.referenceElevation === realityData.referenceElevation);

    chai.assert(realityDataAdded1.ultimateId && realityDataAdded1.ultimateId.length === 36);
    chai.assert(realityDataAdded1.creatorId && realityDataAdded1.creatorId.length === 36);
    chai.assert(realityDataAdded1.ownerId && realityDataAdded1.ownerId.length === 36);
    chai.assert(realityDataAdded1.ownedBy && realityDataAdded1.ownedBy.length > 0);
    chai.assert(realityDataAdded1.dataLocationGuid && realityDataAdded1.dataLocationGuid.length === 36);
    chai.assert(realityDataAdded1.containerName && realityDataAdded1.containerName.length === 36);
    chai.assert(realityDataAdded1.modifiedTimestamp && Date.parse(realityDataAdded1.modifiedTimestamp) !== undefined);
    chai.assert(realityDataAdded1.createdTimestamp && Date.parse(realityDataAdded1.createdTimestamp) !== undefined);
    // At creation the last accessed time stamp remains null.
    // chai.assert(realityDataAdded1.lastAccessedTimestamp && Date.parse(realityDataAdded1.lastAccessedTimestamp as string) !== undefined);

    const relationships: RealityDataRelationship[] = await realityDataServiceClient.getRealityDataRelationships(requestContext, projectId, realityDataAdded1.id as string);

    // Remove any relationship (can only be one to context at creation)
    for (const relationship of relationships) {
      await realityDataServiceClient.deleteRealityDataRelationship(requestContext, projectId, relationship.wsgId);
    }

    await realityDataServiceClient.deleteRealityData(requestContext, projectId, realityDataAdded1.id as string);
  });

  it("should be able to duplicate a reality data and delete it", async function () {
    // Skip this test if the issuing authority is not imsoidc.
    // The iTwin Platform currently does not support the reality-data:write scope.
    const imsUrl = await imsClient.getUrl();
    if (-1 === imsUrl.indexOf("imsoidc"))
      this.skip();

    const realityData: RealityData = new RealityData();

    // Generate a temporary GUID. Data will be generated using this GUID.
    realityData.id = Guid.createValue();

    realityData.name = "Test reality data 1";
    realityData.dataSet = "Test Dataset for iModelJS";
    realityData.group = "Test group";
    realityData.description = "Dummy description for a test reality data";
    realityData.rootDocument = "RootDocumentFile.txt";
    realityData.classification = "Undefined";
    realityData.streamed = false;
    realityData.type = "Undefined";
    realityData.approximateFootprint = true;
    realityData.copyright = "Bentley Systems inc. (c) 2019";
    realityData.termsOfUse = "Free for testing purposes only";
    realityData.metadataUrl = "";
    realityData.resolutionInMeters = "2.0x2.1";
    realityData.accuracyInMeters = undefined;
    realityData.visibility = "PERMISSION";
    realityData.listable = true;
    realityData.version = "1.1.1.1";
    realityData.dataAcquirer = "John Doe Surveying using Leico model 123A Point Cloud Scanner";
    realityData.dataAcquisitionDate = "2019-05-10T09:46:16Z";
    realityData.dataAcquisitionStartDate = "2019-05-10T09:46:16Z";
    realityData.dataAcquisitionEndDate = "2019-05-10T09:46:16Z";
    realityData.referenceElevation = 234.3;

    const realityDataAdded1 = await realityDataServiceClient.createRealityData(requestContext, projectId, realityData);

    chai.assert(realityDataAdded1.id && realityDataAdded1.id.length === 36);
    chai.assert(realityDataAdded1.name === realityData.name);
    chai.assert(realityDataAdded1.group === realityData.group);
    chai.assert(realityDataAdded1.dataSet === realityData.dataSet);
    chai.assert(realityDataAdded1.description === realityData.description);
    chai.assert(realityDataAdded1.rootDocument === realityData.rootDocument);
    chai.assert(realityDataAdded1.classification === realityData.classification);
    chai.assert(realityDataAdded1.streamed === realityData.streamed);
    chai.assert(realityDataAdded1.type === realityData.type);
    chai.assert(realityDataAdded1.copyright === realityData.copyright);
    chai.assert(realityDataAdded1.termsOfUse === realityData.termsOfUse);
    chai.assert(realityDataAdded1.metadataUrl === realityData.metadataUrl);
    chai.assert(realityDataAdded1.resolutionInMeters === realityData.resolutionInMeters);
    chai.assert(realityDataAdded1.accuracyInMeters === null);
    chai.assert(realityDataAdded1.visibility === realityData.visibility);
    chai.assert(realityDataAdded1.listable === realityData.listable);
    chai.assert(realityDataAdded1.version === realityData.version);
    chai.assert(realityDataAdded1.dataAcquirer === realityData.dataAcquirer);
    chai.assert(realityDataAdded1.dataAcquisitionDate === realityData.dataAcquisitionDate);
    chai.assert(realityDataAdded1.dataAcquisitionStartDate === realityData.dataAcquisitionStartDate);
    chai.assert(realityDataAdded1.dataAcquisitionEndDate === realityData.dataAcquisitionEndDate);
    chai.assert(realityDataAdded1.referenceElevation === realityData.referenceElevation);

    chai.assert(realityDataAdded1.ultimateId && realityDataAdded1.ultimateId.length === 36);
    chai.assert(realityDataAdded1.creatorId && realityDataAdded1.creatorId.length === 36);
    chai.assert(realityDataAdded1.ownerId && realityDataAdded1.ownerId.length === 36);
    chai.assert(realityDataAdded1.ownedBy && realityDataAdded1.ownedBy.length > 0);
    chai.assert(realityDataAdded1.dataLocationGuid && realityDataAdded1.dataLocationGuid.length === 36);
    chai.assert(realityDataAdded1.containerName && realityDataAdded1.containerName.length === 36);
    chai.assert(realityDataAdded1.modifiedTimestamp && Date.parse(realityDataAdded1.modifiedTimestamp) !== undefined);
    chai.assert(realityDataAdded1.createdTimestamp && Date.parse(realityDataAdded1.createdTimestamp) !== undefined);
    // At creation the last accessed time stamp remains null.
    // chai.assert(realityDataAdded1.lastAccessedTimestamp && Date.parse(realityDataAdded1.lastAccessedTimestamp as string) !== undefined);

    // Set to undefined read-only values (that can prevent creation)
    realityDataAdded1.createdTimestamp = undefined;
    realityDataAdded1.dataLocationGuid = undefined;  // This one is not a read-only value but we do not want to impose the data location.
    realityDataAdded1.sizeUpToDate = undefined;
    realityDataAdded1.size = undefined;
    realityDataAdded1.ultimateId = undefined;
    realityDataAdded1.ultimateSite = undefined;
    realityDataAdded1.containerName = undefined;
    realityDataAdded1.creatorId = undefined;
    realityDataAdded1.lastAccessedTimestamp = undefined;
    realityDataAdded1.modifiedTimestamp = undefined;
    realityDataAdded1.organizationId = undefined;
    realityDataAdded1.ownedBy = undefined;
    realityDataAdded1.ownerId = undefined;

    // Note in a cross environment duplication there is no need to undefine the id
    const realityDataId1: string = realityDataAdded1.id as string;
    realityDataAdded1.id = undefined;
    realityDataAdded1.wsgId = "";

    const realityDataAdded2 = await realityDataServiceClient.createRealityData(requestContext, projectId, realityDataAdded1);

    chai.assert(realityDataAdded2.id && realityDataAdded2.id.length === 36);
    chai.assert(realityDataAdded2.name === realityDataAdded1.name);
    chai.assert(realityDataAdded2.group === realityDataAdded1.group);
    chai.assert(realityDataAdded2.dataSet === realityDataAdded1.dataSet);
    chai.assert(realityDataAdded2.description === realityDataAdded1.description);
    chai.assert(realityDataAdded2.rootDocument === realityDataAdded1.rootDocument);
    chai.assert(realityDataAdded2.classification === realityDataAdded1.classification);
    chai.assert(realityDataAdded2.streamed === realityDataAdded1.streamed);
    chai.assert(realityDataAdded2.type === realityDataAdded1.type);
    chai.assert(realityDataAdded2.copyright === realityDataAdded1.copyright);
    chai.assert(realityDataAdded2.termsOfUse === realityDataAdded1.termsOfUse);
    chai.assert(realityDataAdded2.metadataUrl === realityDataAdded1.metadataUrl);
    chai.assert(realityDataAdded2.resolutionInMeters === realityDataAdded1.resolutionInMeters);
    chai.assert(realityDataAdded2.accuracyInMeters === null);
    chai.assert(realityDataAdded2.visibility === realityDataAdded1.visibility);
    chai.assert(realityDataAdded2.listable === realityDataAdded1.listable);
    chai.assert(realityDataAdded2.version === realityDataAdded1.version);
    chai.assert(realityDataAdded2.dataAcquirer === realityDataAdded1.dataAcquirer);
    chai.assert(realityDataAdded2.dataAcquisitionDate === realityDataAdded1.dataAcquisitionDate);
    chai.assert(realityDataAdded2.dataAcquisitionStartDate === realityDataAdded1.dataAcquisitionStartDate);
    chai.assert(realityDataAdded2.dataAcquisitionEndDate === realityDataAdded1.dataAcquisitionEndDate);
    chai.assert(realityDataAdded2.referenceElevation === realityDataAdded1.referenceElevation);

    chai.assert(realityDataAdded2.ultimateId && realityDataAdded2.ultimateId.length === 36);
    chai.assert(realityDataAdded2.creatorId && realityDataAdded2.creatorId.length === 36);
    chai.assert(realityDataAdded2.ownerId && realityDataAdded2.ownerId.length === 36);
    chai.assert(realityDataAdded2.ownedBy && realityDataAdded2.ownedBy.length > 0);
    chai.assert(realityDataAdded2.dataLocationGuid && realityDataAdded2.dataLocationGuid.length === 36);
    chai.assert(realityDataAdded2.containerName && realityDataAdded2.containerName.length === 36);
    chai.assert(realityDataAdded2.modifiedTimestamp && Date.parse(realityDataAdded2.modifiedTimestamp) !== undefined);
    chai.assert(realityDataAdded2.createdTimestamp && Date.parse(realityDataAdded2.createdTimestamp) !== undefined);
    // At creation the last accessed time stamp remains null.
    // chai.assert(realityDataAdded1.lastAccessedTimestamp && Date.parse(realityDataAdded1.lastAccessedTimestamp as string) !== undefined);

    const relationships1: RealityDataRelationship[] = await realityDataServiceClient.getRealityDataRelationships(requestContext, projectId, realityDataId1);

    // Remove any relationship (can only be one to context at creation)
    for (const relationship of relationships1) {
      await realityDataServiceClient.deleteRealityDataRelationship(requestContext, projectId, relationship.wsgId);
    }

    const relationships2: RealityDataRelationship[] = await realityDataServiceClient.getRealityDataRelationships(requestContext, projectId, realityDataAdded2.id as string);

    // Remove any relationship (can only be one to context at creation)
    for (const relationship of relationships2) {
      await realityDataServiceClient.deleteRealityDataRelationship(requestContext, projectId, relationship.wsgId);
    }

    await realityDataServiceClient.deleteRealityData(requestContext, projectId, realityDataId1);
    await realityDataServiceClient.deleteRealityData(requestContext, projectId, realityDataAdded2.id as string);
  });

  it("should be able to create a reality data then modify it then delete it", async function () {
    // Skip this test if the issuing authority is not imsoidc.
    // The iTwin Platform currently does not support the reality-data:write scope.
    const imsUrl = await imsClient.getUrl();
    if (-1 === imsUrl.indexOf("imsoidc"))
      this.skip();

    const realityData: RealityData = new RealityData();

    realityData.name = "Test reality data 1";
    realityData.dataSet = "Test Dataset for iModelJS";
    realityData.group = "Test group";
    realityData.description = "Dummy description for a test reality data";
    realityData.rootDocument = "RootDocumentFile.txt";
    realityData.classification = "Undefined";
    realityData.streamed = false;
    realityData.type = "Undefined";
    realityData.approximateFootprint = true;
    realityData.copyright = "Bentley Systems inc. (c) 2019";
    realityData.termsOfUse = "Free for testing purposes only";
    realityData.metadataUrl = "";
    realityData.resolutionInMeters = "2.0x2.1";
    realityData.accuracyInMeters = undefined;
    realityData.visibility = "PERMISSION";
    realityData.listable = true;
    realityData.version = "1.1.1.1";
    realityData.dataAcquirer = "John Doe Surveying using Leico model 123A Point Cloud Scanner";
    realityData.dataAcquisitionDate = "2019-05-10T09:46:16Z";
    realityData.dataAcquisitionStartDate = "2019-05-10T09:46:16Z";
    realityData.dataAcquisitionEndDate = "2019-05-10T09:46:16Z";
    realityData.referenceElevation = 234.3;

    const realityDataAdded1 = await realityDataServiceClient.createRealityData(requestContext, projectId, realityData);

    chai.assert(realityDataAdded1.id && realityDataAdded1.id.length === 36);
    chai.assert(realityDataAdded1.name === realityData.name);
    chai.assert(realityDataAdded1.group === realityData.group);
    chai.assert(realityDataAdded1.dataSet === realityData.dataSet);
    chai.assert(realityDataAdded1.description === realityData.description);
    chai.assert(realityDataAdded1.rootDocument === realityData.rootDocument);
    chai.assert(realityDataAdded1.classification === realityData.classification);
    chai.assert(realityDataAdded1.streamed === realityData.streamed);
    chai.assert(realityDataAdded1.type === realityData.type);
    chai.assert(realityDataAdded1.copyright === realityData.copyright);
    chai.assert(realityDataAdded1.termsOfUse === realityData.termsOfUse);
    chai.assert(realityDataAdded1.metadataUrl === realityData.metadataUrl);
    chai.assert(realityDataAdded1.resolutionInMeters === realityData.resolutionInMeters);
    chai.assert(realityDataAdded1.accuracyInMeters === null);
    chai.assert(realityDataAdded1.visibility === realityData.visibility);
    chai.assert(realityDataAdded1.listable === realityData.listable);
    chai.assert(realityDataAdded1.version === realityData.version);
    chai.assert(realityDataAdded1.dataAcquirer === realityData.dataAcquirer);
    chai.assert(realityDataAdded1.dataAcquisitionDate === realityData.dataAcquisitionDate);
    chai.assert(realityDataAdded1.dataAcquisitionStartDate === realityData.dataAcquisitionStartDate);
    chai.assert(realityDataAdded1.dataAcquisitionEndDate === realityData.dataAcquisitionEndDate);
    chai.assert(realityDataAdded1.referenceElevation === realityData.referenceElevation);

    chai.assert(realityDataAdded1.ultimateId && realityDataAdded1.ultimateId.length === 36);
    chai.assert(realityDataAdded1.creatorId && realityDataAdded1.creatorId.length === 36);
    chai.assert(realityDataAdded1.ownerId && realityDataAdded1.ownerId.length === 36);
    chai.assert(realityDataAdded1.ownedBy && realityDataAdded1.ownedBy.length > 0);
    chai.assert(realityDataAdded1.dataLocationGuid && realityDataAdded1.dataLocationGuid.length === 36);
    chai.assert(realityDataAdded1.containerName && realityDataAdded1.containerName.length === 36);
    chai.assert(realityDataAdded1.modifiedTimestamp && Date.parse(realityDataAdded1.modifiedTimestamp) !== undefined);
    chai.assert(realityDataAdded1.createdTimestamp && Date.parse(realityDataAdded1.createdTimestamp) !== undefined);
    // At creation the last accessed time stamp remains null.
    // chai.assert(realityDataAdded1.lastAccessedTimestamp && Date.parse(realityDataAdded1.lastAccessedTimestamp as string) !== undefined);

    realityDataAdded1.name = "Test reality data 1 - modified";
    realityDataAdded1.dataSet = "Test Dataset for iModelJS - modified";
    realityDataAdded1.group = "Test group - modified";
    realityDataAdded1.description = "Dummy description for a test reality data - modified";
    realityDataAdded1.rootDocument = "RootDocumentFile-modified.txt";
    realityDataAdded1.classification = "Imagery";
    realityDataAdded1.streamed = true;
    realityDataAdded1.type = "DummyType";
    realityDataAdded1.approximateFootprint = false;
    realityDataAdded1.copyright = "Bentley Systems inc. (c) 2019 - modified";
    realityDataAdded1.termsOfUse = "Free for testing purposes only - modified";
    realityDataAdded1.metadataUrl = "Incorrect data produced randomly";
    realityDataAdded1.resolutionInMeters = "3.0x3.2";
    //    realityDataAdded1.accuracyInMeters = "10.7x10.7"; currently does not work ... obviously a bug somewhere in schema or WSG
    realityDataAdded1.visibility = "ENTERPRISE";
    realityDataAdded1.listable = true;
    realityDataAdded1.version = "Named Version 1";
    realityDataAdded1.dataAcquirer = "PIPO";
    realityDataAdded1.dataAcquisitionDate = "2019-05-10T09:46:17Z";
    realityDataAdded1.dataAcquisitionStartDate = "2019-05-10T09:46:17Z";
    realityDataAdded1.dataAcquisitionEndDate = "2019-05-10T09:46:17Z";
    realityDataAdded1.referenceElevation = 42.0;

    realityDataAdded1.organizationId = undefined;
    realityDataAdded1.sizeUpToDate = undefined;
    realityDataAdded1.ownedBy = undefined;
    realityDataAdded1.ownerId = undefined;

    const realityDataAdded2 = await realityDataServiceClient.updateRealityData(requestContext, projectId, realityDataAdded1);

    chai.assert(realityDataAdded2.id === realityDataAdded1.id);
    chai.assert(realityDataAdded2.name === realityDataAdded1.name);
    chai.assert(realityDataAdded2.group === realityDataAdded1.group);
    chai.assert(realityDataAdded2.dataSet === realityDataAdded1.dataSet);
    chai.assert(realityDataAdded2.description === realityDataAdded1.description);
    chai.assert(realityDataAdded2.rootDocument === realityDataAdded1.rootDocument);
    chai.assert(realityDataAdded2.classification === realityDataAdded1.classification);
    chai.assert(realityDataAdded2.streamed === realityDataAdded1.streamed);
    chai.assert(realityDataAdded2.type === realityDataAdded1.type);
    chai.assert(realityDataAdded2.copyright === realityDataAdded1.copyright);
    chai.assert(realityDataAdded2.termsOfUse === realityDataAdded1.termsOfUse);
    chai.assert(realityDataAdded2.metadataUrl === realityDataAdded1.metadataUrl);
    chai.assert(realityDataAdded2.resolutionInMeters === realityDataAdded1.resolutionInMeters);
    chai.assert(realityDataAdded2.accuracyInMeters === null);
    chai.assert(realityDataAdded2.visibility === realityDataAdded1.visibility);
    chai.assert(realityDataAdded2.listable === realityDataAdded1.listable);
    chai.assert(realityDataAdded2.version === realityDataAdded1.version);
    chai.assert(realityDataAdded2.dataAcquirer === realityDataAdded1.dataAcquirer);
    chai.assert(realityDataAdded2.dataAcquisitionDate === realityDataAdded1.dataAcquisitionDate);
    chai.assert(realityDataAdded2.dataAcquisitionStartDate === realityDataAdded1.dataAcquisitionStartDate);
    chai.assert(realityDataAdded2.dataAcquisitionEndDate === realityDataAdded1.dataAcquisitionEndDate);
    chai.assert(realityDataAdded2.referenceElevation === realityDataAdded1.referenceElevation);

    chai.assert(realityDataAdded2.ultimateId === realityDataAdded1.ultimateId);
    chai.assert(realityDataAdded2.creatorId === realityDataAdded1.creatorId);
    chai.assert(realityDataAdded2.dataLocationGuid === realityDataAdded1.dataLocationGuid);
    chai.assert(realityDataAdded2.containerName === realityDataAdded1.containerName);
    // Modified time stamp must have been modifed.
    chai.assert(realityDataAdded2.modifiedTimestamp && Date.parse(realityDataAdded2.modifiedTimestamp) !== undefined);
    // Creation time must be unchanged.
    chai.assert(realityDataAdded2.createdTimestamp && Date.parse(realityDataAdded2.createdTimestamp) !== undefined && realityDataAdded2.createdTimestamp === realityDataAdded1.createdTimestamp);
    // At update the last accessed time stamp remains null.
    // chai.assert(realityDataAdded1.lastAccessedTimestamp && Date.parse(realityDataAdded1.lastAccessedTimestamp as string) !== undefined);

    const relationships: RealityDataRelationship[] = await realityDataServiceClient.getRealityDataRelationships(requestContext, projectId, realityDataAdded1.id as string);

    // Remove any relationship (can only be one to context at creation)
    for (const relationship of relationships) {
      await realityDataServiceClient.deleteRealityDataRelationship(requestContext, projectId, relationship.wsgId);
    }

    await realityDataServiceClient.deleteRealityData(requestContext, projectId, realityDataAdded2.id as string);
  });

  it("should be able to get model data content with root doc not at blob root (root doc path)", async () => {
    const realityData: RealityData = await realityDataServiceClient.getRealityData(requestContext, projectId, tilesIdWithRootDocPath);

    // The root document of this reality should not be at the root of the blob
    const rootParts = realityData.rootDocument!.split("/");
    chai.assert(rootParts.length >= 2);
    rootParts.pop();
    const rootDocPath: string = `${rootParts.join("/")}/`;

    const rootData: any = await realityData.getRootDocumentJson(requestContext);

    const modelName = rootData.root.children[0].children[0].content.url;

    chai.assert(rootData);
    chai.assert(modelName);

    let exceptionThrown: boolean = false;
    try {
      // Should fail as we call with an incorrect content path.
      const data: any = await realityData.getTileContent(requestContext, modelName);
      chai.assert(!data); // Should never be reached.
    } catch {
      exceptionThrown = true;
    }
    chai.assert(exceptionThrown);

    // Should succeed as we call with added root document path
    const data2: any = await realityData.getTileContent(requestContext, rootDocPath + modelName, false);

    chai.assert(data2);

    // Should succeed as we call with indicate that path is relative to root path
    const data3: any = await realityData.getTileContent(requestContext, modelName, true);

    chai.assert(data3);
  });

});

describe("RealityServicesClient Admin (#integration)", () => {
  const realityDataServiceClient: RealityDataClient = new RealityDataClient();
  const imsClient: ImsAuthorizationClient = new ImsAuthorizationClient();
  let requestContext: AuthorizedClientRequestContext;

  before(async () => {
    requestContext = await TestConfig.getAuthorizedClientRequestContext(TestUsers.manager);
    Logger.logInfo(LOG_CATEGORY, `ActivityId: ${requestContext.activityId}`);
  });

  it("should be able to create a reality data as an admin (without specific context and admin) and delete it", async function () {
    // Skip this test if the issuing authority is not imsoidc.
    // The iTwin Platform currently does not support the reality-data:write scope.
    const imsUrl = await imsClient.getUrl();
    if (-1 === imsUrl.indexOf("imsoidc"))
      this.skip();

    const realityData: RealityData = new RealityData();

    // Generate a temporary GUID. Data will be generated using this GUID.
    realityData.id = Guid.createValue();
    realityData.name = "Test reality data 1";
    realityData.dataSet = "Test Dataset for iModelJS";
    realityData.group = "Test group";
    realityData.description = "Dummy description for a test reality data";
    realityData.rootDocument = "RootDocumentFile.txt";
    realityData.classification = "Undefined";
    realityData.streamed = false;
    realityData.type = "Undefined";
    realityData.approximateFootprint = true;
    realityData.copyright = "Bentley Systems inc. (c) 2019";
    realityData.termsOfUse = "Free for testing purposes only";
    realityData.metadataUrl = "";
    realityData.resolutionInMeters = "2.0x2.1";
    realityData.accuracyInMeters = undefined;
    realityData.visibility = "PERMISSION";
    realityData.listable = true;
    realityData.version = "1.1.1.1";
    realityData.dataAcquirer = "John Doe Surveying using Leico model 123A Point Cloud Scanner";
    realityData.dataAcquisitionDate = "2019-05-10T09:46:16Z";
    realityData.dataAcquisitionStartDate = "2019-05-10T09:46:16Z";
    realityData.dataAcquisitionEndDate = "2019-05-10T09:46:16Z";
    realityData.referenceElevation = 234.3;

    const realityDataAdded1 = await realityDataServiceClient.createRealityData(requestContext, undefined, realityData);
    chai.assert(realityDataAdded1.id && realityDataAdded1.id.length === 36);
    chai.assert(realityDataAdded1.name === realityData.name);
    chai.assert(realityDataAdded1.group === realityData.group);
    chai.assert(realityDataAdded1.dataSet === realityData.dataSet);
    chai.assert(realityDataAdded1.description === realityData.description);
    chai.assert(realityDataAdded1.rootDocument === realityData.rootDocument);
    chai.assert(realityDataAdded1.classification === realityData.classification);
    chai.assert(realityDataAdded1.streamed === realityData.streamed);
    chai.assert(realityDataAdded1.type === realityData.type);
    chai.assert(realityDataAdded1.copyright === realityData.copyright);
    chai.assert(realityDataAdded1.termsOfUse === realityData.termsOfUse);
    chai.assert(realityDataAdded1.metadataUrl === realityData.metadataUrl);
    chai.assert(realityDataAdded1.resolutionInMeters === realityData.resolutionInMeters);
    chai.assert(realityDataAdded1.accuracyInMeters === null);
    chai.assert(realityDataAdded1.visibility === realityData.visibility);
    chai.assert(realityDataAdded1.listable === realityData.listable);
    chai.assert(realityDataAdded1.version === realityData.version);
    chai.assert(realityDataAdded1.dataAcquirer === realityData.dataAcquirer);
    chai.assert(realityDataAdded1.dataAcquisitionDate === realityData.dataAcquisitionDate);
    chai.assert(realityDataAdded1.dataAcquisitionStartDate === realityData.dataAcquisitionStartDate);
    chai.assert(realityDataAdded1.dataAcquisitionEndDate === realityData.dataAcquisitionEndDate);
    chai.assert(realityDataAdded1.referenceElevation === realityData.referenceElevation);

    chai.assert(realityDataAdded1.ultimateId && realityDataAdded1.ultimateId.length === 36);
    chai.assert(realityDataAdded1.creatorId && realityDataAdded1.creatorId.length === 36);
    chai.assert(realityDataAdded1.ownerId && realityDataAdded1.ownerId.length === 36);
    chai.assert(realityDataAdded1.ownedBy && realityDataAdded1.ownedBy.length > 0);
    chai.assert(realityDataAdded1.dataLocationGuid && realityDataAdded1.dataLocationGuid.length === 36);
    chai.assert(realityDataAdded1.containerName && realityDataAdded1.containerName.length === 36);
    chai.assert(realityDataAdded1.modifiedTimestamp && Date.parse(realityDataAdded1.modifiedTimestamp) !== undefined);
    chai.assert(realityDataAdded1.createdTimestamp && Date.parse(realityDataAdded1.createdTimestamp) !== undefined);
    // At creation the last accessed time stamp remains null.
    // chai.assert(realityDataAdded1.lastAccessedTimestamp && Date.parse(realityDataAdded1.lastAccessedTimestamp as string) !== undefined);

    const relationships: RealityDataRelationship[] = await realityDataServiceClient.getRealityDataRelationships(requestContext, "Server", realityDataAdded1.id as string);

    // Check empty Array
    chai.expect(relationships).that.is.empty;

    await realityDataServiceClient.deleteRealityData(requestContext, undefined, realityDataAdded1.id as string);
  });

});<|MERGE_RESOLUTION|>--- conflicted
+++ resolved
@@ -4,20 +4,11 @@
 *--------------------------------------------------------------------------------------------*/
 import { Guid, GuidString, Logger, LogLevel } from "@bentley/bentleyjs-core";
 import { Angle, Range2d } from "@bentley/geometry-core";
-<<<<<<< HEAD
-import { AuthorizedClientRequestContext } from "@bentley/itwin-client";
+import { AuthorizedClientRequestContext, ImsAuthorizationClient } from "@bentley/itwin-client";
 import { TestUsers } from "@bentley/oidc-signin-tool/lib/cjs/frontend";
-import * as chai from "chai";
-import { query } from "jsonpath";
 import { RealityData, RealityDataClient, RealityDataRelationship } from "../../RealityDataClient";
 import { TestConfig } from "../TestConfig";
-=======
-import { AuthorizedClientRequestContext, ImsAuthorizationClient } from "@bentley/itwin-client";
-import { TestUsers } from "@bentley/oidc-signin-tool/lib/frontend";
-import { RealityData, RealityDataClient, RealityDataRelationship } from "../../RealityDataClient";
-import { TestConfig } from "../TestConfig";
-import * as jsonpath from "jsonpath";
->>>>>>> 21842b9d
+import { query } from "jsonpath";
 chai.should();
 
 const LOG_CATEGORY: string = "RealityDataClient.Test";
@@ -135,7 +126,7 @@
     const rootData: any = await realityData.getRootDocumentJson(requestContext);
     chai.assert(rootData);
 
-    const jsonName = jsonpath.query(rootData.root.children, "$..url").find((u) => u.endsWith(".json"));
+    const jsonName = query(rootData.root.children, "$..url").find((u) => u.endsWith(".json"));
 
     chai.assert(jsonName);
     const jsonData: any = await realityData.getTileJson(requestContext, jsonName);
@@ -150,7 +141,7 @@
     const rootData: any = await realityData.getRootDocumentJson(requestContext);
     chai.assert(rootData);
 
-    const modelName = jsonpath.query(rootData.root.children, "$..url").find((u) => u.endsWith(".b3dm"));
+    const modelName = query(rootData.root.children, "$..url").find((u) => u.endsWith(".b3dm"));
     chai.assert(modelName);
 
     const modelData: any = await realityData.getTileContent(requestContext, modelName);
