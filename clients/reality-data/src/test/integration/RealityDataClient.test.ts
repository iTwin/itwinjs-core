/*---------------------------------------------------------------------------------------------
* Copyright (c) Bentley Systems, Incorporated. All rights reserved.
* See LICENSE.md in the project root for license terms and full copyright notice.
*--------------------------------------------------------------------------------------------*/
import * as chai from "chai";
import { ClientRequestContext, Guid, GuidString, Logger, LogLevel } from "@bentley/bentleyjs-core";
import { Angle, Range2d } from "@bentley/geometry-core";
import { AuthorizedClientRequestContext, ImsAuthorizationClient } from "@bentley/itwin-client";
import { TestUsers } from "@bentley/oidc-signin-tool/lib/frontend";
import { RealityData, RealityDataClient, RealityDataRelationship } from "../../RealityDataClient";
import { TestConfig } from "../TestConfig";
import { query } from "jsonpath";
chai.should();

const LOG_CATEGORY: string = "RealityDataClient.Test";

Logger.initializeToConsole();
Logger.setLevel(LOG_CATEGORY, LogLevel.Info);

describe("RealityServicesClient Normal (#integration)", () => {
  const realityDataServiceClient: RealityDataClient = new RealityDataClient();
<<<<<<< HEAD
  // SWB
=======
  const imsClient: ImsAuthorizationClient = new ImsAuthorizationClient();

>>>>>>> e84249fb
  let projectId: GuidString;

  const tilesId: string = "593eff78-b757-4c07-84b2-a8fe31c19927";
  const tilesIdWithRootDocPath: string = "3317b4a0-0086-4f16-a979-6ceb496d785e";

  let requestContext: AuthorizedClientRequestContext;

  before(async () => {
    requestContext = await TestConfig.getAuthorizedClientRequestContext();
    Logger.logInfo(LOG_CATEGORY, `ActivityId: ${requestContext.activityId}`);
    projectId = (await TestConfig.getITwinByName(requestContext, TestConfig.iTwinName)).id;
    chai.assert.isDefined(projectId);
  });

  it("should be able to parse RDS/Context Share URL both valid and invalid.", async () => {
    // Test
    const realityDataId: string | undefined = realityDataServiceClient.getRealityDataIdFromUrl("http://connect-realitydataservices.bentley.com/v2.4/Repositories/S3MXECPlugin--95b8160c-8df9-437b-a9bf-22ad01fecc6b/S3MX/RealityData/73226b81-6d95-45d3-9473-20e52703aea5");
    chai.assert(realityDataId);
    chai.assert(realityDataId === "73226b81-6d95-45d3-9473-20e52703aea5");

    const realityDataId2: string | undefined = realityDataServiceClient.getRealityDataIdFromUrl("http:\\\\connect-realitydataservices.bentley.com\\v2.4\\Repositories/S3MXECPlugin--95b8160c-8df9-437b-a9bf-22ad01fecc6b\\S3MX\\RealityData\\73226b81-6d95-45d3-9473-20e52703aea5");

    chai.assert(realityDataId2);
    chai.assert(realityDataId2 === "73226b81-6d95-45d3-9473-20e52703aea5");

    const realityDataId3: string | undefined = realityDataServiceClient.getRealityDataIdFromUrl("http:\\connect-realitydataservices.bentley.com\\v2.4\\Repositories/S3MXECPlugin--95b8160c-8df9-437b-a9bf-22ad01fecc6b\\S3MX\\RealityData\\73226b81-6d95-45d3-9473-20e52703aea5");

    chai.assert(realityDataId3);
    chai.assert(realityDataId3 === "73226b81-6d95-45d3-9473-20e52703aea5");
  });

  it("should be able to retrieve reality data properties", async () => {
    const realityData: RealityData = await realityDataServiceClient.getRealityData(requestContext, projectId, tilesId);
    chai.assert(realityData);
    chai.assert(realityData.id === tilesId);
    chai.assert(realityData.client);
    chai.assert(realityData.projectId === projectId);
  });

  // SWB
  it("should be able to retrieve reality data properties for every reality data associated to project", async () => {
    const realityData: RealityData[] = await realityDataServiceClient.getRealityDataInProject(requestContext, projectId);

    realityData.forEach((value) => {
      chai.assert(value.type === "RealityMesh3DTiles"); // iModelJS only supports this type
      chai.assert(value.rootDocument && value.rootDocument !== ""); // All such type require a root document to work correctly
      chai.assert(value.projectId === projectId);
      chai.assert(value.id);
    });

    chai.assert(realityData);
  });

  // SWB
  it("should be able to retrieve reality data properties for every reality data associated to project within an extent", async () => {
    // SWB
    const theRange = Range2d.createXYXY(-81 * 3.1416 / 180, 39 * 3.1416 / 180, -74 * 3.1416 / 180, 42 * 3.1416 / 180); // Range encloses Pennsylvania and should gather Shell project
    const minLongDeg = Angle.radiansToDegrees(theRange.low.x);
    const maxLongDeg = Angle.radiansToDegrees(theRange.high.x);
    const minLatDeg = Angle.radiansToDegrees(theRange.low.y);
    const maxLatDeg = Angle.radiansToDegrees(theRange.high.y);
    const realityData: RealityData[] = await realityDataServiceClient.getRealityDataInProjectOverlapping(requestContext, projectId, minLongDeg, maxLongDeg, minLatDeg, maxLatDeg);

    chai.expect(realityData).that.is.not.empty;
    realityData.forEach((value) => {
      chai.assert(value.type === "RealityMesh3DTiles"); // iModelJS only supports this type
      chai.assert(value.rootDocument && value.rootDocument !== ""); // All such type require a root document to work correctly
      chai.assert(value.projectId === projectId);
      chai.assert(value.id);
    });

  });

  it("should be able to retrieve app data json blob url", async () => {
    const realityData: RealityData = await realityDataServiceClient.getRealityData(requestContext, projectId, tilesId);

    const url: string = await realityData.getRootDocumentJson(requestContext);

    chai.assert(url);
  });

  it("should be able to retrieve the azure blob url", async () => {
    const realityData: RealityData = await realityDataServiceClient.getRealityData(requestContext, projectId, tilesId);

    const url: URL = await realityData.getBlobUrl(requestContext);

    chai.assert(url);
  });

  it("should be able to retrieve the azure blob url (write access)", async function () {
    // Skip this test if the issuing authority is not imsoidc.
    // The iTwin Platform currently does not support the reality-data:write scope.
    const imsUrl = await imsClient.getUrl(new ClientRequestContext(""));
    if (-1 === imsUrl.indexOf("imsoidc"))
      this.skip();

    const realityData: RealityData = await realityDataServiceClient.getRealityData(requestContext, projectId, tilesId);

    const url: URL = await realityData.getBlobUrl(requestContext, true);

    chai.assert(url);
  });

  it("should be able to get model data json", async () => {
    const realityData: RealityData = await realityDataServiceClient.getRealityData(requestContext, projectId, tilesId);

    const rootData: any = await realityData.getRootDocumentJson(requestContext);
    chai.assert(rootData);

    const jsonName = query(rootData.root.children, "$..url").find((u) => u.endsWith(".json"));

    chai.assert(jsonName);
    const jsonData: any = await realityData.getTileJson(requestContext, jsonName);
    chai.assert(jsonData);
    chai.assert(jsonData.asset.version);
  });

  it("should be able to get model data content", async () => {
    const realityData: RealityData = await realityDataServiceClient.getRealityData(requestContext, projectId, tilesId);
    const decoder = new TextDecoder("utf-8");

    const rootData: any = await realityData.getRootDocumentJson(requestContext);
    chai.assert(rootData);

    const modelName = query(rootData.root.children, "$..url").find((u) => u.endsWith(".b3dm"));
    chai.assert(modelName);

    const modelData: any = await realityData.getTileContent(requestContext, modelName);
    chai.assert(modelData);
    const modelDataString = decoder.decode(new Uint8Array(modelData)).substring(0, 4);
    chai.assert(modelDataString === "b3dm");
  });

  it("should be able to create a reality data (without specific identifier) and delete it", async function () {
    // Skip this test if the issuing authority is not imsoidc.
    // The iTwin Platform currently does not support the reality-data:write scope.
    const imsUrl = await imsClient.getUrl(new ClientRequestContext(""));
    if (-1 === imsUrl.indexOf("imsoidc"))
      this.skip();

    const realityData: RealityData = new RealityData();
    realityData.name = "Test reality data 1";
    realityData.dataSet = "Test Dataset for iModelJS";
    realityData.group = "Test group";
    realityData.description = "Dummy description for a test reality data";
    realityData.rootDocument = "RootDocumentFile.txt";
    realityData.classification = "Undefined";
    realityData.streamed = false;
    realityData.type = "Undefined";
    realityData.approximateFootprint = true;
    realityData.copyright = "Bentley Systems inc. (c) 2019";
    realityData.termsOfUse = "Free for testing purposes only";
    realityData.metadataUrl = "";
    realityData.resolutionInMeters = "2.0x2.1";
    realityData.accuracyInMeters = undefined;
    realityData.visibility = "PERMISSION";
    realityData.listable = true;
    realityData.version = "1.1.1.1";
    realityData.dataAcquirer = "John Doe Surveying using Leico model 123A Point Cloud Scanner";
    realityData.dataAcquisitionDate = "2019-05-10T09:46:16Z";
    realityData.dataAcquisitionStartDate = "2019-05-10T09:46:16Z";
    realityData.dataAcquisitionEndDate = "2019-05-10T09:46:16Z";
    realityData.referenceElevation = 234.3;

    const realityDataAdded1 = await realityDataServiceClient.createRealityData(requestContext, projectId, realityData);
    chai.assert(realityDataAdded1.id && realityDataAdded1.id.length === 36);
    chai.assert(realityDataAdded1.name === realityData.name);
    chai.assert(realityDataAdded1.group === realityData.group);
    chai.assert(realityDataAdded1.dataSet === realityData.dataSet);
    chai.assert(realityDataAdded1.description === realityData.description);
    chai.assert(realityDataAdded1.rootDocument === realityData.rootDocument);
    chai.assert(realityDataAdded1.classification === realityData.classification);
    chai.assert(realityDataAdded1.streamed === realityData.streamed);
    chai.assert(realityDataAdded1.type === realityData.type);
    chai.assert(realityDataAdded1.copyright === realityData.copyright);
    chai.assert(realityDataAdded1.termsOfUse === realityData.termsOfUse);
    chai.assert(realityDataAdded1.metadataUrl === realityData.metadataUrl);
    chai.assert(realityDataAdded1.resolutionInMeters === realityData.resolutionInMeters);
    chai.assert(realityDataAdded1.accuracyInMeters === null);
    chai.assert(realityDataAdded1.visibility === realityData.visibility);
    chai.assert(realityDataAdded1.listable === realityData.listable);
    chai.assert(realityDataAdded1.version === realityData.version);
    chai.assert(realityDataAdded1.dataAcquirer === realityData.dataAcquirer);
    chai.assert(realityDataAdded1.dataAcquisitionDate === realityData.dataAcquisitionDate);
    chai.assert(realityDataAdded1.dataAcquisitionStartDate === realityData.dataAcquisitionStartDate);
    chai.assert(realityDataAdded1.dataAcquisitionEndDate === realityData.dataAcquisitionEndDate);
    chai.assert(realityDataAdded1.referenceElevation === realityData.referenceElevation);

    chai.assert(realityDataAdded1.ultimateId && realityDataAdded1.ultimateId.length === 36);
    chai.assert(realityDataAdded1.creatorId && realityDataAdded1.creatorId.length === 36);
    chai.assert(realityDataAdded1.ownerId && realityDataAdded1.ownerId.length === 36);
    chai.assert(realityDataAdded1.ownedBy && realityDataAdded1.ownedBy.length > 0);
    chai.assert(realityDataAdded1.dataLocationGuid && realityDataAdded1.dataLocationGuid.length === 36);
    chai.assert(realityDataAdded1.containerName && realityDataAdded1.containerName.length === 36);
    chai.assert(realityDataAdded1.modifiedTimestamp && Date.parse(realityDataAdded1.modifiedTimestamp) !== undefined);
    chai.assert(realityDataAdded1.createdTimestamp && Date.parse(realityDataAdded1.createdTimestamp) !== undefined);
    // At creation the last accessed time stamp remains null.
    // chai.assert(realityDataAdded1.lastAccessedTimestamp && Date.parse(realityDataAdded1.lastAccessedTimestamp as string) !== undefined);

    const relationships: RealityDataRelationship[] = await realityDataServiceClient.getRealityDataRelationships(requestContext, projectId, realityDataAdded1.id as string);

    // SWB
    // Remove any relationship (can only be one to context at creation)
    for (const relationship of relationships) {
      await realityDataServiceClient.deleteRealityDataRelationship(requestContext, projectId, relationship.wsgId);
    }

    await realityDataServiceClient.deleteRealityData(requestContext, projectId, realityDataAdded1.id as string);
  });

  it("should be able to create a reality data (with fixed specific identifier) and delete it", async function () {
    // Skip this test if the issuing authority is not imsoidc.
    // The iTwin Platform currently does not support the reality-data:write scope.
    const imsUrl = await imsClient.getUrl(new ClientRequestContext(""));
    if (-1 === imsUrl.indexOf("imsoidc"))
      this.skip();

    const realityData: RealityData = new RealityData();

    // Generate a temporary GUID. Data will be generated using this GUID.
    realityData.id = Guid.createValue();

    realityData.name = "Test reality data 1";
    realityData.dataSet = "Test Dataset for iModelJS";
    realityData.group = "Test group";
    realityData.description = "Dummy description for a test reality data";
    realityData.rootDocument = "RootDocumentFile.txt";
    realityData.classification = "Undefined";
    realityData.streamed = false;
    realityData.type = "Undefined";
    realityData.approximateFootprint = true;
    realityData.copyright = "Bentley Systems inc. (c) 2019";
    realityData.termsOfUse = "Free for testing purposes only";
    realityData.metadataUrl = "";
    realityData.resolutionInMeters = "2.0x2.1";
    realityData.accuracyInMeters = undefined;
    realityData.visibility = "PERMISSION";
    realityData.listable = true;
    realityData.version = "1.1.1.1";
    realityData.dataAcquirer = "John Doe Surveying using Leico model 123A Point Cloud Scanner";
    realityData.dataAcquisitionDate = "2019-05-10T09:46:16Z";
    realityData.dataAcquisitionStartDate = "2019-05-10T09:46:16Z";
    realityData.dataAcquisitionEndDate = "2019-05-10T09:46:16Z";
    realityData.referenceElevation = 234.3;

    const realityDataAdded1 = await realityDataServiceClient.createRealityData(requestContext, projectId, realityData);

    chai.assert(realityDataAdded1.id && realityDataAdded1.id.length === 36);
    chai.assert(realityDataAdded1.name === realityData.name);
    chai.assert(realityDataAdded1.group === realityData.group);
    chai.assert(realityDataAdded1.dataSet === realityData.dataSet);
    chai.assert(realityDataAdded1.description === realityData.description);
    chai.assert(realityDataAdded1.rootDocument === realityData.rootDocument);
    chai.assert(realityDataAdded1.classification === realityData.classification);
    chai.assert(realityDataAdded1.streamed === realityData.streamed);
    chai.assert(realityDataAdded1.type === realityData.type);
    chai.assert(realityDataAdded1.copyright === realityData.copyright);
    chai.assert(realityDataAdded1.termsOfUse === realityData.termsOfUse);
    chai.assert(realityDataAdded1.metadataUrl === realityData.metadataUrl);
    chai.assert(realityDataAdded1.resolutionInMeters === realityData.resolutionInMeters);
    chai.assert(realityDataAdded1.accuracyInMeters === null);
    chai.assert(realityDataAdded1.visibility === realityData.visibility);
    chai.assert(realityDataAdded1.listable === realityData.listable);
    chai.assert(realityDataAdded1.version === realityData.version);
    chai.assert(realityDataAdded1.dataAcquirer === realityData.dataAcquirer);
    chai.assert(realityDataAdded1.dataAcquisitionDate === realityData.dataAcquisitionDate);
    chai.assert(realityDataAdded1.dataAcquisitionStartDate === realityData.dataAcquisitionStartDate);
    chai.assert(realityDataAdded1.dataAcquisitionEndDate === realityData.dataAcquisitionEndDate);
    chai.assert(realityDataAdded1.referenceElevation === realityData.referenceElevation);

    chai.assert(realityDataAdded1.ultimateId && realityDataAdded1.ultimateId.length === 36);
    chai.assert(realityDataAdded1.creatorId && realityDataAdded1.creatorId.length === 36);
    chai.assert(realityDataAdded1.ownerId && realityDataAdded1.ownerId.length === 36);
    chai.assert(realityDataAdded1.ownedBy && realityDataAdded1.ownedBy.length > 0);
    chai.assert(realityDataAdded1.dataLocationGuid && realityDataAdded1.dataLocationGuid.length === 36);
    chai.assert(realityDataAdded1.containerName && realityDataAdded1.containerName.length === 36);
    chai.assert(realityDataAdded1.modifiedTimestamp && Date.parse(realityDataAdded1.modifiedTimestamp) !== undefined);
    chai.assert(realityDataAdded1.createdTimestamp && Date.parse(realityDataAdded1.createdTimestamp) !== undefined);
    // At creation the last accessed time stamp remains null.
    // chai.assert(realityDataAdded1.lastAccessedTimestamp && Date.parse(realityDataAdded1.lastAccessedTimestamp as string) !== undefined);

    const relationships: RealityDataRelationship[] = await realityDataServiceClient.getRealityDataRelationships(requestContext, projectId, realityDataAdded1.id as string);

    // SWB
    // Remove any relationship (can only be one to context at creation)
    for (const relationship of relationships) {
      await realityDataServiceClient.deleteRealityDataRelationship(requestContext, projectId, relationship.wsgId);
    }

    await realityDataServiceClient.deleteRealityData(requestContext, projectId, realityDataAdded1.id as string);
  });

  it("should be able to duplicate a reality data and delete it", async function () {
    // Skip this test if the issuing authority is not imsoidc.
    // The iTwin Platform currently does not support the reality-data:write scope.
    const imsUrl = await imsClient.getUrl(new ClientRequestContext(""));
    if (-1 === imsUrl.indexOf("imsoidc"))
      this.skip();

    const realityData: RealityData = new RealityData();

    // Generate a temporary GUID. Data will be generated using this GUID.
    realityData.id = Guid.createValue();

    realityData.name = "Test reality data 1";
    realityData.dataSet = "Test Dataset for iModelJS";
    realityData.group = "Test group";
    realityData.description = "Dummy description for a test reality data";
    realityData.rootDocument = "RootDocumentFile.txt";
    realityData.classification = "Undefined";
    realityData.streamed = false;
    realityData.type = "Undefined";
    realityData.approximateFootprint = true;
    realityData.copyright = "Bentley Systems inc. (c) 2019";
    realityData.termsOfUse = "Free for testing purposes only";
    realityData.metadataUrl = "";
    realityData.resolutionInMeters = "2.0x2.1";
    realityData.accuracyInMeters = undefined;
    realityData.visibility = "PERMISSION";
    realityData.listable = true;
    realityData.version = "1.1.1.1";
    realityData.dataAcquirer = "John Doe Surveying using Leico model 123A Point Cloud Scanner";
    realityData.dataAcquisitionDate = "2019-05-10T09:46:16Z";
    realityData.dataAcquisitionStartDate = "2019-05-10T09:46:16Z";
    realityData.dataAcquisitionEndDate = "2019-05-10T09:46:16Z";
    realityData.referenceElevation = 234.3;

    const realityDataAdded1 = await realityDataServiceClient.createRealityData(requestContext, projectId, realityData);

    chai.assert(realityDataAdded1.id && realityDataAdded1.id.length === 36);
    chai.assert(realityDataAdded1.name === realityData.name);
    chai.assert(realityDataAdded1.group === realityData.group);
    chai.assert(realityDataAdded1.dataSet === realityData.dataSet);
    chai.assert(realityDataAdded1.description === realityData.description);
    chai.assert(realityDataAdded1.rootDocument === realityData.rootDocument);
    chai.assert(realityDataAdded1.classification === realityData.classification);
    chai.assert(realityDataAdded1.streamed === realityData.streamed);
    chai.assert(realityDataAdded1.type === realityData.type);
    chai.assert(realityDataAdded1.copyright === realityData.copyright);
    chai.assert(realityDataAdded1.termsOfUse === realityData.termsOfUse);
    chai.assert(realityDataAdded1.metadataUrl === realityData.metadataUrl);
    chai.assert(realityDataAdded1.resolutionInMeters === realityData.resolutionInMeters);
    chai.assert(realityDataAdded1.accuracyInMeters === null);
    chai.assert(realityDataAdded1.visibility === realityData.visibility);
    chai.assert(realityDataAdded1.listable === realityData.listable);
    chai.assert(realityDataAdded1.version === realityData.version);
    chai.assert(realityDataAdded1.dataAcquirer === realityData.dataAcquirer);
    chai.assert(realityDataAdded1.dataAcquisitionDate === realityData.dataAcquisitionDate);
    chai.assert(realityDataAdded1.dataAcquisitionStartDate === realityData.dataAcquisitionStartDate);
    chai.assert(realityDataAdded1.dataAcquisitionEndDate === realityData.dataAcquisitionEndDate);
    chai.assert(realityDataAdded1.referenceElevation === realityData.referenceElevation);

    chai.assert(realityDataAdded1.ultimateId && realityDataAdded1.ultimateId.length === 36);
    chai.assert(realityDataAdded1.creatorId && realityDataAdded1.creatorId.length === 36);
    chai.assert(realityDataAdded1.ownerId && realityDataAdded1.ownerId.length === 36);
    chai.assert(realityDataAdded1.ownedBy && realityDataAdded1.ownedBy.length > 0);
    chai.assert(realityDataAdded1.dataLocationGuid && realityDataAdded1.dataLocationGuid.length === 36);
    chai.assert(realityDataAdded1.containerName && realityDataAdded1.containerName.length === 36);
    chai.assert(realityDataAdded1.modifiedTimestamp && Date.parse(realityDataAdded1.modifiedTimestamp) !== undefined);
    chai.assert(realityDataAdded1.createdTimestamp && Date.parse(realityDataAdded1.createdTimestamp) !== undefined);
    // At creation the last accessed time stamp remains null.
    // chai.assert(realityDataAdded1.lastAccessedTimestamp && Date.parse(realityDataAdded1.lastAccessedTimestamp as string) !== undefined);

    // Set to undefined read-only values (that can prevent creation)
    realityDataAdded1.createdTimestamp = undefined;
    realityDataAdded1.dataLocationGuid = undefined;  // This one is not a read-only value but we do not want to impose the data location.
    realityDataAdded1.sizeUpToDate = undefined;
    realityDataAdded1.size = undefined;
    realityDataAdded1.ultimateId = undefined;
    realityDataAdded1.ultimateSite = undefined;
    realityDataAdded1.containerName = undefined;
    realityDataAdded1.creatorId = undefined;
    realityDataAdded1.lastAccessedTimestamp = undefined;
    realityDataAdded1.modifiedTimestamp = undefined;
    realityDataAdded1.organizationId = undefined;
    realityDataAdded1.ownedBy = undefined;
    realityDataAdded1.ownerId = undefined;

    // Note in a cross environment duplication there is no need to undefine the id
    const realityDataId1: string = realityDataAdded1.id as string;
    realityDataAdded1.id = undefined;
    realityDataAdded1.wsgId = "";

    const realityDataAdded2 = await realityDataServiceClient.createRealityData(requestContext, projectId, realityDataAdded1);

    chai.assert(realityDataAdded2.id && realityDataAdded2.id.length === 36);
    chai.assert(realityDataAdded2.name === realityDataAdded1.name);
    chai.assert(realityDataAdded2.group === realityDataAdded1.group);
    chai.assert(realityDataAdded2.dataSet === realityDataAdded1.dataSet);
    chai.assert(realityDataAdded2.description === realityDataAdded1.description);
    chai.assert(realityDataAdded2.rootDocument === realityDataAdded1.rootDocument);
    chai.assert(realityDataAdded2.classification === realityDataAdded1.classification);
    chai.assert(realityDataAdded2.streamed === realityDataAdded1.streamed);
    chai.assert(realityDataAdded2.type === realityDataAdded1.type);
    chai.assert(realityDataAdded2.copyright === realityDataAdded1.copyright);
    chai.assert(realityDataAdded2.termsOfUse === realityDataAdded1.termsOfUse);
    chai.assert(realityDataAdded2.metadataUrl === realityDataAdded1.metadataUrl);
    chai.assert(realityDataAdded2.resolutionInMeters === realityDataAdded1.resolutionInMeters);
    chai.assert(realityDataAdded2.accuracyInMeters === null);
    chai.assert(realityDataAdded2.visibility === realityDataAdded1.visibility);
    chai.assert(realityDataAdded2.listable === realityDataAdded1.listable);
    chai.assert(realityDataAdded2.version === realityDataAdded1.version);
    chai.assert(realityDataAdded2.dataAcquirer === realityDataAdded1.dataAcquirer);
    chai.assert(realityDataAdded2.dataAcquisitionDate === realityDataAdded1.dataAcquisitionDate);
    chai.assert(realityDataAdded2.dataAcquisitionStartDate === realityDataAdded1.dataAcquisitionStartDate);
    chai.assert(realityDataAdded2.dataAcquisitionEndDate === realityDataAdded1.dataAcquisitionEndDate);
    chai.assert(realityDataAdded2.referenceElevation === realityDataAdded1.referenceElevation);

    chai.assert(realityDataAdded2.ultimateId && realityDataAdded2.ultimateId.length === 36);
    chai.assert(realityDataAdded2.creatorId && realityDataAdded2.creatorId.length === 36);
    chai.assert(realityDataAdded2.ownerId && realityDataAdded2.ownerId.length === 36);
    chai.assert(realityDataAdded2.ownedBy && realityDataAdded2.ownedBy.length > 0);
    chai.assert(realityDataAdded2.dataLocationGuid && realityDataAdded2.dataLocationGuid.length === 36);
    chai.assert(realityDataAdded2.containerName && realityDataAdded2.containerName.length === 36);
    chai.assert(realityDataAdded2.modifiedTimestamp && Date.parse(realityDataAdded2.modifiedTimestamp) !== undefined);
    chai.assert(realityDataAdded2.createdTimestamp && Date.parse(realityDataAdded2.createdTimestamp) !== undefined);
    // At creation the last accessed time stamp remains null.
    // chai.assert(realityDataAdded1.lastAccessedTimestamp && Date.parse(realityDataAdded1.lastAccessedTimestamp as string) !== undefined);

    const relationships1: RealityDataRelationship[] = await realityDataServiceClient.getRealityDataRelationships(requestContext, projectId, realityDataId1);

    // SWB
    // Remove any relationship (can only be one to context at creation)
    for (const relationship of relationships1) {
      await realityDataServiceClient.deleteRealityDataRelationship(requestContext, projectId, relationship.wsgId);
    }

    const relationships2: RealityDataRelationship[] = await realityDataServiceClient.getRealityDataRelationships(requestContext, projectId, realityDataAdded2.id as string);

    // SWB
    // Remove any relationship (can only be one to context at creation)
    for (const relationship of relationships2) {
      await realityDataServiceClient.deleteRealityDataRelationship(requestContext, projectId, relationship.wsgId);
    }

    await realityDataServiceClient.deleteRealityData(requestContext, projectId, realityDataId1);
    await realityDataServiceClient.deleteRealityData(requestContext, projectId, realityDataAdded2.id as string);
  });

  it("should be able to create a reality data then modify it then delete it", async function () {
    // Skip this test if the issuing authority is not imsoidc.
    // The iTwin Platform currently does not support the reality-data:write scope.
    const imsUrl = await imsClient.getUrl(new ClientRequestContext(""));
    if (-1 === imsUrl.indexOf("imsoidc"))
      this.skip();

    const realityData: RealityData = new RealityData();

    realityData.name = "Test reality data 1";
    realityData.dataSet = "Test Dataset for iModelJS";
    realityData.group = "Test group";
    realityData.description = "Dummy description for a test reality data";
    realityData.rootDocument = "RootDocumentFile.txt";
    realityData.classification = "Undefined";
    realityData.streamed = false;
    realityData.type = "Undefined";
    realityData.approximateFootprint = true;
    realityData.copyright = "Bentley Systems inc. (c) 2019";
    realityData.termsOfUse = "Free for testing purposes only";
    realityData.metadataUrl = "";
    realityData.resolutionInMeters = "2.0x2.1";
    realityData.accuracyInMeters = undefined;
    realityData.visibility = "PERMISSION";
    realityData.listable = true;
    realityData.version = "1.1.1.1";
    realityData.dataAcquirer = "John Doe Surveying using Leico model 123A Point Cloud Scanner";
    realityData.dataAcquisitionDate = "2019-05-10T09:46:16Z";
    realityData.dataAcquisitionStartDate = "2019-05-10T09:46:16Z";
    realityData.dataAcquisitionEndDate = "2019-05-10T09:46:16Z";
    realityData.referenceElevation = 234.3;

    const realityDataAdded1 = await realityDataServiceClient.createRealityData(requestContext, projectId, realityData);

    chai.assert(realityDataAdded1.id && realityDataAdded1.id.length === 36);
    chai.assert(realityDataAdded1.name === realityData.name);
    chai.assert(realityDataAdded1.group === realityData.group);
    chai.assert(realityDataAdded1.dataSet === realityData.dataSet);
    chai.assert(realityDataAdded1.description === realityData.description);
    chai.assert(realityDataAdded1.rootDocument === realityData.rootDocument);
    chai.assert(realityDataAdded1.classification === realityData.classification);
    chai.assert(realityDataAdded1.streamed === realityData.streamed);
    chai.assert(realityDataAdded1.type === realityData.type);
    chai.assert(realityDataAdded1.copyright === realityData.copyright);
    chai.assert(realityDataAdded1.termsOfUse === realityData.termsOfUse);
    chai.assert(realityDataAdded1.metadataUrl === realityData.metadataUrl);
    chai.assert(realityDataAdded1.resolutionInMeters === realityData.resolutionInMeters);
    chai.assert(realityDataAdded1.accuracyInMeters === null);
    chai.assert(realityDataAdded1.visibility === realityData.visibility);
    chai.assert(realityDataAdded1.listable === realityData.listable);
    chai.assert(realityDataAdded1.version === realityData.version);
    chai.assert(realityDataAdded1.dataAcquirer === realityData.dataAcquirer);
    chai.assert(realityDataAdded1.dataAcquisitionDate === realityData.dataAcquisitionDate);
    chai.assert(realityDataAdded1.dataAcquisitionStartDate === realityData.dataAcquisitionStartDate);
    chai.assert(realityDataAdded1.dataAcquisitionEndDate === realityData.dataAcquisitionEndDate);
    chai.assert(realityDataAdded1.referenceElevation === realityData.referenceElevation);

    chai.assert(realityDataAdded1.ultimateId && realityDataAdded1.ultimateId.length === 36);
    chai.assert(realityDataAdded1.creatorId && realityDataAdded1.creatorId.length === 36);
    chai.assert(realityDataAdded1.ownerId && realityDataAdded1.ownerId.length === 36);
    chai.assert(realityDataAdded1.ownedBy && realityDataAdded1.ownedBy.length > 0);
    chai.assert(realityDataAdded1.dataLocationGuid && realityDataAdded1.dataLocationGuid.length === 36);
    chai.assert(realityDataAdded1.containerName && realityDataAdded1.containerName.length === 36);
    chai.assert(realityDataAdded1.modifiedTimestamp && Date.parse(realityDataAdded1.modifiedTimestamp) !== undefined);
    chai.assert(realityDataAdded1.createdTimestamp && Date.parse(realityDataAdded1.createdTimestamp) !== undefined);
    // At creation the last accessed time stamp remains null.
    // chai.assert(realityDataAdded1.lastAccessedTimestamp && Date.parse(realityDataAdded1.lastAccessedTimestamp as string) !== undefined);

    realityDataAdded1.name = "Test reality data 1 - modified";
    realityDataAdded1.dataSet = "Test Dataset for iModelJS - modified";
    realityDataAdded1.group = "Test group - modified";
    realityDataAdded1.description = "Dummy description for a test reality data - modified";
    realityDataAdded1.rootDocument = "RootDocumentFile-modified.txt";
    realityDataAdded1.classification = "Imagery";
    realityDataAdded1.streamed = true;
    realityDataAdded1.type = "DummyType";
    realityDataAdded1.approximateFootprint = false;
    realityDataAdded1.copyright = "Bentley Systems inc. (c) 2019 - modified";
    realityDataAdded1.termsOfUse = "Free for testing purposes only - modified";
    realityDataAdded1.metadataUrl = "Incorrect data produced randomly";
    realityDataAdded1.resolutionInMeters = "3.0x3.2";
    //    realityDataAdded1.accuracyInMeters = "10.7x10.7"; currently does not work ... obviously a bug somewhere in schema or WSG
    realityDataAdded1.visibility = "ENTERPRISE";
    realityDataAdded1.listable = true;
    realityDataAdded1.version = "Named Version 1";
    realityDataAdded1.dataAcquirer = "PIPO";
    realityDataAdded1.dataAcquisitionDate = "2019-05-10T09:46:17Z";
    realityDataAdded1.dataAcquisitionStartDate = "2019-05-10T09:46:17Z";
    realityDataAdded1.dataAcquisitionEndDate = "2019-05-10T09:46:17Z";
    realityDataAdded1.referenceElevation = 42.0;

    realityDataAdded1.organizationId = undefined;
    realityDataAdded1.sizeUpToDate = undefined;
    realityDataAdded1.ownedBy = undefined;
    realityDataAdded1.ownerId = undefined;

    const realityDataAdded2 = await realityDataServiceClient.updateRealityData(requestContext, projectId, realityDataAdded1);

    chai.assert(realityDataAdded2.id === realityDataAdded1.id);
    chai.assert(realityDataAdded2.name === realityDataAdded1.name);
    chai.assert(realityDataAdded2.group === realityDataAdded1.group);
    chai.assert(realityDataAdded2.dataSet === realityDataAdded1.dataSet);
    chai.assert(realityDataAdded2.description === realityDataAdded1.description);
    chai.assert(realityDataAdded2.rootDocument === realityDataAdded1.rootDocument);
    chai.assert(realityDataAdded2.classification === realityDataAdded1.classification);
    chai.assert(realityDataAdded2.streamed === realityDataAdded1.streamed);
    chai.assert(realityDataAdded2.type === realityDataAdded1.type);
    chai.assert(realityDataAdded2.copyright === realityDataAdded1.copyright);
    chai.assert(realityDataAdded2.termsOfUse === realityDataAdded1.termsOfUse);
    chai.assert(realityDataAdded2.metadataUrl === realityDataAdded1.metadataUrl);
    chai.assert(realityDataAdded2.resolutionInMeters === realityDataAdded1.resolutionInMeters);
    chai.assert(realityDataAdded2.accuracyInMeters === null);
    chai.assert(realityDataAdded2.visibility === realityDataAdded1.visibility);
    chai.assert(realityDataAdded2.listable === realityDataAdded1.listable);
    chai.assert(realityDataAdded2.version === realityDataAdded1.version);
    chai.assert(realityDataAdded2.dataAcquirer === realityDataAdded1.dataAcquirer);
    chai.assert(realityDataAdded2.dataAcquisitionDate === realityDataAdded1.dataAcquisitionDate);
    chai.assert(realityDataAdded2.dataAcquisitionStartDate === realityDataAdded1.dataAcquisitionStartDate);
    chai.assert(realityDataAdded2.dataAcquisitionEndDate === realityDataAdded1.dataAcquisitionEndDate);
    chai.assert(realityDataAdded2.referenceElevation === realityDataAdded1.referenceElevation);

    chai.assert(realityDataAdded2.ultimateId === realityDataAdded1.ultimateId);
    chai.assert(realityDataAdded2.creatorId === realityDataAdded1.creatorId);
    chai.assert(realityDataAdded2.dataLocationGuid === realityDataAdded1.dataLocationGuid);
    chai.assert(realityDataAdded2.containerName === realityDataAdded1.containerName);
    // Modified time stamp must have been modifed.
    chai.assert(realityDataAdded2.modifiedTimestamp && Date.parse(realityDataAdded2.modifiedTimestamp) !== undefined);
    // Creation time must be unchanged.
    chai.assert(realityDataAdded2.createdTimestamp && Date.parse(realityDataAdded2.createdTimestamp) !== undefined && realityDataAdded2.createdTimestamp === realityDataAdded1.createdTimestamp);
    // At update the last accessed time stamp remains null.
    // chai.assert(realityDataAdded1.lastAccessedTimestamp && Date.parse(realityDataAdded1.lastAccessedTimestamp as string) !== undefined);

    const relationships: RealityDataRelationship[] = await realityDataServiceClient.getRealityDataRelationships(requestContext, projectId, realityDataAdded1.id as string);

    // SWB
    // Remove any relationship (can only be one to context at creation)
    for (const relationship of relationships) {
      await realityDataServiceClient.deleteRealityDataRelationship(requestContext, projectId, relationship.wsgId);
    }

    await realityDataServiceClient.deleteRealityData(requestContext, projectId, realityDataAdded2.id as string);
  });

  it("should be able to get model data content with root doc not at blob root (root doc path)", async () => {
    const realityData: RealityData = await realityDataServiceClient.getRealityData(requestContext, projectId, tilesIdWithRootDocPath);

    // The root document of this reality should not be at the root of the blob
    const rootParts = realityData.rootDocument!.split("/");
    chai.assert(rootParts.length >= 2);
    rootParts.pop();
    const rootDocPath: string = `${rootParts.join("/")}/`;

    const rootData: any = await realityData.getRootDocumentJson(requestContext);

    const modelName = rootData.root.children[0].children[0].content.url;

    chai.assert(rootData);
    chai.assert(modelName);

    let exceptionThrown: boolean = false;
    try {
      // Should fail as we call with an incorrect content path.
      const data: any = await realityData.getTileContent(requestContext, modelName);
      chai.assert(!data); // Should never be reached.
    } catch {
      exceptionThrown = true;
    }
    chai.assert(exceptionThrown);

    // Should succeed as we call with added root document path
    const data2: any = await realityData.getTileContent(requestContext, rootDocPath + modelName, false);

    chai.assert(data2);

    // Should succeed as we call with indicate that path is relative to root path
    const data3: any = await realityData.getTileContent(requestContext, modelName, true);

    chai.assert(data3);
  });

});

describe("RealityServicesClient Admin (#integration)", () => {
  const realityDataServiceClient: RealityDataClient = new RealityDataClient();
  const imsClient: ImsAuthorizationClient = new ImsAuthorizationClient();
  let requestContext: AuthorizedClientRequestContext;

  before(async () => {
    requestContext = await TestConfig.getAuthorizedClientRequestContext(TestUsers.manager);
    Logger.logInfo(LOG_CATEGORY, `ActivityId: ${requestContext.activityId}`);
  });

  it("should be able to create a reality data as an admin (without specific context and admin) and delete it", async function () {
    // Skip this test if the issuing authority is not imsoidc.
    // The iTwin Platform currently does not support the reality-data:write scope.
    const imsUrl = await imsClient.getUrl(new ClientRequestContext(""));
    if (-1 === imsUrl.indexOf("imsoidc"))
      this.skip();

    const realityData: RealityData = new RealityData();

    // Generate a temporary GUID. Data will be generated using this GUID.
    realityData.id = Guid.createValue();
    realityData.name = "Test reality data 1";
    realityData.dataSet = "Test Dataset for iModelJS";
    realityData.group = "Test group";
    realityData.description = "Dummy description for a test reality data";
    realityData.rootDocument = "RootDocumentFile.txt";
    realityData.classification = "Undefined";
    realityData.streamed = false;
    realityData.type = "Undefined";
    realityData.approximateFootprint = true;
    realityData.copyright = "Bentley Systems inc. (c) 2019";
    realityData.termsOfUse = "Free for testing purposes only";
    realityData.metadataUrl = "";
    realityData.resolutionInMeters = "2.0x2.1";
    realityData.accuracyInMeters = undefined;
    realityData.visibility = "PERMISSION";
    realityData.listable = true;
    realityData.version = "1.1.1.1";
    realityData.dataAcquirer = "John Doe Surveying using Leico model 123A Point Cloud Scanner";
    realityData.dataAcquisitionDate = "2019-05-10T09:46:16Z";
    realityData.dataAcquisitionStartDate = "2019-05-10T09:46:16Z";
    realityData.dataAcquisitionEndDate = "2019-05-10T09:46:16Z";
    realityData.referenceElevation = 234.3;

    const realityDataAdded1 = await realityDataServiceClient.createRealityData(requestContext, undefined, realityData);
    chai.assert(realityDataAdded1.id && realityDataAdded1.id.length === 36);
    chai.assert(realityDataAdded1.name === realityData.name);
    chai.assert(realityDataAdded1.group === realityData.group);
    chai.assert(realityDataAdded1.dataSet === realityData.dataSet);
    chai.assert(realityDataAdded1.description === realityData.description);
    chai.assert(realityDataAdded1.rootDocument === realityData.rootDocument);
    chai.assert(realityDataAdded1.classification === realityData.classification);
    chai.assert(realityDataAdded1.streamed === realityData.streamed);
    chai.assert(realityDataAdded1.type === realityData.type);
    chai.assert(realityDataAdded1.copyright === realityData.copyright);
    chai.assert(realityDataAdded1.termsOfUse === realityData.termsOfUse);
    chai.assert(realityDataAdded1.metadataUrl === realityData.metadataUrl);
    chai.assert(realityDataAdded1.resolutionInMeters === realityData.resolutionInMeters);
    chai.assert(realityDataAdded1.accuracyInMeters === null);
    chai.assert(realityDataAdded1.visibility === realityData.visibility);
    chai.assert(realityDataAdded1.listable === realityData.listable);
    chai.assert(realityDataAdded1.version === realityData.version);
    chai.assert(realityDataAdded1.dataAcquirer === realityData.dataAcquirer);
    chai.assert(realityDataAdded1.dataAcquisitionDate === realityData.dataAcquisitionDate);
    chai.assert(realityDataAdded1.dataAcquisitionStartDate === realityData.dataAcquisitionStartDate);
    chai.assert(realityDataAdded1.dataAcquisitionEndDate === realityData.dataAcquisitionEndDate);
    chai.assert(realityDataAdded1.referenceElevation === realityData.referenceElevation);

    chai.assert(realityDataAdded1.ultimateId && realityDataAdded1.ultimateId.length === 36);
    chai.assert(realityDataAdded1.creatorId && realityDataAdded1.creatorId.length === 36);
    chai.assert(realityDataAdded1.ownerId && realityDataAdded1.ownerId.length === 36);
    chai.assert(realityDataAdded1.ownedBy && realityDataAdded1.ownedBy.length > 0);
    chai.assert(realityDataAdded1.dataLocationGuid && realityDataAdded1.dataLocationGuid.length === 36);
    chai.assert(realityDataAdded1.containerName && realityDataAdded1.containerName.length === 36);
    chai.assert(realityDataAdded1.modifiedTimestamp && Date.parse(realityDataAdded1.modifiedTimestamp) !== undefined);
    chai.assert(realityDataAdded1.createdTimestamp && Date.parse(realityDataAdded1.createdTimestamp) !== undefined);
    // At creation the last accessed time stamp remains null.
    // chai.assert(realityDataAdded1.lastAccessedTimestamp && Date.parse(realityDataAdded1.lastAccessedTimestamp as string) !== undefined);

    const relationships: RealityDataRelationship[] = await realityDataServiceClient.getRealityDataRelationships(requestContext, "Server", realityDataAdded1.id as string);

    // Check empty Array
    chai.expect(relationships).that.is.empty;

    await realityDataServiceClient.deleteRealityData(requestContext, undefined, realityDataAdded1.id as string);
  });

});<|MERGE_RESOLUTION|>--- conflicted
+++ resolved
@@ -19,12 +19,9 @@
 
 describe("RealityServicesClient Normal (#integration)", () => {
   const realityDataServiceClient: RealityDataClient = new RealityDataClient();
-<<<<<<< HEAD
+  const imsClient: ImsAuthorizationClient = new ImsAuthorizationClient();
+
   // SWB
-=======
-  const imsClient: ImsAuthorizationClient = new ImsAuthorizationClient();
-
->>>>>>> e84249fb
   let projectId: GuidString;
 
   const tilesId: string = "593eff78-b757-4c07-84b2-a8fe31c19927";
