--- conflicted
+++ resolved
@@ -1,10 +1,6 @@
 {
   "name": "@bentley/reality-data-client",
-<<<<<<< HEAD
-  "version": "3.0.0-dev.114",
-=======
   "version": "3.0.0-dev.115",
->>>>>>> eea69924
   "description": "iModel.js Reality Data Client",
   "main": "lib/cjs/reality-data-client.js",
   "module": "lib/esm/reality-data-client.js",
@@ -48,17 +44,10 @@
     "lodash": "^4.17.10"
   },
   "peerDependencies": {
-<<<<<<< HEAD
-    "@bentley/itwin-client": "workspace:^3.0.0-dev.114",
-    "@itwin/core-geometry": "workspace:^3.0.0-dev.114",
-    "@itwin/core-frontend": "workspace:^3.0.0-dev.114",
-    "@itwin/core-common": "workspace:^3.0.0-dev.114"
-=======
     "@bentley/itwin-client": "workspace:^3.0.0-dev.115",
     "@itwin/core-geometry": "workspace:^3.0.0-dev.115",
     "@itwin/core-frontend": "workspace:^3.0.0-dev.115",
     "@itwin/core-common": "workspace:^3.0.0-dev.115"
->>>>>>> eea69924
   },
   "devDependencies": {
     "@itwin/build-tools": "workspace:*",
