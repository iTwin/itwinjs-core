--- conflicted
+++ resolved
@@ -1,10 +1,6 @@
 {
   "name": "@bentley/reality-data-client",
-<<<<<<< HEAD
-  "version": "2.9.0-dev.8",
-=======
   "version": "2.9.0-dev.16",
->>>>>>> 2f380c48
   "description": "iModel.js Reality Data Client",
   "main": "lib/reality-data-client.js",
   "typings": "lib/reality-data-client",
@@ -39,22 +35,6 @@
     "url": "http://www.bentley.com"
   },
   "dependencies": {
-<<<<<<< HEAD
-    "@bentley/bentleyjs-core": "2.9.0-dev.8"
-  },
-  "peerDependencies": {
-    "@bentley/itwin-client": "^2.9.0-dev.8"
-  },
-  "devDependencies": {
-    "@bentley/build-tools": "2.9.0-dev.8",
-    "@bentley/eslint-plugin": "2.9.0-dev.8",
-    "@bentley/certa": "2.9.0-dev.8",
-    "@bentley/config-loader": "2.9.0-dev.8",
-    "@bentley/context-registry-client": "2.9.0-dev.8",
-    "@bentley/geometry-core": "2.9.0-dev.8",
-    "@bentley/itwin-client": "2.9.0-dev.8",
-    "@bentley/oidc-signin-tool": "2.9.0-dev.8",
-=======
     "@bentley/bentleyjs-core": "2.9.0-dev.16"
   },
   "peerDependencies": {
@@ -69,7 +49,6 @@
     "@bentley/geometry-core": "2.9.0-dev.16",
     "@bentley/itwin-client": "2.9.0-dev.16",
     "@bentley/oidc-signin-tool": "2.9.0-dev.16",
->>>>>>> 2f380c48
     "@types/chai": "^4.1.4",
     "@types/mocha": "^5.2.5",
     "@types/node": "10.14.1",
