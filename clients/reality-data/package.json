--- conflicted
+++ resolved
@@ -1,10 +1,6 @@
 {
   "name": "@bentley/reality-data-client",
-<<<<<<< HEAD
-  "version": "3.0.0-dev.56",
-=======
   "version": "3.0.0-dev.58",
->>>>>>> 2fc3f051
   "description": "iModel.js Reality Data Client",
   "main": "lib/reality-data-client.js",
   "typings": "lib/reality-data-client",
@@ -43,11 +39,7 @@
     "@bentley/bentleyjs-core": "workspace:*"
   },
   "peerDependencies": {
-<<<<<<< HEAD
-    "@bentley/itwin-client": "workspace:^3.0.0-dev.56"
-=======
     "@bentley/itwin-client": "workspace:^3.0.0-dev.58"
->>>>>>> 2fc3f051
   },
   "devDependencies": {
     "@bentley/build-tools": "workspace:*",
