--- conflicted
+++ resolved
@@ -41,14 +41,10 @@
     "lodash": "^4.17.10"
   },
   "peerDependencies": {
-<<<<<<< HEAD
-    "@bentley/itwin-client": "workspace:^3.0.0-dev.69",
-    "@bentley/geometry-core": "workspace:^3.0.0-dev.69",
-    "@bentley/imodeljs-frontend": "workspace:^3.0.0-dev.69",
-    "@bentley/imodeljs-common": "workspace:^3.0.0-dev.69"
-=======
-    "@bentley/itwin-client": "workspace:^3.0.0-dev.72"
->>>>>>> 200baec2
+    "@bentley/itwin-client": "workspace:^3.0.0-dev.72",
+    "@itwin/core-geometry": "workspace:^3.0.0-dev.72",
+    "@itwin/core-frontend": "workspace:^3.0.0-dev.72",
+    "@itwin/core-common": "workspace:^3.0.0-dev.72"
   },
   "devDependencies": {
     "@itwin/build-tools": "workspace:*",
@@ -57,13 +53,9 @@
     "@itwin/eslint-plugin": "workspace:*",
     "@itwin/core-geometry": "workspace:*",
     "@bentley/itwin-client": "workspace:*",
-<<<<<<< HEAD
-    "@bentley/oidc-signin-tool": "workspace:*",
-    "@bentley/imodeljs-frontend": "workspace:*",
-    "@bentley/imodeljs-common": "workspace:*",
-=======
     "@itwin/oidc-signin-tool": "workspace:*",
->>>>>>> 200baec2
+    "@itwin/core-frontend": "workspace:*",
+    "@itwin/core-common": "workspace:*",
     "@types/chai": "^4.1.4",
     "@types/chai-as-promised": "^7",
     "@types/jsonpath": "^0.2.0",
