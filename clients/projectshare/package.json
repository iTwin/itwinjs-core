--- conflicted
+++ resolved
@@ -36,7 +36,6 @@
     "url": "http://www.bentley.com"
   },
   "peerDependencies": {
-<<<<<<< HEAD
     "@bentley/bentleyjs-core": "workspace:^",
     "@bentley/itwin-client": "workspace:^"
   },
@@ -49,20 +48,6 @@
     "@bentley/eslint-plugin": "workspace:*",
     "@bentley/itwin-client": "workspace:*",
     "@bentley/oidc-signin-tool": "workspace:*",
-=======
-    "@bentley/bentleyjs-core": "^2.17.0-dev.18",
-    "@bentley/itwin-client": "^2.17.0-dev.18"
-  },
-  "devDependencies": {
-    "@bentley/bentleyjs-core": "2.17.0-dev.18",
-    "@bentley/build-tools": "2.17.0-dev.18",
-    "@bentley/certa": "2.17.0-dev.18",
-    "@bentley/config-loader": "2.17.0-dev.18",
-    "@bentley/context-registry-client": "2.17.0-dev.18",
-    "@bentley/eslint-plugin": "2.17.0-dev.18",
-    "@bentley/itwin-client": "2.17.0-dev.18",
-    "@bentley/oidc-signin-tool": "2.17.0-dev.18",
->>>>>>> e1b945d8
     "@types/chai": "^4.1.4",
     "@types/mocha": "^8.2.2",
     "@types/node": "10.14.1",
