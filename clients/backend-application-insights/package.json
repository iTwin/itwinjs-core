--- conflicted
+++ resolved
@@ -1,10 +1,6 @@
 {
   "name": "@bentley/backend-application-insights-client",
-<<<<<<< HEAD
-  "version": "2.13.0-dev.6",
-=======
   "version": "2.13.0-dev.9",
->>>>>>> 8a5a8af6
   "description": "iModel.js Backend Application Insights Client",
   "main": "lib/backend-application-insights-client.js",
   "typings": "lib/backend-application-insights-client",
@@ -34,21 +30,6 @@
     "url": "http://www.bentley.com"
   },
   "dependencies": {
-<<<<<<< HEAD
-    "@bentley/backend-itwin-client": "2.13.0-dev.6",
-    "@bentley/bentleyjs-core": "2.13.0-dev.6",
-    "applicationinsights": "^1.7.5"
-  },
-  "peerDependencies": {
-    "@bentley/itwin-client": "^2.13.0-dev.6"
-  },
-  "devDependencies": {
-    "@bentley/build-tools": "2.13.0-dev.6",
-    "@bentley/certa": "2.13.0-dev.6",
-    "@bentley/config-loader": "2.13.0-dev.6",
-    "@bentley/eslint-plugin": "2.13.0-dev.6",
-    "@bentley/itwin-client": "2.13.0-dev.6",
-=======
     "@bentley/backend-itwin-client": "2.13.0-dev.9",
     "@bentley/bentleyjs-core": "2.13.0-dev.9",
     "applicationinsights": "^1.7.5"
@@ -62,7 +43,6 @@
     "@bentley/config-loader": "2.13.0-dev.9",
     "@bentley/eslint-plugin": "2.13.0-dev.9",
     "@bentley/itwin-client": "2.13.0-dev.9",
->>>>>>> 8a5a8af6
     "@types/chai": "^4.1.4",
     "@types/mocha": "^5.2.5",
     "@types/node": "10.14.1",
