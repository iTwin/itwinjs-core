{
  "name": "@bentley/itwin-client",
  "version": "2.16.0-dev.25",
  "description": "Base client package for iTwin applications",
  "main": "lib/itwin-client.js",
  "typings": "lib/itwin-client",
  "imodeljsSharedLibrary": true,
  "license": "MIT",
  "scripts": {
    "compile": "npm run build",
    "build": "tsc 1>&2",
    "clean": "rimraf lib .rush/temp/package-deps*.json",
    "extract-api": "betools extract-api --entry=itwin-client",
    "docs": "betools docs --includes=../../generated-docs/extract --json=../../generated-docs/core/itwin-client/file.json --tsIndexFile=itwin-client.ts --onlyJson",
    "lint": "eslint -f visualstudio \"./src/**/*.ts\" 1>&2",
    "test": "betools test --offline=\"mock\"",
    "cover": "nyc npm test"
  },
  "repository": {
    "type": "git",
    "url": "https://github.com/imodeljs/imodeljs/tree/master/clients/itwin"
  },
  "keywords": [
    "IMS Client",
    "WSG Client",
    "iTwin Client"
  ],
  "author": {
    "name": "Bentley Systems, Inc.",
    "url": "http://www.bentley.com"
  },
  "peerDependencies": {
    "@bentley/bentleyjs-core": "^2.16.0-dev.25"
  },
  "//devDependencies": [
    "NOTE: All peerDependencies should also be listed as devDependencies since peerDependencies are not considered by npm install",
    "NOTE: All tools used by scripts in this package must be listed as devDependencies"
  ],
  "devDependencies": {
    "@bentley/bentleyjs-core": "2.16.0-dev.25",
    "@bentley/build-tools": "2.16.0-dev.25",
    "@bentley/certa": "2.16.0-dev.25",
    "@bentley/config-loader": "2.16.0-dev.25",
    "@bentley/eslint-plugin": "2.16.0-dev.25",
    "@types/chai": "^4.1.4",
    "@types/deep-assign": "^0.1.0",
    "@types/js-base64": "^2.3.1",
<<<<<<< HEAD
    "@types/mocha": "^8.2.2",
    "@types/nock": "^11.1.0",
=======
    "@types/mocha": "^5.2.5",
>>>>>>> 5b49f36e
    "@types/node": "10.14.1",
    "@types/qs": "^6.5.0",
    "@types/superagent": "^4.1.7",
    "@types/xmldom": "^0.1.30",
    "chai": "^4.1.2",
    "eslint": "^6.8.0",
    "mocha": "^8.3.2",
    "nock": "^12.0.3",
    "nyc": "^15.1.0",
    "rimraf": "^3.0.2",
    "source-map-loader": "^1.0.0",
    "typescript": "~4.1.0",
    "webpack": "4.42.0"
  },
  "dependencies": {
    "deep-assign": "^2.0.0",
    "js-base64": "^2.4.5",
    "qs": "^6.5.1",
    "superagent": "^5.2.2",
    "xmldom": "^0.5.0",
    "xpath": "0.0.27"
  },
  "nyc": {
    "extends": "./node_modules/@bentley/build-tools/.nycrc"
  },
  "eslintConfig": {
    "plugins": [
      "@bentley"
    ],
    "extends": "plugin:@bentley/imodeljs-recommended"
  }
}<|MERGE_RESOLUTION|>--- conflicted
+++ resolved
@@ -45,12 +45,7 @@
     "@types/chai": "^4.1.4",
     "@types/deep-assign": "^0.1.0",
     "@types/js-base64": "^2.3.1",
-<<<<<<< HEAD
     "@types/mocha": "^8.2.2",
-    "@types/nock": "^11.1.0",
-=======
-    "@types/mocha": "^5.2.5",
->>>>>>> 5b49f36e
     "@types/node": "10.14.1",
     "@types/qs": "^6.5.0",
     "@types/superagent": "^4.1.7",
