--- conflicted
+++ resolved
@@ -9,12 +9,6 @@
 export * from "./FileHandler";
 export * from "./Request";
 export * from "./Token";
-<<<<<<< HEAD
-export * from "./WsgClient";
-export * from "./WsgQuery";
-=======
-export * from "./UserInfo";
->>>>>>> 6f259258
 export * from "./ImsAuthorizationClient";
 
 /** @docs-package-description
