/*---------------------------------------------------------------------------------------------
* Copyright (c) Bentley Systems, Incorporated. All rights reserved.
* See LICENSE.md in the project root for license terms and full copyright notice.
*--------------------------------------------------------------------------------------------*/
/** @packageDocumentation
 * @module Authentication
 */

import { Client } from "./Client";

/** @beta */
export class ImsAuthorizationClient extends Client {
  public static readonly searchKey: string = "IMSOpenID";

  public constructor() {
    super();
<<<<<<< HEAD
    this.baseUrl = Config.App.query("imjs_itwin_platform_authority");
=======
    this._url = process.env.IMJS_ITWIN_PLATFORM_AUTHORITY;
>>>>>>> d1dd06dc
  }

  /**
   * Gets name/key to query the service URLs from the URL Discovery Service ("Buddi")
   * @returns Search key for the URL.
   */
  protected getUrlSearchKey(): string {
    return ImsAuthorizationClient.searchKey;
  }
}
<|MERGE_RESOLUTION|>--- conflicted
+++ resolved
@@ -1,31 +1,27 @@
-/*---------------------------------------------------------------------------------------------
-* Copyright (c) Bentley Systems, Incorporated. All rights reserved.
-* See LICENSE.md in the project root for license terms and full copyright notice.
-*--------------------------------------------------------------------------------------------*/
-/** @packageDocumentation
- * @module Authentication
- */
-
-import { Client } from "./Client";
-
-/** @beta */
-export class ImsAuthorizationClient extends Client {
-  public static readonly searchKey: string = "IMSOpenID";
-
-  public constructor() {
-    super();
-<<<<<<< HEAD
-    this.baseUrl = Config.App.query("imjs_itwin_platform_authority");
-=======
-    this._url = process.env.IMJS_ITWIN_PLATFORM_AUTHORITY;
->>>>>>> d1dd06dc
-  }
-
-  /**
-   * Gets name/key to query the service URLs from the URL Discovery Service ("Buddi")
-   * @returns Search key for the URL.
-   */
-  protected getUrlSearchKey(): string {
-    return ImsAuthorizationClient.searchKey;
-  }
-}
+/*---------------------------------------------------------------------------------------------
+* Copyright (c) Bentley Systems, Incorporated. All rights reserved.
+* See LICENSE.md in the project root for license terms and full copyright notice.
+*--------------------------------------------------------------------------------------------*/
+/** @packageDocumentation
+ * @module Authentication
+ */
+
+import { Client } from "./Client";
+
+/** @beta */
+export class ImsAuthorizationClient extends Client {
+  public static readonly searchKey: string = "IMSOpenID";
+
+  public constructor() {
+    super();
+    this.baseUrl = process.env.IMJS_ITWIN_PLATFORM_AUTHORITY;
+  }
+
+  /**
+   * Gets name/key to query the service URLs from the URL Discovery Service ("Buddi")
+   * @returns Search key for the URL.
+   */
+  protected getUrlSearchKey(): string {
+    return ImsAuthorizationClient.searchKey;
+  }
+}