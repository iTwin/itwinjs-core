--- conflicted
+++ resolved
@@ -1,22 +1,17 @@
-/*---------------------------------------------------------------------------------------------
-* Copyright (c) Bentley Systems, Incorporated. All rights reserved.
-* See LICENSE.md in the project root for license terms and full copyright notice.
-*--------------------------------------------------------------------------------------------*/
-/** @packageDocumentation
- * @module Authentication
- */
-
-<<<<<<< HEAD
-import { ClientRequestContext } from "@itwin/core-bentley";
-import { AccessToken } from "./Token";
-=======
-import { AccessToken } from "@bentley/bentleyjs-core";
->>>>>>> 405c9a93
-
-/** Interface to provide authorization information
- * @beta
- */
-export interface AuthorizationClient {
-  /** Get the AccessToken of the currently authorized user. The token is refreshed if necessary and possible. */
-  getAccessToken(): Promise<AccessToken | undefined>;
-}
+/*---------------------------------------------------------------------------------------------
+* Copyright (c) Bentley Systems, Incorporated. All rights reserved.
+* See LICENSE.md in the project root for license terms and full copyright notice.
+*--------------------------------------------------------------------------------------------*/
+/** @packageDocumentation
+ * @module Authentication
+ */
+
+import { AccessToken } from "@itwin/core-bentley";
+
+/** Interface to provide authorization information
+ * @beta
+ */
+export interface AuthorizationClient {
+  /** Get the AccessToken of the currently authorized user. The token is refreshed if necessary and possible. */
+  getAccessToken(): Promise<AccessToken | undefined>;
+}