<<<<<<< HEAD
/*---------------------------------------------------------------------------------------------
* Copyright (c) Bentley Systems, Incorporated. All rights reserved.
* See LICENSE.md in the project root for license terms and full copyright notice.
*--------------------------------------------------------------------------------------------*/
/** @packageDocumentation
 * @module iTwinServiceClients
 */
import * as https from "https";
import { AccessToken, BentleyError, GetMetaDataFunction } from "@itwin/core-bentley";
import { ProgressCallback } from "./Request";

/** Interface to cancel a request
 * @beta
 */
export interface CancelRequest {
  /** Returns true if cancel request was acknowledged */
  cancel: () => boolean;
}

/** Error thrown when user cancelled operation
 * @internal
 */
export class UserCancelledError extends BentleyError {
  public constructor(errorNumber: number, message: string, getMetaData?: GetMetaDataFunction) {
    super(errorNumber, message, getMetaData);
    this.name = "User cancelled operation";
  }
}

/** Error thrown when sas-url provided for download has expired
 * @beta
 */
export class SasUrlExpired extends BentleyError {
  public constructor(errorNumber: number, message: string, getMetaData?: GetMetaDataFunction) {
    super(errorNumber, message, getMetaData);
    this.name = "SaS url has expired";
  }
}

/** Error thrown fail to download file. ErrorNumber will correspond to HTTP error code.
 * @internal
 */
export class DownloadFailed extends BentleyError {
  public constructor(errorNumber: number, message: string, getMetaData?: GetMetaDataFunction) {
    super(errorNumber, message, getMetaData);
    this.name = "Fail to download file";
  }
}

/** Handler for file system, and upload / download. TODO: Move this to parent directory -- it is not iModelHub-specific.
 * @beta
 */
export interface FileHandler {
  agent?: https.Agent;
  /**
   * Download a file.
   * @param accessToken A valid access token string
   * @param downloadUrl URL to download file from.
   * @param path Path to download the file to, including file name.
   * @param fileSize Size of the file that's being downloaded.
   * @param progressCallback Callback for tracking progress.
   */
  downloadFile(accessToken: AccessToken, downloadUrl: string, path: string, fileSize?: number, progress?: ProgressCallback, cancelRequest?: CancelRequest): Promise<void>;

  /**
   * Upload a file.
   * @param accessToken A valid access token string
   * @param uploadUrl URL to upload the file to.
   * @param path Path of the file to be uploaded.
   * @param progressCallback Callback for tracking progress.
   */
  uploadFile(accessToken: AccessToken, uploadUrlString: string, path: string, progress?: ProgressCallback): Promise<void>;

  /**
   * Get size of a file.
   * @param filePath Path of the file.
   * @returns Size of the file.
   */
  getFileSize(filePath: string): number;

  /**
   * Check if path is a directory.
   * @param filePath Path of the file.
   * @returns True if path is directory.
   */
  isDirectory(filePath: string): boolean;

  /**
   * Check if path exists.
   * @param filePath Path of the file.
   * @returns True if path exists.
   */
  exists(filePath: string): boolean;

  /**
   * Deletes file.
   * @param filePath Path of the file.
   */
  unlink(filePath: string): void;

  /**
   * Get file name from the path.
   * @param filePath Path of the file.
   * @returns File name.
   */
  basename(filePath: string): string;

  /**
   * Join multiple strings into a single path.
   * @param paths Strings to join.
   * @returns Joined path.
   */
  join(...paths: string[]): string;
}
=======
/*---------------------------------------------------------------------------------------------
* Copyright (c) Bentley Systems, Incorporated. All rights reserved.
* See LICENSE.md in the project root for license terms and full copyright notice.
*--------------------------------------------------------------------------------------------*/
/** @packageDocumentation
 * @module iTwinServiceClients
 */
import * as https from "https";
import { AccessToken, BentleyError, GetMetaDataFunction } from "@itwin/core-bentley";
import { ProgressCallback } from "./Request";

/** Interface to cancel a request
 * @beta
 */
export interface CancelRequest {
  /** Returns true if cancel request was acknowledged */
  cancel: () => boolean;
}

/** Error thrown when user cancelled operation
 * @internal
 */
export class UserCancelledError extends BentleyError {
  public constructor(errorNumber: number, message: string, getMetaData?: GetMetaDataFunction) {
    super(errorNumber, message, getMetaData);
    this.name = "User cancelled operation";
  }
}

/** Error thrown when sas-url provided for download has expired
 * @beta
 */
export class SasUrlExpired extends BentleyError {
  public constructor(errorNumber: number, message: string, getMetaData?: GetMetaDataFunction) {
    super(errorNumber, message, getMetaData);
    this.name = "SaS url has expired";
  }
}

/** Error thrown fail to download file. ErrorNumber will correspond to HTTP error code.
 * @internal
 */
export class DownloadFailed extends BentleyError {
  public constructor(errorNumber: number, message: string, getMetaData?: GetMetaDataFunction) {
    super(errorNumber, message, getMetaData);
    this.name = "Fail to download file";
  }
}

/** Handler for file system, and upload / download. TODO: Move this to parent directory -- it is not iModelHub-specific.
 * @beta
 */
export interface FileHandler {
  agent?: https.Agent;
  /**
   * Download a file.
   * @param requestContext The client request context
   * @param downloadUrl URL to download file from.
   * @param path Path to download the file to, including file name.
   * @param fileSize Size of the file that's being downloaded.
   * @param progressCallback Callback for tracking progress.
   */
  downloadFile(accessToken: AccessToken, downloadUrl: string, path: string, fileSize?: number, progress?: ProgressCallback, cancelRequest?: CancelRequest): Promise<void>;

  /**
   * Upload a file.
   * @param requestContext The client request context
   * @param uploadUrl URL to upload the file to.
   * @param path Path of the file to be uploaded.
   * @param progressCallback Callback for tracking progress.
   */
  uploadFile(accessToken: AccessToken, uploadUrlString: string, path: string, progress?: ProgressCallback): Promise<void>;

  /**
   * Get size of a file.
   * @param filePath Path of the file.
   * @returns Size of the file.
   */
  getFileSize(filePath: string): number;

  /**
   * Check if path is a directory.
   * @param filePath Path of the file.
   * @returns True if path is directory.
   */
  isDirectory(filePath: string): boolean;

  /**
   * Check if path exists.
   * @param filePath Path of the file.
   * @returns True if path exists.
   */
  exists(filePath: string): boolean;

  /**
   * Deletes file.
   * @param filePath Path of the file.
   */
  unlink(filePath: string): void;

  /**
   * Get file name from the path.
   * @param filePath Path of the file.
   * @returns File name.
   */
  basename(filePath: string): string;

  /**
   * Join multiple strings into a single path.
   * @param paths Strings to join.
   * @returns Joined path.
   */
  join(...paths: string[]): string;
}
>>>>>>> 007be59f
<|MERGE_RESOLUTION|>--- conflicted
+++ resolved
@@ -1,231 +1,114 @@
-<<<<<<< HEAD
-/*---------------------------------------------------------------------------------------------
-* Copyright (c) Bentley Systems, Incorporated. All rights reserved.
-* See LICENSE.md in the project root for license terms and full copyright notice.
-*--------------------------------------------------------------------------------------------*/
-/** @packageDocumentation
- * @module iTwinServiceClients
- */
-import * as https from "https";
-import { AccessToken, BentleyError, GetMetaDataFunction } from "@itwin/core-bentley";
-import { ProgressCallback } from "./Request";
-
-/** Interface to cancel a request
- * @beta
- */
-export interface CancelRequest {
-  /** Returns true if cancel request was acknowledged */
-  cancel: () => boolean;
-}
-
-/** Error thrown when user cancelled operation
- * @internal
- */
-export class UserCancelledError extends BentleyError {
-  public constructor(errorNumber: number, message: string, getMetaData?: GetMetaDataFunction) {
-    super(errorNumber, message, getMetaData);
-    this.name = "User cancelled operation";
-  }
-}
-
-/** Error thrown when sas-url provided for download has expired
- * @beta
- */
-export class SasUrlExpired extends BentleyError {
-  public constructor(errorNumber: number, message: string, getMetaData?: GetMetaDataFunction) {
-    super(errorNumber, message, getMetaData);
-    this.name = "SaS url has expired";
-  }
-}
-
-/** Error thrown fail to download file. ErrorNumber will correspond to HTTP error code.
- * @internal
- */
-export class DownloadFailed extends BentleyError {
-  public constructor(errorNumber: number, message: string, getMetaData?: GetMetaDataFunction) {
-    super(errorNumber, message, getMetaData);
-    this.name = "Fail to download file";
-  }
-}
-
-/** Handler for file system, and upload / download. TODO: Move this to parent directory -- it is not iModelHub-specific.
- * @beta
- */
-export interface FileHandler {
-  agent?: https.Agent;
-  /**
-   * Download a file.
-   * @param accessToken A valid access token string
-   * @param downloadUrl URL to download file from.
-   * @param path Path to download the file to, including file name.
-   * @param fileSize Size of the file that's being downloaded.
-   * @param progressCallback Callback for tracking progress.
-   */
-  downloadFile(accessToken: AccessToken, downloadUrl: string, path: string, fileSize?: number, progress?: ProgressCallback, cancelRequest?: CancelRequest): Promise<void>;
-
-  /**
-   * Upload a file.
-   * @param accessToken A valid access token string
-   * @param uploadUrl URL to upload the file to.
-   * @param path Path of the file to be uploaded.
-   * @param progressCallback Callback for tracking progress.
-   */
-  uploadFile(accessToken: AccessToken, uploadUrlString: string, path: string, progress?: ProgressCallback): Promise<void>;
-
-  /**
-   * Get size of a file.
-   * @param filePath Path of the file.
-   * @returns Size of the file.
-   */
-  getFileSize(filePath: string): number;
-
-  /**
-   * Check if path is a directory.
-   * @param filePath Path of the file.
-   * @returns True if path is directory.
-   */
-  isDirectory(filePath: string): boolean;
-
-  /**
-   * Check if path exists.
-   * @param filePath Path of the file.
-   * @returns True if path exists.
-   */
-  exists(filePath: string): boolean;
-
-  /**
-   * Deletes file.
-   * @param filePath Path of the file.
-   */
-  unlink(filePath: string): void;
-
-  /**
-   * Get file name from the path.
-   * @param filePath Path of the file.
-   * @returns File name.
-   */
-  basename(filePath: string): string;
-
-  /**
-   * Join multiple strings into a single path.
-   * @param paths Strings to join.
-   * @returns Joined path.
-   */
-  join(...paths: string[]): string;
-}
-=======
-/*---------------------------------------------------------------------------------------------
-* Copyright (c) Bentley Systems, Incorporated. All rights reserved.
-* See LICENSE.md in the project root for license terms and full copyright notice.
-*--------------------------------------------------------------------------------------------*/
-/** @packageDocumentation
- * @module iTwinServiceClients
- */
-import * as https from "https";
-import { AccessToken, BentleyError, GetMetaDataFunction } from "@itwin/core-bentley";
-import { ProgressCallback } from "./Request";
-
-/** Interface to cancel a request
- * @beta
- */
-export interface CancelRequest {
-  /** Returns true if cancel request was acknowledged */
-  cancel: () => boolean;
-}
-
-/** Error thrown when user cancelled operation
- * @internal
- */
-export class UserCancelledError extends BentleyError {
-  public constructor(errorNumber: number, message: string, getMetaData?: GetMetaDataFunction) {
-    super(errorNumber, message, getMetaData);
-    this.name = "User cancelled operation";
-  }
-}
-
-/** Error thrown when sas-url provided for download has expired
- * @beta
- */
-export class SasUrlExpired extends BentleyError {
-  public constructor(errorNumber: number, message: string, getMetaData?: GetMetaDataFunction) {
-    super(errorNumber, message, getMetaData);
-    this.name = "SaS url has expired";
-  }
-}
-
-/** Error thrown fail to download file. ErrorNumber will correspond to HTTP error code.
- * @internal
- */
-export class DownloadFailed extends BentleyError {
-  public constructor(errorNumber: number, message: string, getMetaData?: GetMetaDataFunction) {
-    super(errorNumber, message, getMetaData);
-    this.name = "Fail to download file";
-  }
-}
-
-/** Handler for file system, and upload / download. TODO: Move this to parent directory -- it is not iModelHub-specific.
- * @beta
- */
-export interface FileHandler {
-  agent?: https.Agent;
-  /**
-   * Download a file.
-   * @param requestContext The client request context
-   * @param downloadUrl URL to download file from.
-   * @param path Path to download the file to, including file name.
-   * @param fileSize Size of the file that's being downloaded.
-   * @param progressCallback Callback for tracking progress.
-   */
-  downloadFile(accessToken: AccessToken, downloadUrl: string, path: string, fileSize?: number, progress?: ProgressCallback, cancelRequest?: CancelRequest): Promise<void>;
-
-  /**
-   * Upload a file.
-   * @param requestContext The client request context
-   * @param uploadUrl URL to upload the file to.
-   * @param path Path of the file to be uploaded.
-   * @param progressCallback Callback for tracking progress.
-   */
-  uploadFile(accessToken: AccessToken, uploadUrlString: string, path: string, progress?: ProgressCallback): Promise<void>;
-
-  /**
-   * Get size of a file.
-   * @param filePath Path of the file.
-   * @returns Size of the file.
-   */
-  getFileSize(filePath: string): number;
-
-  /**
-   * Check if path is a directory.
-   * @param filePath Path of the file.
-   * @returns True if path is directory.
-   */
-  isDirectory(filePath: string): boolean;
-
-  /**
-   * Check if path exists.
-   * @param filePath Path of the file.
-   * @returns True if path exists.
-   */
-  exists(filePath: string): boolean;
-
-  /**
-   * Deletes file.
-   * @param filePath Path of the file.
-   */
-  unlink(filePath: string): void;
-
-  /**
-   * Get file name from the path.
-   * @param filePath Path of the file.
-   * @returns File name.
-   */
-  basename(filePath: string): string;
-
-  /**
-   * Join multiple strings into a single path.
-   * @param paths Strings to join.
-   * @returns Joined path.
-   */
-  join(...paths: string[]): string;
-}
->>>>>>> 007be59f
+/*---------------------------------------------------------------------------------------------
+* Copyright (c) Bentley Systems, Incorporated. All rights reserved.
+* See LICENSE.md in the project root for license terms and full copyright notice.
+*--------------------------------------------------------------------------------------------*/
+/** @packageDocumentation
+ * @module iTwinServiceClients
+ */
+import * as https from "https";
+import { AccessToken, BentleyError, GetMetaDataFunction } from "@itwin/core-bentley";
+import { ProgressCallback } from "./Request";
+
+/** Interface to cancel a request
+ * @beta
+ */
+export interface CancelRequest {
+  /** Returns true if cancel request was acknowledged */
+  cancel: () => boolean;
+}
+
+/** Error thrown when user cancelled operation
+ * @internal
+ */
+export class UserCancelledError extends BentleyError {
+  public constructor(errorNumber: number, message: string, getMetaData?: GetMetaDataFunction) {
+    super(errorNumber, message, getMetaData);
+    this.name = "User cancelled operation";
+  }
+}
+
+/** Error thrown when sas-url provided for download has expired
+ * @beta
+ */
+export class SasUrlExpired extends BentleyError {
+  public constructor(errorNumber: number, message: string, getMetaData?: GetMetaDataFunction) {
+    super(errorNumber, message, getMetaData);
+    this.name = "SaS url has expired";
+  }
+}
+
+/** Error thrown fail to download file. ErrorNumber will correspond to HTTP error code.
+ * @internal
+ */
+export class DownloadFailed extends BentleyError {
+  public constructor(errorNumber: number, message: string, getMetaData?: GetMetaDataFunction) {
+    super(errorNumber, message, getMetaData);
+    this.name = "Fail to download file";
+  }
+}
+
+/** Handler for file system, and upload / download. TODO: Move this to parent directory -- it is not iModelHub-specific.
+ * @beta
+ */
+export interface FileHandler {
+  agent?: https.Agent;
+  /**
+   * Download a file.
+   * @param requestContext The client request context
+   * @param downloadUrl URL to download file from.
+   * @param path Path to download the file to, including file name.
+   * @param fileSize Size of the file that's being downloaded.
+   * @param progressCallback Callback for tracking progress.
+   */
+  downloadFile(accessToken: AccessToken, downloadUrl: string, path: string, fileSize?: number, progress?: ProgressCallback, cancelRequest?: CancelRequest): Promise<void>;
+
+  /**
+   * Upload a file.
+   * @param requestContext The client request context
+   * @param uploadUrl URL to upload the file to.
+   * @param path Path of the file to be uploaded.
+   * @param progressCallback Callback for tracking progress.
+   */
+  uploadFile(accessToken: AccessToken, uploadUrlString: string, path: string, progress?: ProgressCallback): Promise<void>;
+
+  /**
+   * Get size of a file.
+   * @param filePath Path of the file.
+   * @returns Size of the file.
+   */
+  getFileSize(filePath: string): number;
+
+  /**
+   * Check if path is a directory.
+   * @param filePath Path of the file.
+   * @returns True if path is directory.
+   */
+  isDirectory(filePath: string): boolean;
+
+  /**
+   * Check if path exists.
+   * @param filePath Path of the file.
+   * @returns True if path exists.
+   */
+  exists(filePath: string): boolean;
+
+  /**
+   * Deletes file.
+   * @param filePath Path of the file.
+   */
+  unlink(filePath: string): void;
+
+  /**
+   * Get file name from the path.
+   * @param filePath Path of the file.
+   * @returns File name.
+   */
+  basename(filePath: string): string;
+
+  /**
+   * Join multiple strings into a single path.
+   * @param paths Strings to join.
+   * @returns Joined path.
+   */
+  join(...paths: string[]): string;
+}