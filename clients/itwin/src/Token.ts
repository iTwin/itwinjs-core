--- conflicted
+++ resolved
@@ -1,180 +1,22 @@
-/*---------------------------------------------------------------------------------------------
-* Copyright (c) Bentley Systems, Incorporated. All rights reserved.
-* See LICENSE.md in the project root for license terms and full copyright notice.
-*--------------------------------------------------------------------------------------------*/
-/** @packageDocumentation
- * @module Authentication
- */
-<<<<<<< HEAD
-=======
-import { AuthStatus, BentleyError } from "@bentley/bentleyjs-core";
-import { UserInfo, UserInfoProps } from "./UserInfo";
->>>>>>> f3790033
-
-/**
- * Function to remove any prefix from an access token string.
- * @param accessToken Access token string
- * @internal
- */
-export function removeAccessTokenPrefix(accessToken: AccessToken | undefined): AccessToken | undefined {
-  return accessToken ? accessToken.substr(accessToken.indexOf(" ") + 1) : undefined;
-}
-
-/**
- * Class solely to hold the dictionary of mappings from token prefix (string) to the token's constructor
- * @internal
- */
-class TokenPrefixToTypeContainer {
-  public static tokenPrefixToConstructorDict: { [key: string]: any } = {};
-}
-
-/**
- * A string that contains an access token.
- * @beta
- */
-<<<<<<< HEAD
-export type AccessToken = string;
-
-=======
-@TokenPrefix("Bearer")
-export class AccessToken {
-  protected _prefix: string;
-  protected _tokenString: string;
-  private _userInfo?: UserInfo;
-  private _startsAt?: Date;
-  private _expiresAt?: Date;
-
-  /** Create a new AccessToken given a JWT (JSON Web Token) */
-  public constructor(tokenString?: string, startsAt?: Date, expiresAt?: Date, userInfo?: UserInfo) {
-    this._tokenString = tokenString ?? "";
-    this._startsAt = startsAt;
-    this._expiresAt = expiresAt;
-    this._userInfo = userInfo;
-    this.setPrefix("Bearer");
-  }
-
-  /** @internal */
-  public getUserInfo(): UserInfo | undefined {
-    return this._userInfo;
-  }
-
-  /** @internal */
-  public setUserInfo(userInfo: UserInfo) {
-    this._userInfo = userInfo;
-  }
-
-  /** @internal */
-  public getExpiresAt(): Date | undefined {
-    return this._expiresAt;
-  }
-
-  /** @internal */
-  public getStartsAt(): Date | undefined {
-    return this._startsAt;
-  }
-  protected setPrefix(prefix: string) {
-    this._prefix = prefix;
-  }
-
-  /** returns true if this token has expired
-   * @param buffer amount of time in seconds to return true before the real expiration time.
-   */
-  public isExpired(buffer: number) {
-    return (undefined !== this._expiresAt) && (this._expiresAt.getTime() - (buffer * 1000)) < Date.now();
-  }
-
-  /**
-   * Convert this AccessToken to a string that can be passed across the wire
-   * Users should overwrite this method in a subclass of AccessToken if their token is not converted to a string in this way.
-   * @param includePrefix Include the token prefix to identify the type of token - "Bearer" for JSON Web Tokens (JWTs)
-   */
-  public toTokenString(includePrefix: IncludePrefix = IncludePrefix.Yes): string {
-    const jwt = this._tokenString;
-    return (includePrefix === IncludePrefix.Yes) ? `${this._prefix} ${jwt}` : jwt;
-  }
-  /**
-   * Initialize the jwt field of the current instance of the AccessToken
-   * Users would typically override this method in a subclass of AccessToken
-   * if their token has to be initialized in a different way
-   * @param tokenStr String representation of the token
-   */
-  public initFromTokenString(tokenStr: string): void {
-    if (!tokenStr.startsWith(this._prefix)) {
-      throw new BentleyError(AuthStatus.Error, "Invalid access token");
-    }
-    const jwt = tokenStr.substr(this._prefix.length + 1);
-    this._tokenString = jwt;
-  }
-  /**
-   * Create an AccessToken from a string that's typically passed across the wire
-   * - The AccessToken will not include the user information or expiry information
-   * - The token must include the "Bearer" prefix that identifies JSON Web Tokens (JWTs)
-   * - The token is NOT validated in any way other than the basic prefix check described above
-   * @param tokenStr String representation of the token
-   * @throws [[BentleyError]] If the token does not have the required prefix
-   */
-  public static fromTokenString(tokenStr: string): AccessToken {
-    const accessToken: AccessToken = AccessToken.generateProperTokenType(tokenStr);
-    accessToken.initFromTokenString(tokenStr);
-    return accessToken;
-  }
-
-  private static generateProperTokenType(tokenStr: string): any {
-    for (const key in TokenPrefixToTypeContainer.tokenPrefixToConstructorDict) {
-      if (tokenStr.startsWith(key)) {
-        return new TokenPrefixToTypeContainer.tokenPrefixToConstructorDict[key]();
-      }
-    }
-    throw new BentleyError(AuthStatus.Error, "Invalid access token");
-  }
-
-  /**
-   * Creates a strongly typed AccessToken object from an untyped JSON with the same properties as [[AccessToken]]
-   * @param jsonObj
-   * @throws [BentleyError]($bentley) if the supplied tokenResponse is undefined, or does not contain an "access_token" field
-   */
-  public static fromJson(jsonObj: AccessTokenProps): AccessToken {
-    const jwt = jsonObj.tokenString;
-    const startsAt = jsonObj.startsAt !== undefined ? new Date(jsonObj.startsAt) : undefined;
-    const expiresAt = jsonObj.expiresAt !== undefined ? new Date(jsonObj.expiresAt) : undefined;
-    const userInfo = jsonObj.userInfo !== undefined ? UserInfo.fromJson(jsonObj.userInfo) : undefined;
-    return new AccessToken(jwt, startsAt, expiresAt, userInfo);
-  }
-
-  public toJSON(): AccessTokenProps {
-    return {
-      tokenString: this._tokenString,
-      startsAt: this._startsAt?.toJSON(),
-      expiresAt: this._expiresAt?.toJSON(),
-      userInfo: this._userInfo,
-    };
-  }
-
-  /**
-   * Creates an AccessToken from the typical token responses obtained from Authorization servers
-   * - The fields from the token response to different names in AccessToken to keep with naming guidelines
-   * - Only basic validation is done - the input tokenResponse must be defined, and have an "access_token" field in it
-   * @param tokenResponse Response containing the token string as obtained from the authorization server
-   * @param userProfileResponse Response containing the user profile information as obtained from the authorization server
-   * @returns Strongly typed AccessToken
-   * @see [[AccessToken.fromJson]] for use cases that involve serialization/deserialization of AccessToken
-   * @throws [BentleyError]($bentley) if the supplied tokenResponse does not contain an "access_token" field
-   * @internal
-   */
-  public static fromTokenResponseJson(tokenResponse: any, userProfileResponse?: any): AccessToken {
-    if (!tokenResponse || !tokenResponse.access_token)
-      throw new BentleyError(AuthStatus.Error, "Expected tokenResponse to contain access_token field");
-
-    const startsAt = new Date((tokenResponse.expires_at - tokenResponse.expires_in) * 1000);
-    const expiresAt = new Date(tokenResponse.expires_at * 1000);
-    const userInfo = userProfileResponse ? UserInfo.fromTokenResponseJson(userProfileResponse) : undefined;
-
-    const token = new AccessToken(tokenResponse.access_token);
-    token._startsAt = startsAt;
-    token._expiresAt = expiresAt;
-    token._userInfo = userInfo;
-    return token;
-  }
-}
-
->>>>>>> f3790033
+/*---------------------------------------------------------------------------------------------
+* Copyright (c) Bentley Systems, Incorporated. All rights reserved.
+* See LICENSE.md in the project root for license terms and full copyright notice.
+*--------------------------------------------------------------------------------------------*/
+/** @packageDocumentation
+ * @module Authentication
+ */
+
+/**
+ * Function to remove any prefix from an access token string.
+ * @param accessToken Access token string
+ * @internal
+ */
+export function removeAccessTokenPrefix(accessToken: AccessToken | undefined): AccessToken | undefined {
+  return accessToken ? accessToken.substr(accessToken.indexOf(" ") + 1) : undefined;
+}
+
+/**
+ * A string that contains an access token.
+ * @beta
+ */
+export type AccessToken = string;