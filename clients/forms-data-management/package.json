{
  "name": "@bentley/forms-data-management-client",
  "version": "2.9.0-dev.15",
  "description": "iModel.js Forms Data Management Client",
  "main": "lib/forms-data-management-client.js",
  "typings": "lib/forms-data-management-client",
  "imodeljsSharedLibrary": true,
  "license": "MIT",
  "repository": {
    "type": "git",
    "url": "https://github.com/imodeljs/imodeljs/tree/master/clients/forms-data-management"
  },
  "scripts": {
    "compile": "npm run build",
    "build": "tsc 1>&2",
    "clean": "rimraf lib .rush/temp/package-deps*.json",
    "extract-api": "betools extract-api --entry=forms-data-management-client",
    "docs": "betools docs --includes=../../generated-docs/extract --json=../../generated-docs/clients/forms-data-management-client/file.json --tsIndexFile=forms-data-management-client.ts --onlyJson",
    "lint": "eslint -f visualstudio --max-warnings 0 ./src/**/*.ts 1>&2",
    "webpackTests": "webpack --config ./src/test/utils/webpack.config.js 1>&2",
    "test": "",
    "test:integration": "npm run webpackTests && npm run test:integration:chrome && npm run test:integration:electron",
    "test:integration:chrome": "certa -r chrome --grep \"#integration\"",
    "test:integration:electron": "certa -r electron --grep \"#integration\"",
    "cover": ""
  },
  "keywords": [
    "Bentley",
    "BIM",
    "iModel",
    "Forms Data Management Client"
  ],
  "author": {
    "name": "Bentley Systems, Inc.",
    "url": "http://www.bentley.com"
  },
  "peerDependencies": {
    "@bentley/itwin-client": "^2.9.0-dev.15"
  },
  "dependencies": {
    "@bentley/bentleyjs-core": "2.9.0-dev.15"
  },
  "devDependencies": {
    "@bentley/build-tools": "2.9.0-dev.15",
    "@bentley/certa": "2.9.0-dev.15",
    "@bentley/config-loader": "2.9.0-dev.15",
<<<<<<< HEAD
    "@bentley/context-registry-client": "2.9.0-dev.15",
=======
    "@bentley/eslint-plugin": "2.9.0-dev.15",
>>>>>>> 36db1017
    "@bentley/itwin-client": "2.9.0-dev.15",
    "@bentley/oidc-signin-tool": "2.9.0-dev.15",
    "@types/chai": "^4.1.4",
    "@types/mocha": "^5.2.5",
    "@types/node": "10.14.1",
    "chai": "^4.1.2",
    "eslint": "^6.8.0",
    "mocha": "^5.2.0",
    "nyc": "^14.0.0",
    "rimraf": "^3.0.2",
    "source-map-loader": "^1.0.0",
    "typescript": "~3.7.4",
    "webpack": "4.42.0"
  },
  "nyc": {
    "nycrc-path": "./node_modules/@bentley/build-tools/.nycrc"
  },
  "eslintConfig": {
    "plugins": [
      "@bentley"
    ],
    "extends": "plugin:@bentley/imodeljs-recommended"
  }
}<|MERGE_RESOLUTION|>--- conflicted
+++ resolved
@@ -44,11 +44,8 @@
     "@bentley/build-tools": "2.9.0-dev.15",
     "@bentley/certa": "2.9.0-dev.15",
     "@bentley/config-loader": "2.9.0-dev.15",
-<<<<<<< HEAD
     "@bentley/context-registry-client": "2.9.0-dev.15",
-=======
     "@bentley/eslint-plugin": "2.9.0-dev.15",
->>>>>>> 36db1017
     "@bentley/itwin-client": "2.9.0-dev.15",
     "@bentley/oidc-signin-tool": "2.9.0-dev.15",
     "@types/chai": "^4.1.4",
