--- conflicted
+++ resolved
@@ -1,10 +1,6 @@
 {
   "name": "@bentley/context-registry-client",
-<<<<<<< HEAD
-  "version": "3.0.0-dev.56",
-=======
   "version": "3.0.0-dev.58",
->>>>>>> 2fc3f051
   "description": "iModel.js Context Registry Client",
   "main": "lib/context-registry-client.js",
   "typings": "lib/context-registry-client",
@@ -43,13 +39,8 @@
     "deep-assign": "^2.0.0"
   },
   "peerDependencies": {
-<<<<<<< HEAD
-    "@bentley/bentleyjs-core": "workspace:^3.0.0-dev.56",
-    "@bentley/itwin-client": "workspace:^3.0.0-dev.56"
-=======
     "@bentley/bentleyjs-core": "workspace:^3.0.0-dev.58",
     "@bentley/itwin-client": "workspace:^3.0.0-dev.58"
->>>>>>> 2fc3f051
   },
   "devDependencies": {
     "@bentley/bentleyjs-core": "workspace:*",
