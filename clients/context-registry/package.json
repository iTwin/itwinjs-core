{
  "name": "@bentley/context-registry-client",
  "version": "3.0.0-dev.71",
  "description": "iModel.js Context Registry Client",
  "main": "lib/context-registry-client.js",
  "typings": "lib/context-registry-client",
  "imodeljsSharedLibrary": true,
  "license": "MIT",
  "repository": {
    "type": "git",
    "url": "https://github.com/imodeljs/imodeljs/tree/master/clients/context-registry"
  },
  "scripts": {
    "compile": "npm run build",
    "build": "tsc 1>&2",
    "clean": "rimraf lib .rush/temp/package-deps*.json",
    "extract-api": "betools extract-api --entry=context-registry-client",
    "docs": "betools docs --includes=../../generated-docs/extract --json=../../generated-docs/clients/context-registry-client/file.json --tsIndexFile=context-registry-client.ts --onlyJson",
    "lint": "eslint -f visualstudio \"./src/**/*.ts\" 1>&2",
    "webpackTests": "webpack --config ./src/test/utils/webpack.config.js 1>&2",
    "test": "",
    "test:integration": "npm run webpackTests && npm run test:integration:chrome",
    "test:integration:chrome": "certa -r chrome --grep \"#integration\"",
    "test:integration:electron": "certa -r electron --grep \"#integration\"",
    "copy:config": "internal-tools copy-config",
    "cover": ""
  },
  "keywords": [
    "Bentley",
    "BIM",
    "iModel",
    "Context Registry Client"
  ],
  "author": {
    "name": "Bentley Systems, Inc.",
    "url": "http://www.bentley.com"
  },
  "dependencies": {
    "deep-assign": "^2.0.0",
    "lodash": "^4.17.10"
  },
  "peerDependencies": {
<<<<<<< HEAD
    "@itwin/core-bentley": "workspace:^3.0.0-dev.70",
    "@bentley/itwin-client": "workspace:^3.0.0-dev.70"
=======
    "@bentley/bentleyjs-core": "workspace:^3.0.0-dev.71",
    "@bentley/itwin-client": "workspace:^3.0.0-dev.71"
>>>>>>> 688db697
  },
  "devDependencies": {
    "@itwin/core-bentley": "workspace:*",
    "@itwin/build-tools": "workspace:*",
    "@itwin/certa": "workspace:*",
    "@itwin/eslint-plugin": "workspace:*",
    "@bentley/itwin-client": "workspace:*",
    "@itwin/oidc-signin-tool": "workspace:*",
    "@types/chai": "^4.1.4",
    "@types/deep-assign": "^0.1.0",
    "@types/lodash": "^4.14.0",
    "@types/mocha": "^8.2.2",
    "@types/node": "14.14.31",
    "chai": "^4.1.2",
    "dotenv": "^10.0.0",
    "dotenv-expand": "^5.1.0",
    "eslint": "^7.11.0",
    "internal-tools": "workspace:*",
    "mocha": "^8.3.2",
    "rimraf": "^3.0.2",
    "source-map-loader": "^1.0.0",
    "typescript": "~4.4.0",
    "webpack": "4.42.0"
  },
  "eslintConfig": {
    "plugins": [
      "@itwin"
    ],
    "extends": "plugin:@itwin/itwinjs-recommended"
  }
}<|MERGE_RESOLUTION|>--- conflicted
+++ resolved
@@ -40,13 +40,8 @@
     "lodash": "^4.17.10"
   },
   "peerDependencies": {
-<<<<<<< HEAD
-    "@itwin/core-bentley": "workspace:^3.0.0-dev.70",
-    "@bentley/itwin-client": "workspace:^3.0.0-dev.70"
-=======
-    "@bentley/bentleyjs-core": "workspace:^3.0.0-dev.71",
+    "@itwin/core-bentley": "workspace:^3.0.0-dev.71",
     "@bentley/itwin-client": "workspace:^3.0.0-dev.71"
->>>>>>> 688db697
   },
   "devDependencies": {
     "@itwin/core-bentley": "workspace:*",
