{
  "name": "@bentley/context-registry-client",
  "version": "2.13.0-dev.6",
  "description": "iModel.js Context Registry Client",
  "main": "lib/context-registry-client.js",
  "typings": "lib/context-registry-client",
  "imodeljsSharedLibrary": true,
  "license": "MIT",
  "repository": {
    "type": "git",
    "url": "https://github.com/imodeljs/imodeljs/tree/master/clients/context-registry"
  },
  "scripts": {
    "compile": "npm run build",
    "build": "tsc 1>&2",
    "clean": "rimraf lib .rush/temp/package-deps*.json",
    "extract-api": "betools extract-api --entry=context-registry-client",
    "docs": "betools docs --includes=../../generated-docs/extract --json=../../generated-docs/clients/context-registry-client/file.json --tsIndexFile=context-registry-client.ts --onlyJson",
    "lint": "eslint -f visualstudio \"./src/**/*.ts\" 1>&2",
    "webpackTests": "webpack --config ./src/test/utils/webpack.config.js 1>&2",
    "test": "",
    "test:integration": "npm run webpackTests && npm run test:integration:chrome",
    "test:integration:chrome": "certa -r chrome --grep \"#integration\"",
    "test:integration:electron": "certa -r electron --grep \"#integration\"",
    "cover": ""
  },
  "keywords": [
    "Bentley",
    "BIM",
    "iModel",
    "Context Registry Client"
  ],
  "author": {
    "name": "Bentley Systems, Inc.",
    "url": "http://www.bentley.com"
  },
  "dependencies": {
    "deep-assign": "^2.0.0"
  },
  "peerDependencies": {
    "@bentley/bentleyjs-core": "^2.13.0-dev.6",
    "@bentley/itwin-client": "^2.13.0-dev.6"
  },
  "devDependencies": {
<<<<<<< HEAD
    "@bentley/bentleyjs-core": "2.13.0-dev.2",
    "@bentley/build-tools": "2.13.0-dev.2",
    "@bentley/certa": "2.13.0-dev.2",
    "@bentley/config-loader": "2.13.0-dev.2",
    "@bentley/eslint-plugin": "2.13.0-dev.2",
    "@bentley/itwin-client": "2.13.0-dev.2",
    "@bentley/oidc-signin-tool": "2.13.0-dev.2",
=======
    "@bentley/build-tools": "2.13.0-dev.6",
    "@bentley/certa": "2.13.0-dev.6",
    "@bentley/config-loader": "2.13.0-dev.6",
    "@bentley/eslint-plugin": "2.13.0-dev.6",
    "@bentley/itwin-client": "2.13.0-dev.6",
    "@bentley/oidc-signin-tool": "2.13.0-dev.6",
>>>>>>> c7876207
    "@types/chai": "^4.1.4",
    "@types/deep-assign": "^0.1.0",
    "@types/mocha": "^5.2.5",
    "@types/node": "10.14.1",
    "chai": "^4.1.2",
    "eslint": "^6.8.0",
    "mocha": "^5.2.0",
    "nyc": "^14.0.0",
    "rimraf": "^3.0.2",
    "source-map-loader": "^1.0.0",
    "typescript": "~3.7.4",
    "webpack": "4.42.0"
  },
  "nyc": {
    "nycrc-path": "./node_modules/@bentley/build-tools/.nycrc"
  },
  "eslintConfig": {
    "plugins": [
      "@bentley"
    ],
    "extends": "plugin:@bentley/imodeljs-recommended"
  }
}<|MERGE_RESOLUTION|>--- conflicted
+++ resolved
@@ -42,22 +42,13 @@
     "@bentley/itwin-client": "^2.13.0-dev.6"
   },
   "devDependencies": {
-<<<<<<< HEAD
-    "@bentley/bentleyjs-core": "2.13.0-dev.2",
-    "@bentley/build-tools": "2.13.0-dev.2",
-    "@bentley/certa": "2.13.0-dev.2",
-    "@bentley/config-loader": "2.13.0-dev.2",
-    "@bentley/eslint-plugin": "2.13.0-dev.2",
-    "@bentley/itwin-client": "2.13.0-dev.2",
-    "@bentley/oidc-signin-tool": "2.13.0-dev.2",
-=======
+    "@bentley/bentleyjs-core": "2.13.0-dev.6",
     "@bentley/build-tools": "2.13.0-dev.6",
     "@bentley/certa": "2.13.0-dev.6",
     "@bentley/config-loader": "2.13.0-dev.6",
     "@bentley/eslint-plugin": "2.13.0-dev.6",
     "@bentley/itwin-client": "2.13.0-dev.6",
     "@bentley/oidc-signin-tool": "2.13.0-dev.6",
->>>>>>> c7876207
     "@types/chai": "^4.1.4",
     "@types/deep-assign": "^0.1.0",
     "@types/mocha": "^5.2.5",
