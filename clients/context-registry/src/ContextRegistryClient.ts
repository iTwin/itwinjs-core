--- conflicted
+++ resolved
@@ -6,15 +6,10 @@
  * @module ContextRegistry
  */
 import * as deepAssign from "deep-assign";
-<<<<<<< HEAD
-import { assert } from "@bentley/bentleyjs-core";
-import { AuthorizedClientRequestContext, ECJsonTypeMap, RequestOptions, RequestQueryOptions, WsgClient, WsgInstance } from "@bentley/itwin-client";
-import { ITwin, ITwinAccess, ITwinQueryArg } from "./ITwinAccessProps";
-=======
 import { AuthorizedClientRequestContext, RequestOptions, RequestQueryOptions } from "@bentley/itwin-client";
 import { ECJsonTypeMap, WsgInstance } from "./wsg/ECJsonTypeMap";
+import { ITwin, ITwinAccess, ITwinQueryArg } from "./ITwinAccessProps";
 import { WsgClient } from "./wsg/WsgClient";
->>>>>>> 218eeaf5
 
 /** The iTwin context such as Projects and Assets.
  * @beta
@@ -124,28 +119,14 @@
 /** Client API to access the context registry services.
  * @beta
  */
-<<<<<<< HEAD
 export class ITwinAccessClient extends WsgClient implements ITwinAccess {
-  public static readonly searchKey: string = "CONNECTEDContextService.URL";
-
-=======
-export class ContextRegistryClient extends WsgClient {
->>>>>>> 218eeaf5
+
   public constructor() {
     super("v2.5");
     this.baseUrl = "https://api.bentley.com/contextregistry";
   }
 
-<<<<<<< HEAD
   /** Get iTwins accessible to the user
-=======
-  protected override async setupOptionDefaults(options: RequestOptions): Promise<void> {
-    await super.setupOptionDefaults(options);
-    deepAssign(options, { headers: { "content-type": "application/json" } });
-  }
-
-  /** Gets the iTwin project contexts that are accessible to the authorized user.
->>>>>>> 218eeaf5
    * @param requestContext The client request context
    * @param arg Options for paging and/or searching
    * @returns Array of iTwins, may be empty
@@ -228,9 +209,6 @@
       );
   }
 
-  /** @internal */
-  protected getUrlSearchKey(): string { assert(false, "Bentley cloud-specific method should be factored out of WsgClient base class"); return ""; }
-
   protected override async setupOptionDefaults(options: RequestOptions): Promise<void> {
     await super.setupOptionDefaults(options);
     deepAssign(options, { headers: { "content-type": "application/json" } });
