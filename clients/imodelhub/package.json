--- conflicted
+++ resolved
@@ -39,15 +39,9 @@
     "lodash": "^4.17.10"
   },
   "peerDependencies": {
-<<<<<<< HEAD
-    "@itwin/core-bentley": "workspace:^3.0.0-dev.66",
-    "@bentley/frontend-authorization-client": "workspace:^3.0.0-dev.66",
-    "@bentley/itwin-client": "workspace:^3.0.0-dev.66"
-=======
-    "@bentley/bentleyjs-core": "workspace:^3.0.0-dev.69",
+    "@itwin/core-bentley": "workspace:^3.0.0-dev.69",
     "@bentley/frontend-authorization-client": "workspace:^3.0.0-dev.69",
     "@bentley/itwin-client": "workspace:^3.0.0-dev.69"
->>>>>>> db3ee558
   },
   "devDependencies": {
     "@itwin/core-bentley": "workspace:*",
