--- conflicted
+++ resolved
@@ -50,11 +50,6 @@
     "@itwin/core-frontend": "workspace:*",
     "@itwin/build-tools": "workspace:*",
     "@itwin/eslint-plugin": "workspace:*",
-<<<<<<< HEAD
-    "@bentley/frontend-authorization-client": "workspace:*",
-=======
-    "@bentley/itwin-registry-client": "workspace:*",
->>>>>>> c0c3cf8c
     "@bentley/itwin-client": "workspace:*",
     "@itwin/projects-client": "^0.2.0",
     "@types/deep-assign": "^0.1.0",
