{
  "name": "@bentley/imodelhub-client",
<<<<<<< HEAD
  "version": "3.0.0-dev.56",
=======
  "version": "3.0.0-dev.58",
>>>>>>> 2fc3f051
  "description": "iModel.js iModelHub Client",
  "main": "lib/imodelhub-client.js",
  "typings": "lib/imodelhub-client",
  "imodeljsSharedLibrary": true,
  "license": "MIT",
  "repository": {
    "type": "git",
    "url": "https://github.com/imodeljs/imodeljs/tree/master/clients/imodelhub"
  },
  "scripts": {
    "compile": "npm run build",
    "build": "tsc 1>&2",
    "clean": "rimraf lib .rush/temp/package-deps*.json",
    "extract-api": "betools extract-api --entry=imodelhub-client",
    "docs": "betools docs --includes=../../generated-docs/extract --json=../../generated-docs/clients/imodelhub-client/file.json --tsIndexFile=imodelhub-client.ts --onlyJson",
    "lint": "eslint -f visualstudio \"./src/**/*.ts\" 1>&2",
    "test": "",
    "cover": ""
  },
  "keywords": [
    "Bentley",
    "iModel",
    "digital-twin",
    "iTwin",
    "iModelHub Client",
    "iModelBank Client"
  ],
  "author": {
    "name": "Bentley Systems, Inc.",
    "url": "http://www.bentley.com"
  },
  "dependencies": {
    "@bentley/context-registry-client": "workspace:*",
    "deep-assign": "^2.0.0",
    "js-base64": "^3.6.1"
  },
  "peerDependencies": {
<<<<<<< HEAD
    "@bentley/bentleyjs-core": "workspace:^3.0.0-dev.56",
    "@bentley/frontend-authorization-client": "workspace:^3.0.0-dev.56",
    "@bentley/itwin-client": "workspace:^3.0.0-dev.56"
=======
    "@bentley/bentleyjs-core": "workspace:^3.0.0-dev.58",
    "@bentley/frontend-authorization-client": "workspace:^3.0.0-dev.58",
    "@bentley/itwin-client": "workspace:^3.0.0-dev.58"
>>>>>>> 2fc3f051
  },
  "devDependencies": {
    "@bentley/bentleyjs-core": "workspace:*",
    "@bentley/build-tools": "workspace:*",
    "@bentley/eslint-plugin": "workspace:*",
    "@bentley/frontend-authorization-client": "workspace:*",
    "@bentley/itwin-client": "workspace:*",
    "@types/deep-assign": "^0.1.0",
    "@types/node": "10.14.1",
    "eslint": "^7.11.0",
    "rimraf": "^3.0.2",
    "typescript": "~4.3.0"
  },
  "eslintConfig": {
    "plugins": [
      "@bentley"
    ],
    "extends": "plugin:@bentley/imodeljs-recommended"
  }
}<|MERGE_RESOLUTION|>--- conflicted
+++ resolved
@@ -1,10 +1,6 @@
 {
   "name": "@bentley/imodelhub-client",
-<<<<<<< HEAD
-  "version": "3.0.0-dev.56",
-=======
   "version": "3.0.0-dev.58",
->>>>>>> 2fc3f051
   "description": "iModel.js iModelHub Client",
   "main": "lib/imodelhub-client.js",
   "typings": "lib/imodelhub-client",
@@ -42,15 +38,9 @@
     "js-base64": "^3.6.1"
   },
   "peerDependencies": {
-<<<<<<< HEAD
-    "@bentley/bentleyjs-core": "workspace:^3.0.0-dev.56",
-    "@bentley/frontend-authorization-client": "workspace:^3.0.0-dev.56",
-    "@bentley/itwin-client": "workspace:^3.0.0-dev.56"
-=======
     "@bentley/bentleyjs-core": "workspace:^3.0.0-dev.58",
     "@bentley/frontend-authorization-client": "workspace:^3.0.0-dev.58",
     "@bentley/itwin-client": "workspace:^3.0.0-dev.58"
->>>>>>> 2fc3f051
   },
   "devDependencies": {
     "@bentley/bentleyjs-core": "workspace:*",
