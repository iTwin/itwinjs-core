--- conflicted
+++ resolved
@@ -41,14 +41,8 @@
     "lodash": "^4.17.10"
   },
   "peerDependencies": {
-<<<<<<< HEAD
-    "@itwin/core-bentley": "workspace:^3.0.0-dev.78",
-    "@bentley/itwin-client": "workspace:^3.0.0-dev.78"
-=======
     "@itwin/core-bentley": "workspace:^3.0.0-dev.79",
-    "@bentley/frontend-authorization-client": "workspace:^3.0.0-dev.79",
     "@bentley/itwin-client": "workspace:^3.0.0-dev.79"
->>>>>>> d6fcc8f3
   },
   "devDependencies": {
     "@itwin/core-bentley": "workspace:*",
