--- conflicted
+++ resolved
@@ -50,12 +50,8 @@
     "@bentley/frontend-authorization-client": "workspace:*",
     "@bentley/itwin-client": "workspace:*",
     "@types/deep-assign": "^0.1.0",
-<<<<<<< HEAD
+    "@types/lodash": "^4.14.0",
     "@types/node": "16.9.1",
-=======
-    "@types/node": "10.14.1",
-    "@types/lodash": "^4.14.0",
->>>>>>> e1dc98b2
     "eslint": "^7.11.0",
     "rimraf": "^3.0.2",
     "typescript": "~4.3.0"
