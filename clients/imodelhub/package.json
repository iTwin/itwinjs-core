{
  "name": "@bentley/imodelhub-client",
  "version": "3.0.0-dev.6",
  "description": "iModel.js iModelHub Client",
  "main": "lib/imodelhub-client.js",
  "typings": "lib/imodelhub-client",
  "imodeljsSharedLibrary": true,
  "license": "MIT",
  "repository": {
    "type": "git",
    "url": "https://github.com/imodeljs/imodeljs/tree/master/clients/imodelhub"
  },
  "scripts": {
    "compile": "npm run build",
    "build": "tsc 1>&2",
    "clean": "rimraf lib .rush/temp/package-deps*.json",
    "extract-api": "betools extract-api --entry=imodelhub-client",
    "docs": "betools docs --includes=../../generated-docs/extract --json=../../generated-docs/clients/imodelhub-client/file.json --tsIndexFile=imodelhub-client.ts --onlyJson",
    "lint": "eslint -f visualstudio \"./src/**/*.ts\" 1>&2",
    "test": "",
    "cover": ""
  },
  "keywords": [
    "Bentley",
    "iModel",
    "digital-twin",
    "iTwin",
    "iModelHub Client",
    "iModelBank Client"
  ],
  "author": {
    "name": "Bentley Systems, Inc.",
    "url": "http://www.bentley.com"
  },
  "dependencies": {
    "@bentley/context-registry-client": "workspace:*",
    "deep-assign": "^2.0.0",
    "js-base64": "^2.4.5"
  },
  "peerDependencies": {
<<<<<<< HEAD
    "@bentley/bentleyjs-core": "workspace:^3.0.0-dev.3",
    "@bentley/frontend-authorization-client": "workspace:^3.0.0-dev.3",
    "@bentley/itwin-client": "workspace:^3.0.0-dev.3"
=======
    "@bentley/bentleyjs-core": "workspace:^3.0.0-dev.6",
    "@bentley/frontend-authorization-client": "workspace:^3.0.0-dev.6",
    "@bentley/itwin-client": "workspace:^3.0.0-dev.6",
    "@bentley/rbac-client": "workspace:^3.0.0-dev.6"
>>>>>>> 995a887c
  },
  "devDependencies": {
    "@bentley/bentleyjs-core": "workspace:*",
    "@bentley/build-tools": "workspace:*",
    "@bentley/eslint-plugin": "workspace:*",
    "@bentley/frontend-authorization-client": "workspace:*",
    "@bentley/itwin-client": "workspace:*",
    "@types/deep-assign": "^0.1.0",
    "@types/js-base64": "^2.3.1",
    "@types/node": "10.14.1",
    "eslint": "^7.11.0",
    "rimraf": "^3.0.2",
    "typescript": "~4.3.0"
  },
  "eslintConfig": {
    "plugins": [
      "@bentley"
    ],
    "extends": "plugin:@bentley/imodeljs-recommended"
  }
}<|MERGE_RESOLUTION|>--- conflicted
+++ resolved
@@ -38,16 +38,9 @@
     "js-base64": "^2.4.5"
   },
   "peerDependencies": {
-<<<<<<< HEAD
-    "@bentley/bentleyjs-core": "workspace:^3.0.0-dev.3",
-    "@bentley/frontend-authorization-client": "workspace:^3.0.0-dev.3",
-    "@bentley/itwin-client": "workspace:^3.0.0-dev.3"
-=======
     "@bentley/bentleyjs-core": "workspace:^3.0.0-dev.6",
     "@bentley/frontend-authorization-client": "workspace:^3.0.0-dev.6",
-    "@bentley/itwin-client": "workspace:^3.0.0-dev.6",
-    "@bentley/rbac-client": "workspace:^3.0.0-dev.6"
->>>>>>> 995a887c
+    "@bentley/itwin-client": "workspace:^3.0.0-dev.6"
   },
   "devDependencies": {
     "@bentley/bentleyjs-core": "workspace:*",
