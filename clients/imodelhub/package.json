{
  "name": "@bentley/imodelhub-client",
  "version": "3.0.0-dev.71",
  "description": "iModel.js iModelHub Client",
  "main": "lib/imodelhub-client.js",
  "typings": "lib/imodelhub-client",
  "imodeljsSharedLibrary": true,
  "license": "MIT",
  "repository": {
    "type": "git",
    "url": "https://github.com/imodeljs/imodeljs/tree/master/clients/imodelhub"
  },
  "scripts": {
    "compile": "npm run build",
    "build": "tsc 1>&2",
    "clean": "rimraf lib .rush/temp/package-deps*.json",
    "extract-api": "betools extract-api --entry=imodelhub-client",
    "docs": "betools docs --includes=../../generated-docs/extract --json=../../generated-docs/clients/imodelhub-client/file.json --tsIndexFile=imodelhub-client.ts --onlyJson",
    "lint": "eslint -f visualstudio \"./src/**/*.ts\" 1>&2",
    "test": "",
    "cover": ""
  },
  "keywords": [
    "Bentley",
    "iModel",
    "digital-twin",
    "iTwin",
    "iModelHub Client",
    "iModelBank Client"
  ],
  "author": {
    "name": "Bentley Systems, Inc.",
    "url": "http://www.bentley.com"
  },
  "dependencies": {
    "@bentley/context-registry-client": "workspace:*",
    "deep-assign": "^2.0.0",
    "js-base64": "^3.6.1",
    "lodash": "^4.17.10"
  },
  "peerDependencies": {
<<<<<<< HEAD
    "@itwin/core-bentley": "workspace:^3.0.0-dev.70",
    "@bentley/frontend-authorization-client": "workspace:^3.0.0-dev.70",
    "@bentley/itwin-client": "workspace:^3.0.0-dev.70"
=======
    "@bentley/bentleyjs-core": "workspace:^3.0.0-dev.71",
    "@bentley/frontend-authorization-client": "workspace:^3.0.0-dev.71",
    "@bentley/itwin-client": "workspace:^3.0.0-dev.71"
>>>>>>> 688db697
  },
  "devDependencies": {
    "@itwin/core-bentley": "workspace:*",
    "@itwin/build-tools": "workspace:*",
    "@itwin/eslint-plugin": "workspace:*",
    "@bentley/frontend-authorization-client": "workspace:*",
    "@bentley/itwin-client": "workspace:*",
    "@types/deep-assign": "^0.1.0",
    "@types/node": "14.14.31",
    "@types/lodash": "^4.14.0",
    "eslint": "^7.11.0",
    "rimraf": "^3.0.2",
    "typescript": "~4.4.0"
  },
  "eslintConfig": {
    "plugins": [
      "@itwin"
    ],
    "extends": "plugin:@itwin/itwinjs-recommended"
  }
}<|MERGE_RESOLUTION|>--- conflicted
+++ resolved
@@ -39,15 +39,9 @@
     "lodash": "^4.17.10"
   },
   "peerDependencies": {
-<<<<<<< HEAD
-    "@itwin/core-bentley": "workspace:^3.0.0-dev.70",
-    "@bentley/frontend-authorization-client": "workspace:^3.0.0-dev.70",
-    "@bentley/itwin-client": "workspace:^3.0.0-dev.70"
-=======
-    "@bentley/bentleyjs-core": "workspace:^3.0.0-dev.71",
+    "@itwin/core-bentley": "workspace:^3.0.0-dev.71",
     "@bentley/frontend-authorization-client": "workspace:^3.0.0-dev.71",
     "@bentley/itwin-client": "workspace:^3.0.0-dev.71"
->>>>>>> 688db697
   },
   "devDependencies": {
     "@itwin/core-bentley": "workspace:*",
