/*---------------------------------------------------------------------------------------------
* Copyright (c) Bentley Systems, Incorporated. All rights reserved.
* See LICENSE.md in the project root for license terms and full copyright notice.
*--------------------------------------------------------------------------------------------*/
<<<<<<< HEAD
import { AccessToken, BeEvent } from "@bentley/bentleyjs-core";
import { AuthorizationClient } from "@bentley/itwin-client";
=======
import { AccessToken, BeEvent } from "@itwin/core-bentley";
import { FrontendAuthorizationClient } from "@bentley/frontend-authorization-client";
>>>>>>> 3899371a

/** Implements the user permission abstraction by creating a dummy AccessToken. Note that the corresponding IModelBank server must
 * be able to tolerate this dummy token.
 * @internal
 */
export class IModelBankDummyAuthorizationClient implements AuthorizationClient {
  private _token?: AccessToken;

  public constructor(private _userCredentials: any) {
  }

  public async signIn(): Promise<void> {
    const userInfo = {
      id: "",
      email: {
        id: this._userCredentials.email,
      },
      profile: {
        name: "",
        firstName: "",
        lastName: "",
      },
    };

    const foreignAccessTokenWrapper: any = {};
    foreignAccessTokenWrapper.ForeignProjectAccessToken = { userInfo };
    this._token = JSON.stringify(foreignAccessTokenWrapper);
    this.onUserStateChanged.raiseEvent(this._token);
  }

  public async signOut(): Promise<void> {
    this._token = undefined;
    this.onUserStateChanged.raiseEvent(this._token);
  }

  public readonly onUserStateChanged = new BeEvent<(token: AccessToken | undefined) => void>();
  public get isAuthorized(): boolean {
    return !!this._token;
  }
  public get hasExpired(): boolean {
    return !this._token;
  }
  public get hasSignedIn(): boolean {
    return !!this._token;
  }

  public async getAccessToken(): Promise<AccessToken> {
    if (!this._token) {
      throw new Error("User is not signed in.");
    }
    return this._token;
  }
}
<|MERGE_RESOLUTION|>--- conflicted
+++ resolved
@@ -1,64 +1,59 @@
-/*---------------------------------------------------------------------------------------------
-* Copyright (c) Bentley Systems, Incorporated. All rights reserved.
-* See LICENSE.md in the project root for license terms and full copyright notice.
-*--------------------------------------------------------------------------------------------*/
-<<<<<<< HEAD
-import { AccessToken, BeEvent } from "@bentley/bentleyjs-core";
-import { AuthorizationClient } from "@bentley/itwin-client";
-=======
-import { AccessToken, BeEvent } from "@itwin/core-bentley";
-import { FrontendAuthorizationClient } from "@bentley/frontend-authorization-client";
->>>>>>> 3899371a
-
-/** Implements the user permission abstraction by creating a dummy AccessToken. Note that the corresponding IModelBank server must
- * be able to tolerate this dummy token.
- * @internal
- */
-export class IModelBankDummyAuthorizationClient implements AuthorizationClient {
-  private _token?: AccessToken;
-
-  public constructor(private _userCredentials: any) {
-  }
-
-  public async signIn(): Promise<void> {
-    const userInfo = {
-      id: "",
-      email: {
-        id: this._userCredentials.email,
-      },
-      profile: {
-        name: "",
-        firstName: "",
-        lastName: "",
-      },
-    };
-
-    const foreignAccessTokenWrapper: any = {};
-    foreignAccessTokenWrapper.ForeignProjectAccessToken = { userInfo };
-    this._token = JSON.stringify(foreignAccessTokenWrapper);
-    this.onUserStateChanged.raiseEvent(this._token);
-  }
-
-  public async signOut(): Promise<void> {
-    this._token = undefined;
-    this.onUserStateChanged.raiseEvent(this._token);
-  }
-
-  public readonly onUserStateChanged = new BeEvent<(token: AccessToken | undefined) => void>();
-  public get isAuthorized(): boolean {
-    return !!this._token;
-  }
-  public get hasExpired(): boolean {
-    return !this._token;
-  }
-  public get hasSignedIn(): boolean {
-    return !!this._token;
-  }
-
-  public async getAccessToken(): Promise<AccessToken> {
-    if (!this._token) {
-      throw new Error("User is not signed in.");
-    }
-    return this._token;
-  }
-}
+/*---------------------------------------------------------------------------------------------
+* Copyright (c) Bentley Systems, Incorporated. All rights reserved.
+* See LICENSE.md in the project root for license terms and full copyright notice.
+*--------------------------------------------------------------------------------------------*/
+import { AccessToken, BeEvent } from "@itwin/core-bentley";
+import { AuthorizationClient } from "@bentley/itwin-client";
+
+/** Implements the user permission abstraction by creating a dummy AccessToken. Note that the corresponding IModelBank server must
+ * be able to tolerate this dummy token.
+ * @internal
+ */
+export class IModelBankDummyAuthorizationClient implements AuthorizationClient {
+  private _token?: AccessToken;
+
+  public constructor(private _userCredentials: any) {
+  }
+
+  public async signIn(): Promise<void> {
+    const userInfo = {
+      id: "",
+      email: {
+        id: this._userCredentials.email,
+      },
+      profile: {
+        name: "",
+        firstName: "",
+        lastName: "",
+      },
+    };
+
+    const foreignAccessTokenWrapper: any = {};
+    foreignAccessTokenWrapper.ForeignProjectAccessToken = { userInfo };
+    this._token = JSON.stringify(foreignAccessTokenWrapper);
+    this.onUserStateChanged.raiseEvent(this._token);
+  }
+
+  public async signOut(): Promise<void> {
+    this._token = undefined;
+    this.onUserStateChanged.raiseEvent(this._token);
+  }
+
+  public readonly onUserStateChanged = new BeEvent<(token: AccessToken | undefined) => void>();
+  public get isAuthorized(): boolean {
+    return !!this._token;
+  }
+  public get hasExpired(): boolean {
+    return !this._token;
+  }
+  public get hasSignedIn(): boolean {
+    return !!this._token;
+  }
+
+  public async getAccessToken(): Promise<AccessToken> {
+    if (!this._token) {
+      throw new Error("User is not signed in.");
+    }
+    return this._token;
+  }
+}