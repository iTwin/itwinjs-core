--- conflicted
+++ resolved
@@ -1,104 +1,100 @@
-/*---------------------------------------------------------------------------------------------
-* Copyright (c) Bentley Systems, Incorporated. All rights reserved.
-* See LICENSE.md in the project root for license terms and full copyright notice.
-*--------------------------------------------------------------------------------------------*/
-/** @packageDocumentation
- * @module iModelBankClient
- */
-<<<<<<< HEAD
-import { IModelHubStatus, Logger } from "@itwin/core-bentley";
-=======
-import { AccessToken, IModelHubStatus, Logger } from "@bentley/bentleyjs-core";
->>>>>>> 405c9a93
-import { ITwin } from "@bentley/context-registry-client";
-import { request, RequestOptions, Response } from "@bentley/itwin-client";
-import { WsgInstance } from "../wsg/ECJsonTypeMap";
-import { WsgError, WSStatus } from "../wsg/WsgClient";
-import { ContextManagerClient } from "../IModelCloudEnvironment";
-import { IModelHubClientError } from "../imodelhub/Errors";
-import { IModelHubClientLoggerCategory } from "../IModelHubClientLoggerCategories";
-
-const loggerCategory: string = IModelHubClientLoggerCategory.IModelBank;
-
-// Format of the imodelContext.json file found in the root directory of an iModel file system context master directory.
-// TODO: Remove this when we
-/** @internal */
-export interface IModelFileSystemContextProps {
-  name: string;
-  id: string;
-  description: string;
-}
-
-/** @internal */
-export class IModelBankFileSystemContextClient implements ContextManagerClient {
-  constructor(public baseUri: string) {
-  }
-
-  private async queryContextProps(accessToken: AccessToken, projectName: string): Promise<IModelFileSystemContextProps[]> {
-    const url: string = `${this.baseUri}/sv1.0/Repositories/Global--main/GlobalScope/Context`;
-    Logger.logInfo(loggerCategory, `Sending GET request to ${url}`);
-
-    const queryOptions = {      // use the same ODATA-style queries that Connect and iModelHub use
-      $select: "*",
-      $filter: `name+eq+'${projectName}'`,
-    };
-
-    const options: RequestOptions = {
-      method: "GET",
-      headers: { authorization: accessToken },
-      qs: queryOptions,
-      accept: "application/json",
-    };
-
-    const res: Response = await request(url, options);
-    if (!res.body || !res.body.instances) {
-      throw new Error(`Query to URL ${url} executed successfully, but did NOT return anything.`);
-    }
-
-    const props = res.body.instances as WsgInstance[];
-    if (props.length === 0)
-      throw new WsgError(WSStatus.InstanceNotFound);
-
-    if (props.length !== 1)
-      throw new IModelHubClientError(IModelHubStatus.InvalidArgumentError);
-
-    Logger.logTrace(loggerCategory, `Successful GET request to ${url}`);
-
-    return props.map((value) => value.properties as IModelFileSystemContextProps);
-  }
-
-  public async getITwinByName(accessToken: AccessToken, name: string): Promise<ITwin> {
-    const props = await this.queryContextProps(accessToken, name);
-
-    // Get first context
-    return props[0] as ITwin;
-  }
-
-  public async createContext(accessToken: AccessToken, name: string): Promise<void> {
-    const url: string = `${this.baseUri}/sv1.0/Repositories/Global--main/GlobalScope/Context`;
-
-    Logger.logInfo(loggerCategory, `Sending POST request to ${url}`);
-
-    const body = { instance: { className: "Context", schemaName: "GlobalScope", properties: { name, id: "", description: "" } } };
-
-    const options: RequestOptions = {
-      method: "POST",
-      headers: { authorization: accessToken },
-      body,
-    };
-
-    await request(url, options);
-  }
-
-  public async deleteContext(accessToken: AccessToken, contextId: string): Promise<void> {
-    const url: string = `${this.baseUri}/sv1.0/Repositories/Global--main/GlobalScope/Context/${contextId}`;
-    Logger.logInfo(loggerCategory, `Sending DELETE request to ${url}`);
-
-    const options: RequestOptions = {
-      method: "DELETE",
-      headers: { authorization: accessToken },
-    };
-
-    await request(url, options);
-  }
-}
+/*---------------------------------------------------------------------------------------------
+* Copyright (c) Bentley Systems, Incorporated. All rights reserved.
+* See LICENSE.md in the project root for license terms and full copyright notice.
+*--------------------------------------------------------------------------------------------*/
+/** @packageDocumentation
+ * @module iModelBankClient
+ */
+import { AccessToken, IModelHubStatus, Logger } from "@itwin/core-bentley";
+import { ITwin } from "@bentley/context-registry-client";
+import { request, RequestOptions, Response } from "@bentley/itwin-client";
+import { WsgInstance } from "../wsg/ECJsonTypeMap";
+import { WsgError, WSStatus } from "../wsg/WsgClient";
+import { ContextManagerClient } from "../IModelCloudEnvironment";
+import { IModelHubClientError } from "../imodelhub/Errors";
+import { IModelHubClientLoggerCategory } from "../IModelHubClientLoggerCategories";
+
+const loggerCategory: string = IModelHubClientLoggerCategory.IModelBank;
+
+// Format of the imodelContext.json file found in the root directory of an iModel file system context master directory.
+// TODO: Remove this when we
+/** @internal */
+export interface IModelFileSystemContextProps {
+  name: string;
+  id: string;
+  description: string;
+}
+
+/** @internal */
+export class IModelBankFileSystemContextClient implements ContextManagerClient {
+  constructor(public baseUri: string) {
+  }
+
+  private async queryContextProps(accessToken: AccessToken, projectName: string): Promise<IModelFileSystemContextProps[]> {
+    const url: string = `${this.baseUri}/sv1.0/Repositories/Global--main/GlobalScope/Context`;
+    Logger.logInfo(loggerCategory, `Sending GET request to ${url}`);
+
+    const queryOptions = {      // use the same ODATA-style queries that Connect and iModelHub use
+      $select: "*",
+      $filter: `name+eq+'${projectName}'`,
+    };
+
+    const options: RequestOptions = {
+      method: "GET",
+      headers: { authorization: accessToken },
+      qs: queryOptions,
+      accept: "application/json",
+    };
+
+    const res: Response = await request(url, options);
+    if (!res.body || !res.body.instances) {
+      throw new Error(`Query to URL ${url} executed successfully, but did NOT return anything.`);
+    }
+
+    const props = res.body.instances as WsgInstance[];
+    if (props.length === 0)
+      throw new WsgError(WSStatus.InstanceNotFound);
+
+    if (props.length !== 1)
+      throw new IModelHubClientError(IModelHubStatus.InvalidArgumentError);
+
+    Logger.logTrace(loggerCategory, `Successful GET request to ${url}`);
+
+    return props.map((value) => value.properties as IModelFileSystemContextProps);
+  }
+
+  public async getITwinByName(accessToken: AccessToken, name: string): Promise<ITwin> {
+    const props = await this.queryContextProps(accessToken, name);
+
+    // Get first context
+    return props[0] as ITwin;
+  }
+
+  public async createContext(accessToken: AccessToken, name: string): Promise<void> {
+    const url: string = `${this.baseUri}/sv1.0/Repositories/Global--main/GlobalScope/Context`;
+
+    Logger.logInfo(loggerCategory, `Sending POST request to ${url}`);
+
+    const body = { instance: { className: "Context", schemaName: "GlobalScope", properties: { name, id: "", description: "" } } };
+
+    const options: RequestOptions = {
+      method: "POST",
+      headers: { authorization: accessToken },
+      body,
+    };
+
+    await request(url, options);
+  }
+
+  public async deleteContext(accessToken: AccessToken, contextId: string): Promise<void> {
+    const url: string = `${this.baseUri}/sv1.0/Repositories/Global--main/GlobalScope/Context/${contextId}`;
+    Logger.logInfo(loggerCategory, `Sending DELETE request to ${url}`);
+
+    const options: RequestOptions = {
+      method: "DELETE",
+      headers: { authorization: accessToken },
+    };
+
+    await request(url, options);
+  }
+}