--- conflicted
+++ resolved
@@ -2,13 +2,8 @@
 * Copyright (c) Bentley Systems, Incorporated. All rights reserved.
 * See LICENSE.md in the project root for license terms and full copyright notice.
 *--------------------------------------------------------------------------------------------*/
-<<<<<<< HEAD
-import { AccessToken, BeEvent } from "@bentley/bentleyjs-core";
-import { AuthorizationClient } from "@bentley/itwin-client";
-=======
 import { AccessToken, BeEvent } from "@itwin/core-bentley";
-import { FrontendAuthorizationClient } from "@bentley/frontend-authorization-client";
->>>>>>> 3899371a
+import { AuthorizationClient } from "@itwin/itwin-client";
 /** @packageDocumentation
  * @module iModelBankClient
  */
