/*---------------------------------------------------------------------------------------------
* Copyright (c) Bentley Systems, Incorporated. All rights reserved.
* See LICENSE.md in the project root for license terms and full copyright notice.
*--------------------------------------------------------------------------------------------*/
<<<<<<< HEAD
import { BeEvent, ClientRequestContext } from "@bentley/bentleyjs-core";
import { FrontendAuthorizationClient } from "@bentley/frontend-authorization-client";
import { AccessToken } from "@bentley/itwin-client";

export function tokenFromUserCredentials(userCredentials: any): AccessToken {
  const tokenString = Buffer.from(`${userCredentials.email}:${userCredentials.password}`).toString("base64");
  return tokenString;
=======
import { AuthStatus, BeEvent, BentleyError } from "@bentley/bentleyjs-core";
import { FrontendAuthorizationClient } from "@bentley/frontend-authorization-client";
import { AccessToken, IncludePrefix, TokenPrefix, UserInfo } from "@bentley/itwin-client";

/**
 * Implements AccessToken that uses Basic access authentication
 * @internal
 */
@TokenPrefix("Basic")
export class BasicAccessToken extends AccessToken {

  constructor(tokenStr?: string) {
    super(tokenStr, undefined, undefined, undefined);
    this.setPrefix("Basic");
  }
  /**
   * Create a BasicAccessToken from user credentials
   * @param userCredentials User credentials containing email and password of the user.
   */
  public static fromCredentials(userCredentials: any): AccessToken {
    const basicToken = new BasicAccessToken("");
    basicToken._tokenString = Buffer.from(`${userCredentials.email}:${userCredentials.password}`).toString("base64");
    return basicToken;
  }
  /**
   * Creates a token to be used in Authorization header.
   * @param includePrefix Set to Yes if prefix (Basic) should be included before the token.
   */
  public override toTokenString(includePrefix: IncludePrefix = IncludePrefix.Yes): string {
    let token: string = "";
    if (includePrefix === IncludePrefix.Yes)
      token += `${this._prefix} `;

    token += this._tokenString;
    return token;
  }
  /**
   * initialize the tokenString field of the current instance of BasicAccessToken
   * @param tokenStr String representation of the token
   */
  public override initFromTokenString(tokenStr: string): void {
    if (!tokenStr.startsWith(this._prefix)) {
      throw new BentleyError(AuthStatus.Error, "Invalid access token");
    }
    const userPass = tokenStr.substr(this._prefix.length + 1);
    this._tokenString = userPass;
  }
>>>>>>> f3790033
}

/** Implements the user permission abstraction by creating a BasicAccessToken. Note that the corresponding IModelBank server must
 * be able to tolerate this BasicAccessToken.
 * @internal
 */
export class IModelBankBasicAuthorizationClient implements FrontendAuthorizationClient {
  private _token?: AccessToken;

  public constructor(private _userCredentials: any) {
  }

<<<<<<< HEAD
  public async signIn(_requestContext?: ClientRequestContext): Promise<void> {
    _requestContext?.enter();
    this._token = tokenFromUserCredentials(this._userCredentials);
=======
  public async signIn(): Promise<void> {
    this._token = BasicAccessToken.fromCredentials(this._userCredentials);
>>>>>>> f3790033
    this.onUserStateChanged.raiseEvent(this._token);
  }

  public async signOut(): Promise<void> {
    this._token = undefined;
    this.onUserStateChanged.raiseEvent(this._token);
  }

  public readonly onUserStateChanged = new BeEvent<(token: AccessToken | undefined) => void>();
  public get isAuthorized(): boolean {
    return !!this._token;
  }
  public get hasExpired(): boolean {
    return !this._token;
  }
  public get hasSignedIn(): boolean {
    return !!this._token;
  }

  public async getAccessToken(): Promise<AccessToken> {
    if (!this._token) {
      throw new Error("User is not signed in.");
    }
    return this._token;
  }
}<|MERGE_RESOLUTION|>--- conflicted
+++ resolved
@@ -2,63 +2,13 @@
 * Copyright (c) Bentley Systems, Incorporated. All rights reserved.
 * See LICENSE.md in the project root for license terms and full copyright notice.
 *--------------------------------------------------------------------------------------------*/
-<<<<<<< HEAD
-import { BeEvent, ClientRequestContext } from "@bentley/bentleyjs-core";
+import { BeEvent } from "@bentley/bentleyjs-core";
 import { FrontendAuthorizationClient } from "@bentley/frontend-authorization-client";
 import { AccessToken } from "@bentley/itwin-client";
 
 export function tokenFromUserCredentials(userCredentials: any): AccessToken {
   const tokenString = Buffer.from(`${userCredentials.email}:${userCredentials.password}`).toString("base64");
   return tokenString;
-=======
-import { AuthStatus, BeEvent, BentleyError } from "@bentley/bentleyjs-core";
-import { FrontendAuthorizationClient } from "@bentley/frontend-authorization-client";
-import { AccessToken, IncludePrefix, TokenPrefix, UserInfo } from "@bentley/itwin-client";
-
-/**
- * Implements AccessToken that uses Basic access authentication
- * @internal
- */
-@TokenPrefix("Basic")
-export class BasicAccessToken extends AccessToken {
-
-  constructor(tokenStr?: string) {
-    super(tokenStr, undefined, undefined, undefined);
-    this.setPrefix("Basic");
-  }
-  /**
-   * Create a BasicAccessToken from user credentials
-   * @param userCredentials User credentials containing email and password of the user.
-   */
-  public static fromCredentials(userCredentials: any): AccessToken {
-    const basicToken = new BasicAccessToken("");
-    basicToken._tokenString = Buffer.from(`${userCredentials.email}:${userCredentials.password}`).toString("base64");
-    return basicToken;
-  }
-  /**
-   * Creates a token to be used in Authorization header.
-   * @param includePrefix Set to Yes if prefix (Basic) should be included before the token.
-   */
-  public override toTokenString(includePrefix: IncludePrefix = IncludePrefix.Yes): string {
-    let token: string = "";
-    if (includePrefix === IncludePrefix.Yes)
-      token += `${this._prefix} `;
-
-    token += this._tokenString;
-    return token;
-  }
-  /**
-   * initialize the tokenString field of the current instance of BasicAccessToken
-   * @param tokenStr String representation of the token
-   */
-  public override initFromTokenString(tokenStr: string): void {
-    if (!tokenStr.startsWith(this._prefix)) {
-      throw new BentleyError(AuthStatus.Error, "Invalid access token");
-    }
-    const userPass = tokenStr.substr(this._prefix.length + 1);
-    this._tokenString = userPass;
-  }
->>>>>>> f3790033
 }
 
 /** Implements the user permission abstraction by creating a BasicAccessToken. Note that the corresponding IModelBank server must
@@ -71,14 +21,8 @@
   public constructor(private _userCredentials: any) {
   }
 
-<<<<<<< HEAD
-  public async signIn(_requestContext?: ClientRequestContext): Promise<void> {
-    _requestContext?.enter();
+  public async signIn(): Promise<void> {
     this._token = tokenFromUserCredentials(this._userCredentials);
-=======
-  public async signIn(): Promise<void> {
-    this._token = BasicAccessToken.fromCredentials(this._userCredentials);
->>>>>>> f3790033
     this.onUserStateChanged.raiseEvent(this._token);
   }
 
