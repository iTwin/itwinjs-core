--- conflicted
+++ resolved
@@ -1,35 +1,29 @@
-/*---------------------------------------------------------------------------------------------
-* Copyright (c) Bentley Systems, Incorporated. All rights reserved.
-* See LICENSE.md in the project root for license terms and full copyright notice.
-*--------------------------------------------------------------------------------------------*/
-/** @packageDocumentation
- * @module iModelHubClient
- */
-<<<<<<< HEAD
-import { Asset, Project } from "@bentley/context-registry-client";
-import { AuthorizationClient, AuthorizedClientRequestContext} from "@bentley/itwin-client";
-=======
-import { ITwin } from "@bentley/context-registry-client";
-import { FrontendAuthorizationClient } from "@bentley/frontend-authorization-client";
-import { AuthorizedClientRequestContext, UserInfo } from "@bentley/itwin-client";
->>>>>>> f4447e87
-import { IModelClient } from "./IModelClient";
-
-/** How to discover "contexts". A context corresponds to an iTwin "project" or "asset".
- * @internal
- */
-export interface ContextManagerClient {
-  getITwinByName(requestContext: AuthorizedClientRequestContext, name: string): Promise<ITwin>;
-}
-
-/** All of the services that a frontend or other client app needs to find and access iModels.
- * @internal
- */
-export interface IModelCloudEnvironment {
-  readonly isIModelHub: boolean;
-  readonly contextMgr: ContextManagerClient;
-  readonly imodelClient: IModelClient;
-  getAuthorizationClient(userCredentials: any): AuthorizationClient;
-  startup(): Promise<void>;
-  shutdown(): Promise<number>;
-}
+/*---------------------------------------------------------------------------------------------
+* Copyright (c) Bentley Systems, Incorporated. All rights reserved.
+* See LICENSE.md in the project root for license terms and full copyright notice.
+*--------------------------------------------------------------------------------------------*/
+/** @packageDocumentation
+ * @module iModelHubClient
+ */
+import { AuthorizationClient, AuthorizedClientRequestContext} from "@bentley/itwin-client";
+import { ITwin } from "@bentley/context-registry-client";
+import { IModelClient } from "./IModelClient";
+
+/** How to discover "contexts". A context corresponds to an iTwin "project" or "asset".
+ * @internal
+ */
+export interface ContextManagerClient {
+  getITwinByName(requestContext: AuthorizedClientRequestContext, name: string): Promise<ITwin>;
+}
+
+/** All of the services that a frontend or other client app needs to find and access iModels.
+ * @internal
+ */
+export interface IModelCloudEnvironment {
+  readonly isIModelHub: boolean;
+  readonly contextMgr: ContextManagerClient;
+  readonly imodelClient: IModelClient;
+  getAuthorizationClient(userCredentials: any): AuthorizationClient;
+  startup(): Promise<void>;
+  shutdown(): Promise<number>;
+}