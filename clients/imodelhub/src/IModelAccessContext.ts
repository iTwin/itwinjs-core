
/*---------------------------------------------------------------------------------------------
* Copyright (c) Bentley Systems, Incorporated. All rights reserved.
* See LICENSE.md in the project root for license terms and full copyright notice.
*--------------------------------------------------------------------------------------------*/
/** @packageDocumentation
 * @module iModelHubClient
 */
import { IModelClient } from "./IModelClient";

// SWB What does context mean here?
export abstract class IModelAccessContext {
  public abstract get client(): IModelClient | undefined;
<<<<<<< HEAD
  // SWB What does context mean here?
=======
>>>>>>> aed001ba
  public abstract toIModelTokenContextId(): string;
}<|MERGE_RESOLUTION|>--- conflicted
+++ resolved
@@ -1,4 +1,4 @@
-
+s;
 /*---------------------------------------------------------------------------------------------
 * Copyright (c) Bentley Systems, Incorporated. All rights reserved.
 * See LICENSE.md in the project root for license terms and full copyright notice.
@@ -11,9 +11,6 @@
 // SWB What does context mean here?
 export abstract class IModelAccessContext {
   public abstract get client(): IModelClient | undefined;
-<<<<<<< HEAD
   // SWB What does context mean here?
-=======
->>>>>>> aed001ba
   public abstract toIModelTokenContextId(): string;
 }