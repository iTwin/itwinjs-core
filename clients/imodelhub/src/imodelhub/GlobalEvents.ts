--- conflicted
+++ resolved
@@ -47,10 +47,7 @@
 export abstract class IModelHubGlobalEvent extends IModelHubBaseEvent {
   /** Id of the iModel that caused this event. */
   public iModelId?: GuidString;
-<<<<<<< HEAD
   // SWB What does project mean here? How is this different from iTwinId
-=======
->>>>>>> aed001ba
   /** Id of the [[Project]] that this iModel belongs to. */
   public projectId?: string;
   /** Id of the iTwin that this iModel belongs to. */
