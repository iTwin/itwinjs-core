--- conflicted
+++ resolved
@@ -5,13 +5,8 @@
 /** @packageDocumentation
  * @module iModelHubClient
  */
-<<<<<<< HEAD
-import { ClientRequestContext, GuidString, Logger } from "@itwin/core-bentley";
-import { AccessToken, AuthorizedClientRequestContext, request, RequestOptions, Response } from "@bentley/itwin-client";
-=======
-import { AccessToken, GuidString, Logger } from "@bentley/bentleyjs-core";
+import { AccessToken, GuidString, Logger } from "@itwin/core-bentley";
 import { request, RequestOptions, Response } from "@bentley/itwin-client";
->>>>>>> 405c9a93
 import { ECJsonTypeMap, WsgInstance } from "../wsg/ECJsonTypeMap";
 import { IModelHubClientLoggerCategory } from "../IModelHubClientLoggerCategories";
 import { IModelBaseHandler } from "./BaseHandler";
