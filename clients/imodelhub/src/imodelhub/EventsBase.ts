--- conflicted
+++ resolved
@@ -1,259 +1,252 @@
-/*---------------------------------------------------------------------------------------------
-* Copyright (c) Bentley Systems, Incorporated. All rights reserved.
-* See LICENSE.md in the project root for license terms and full copyright notice.
-*--------------------------------------------------------------------------------------------*/
-/** @packageDocumentation
- * @module iModelHubClient
- */
-
-<<<<<<< HEAD
-import { BeEvent } from "@itwin/core-bentley";
-import {
-  AccessToken, AuthorizedClientRequestContext, DefaultRequestOptionsProvider, request, RequestOptions,
-} from "@bentley/itwin-client";
-=======
-import { AccessToken, BeEvent } from "@bentley/bentleyjs-core";
-import { DefaultRequestOptionsProvider, request, RequestOptions } from "@bentley/itwin-client";
->>>>>>> 405c9a93
-import { ECJsonTypeMap, WsgInstance } from "../wsg/ECJsonTypeMap";
-import { IModelBaseHandler } from "./BaseHandler";
-
-/**
- * Base class for event shared access signatures.
- * @public
- */
-export abstract class BaseEventSAS extends WsgInstance {
-  /** Base address for event requests. */
-  @ECJsonTypeMap.propertyToJson("wsg", "properties.BaseAddress")
-  public baseAddress?: string;
-
-  /** SAS token used to authenticate for event requests. */
-  @ECJsonTypeMap.propertyToJson("wsg", "properties.EventServiceSASToken")
-  public sasToken?: string;
-}
-
-/** Base type for all iModelHub global events
- * @public
- */
-export abstract class IModelHubBaseEvent {
-  /** Topic of this event. For [[IModelHubEvent]]s this is iModelId. */
-  public eventTopic?: string;
-  /** User that has sent this event. */
-  public fromEventSubscriptionId?: string;
-  /** User that is intended recipient of this event. iModelHub events always have this value empty. */
-  public toEventSubscriptionId?: string;
-  /** @internal */
-  protected _handler?: IModelBaseHandler;
-  /** @internal */
-  protected _sasToken?: string;
-  /** @internal */
-  protected _lockUrl?: string;
-
-  /**
-   * Constructor for an event to pass members required for non-destructive reads.
-   * @param handler Base handler for WSG requests.
-   * @param sasToken Token for authenticating for event requests.
-   * @internal
-   */
-  constructor(handler?: IModelBaseHandler, sasToken?: string) {
-    this._handler = handler;
-    this._sasToken = sasToken;
-  }
-
-  /**
-   * Construct this event from object instance.
-   * @param obj Object instance.
-   * @internal
-   */
-  public fromJson(obj: any) {
-    this.eventTopic = obj.EventTopic;
-    this.fromEventSubscriptionId = obj.FromEventSubscriptionId;
-    this.toEventSubscriptionId = obj.ToEventSubscriptionId;
-    this._lockUrl = obj.location;
-  }
-
-  /**
-   * Remove a single event from queue.
-   * @returns true if operation succeeded, false otherwise.
-   */
-  public async delete(): Promise<boolean> {
-    if (this._handler && this._lockUrl && this._sasToken) {
-      const options = await getEventBaseOperationRequestOptions(this._handler, ModifyEventOperationToRequestType.Delete, this._sasToken);
-      const result = await request(this._lockUrl, options);
-
-      if (result.status === 200)
-        return true;
-    }
-    return false;
-  }
-}
-
-/** @internal */
-export enum ModifyEventOperationToRequestType {
-  /** Deleted event from queue */
-  Delete = "DELETE",
-}
-
-/** @internal */
-export enum GetEventOperationToRequestType {
-  /** Get event request options, destructive get. */
-  GetDestructive = "DELETE",
-  /** Get event request options, non destructive get. */
-  GetPeek = "POST",
-}
-
-/**
- * Get base request options for event operations.
- * @param method Method for request.
- * @param sasToken Service Bus SAS Token.
- * @param requestTimeout Timeout for the request.
- * @return Event if it exists.
- * @internal
- */
-export async function getEventBaseOperationRequestOptions(handler: IModelBaseHandler, method: string, sasToken: string, requestTimeout?: number): Promise<RequestOptions> {
-  const options: RequestOptions = {
-    method,
-    headers: { authorization: sasToken },
-    agent: handler.getAgent(),
-    retries: 0,
-  };
-
-  // Request timeout is in seconds, wait 50% more than the expected timeout from server
-  if (requestTimeout)
-    options.timeout = {
-      deadline: requestTimeout * 1500,
-      response: requestTimeout * 1500,
-    };
-
-  await new DefaultRequestOptionsProvider().assignOptions(options);
-
-  return options;
-}
-
-/** @internal */
-export abstract class EventBaseHandler {
-  protected _handler: IModelBaseHandler;
-  /** Get service bus parser depending on the environment. */
-  protected setServiceBusOptions(options: RequestOptions) {
-    const parse: (str: string) => any = (message: string) => {
-      if (!message)
-        return undefined;
-      return JSON.parse(message.substring(message.indexOf("{"), message.lastIndexOf("}") + 1));
-    };
-
-    if (typeof window !== "undefined") {
-      options.parser = (_: any, message: any) => parse(message);
-    } else {
-      options.buffer = true;
-      options.parser = (res: any, cb: any) => {
-        res.on("data", (chunk: any) => { res.text += chunk; });
-        res.on("end", () => {
-          try {
-            if (res.statusCode === 200 || res.statusCode === 201) {
-              cb(null, parse(res.text));
-            } else if (res.statusCode === 204) {
-              cb(null, "");
-            } else {
-              cb(res, null);
-            }
-          } catch (err) {
-            cb(err, null);
-          }
-        });
-      };
-    }
-  }
-
-  /**
-   * Get event request options, gets event from queue.
-   * @param sasToken Service Bus SAS Token.
-   * @param requestTimeout Timeout for the request.
-   * @return Event if it exists.
-   */
-  protected async getEventRequestOptions(operation: GetEventOperationToRequestType, sasToken: string, requestTimeout?: number): Promise<RequestOptions> {
-    const options = await getEventBaseOperationRequestOptions(this._handler, operation, sasToken, requestTimeout);
-
-    this.setServiceBusOptions(options);
-
-    return options;
-  }
-}
-
-/** @internal */
-export class ListenerSubscription {
-  public listeners: BeEvent<(event: IModelHubBaseEvent) => void>;
-  public authenticationCallback: () => Promise<AccessToken | undefined>;
-  public getEvent: (token: string, baseAddress: string, subscriptionId: string, timeout?: number) => Promise<IModelHubBaseEvent | undefined>;
-  public getSASToken: (accessToken: AccessToken) => Promise<BaseEventSAS>;
-  public id: string;
-}
-
-/** @internal */
-export class EventListener {
-  private static _subscriptions: Map<string, ListenerSubscription>;
-
-  /** @internal */
-  public static create(subscription: ListenerSubscription, listener: (event: IModelHubBaseEvent) => void): () => void {
-    if (!this._subscriptions) {
-      this._subscriptions = new Map<string, ListenerSubscription>();
-    }
-    let existingSubscription = this._subscriptions.get(subscription.id);
-    let deleteListener: () => void;
-    if (!existingSubscription) {
-      existingSubscription = subscription;
-      existingSubscription.listeners = new BeEvent<(event: IModelHubBaseEvent) => void>();
-      deleteListener = subscription.listeners.addListener(listener);
-      this.getEvents(subscription); // eslint-disable-line @typescript-eslint/no-floating-promises
-    } else {
-      deleteListener = subscription.listeners.addListener(listener);
-    }
-
-    this._subscriptions.set(subscription.id, existingSubscription);
-    const subscriptionId = subscription.id;
-    return () => {
-      deleteListener();
-      const sub = this._subscriptions.get(subscriptionId);
-      if (sub) {
-        if (sub.listeners && sub.listeners.numberOfListeners === 0)
-          this._subscriptions.delete(subscription.id);
-      }
-    };
-  }
-
-  private static async getEvents(subscription: ListenerSubscription) {
-    let accessToken: AccessToken | undefined = await subscription.authenticationCallback();
-    let eventSAS: BaseEventSAS | undefined;
-
-    mainLoop:
-    while (subscription.listeners.numberOfListeners > 0) {
-      try {
-        eventSAS = (await subscription.getSASToken(accessToken!));
-      } catch (err: any) {
-        if (err.status === 401) {
-          try {
-            accessToken = await subscription.authenticationCallback();
-          } catch {
-            break;
-          }
-        } else {
-          break;
-        }
-      }
-
-      while (subscription.listeners.numberOfListeners > 0) {
-        try {
-          const event = await subscription.getEvent(eventSAS!.sasToken!, eventSAS!.baseAddress!, subscription.id, 60);
-          if (event)
-            subscription.listeners.raiseEvent(event);
-        } catch (err: any) {
-          if (err.status === 401) {
-            break;
-          } else {
-            break mainLoop;
-          }
-        }
-      }
-    }
-    this._subscriptions.delete(subscription.id);
-  }
-}
+/*---------------------------------------------------------------------------------------------
+* Copyright (c) Bentley Systems, Incorporated. All rights reserved.
+* See LICENSE.md in the project root for license terms and full copyright notice.
+*--------------------------------------------------------------------------------------------*/
+/** @packageDocumentation
+ * @module iModelHubClient
+ */
+
+import { AccessToken, BeEvent } from "@itwin/core-bentley";
+import { DefaultRequestOptionsProvider, request, RequestOptions } from "@bentley/itwin-client";
+import { ECJsonTypeMap, WsgInstance } from "../wsg/ECJsonTypeMap";
+import { IModelBaseHandler } from "./BaseHandler";
+
+/**
+ * Base class for event shared access signatures.
+ * @public
+ */
+export abstract class BaseEventSAS extends WsgInstance {
+  /** Base address for event requests. */
+  @ECJsonTypeMap.propertyToJson("wsg", "properties.BaseAddress")
+  public baseAddress?: string;
+
+  /** SAS token used to authenticate for event requests. */
+  @ECJsonTypeMap.propertyToJson("wsg", "properties.EventServiceSASToken")
+  public sasToken?: string;
+}
+
+/** Base type for all iModelHub global events
+ * @public
+ */
+export abstract class IModelHubBaseEvent {
+  /** Topic of this event. For [[IModelHubEvent]]s this is iModelId. */
+  public eventTopic?: string;
+  /** User that has sent this event. */
+  public fromEventSubscriptionId?: string;
+  /** User that is intended recipient of this event. iModelHub events always have this value empty. */
+  public toEventSubscriptionId?: string;
+  /** @internal */
+  protected _handler?: IModelBaseHandler;
+  /** @internal */
+  protected _sasToken?: string;
+  /** @internal */
+  protected _lockUrl?: string;
+
+  /**
+   * Constructor for an event to pass members required for non-destructive reads.
+   * @param handler Base handler for WSG requests.
+   * @param sasToken Token for authenticating for event requests.
+   * @internal
+   */
+  constructor(handler?: IModelBaseHandler, sasToken?: string) {
+    this._handler = handler;
+    this._sasToken = sasToken;
+  }
+
+  /**
+   * Construct this event from object instance.
+   * @param obj Object instance.
+   * @internal
+   */
+  public fromJson(obj: any) {
+    this.eventTopic = obj.EventTopic;
+    this.fromEventSubscriptionId = obj.FromEventSubscriptionId;
+    this.toEventSubscriptionId = obj.ToEventSubscriptionId;
+    this._lockUrl = obj.location;
+  }
+
+  /**
+   * Remove a single event from queue.
+   * @returns true if operation succeeded, false otherwise.
+   */
+  public async delete(): Promise<boolean> {
+    if (this._handler && this._lockUrl && this._sasToken) {
+      const options = await getEventBaseOperationRequestOptions(this._handler, ModifyEventOperationToRequestType.Delete, this._sasToken);
+      const result = await request(this._lockUrl, options);
+
+      if (result.status === 200)
+        return true;
+    }
+    return false;
+  }
+}
+
+/** @internal */
+export enum ModifyEventOperationToRequestType {
+  /** Deleted event from queue */
+  Delete = "DELETE",
+}
+
+/** @internal */
+export enum GetEventOperationToRequestType {
+  /** Get event request options, destructive get. */
+  GetDestructive = "DELETE",
+  /** Get event request options, non destructive get. */
+  GetPeek = "POST",
+}
+
+/**
+ * Get base request options for event operations.
+ * @param method Method for request.
+ * @param sasToken Service Bus SAS Token.
+ * @param requestTimeout Timeout for the request.
+ * @return Event if it exists.
+ * @internal
+ */
+export async function getEventBaseOperationRequestOptions(handler: IModelBaseHandler, method: string, sasToken: string, requestTimeout?: number): Promise<RequestOptions> {
+  const options: RequestOptions = {
+    method,
+    headers: { authorization: sasToken },
+    agent: handler.getAgent(),
+    retries: 0,
+  };
+
+  // Request timeout is in seconds, wait 50% more than the expected timeout from server
+  if (requestTimeout)
+    options.timeout = {
+      deadline: requestTimeout * 1500,
+      response: requestTimeout * 1500,
+    };
+
+  await new DefaultRequestOptionsProvider().assignOptions(options);
+
+  return options;
+}
+
+/** @internal */
+export abstract class EventBaseHandler {
+  protected _handler: IModelBaseHandler;
+  /** Get service bus parser depending on the environment. */
+  protected setServiceBusOptions(options: RequestOptions) {
+    const parse: (str: string) => any = (message: string) => {
+      if (!message)
+        return undefined;
+      return JSON.parse(message.substring(message.indexOf("{"), message.lastIndexOf("}") + 1));
+    };
+
+    if (typeof window !== "undefined") {
+      options.parser = (_: any, message: any) => parse(message);
+    } else {
+      options.buffer = true;
+      options.parser = (res: any, cb: any) => {
+        res.on("data", (chunk: any) => { res.text += chunk; });
+        res.on("end", () => {
+          try {
+            if (res.statusCode === 200 || res.statusCode === 201) {
+              cb(null, parse(res.text));
+            } else if (res.statusCode === 204) {
+              cb(null, "");
+            } else {
+              cb(res, null);
+            }
+          } catch (err) {
+            cb(err, null);
+          }
+        });
+      };
+    }
+  }
+
+  /**
+   * Get event request options, gets event from queue.
+   * @param sasToken Service Bus SAS Token.
+   * @param requestTimeout Timeout for the request.
+   * @return Event if it exists.
+   */
+  protected async getEventRequestOptions(operation: GetEventOperationToRequestType, sasToken: string, requestTimeout?: number): Promise<RequestOptions> {
+    const options = await getEventBaseOperationRequestOptions(this._handler, operation, sasToken, requestTimeout);
+
+    this.setServiceBusOptions(options);
+
+    return options;
+  }
+}
+
+/** @internal */
+export class ListenerSubscription {
+  public listeners: BeEvent<(event: IModelHubBaseEvent) => void>;
+  public authenticationCallback: () => Promise<AccessToken | undefined>;
+  public getEvent: (token: string, baseAddress: string, subscriptionId: string, timeout?: number) => Promise<IModelHubBaseEvent | undefined>;
+  public getSASToken: (accessToken: AccessToken) => Promise<BaseEventSAS>;
+  public id: string;
+}
+
+/** @internal */
+export class EventListener {
+  private static _subscriptions: Map<string, ListenerSubscription>;
+
+  /** @internal */
+  public static create(subscription: ListenerSubscription, listener: (event: IModelHubBaseEvent) => void): () => void {
+    if (!this._subscriptions) {
+      this._subscriptions = new Map<string, ListenerSubscription>();
+    }
+    let existingSubscription = this._subscriptions.get(subscription.id);
+    let deleteListener: () => void;
+    if (!existingSubscription) {
+      existingSubscription = subscription;
+      existingSubscription.listeners = new BeEvent<(event: IModelHubBaseEvent) => void>();
+      deleteListener = subscription.listeners.addListener(listener);
+      this.getEvents(subscription); // eslint-disable-line @typescript-eslint/no-floating-promises
+    } else {
+      deleteListener = subscription.listeners.addListener(listener);
+    }
+
+    this._subscriptions.set(subscription.id, existingSubscription);
+    const subscriptionId = subscription.id;
+    return () => {
+      deleteListener();
+      const sub = this._subscriptions.get(subscriptionId);
+      if (sub) {
+        if (sub.listeners && sub.listeners.numberOfListeners === 0)
+          this._subscriptions.delete(subscription.id);
+      }
+    };
+  }
+
+  private static async getEvents(subscription: ListenerSubscription) {
+    let accessToken: AccessToken | undefined = await subscription.authenticationCallback();
+    let eventSAS: BaseEventSAS | undefined;
+
+    mainLoop:
+    while (subscription.listeners.numberOfListeners > 0) {
+      try {
+        eventSAS = (await subscription.getSASToken(accessToken!));
+      } catch (err: any) {
+        if (err.status === 401) {
+          try {
+            accessToken = await subscription.authenticationCallback();
+          } catch {
+            break;
+          }
+        } else {
+          break;
+        }
+      }
+
+      while (subscription.listeners.numberOfListeners > 0) {
+        try {
+          const event = await subscription.getEvent(eventSAS!.sasToken!, eventSAS!.baseAddress!, subscription.id, 60);
+          if (event)
+            subscription.listeners.raiseEvent(event);
+        } catch (err: any) {
+          if (err.status === 401) {
+            break;
+          } else {
+            break mainLoop;
+          }
+        }
+      }
+    }
+    this._subscriptions.delete(subscription.id);
+  }
+}