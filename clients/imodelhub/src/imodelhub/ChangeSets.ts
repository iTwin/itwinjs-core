--- conflicted
+++ resolved
@@ -1,4 +1,3 @@
-<<<<<<< HEAD
 /*---------------------------------------------------------------------------------------------
 * Copyright (c) Bentley Systems, Incorporated. All rights reserved.
 * See LICENSE.md in the project root for license terms and full copyright notice.
@@ -171,6 +170,7 @@
   public clone(): ChangeSetQuery {
     const changeSetQuery = new ChangeSetQuery();
     changeSetQuery._query = { ...this.getQueryOptions() };
+    changeSetQuery._byId = this.getId();
     return changeSetQuery;
   }
 
@@ -672,681 +672,4 @@
 
     return confirmChangeSet;
   }
-}
-=======
-/*---------------------------------------------------------------------------------------------
-* Copyright (c) Bentley Systems, Incorporated. All rights reserved.
-* See LICENSE.md in the project root for license terms and full copyright notice.
-*--------------------------------------------------------------------------------------------*/
-/** @packageDocumentation
- * @module iModelHubClient
- */
-
-import { AccessToken, GuidString, Logger } from "@itwin/core-bentley";
-import { DownloadFailed, FileHandler, ProgressCallback, ProgressInfo, RequestQueryOptions, SasUrlExpired } from "@bentley/itwin-client";
-import { ECJsonTypeMap, WsgInstance } from "../wsg/ECJsonTypeMap";
-import { ChunkedQueryContext } from "../wsg/ChunkedQueryContext";
-import { IModelHubClientLoggerCategory } from "../IModelHubClientLoggerCategories";
-import { IModelBaseHandler } from "./BaseHandler";
-import { ArgumentCheck, IModelHubClientError } from "./Errors";
-import { addSelectApplicationData, addSelectFileAccessKey, StringIdQuery } from "./HubQuery";
-
-const loggerCategory: string = IModelHubClientLoggerCategory.IModelHub;
-
-/**
- * Specifies types of changes in a [[ChangeSet]].
- * @public
- */
-export enum ChangesType {
-  /** [[ChangeSet]] contains regular file changes (e.g. changes to elements or models). */
-  Regular = 0,
-  /** [[ChangeSet]] only contains schema changes. */
-  Schema = 1 << 0,
-  /** [[ChangeSet]] contains definition changes. */
-  Definition = 1 << 1,
-  /** [[ChangeSet]] contains spatial data changes. */
-  SpatialData = 1 << 2,
-  /** [[ChangeSet]] contains sheets and drawings changes. */
-  SheetsAndDrawings = 1 << 3,
-  /** [[ChangeSet]] contains views and model changes. */
-  ViewsAndModels = 1 << 4,
-  /** [[ChangeSet]] contains changes of global properties. */
-  GlobalProperties = 1 << 5,
-}
-
-/**
- * [ChangeSet]($docs/learning/Glossary.md#changeset) represents a file containing changes to the iModel. A single ChangeSet contains changes made on a single [[Briefcase]] file and pushed as a single file. ChangeSets form a linear change history of the iModel. If a user wants to push their changes to iModelHub, they first have to merge all ChangeSet they do not have yet. Only a single briefcase is allowed to push their changes at a time.
- * @internal
- */
-@ECJsonTypeMap.classToJson("wsg", "iModelScope.ChangeSet", { schemaPropertyName: "schemaName", classPropertyName: "className" })
-export class ChangeSet extends WsgInstance {
-  /** Id of this ChangeSet. It has to be set during the push. It's a hash value based on the contents of ChangeSet file and its parentId. */
-  @ECJsonTypeMap.propertyToJson("wsg", "properties.Id")
-  public id?: string;
-
-  /** Filename of the ChangeSet. It has to be set during the push. */
-  @ECJsonTypeMap.propertyToJson("wsg", "properties.FileName")
-  public fileName?: string;
-
-  /** Description of this ChangeSet. */
-  @ECJsonTypeMap.propertyToJson("wsg", "properties.Description")
-  public description?: string;
-
-  /** Size of this ChangeSet file. It has to be set during the push. */
-  @ECJsonTypeMap.propertyToJson("wsg", "properties.FileSize")
-  public fileSize?: string;
-
-  /** Index of this ChangeSet (increasing, but not necessarily sequential). */
-  @ECJsonTypeMap.propertyToJson("wsg", "properties.Index")
-  public index?: string;
-
-  /** Id of this ChangeSet's parent ChangeSet. It has to be set during the push. */
-  @ECJsonTypeMap.propertyToJson("wsg", "properties.ParentId")
-  public parentId?: string;
-
-  /**
-   * Id of the file that this ChangeSet belongs to. It has to be set during the push. See [IModelDb.getGuid]($backend).
-   * @internal @deprecated
-   */
-  @ECJsonTypeMap.propertyToJson("wsg", "properties.SeedFileId")
-  public seedFileId?: GuidString;
-
-  /** Id of the [[Briefcase]] that pushed this ChangeSet. It has to be set during the push. */
-  @ECJsonTypeMap.propertyToJson("wsg", "properties.BriefcaseId")
-  public briefcaseId?: number;
-
-  /** Id of the user that pushed this ChangeSet. */
-  @ECJsonTypeMap.propertyToJson("wsg", "properties.UserCreated")
-  public userCreated?: string;
-
-  /** Date when this ChangeSet was pushed to iModelHub. */
-  @ECJsonTypeMap.propertyToJson("wsg", "properties.PushDate")
-  public pushDate?: string;
-
-  /** Shows what kind of changes are contained in this ChangeSet. */
-  @ECJsonTypeMap.propertyToJson("wsg", "properties.ContainingChanges")
-  public changesType?: ChangesType;
-
-  /**
-   * Flag that needs to be marked true, when confirming successful ChangeSet upload.
-   * @internal
-   */
-  @ECJsonTypeMap.propertyToJson("wsg", "properties.IsUploaded")
-  public isUploaded?: boolean;
-
-  /**
-   * URL from where the ChangeSet file can be downloaded. See [[ChangeSetQuery.selectDownloadUrl]].
-   * @internal
-   */
-  @ECJsonTypeMap.propertyToJson("wsg", "relationshipInstances[FileAccessKey].relatedInstance[AccessKey].properties.DownloadUrl")
-  public downloadUrl?: string;
-
-  /**
-   * URL where the ChangeSet file has to be uploaded.
-   * @internal
-   */
-  @ECJsonTypeMap.propertyToJson("wsg", "relationshipInstances[FileAccessKey].relatedInstance[AccessKey].properties.UploadUrl")
-  public uploadUrl?: string;
-
-  /** Id of the application that created this ChangeSet. */
-  @ECJsonTypeMap.propertyToJson("wsg", "relationshipInstances[CreatedByApplication].relatedInstance[Application].properties.Id")
-  public applicationId?: string;
-
-  /** Name of the application that created this ChangeSet. */
-  @ECJsonTypeMap.propertyToJson("wsg", "relationshipInstances[CreatedByApplication].relatedInstance[Application].properties.Name")
-  public applicationName?: string;
-
-  /** Id of the bridge that created this ChangeSet. */
-  @ECJsonTypeMap.propertyToJson("wsg", "relationshipInstances[HasBridgeProperties](direction:forward).relatedInstance[BridgeProperties].properties.JobId")
-  public bridgeJobId?: string;
-
-  /** User identifiers of users who made changes contained in this ChangeSet. */
-  @ECJsonTypeMap.propertyToJson("wsg", "relationshipInstances[HasBridgeProperties](direction:forward).relatedInstance[BridgeProperties].properties.Users")
-  public bridgeUsers?: string[];
-
-  /** File names which have been modified with this ChangeSet. */
-  @ECJsonTypeMap.propertyToJson("wsg", "relationshipInstances[HasBridgeProperties](direction:forward).relatedInstance[BridgeProperties].properties.ChangedFiles")
-  public bridgeChangedFiles?: string[];
-
-  /** Path to the download ChangeSet file on disk. */
-  public pathname?: string;
-
-  private _fileSizeNumber?: number;
-
-  /** Parsed number of this ChangeSet file size. */
-  public get fileSizeNumber(): number {
-    if (this._fileSizeNumber)
-      return this._fileSizeNumber;
-
-    this._fileSizeNumber = parseInt(this.fileSize!, 10);
-    return this._fileSizeNumber;
-  }
-}
-
-/**
- * Query object for getting [[ChangeSet]]s. You can use this to modify the query. See [[ChangeSetHandler.get]].
- * @internal
- */
-export class ChangeSetQuery extends StringIdQuery {
-  /**
-   * Default page size which is used when querying ChangeSets
-   */
-  public static defaultPageSize: number = 1000;
-
-  /** Constructor that sets default page size. */
-  constructor() {
-    super();
-    this.pageSize(ChangeSetQuery.defaultPageSize);
-  }
-
-  /**
-   * Clone current query.
-   * @returns Cloned query.
-   */
-  public clone(): ChangeSetQuery {
-    const changeSetQuery = new ChangeSetQuery();
-    changeSetQuery._query = { ...this.getQueryOptions() };
-    changeSetQuery._byId = this.getId();
-    return changeSetQuery;
-  }
-
-  /**
-   * Query will additionally select [[ChangeSet]] file download URL. This is needed to use the ChangeSet object with [[ChangeSetHandler.download]].
-   * @returns This query.
-   */
-  public selectDownloadUrl() {
-    addSelectFileAccessKey(this._query);
-    return this;
-  }
-
-  /**
-   * Query will additionally select data about application that created this [[ChangeSet]].
-   * @returns This query.
-   */
-  public selectApplicationData() {
-    addSelectApplicationData(this._query);
-    return this;
-  }
-
-  /** @internal */
-  protected override checkValue(id: string) {
-    ArgumentCheck.validChangeSetId("id", id);
-  }
-
-  /**
-   * Query [[ChangeSet]]s that are after the specified ChangeSet. This overrides any previously applied ChangeSetQuery filters. Query will return all of the ChangeSets that are newer than the one specified by id. ChangeSet specified by the id will not be included in the results. Returned ChangeSets will be in an ascending order.
-   * @param id Id of a ChangeSet.
-   * @returns This query.
-   */
-  public fromId(id: string) {
-    ArgumentCheck.validChangeSetId("id", id);
-    this._query.$filter = `FollowingChangeSet-backward-ChangeSet.Id+eq+'${id}'`;
-    return this;
-  }
-
-  /**
-   * Change the order of results to be from newest [[ChangeSet]]s to the oldest ones.
-   * @returns This query.
-   */
-  public latest() {
-    this._query.$orderby = "Index+desc";
-    return this;
-  }
-
-  /**
-   * Query [[ChangeSet]]s between two specified ChangeSets. This overrides any previously applied ChangeSetQuery filters. This query will work when either of the ChangeSet ids points to an earlier ChangeSet. Latest ChangeSet specified by this range will be included in the results, but the earliest will be excluded. If the second ChangeSet id is not specified, it's assumed that it's the same as an empty id, and query will return all ChangeSets from the start up to the ChangeSet with the first id. Returned ChangeSets will be in an ascending order.
-   * @param firstChangeSetId Id of the first changeSet.
-   * @param secondChangeSetId Id of the second changeSet.
-   * @returns This query.
-   */
-  public betweenChangeSets(firstChangeSetId: string, secondChangeSetId?: string) {
-    ArgumentCheck.validChangeSetId("firstChangeSetId", firstChangeSetId);
-    if (secondChangeSetId)
-      ArgumentCheck.validChangeSetId("secondChangeSetId", secondChangeSetId);
-    let query: string;
-    if (!secondChangeSetId) {
-      query = `CumulativeChangeSet-backward-ChangeSet.Id+eq+'${firstChangeSetId}'`;
-    } else {
-      query = `(CumulativeChangeSet-backward-ChangeSet.Id+eq+'${firstChangeSetId}'`;
-      query += `+and+FollowingChangeSet-backward-ChangeSet.Id+eq+'${secondChangeSetId}')`;
-      query += `+or+(CumulativeChangeSet-backward-ChangeSet.Id+eq+'${secondChangeSetId}'`;
-      query += `+and+FollowingChangeSet-backward-ChangeSet.Id+eq+'${firstChangeSetId}')`;
-    }
-
-    this._query.$filter = query;
-    return this;
-  }
-
-  /**
-   * Query [[ChangeSet]]s included in the specified [[Version]]. This overrides any previously applied ChangeSetQuery filters. Query will return all of the ChangeSets from the start up to the one specified by versionId. ChangeSet specified by versionId will be included in the results. Returned ChangeSets will be in an ascending order.
-   * @param versionId Id of the version.
-   * @returns This query.
-   */
-  public getVersionChangeSets(versionId: GuidString) {
-    ArgumentCheck.validGuid("versionId", versionId);
-    this._query.$filter = `CumulativeChangeSet-backward-Version.Id+eq+'${versionId}'`;
-    return this;
-  }
-
-  /**
-   * Query [[ChangeSet]]s after the specified [[Version]]. This overrides any previously applied ChangeSetQuery filters. Query will return all of the ChangeSets that are newer than the one specified by versionId. ChangeSet specified by versionId will not be included in the results. Returned ChangeSets will be in an ascending order.
-   * @param versionId Id of the version.
-   * @returns This query.
-   */
-  public afterVersion(versionId: GuidString) {
-    ArgumentCheck.validGuid("versionId", versionId);
-    this._query.$filter = `FollowingChangeSet-backward-Version.Id+eq+'${versionId}'`;
-    return this;
-  }
-
-  /**
-   * Query [[ChangeSet]]s between two specified [[Version]]s. This overrides any previously applied ChangeSetQuery filters. This query will work when either of the Version ids points to an earlier ChangeSet. Latest ChangeSet specified by this range will be included in the results, but the earliest will be excluded. Returned ChangeSets will be in an ascending order.
-   * @param sourceVersionId Id of the source version.
-   * @param destinationVersionId Id of the destination version.
-   * @returns This query.
-   */
-  public betweenVersions(sourceVersionId: GuidString, destinationVersionId: GuidString) {
-    ArgumentCheck.validGuid("sourceVersionId", sourceVersionId);
-    ArgumentCheck.validGuid("destinationVersionId", destinationVersionId);
-    let query: string;
-    query = `(FollowingChangeSet-backward-Version.Id+eq+'${sourceVersionId}'`;
-    query += `+and+CumulativeChangeSet-backward-Version.Id+eq+'${destinationVersionId}')`;
-    query += `+or+(FollowingChangeSet-backward-Version.Id+eq+'${destinationVersionId}'`;
-    query += `+and+CumulativeChangeSet-backward-Version.Id+eq+'${sourceVersionId}')`;
-
-    this._query.$filter = query;
-    return this;
-  }
-
-  /**
-   * Query [[ChangeSet]]s between the specified [[Version]] and another [[ChangeSet]]. This overrides any previously applied ChangeSetQuery filters. This query will work when either versionId or changeSetId points to an earlier ChangeSet. Latest ChangeSet specified by this range will be included in the results, but the earliest will be excluded. Returned ChangeSets will be in an ascending order.
-   * @param versionId Id of the version.
-   * @param changeSetId Id of the changeSet.
-   * @returns This query.
-   */
-  public betweenVersionAndChangeSet(versionId: GuidString, changeSetId: string) {
-    ArgumentCheck.validGuid("versionId", versionId);
-    ArgumentCheck.validChangeSetId("changeSetId", changeSetId);
-    let query: string;
-    query = `(CumulativeChangeSet-backward-Version.Id+eq+'${versionId}'+and+FollowingChangeSet-backward-ChangeSet.Id+eq+'${changeSetId}')`;
-    query += `+or+`;
-    query += `(FollowingChangeSet-backward-Version.Id+eq+'${versionId}'+and+CumulativeChangeSet-backward-ChangeSet.Id+eq+'${changeSetId}')`;
-
-    this._query.$filter = query;
-    return this;
-  }
-
-  /**
-   * Query changeSets by the seed file id. Should be obsolete, because seed file replacement is deprecated.
-   * @param seedFileId Id of the seed file.
-   * @returns This query.
-   * @internal
-   */
-  public bySeedFileId(seedFileId: GuidString) {
-    ArgumentCheck.validGuid("seedFileId", seedFileId);
-    this.addFilter(`SeedFileId+eq+'${seedFileId}'`);
-    return this;
-  }
-
-  /** Select all bridge properties. */
-  public selectBridgeProperties() {
-    if (!this._query.$select)
-      this._query.$select = "*";
-
-    return this.addSelect(`HasBridgeProperties-forward-BridgeProperties.*`);
-  }
-}
-
-/** Queue for limiting number of promises executed in parallel. */
-class ParallelQueue {
-  private _queue: Array<() => Promise<void>> = [];
-  private _parallelDownloads = 10;
-
-  /** Add a promise to the queue. */
-  public push(downloadFunc: () => Promise<void>) {
-    this._queue.push(downloadFunc);
-  }
-
-  /** Wait for all promises in the queue to finish. */
-  public async waitAll() {
-    let i = 0;
-    const promises = new Array<Promise<number>>();
-    const indexes = new Array<number>();
-    const completed = new Array<number>();
-
-    while (this._queue.length > 0 || promises.length > 0) {
-      while (this._queue.length > 0 && promises.length < this._parallelDownloads) {
-        const currentIndex = i++;
-        promises.push(this._queue[0]().then(() => completed.push(currentIndex)));
-        indexes.push(currentIndex);
-        this._queue.shift();
-      }
-      await Promise.race(promises);
-      while (completed.length > 0) {
-        const completedIndex = completed.shift()!;
-        const index = indexes.findIndex((value) => value === completedIndex);
-        if (index !== undefined) {
-          promises.splice(index, 1);
-          indexes.splice(index, 1);
-        }
-      }
-    }
-  }
-}
-
-/** Object for tracking changeSets download progress. */
-class DownloadProgress {
-  private _totalSize: number;
-  private _downloadedSize: number;
-
-  constructor(totalSize: number) {
-    this._downloadedSize = 0;
-    this._totalSize = totalSize;
-  }
-
-  /** Gets total changeSets size to download. */
-  public get totalSize(): number {
-    return this._totalSize;
-  }
-
-  /** Gets currently downloaded changeSets size. */
-  public get downloadedSize(): number {
-    return this._downloadedSize;
-  }
-
-  /** Sets currently downloaded changeSets size. */
-  public set downloadedSize(value: number) {
-    this._downloadedSize = value;
-  }
-}
-
-/**
- * Handler for managing [[ChangeSet]]s. Use [[IModelClient.ChangeSets]] to get an instance of this class. In most cases, you should use [BriefcaseDb]($backend) methods instead.
- * @internal
- */
-export class ChangeSetHandler {
-  private _handler: IModelBaseHandler;
-  private _fileHandler?: FileHandler;
-
-  /**
-   * Constructor for ChangeSetHandler. Should use [[IModelClient]] instead of directly constructing this.
-   * @param handler Handler for WSG requests.
-   * @param fileHandler Handler for file system.
-   * @internal
-   */
-  constructor(handler: IModelBaseHandler, fileHandler?: FileHandler) {
-    this._handler = handler;
-    this._fileHandler = fileHandler;
-  }
-
-  /** Get relative url for ChangeSet requests.
-   * @param iModelId Id of the iModel. See [[HubIModel]].
-   * @param changeSetId Id of the ChangeSet.
-   * @internal
-   */
-  private getRelativeUrl(iModelId: GuidString, changeSetId?: string) {
-    return `/Repositories/iModel--${iModelId}/iModelScope/ChangeSet/${changeSetId || ""}`;
-  }
-
-  /** Get the [[ChangeSet]]s for the iModel.
-   * @param requestContext The client request context
-   * @param iModelId Id of the iModel. See [[HubIModel]].
-   * @param query Optional query object to filter the queried ChangeSets or select different data from them.
-   * @returns ChangeSets that match the query.
-   * @throws [WsgError]($itwin-client) with [WSStatus.InstanceNotFound]($bentley) if [[InstanceIdQuery.byId]] is used and a [[ChangeSet]] with the specified id could not be found.
-   * @throws [Common iModelHub errors]($docs/learning/iModelHub/CommonErrors)
-   */
-  public async get(accessToken: AccessToken, iModelId: GuidString, query: ChangeSetQuery = new ChangeSetQuery()): Promise<ChangeSet[]> {
-    ArgumentCheck.validGuid("iModelId", iModelId);
-    Logger.logTrace(loggerCategory, `Querying ChangeSets`, () => ({ iModelId }));
-
-    const id = query.getId();
-    const changeSets = await this._handler.getInstances<ChangeSet>(accessToken, ChangeSet, this.getRelativeUrl(iModelId, id), query.getQueryOptions());
-
-    return changeSets;
-  }
-
-  /** Get the chunk of [[ChangeSet]]s for the iModel.
-   * @param requestContext The client request context.
-   * @param iModelId Id of the iModel. See [[HubIModel]].
-   * @param url [[ChangeSet]]s query url.
-   * @param chunkedQueryContext [[ChangeSet]]s chunked query context.
-   * @param queryOptions Request query options.
-   * @returns [[ChangeSet]]s chunk that match the query.
-   * @throws [[WsgError]] with [WSStatus.InstanceNotFound]($bentley) if [[InstanceIdQuery.byId]] is used and a [[ChangeSet]] with the specified id could not be found.
-   * @throws [Common iModelHub errors]($docs/learning/iModelHub/CommonErrors)
-   */
-  private async getChunk(accessToken: AccessToken, iModelId: GuidString, url: string, chunkedQueryContext: ChunkedQueryContext | undefined, queryOptions: RequestQueryOptions): Promise<ChangeSet[]> {
-    Logger.logTrace(loggerCategory, `Querying ChangeSets chunk`, () => ({ iModelId }));
-    const changeSets = await this._handler.getInstancesChunk<ChangeSet>(accessToken, url, chunkedQueryContext, ChangeSet, queryOptions);
-    return changeSets;
-  }
-
-  /**
-   * Download the [[ChangeSet]]s that match provided query. If you want to [pull]($docs/learning/Glossary.md#pull) and [merge]($docs/learning/Glossary.md#merge) ChangeSets from iModelHub to your [[Briefcase]], you should use [BriefcaseDb.pullChanges]($backend) instead.
-   *
-   * This method creates the directory containing the ChangeSets if necessary. If there is an error in downloading some of the ChangeSets, all partially downloaded ChangeSets are deleted from disk.
-   * @param requestContext The client request context
-   * @param iModelId Id of the iModel. See [[HubIModel]].
-   * @param query Query that defines ChangeSets to download.
-   * @param path Path of directory where the ChangeSets should be downloaded.
-   * @throws [[IModelHubClientError]] with [IModelHubStatus.UndefinedArgumentError]($bentley), if one of the required arguments is undefined or empty.
-   * @param progressCallback Callback for tracking progress.
-   * @throws [ResponseError]($itwin-client) if the download fails.
-   * @internal
-   */
-  public async download(accessToken: AccessToken, iModelId: GuidString, query: ChangeSetQuery, path: string, progressCallback?: ProgressCallback): Promise<ChangeSet[]> {
-    ArgumentCheck.validGuid("iModelId", iModelId);
-    ArgumentCheck.defined("path", path);
-
-    if (typeof window !== "undefined")
-      throw IModelHubClientError.browser();
-
-    if (!this._fileHandler)
-      throw IModelHubClientError.fileHandler();
-
-    const changeSetsToDownloadQuery: ChangeSetQuery = query.clone();
-    changeSetsToDownloadQuery.select("FileSize");
-    const changeSetsToDownload = await this.get(accessToken, iModelId, changeSetsToDownloadQuery);
-
-    if (changeSetsToDownload.length === 0)
-      return new Array<ChangeSet>();
-
-    Logger.logInfo(loggerCategory, `Downloading ${changeSetsToDownload.length} changesets`);
-
-    let totalSize = 0;
-    changeSetsToDownload.forEach((value) => totalSize += value.fileSizeNumber);
-    const downloadProgress = new DownloadProgress(totalSize);
-
-    query.selectDownloadUrl();
-
-    const url: string = await this._handler.getUrl() + this.getRelativeUrl(iModelId, query.getId());
-
-    const queryOptions = query.getQueryOptions();
-    const chunkedQueryContext = queryOptions ? ChunkedQueryContext.create(queryOptions) : undefined;
-    const changeSets: ChangeSet[] = new Array<ChangeSet>();
-    do {
-      const changeSetsChunk = await this.getChunk(accessToken, iModelId, url, chunkedQueryContext, queryOptions);
-
-      await this.downloadChunk(accessToken, iModelId, changeSetsChunk, path, downloadProgress, progressCallback);
-
-      changeSets.push(...changeSetsChunk);
-    } while (chunkedQueryContext && !chunkedQueryContext.isQueryFinished);
-
-    Logger.logInfo(loggerCategory, `Downloaded ${changeSets.length} changesets`);
-
-    return changeSets;
-  }
-
-  /** Download the chunk of [[ChangeSet]]s for the iModel.
-   * @param requestContext The client request context.
-   * @param iModelId Id of the iModel. See [[HubIModel]].
-   * @param changeSets [[ChangeSet]]s chunk to download.
-   * @param path Path of directory where the ChangeSets should be downloaded.
-   * @param downloadProgress Object that tracks [[ChangeSet]]s download progress.
-   * @param progressCallback Callback for tracking progress.
-   * @throws [ResponseError]($itwin-client) if the download fails.
-   */
-  private async downloadChunk(accessToken: AccessToken, iModelId: GuidString, changeSets: ChangeSet[], path: string, downloadProgress: DownloadProgress, progressCallback?: ProgressCallback): Promise<void> {
-
-    changeSets.forEach((changeSet) => {
-      if (!changeSet.downloadUrl)
-        throw IModelHubClientError.missingDownloadUrl("changeSets");
-    });
-
-    Logger.logInfo(loggerCategory, `Downloading ${changeSets.length} changesets chunk`);
-
-    // Sort changesets by file size ascending. This way we increase probability SAS token won't expire for small changesets
-    const sortedChangeSets = Array.from(changeSets).sort((a, b) => a.fileSizeNumber < b.fileSizeNumber ? -1 : a.fileSizeNumber === b.fileSizeNumber ? 0 : 1);
-
-    const queue = new ParallelQueue();
-    const fileHandler = this._fileHandler!;
-    sortedChangeSets.forEach((changeSet) =>
-      queue.push(async () => {
-        const downloadPath: string = fileHandler.join(path, changeSet.fileName!);
-
-        let previouslyDownloaded = 0;
-        const callback: ProgressCallback = (progress: ProgressInfo) => {
-          downloadProgress.downloadedSize += (progress.loaded - previouslyDownloaded);
-          previouslyDownloaded = progress.loaded;
-          progressCallback!({ loaded: downloadProgress.downloadedSize, total: downloadProgress.totalSize, percent: downloadProgress.downloadedSize / downloadProgress.totalSize });
-        };
-
-        if (this.wasChangeSetDownloaded(downloadPath, changeSet.fileSizeNumber, changeSet)) {
-          if (progressCallback)
-            callback({ percent: 100, total: changeSet.fileSizeNumber, loaded: changeSet.fileSizeNumber });
-          return;
-        }
-
-        await this.downloadChangeSetWithRetry(accessToken, iModelId, changeSet, downloadPath, progressCallback ? callback : undefined);
-      }));
-
-    await queue.waitAll();
-
-    Logger.logTrace(loggerCategory, `Finished downloading changesets chunk`);
-  }
-
-  /** Download single [[ChangeSet]] with retry if SAS url expired or download failed.
-   * @param requestContext The client request context.
-   * @param iModelId Id of the iModel. See [[HubIModel]].
-   * @param changeSet [[ChangeSet]] to download.
-   * @param downloadPath Path where the ChangeSet should be downloaded.
-   * @param changeSetProgress Callback for tracking progress.
-   * @throws [ResponseError]($itwin-client) if the download fails.
-   */
-  private async downloadChangeSetWithRetry(accessToken: AccessToken, iModelId: GuidString, changeSet: ChangeSet, downloadPath: string, changeSetProgress?: ProgressCallback): Promise<void> {
-    try {
-      await this.downloadChangeSet(accessToken, changeSet, downloadPath, changeSetProgress);
-      return;
-    } catch (error) {
-      if (!(error instanceof SasUrlExpired || error instanceof DownloadFailed))
-        throw error;
-
-      Logger.logWarning(loggerCategory, `ChangeSet download failed, refreshing downloadUrl to retry download.`, () => ({ iModelId, id: changeSet.id }));
-
-      const changeSetQuery = new ChangeSetQuery();
-      changeSetQuery.byId(changeSet.id!);
-      changeSetQuery.selectDownloadUrl();
-
-      const refreshedChangeSets = await this.get(accessToken, iModelId, changeSetQuery);
-      if (refreshedChangeSets.length === 0)
-        throw error;
-
-      await this.downloadChangeSet(accessToken, refreshedChangeSets[0], downloadPath, changeSetProgress);
-      return;
-    }
-  }
-
-  /** Download single [[ChangeSet]].
-   * @param requestContext The client request context.
-   * @param changeSet [[ChangeSet]] to download.
-   * @param downloadPath Path where the ChangeSet should be downloaded.
-   * @param changeSetProgress Callback for tracking progress.
-   * @throws [ResponseError]($itwin-client) if the download fails.
-   */
-  private async downloadChangeSet(accessToken: AccessToken, changeSet: ChangeSet, downloadPath: string, changeSetProgress?: ProgressCallback): Promise<void> {
-    try {
-      await this._fileHandler!.downloadFile(accessToken, changeSet.downloadUrl!, downloadPath, changeSet.fileSizeNumber, changeSetProgress);
-    } catch (error) {
-      // Note: If the cache was shared across processes, it's possible that the download was completed by another process
-      if (this.wasChangeSetDownloaded(downloadPath, changeSet.fileSizeNumber, changeSet))
-        return;
-      throw error;
-    }
-  }
-
-  /** Checks if ChangeSet file was already downloaded.
-   * @param path Path of file where the ChangeSet should be downloaded.
-   * @param expectedFileSize Size of the file that's being downloaded.
-   * @param changeSet ChangeSet that's being downloaded.
-   */
-  private wasChangeSetDownloaded(path: string, expectedFileSize: number, changeSet: ChangeSet): boolean {
-    if (!this._fileHandler)
-      return false;
-
-    if (!this._fileHandler.exists(path))
-      return false;
-
-    const actualFileSize = this._fileHandler.getFileSize(path);
-    if (actualFileSize === expectedFileSize)
-      return true;
-
-    Logger.logError(loggerCategory, `ChangeSet size ${actualFileSize} does not match the expected size ${expectedFileSize}. Deleting it so that it can be refetched`, () => (changeSet));
-    try {
-      this._fileHandler.unlink(path);
-    } catch (error) {
-      Logger.logError(loggerCategory, `Cannot delete ChangeSet file at ${path}`);
-    }
-    return false;
-  }
-
-  /**
-   * Upload a [[ChangeSet]] file. If you want to [push]($docs/learning/Glossary.md#push) your changes to iModelHub, use [BriefcaseDb.pushChanges]($backend) instead. This method is only a part of that workflow.
-   *
-   * ChangeSets have to be uploaded in a linear order. If another user is uploading, or changeSet.parentId does not point to the latest ChangeSet on iModelHub, this method will fail. User will have to download all of the newer ChangeSets, merge them into their [[Briefcase]] and calculate a new ChangeSet id.
-   * @param requestContext The client request context
-   * @param iModelId Id of the iModel. See [[HubIModel]].
-   * @param changeSet Information of the ChangeSet to be uploaded.
-   * @param path Path of the ChangeSet file to be uploaded.
-   * @param progressCallback Callback for tracking upload progress.
-   * @throws [IModelHubStatus.BriefcaseDoesNotBelongToUser]($bentley) if Briefcase specified by changeSet.briefcaseId belongs to another user.
-   * @throws [IModelHubStatus.AnotherUserPushing]($bentley) if another user is currently uploading a ChangeSet.
-   * @throws [IModelHubStatus.PullIsRequired]($bentley) if there are newer ChangeSets on iModelHub, that need to be downloaded and merged, before upload is possible.
-   * @throws [IModelHubStatus.ChangeSetAlreadyExists]($bentley) if a ChangeSet with this id already exists. This usually happens if previous upload attempt has succeeded.
-   * @throws [IModelHubStatus.ChangeSetPointsToBadSeed]($bentley) if changeSet.seedFileId is not set to the correct file id. That file id should match to the value written to the Briefcase file.
-   * @throws [Common iModelHub errors]($docs/learning/iModelHub/CommonErrors)
-   * @internal
-   */
-  public async create(accessToken: AccessToken, iModelId: GuidString, changeSet: ChangeSet, path: string, progressCallback?: ProgressCallback): Promise<ChangeSet> {
-    Logger.logInfo(loggerCategory, "Started uploading ChangeSet", () => ({ iModelId, ...changeSet }));
-    ArgumentCheck.validGuid("iModelId", iModelId);
-    ArgumentCheck.defined("changeSet", changeSet);
-    ArgumentCheck.defined("path", path);
-
-    if (typeof window !== "undefined")
-      throw IModelHubClientError.browser();
-
-    if (!this._fileHandler)
-      throw IModelHubClientError.fileHandler();
-
-    if (!this._fileHandler.exists(path) || this._fileHandler.isDirectory(path))
-      throw IModelHubClientError.fileNotFound();
-
-    const postChangeSet = await this._handler.postInstance<ChangeSet>(accessToken, ChangeSet, this.getRelativeUrl(iModelId), changeSet);
-
-    await this._fileHandler.uploadFile(accessToken, postChangeSet.uploadUrl!, path, progressCallback);
-
-    postChangeSet.uploadUrl = undefined;
-    postChangeSet.downloadUrl = undefined;
-    postChangeSet.isUploaded = true;
-
-    const confirmChangeSet = await this._handler.postInstance<ChangeSet>(accessToken, ChangeSet, this.getRelativeUrl(iModelId, postChangeSet.id), postChangeSet);
-
-    changeSet.isUploaded = true;
-
-    Logger.logInfo(loggerCategory, "Finished uploading ChangeSet", () => ({ iModelId, ...changeSet }));
-
-    return confirmChangeSet;
-  }
-}
->>>>>>> 0b253b75
+}