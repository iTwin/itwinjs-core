--- conflicted
+++ resolved
@@ -7,13 +7,8 @@
  */
 
 import * as deepAssign from "deep-assign";
-<<<<<<< HEAD
-import { GuidString, Id64String, IModelHubStatus, Logger } from "@itwin/core-bentley";
-import { AuthorizedClientRequestContext, ResponseError } from "@bentley/itwin-client";
-=======
-import { AccessToken, GuidString, Id64String, IModelHubStatus, Logger } from "@bentley/bentleyjs-core";
+import { AccessToken, GuidString, Id64String, IModelHubStatus, Logger } from "@itwin/core-bentley";
 import { ResponseError } from "@bentley/itwin-client";
->>>>>>> 405c9a93
 import { ECJsonTypeMap, WsgInstance } from "../wsg/ECJsonTypeMap";
 import { WsgQuery } from "../wsg/WsgQuery";
 import { WsgRequestOptions } from "../wsg/WsgClient";
