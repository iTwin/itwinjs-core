--- conflicted
+++ resolved
@@ -36,13 +36,8 @@
     "url": "http://www.bentley.com"
   },
   "peerDependencies": {
-<<<<<<< HEAD
-    "@itwin/core-bentley": "workspace:^3.0.0-dev.70",
-    "@bentley/itwin-client": "workspace:^3.0.0-dev.70"
-=======
-    "@bentley/bentleyjs-core": "workspace:^3.0.0-dev.71",
+    "@itwin/core-bentley": "workspace:^3.0.0-dev.71",
     "@bentley/itwin-client": "workspace:^3.0.0-dev.71"
->>>>>>> 688db697
   },
   "devDependencies": {
     "@itwin/core-bentley": "workspace:*",
