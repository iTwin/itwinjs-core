--- conflicted
+++ resolved
@@ -1,872 +1,866 @@
-/*---------------------------------------------------------------------------------------------
-* Copyright (c) Bentley Systems, Incorporated. All rights reserved.
-* See LICENSE.md in the project root for license terms and full copyright notice.
-*--------------------------------------------------------------------------------------------*/
-<<<<<<< HEAD
-import { AccessToken, Guid, GuidString } from "@bentley/bentleyjs-core";
-import { TestUsers } from "@bentley/oidc-signin-tool/lib/cjs/frontend";
-import * as chai from "chai";
-=======
-import * as chai from "chai";
-import { AccessToken, Guid, GuidString } from "@itwin/core-bentley";
-import { TestUsers } from "@itwin/oidc-signin-tool/lib/frontend";
->>>>>>> 200baec2
-import { SettingsMapResult, SettingsResult, SettingsStatus } from "../SettingsAdmin";
-import { ConnectSettingsClient } from "../SettingsClient";
-import { TestConfig } from "./TestConfig";
-
-// compare simple arrays
-function arraysEqual(array1: any, array2: any) {
-  if (!array1 || !array2)
-    return false;
-  if (!(array1 instanceof Array) || !(array2 instanceof Array))
-    return false;
-  if (array1.length !== array2.length)
-    return false;
-  for (let index: number = 0; index < array1.length; index++) {
-    if (array1[index] !== array2[index])
-      return false;
-  }
-  return true;
-}
-
-// Multiple test runs could potentially collide if we use the same name of settings
-// so we setup guids for each test run.
-// NOTE: The tests should clean up after themselves to avoid leaving a large amount of settings.
-const settingGuids = [
-  Guid.createValue(),
-  Guid.createValue(),
-  Guid.createValue(),
-  Guid.createValue(),
-  Guid.createValue(),
-  Guid.createValue(),
-];
-
-chai.should();
-
-describe("ConnectSettingsClient-User (#integration)", () => {
-  let projectId: GuidString;
-  let iModelId: GuidString;
-  const settingsClient = new ConnectSettingsClient("1001");
-  let accessToken: AccessToken;
-
-  before(async () => {
-    accessToken = await TestConfig.getAccessToken();
-
-    projectId = (await TestConfig.getITwinByName(accessToken, TestConfig.iTwinName)).id;
-    chai.assert.isDefined(projectId);
-    iModelId = (await TestConfig.queryIModel(accessToken, projectId)).wsgId;
-    chai.assert.isDefined(iModelId);
-  });
-
-  interface AppSetting {
-    appString: string;
-    appNumber: number;
-    appArray: number[];
-  }
-
-  // Application User Setting
-  it("should save and retrieve a User setting for this Application (#integration)", async () => {
-    const appUserSettings: AppSetting[] = [];
-
-    // create an array of settings.
-    for (let iSetting: number = 0; iSetting < 6; iSetting++) {
-      const multiplier = Math.pow(10, iSetting);
-      appUserSettings.push({ appString: `application User String ${iSetting}`, appNumber: 7 * iSetting, appArray: [(iSetting + 1) * multiplier, (iSetting + 2) * multiplier, (iSetting + 3) * multiplier, (iSetting + 4) * multiplier] });
-    }
-
-    // delete all the settings, so we know we are creating new ones.
-    for (let iSetting: number = 0; iSetting < 6; iSetting++) {
-      const deleteResult: SettingsResult = await settingsClient.deleteUserSetting(accessToken, "TestSettings", `AppUser${settingGuids[iSetting]}`, true);
-      chai.assert((SettingsStatus.Success === deleteResult.status) || (SettingsStatus.SettingNotFound === deleteResult.status), "Delete should work or give SettingNotFound");
-    }
-
-    // save new settings (deleted above, so we know it's new)
-    for (let iSetting: number = 0; iSetting < 6; iSetting++) {
-      const saveResult: SettingsResult = await settingsClient.saveUserSetting(accessToken, appUserSettings[iSetting], "TestSettings", `AppUser${settingGuids[iSetting]}`, true);
-      chai.assert(SettingsStatus.Success === saveResult.status, "Save should work");
-    }
-
-    // read back the AppUser results.
-    for (let iSetting: number = 0; iSetting < 6; iSetting++) {
-      const getResult: SettingsResult = await settingsClient.getUserSetting(accessToken, "TestSettings", `AppUser${settingGuids[iSetting]}`, true);
-      chai.assert(SettingsStatus.Success === getResult.status, "Retrieval should work");
-      chai.assert(getResult.setting, "Setting should be returned");
-      chai.expect(getResult.setting.appString).equals(appUserSettings[iSetting].appString);
-      chai.expect(getResult.setting.appNumber).equals(appUserSettings[iSetting].appNumber);
-      chai.assert(arraysEqual(getResult.setting.appArray, appUserSettings[iSetting].appArray), "retrieved array contents correct");
-    }
-
-    // change the value of an existing setting
-    appUserSettings[0].appString = "new Application User String";
-    appUserSettings[0].appNumber = 8;
-    appUserSettings[0].appArray.splice(2, 1);  // is now 1, 2, 4
-    const saveResult2: SettingsResult = await settingsClient.saveUserSetting(accessToken, appUserSettings[0], "TestSettings", `AppUser${settingGuids[0]}`, true);
-    chai.assert(SettingsStatus.Success === saveResult2.status, "Second save should work");
-    const getResult2: SettingsResult = await settingsClient.getUserSetting(accessToken, "TestSettings", `AppUser${settingGuids[0]}`, true);
-    chai.assert(SettingsStatus.Success === getResult2.status, "Retrieval should work");
-    chai.assert(getResult2.setting, "Setting should be returned");
-    chai.expect(getResult2.setting.appString).equals(appUserSettings[0].appString);
-    chai.expect(getResult2.setting.appNumber).equals(appUserSettings[0].appNumber);
-    chai.assert(arraysEqual(getResult2.setting.appArray, appUserSettings[0].appArray), "retrieved array contents correct");
-
-    // now try getting all settings by namespace
-    const filterResult: SettingsMapResult = await settingsClient.getUserSettingsByNamespace(accessToken, "TestSettings", true);
-    chai.assert(SettingsStatus.Success === filterResult.status, "Return by namespace should work");
-    for (let iSetting: number = 0; iSetting < 6; iSetting++) {
-      const setting: any | undefined = filterResult.settingsMap!.get(`AppUser${settingGuids[iSetting]}`);
-      chai.assert(setting !== undefined, `Setting named 'appUser${iSetting}' should be found in namespace 'TestSettings'`);
-      chai.assert(setting.appNumber === appUserSettings[iSetting].appNumber, `Setting named 'appUser${iSetting}' should have appNumber of ${appUserSettings[iSetting].appNumber}`);
-      chai.assert(setting.appString === appUserSettings[iSetting].appString, `Setting named 'appUser${iSetting}' should have appString of ${appUserSettings[iSetting].appString}`);
-      chai.assert(arraysEqual(setting.appArray, appUserSettings[iSetting].appArray), `Setting named 'appUser${iSetting}' should have correct appArray`);
-    }
-
-    // clean up all the settings.
-    for (let iSetting: number = 0; iSetting < 6; iSetting++) {
-      const deleteResult: SettingsResult = await settingsClient.deleteUserSetting(accessToken, "TestSettings", `AppUser${settingGuids[iSetting]}`, true);
-      chai.assert((SettingsStatus.Success === deleteResult.status) || (SettingsStatus.SettingNotFound === deleteResult.status), "Delete should work or give SettingNotFound");
-    }
-  });
-
-  // Project/Application/User -specific  Setting
-  it("should save and retrieve a Project User setting for this Application (#integration)", async () => {
-    const appProjectUserSetting = { appString: "application/Project User String", appNumber: 213, appArray: [10, 20, 30, 40, 50] };
-    const settingName = `AppProjectUser${settingGuids[0]}`;
-
-    // start by deleting the setting we're going to create.
-    let deleteResult: SettingsResult = await settingsClient.deleteUserSetting(accessToken, "TestSettings", settingName, true, projectId);
-    chai.assert((SettingsStatus.Success === deleteResult.status) || (SettingsStatus.SettingNotFound === deleteResult.status), `Delete should work or give SettingNotFound for ${settingName} instead returned ${deleteResult.status}.`);
-
-    // save a new setting (deleted above, so we know it's new)
-    const saveResult: SettingsResult = await settingsClient.saveUserSetting(accessToken, appProjectUserSetting, "TestSettings", settingName, true, projectId);
-    chai.assert(SettingsStatus.Success === saveResult.status, `Save should work for ${settingName}.`);
-
-    // read back the result.
-    const getResult: SettingsResult = await settingsClient.getUserSetting(accessToken, "TestSettings", settingName, true, projectId);
-    chai.assert(SettingsStatus.Success === getResult.status, `Retrieval should work for ${settingName}.`);
-    chai.assert(getResult.setting, `Setting should be returned for ${settingName}.`);
-    chai.expect(getResult.setting.appString).equals(appProjectUserSetting.appString);
-    chai.expect(getResult.setting.appNumber).equals(appProjectUserSetting.appNumber);
-    chai.assert(arraysEqual(getResult.setting.appArray, appProjectUserSetting.appArray), `Retrieved array contents are not equal for ${settingName}.`);
-
-    // change the value of an existing setting
-    appProjectUserSetting.appString = "new Application Project User String";
-    appProjectUserSetting.appNumber = 8;
-    appProjectUserSetting.appArray.splice(2, 1);
-    const saveResult2: SettingsResult = await settingsClient.saveUserSetting(accessToken, appProjectUserSetting, "TestSettings", settingName, true, projectId);
-    chai.assert(SettingsStatus.Success === saveResult2.status, "Second save should work");
-    const getResult2: SettingsResult = await settingsClient.getUserSetting(accessToken, "TestSettings", settingName, true, projectId);
-    chai.assert(SettingsStatus.Success === getResult2.status, "Retrieval should work");
-    chai.assert(getResult2.setting, "Setting should be returned");
-    chai.expect(getResult2.setting.appString).equals(appProjectUserSetting.appString);
-    chai.expect(getResult2.setting.appNumber).equals(appProjectUserSetting.appNumber);
-    chai.assert(arraysEqual(getResult2.setting.appArray, appProjectUserSetting.appArray), "retrieved array contents correct");
-
-    // Clean up the setting
-    deleteResult = await settingsClient.deleteUserSetting(accessToken, "TestSettings", settingName, true, projectId);
-    chai.assert((SettingsStatus.Success === deleteResult.status) || (SettingsStatus.SettingNotFound === deleteResult.status), "Delete should work or give SettingNotFound");
-  });
-
-  // iModel/Application/User -specific  Setting
-  it("should save and retrieve an iModel User setting for this Application (#integration)", async () => {
-    const appIModelUserSetting = { appString: "application/iModel User String", appNumber: 41556, appArray: [1, 2, 3, 5, 8, 13, 21, 34] };
-    const settingName = `AppIModelUser${settingGuids[0]}`;
-
-    // start by deleting the setting we're going to create.
-    let deleteResult: SettingsResult = await settingsClient.deleteUserSetting(accessToken, "TestSettings", settingName, true, projectId, iModelId);
-    chai.assert((SettingsStatus.Success === deleteResult.status) || (SettingsStatus.SettingNotFound === deleteResult.status), `Delete should work or give SettingNotFound for ${settingName} instead returned ${deleteResult.status}.`);
-
-    // save a new setting (deleted above, so we know it's new)
-    const saveResult: SettingsResult = await settingsClient.saveUserSetting(accessToken, appIModelUserSetting, "TestSettings", settingName, true, projectId, iModelId);
-    chai.assert(SettingsStatus.Success === saveResult.status, "Save should work");
-
-    // read back the result.
-    const getResult: SettingsResult = await settingsClient.getUserSetting(accessToken, "TestSettings", settingName, true, projectId, iModelId);
-    chai.assert(SettingsStatus.Success === getResult.status, `Retrieval should work, instead returned ${getResult.status}`);
-    chai.assert(getResult.setting, "Setting should be returned");
-    chai.expect(getResult.setting.appString).equals(appIModelUserSetting.appString);
-    chai.expect(getResult.setting.appNumber).equals(appIModelUserSetting.appNumber);
-    chai.assert(arraysEqual(getResult.setting.appArray, appIModelUserSetting.appArray), "retrieved array contents correct");
-
-    // change the value of an existing setting
-    appIModelUserSetting.appString = "new Application User iModel String";
-    appIModelUserSetting.appNumber = 32757;
-    appIModelUserSetting.appArray.splice(3, 2);
-    const saveResult2: SettingsResult = await settingsClient.saveUserSetting(accessToken, appIModelUserSetting, "TestSettings", settingName, true, projectId, iModelId);
-    chai.assert(SettingsStatus.Success === saveResult2.status, "Second save should work");
-    const getResult2: SettingsResult = await settingsClient.getUserSetting(accessToken, "TestSettings", settingName, true, projectId, iModelId);
-    chai.assert(SettingsStatus.Success === getResult2.status, "Retrieval should work");
-    chai.assert(getResult2.setting, "Setting should be returned");
-    chai.expect(getResult2.setting.appString).equals(appIModelUserSetting.appString);
-    chai.expect(getResult2.setting.appNumber).equals(appIModelUserSetting.appNumber);
-    chai.assert(arraysEqual(getResult2.setting.appArray, appIModelUserSetting.appArray), "retrieved array contents correct");
-
-    // Clean up the setting
-    deleteResult = await settingsClient.deleteUserSetting(accessToken, "TestSettings", settingName, true, projectId, iModelId);
-    chai.assert((SettingsStatus.Success === deleteResult.status) || (SettingsStatus.SettingNotFound === deleteResult.status), "Delete should work or give SettingNotFound");
-  });
-
-  // Project/User -specific  Setting
-  it("should save and retrieve a Project User setting (Application independent) (#integration)", async () => {
-    const projectUserSetting = { projString: "Project User String", projNumber: 213, projArray: [1, 3, 5, 7, 11, 13, 17] };
-    const settingName = `ProjectUser${settingGuids[0]}`;
-
-    // start by deleting the setting we're going to create.
-    let deleteResult: SettingsResult = await settingsClient.deleteUserSetting(accessToken, "TestSettings", settingName, false, projectId);
-    chai.assert((SettingsStatus.Success === deleteResult.status) || (SettingsStatus.SettingNotFound === deleteResult.status), `Delete should work or give SettingNotFound for ${settingName} instead returned ${deleteResult.status}.`);
-
-    // save a new setting (deleted above, so we know it's new)
-    const saveResult: SettingsResult = await settingsClient.saveUserSetting(accessToken, projectUserSetting, "TestSettings", settingName, false, projectId);
-    chai.assert(SettingsStatus.Success === saveResult.status, "Save should work");
-
-    // read back the result.
-    const getResult: SettingsResult = await settingsClient.getUserSetting(accessToken, "TestSettings", settingName, false, projectId);
-    chai.assert(SettingsStatus.Success === getResult.status, "Retrieval should work");
-    chai.assert(getResult.setting, "Setting should be returned");
-    chai.expect(getResult.setting.projString).equals(projectUserSetting.projString);
-    chai.expect(getResult.setting.projNumber).equals(projectUserSetting.projNumber);
-    chai.assert(arraysEqual(getResult.setting.projArray, projectUserSetting.projArray), "retrieved array contents correct");
-
-    // change the value of an existing setting
-    projectUserSetting.projString = "new Project User String";
-    projectUserSetting.projNumber = 8;
-    projectUserSetting.projArray.splice(2, 2);
-    const saveResult2: SettingsResult = await settingsClient.saveUserSetting(accessToken, projectUserSetting, "TestSettings", settingName, false, projectId);
-    chai.assert(SettingsStatus.Success === saveResult2.status, "Second save should work");
-    const getResult2: SettingsResult = await settingsClient.getUserSetting(accessToken, "TestSettings", settingName, false, projectId);
-    chai.assert(SettingsStatus.Success === getResult2.status, "Retrieval should work");
-    chai.assert(getResult2.setting, "Setting should be returned");
-    chai.expect(getResult2.setting.projString).equals(projectUserSetting.projString);
-    chai.expect(getResult2.setting.projNumber).equals(projectUserSetting.projNumber);
-    chai.assert(arraysEqual(getResult2.setting.projArray, projectUserSetting.projArray), "retrieved array contents correct");
-
-    // Clean up the setting
-    deleteResult = await settingsClient.deleteUserSetting(accessToken, "TestSettings", settingName, false, projectId);
-    chai.assert((SettingsStatus.Success === deleteResult.status) || (SettingsStatus.SettingNotFound === deleteResult.status), "Delete should work or give SettingNotFound");
-  });
-
-  // IModel/User -specific  Setting
-  it("should save and retrieve an IModel User setting (Application independent) (#integration)", async () => {
-    const iModelUserSetting = { iModelString: "iModel User String", iModelNumber: 723, iModelArray: [99, 98, 97, 96, 95] };
-    const settingName = `IModelUser${settingGuids[0]}`;
-
-    // start by deleting the setting we're going to create.
-    let deleteResult: SettingsResult = await settingsClient.deleteUserSetting(accessToken, "TestSettings", settingName, false, projectId, iModelId);
-    chai.assert((SettingsStatus.Success === deleteResult.status) || (SettingsStatus.SettingNotFound === deleteResult.status), "Delete should work or give SettingNotFound");
-
-    // save a new setting (deleted above, so we know it's new)
-    const saveResult: SettingsResult = await settingsClient.saveUserSetting(accessToken, iModelUserSetting, "TestSettings", settingName, false, projectId, iModelId);
-    chai.assert(SettingsStatus.Success === saveResult.status, "Save should work");
-
-    // read back the result.
-    const getResult: SettingsResult = await settingsClient.getUserSetting(accessToken, "TestSettings", settingName, false, projectId, iModelId);
-    chai.assert(SettingsStatus.Success === getResult.status, "Retrieval should work");
-    chai.assert(getResult.setting, "Setting should be returned");
-    chai.expect(getResult.setting.iModelString).equals(iModelUserSetting.iModelString);
-    chai.expect(getResult.setting.iModelNumber).equals(iModelUserSetting.iModelNumber);
-    chai.assert(arraysEqual(getResult.setting.iModelArray, iModelUserSetting.iModelArray), "retrieved array contents correct");
-
-    // change the value of an existing setting
-    iModelUserSetting.iModelString = "new iModel User String";
-    iModelUserSetting.iModelNumber = 327;
-    iModelUserSetting.iModelArray.splice(2, 2);
-    const saveResult2: SettingsResult = await settingsClient.saveUserSetting(accessToken, iModelUserSetting, "TestSettings", settingName, false, projectId, iModelId);
-    chai.assert(SettingsStatus.Success === saveResult2.status, "Second save should work");
-    const getResult2: SettingsResult = await settingsClient.getUserSetting(accessToken, "TestSettings", settingName, false, projectId, iModelId);
-    chai.assert(SettingsStatus.Success === getResult2.status, "Retrieval should work");
-    chai.assert(getResult2.setting, "Setting should be returned");
-    chai.expect(getResult2.setting.iModelString).equals(iModelUserSetting.iModelString);
-    chai.expect(getResult2.setting.iModelNumber).equals(iModelUserSetting.iModelNumber);
-    chai.assert(arraysEqual(getResult2.setting.iModelArray, iModelUserSetting.iModelArray), "retrieved array contents correct");
-
-    // Clean up the setting
-    deleteResult = await settingsClient.deleteUserSetting(accessToken, "TestSettings", settingName, false, projectId, iModelId);
-    chai.assert((SettingsStatus.Success === deleteResult.status) || (SettingsStatus.SettingNotFound === deleteResult.status), "Delete should work or give SettingNotFound");
-  });
-});
-
-describe("ConnectSettingsClient-Administrator (#integration)", () => {
-  let projectId: GuidString;
-  let iModelId: GuidString;
-  let settingsClient: ConnectSettingsClient;
-  let accessToken: AccessToken;
-
-  before(async () => {
-    settingsClient = new ConnectSettingsClient("1001");
-
-    accessToken = await TestConfig.getAccessToken(TestUsers.super);
-
-    projectId = (await TestConfig.getITwinByName(accessToken, TestConfig.iTwinName)).id;
-    chai.assert.isDefined(projectId);
-    iModelId = (await TestConfig.queryIModel(accessToken, projectId)).wsgId;
-    chai.assert.isDefined(iModelId);
-  });
-
-  // Application Setting with the same name as a User App Setting (make sure they are independently stored.)
-  it("should maintain app-specific settings separately from user settings with the same namespace/name (#integration)", async () => {
-    const independentAppSetting = { stringValue: "App independence test", numberValue: 82919, arrayValue: [10, 14, 84, 1, 8, 87, 5, 13, 90, 7, 13, 92] };
-    const settingName = `AppUser${settingGuids[0]}`;
-
-    let deleteResult: SettingsResult = await settingsClient.deleteSetting(accessToken, "TestSettings", settingName, true);
-    chai.assert((SettingsStatus.Success === deleteResult.status) || (SettingsStatus.SettingNotFound === deleteResult.status), "Delete should work or give SettingNotFound");
-
-    // save the new setting (deleted above, so we know it's new)
-    const saveResult: SettingsResult = await settingsClient.saveSetting(accessToken, independentAppSetting, "TestSettings", settingName, true);
-    chai.assert(SettingsStatus.Success === saveResult.status, "Save should work");
-
-    // read back the result.
-    const getResult: SettingsResult = await settingsClient.getSetting(accessToken, "TestSettings", settingName, true);
-    chai.assert(SettingsStatus.Success === getResult.status, "Retrieval should work");
-    chai.assert(getResult.setting, "Setting should be returned");
-    chai.expect(getResult.setting.stringValue).equals(independentAppSetting.stringValue);
-    chai.expect(getResult.setting.numberValue).equals(independentAppSetting.numberValue);
-    chai.assert(arraysEqual(getResult.setting.arrayValue, independentAppSetting.arrayValue), "retrieved array contents correct");
-
-    deleteResult = await settingsClient.deleteSetting(accessToken, "TestSettings", settingName, true);
-    chai.assert((SettingsStatus.Success === deleteResult.status) || (SettingsStatus.SettingNotFound === deleteResult.status), "Delete should work or give SettingNotFound");
-  });
-
-  it("should save and retrieve an Application Setting (#integration)", async () => {
-    const appSetting = { appString: "application String", appNumber: 112, appArray: [101, 102, 103, 104] };
-    const settingName = `AppSetting${settingGuids[0]}`;
-
-    // start by deleting the setting we're going to create.
-    const deleteResult: SettingsResult = await settingsClient.deleteSetting(accessToken, "TestSettings", settingName, true);
-    chai.assert((SettingsStatus.Success === deleteResult.status) || (SettingsStatus.SettingNotFound === deleteResult.status), "Delete should work or give SettingNotFound");
-
-    // save a new setting (deleted above, so we know it's new)
-    const saveResult: SettingsResult = await settingsClient.saveSetting(accessToken, appSetting, "TestSettings", settingName, true);
-    chai.assert(SettingsStatus.Success === saveResult.status, "Save should work");
-
-    // read back the result.
-    const getResult: SettingsResult = await settingsClient.getSetting(accessToken, "TestSettings", settingName, true);
-    chai.assert(SettingsStatus.Success === getResult.status, "Retrieval should work");
-    chai.assert(getResult.setting, "Setting should be returned");
-    chai.expect(getResult.setting.appString).equals(appSetting.appString);
-    chai.expect(getResult.setting.appNumber).equals(appSetting.appNumber);
-    chai.assert(arraysEqual(getResult.setting.appArray, appSetting.appArray), "retrieved array contents correct");
-
-    // change the value of an existing setting
-    appSetting.appString = "new Application String";
-    appSetting.appArray.splice(2, 1);
-    const saveResult2: SettingsResult = await settingsClient.saveSetting(accessToken, appSetting, "TestSettings", settingName, true);
-    chai.assert(SettingsStatus.Success === saveResult2.status, "Second save should work");
-    const getResult2: SettingsResult = await settingsClient.getSetting(accessToken, "TestSettings", settingName, true);
-    chai.assert(SettingsStatus.Success === getResult2.status, "Retrieval should work");
-    chai.assert(getResult2.setting, "Setting should be returned");
-    chai.expect(getResult2.setting.appString).equals(appSetting.appString);
-    chai.expect(getResult2.setting.appNumber).equals(appSetting.appNumber);
-    chai.assert(arraysEqual(getResult2.setting.appArray, appSetting.appArray), "retrieved array contents correct");
-
-  });
-
-  // Application/Project Setting
-  it("should save and retrieve a Project/Application Setting (#integration)", async () => {
-    const projectAppSetting = { projAppString: "project Application String", projAppNumber: 592, projAppArray: [2101, 2102, 2103, 2104] };
-    const settingName = `AppProjectSetting${settingGuids[0]}`;
-
-    // start by deleting the setting we're going to create.
-    let deleteResult: SettingsResult = await settingsClient.deleteSetting(accessToken, "TestSettings", settingName, true, projectId);
-    chai.assert((SettingsStatus.Success === deleteResult.status) || (SettingsStatus.SettingNotFound === deleteResult.status), "Delete should work or give SettingNotFound");
-
-    // save a new setting (deleted above, so we know it's new)
-    const saveResult: SettingsResult = await settingsClient.saveSetting(accessToken, projectAppSetting, "TestSettings", settingName, true, projectId);
-    chai.assert(SettingsStatus.Success === saveResult.status, "Save should work");
-
-    // read back the result.
-    const getResult: SettingsResult = await settingsClient.getSetting(accessToken, "TestSettings", settingName, true, projectId);
-    chai.assert(SettingsStatus.Success === getResult.status, "Retrieval should work");
-    chai.assert(getResult.setting, "Setting should be returned");
-    chai.expect(getResult.setting.projAppString).equals(projectAppSetting.projAppString);
-    chai.expect(getResult.setting.projAppNumber).equals(projectAppSetting.projAppNumber);
-    chai.assert(arraysEqual(getResult.setting.projAppArray, projectAppSetting.projAppArray), "retrieved array contents correct");
-
-    // change the value of an existing setting
-    projectAppSetting.projAppString = "new Project Application String";
-    projectAppSetting.projAppNumber = 1578;
-    projectAppSetting.projAppArray.splice(2, 1);
-    const saveResult2: SettingsResult = await settingsClient.saveSetting(accessToken, projectAppSetting, "TestSettings", settingName, true, projectId);
-    chai.assert(SettingsStatus.Success === saveResult2.status, "Second save should work");
-    const getResult2: SettingsResult = await settingsClient.getSetting(accessToken, "TestSettings", settingName, true, projectId);
-    chai.assert(SettingsStatus.Success === getResult2.status, "Retrieval should work");
-    chai.assert(getResult2.setting, "Setting should be returned");
-    chai.expect(getResult2.setting.projAppString).equals(projectAppSetting.projAppString);
-    chai.expect(getResult2.setting.projAppNumber).equals(projectAppSetting.projAppNumber);
-    chai.assert(arraysEqual(getResult2.setting.projAppArray, projectAppSetting.projAppArray), "retrieved array contents correct");
-
-    // Clean up
-    deleteResult = await settingsClient.deleteSetting(accessToken, "TestSettings", settingName, true, projectId);
-    chai.assert((SettingsStatus.Success === deleteResult.status) || (SettingsStatus.SettingNotFound === deleteResult.status), "Delete should work or give SettingNotFound");
-  });
-
-  // Application/IModel Setting
-  it("should save and retrieve an iModel/Application Setting (#integration)", async () => {
-    const iModelAppSetting = { iModelAppString: "iModel Application String", iModelAppNumber: 592, iModelAppArray: [3211, 3212, 3213, 3214, 3215] };
-    const settingName = `AppIModelSettings${settingGuids[0]}`;
-
-    // start by deleting the setting we're going to create.
-    let deleteResult: SettingsResult = await settingsClient.deleteSetting(accessToken, "TestSettings", settingName, true, projectId, iModelId);
-    chai.assert((SettingsStatus.Success === deleteResult.status) || (SettingsStatus.SettingNotFound === deleteResult.status), "Delete should work or give SettingNotFound");
-
-    // save a new setting (deleted above, so we know it's new)
-    const saveResult: SettingsResult = await settingsClient.saveSetting(accessToken, iModelAppSetting, "TestSettings", settingName, true, projectId, iModelId);
-    chai.assert(SettingsStatus.Success === saveResult.status, "Save should work");
-
-    // read back the result.
-    const getResult: SettingsResult = await settingsClient.getSetting(accessToken, "TestSettings", settingName, true, projectId, iModelId);
-    chai.assert(SettingsStatus.Success === getResult.status, "Retrieval should work");
-    chai.assert(getResult.setting, "Setting should be returned");
-    chai.expect(getResult.setting.iModelAppString).equals(iModelAppSetting.iModelAppString);
-    chai.expect(getResult.setting.iModelAppNumber).equals(iModelAppSetting.iModelAppNumber);
-    chai.assert(arraysEqual(getResult.setting.iModelAppArray, iModelAppSetting.iModelAppArray), "retrieved array contents correct");
-
-    // change the value of an existing setting
-    iModelAppSetting.iModelAppString = "new IModel Application String";
-    iModelAppSetting.iModelAppNumber = 1578;
-    iModelAppSetting.iModelAppArray.splice(2, 1);
-    const saveResult2: SettingsResult = await settingsClient.saveSetting(accessToken, iModelAppSetting, "TestSettings", settingName, true, projectId, iModelId);
-    chai.assert(SettingsStatus.Success === saveResult2.status, "Second save should work");
-    const getResult2: SettingsResult = await settingsClient.getSetting(accessToken, "TestSettings", settingName, true, projectId, iModelId);
-    chai.assert(SettingsStatus.Success === getResult2.status, "Retrieval should work");
-    chai.assert(getResult2.setting, "Setting should be returned");
-    chai.expect(getResult2.setting.iModelAppString).equals(iModelAppSetting.iModelAppString);
-    chai.expect(getResult2.setting.iModelAppNumber).equals(iModelAppSetting.iModelAppNumber);
-    chai.assert(arraysEqual(getResult2.setting.iModelAppArray, iModelAppSetting.iModelAppArray), "retrieved array contents correct");
-
-    // Clean up
-    deleteResult = await settingsClient.deleteSetting(accessToken, "TestSettings", settingName, true, projectId, iModelId);
-    chai.assert((SettingsStatus.Success === deleteResult.status) || (SettingsStatus.SettingNotFound === deleteResult.status), "Delete should work or give SettingNotFound");
-  });
-
-  // Project Setting (application independent)
-  it("should save and retrieve a Project Setting (Application independent) (#integration)", async () => {
-    const projectSettingTemplate = { projNumber: 592, projArray: [8765, 4321, 9876, 5432, 1987] };
-
-    const projectSettings: any[] = [];
-    for (let iSetting = 0; iSetting < 5; iSetting++) {
-      const tmpArray = projectSettingTemplate.projArray.map((value) => value * Math.pow(10, iSetting - 1));
-      projectSettings.push({ projString: `Project String ${iSetting}`, projNumber: projectSettingTemplate.projNumber + 2 * iSetting, projArray: tmpArray });
-    }
-
-    // start by deleting the settings we're going to create.
-    for (let iSetting = 0; iSetting < 5; iSetting++) {
-      const deleteResult: SettingsResult = await settingsClient.deleteSetting(accessToken, "TestSettings", `ProjectSettings${settingGuids[iSetting]}`, false, projectId);
-      chai.assert((SettingsStatus.Success === deleteResult.status) || (SettingsStatus.SettingNotFound === deleteResult.status), "Delete should work or give SettingNotFound");
-    }
-
-    // save new settings (deleted above, so we know they are new)
-    for (let iSetting = 0; iSetting < 5; iSetting++) {
-      const saveResult: SettingsResult = await settingsClient.saveSetting(accessToken, projectSettings[iSetting], "TestSettings", `ProjectSettings${settingGuids[iSetting]}`, false, projectId);
-      chai.assert(SettingsStatus.Success === saveResult.status, "Save should work");
-    }
-
-    // read back the result.
-    for (let iSetting = 0; iSetting < 5; iSetting++) {
-      const getResult: SettingsResult = await settingsClient.getSetting(accessToken, "TestSettings", `ProjectSettings${settingGuids[iSetting]}`, false, projectId);
-      chai.assert(SettingsStatus.Success === getResult.status, "Retrieval should work");
-      chai.assert(getResult.setting, "Setting should be returned");
-      chai.expect(getResult.setting.projString).equals(projectSettings[iSetting].projString);
-      chai.expect(getResult.setting.projNumber).equals(projectSettings[iSetting].projNumber);
-      chai.assert(arraysEqual(getResult.setting.projArray, projectSettings[iSetting].projArray), "retrieved array contents correct");
-    }
-
-    // change the value of an existing setting
-    projectSettings[1].projString = "new Project String";
-    projectSettings[1].projNumber = 1578;
-    projectSettings[1].projArray.splice(2, 1);
-    const saveResult2: SettingsResult = await settingsClient.saveSetting(accessToken, projectSettings[1], "TestSettings", `ProjectSettings${settingGuids[1]}`, false, projectId);
-    chai.assert(SettingsStatus.Success === saveResult2.status, "Second save should work");
-    const getResult2: SettingsResult = await settingsClient.getSetting(accessToken, "TestSettings", `ProjectSettings${settingGuids[1]}`, false, projectId);
-    chai.assert(SettingsStatus.Success === getResult2.status, "Retrieval should work");
-    chai.assert(getResult2.setting, "Setting should be returned");
-    chai.expect(getResult2.setting.projString).equals(projectSettings[1].projString);
-    chai.expect(getResult2.setting.projNumber).equals(projectSettings[1].projNumber);
-    chai.assert(arraysEqual(getResult2.setting.projArray, projectSettings[1].projArray), "retrieved array contents correct");
-
-    // now try getting all the Project settings by namespace
-    const filterResult: SettingsMapResult = await settingsClient.getSettingsByNamespace(accessToken, "TestSettings", false, projectId);
-    chai.assert(SettingsStatus.Success === filterResult.status, "Return by namespace should work");
-    for (let iSetting: number = 0; iSetting < 5; iSetting++) {
-      const settingName = `ProjectSettings${settingGuids[iSetting]}`;
-      const setting: any | undefined = filterResult.settingsMap!.get(settingName);
-      chai.assert(setting !== undefined, `Setting named '${settingName}' should be found in namespace 'TestSettings'`);
-      chai.assert(setting.projNumber === projectSettings[iSetting].projNumber, `Setting named '${settingName}' should have projNumber of ${projectSettings[iSetting].projNumber}`);
-      chai.assert(setting.projString === projectSettings[iSetting].projString, `Setting named '${settingName}' should have projString of ${projectSettings[iSetting].projString}`);
-      chai.assert(arraysEqual(setting.projArray, projectSettings[iSetting].projArray), `Setting named '${settingName}' should have correct projArray`);
-    }
-
-    // Clean up
-    for (let iSetting = 0; iSetting < 5; iSetting++) {
-      const deleteResult: SettingsResult = await settingsClient.deleteSetting(accessToken, "TestSettings", `ProjectSettings${settingGuids[iSetting]}`, false, projectId);
-      chai.assert((SettingsStatus.Success === deleteResult.status) || (SettingsStatus.SettingNotFound === deleteResult.status), "Delete should work or give SettingNotFound");
-    }
-  });
-
-  // IModel Setting (application independent)
-  it("should save and retrieve an iModel Setting (Application independent) (#integration)", async () => {
-    const iModelSetting = { iModelString: "iModel String", iModelNumber: 592, iModelArray: [33482, 29385, 99742, 32195, 99475] };
-    const settingName = `IModelSettings${settingGuids[0]}`;
-
-    // start by deleting the setting we're going to create.
-    let deleteResult: SettingsResult = await settingsClient.deleteSetting(accessToken, "TestSettings", settingName, false, projectId, iModelId);
-    chai.assert((SettingsStatus.Success === deleteResult.status) || (SettingsStatus.SettingNotFound === deleteResult.status), "Delete should work or give SettingNotFound");
-
-    // save a new setting (deleted above, so we know it's new)
-    const saveResult: SettingsResult = await settingsClient.saveSetting(accessToken, iModelSetting, "TestSettings", settingName, false, projectId, iModelId);
-    chai.assert(SettingsStatus.Success === saveResult.status, "Save should work");
-
-    // read back the result.
-    const getResult: SettingsResult = await settingsClient.getSetting(accessToken, "TestSettings", settingName, false, projectId, iModelId);
-    chai.assert(SettingsStatus.Success === getResult.status, "Retrieval should work");
-    chai.assert(getResult.setting, "Setting should be returned");
-    chai.expect(getResult.setting.iModelString).equals(iModelSetting.iModelString);
-    chai.expect(getResult.setting.iModelNumber).equals(iModelSetting.iModelNumber);
-    chai.assert(arraysEqual(getResult.setting.iModelArray, iModelSetting.iModelArray), "retrieved array contents correct");
-
-    // change the value of an existing setting
-    iModelSetting.iModelString = "new IModel String";
-    iModelSetting.iModelNumber = 1578;
-    iModelSetting.iModelArray.splice(3, 1);
-    const saveResult2: SettingsResult = await settingsClient.saveSetting(accessToken, iModelSetting, "TestSettings", settingName, false, projectId, iModelId);
-    chai.assert(SettingsStatus.Success === saveResult2.status, "Second save should work");
-    const getResult2: SettingsResult = await settingsClient.getSetting(accessToken, "TestSettings", settingName, false, projectId, iModelId);
-    chai.assert(SettingsStatus.Success === getResult2.status, "Retrieval should work");
-    chai.assert(getResult2.setting, "Setting should be returned");
-    chai.expect(getResult2.setting.iModelString).equals(iModelSetting.iModelString);
-    chai.expect(getResult2.setting.iModelNumber).equals(iModelSetting.iModelNumber);
-    chai.assert(arraysEqual(getResult2.setting.iModelArray, iModelSetting.iModelArray), "retrieved array contents correct");
-
-    // Clean up
-    deleteResult = await settingsClient.deleteSetting(accessToken, "TestSettings", settingName, false, projectId, iModelId);
-    chai.assert((SettingsStatus.Success === deleteResult.status) || (SettingsStatus.SettingNotFound === deleteResult.status), "Delete should work or give SettingNotFound");
-  });
-});
-
-describe("Reading non-user settings from ordinary user (#integration)", () => {
-  let projectId: GuidString;
-  let iModelId: GuidString;
-  let settingsClient: ConnectSettingsClient;
-  let accessToken: AccessToken;
-
-  before(async () => {
-    settingsClient = new ConnectSettingsClient("1001");
-    accessToken = await TestConfig.getAccessToken();
-
-    projectId = (await TestConfig.getITwinByName(accessToken, TestConfig.iTwinName)).id;
-    chai.assert.isDefined(projectId);
-    iModelId = (await TestConfig.queryIModel(accessToken, projectId)).wsgId;
-    chai.assert.isDefined(iModelId);
-
-    // Setup settings if they do not already exist -- We do not delete these settings since they will be shared by multiple concurrent test runs.
-    const adminContext = await TestConfig.getAccessToken(TestUsers.super);
-    await settingsClient.saveSetting(adminContext, { appString: "new Application String" }, "TestSettings", "AppSetting", true);
-    await settingsClient.saveSetting(adminContext, { projAppString: "new Project Application String" }, "TestSettings", "AppProjectSetting", true, projectId);
-    await settingsClient.saveSetting(adminContext, { iModelAppString: "new IModel Application String" }, "TestSettings", "AppIModelSettings", true, projectId, iModelId);
-    await settingsClient.saveSetting(adminContext, { projString: "new Project String" }, "TestSettings", "ProjectSettings", false, projectId);
-    await settingsClient.saveSetting(adminContext, { iModelString: "new IModel String" }, "TestSettings", "IModelSettings", false, projectId, iModelId);
-  });
-
-  // Application Setting
-  it("should successfully retrieve an Application Setting (#integration)", async () => {
-    const getResult: SettingsResult = await settingsClient.getSetting(accessToken, "TestSettings", "AppSetting", true);
-    chai.assert(SettingsStatus.Success === getResult.status, "Retrieval should work");
-    chai.assert(getResult.setting, "Setting should be returned");
-    chai.expect(getResult.setting.appString).equals("new Application String");
-  });
-
-  // Application/Project Setting
-  it("should successfully retrieve a Project/Application Setting (#integration)", async () => {
-    // read back the result.
-    const getResult: SettingsResult = await settingsClient.getSetting(accessToken, "TestSettings", "AppProjectSetting", true, projectId);
-    chai.assert(SettingsStatus.Success === getResult.status, "Retrieval should work");
-    chai.assert(getResult.setting, "Setting should be returned");
-    chai.expect(getResult.setting.projAppString).equals("new Project Application String");
-  });
-
-  // Application/IModel Setting
-  it("should successfully retrieve an iModel/Application Setting (#integration)", async () => {
-    // read back the result.
-    const getResult: SettingsResult = await settingsClient.getSetting(accessToken, "TestSettings", "AppIModelSettings", true, projectId, iModelId);
-    chai.assert(SettingsStatus.Success === getResult.status, "Retrieval should work");
-    chai.assert(getResult.setting, "Setting should be returned");
-    chai.expect(getResult.setting.iModelAppString).equals("new IModel Application String");
-  });
-
-  // Project Setting (application independent)
-  it("should successfully retrieve a Project Setting (Application independent)  (#integration)", async () => {
-    // read back the result.
-    const getResult: SettingsResult = await settingsClient.getSetting(accessToken, "TestSettings", "ProjectSettings1", false, projectId);
-    chai.assert(SettingsStatus.Success === getResult.status, "Retrieval should work");
-    chai.assert(getResult.setting, "Setting should be returned");
-    chai.expect(getResult.setting.projString).equals("new Project String");
-  });
-
-  // IModel Setting (application independent)
-  it("should successfully retrieve an iModel Setting (Application independent) (#integration)", async () => {
-    // read back the result.
-    const getResult: SettingsResult = await settingsClient.getSetting(accessToken, "TestSettings", "IModelSettings", false, projectId, iModelId);
-    chai.assert(SettingsStatus.Success === getResult.status, "Retrieval should work");
-    chai.assert(getResult.setting, "Setting should be returned");
-    chai.expect(getResult.setting.iModelString).equals("new IModel String");
-  });
-
-});
-
-describe("ConnectSettingsClient-Shared (#integration)", () => {
-  let projectId: GuidString;
-  let iModelId: GuidString;
-  const settingsClient = new ConnectSettingsClient("1001");
-  let accessToken: AccessToken;
-
-  before(async () => {
-    accessToken = await TestConfig.getAccessToken();
-
-    projectId = (await TestConfig.getITwinByName(accessToken, TestConfig.iTwinName)).id;
-    chai.assert.isDefined(projectId);
-    iModelId = (await TestConfig.queryIModel(accessToken, projectId)).wsgId;
-    chai.assert.isDefined(iModelId);
-  });
-
-  // Note: There is no Application Shared Setting, so don't test that.
-
-  // Project/Application/Shared -specific  Setting
-  it("should save and retrieve a Project Shared setting for this Application (#integration)", async () => {
-    const appProjectSharedSetting = { appString: "application/Project Shared String", appNumber: 213, appArray: [10, 20, 30, 40, 50] };
-    const settingName = `AppProjectShared${settingGuids[0]}`;
-
-    // start by deleting the setting we're going to create.
-    let deleteResult: SettingsResult = await settingsClient.deleteSharedSetting(accessToken, "TestSettings", settingName, true, projectId);
-    chai.assert((SettingsStatus.Success === deleteResult.status) || (SettingsStatus.SettingNotFound === deleteResult.status), "Delete should work or give SettingNotFound");
-
-    // save a new setting (deleted above, so we know it's new)
-    const saveResult: SettingsResult = await settingsClient.saveSharedSetting(accessToken, appProjectSharedSetting, "TestSettings", settingName, true, projectId);
-    chai.assert(SettingsStatus.Success === saveResult.status, "Save should work");
-
-    // read back the result.
-    const getResult: SettingsResult = await settingsClient.getSharedSetting(accessToken, "TestSettings", settingName, true, projectId);
-    chai.assert(SettingsStatus.Success === getResult.status, "Retrieval should work");
-    chai.assert(getResult.setting, "Setting should be returned");
-    chai.expect(getResult.setting.appString).equals(appProjectSharedSetting.appString);
-    chai.expect(getResult.setting.appNumber).equals(appProjectSharedSetting.appNumber);
-    chai.assert(arraysEqual(getResult.setting.appArray, appProjectSharedSetting.appArray), "retrieved array contents correct");
-
-    // change the value of an existing setting
-    appProjectSharedSetting.appString = "new Application Project Shared String";
-    appProjectSharedSetting.appNumber = 8;
-    appProjectSharedSetting.appArray.splice(2, 1);
-    const saveResult2: SettingsResult = await settingsClient.saveSharedSetting(accessToken, appProjectSharedSetting, "TestSettings", settingName, true, projectId);
-    chai.assert(SettingsStatus.Success === saveResult2.status, "Second save should work");
-    const getResult2: SettingsResult = await settingsClient.getSharedSetting(accessToken, "TestSettings", settingName, true, projectId);
-    chai.assert(SettingsStatus.Success === getResult2.status, "Retrieval should work");
-    chai.assert(getResult2.setting, "Setting should be returned");
-    chai.expect(getResult2.setting.appString).equals(appProjectSharedSetting.appString);
-    chai.expect(getResult2.setting.appNumber).equals(appProjectSharedSetting.appNumber);
-    chai.assert(arraysEqual(getResult2.setting.appArray, appProjectSharedSetting.appArray), "retrieved array contents correct");
-
-    // Clean up
-    deleteResult = await settingsClient.deleteSharedSetting(accessToken, "TestSettings", settingName, true, projectId);
-    chai.assert((SettingsStatus.Success === deleteResult.status) || (SettingsStatus.SettingNotFound === deleteResult.status), "Delete should work or give SettingNotFound");
-  });
-
-  // iModel/Application/Shared -specific  Setting
-  it("should save and retrieve an iModel Shared setting for this Application (#integration)", async () => {
-    const appIModelSharedSetting = { appString: "application/iModel Shared String", appNumber: 41556, appArray: [1, 2, 3, 5, 8, 13, 21, 34] };
-    const settingName = `AppIModelShared${settingGuids[0]}`;
-
-    // start by deleting the setting we're going to create.
-    let deleteResult: SettingsResult = await settingsClient.deleteSharedSetting(accessToken, "TestSettings", settingName, true, projectId, iModelId);
-    chai.assert((SettingsStatus.Success === deleteResult.status) || (SettingsStatus.SettingNotFound === deleteResult.status), "Delete should work or give SettingNotFound");
-
-    // save a new setting (deleted above, so we know it's new)
-    const saveResult: SettingsResult = await settingsClient.saveSharedSetting(accessToken, appIModelSharedSetting, "TestSettings", settingName, true, projectId, iModelId);
-    chai.assert(SettingsStatus.Success === saveResult.status, "Save should work");
-
-    // read back the result.
-    const getResult: SettingsResult = await settingsClient.getSharedSetting(accessToken, "TestSettings", settingName, true, projectId, iModelId);
-    chai.assert(SettingsStatus.Success === getResult.status, "Retrieval should work");
-    chai.assert(getResult.setting, "Setting should be returned");
-    chai.expect(getResult.setting.appString).equals(appIModelSharedSetting.appString);
-    chai.expect(getResult.setting.appNumber).equals(appIModelSharedSetting.appNumber);
-    chai.assert(arraysEqual(getResult.setting.appArray, appIModelSharedSetting.appArray), "retrieved array contents correct");
-
-    // change the value of an existing setting
-    appIModelSharedSetting.appString = "new Application Shared iModel String";
-    appIModelSharedSetting.appNumber = 32757;
-    appIModelSharedSetting.appArray.splice(3, 2);
-    const saveResult2: SettingsResult = await settingsClient.saveSharedSetting(accessToken, appIModelSharedSetting, "TestSettings", settingName, true, projectId, iModelId);
-    chai.assert(SettingsStatus.Success === saveResult2.status, "Second save should work");
-    const getResult2: SettingsResult = await settingsClient.getSharedSetting(accessToken, "TestSettings", settingName, true, projectId, iModelId);
-    chai.assert(SettingsStatus.Success === getResult2.status, "Retrieval should work");
-    chai.assert(getResult2.setting, "Setting should be returned");
-    chai.expect(getResult2.setting.appString).equals(appIModelSharedSetting.appString);
-    chai.expect(getResult2.setting.appNumber).equals(appIModelSharedSetting.appNumber);
-    chai.assert(arraysEqual(getResult2.setting.appArray, appIModelSharedSetting.appArray), "retrieved array contents correct");
-
-    // start by deleting the setting we're going to create.
-    deleteResult = await settingsClient.deleteSharedSetting(accessToken, "TestSettings", settingName, true, projectId, iModelId);
-    chai.assert((SettingsStatus.Success === deleteResult.status) || (SettingsStatus.SettingNotFound === deleteResult.status), "Delete should work or give SettingNotFound");
-  });
-
-  // Project/Shared -specific  Setting
-  it("should save and retrieve a Project Shared setting (Application independent) (#integration)", async () => {
-    const projectSharedSetting = { projString: "Project Shared String", projNumber: 213, projArray: [1, 3, 5, 7, 11, 13, 17] };
-    const settingName = `ProjectShared${settingGuids[0]}`;
-
-    // start by deleting the setting we're going to create.
-    let deleteResult: SettingsResult = await settingsClient.deleteSharedSetting(accessToken, "TestSettings", settingName, false, projectId);
-    chai.assert((SettingsStatus.Success === deleteResult.status) || (SettingsStatus.SettingNotFound === deleteResult.status), "Delete should work or give SettingNotFound");
-
-    // save a new setting (deleted above, so we know it's new)
-    const saveResult: SettingsResult = await settingsClient.saveSharedSetting(accessToken, projectSharedSetting, "TestSettings", settingName, false, projectId);
-    chai.assert(SettingsStatus.Success === saveResult.status, "Save should work");
-
-    // read back the result.
-    const getResult: SettingsResult = await settingsClient.getSharedSetting(accessToken, "TestSettings", settingName, false, projectId);
-    chai.assert(SettingsStatus.Success === getResult.status, "Retrieval should work");
-    chai.assert(getResult.setting, "Setting should be returned");
-    chai.expect(getResult.setting.projString).equals(projectSharedSetting.projString);
-    chai.expect(getResult.setting.projNumber).equals(projectSharedSetting.projNumber);
-    chai.assert(arraysEqual(getResult.setting.projArray, projectSharedSetting.projArray), "retrieved array contents correct");
-
-    // change the value of an existing setting
-    projectSharedSetting.projString = "new Project Shared String";
-    projectSharedSetting.projNumber = 8;
-    projectSharedSetting.projArray.splice(2, 2);
-    const saveResult2: SettingsResult = await settingsClient.saveSharedSetting(accessToken, projectSharedSetting, "TestSettings", settingName, false, projectId);
-    chai.assert(SettingsStatus.Success === saveResult2.status, "Second save should work");
-    const getResult2: SettingsResult = await settingsClient.getSharedSetting(accessToken, "TestSettings", settingName, false, projectId);
-    chai.assert(SettingsStatus.Success === getResult2.status, "Retrieval should work");
-    chai.assert(getResult2.setting, "Setting should be returned");
-    chai.expect(getResult2.setting.projString).equals(projectSharedSetting.projString);
-    chai.expect(getResult2.setting.projNumber).equals(projectSharedSetting.projNumber);
-    chai.assert(arraysEqual(getResult2.setting.projArray, projectSharedSetting.projArray), "retrieved array contents correct");
-
-    // Clean up
-    deleteResult = await settingsClient.deleteSharedSetting(accessToken, "TestSettings", settingName, false, projectId);
-    chai.assert((SettingsStatus.Success === deleteResult.status) || (SettingsStatus.SettingNotFound === deleteResult.status), "Delete should work or give SettingNotFound");
-  });
-
-  // IModel/Shared -specific  Setting
-  it("should save and retrieve an IModel Shared setting (Application independent) (#integration)", async () => {
-    const iModelSharedSetting = { iModelString: "iModel Shared String", iModelNumber: 723, iModelArray: [99, 98, 97, 96, 95] };
-    const settingName = `IModelShared${settingGuids[0]}`;
-
-    // start by deleting the setting we're going to create.
-    let deleteResult: SettingsResult = await settingsClient.deleteSharedSetting(accessToken, "TestSettings", settingName, false, projectId, iModelId);
-    chai.assert((SettingsStatus.Success === deleteResult.status) || (SettingsStatus.SettingNotFound === deleteResult.status), "Delete should work or give SettingNotFound");
-
-    // save a new setting (deleted above, so we know it's new)
-    const saveResult: SettingsResult = await settingsClient.saveSharedSetting(accessToken, iModelSharedSetting, "TestSettings", settingName, false, projectId, iModelId);
-    chai.assert(SettingsStatus.Success === saveResult.status, "Save should work");
-
-    // read back the result.
-    const getResult: SettingsResult = await settingsClient.getSharedSetting(accessToken, "TestSettings", settingName, false, projectId, iModelId);
-    chai.assert(SettingsStatus.Success === getResult.status, "Retrieval should work");
-    chai.assert(getResult.setting, "Setting should be returned");
-    chai.expect(getResult.setting.iModelString).equals(iModelSharedSetting.iModelString);
-    chai.expect(getResult.setting.iModelNumber).equals(iModelSharedSetting.iModelNumber);
-    chai.assert(arraysEqual(getResult.setting.iModelArray, iModelSharedSetting.iModelArray), "retrieved array contents correct");
-
-    // change the value of an existing setting
-    iModelSharedSetting.iModelString = "new iModel Shared String";
-    iModelSharedSetting.iModelNumber = 327;
-    iModelSharedSetting.iModelArray.splice(2, 2);
-    const saveResult2: SettingsResult = await settingsClient.saveSharedSetting(accessToken, iModelSharedSetting, "TestSettings", settingName, false, projectId, iModelId);
-    chai.assert(SettingsStatus.Success === saveResult2.status, "Second save should work");
-    const getResult2: SettingsResult = await settingsClient.getSharedSetting(accessToken, "TestSettings", settingName, false, projectId, iModelId);
-    chai.assert(SettingsStatus.Success === getResult2.status, "Retrieval should work");
-    chai.assert(getResult2.setting, "Setting should be returned");
-    chai.expect(getResult2.setting.iModelString).equals(iModelSharedSetting.iModelString);
-    chai.expect(getResult2.setting.iModelNumber).equals(iModelSharedSetting.iModelNumber);
-    chai.assert(arraysEqual(getResult2.setting.iModelArray, iModelSharedSetting.iModelArray), "retrieved array contents correct");
-
-    // clean up
-    deleteResult = await settingsClient.deleteSharedSetting(accessToken, "TestSettings", settingName, false, projectId, iModelId);
-    chai.assert((SettingsStatus.Success === deleteResult.status) || (SettingsStatus.SettingNotFound === deleteResult.status), "Delete should work or give SettingNotFound");
-  });
-
-  it("should be able to retrieve more than 20 IModel Shared settings by Namespace (Application independent)", async () => {
-    const guids: GuidString[] = new Array<GuidString>();
-
-    // Create a unique set of names for the settings
-    for (let iSetting = 0; iSetting < 42; ++iSetting)
-      guids.push(Guid.createValue());
-
-    // start by deleting the settings we are going to create.
-    for (let iSetting = 0; iSetting < 42; ++iSetting) {
-      const deleteResult: SettingsResult = await settingsClient.deleteSharedSetting(accessToken, "NamespaceTest", `ManySettings${iSetting}`, false, projectId, iModelId);
-      chai.assert((SettingsStatus.Success === deleteResult.status) || (SettingsStatus.SettingNotFound === deleteResult.status), "Delete should work or give SettingNotFound");
-    }
-
-    // now create many settings.
-    for (let iSetting = 0; iSetting < 40; ++iSetting) {
-      const newSetting: any = { testString: `Setting${iSetting}`, value: iSetting };
-      const saveResult: SettingsResult = await settingsClient.saveSharedSetting(accessToken, newSetting, "NamespaceTest", `ManySettings${guids[iSetting]}`, false, projectId, iModelId);
-      chai.assert((SettingsStatus.Success === saveResult.status), `Save of ManySettings${iSetting} should work`);
-    }
-
-    // now read back the (hopefully 40) settings by namespace and check them.
-    let readResult: SettingsMapResult = await settingsClient.getSharedSettingsByNamespace(accessToken, "NamespaceTest", false, projectId, iModelId);
-    chai.assert((SettingsStatus.Success === readResult.status), "Reading settings by namespace 'NamespaceTest' should work");
-    chai.assert(((undefined !== readResult.settingsMap) && (40 <= readResult.settingsMap.size)), "NamespaceTest should contain at least 40 settings"); // Re-use this namespace for all test runs so there may be more than the 40 we added in this test run
-    for (let iSetting = 0; iSetting < 40; iSetting++) {
-      const returnedValue: any = readResult.settingsMap!.get(`ManySettings${guids[iSetting]}`);
-      chai.assert(((undefined !== returnedValue) && (returnedValue.testString === `Setting${iSetting}`) && (returnedValue.value === iSetting)), `Returned Setting ${iSetting} should contain the right values`);
-    }
-
-    // add two more and read again.
-    for (let iSetting = 40; iSetting < 42; ++iSetting) {
-      const newSetting: any = { testString: `Setting${iSetting}`, value: iSetting };
-      const saveResult: SettingsResult = await settingsClient.saveSharedSetting(accessToken, newSetting, "NamespaceTest", `ManySettings${guids[iSetting]}`, false, projectId, iModelId);
-      chai.assert((SettingsStatus.Success === saveResult.status), `Save of ManySettings${iSetting} should work`);
-    }
-
-    // now read back the now (hopefully 42) settings by namespace and check them again/
-    readResult = await settingsClient.getSharedSettingsByNamespace(accessToken, "NamespaceTest", false, projectId, iModelId);
-    chai.assert((SettingsStatus.Success === readResult.status), "Reading settings by namespace 'NamespaceTest' should work");
-    chai.assert(((undefined !== readResult.settingsMap) && (42 <= readResult.settingsMap.size)), "NamespaceTest should contain at least 42 settings"); // Re-use this namespace for all test runs so there may be more than the 40 we added in this test run
-    for (let iSetting = 0; iSetting < 42; iSetting++) {
-      const returnedValue: any = readResult.settingsMap!.get(`ManySettings${guids[iSetting]}`);
-      chai.assert(((undefined !== returnedValue) && (returnedValue.testString === `Setting${iSetting}`) && (returnedValue.value === iSetting)), `Returned Setting ${iSetting} should contain the right values`);
-    }
-
-    // Clean up
-    for (let iSetting = 0; iSetting < 42; ++iSetting) {
-      const deleteResult: SettingsResult = await settingsClient.deleteSharedSetting(accessToken, "NamespaceTest", `ManySettings${guids[iSetting]}`, false, projectId, iModelId);
-      chai.assert(SettingsStatus.Success === deleteResult.status, "Delete should work or give SettingNotFound");
-    }
-  });
-
-});
-
-describe("ConnectSettingsClient-User (#integration)", () => {
-  let projectId: GuidString;
-  let iModelId: GuidString;
-  const settingsClient = new ConnectSettingsClient("1001");
-  let accessToken: AccessToken;
-
-  before(async () => {
-    accessToken = await TestConfig.getAccessToken();
-
-    projectId = (await TestConfig.getITwinByName(accessToken, TestConfig.iTwinName)).id;
-    chai.assert.isDefined(projectId);
-    iModelId = (await TestConfig.queryIModel(accessToken, projectId)).wsgId;
-    chai.assert.isDefined(iModelId);
-  });
-
-  // Application User Setting
-  it("should still retrieve a user setting after an App setting with the same name is stored. (#integration)", async () => {
-    const appUserSettings = { appString: "application User String 1", appNumber: 7, appArray: [20, 30, 40, 50] };
-
-    // read back the AppUser results.
-    for (let iSetting: number = 0; iSetting < 6; iSetting++) {
-      const getResult: SettingsResult = await settingsClient.getUserSetting(accessToken, "TestSettings", "AppUser1", true);
-      chai.assert(SettingsStatus.Success === getResult.status, "Retrieval should work");
-      chai.assert(getResult.setting, "Setting should be returned");
-      chai.expect(getResult.setting.appString).equals(appUserSettings.appString);
-      chai.expect(getResult.setting.appNumber).equals(appUserSettings.appNumber);
-      chai.assert(arraysEqual(getResult.setting.appArray, appUserSettings.appArray), "retrieved array contents correct");
-    }
-  });
-
-});
+/*---------------------------------------------------------------------------------------------
+* Copyright (c) Bentley Systems, Incorporated. All rights reserved.
+* See LICENSE.md in the project root for license terms and full copyright notice.
+*--------------------------------------------------------------------------------------------*/
+import * as chai from "chai";
+import { AccessToken, Guid, GuidString } from "@itwin/core-bentley";
+import { TestUsers } from "@itwin/oidc-signin-tool/lib/cjs/frontend";
+import { SettingsMapResult, SettingsResult, SettingsStatus } from "../SettingsAdmin";
+import { ConnectSettingsClient } from "../SettingsClient";
+import { TestConfig } from "./TestConfig";
+
+// compare simple arrays
+function arraysEqual(array1: any, array2: any) {
+  if (!array1 || !array2)
+    return false;
+  if (!(array1 instanceof Array) || !(array2 instanceof Array))
+    return false;
+  if (array1.length !== array2.length)
+    return false;
+  for (let index: number = 0; index < array1.length; index++) {
+    if (array1[index] !== array2[index])
+      return false;
+  }
+  return true;
+}
+
+// Multiple test runs could potentially collide if we use the same name of settings
+// so we setup guids for each test run.
+// NOTE: The tests should clean up after themselves to avoid leaving a large amount of settings.
+const settingGuids = [
+  Guid.createValue(),
+  Guid.createValue(),
+  Guid.createValue(),
+  Guid.createValue(),
+  Guid.createValue(),
+  Guid.createValue(),
+];
+
+chai.should();
+
+describe("ConnectSettingsClient-User (#integration)", () => {
+  let projectId: GuidString;
+  let iModelId: GuidString;
+  const settingsClient = new ConnectSettingsClient("1001");
+  let accessToken: AccessToken;
+
+  before(async () => {
+    accessToken = await TestConfig.getAccessToken();
+
+    projectId = (await TestConfig.getITwinByName(accessToken, TestConfig.iTwinName)).id;
+    chai.assert.isDefined(projectId);
+    iModelId = (await TestConfig.queryIModel(accessToken, projectId)).wsgId;
+    chai.assert.isDefined(iModelId);
+  });
+
+  interface AppSetting {
+    appString: string;
+    appNumber: number;
+    appArray: number[];
+  }
+
+  // Application User Setting
+  it("should save and retrieve a User setting for this Application (#integration)", async () => {
+    const appUserSettings: AppSetting[] = [];
+
+    // create an array of settings.
+    for (let iSetting: number = 0; iSetting < 6; iSetting++) {
+      const multiplier = Math.pow(10, iSetting);
+      appUserSettings.push({ appString: `application User String ${iSetting}`, appNumber: 7 * iSetting, appArray: [(iSetting + 1) * multiplier, (iSetting + 2) * multiplier, (iSetting + 3) * multiplier, (iSetting + 4) * multiplier] });
+    }
+
+    // delete all the settings, so we know we are creating new ones.
+    for (let iSetting: number = 0; iSetting < 6; iSetting++) {
+      const deleteResult: SettingsResult = await settingsClient.deleteUserSetting(accessToken, "TestSettings", `AppUser${settingGuids[iSetting]}`, true);
+      chai.assert((SettingsStatus.Success === deleteResult.status) || (SettingsStatus.SettingNotFound === deleteResult.status), "Delete should work or give SettingNotFound");
+    }
+
+    // save new settings (deleted above, so we know it's new)
+    for (let iSetting: number = 0; iSetting < 6; iSetting++) {
+      const saveResult: SettingsResult = await settingsClient.saveUserSetting(accessToken, appUserSettings[iSetting], "TestSettings", `AppUser${settingGuids[iSetting]}`, true);
+      chai.assert(SettingsStatus.Success === saveResult.status, "Save should work");
+    }
+
+    // read back the AppUser results.
+    for (let iSetting: number = 0; iSetting < 6; iSetting++) {
+      const getResult: SettingsResult = await settingsClient.getUserSetting(accessToken, "TestSettings", `AppUser${settingGuids[iSetting]}`, true);
+      chai.assert(SettingsStatus.Success === getResult.status, "Retrieval should work");
+      chai.assert(getResult.setting, "Setting should be returned");
+      chai.expect(getResult.setting.appString).equals(appUserSettings[iSetting].appString);
+      chai.expect(getResult.setting.appNumber).equals(appUserSettings[iSetting].appNumber);
+      chai.assert(arraysEqual(getResult.setting.appArray, appUserSettings[iSetting].appArray), "retrieved array contents correct");
+    }
+
+    // change the value of an existing setting
+    appUserSettings[0].appString = "new Application User String";
+    appUserSettings[0].appNumber = 8;
+    appUserSettings[0].appArray.splice(2, 1);  // is now 1, 2, 4
+    const saveResult2: SettingsResult = await settingsClient.saveUserSetting(accessToken, appUserSettings[0], "TestSettings", `AppUser${settingGuids[0]}`, true);
+    chai.assert(SettingsStatus.Success === saveResult2.status, "Second save should work");
+    const getResult2: SettingsResult = await settingsClient.getUserSetting(accessToken, "TestSettings", `AppUser${settingGuids[0]}`, true);
+    chai.assert(SettingsStatus.Success === getResult2.status, "Retrieval should work");
+    chai.assert(getResult2.setting, "Setting should be returned");
+    chai.expect(getResult2.setting.appString).equals(appUserSettings[0].appString);
+    chai.expect(getResult2.setting.appNumber).equals(appUserSettings[0].appNumber);
+    chai.assert(arraysEqual(getResult2.setting.appArray, appUserSettings[0].appArray), "retrieved array contents correct");
+
+    // now try getting all settings by namespace
+    const filterResult: SettingsMapResult = await settingsClient.getUserSettingsByNamespace(accessToken, "TestSettings", true);
+    chai.assert(SettingsStatus.Success === filterResult.status, "Return by namespace should work");
+    for (let iSetting: number = 0; iSetting < 6; iSetting++) {
+      const setting: any | undefined = filterResult.settingsMap!.get(`AppUser${settingGuids[iSetting]}`);
+      chai.assert(setting !== undefined, `Setting named 'appUser${iSetting}' should be found in namespace 'TestSettings'`);
+      chai.assert(setting.appNumber === appUserSettings[iSetting].appNumber, `Setting named 'appUser${iSetting}' should have appNumber of ${appUserSettings[iSetting].appNumber}`);
+      chai.assert(setting.appString === appUserSettings[iSetting].appString, `Setting named 'appUser${iSetting}' should have appString of ${appUserSettings[iSetting].appString}`);
+      chai.assert(arraysEqual(setting.appArray, appUserSettings[iSetting].appArray), `Setting named 'appUser${iSetting}' should have correct appArray`);
+    }
+
+    // clean up all the settings.
+    for (let iSetting: number = 0; iSetting < 6; iSetting++) {
+      const deleteResult: SettingsResult = await settingsClient.deleteUserSetting(accessToken, "TestSettings", `AppUser${settingGuids[iSetting]}`, true);
+      chai.assert((SettingsStatus.Success === deleteResult.status) || (SettingsStatus.SettingNotFound === deleteResult.status), "Delete should work or give SettingNotFound");
+    }
+  });
+
+  // Project/Application/User -specific  Setting
+  it("should save and retrieve a Project User setting for this Application (#integration)", async () => {
+    const appProjectUserSetting = { appString: "application/Project User String", appNumber: 213, appArray: [10, 20, 30, 40, 50] };
+    const settingName = `AppProjectUser${settingGuids[0]}`;
+
+    // start by deleting the setting we're going to create.
+    let deleteResult: SettingsResult = await settingsClient.deleteUserSetting(accessToken, "TestSettings", settingName, true, projectId);
+    chai.assert((SettingsStatus.Success === deleteResult.status) || (SettingsStatus.SettingNotFound === deleteResult.status), `Delete should work or give SettingNotFound for ${settingName} instead returned ${deleteResult.status}.`);
+
+    // save a new setting (deleted above, so we know it's new)
+    const saveResult: SettingsResult = await settingsClient.saveUserSetting(accessToken, appProjectUserSetting, "TestSettings", settingName, true, projectId);
+    chai.assert(SettingsStatus.Success === saveResult.status, `Save should work for ${settingName}.`);
+
+    // read back the result.
+    const getResult: SettingsResult = await settingsClient.getUserSetting(accessToken, "TestSettings", settingName, true, projectId);
+    chai.assert(SettingsStatus.Success === getResult.status, `Retrieval should work for ${settingName}.`);
+    chai.assert(getResult.setting, `Setting should be returned for ${settingName}.`);
+    chai.expect(getResult.setting.appString).equals(appProjectUserSetting.appString);
+    chai.expect(getResult.setting.appNumber).equals(appProjectUserSetting.appNumber);
+    chai.assert(arraysEqual(getResult.setting.appArray, appProjectUserSetting.appArray), `Retrieved array contents are not equal for ${settingName}.`);
+
+    // change the value of an existing setting
+    appProjectUserSetting.appString = "new Application Project User String";
+    appProjectUserSetting.appNumber = 8;
+    appProjectUserSetting.appArray.splice(2, 1);
+    const saveResult2: SettingsResult = await settingsClient.saveUserSetting(accessToken, appProjectUserSetting, "TestSettings", settingName, true, projectId);
+    chai.assert(SettingsStatus.Success === saveResult2.status, "Second save should work");
+    const getResult2: SettingsResult = await settingsClient.getUserSetting(accessToken, "TestSettings", settingName, true, projectId);
+    chai.assert(SettingsStatus.Success === getResult2.status, "Retrieval should work");
+    chai.assert(getResult2.setting, "Setting should be returned");
+    chai.expect(getResult2.setting.appString).equals(appProjectUserSetting.appString);
+    chai.expect(getResult2.setting.appNumber).equals(appProjectUserSetting.appNumber);
+    chai.assert(arraysEqual(getResult2.setting.appArray, appProjectUserSetting.appArray), "retrieved array contents correct");
+
+    // Clean up the setting
+    deleteResult = await settingsClient.deleteUserSetting(accessToken, "TestSettings", settingName, true, projectId);
+    chai.assert((SettingsStatus.Success === deleteResult.status) || (SettingsStatus.SettingNotFound === deleteResult.status), "Delete should work or give SettingNotFound");
+  });
+
+  // iModel/Application/User -specific  Setting
+  it("should save and retrieve an iModel User setting for this Application (#integration)", async () => {
+    const appIModelUserSetting = { appString: "application/iModel User String", appNumber: 41556, appArray: [1, 2, 3, 5, 8, 13, 21, 34] };
+    const settingName = `AppIModelUser${settingGuids[0]}`;
+
+    // start by deleting the setting we're going to create.
+    let deleteResult: SettingsResult = await settingsClient.deleteUserSetting(accessToken, "TestSettings", settingName, true, projectId, iModelId);
+    chai.assert((SettingsStatus.Success === deleteResult.status) || (SettingsStatus.SettingNotFound === deleteResult.status), `Delete should work or give SettingNotFound for ${settingName} instead returned ${deleteResult.status}.`);
+
+    // save a new setting (deleted above, so we know it's new)
+    const saveResult: SettingsResult = await settingsClient.saveUserSetting(accessToken, appIModelUserSetting, "TestSettings", settingName, true, projectId, iModelId);
+    chai.assert(SettingsStatus.Success === saveResult.status, "Save should work");
+
+    // read back the result.
+    const getResult: SettingsResult = await settingsClient.getUserSetting(accessToken, "TestSettings", settingName, true, projectId, iModelId);
+    chai.assert(SettingsStatus.Success === getResult.status, `Retrieval should work, instead returned ${getResult.status}`);
+    chai.assert(getResult.setting, "Setting should be returned");
+    chai.expect(getResult.setting.appString).equals(appIModelUserSetting.appString);
+    chai.expect(getResult.setting.appNumber).equals(appIModelUserSetting.appNumber);
+    chai.assert(arraysEqual(getResult.setting.appArray, appIModelUserSetting.appArray), "retrieved array contents correct");
+
+    // change the value of an existing setting
+    appIModelUserSetting.appString = "new Application User iModel String";
+    appIModelUserSetting.appNumber = 32757;
+    appIModelUserSetting.appArray.splice(3, 2);
+    const saveResult2: SettingsResult = await settingsClient.saveUserSetting(accessToken, appIModelUserSetting, "TestSettings", settingName, true, projectId, iModelId);
+    chai.assert(SettingsStatus.Success === saveResult2.status, "Second save should work");
+    const getResult2: SettingsResult = await settingsClient.getUserSetting(accessToken, "TestSettings", settingName, true, projectId, iModelId);
+    chai.assert(SettingsStatus.Success === getResult2.status, "Retrieval should work");
+    chai.assert(getResult2.setting, "Setting should be returned");
+    chai.expect(getResult2.setting.appString).equals(appIModelUserSetting.appString);
+    chai.expect(getResult2.setting.appNumber).equals(appIModelUserSetting.appNumber);
+    chai.assert(arraysEqual(getResult2.setting.appArray, appIModelUserSetting.appArray), "retrieved array contents correct");
+
+    // Clean up the setting
+    deleteResult = await settingsClient.deleteUserSetting(accessToken, "TestSettings", settingName, true, projectId, iModelId);
+    chai.assert((SettingsStatus.Success === deleteResult.status) || (SettingsStatus.SettingNotFound === deleteResult.status), "Delete should work or give SettingNotFound");
+  });
+
+  // Project/User -specific  Setting
+  it("should save and retrieve a Project User setting (Application independent) (#integration)", async () => {
+    const projectUserSetting = { projString: "Project User String", projNumber: 213, projArray: [1, 3, 5, 7, 11, 13, 17] };
+    const settingName = `ProjectUser${settingGuids[0]}`;
+
+    // start by deleting the setting we're going to create.
+    let deleteResult: SettingsResult = await settingsClient.deleteUserSetting(accessToken, "TestSettings", settingName, false, projectId);
+    chai.assert((SettingsStatus.Success === deleteResult.status) || (SettingsStatus.SettingNotFound === deleteResult.status), `Delete should work or give SettingNotFound for ${settingName} instead returned ${deleteResult.status}.`);
+
+    // save a new setting (deleted above, so we know it's new)
+    const saveResult: SettingsResult = await settingsClient.saveUserSetting(accessToken, projectUserSetting, "TestSettings", settingName, false, projectId);
+    chai.assert(SettingsStatus.Success === saveResult.status, "Save should work");
+
+    // read back the result.
+    const getResult: SettingsResult = await settingsClient.getUserSetting(accessToken, "TestSettings", settingName, false, projectId);
+    chai.assert(SettingsStatus.Success === getResult.status, "Retrieval should work");
+    chai.assert(getResult.setting, "Setting should be returned");
+    chai.expect(getResult.setting.projString).equals(projectUserSetting.projString);
+    chai.expect(getResult.setting.projNumber).equals(projectUserSetting.projNumber);
+    chai.assert(arraysEqual(getResult.setting.projArray, projectUserSetting.projArray), "retrieved array contents correct");
+
+    // change the value of an existing setting
+    projectUserSetting.projString = "new Project User String";
+    projectUserSetting.projNumber = 8;
+    projectUserSetting.projArray.splice(2, 2);
+    const saveResult2: SettingsResult = await settingsClient.saveUserSetting(accessToken, projectUserSetting, "TestSettings", settingName, false, projectId);
+    chai.assert(SettingsStatus.Success === saveResult2.status, "Second save should work");
+    const getResult2: SettingsResult = await settingsClient.getUserSetting(accessToken, "TestSettings", settingName, false, projectId);
+    chai.assert(SettingsStatus.Success === getResult2.status, "Retrieval should work");
+    chai.assert(getResult2.setting, "Setting should be returned");
+    chai.expect(getResult2.setting.projString).equals(projectUserSetting.projString);
+    chai.expect(getResult2.setting.projNumber).equals(projectUserSetting.projNumber);
+    chai.assert(arraysEqual(getResult2.setting.projArray, projectUserSetting.projArray), "retrieved array contents correct");
+
+    // Clean up the setting
+    deleteResult = await settingsClient.deleteUserSetting(accessToken, "TestSettings", settingName, false, projectId);
+    chai.assert((SettingsStatus.Success === deleteResult.status) || (SettingsStatus.SettingNotFound === deleteResult.status), "Delete should work or give SettingNotFound");
+  });
+
+  // IModel/User -specific  Setting
+  it("should save and retrieve an IModel User setting (Application independent) (#integration)", async () => {
+    const iModelUserSetting = { iModelString: "iModel User String", iModelNumber: 723, iModelArray: [99, 98, 97, 96, 95] };
+    const settingName = `IModelUser${settingGuids[0]}`;
+
+    // start by deleting the setting we're going to create.
+    let deleteResult: SettingsResult = await settingsClient.deleteUserSetting(accessToken, "TestSettings", settingName, false, projectId, iModelId);
+    chai.assert((SettingsStatus.Success === deleteResult.status) || (SettingsStatus.SettingNotFound === deleteResult.status), "Delete should work or give SettingNotFound");
+
+    // save a new setting (deleted above, so we know it's new)
+    const saveResult: SettingsResult = await settingsClient.saveUserSetting(accessToken, iModelUserSetting, "TestSettings", settingName, false, projectId, iModelId);
+    chai.assert(SettingsStatus.Success === saveResult.status, "Save should work");
+
+    // read back the result.
+    const getResult: SettingsResult = await settingsClient.getUserSetting(accessToken, "TestSettings", settingName, false, projectId, iModelId);
+    chai.assert(SettingsStatus.Success === getResult.status, "Retrieval should work");
+    chai.assert(getResult.setting, "Setting should be returned");
+    chai.expect(getResult.setting.iModelString).equals(iModelUserSetting.iModelString);
+    chai.expect(getResult.setting.iModelNumber).equals(iModelUserSetting.iModelNumber);
+    chai.assert(arraysEqual(getResult.setting.iModelArray, iModelUserSetting.iModelArray), "retrieved array contents correct");
+
+    // change the value of an existing setting
+    iModelUserSetting.iModelString = "new iModel User String";
+    iModelUserSetting.iModelNumber = 327;
+    iModelUserSetting.iModelArray.splice(2, 2);
+    const saveResult2: SettingsResult = await settingsClient.saveUserSetting(accessToken, iModelUserSetting, "TestSettings", settingName, false, projectId, iModelId);
+    chai.assert(SettingsStatus.Success === saveResult2.status, "Second save should work");
+    const getResult2: SettingsResult = await settingsClient.getUserSetting(accessToken, "TestSettings", settingName, false, projectId, iModelId);
+    chai.assert(SettingsStatus.Success === getResult2.status, "Retrieval should work");
+    chai.assert(getResult2.setting, "Setting should be returned");
+    chai.expect(getResult2.setting.iModelString).equals(iModelUserSetting.iModelString);
+    chai.expect(getResult2.setting.iModelNumber).equals(iModelUserSetting.iModelNumber);
+    chai.assert(arraysEqual(getResult2.setting.iModelArray, iModelUserSetting.iModelArray), "retrieved array contents correct");
+
+    // Clean up the setting
+    deleteResult = await settingsClient.deleteUserSetting(accessToken, "TestSettings", settingName, false, projectId, iModelId);
+    chai.assert((SettingsStatus.Success === deleteResult.status) || (SettingsStatus.SettingNotFound === deleteResult.status), "Delete should work or give SettingNotFound");
+  });
+});
+
+describe("ConnectSettingsClient-Administrator (#integration)", () => {
+  let projectId: GuidString;
+  let iModelId: GuidString;
+  let settingsClient: ConnectSettingsClient;
+  let accessToken: AccessToken;
+
+  before(async () => {
+    settingsClient = new ConnectSettingsClient("1001");
+
+    accessToken = await TestConfig.getAccessToken(TestUsers.super);
+
+    projectId = (await TestConfig.getITwinByName(accessToken, TestConfig.iTwinName)).id;
+    chai.assert.isDefined(projectId);
+    iModelId = (await TestConfig.queryIModel(accessToken, projectId)).wsgId;
+    chai.assert.isDefined(iModelId);
+  });
+
+  // Application Setting with the same name as a User App Setting (make sure they are independently stored.)
+  it("should maintain app-specific settings separately from user settings with the same namespace/name (#integration)", async () => {
+    const independentAppSetting = { stringValue: "App independence test", numberValue: 82919, arrayValue: [10, 14, 84, 1, 8, 87, 5, 13, 90, 7, 13, 92] };
+    const settingName = `AppUser${settingGuids[0]}`;
+
+    let deleteResult: SettingsResult = await settingsClient.deleteSetting(accessToken, "TestSettings", settingName, true);
+    chai.assert((SettingsStatus.Success === deleteResult.status) || (SettingsStatus.SettingNotFound === deleteResult.status), "Delete should work or give SettingNotFound");
+
+    // save the new setting (deleted above, so we know it's new)
+    const saveResult: SettingsResult = await settingsClient.saveSetting(accessToken, independentAppSetting, "TestSettings", settingName, true);
+    chai.assert(SettingsStatus.Success === saveResult.status, "Save should work");
+
+    // read back the result.
+    const getResult: SettingsResult = await settingsClient.getSetting(accessToken, "TestSettings", settingName, true);
+    chai.assert(SettingsStatus.Success === getResult.status, "Retrieval should work");
+    chai.assert(getResult.setting, "Setting should be returned");
+    chai.expect(getResult.setting.stringValue).equals(independentAppSetting.stringValue);
+    chai.expect(getResult.setting.numberValue).equals(independentAppSetting.numberValue);
+    chai.assert(arraysEqual(getResult.setting.arrayValue, independentAppSetting.arrayValue), "retrieved array contents correct");
+
+    deleteResult = await settingsClient.deleteSetting(accessToken, "TestSettings", settingName, true);
+    chai.assert((SettingsStatus.Success === deleteResult.status) || (SettingsStatus.SettingNotFound === deleteResult.status), "Delete should work or give SettingNotFound");
+  });
+
+  it("should save and retrieve an Application Setting (#integration)", async () => {
+    const appSetting = { appString: "application String", appNumber: 112, appArray: [101, 102, 103, 104] };
+    const settingName = `AppSetting${settingGuids[0]}`;
+
+    // start by deleting the setting we're going to create.
+    const deleteResult: SettingsResult = await settingsClient.deleteSetting(accessToken, "TestSettings", settingName, true);
+    chai.assert((SettingsStatus.Success === deleteResult.status) || (SettingsStatus.SettingNotFound === deleteResult.status), "Delete should work or give SettingNotFound");
+
+    // save a new setting (deleted above, so we know it's new)
+    const saveResult: SettingsResult = await settingsClient.saveSetting(accessToken, appSetting, "TestSettings", settingName, true);
+    chai.assert(SettingsStatus.Success === saveResult.status, "Save should work");
+
+    // read back the result.
+    const getResult: SettingsResult = await settingsClient.getSetting(accessToken, "TestSettings", settingName, true);
+    chai.assert(SettingsStatus.Success === getResult.status, "Retrieval should work");
+    chai.assert(getResult.setting, "Setting should be returned");
+    chai.expect(getResult.setting.appString).equals(appSetting.appString);
+    chai.expect(getResult.setting.appNumber).equals(appSetting.appNumber);
+    chai.assert(arraysEqual(getResult.setting.appArray, appSetting.appArray), "retrieved array contents correct");
+
+    // change the value of an existing setting
+    appSetting.appString = "new Application String";
+    appSetting.appArray.splice(2, 1);
+    const saveResult2: SettingsResult = await settingsClient.saveSetting(accessToken, appSetting, "TestSettings", settingName, true);
+    chai.assert(SettingsStatus.Success === saveResult2.status, "Second save should work");
+    const getResult2: SettingsResult = await settingsClient.getSetting(accessToken, "TestSettings", settingName, true);
+    chai.assert(SettingsStatus.Success === getResult2.status, "Retrieval should work");
+    chai.assert(getResult2.setting, "Setting should be returned");
+    chai.expect(getResult2.setting.appString).equals(appSetting.appString);
+    chai.expect(getResult2.setting.appNumber).equals(appSetting.appNumber);
+    chai.assert(arraysEqual(getResult2.setting.appArray, appSetting.appArray), "retrieved array contents correct");
+
+  });
+
+  // Application/Project Setting
+  it("should save and retrieve a Project/Application Setting (#integration)", async () => {
+    const projectAppSetting = { projAppString: "project Application String", projAppNumber: 592, projAppArray: [2101, 2102, 2103, 2104] };
+    const settingName = `AppProjectSetting${settingGuids[0]}`;
+
+    // start by deleting the setting we're going to create.
+    let deleteResult: SettingsResult = await settingsClient.deleteSetting(accessToken, "TestSettings", settingName, true, projectId);
+    chai.assert((SettingsStatus.Success === deleteResult.status) || (SettingsStatus.SettingNotFound === deleteResult.status), "Delete should work or give SettingNotFound");
+
+    // save a new setting (deleted above, so we know it's new)
+    const saveResult: SettingsResult = await settingsClient.saveSetting(accessToken, projectAppSetting, "TestSettings", settingName, true, projectId);
+    chai.assert(SettingsStatus.Success === saveResult.status, "Save should work");
+
+    // read back the result.
+    const getResult: SettingsResult = await settingsClient.getSetting(accessToken, "TestSettings", settingName, true, projectId);
+    chai.assert(SettingsStatus.Success === getResult.status, "Retrieval should work");
+    chai.assert(getResult.setting, "Setting should be returned");
+    chai.expect(getResult.setting.projAppString).equals(projectAppSetting.projAppString);
+    chai.expect(getResult.setting.projAppNumber).equals(projectAppSetting.projAppNumber);
+    chai.assert(arraysEqual(getResult.setting.projAppArray, projectAppSetting.projAppArray), "retrieved array contents correct");
+
+    // change the value of an existing setting
+    projectAppSetting.projAppString = "new Project Application String";
+    projectAppSetting.projAppNumber = 1578;
+    projectAppSetting.projAppArray.splice(2, 1);
+    const saveResult2: SettingsResult = await settingsClient.saveSetting(accessToken, projectAppSetting, "TestSettings", settingName, true, projectId);
+    chai.assert(SettingsStatus.Success === saveResult2.status, "Second save should work");
+    const getResult2: SettingsResult = await settingsClient.getSetting(accessToken, "TestSettings", settingName, true, projectId);
+    chai.assert(SettingsStatus.Success === getResult2.status, "Retrieval should work");
+    chai.assert(getResult2.setting, "Setting should be returned");
+    chai.expect(getResult2.setting.projAppString).equals(projectAppSetting.projAppString);
+    chai.expect(getResult2.setting.projAppNumber).equals(projectAppSetting.projAppNumber);
+    chai.assert(arraysEqual(getResult2.setting.projAppArray, projectAppSetting.projAppArray), "retrieved array contents correct");
+
+    // Clean up
+    deleteResult = await settingsClient.deleteSetting(accessToken, "TestSettings", settingName, true, projectId);
+    chai.assert((SettingsStatus.Success === deleteResult.status) || (SettingsStatus.SettingNotFound === deleteResult.status), "Delete should work or give SettingNotFound");
+  });
+
+  // Application/IModel Setting
+  it("should save and retrieve an iModel/Application Setting (#integration)", async () => {
+    const iModelAppSetting = { iModelAppString: "iModel Application String", iModelAppNumber: 592, iModelAppArray: [3211, 3212, 3213, 3214, 3215] };
+    const settingName = `AppIModelSettings${settingGuids[0]}`;
+
+    // start by deleting the setting we're going to create.
+    let deleteResult: SettingsResult = await settingsClient.deleteSetting(accessToken, "TestSettings", settingName, true, projectId, iModelId);
+    chai.assert((SettingsStatus.Success === deleteResult.status) || (SettingsStatus.SettingNotFound === deleteResult.status), "Delete should work or give SettingNotFound");
+
+    // save a new setting (deleted above, so we know it's new)
+    const saveResult: SettingsResult = await settingsClient.saveSetting(accessToken, iModelAppSetting, "TestSettings", settingName, true, projectId, iModelId);
+    chai.assert(SettingsStatus.Success === saveResult.status, "Save should work");
+
+    // read back the result.
+    const getResult: SettingsResult = await settingsClient.getSetting(accessToken, "TestSettings", settingName, true, projectId, iModelId);
+    chai.assert(SettingsStatus.Success === getResult.status, "Retrieval should work");
+    chai.assert(getResult.setting, "Setting should be returned");
+    chai.expect(getResult.setting.iModelAppString).equals(iModelAppSetting.iModelAppString);
+    chai.expect(getResult.setting.iModelAppNumber).equals(iModelAppSetting.iModelAppNumber);
+    chai.assert(arraysEqual(getResult.setting.iModelAppArray, iModelAppSetting.iModelAppArray), "retrieved array contents correct");
+
+    // change the value of an existing setting
+    iModelAppSetting.iModelAppString = "new IModel Application String";
+    iModelAppSetting.iModelAppNumber = 1578;
+    iModelAppSetting.iModelAppArray.splice(2, 1);
+    const saveResult2: SettingsResult = await settingsClient.saveSetting(accessToken, iModelAppSetting, "TestSettings", settingName, true, projectId, iModelId);
+    chai.assert(SettingsStatus.Success === saveResult2.status, "Second save should work");
+    const getResult2: SettingsResult = await settingsClient.getSetting(accessToken, "TestSettings", settingName, true, projectId, iModelId);
+    chai.assert(SettingsStatus.Success === getResult2.status, "Retrieval should work");
+    chai.assert(getResult2.setting, "Setting should be returned");
+    chai.expect(getResult2.setting.iModelAppString).equals(iModelAppSetting.iModelAppString);
+    chai.expect(getResult2.setting.iModelAppNumber).equals(iModelAppSetting.iModelAppNumber);
+    chai.assert(arraysEqual(getResult2.setting.iModelAppArray, iModelAppSetting.iModelAppArray), "retrieved array contents correct");
+
+    // Clean up
+    deleteResult = await settingsClient.deleteSetting(accessToken, "TestSettings", settingName, true, projectId, iModelId);
+    chai.assert((SettingsStatus.Success === deleteResult.status) || (SettingsStatus.SettingNotFound === deleteResult.status), "Delete should work or give SettingNotFound");
+  });
+
+  // Project Setting (application independent)
+  it("should save and retrieve a Project Setting (Application independent) (#integration)", async () => {
+    const projectSettingTemplate = { projNumber: 592, projArray: [8765, 4321, 9876, 5432, 1987] };
+
+    const projectSettings: any[] = [];
+    for (let iSetting = 0; iSetting < 5; iSetting++) {
+      const tmpArray = projectSettingTemplate.projArray.map((value) => value * Math.pow(10, iSetting - 1));
+      projectSettings.push({ projString: `Project String ${iSetting}`, projNumber: projectSettingTemplate.projNumber + 2 * iSetting, projArray: tmpArray });
+    }
+
+    // start by deleting the settings we're going to create.
+    for (let iSetting = 0; iSetting < 5; iSetting++) {
+      const deleteResult: SettingsResult = await settingsClient.deleteSetting(accessToken, "TestSettings", `ProjectSettings${settingGuids[iSetting]}`, false, projectId);
+      chai.assert((SettingsStatus.Success === deleteResult.status) || (SettingsStatus.SettingNotFound === deleteResult.status), "Delete should work or give SettingNotFound");
+    }
+
+    // save new settings (deleted above, so we know they are new)
+    for (let iSetting = 0; iSetting < 5; iSetting++) {
+      const saveResult: SettingsResult = await settingsClient.saveSetting(accessToken, projectSettings[iSetting], "TestSettings", `ProjectSettings${settingGuids[iSetting]}`, false, projectId);
+      chai.assert(SettingsStatus.Success === saveResult.status, "Save should work");
+    }
+
+    // read back the result.
+    for (let iSetting = 0; iSetting < 5; iSetting++) {
+      const getResult: SettingsResult = await settingsClient.getSetting(accessToken, "TestSettings", `ProjectSettings${settingGuids[iSetting]}`, false, projectId);
+      chai.assert(SettingsStatus.Success === getResult.status, "Retrieval should work");
+      chai.assert(getResult.setting, "Setting should be returned");
+      chai.expect(getResult.setting.projString).equals(projectSettings[iSetting].projString);
+      chai.expect(getResult.setting.projNumber).equals(projectSettings[iSetting].projNumber);
+      chai.assert(arraysEqual(getResult.setting.projArray, projectSettings[iSetting].projArray), "retrieved array contents correct");
+    }
+
+    // change the value of an existing setting
+    projectSettings[1].projString = "new Project String";
+    projectSettings[1].projNumber = 1578;
+    projectSettings[1].projArray.splice(2, 1);
+    const saveResult2: SettingsResult = await settingsClient.saveSetting(accessToken, projectSettings[1], "TestSettings", `ProjectSettings${settingGuids[1]}`, false, projectId);
+    chai.assert(SettingsStatus.Success === saveResult2.status, "Second save should work");
+    const getResult2: SettingsResult = await settingsClient.getSetting(accessToken, "TestSettings", `ProjectSettings${settingGuids[1]}`, false, projectId);
+    chai.assert(SettingsStatus.Success === getResult2.status, "Retrieval should work");
+    chai.assert(getResult2.setting, "Setting should be returned");
+    chai.expect(getResult2.setting.projString).equals(projectSettings[1].projString);
+    chai.expect(getResult2.setting.projNumber).equals(projectSettings[1].projNumber);
+    chai.assert(arraysEqual(getResult2.setting.projArray, projectSettings[1].projArray), "retrieved array contents correct");
+
+    // now try getting all the Project settings by namespace
+    const filterResult: SettingsMapResult = await settingsClient.getSettingsByNamespace(accessToken, "TestSettings", false, projectId);
+    chai.assert(SettingsStatus.Success === filterResult.status, "Return by namespace should work");
+    for (let iSetting: number = 0; iSetting < 5; iSetting++) {
+      const settingName = `ProjectSettings${settingGuids[iSetting]}`;
+      const setting: any | undefined = filterResult.settingsMap!.get(settingName);
+      chai.assert(setting !== undefined, `Setting named '${settingName}' should be found in namespace 'TestSettings'`);
+      chai.assert(setting.projNumber === projectSettings[iSetting].projNumber, `Setting named '${settingName}' should have projNumber of ${projectSettings[iSetting].projNumber}`);
+      chai.assert(setting.projString === projectSettings[iSetting].projString, `Setting named '${settingName}' should have projString of ${projectSettings[iSetting].projString}`);
+      chai.assert(arraysEqual(setting.projArray, projectSettings[iSetting].projArray), `Setting named '${settingName}' should have correct projArray`);
+    }
+
+    // Clean up
+    for (let iSetting = 0; iSetting < 5; iSetting++) {
+      const deleteResult: SettingsResult = await settingsClient.deleteSetting(accessToken, "TestSettings", `ProjectSettings${settingGuids[iSetting]}`, false, projectId);
+      chai.assert((SettingsStatus.Success === deleteResult.status) || (SettingsStatus.SettingNotFound === deleteResult.status), "Delete should work or give SettingNotFound");
+    }
+  });
+
+  // IModel Setting (application independent)
+  it("should save and retrieve an iModel Setting (Application independent) (#integration)", async () => {
+    const iModelSetting = { iModelString: "iModel String", iModelNumber: 592, iModelArray: [33482, 29385, 99742, 32195, 99475] };
+    const settingName = `IModelSettings${settingGuids[0]}`;
+
+    // start by deleting the setting we're going to create.
+    let deleteResult: SettingsResult = await settingsClient.deleteSetting(accessToken, "TestSettings", settingName, false, projectId, iModelId);
+    chai.assert((SettingsStatus.Success === deleteResult.status) || (SettingsStatus.SettingNotFound === deleteResult.status), "Delete should work or give SettingNotFound");
+
+    // save a new setting (deleted above, so we know it's new)
+    const saveResult: SettingsResult = await settingsClient.saveSetting(accessToken, iModelSetting, "TestSettings", settingName, false, projectId, iModelId);
+    chai.assert(SettingsStatus.Success === saveResult.status, "Save should work");
+
+    // read back the result.
+    const getResult: SettingsResult = await settingsClient.getSetting(accessToken, "TestSettings", settingName, false, projectId, iModelId);
+    chai.assert(SettingsStatus.Success === getResult.status, "Retrieval should work");
+    chai.assert(getResult.setting, "Setting should be returned");
+    chai.expect(getResult.setting.iModelString).equals(iModelSetting.iModelString);
+    chai.expect(getResult.setting.iModelNumber).equals(iModelSetting.iModelNumber);
+    chai.assert(arraysEqual(getResult.setting.iModelArray, iModelSetting.iModelArray), "retrieved array contents correct");
+
+    // change the value of an existing setting
+    iModelSetting.iModelString = "new IModel String";
+    iModelSetting.iModelNumber = 1578;
+    iModelSetting.iModelArray.splice(3, 1);
+    const saveResult2: SettingsResult = await settingsClient.saveSetting(accessToken, iModelSetting, "TestSettings", settingName, false, projectId, iModelId);
+    chai.assert(SettingsStatus.Success === saveResult2.status, "Second save should work");
+    const getResult2: SettingsResult = await settingsClient.getSetting(accessToken, "TestSettings", settingName, false, projectId, iModelId);
+    chai.assert(SettingsStatus.Success === getResult2.status, "Retrieval should work");
+    chai.assert(getResult2.setting, "Setting should be returned");
+    chai.expect(getResult2.setting.iModelString).equals(iModelSetting.iModelString);
+    chai.expect(getResult2.setting.iModelNumber).equals(iModelSetting.iModelNumber);
+    chai.assert(arraysEqual(getResult2.setting.iModelArray, iModelSetting.iModelArray), "retrieved array contents correct");
+
+    // Clean up
+    deleteResult = await settingsClient.deleteSetting(accessToken, "TestSettings", settingName, false, projectId, iModelId);
+    chai.assert((SettingsStatus.Success === deleteResult.status) || (SettingsStatus.SettingNotFound === deleteResult.status), "Delete should work or give SettingNotFound");
+  });
+});
+
+describe("Reading non-user settings from ordinary user (#integration)", () => {
+  let projectId: GuidString;
+  let iModelId: GuidString;
+  let settingsClient: ConnectSettingsClient;
+  let accessToken: AccessToken;
+
+  before(async () => {
+    settingsClient = new ConnectSettingsClient("1001");
+    accessToken = await TestConfig.getAccessToken();
+
+    projectId = (await TestConfig.getITwinByName(accessToken, TestConfig.iTwinName)).id;
+    chai.assert.isDefined(projectId);
+    iModelId = (await TestConfig.queryIModel(accessToken, projectId)).wsgId;
+    chai.assert.isDefined(iModelId);
+
+    // Setup settings if they do not already exist -- We do not delete these settings since they will be shared by multiple concurrent test runs.
+    const adminContext = await TestConfig.getAccessToken(TestUsers.super);
+    await settingsClient.saveSetting(adminContext, { appString: "new Application String" }, "TestSettings", "AppSetting", true);
+    await settingsClient.saveSetting(adminContext, { projAppString: "new Project Application String" }, "TestSettings", "AppProjectSetting", true, projectId);
+    await settingsClient.saveSetting(adminContext, { iModelAppString: "new IModel Application String" }, "TestSettings", "AppIModelSettings", true, projectId, iModelId);
+    await settingsClient.saveSetting(adminContext, { projString: "new Project String" }, "TestSettings", "ProjectSettings", false, projectId);
+    await settingsClient.saveSetting(adminContext, { iModelString: "new IModel String" }, "TestSettings", "IModelSettings", false, projectId, iModelId);
+  });
+
+  // Application Setting
+  it("should successfully retrieve an Application Setting (#integration)", async () => {
+    const getResult: SettingsResult = await settingsClient.getSetting(accessToken, "TestSettings", "AppSetting", true);
+    chai.assert(SettingsStatus.Success === getResult.status, "Retrieval should work");
+    chai.assert(getResult.setting, "Setting should be returned");
+    chai.expect(getResult.setting.appString).equals("new Application String");
+  });
+
+  // Application/Project Setting
+  it("should successfully retrieve a Project/Application Setting (#integration)", async () => {
+    // read back the result.
+    const getResult: SettingsResult = await settingsClient.getSetting(accessToken, "TestSettings", "AppProjectSetting", true, projectId);
+    chai.assert(SettingsStatus.Success === getResult.status, "Retrieval should work");
+    chai.assert(getResult.setting, "Setting should be returned");
+    chai.expect(getResult.setting.projAppString).equals("new Project Application String");
+  });
+
+  // Application/IModel Setting
+  it("should successfully retrieve an iModel/Application Setting (#integration)", async () => {
+    // read back the result.
+    const getResult: SettingsResult = await settingsClient.getSetting(accessToken, "TestSettings", "AppIModelSettings", true, projectId, iModelId);
+    chai.assert(SettingsStatus.Success === getResult.status, "Retrieval should work");
+    chai.assert(getResult.setting, "Setting should be returned");
+    chai.expect(getResult.setting.iModelAppString).equals("new IModel Application String");
+  });
+
+  // Project Setting (application independent)
+  it("should successfully retrieve a Project Setting (Application independent)  (#integration)", async () => {
+    // read back the result.
+    const getResult: SettingsResult = await settingsClient.getSetting(accessToken, "TestSettings", "ProjectSettings1", false, projectId);
+    chai.assert(SettingsStatus.Success === getResult.status, "Retrieval should work");
+    chai.assert(getResult.setting, "Setting should be returned");
+    chai.expect(getResult.setting.projString).equals("new Project String");
+  });
+
+  // IModel Setting (application independent)
+  it("should successfully retrieve an iModel Setting (Application independent) (#integration)", async () => {
+    // read back the result.
+    const getResult: SettingsResult = await settingsClient.getSetting(accessToken, "TestSettings", "IModelSettings", false, projectId, iModelId);
+    chai.assert(SettingsStatus.Success === getResult.status, "Retrieval should work");
+    chai.assert(getResult.setting, "Setting should be returned");
+    chai.expect(getResult.setting.iModelString).equals("new IModel String");
+  });
+
+});
+
+describe("ConnectSettingsClient-Shared (#integration)", () => {
+  let projectId: GuidString;
+  let iModelId: GuidString;
+  const settingsClient = new ConnectSettingsClient("1001");
+  let accessToken: AccessToken;
+
+  before(async () => {
+    accessToken = await TestConfig.getAccessToken();
+
+    projectId = (await TestConfig.getITwinByName(accessToken, TestConfig.iTwinName)).id;
+    chai.assert.isDefined(projectId);
+    iModelId = (await TestConfig.queryIModel(accessToken, projectId)).wsgId;
+    chai.assert.isDefined(iModelId);
+  });
+
+  // Note: There is no Application Shared Setting, so don't test that.
+
+  // Project/Application/Shared -specific  Setting
+  it("should save and retrieve a Project Shared setting for this Application (#integration)", async () => {
+    const appProjectSharedSetting = { appString: "application/Project Shared String", appNumber: 213, appArray: [10, 20, 30, 40, 50] };
+    const settingName = `AppProjectShared${settingGuids[0]}`;
+
+    // start by deleting the setting we're going to create.
+    let deleteResult: SettingsResult = await settingsClient.deleteSharedSetting(accessToken, "TestSettings", settingName, true, projectId);
+    chai.assert((SettingsStatus.Success === deleteResult.status) || (SettingsStatus.SettingNotFound === deleteResult.status), "Delete should work or give SettingNotFound");
+
+    // save a new setting (deleted above, so we know it's new)
+    const saveResult: SettingsResult = await settingsClient.saveSharedSetting(accessToken, appProjectSharedSetting, "TestSettings", settingName, true, projectId);
+    chai.assert(SettingsStatus.Success === saveResult.status, "Save should work");
+
+    // read back the result.
+    const getResult: SettingsResult = await settingsClient.getSharedSetting(accessToken, "TestSettings", settingName, true, projectId);
+    chai.assert(SettingsStatus.Success === getResult.status, "Retrieval should work");
+    chai.assert(getResult.setting, "Setting should be returned");
+    chai.expect(getResult.setting.appString).equals(appProjectSharedSetting.appString);
+    chai.expect(getResult.setting.appNumber).equals(appProjectSharedSetting.appNumber);
+    chai.assert(arraysEqual(getResult.setting.appArray, appProjectSharedSetting.appArray), "retrieved array contents correct");
+
+    // change the value of an existing setting
+    appProjectSharedSetting.appString = "new Application Project Shared String";
+    appProjectSharedSetting.appNumber = 8;
+    appProjectSharedSetting.appArray.splice(2, 1);
+    const saveResult2: SettingsResult = await settingsClient.saveSharedSetting(accessToken, appProjectSharedSetting, "TestSettings", settingName, true, projectId);
+    chai.assert(SettingsStatus.Success === saveResult2.status, "Second save should work");
+    const getResult2: SettingsResult = await settingsClient.getSharedSetting(accessToken, "TestSettings", settingName, true, projectId);
+    chai.assert(SettingsStatus.Success === getResult2.status, "Retrieval should work");
+    chai.assert(getResult2.setting, "Setting should be returned");
+    chai.expect(getResult2.setting.appString).equals(appProjectSharedSetting.appString);
+    chai.expect(getResult2.setting.appNumber).equals(appProjectSharedSetting.appNumber);
+    chai.assert(arraysEqual(getResult2.setting.appArray, appProjectSharedSetting.appArray), "retrieved array contents correct");
+
+    // Clean up
+    deleteResult = await settingsClient.deleteSharedSetting(accessToken, "TestSettings", settingName, true, projectId);
+    chai.assert((SettingsStatus.Success === deleteResult.status) || (SettingsStatus.SettingNotFound === deleteResult.status), "Delete should work or give SettingNotFound");
+  });
+
+  // iModel/Application/Shared -specific  Setting
+  it("should save and retrieve an iModel Shared setting for this Application (#integration)", async () => {
+    const appIModelSharedSetting = { appString: "application/iModel Shared String", appNumber: 41556, appArray: [1, 2, 3, 5, 8, 13, 21, 34] };
+    const settingName = `AppIModelShared${settingGuids[0]}`;
+
+    // start by deleting the setting we're going to create.
+    let deleteResult: SettingsResult = await settingsClient.deleteSharedSetting(accessToken, "TestSettings", settingName, true, projectId, iModelId);
+    chai.assert((SettingsStatus.Success === deleteResult.status) || (SettingsStatus.SettingNotFound === deleteResult.status), "Delete should work or give SettingNotFound");
+
+    // save a new setting (deleted above, so we know it's new)
+    const saveResult: SettingsResult = await settingsClient.saveSharedSetting(accessToken, appIModelSharedSetting, "TestSettings", settingName, true, projectId, iModelId);
+    chai.assert(SettingsStatus.Success === saveResult.status, "Save should work");
+
+    // read back the result.
+    const getResult: SettingsResult = await settingsClient.getSharedSetting(accessToken, "TestSettings", settingName, true, projectId, iModelId);
+    chai.assert(SettingsStatus.Success === getResult.status, "Retrieval should work");
+    chai.assert(getResult.setting, "Setting should be returned");
+    chai.expect(getResult.setting.appString).equals(appIModelSharedSetting.appString);
+    chai.expect(getResult.setting.appNumber).equals(appIModelSharedSetting.appNumber);
+    chai.assert(arraysEqual(getResult.setting.appArray, appIModelSharedSetting.appArray), "retrieved array contents correct");
+
+    // change the value of an existing setting
+    appIModelSharedSetting.appString = "new Application Shared iModel String";
+    appIModelSharedSetting.appNumber = 32757;
+    appIModelSharedSetting.appArray.splice(3, 2);
+    const saveResult2: SettingsResult = await settingsClient.saveSharedSetting(accessToken, appIModelSharedSetting, "TestSettings", settingName, true, projectId, iModelId);
+    chai.assert(SettingsStatus.Success === saveResult2.status, "Second save should work");
+    const getResult2: SettingsResult = await settingsClient.getSharedSetting(accessToken, "TestSettings", settingName, true, projectId, iModelId);
+    chai.assert(SettingsStatus.Success === getResult2.status, "Retrieval should work");
+    chai.assert(getResult2.setting, "Setting should be returned");
+    chai.expect(getResult2.setting.appString).equals(appIModelSharedSetting.appString);
+    chai.expect(getResult2.setting.appNumber).equals(appIModelSharedSetting.appNumber);
+    chai.assert(arraysEqual(getResult2.setting.appArray, appIModelSharedSetting.appArray), "retrieved array contents correct");
+
+    // start by deleting the setting we're going to create.
+    deleteResult = await settingsClient.deleteSharedSetting(accessToken, "TestSettings", settingName, true, projectId, iModelId);
+    chai.assert((SettingsStatus.Success === deleteResult.status) || (SettingsStatus.SettingNotFound === deleteResult.status), "Delete should work or give SettingNotFound");
+  });
+
+  // Project/Shared -specific  Setting
+  it("should save and retrieve a Project Shared setting (Application independent) (#integration)", async () => {
+    const projectSharedSetting = { projString: "Project Shared String", projNumber: 213, projArray: [1, 3, 5, 7, 11, 13, 17] };
+    const settingName = `ProjectShared${settingGuids[0]}`;
+
+    // start by deleting the setting we're going to create.
+    let deleteResult: SettingsResult = await settingsClient.deleteSharedSetting(accessToken, "TestSettings", settingName, false, projectId);
+    chai.assert((SettingsStatus.Success === deleteResult.status) || (SettingsStatus.SettingNotFound === deleteResult.status), "Delete should work or give SettingNotFound");
+
+    // save a new setting (deleted above, so we know it's new)
+    const saveResult: SettingsResult = await settingsClient.saveSharedSetting(accessToken, projectSharedSetting, "TestSettings", settingName, false, projectId);
+    chai.assert(SettingsStatus.Success === saveResult.status, "Save should work");
+
+    // read back the result.
+    const getResult: SettingsResult = await settingsClient.getSharedSetting(accessToken, "TestSettings", settingName, false, projectId);
+    chai.assert(SettingsStatus.Success === getResult.status, "Retrieval should work");
+    chai.assert(getResult.setting, "Setting should be returned");
+    chai.expect(getResult.setting.projString).equals(projectSharedSetting.projString);
+    chai.expect(getResult.setting.projNumber).equals(projectSharedSetting.projNumber);
+    chai.assert(arraysEqual(getResult.setting.projArray, projectSharedSetting.projArray), "retrieved array contents correct");
+
+    // change the value of an existing setting
+    projectSharedSetting.projString = "new Project Shared String";
+    projectSharedSetting.projNumber = 8;
+    projectSharedSetting.projArray.splice(2, 2);
+    const saveResult2: SettingsResult = await settingsClient.saveSharedSetting(accessToken, projectSharedSetting, "TestSettings", settingName, false, projectId);
+    chai.assert(SettingsStatus.Success === saveResult2.status, "Second save should work");
+    const getResult2: SettingsResult = await settingsClient.getSharedSetting(accessToken, "TestSettings", settingName, false, projectId);
+    chai.assert(SettingsStatus.Success === getResult2.status, "Retrieval should work");
+    chai.assert(getResult2.setting, "Setting should be returned");
+    chai.expect(getResult2.setting.projString).equals(projectSharedSetting.projString);
+    chai.expect(getResult2.setting.projNumber).equals(projectSharedSetting.projNumber);
+    chai.assert(arraysEqual(getResult2.setting.projArray, projectSharedSetting.projArray), "retrieved array contents correct");
+
+    // Clean up
+    deleteResult = await settingsClient.deleteSharedSetting(accessToken, "TestSettings", settingName, false, projectId);
+    chai.assert((SettingsStatus.Success === deleteResult.status) || (SettingsStatus.SettingNotFound === deleteResult.status), "Delete should work or give SettingNotFound");
+  });
+
+  // IModel/Shared -specific  Setting
+  it("should save and retrieve an IModel Shared setting (Application independent) (#integration)", async () => {
+    const iModelSharedSetting = { iModelString: "iModel Shared String", iModelNumber: 723, iModelArray: [99, 98, 97, 96, 95] };
+    const settingName = `IModelShared${settingGuids[0]}`;
+
+    // start by deleting the setting we're going to create.
+    let deleteResult: SettingsResult = await settingsClient.deleteSharedSetting(accessToken, "TestSettings", settingName, false, projectId, iModelId);
+    chai.assert((SettingsStatus.Success === deleteResult.status) || (SettingsStatus.SettingNotFound === deleteResult.status), "Delete should work or give SettingNotFound");
+
+    // save a new setting (deleted above, so we know it's new)
+    const saveResult: SettingsResult = await settingsClient.saveSharedSetting(accessToken, iModelSharedSetting, "TestSettings", settingName, false, projectId, iModelId);
+    chai.assert(SettingsStatus.Success === saveResult.status, "Save should work");
+
+    // read back the result.
+    const getResult: SettingsResult = await settingsClient.getSharedSetting(accessToken, "TestSettings", settingName, false, projectId, iModelId);
+    chai.assert(SettingsStatus.Success === getResult.status, "Retrieval should work");
+    chai.assert(getResult.setting, "Setting should be returned");
+    chai.expect(getResult.setting.iModelString).equals(iModelSharedSetting.iModelString);
+    chai.expect(getResult.setting.iModelNumber).equals(iModelSharedSetting.iModelNumber);
+    chai.assert(arraysEqual(getResult.setting.iModelArray, iModelSharedSetting.iModelArray), "retrieved array contents correct");
+
+    // change the value of an existing setting
+    iModelSharedSetting.iModelString = "new iModel Shared String";
+    iModelSharedSetting.iModelNumber = 327;
+    iModelSharedSetting.iModelArray.splice(2, 2);
+    const saveResult2: SettingsResult = await settingsClient.saveSharedSetting(accessToken, iModelSharedSetting, "TestSettings", settingName, false, projectId, iModelId);
+    chai.assert(SettingsStatus.Success === saveResult2.status, "Second save should work");
+    const getResult2: SettingsResult = await settingsClient.getSharedSetting(accessToken, "TestSettings", settingName, false, projectId, iModelId);
+    chai.assert(SettingsStatus.Success === getResult2.status, "Retrieval should work");
+    chai.assert(getResult2.setting, "Setting should be returned");
+    chai.expect(getResult2.setting.iModelString).equals(iModelSharedSetting.iModelString);
+    chai.expect(getResult2.setting.iModelNumber).equals(iModelSharedSetting.iModelNumber);
+    chai.assert(arraysEqual(getResult2.setting.iModelArray, iModelSharedSetting.iModelArray), "retrieved array contents correct");
+
+    // clean up
+    deleteResult = await settingsClient.deleteSharedSetting(accessToken, "TestSettings", settingName, false, projectId, iModelId);
+    chai.assert((SettingsStatus.Success === deleteResult.status) || (SettingsStatus.SettingNotFound === deleteResult.status), "Delete should work or give SettingNotFound");
+  });
+
+  it("should be able to retrieve more than 20 IModel Shared settings by Namespace (Application independent)", async () => {
+    const guids: GuidString[] = new Array<GuidString>();
+
+    // Create a unique set of names for the settings
+    for (let iSetting = 0; iSetting < 42; ++iSetting)
+      guids.push(Guid.createValue());
+
+    // start by deleting the settings we are going to create.
+    for (let iSetting = 0; iSetting < 42; ++iSetting) {
+      const deleteResult: SettingsResult = await settingsClient.deleteSharedSetting(accessToken, "NamespaceTest", `ManySettings${iSetting}`, false, projectId, iModelId);
+      chai.assert((SettingsStatus.Success === deleteResult.status) || (SettingsStatus.SettingNotFound === deleteResult.status), "Delete should work or give SettingNotFound");
+    }
+
+    // now create many settings.
+    for (let iSetting = 0; iSetting < 40; ++iSetting) {
+      const newSetting: any = { testString: `Setting${iSetting}`, value: iSetting };
+      const saveResult: SettingsResult = await settingsClient.saveSharedSetting(accessToken, newSetting, "NamespaceTest", `ManySettings${guids[iSetting]}`, false, projectId, iModelId);
+      chai.assert((SettingsStatus.Success === saveResult.status), `Save of ManySettings${iSetting} should work`);
+    }
+
+    // now read back the (hopefully 40) settings by namespace and check them.
+    let readResult: SettingsMapResult = await settingsClient.getSharedSettingsByNamespace(accessToken, "NamespaceTest", false, projectId, iModelId);
+    chai.assert((SettingsStatus.Success === readResult.status), "Reading settings by namespace 'NamespaceTest' should work");
+    chai.assert(((undefined !== readResult.settingsMap) && (40 <= readResult.settingsMap.size)), "NamespaceTest should contain at least 40 settings"); // Re-use this namespace for all test runs so there may be more than the 40 we added in this test run
+    for (let iSetting = 0; iSetting < 40; iSetting++) {
+      const returnedValue: any = readResult.settingsMap!.get(`ManySettings${guids[iSetting]}`);
+      chai.assert(((undefined !== returnedValue) && (returnedValue.testString === `Setting${iSetting}`) && (returnedValue.value === iSetting)), `Returned Setting ${iSetting} should contain the right values`);
+    }
+
+    // add two more and read again.
+    for (let iSetting = 40; iSetting < 42; ++iSetting) {
+      const newSetting: any = { testString: `Setting${iSetting}`, value: iSetting };
+      const saveResult: SettingsResult = await settingsClient.saveSharedSetting(accessToken, newSetting, "NamespaceTest", `ManySettings${guids[iSetting]}`, false, projectId, iModelId);
+      chai.assert((SettingsStatus.Success === saveResult.status), `Save of ManySettings${iSetting} should work`);
+    }
+
+    // now read back the now (hopefully 42) settings by namespace and check them again/
+    readResult = await settingsClient.getSharedSettingsByNamespace(accessToken, "NamespaceTest", false, projectId, iModelId);
+    chai.assert((SettingsStatus.Success === readResult.status), "Reading settings by namespace 'NamespaceTest' should work");
+    chai.assert(((undefined !== readResult.settingsMap) && (42 <= readResult.settingsMap.size)), "NamespaceTest should contain at least 42 settings"); // Re-use this namespace for all test runs so there may be more than the 40 we added in this test run
+    for (let iSetting = 0; iSetting < 42; iSetting++) {
+      const returnedValue: any = readResult.settingsMap!.get(`ManySettings${guids[iSetting]}`);
+      chai.assert(((undefined !== returnedValue) && (returnedValue.testString === `Setting${iSetting}`) && (returnedValue.value === iSetting)), `Returned Setting ${iSetting} should contain the right values`);
+    }
+
+    // Clean up
+    for (let iSetting = 0; iSetting < 42; ++iSetting) {
+      const deleteResult: SettingsResult = await settingsClient.deleteSharedSetting(accessToken, "NamespaceTest", `ManySettings${guids[iSetting]}`, false, projectId, iModelId);
+      chai.assert(SettingsStatus.Success === deleteResult.status, "Delete should work or give SettingNotFound");
+    }
+  });
+
+});
+
+describe("ConnectSettingsClient-User (#integration)", () => {
+  let projectId: GuidString;
+  let iModelId: GuidString;
+  const settingsClient = new ConnectSettingsClient("1001");
+  let accessToken: AccessToken;
+
+  before(async () => {
+    accessToken = await TestConfig.getAccessToken();
+
+    projectId = (await TestConfig.getITwinByName(accessToken, TestConfig.iTwinName)).id;
+    chai.assert.isDefined(projectId);
+    iModelId = (await TestConfig.queryIModel(accessToken, projectId)).wsgId;
+    chai.assert.isDefined(iModelId);
+  });
+
+  // Application User Setting
+  it("should still retrieve a user setting after an App setting with the same name is stored. (#integration)", async () => {
+    const appUserSettings = { appString: "application User String 1", appNumber: 7, appArray: [20, 30, 40, 50] };
+
+    // read back the AppUser results.
+    for (let iSetting: number = 0; iSetting < 6; iSetting++) {
+      const getResult: SettingsResult = await settingsClient.getUserSetting(accessToken, "TestSettings", "AppUser1", true);
+      chai.assert(SettingsStatus.Success === getResult.status, "Retrieval should work");
+      chai.assert(getResult.setting, "Setting should be returned");
+      chai.expect(getResult.setting.appString).equals(appUserSettings.appString);
+      chai.expect(getResult.setting.appNumber).equals(appUserSettings.appNumber);
+      chai.assert(arraysEqual(getResult.setting.appArray, appUserSettings.appArray), "retrieved array contents correct");
+    }
+  });
+
+});