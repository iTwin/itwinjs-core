<<<<<<< HEAD
/*---------------------------------------------------------------------------------------------
* Copyright (c) Bentley Systems, Incorporated. All rights reserved.
* See LICENSE.md in the project root for license terms and full copyright notice.
*--------------------------------------------------------------------------------------------*/

/** @packageDocumentation
 * @module Settings
 */
import { AccessToken, BentleyError, BentleyStatus } from "@itwin/core-bentley";
import { Client, request, RequestOptions, Response } from "@bentley/itwin-client";
import { SettingsAdmin, SettingsMapResult, SettingsResult, SettingsStatus } from "./SettingsAdmin";

/** Client API for the iTwin Product Settings Service
 *
 * This class is not accessed directly from applications, they should use IModelApp.settingsAdmin.
 *
 * Requires the OIDC Scope `product-setting-service`
 *
 * @internal
 */
export class ConnectSettingsClient extends Client implements SettingsAdmin {
  public static readonly apiVersion: string = "v1.0";

  /** Creates an instance of ConnectSettingsClient.
   */
  public constructor(public applicationId: string) {
    super();
    this.baseUrl = "https://api.bentley.com/productsettings";
  }

  protected override async setupOptionDefaults(options: RequestOptions): Promise<void> {
    await super.setupOptionDefaults(options);
  }

  /** Gets the URL of the service.
   * Attempts to discover and cache the URL from the URL Discovery Service. If not
   * found uses the default URL provided by client implementations. Note that for consistency
   * sake, the URL is stripped of any trailing "/"
   * @param excludeApiVersion Pass true to optionally exclude the API version from the URL.
   * @returns URL for the service
   */
  public override async getUrl(excludeApiVersion?: boolean): Promise<string> {
    if (this._url)
      return this._url;

    const url = await super.getUrl();
    this._url = url;
    if (!excludeApiVersion)
      this._url = `${this._url}/${ConnectSettingsClient.apiVersion}`;

    return this._url;
  }

  // gets the portion of the Url that encapsulates the type of setting requested.
  private getUrlOptions(forRead: boolean, settingNamespace: string | undefined, settingName: string | undefined, userSpecific: boolean, applicationSpecific: boolean, shared: boolean, iTwinId?: string, iModelId?: string) {

    //  /Context/{ContextId}/Settings
    //  /Context/{ContextId}/SharedSettings
    //  /Context/{ContextId}/User/Settings
    //  /Context/{ContextId}/iModel/{iModelId}/Settings
    //  /Context/{ContextId}/iModel/{iModelId}/SharedSettings
    //  /Context/{ContextId}/iModel/{iModelId}/User/Settings

    //  /Application/{AppId}/Org/Settings
    //  /Application/{AppId}/User/Settings
    //  /Application/{AppId}/Context/{ContextId}/Settings
    //  /Application/{AppId}/Context/{ContextId}/SharedSettings
    //  /Application/{AppId}/Context/{ContextId}/User/Settings
    //  /Application/{AppId}/Context/{ContextId}/iModel/{iModelId}/Settings
    //  /Application/{AppId}/Context/{ContextId}/iModel/{iModelId}/SharedSettings
    //  /Application/{AppId}/Context/{ContextId}/iModel/{iModelId}/User/Settings

    // The types of settings are:
    // Application, iTwin, iModel, and User specific.
    // Application, iTwin, and User Specific
    // Application and User Specific
    // iTwin, iModel, and User specific
    // iTwin and User Specific
    // Application Specific
    let urlTerminator: string;
    if (userSpecific)
      urlTerminator = "/User/Setting";
    else if (shared)
      urlTerminator = "/SharedSetting";
    else
      urlTerminator = "/Setting";

    // CHANGE:
    //  - If you supply a context, do not require a user
    //  - If no context, default to user

    // Set up the settingsNamespace and settingName if appropriate.
    // Note: In the read case, we use a query rather than the URL including the namespace and setting because the Settings service returns an empty array rather than a 404 status in that case.
    //       We are avoiding the 404 status because it gets logged in various places.
    if (settingNamespace && settingName)
      urlTerminator = forRead ? urlTerminator.concat(`?$filter=namespace+eq+'${settingNamespace}'+and+name+eq+'${settingName}'`) : urlTerminator.concat(`/${settingNamespace}/${settingName}`);
    else if (settingNamespace)
      urlTerminator = forRead ? urlTerminator.concat(`?$filter=namespace+eq+'${settingNamespace}'`) : urlTerminator.concat(`/${settingNamespace}`);

    let urlOptions: string;
    if (applicationSpecific) {
      if (iTwinId) {
        if (iModelId) {
          urlOptions = `/Application/${this.applicationId}/Context/${iTwinId}/iModel/${iModelId}${urlTerminator}`;
        } else {
          urlOptions = `/Application/${this.applicationId}/Context/${iTwinId}${urlTerminator}`;
        }
      } else {
        if (userSpecific)
          urlOptions = `/Application/${this.applicationId}${urlTerminator}`;
        else
          urlOptions = `/Application/${this.applicationId}/Org/${urlTerminator}`;
      }
    } else {
      if (iTwinId) {
        if (iModelId) {
          urlOptions = `/Context/${iTwinId}/iModel/${iModelId}${urlTerminator}`;
        } else {
          urlOptions = `/Context/${iTwinId}${urlTerminator}`;
        }
      } else {
        // settings must depend on at least one of Application and iTwin
        throw new BentleyError(BentleyStatus.ERROR, "Improperly specified setting");
      }
    }
    return urlOptions;
  }

  /** Forms the response when there is an error.
   * @internal
   */
  public formErrorResponse(response: Response): SettingsResult {
    if (400 === response.status) {
      return new SettingsResult(SettingsStatus.ITwinInvalid, `Malformed URL or invalid iTwin ${JSON.stringify(response)}`);
    } else if (401 === response.status) {
      return new SettingsResult(SettingsStatus.AuthorizationError, `Authorization failure ${JSON.stringify(response)}`);
    } else if (404 === response.status) {
      return new SettingsResult(SettingsStatus.SettingNotFound);
    } else {
      return new SettingsResult(SettingsStatus.ServerError, `Status indicates server error ${JSON.stringify(response)}`);
    }
  }

  // Private function that can retrieve either user specific settings or non-user-specific settings
  private async saveAnySetting(accessToken: AccessToken, userSpecific: boolean, settings: any, settingNamespace: string, settingName: string, applicationSpecific: boolean, shared: boolean, iTwinId?: string, iModelId?: string): Promise<SettingsResult> {
    const baseUrl: string = await this.getUrl();
    const accessTokenString: AccessToken | undefined = accessToken;

    const options: RequestOptions = {
      method: "PUT",
      headers: { authorization: accessTokenString },
      body: {
        properties: settings,
      },
    };
    await this.setupOptionDefaults(options);

    const urlOptions: string = this.getUrlOptions(false, settingNamespace, settingName, userSpecific, applicationSpecific, shared, iTwinId, iModelId);
    const url: string = baseUrl.concat(urlOptions);

    try {
      await request(url, options);
      return new SettingsResult(SettingsStatus.Success);
    } catch (response: any) {
      if ((response.status < 200) || (response.status > 299))
        return this.formErrorResponse(response);
      return new SettingsResult(SettingsStatus.UnknownError, `Unexpected Status ${JSON.stringify(response)}`);
    }
  }

  // Retrieves previously saved user settings
  private async getAnySetting(accessToken: AccessToken, userSpecific: boolean, settingNamespace: string, settingName: string, applicationSpecific: boolean, shared: boolean, iTwinId?: string, iModelId?: string): Promise<SettingsResult> {
    const baseUrl: string = await this.getUrl();
    const accessTokenString: AccessToken | undefined = accessToken;

    const options: RequestOptions = {
      method: "GET",
      headers: { authorization: accessTokenString },
    };
    await this.setupOptionDefaults(options);

    const urlOptions: string = this.getUrlOptions(true, settingNamespace, settingName, userSpecific, applicationSpecific, shared, iTwinId, iModelId);
    const url: string = baseUrl.concat(urlOptions);

    try {
      const response = await request(url, options);
      // should get back an array. It should have either one item or be empty.
      if (Array.isArray(response.body) && (response.body.length > 0))
        return new SettingsResult(SettingsStatus.Success, undefined, response.body[0].properties);
      return new SettingsResult(SettingsStatus.SettingNotFound);
    } catch (response: any) {
      if ((response.status < 200) || (response.status > 299))
        return this.formErrorResponse(response);
      return new SettingsResult(SettingsStatus.UnknownError, `Unexpected Status ${JSON.stringify(response)}`);
    }
  }

  // Retrieves all saved settings with the same namespace.
  private async getAnySettingsByNamespace(accessToken: AccessToken, userSpecific: boolean, settingNamespace: string, applicationSpecific: boolean, shared: boolean, iTwinId?: string, iModelId?: string): Promise<SettingsMapResult> {
    const baseUrl: string = await this.getUrl();
    const accessTokenString: AccessToken | undefined = accessToken;

    const options: RequestOptions = {
      method: "GET",
      headers: { authorization: accessTokenString },
    };
    await this.setupOptionDefaults(options);

    const urlOptions: string = this.getUrlOptions(true, undefined, undefined, userSpecific, applicationSpecific, shared, iTwinId, iModelId);
    let url: string = baseUrl.concat(urlOptions);

    // now we want to append the query for the namespace.
    const queryString = `?$filter=namespace+eq+'${settingNamespace}'`;
    url = url.concat(queryString);

    const settingsMap: Map<string, any> = new Map<string, any>();
    while (true) {
      try {
        // attempt to get the settings
        const response: Response = await request(url, options);
        // body contains an array of settings.
        for (const settingBody of response.body) {
          settingsMap.set(settingBody.name, settingBody.properties);
        }

        // The absence of a continuation token indicates that there are no more settings to gather
        // However, adding check anyway
        if (undefined === response.header.continuationtoken || 0 === response.body.length)
          break;

        // Update the continuation token for the next iteration
        options.headers.continuationtoken = response.header.continuationtoken;
      } catch (errResponse: any) {
        if ((errResponse.status < 200) || (errResponse.status > 299))
          return this.formErrorResponse(errResponse);
        else
          return new SettingsResult(SettingsStatus.UnknownError, `Unexpected Status ${JSON.stringify(errResponse)}`);
      }
    }

    return new SettingsMapResult(SettingsStatus.Success, undefined, settingsMap);
  }

  private async deleteAnySetting(accessToken: AccessToken, userSpecific: boolean, settingNamespace: string, settingName: string, applicationSpecific: boolean, shared: boolean, iTwinId?: string, iModelId?: string): Promise<SettingsResult> {
    const baseUrl: string = await this.getUrl();
    const accessTokenString: AccessToken | undefined = accessToken;

    const options: RequestOptions = {
      method: "DELETE",
      headers: { authorization: accessTokenString },
    };
    await this.setupOptionDefaults(options);

    const urlOptions: string = this.getUrlOptions(false, settingNamespace, settingName, userSpecific, applicationSpecific, shared, iTwinId, iModelId);
    const url: string = baseUrl.concat(urlOptions);

    try {
      await request(url, options);
      return new SettingsResult(SettingsStatus.Success);
    } catch (response: any) {
      if ((response.status < 200) || (response.status > 299))
        return this.formErrorResponse(response);
      else
        return new SettingsResult(SettingsStatus.UnknownError, `Unexpected Status ${JSON.stringify(response)}`);
    }
  }
  // app specific, no context, no shared, no user
  public async saveUserSetting(accessToken: AccessToken, settings: any, settingNamespace: string, settingName: string, applicationSpecific: boolean, iTwinId?: string, iModelId?: string): Promise<SettingsResult> {
    return this.saveAnySetting(accessToken, true, settings, settingNamespace, settingName, applicationSpecific, false, iTwinId, iModelId);
  }

  public async getUserSetting(accessToken: AccessToken, settingNamespace: string, settingName: string, applicationSpecific: boolean, iTwinId?: string, iModelId?: string): Promise<SettingsResult> {
    return this.getAnySetting(accessToken, true, settingNamespace, settingName, applicationSpecific, false, iTwinId, iModelId);
  }

  public async deleteUserSetting(accessToken: AccessToken, settingNamespace: string, settingName: string, applicationSpecific: boolean, iTwinId?: string, iModelId?: string): Promise<SettingsResult> {
    return this.deleteAnySetting(accessToken, true, settingNamespace, settingName, applicationSpecific, false, iTwinId, iModelId);
  }

  public async getUserSettingsByNamespace(accessToken: AccessToken, namespace: string, applicationSpecific: boolean, iTwinId?: string, iModelId?: string): Promise<SettingsMapResult> {
    return this.getAnySettingsByNamespace(accessToken, true, namespace, applicationSpecific, false, iTwinId, iModelId);
  }

  public async saveSharedSetting(accessToken: AccessToken, settings: any, settingNamespace: string, settingName: string, applicationSpecific: boolean, iTwinId: string, iModelId?: string): Promise<SettingsResult> {
    return this.saveAnySetting(accessToken, false, settings, settingNamespace, settingName, applicationSpecific, true, iTwinId, iModelId);
  }

  public async getSharedSetting(accessToken: AccessToken, settingNamespace: string, settingName: string, applicationSpecific: boolean, iTwinId: string, iModelId?: string): Promise<SettingsResult> {
    return this.getAnySetting(accessToken, false, settingNamespace, settingName, applicationSpecific, true, iTwinId, iModelId);
  }

  public async deleteSharedSetting(accessToken: AccessToken, settingNamespace: string, settingName: string, applicationSpecific: boolean, iTwinId: string, iModelId?: string): Promise<SettingsResult> {
    return this.deleteAnySetting(accessToken, false, settingNamespace, settingName, applicationSpecific, true, iTwinId, iModelId);
  }

  public async getSharedSettingsByNamespace(accessToken: AccessToken, namespace: string, applicationSpecific: boolean, iTwinId: string, iModelId?: string): Promise<SettingsMapResult> {
    return this.getAnySettingsByNamespace(accessToken, false, namespace, applicationSpecific, true, iTwinId, iModelId);
  }

  public async saveSetting(accessToken: AccessToken, settings: any, settingNamespace: string, settingName: string, applicationSpecific: boolean, iTwinId?: string, iModelId?: string): Promise<SettingsResult> {
    return this.saveAnySetting(accessToken, false, settings, settingNamespace, settingName, applicationSpecific, false, iTwinId, iModelId);
  }

  public async getSetting(accessToken: AccessToken, settingNamespace: string, settingName: string, applicationSpecific: boolean, iTwinId?: string, iModelId?: string): Promise<SettingsResult> {
    return this.getAnySetting(accessToken, false, settingNamespace, settingName, applicationSpecific, false, iTwinId, iModelId);
  }

  public async deleteSetting(accessToken: AccessToken, settingNamespace: string, settingName: string, applicationSpecific: boolean, iTwinId?: string, iModelId?: string): Promise<SettingsResult> {
    return this.deleteAnySetting(accessToken, false, settingNamespace, settingName, applicationSpecific, false, iTwinId, iModelId);
  }

  public async getSettingsByNamespace(accessToken: AccessToken, namespace: string, applicationSpecific: boolean, iTwinId?: string, iModelId?: string): Promise<SettingsMapResult> {
    return this.getAnySettingsByNamespace(accessToken, false, namespace, applicationSpecific, false, iTwinId, iModelId);
  }
}
=======
/*---------------------------------------------------------------------------------------------
* Copyright (c) Bentley Systems, Incorporated. All rights reserved.
* See LICENSE.md in the project root for license terms and full copyright notice.
*--------------------------------------------------------------------------------------------*/

/** @packageDocumentation
 * @module Settings
 */
import { AccessToken, BentleyError, BentleyStatus } from "@itwin/core-bentley";
import { Client, request, RequestOptions, Response } from "@bentley/itwin-client";
import { SettingsAdmin, SettingsMapResult, SettingsResult, SettingsStatus } from "./SettingsAdmin";

/** Client API for the iTwin Product Settings Service
 *
 * This class is not accessed directly from applications, they should use IModelApp.settingsAdmin.
 *
 * Requires the OIDC Scope `product-setting-service`
 *
 * @internal
 */
export class ConnectSettingsClient extends Client implements SettingsAdmin {
  public static readonly apiVersion: string = "v1.0";

  /** Creates an instance of ConnectSettingsClient.
   */
  public constructor(public applicationId: string) {
    super();
    this.baseUrl = "https://api.bentley.com/productsettings";
  }

  protected override async setupOptionDefaults(options: RequestOptions): Promise<void> {
    await super.setupOptionDefaults(options);
  }

  /** Gets the URL of the service.
   * Attempts to discover and cache the URL from the URL Discovery Service. If not
   * found uses the default URL provided by client implementations. Note that for consistency
   * sake, the URL is stripped of any trailing "/"
   * @param excludeApiVersion Pass true to optionally exclude the API version from the URL.
   * @returns URL for the service
   */
  public override async getUrl(excludeApiVersion?: boolean): Promise<string> {
    if (this._url)
      return this._url;

    const url = await super.getUrl();
    this._url = url;
    if (!excludeApiVersion)
      this._url = `${this._url}/${ConnectSettingsClient.apiVersion}`;

    return this._url;
  }

  // gets the portion of the Url that encapsulates the type of setting requested.
  private getUrlOptions(forRead: boolean, settingNamespace: string | undefined, settingName: string | undefined, userSpecific: boolean, applicationSpecific: boolean, shared: boolean, iTwinId?: string, iModelId?: string) {

    //  /Context/{ContextId}/Settings
    //  /Context/{ContextId}/SharedSettings
    //  /Context/{ContextId}/User/Settings
    //  /Context/{ContextId}/iModel/{iModelId}/Settings
    //  /Context/{ContextId}/iModel/{iModelId}/SharedSettings
    //  /Context/{ContextId}/iModel/{iModelId}/User/Settings

    //  /Application/{AppId}/Org/Settings
    //  /Application/{AppId}/User/Settings
    //  /Application/{AppId}/Context/{ContextId}/Settings
    //  /Application/{AppId}/Context/{ContextId}/SharedSettings
    //  /Application/{AppId}/Context/{ContextId}/User/Settings
    //  /Application/{AppId}/Context/{ContextId}/iModel/{iModelId}/Settings
    //  /Application/{AppId}/Context/{ContextId}/iModel/{iModelId}/SharedSettings
    //  /Application/{AppId}/Context/{ContextId}/iModel/{iModelId}/User/Settings

    // The types of settings are:
    // Application, iTwin, iModel, and User specific.
    // Application, iTwin, and User Specific
    // Application and User Specific
    // iTwin, iModel, and User specific
    // iTwin and User Specific
    // Application Specific
    let urlTerminator: string;
    if (userSpecific)
      urlTerminator = "/User/Setting";
    else if (shared)
      urlTerminator = "/SharedSetting";
    else
      urlTerminator = "/Setting";

    // CHANGE:
    //  - If you supply a context, do not require a user
    //  - If no context, default to user

    // Set up the settingsNamespace and settingName if appropriate.
    // Note: In the read case, we use a query rather than the URL including the namespace and setting because the Settings service returns an empty array rather than a 404 status in that case.
    //       We are avoiding the 404 status because it gets logged in various places.
    if (settingNamespace && settingName)
      urlTerminator = forRead ? urlTerminator.concat(`?$filter=namespace+eq+'${settingNamespace}'+and+name+eq+'${settingName}'`) : urlTerminator.concat(`/${settingNamespace}/${settingName}`);
    else if (settingNamespace)
      urlTerminator = forRead ? urlTerminator.concat(`?$filter=namespace+eq+'${settingNamespace}'`) : urlTerminator.concat(`/${settingNamespace}`);

    let urlOptions: string;
    if (applicationSpecific) {
      if (iTwinId) {
        if (iModelId) {
          urlOptions = `/Application/${this.applicationId}/Context/${iTwinId}/iModel/${iModelId}${urlTerminator}`;
        } else {
          urlOptions = `/Application/${this.applicationId}/Context/${iTwinId}${urlTerminator}`;
        }
      } else {
        if (userSpecific)
          urlOptions = `/Application/${this.applicationId}${urlTerminator}`;
        else
          urlOptions = `/Application/${this.applicationId}/Org/${urlTerminator}`;
      }
    } else {
      if (iTwinId) {
        if (iModelId) {
          urlOptions = `/Context/${iTwinId}/iModel/${iModelId}${urlTerminator}`;
        } else {
          urlOptions = `/Context/${iTwinId}${urlTerminator}`;
        }
      } else {
        // settings must depend on at least one of Application and iTwin
        throw new BentleyError(BentleyStatus.ERROR, "Improperly specified setting");
      }
    }
    return urlOptions;
  }

  /** Forms the response when there is an error.
   * @internal
   */
  public formErrorResponse(response: Response): SettingsResult {
    if (400 === response.status) {
      return new SettingsResult(SettingsStatus.ITwinInvalid, `Malformed URL or invalid iTwin ${JSON.stringify(response)}`);
    } else if (401 === response.status) {
      return new SettingsResult(SettingsStatus.AuthorizationError, `Authorization failure ${JSON.stringify(response)}`);
    } else if (404 === response.status) {
      return new SettingsResult(SettingsStatus.SettingNotFound);
    } else {
      return new SettingsResult(SettingsStatus.ServerError, `Status indicates server error ${JSON.stringify(response)}`);
    }
  }

  // Private function that can retrieve either user specific settings or non-user-specific settings
  private async saveAnySetting(accessToken: AccessToken, userSpecific: boolean, settings: any, settingNamespace: string, settingName: string, applicationSpecific: boolean, shared: boolean, iTwinId?: string, iModelId?: string): Promise<SettingsResult> {
    const baseUrl: string = await this.getUrl();

    const options: RequestOptions = {
      method: "PUT",
      headers: { authorization: accessToken },
      body: {
        properties: settings,
      },
    };
    await this.setupOptionDefaults(options);

    const urlOptions: string = this.getUrlOptions(false, settingNamespace, settingName, userSpecific, applicationSpecific, shared, iTwinId, iModelId);
    const url: string = baseUrl.concat(urlOptions);

    try {
      await request(url, options);
      return new SettingsResult(SettingsStatus.Success);
    } catch (response: any) {
      if ((response.status < 200) || (response.status > 299))
        return this.formErrorResponse(response);
      return new SettingsResult(SettingsStatus.UnknownError, `Unexpected Status ${JSON.stringify(response)}`);
    }
  }

  // Retrieves previously saved user settings
  private async getAnySetting(accessToken: AccessToken, userSpecific: boolean, settingNamespace: string, settingName: string, applicationSpecific: boolean, shared: boolean, iTwinId?: string, iModelId?: string): Promise<SettingsResult> {
    const baseUrl: string = await this.getUrl();

    const options: RequestOptions = {
      method: "GET",
      headers: { authorization: accessToken },
    };
    await this.setupOptionDefaults(options);

    const urlOptions: string = this.getUrlOptions(true, settingNamespace, settingName, userSpecific, applicationSpecific, shared, iTwinId, iModelId);
    const url: string = baseUrl.concat(urlOptions);

    try {
      const response = await request(url, options);
      // should get back an array. It should have either one item or be empty.
      if (Array.isArray(response.body) && (response.body.length > 0))
        return new SettingsResult(SettingsStatus.Success, undefined, response.body[0].properties);
      return new SettingsResult(SettingsStatus.SettingNotFound);
    } catch (response: any) {
      if ((response.status < 200) || (response.status > 299))
        return this.formErrorResponse(response);
      return new SettingsResult(SettingsStatus.UnknownError, `Unexpected Status ${JSON.stringify(response)}`);
    }
  }

  // Retrieves all saved settings with the same namespace.
  private async getAnySettingsByNamespace(accessToken: AccessToken, userSpecific: boolean, settingNamespace: string, applicationSpecific: boolean, shared: boolean, iTwinId?: string, iModelId?: string): Promise<SettingsMapResult> {
    const baseUrl: string = await this.getUrl();

    const options: RequestOptions = {
      method: "GET",
      headers: { authorization: accessToken },
    };
    await this.setupOptionDefaults(options);

    const urlOptions: string = this.getUrlOptions(true, undefined, undefined, userSpecific, applicationSpecific, shared, iTwinId, iModelId);
    let url: string = baseUrl.concat(urlOptions);

    // now we want to append the query for the namespace.
    const queryString = `?$filter=namespace+eq+'${settingNamespace}'`;
    url = url.concat(queryString);

    const settingsMap: Map<string, any> = new Map<string, any>();
    while (true) {
      try {
        // attempt to get the settings
        const response: Response = await request(url, options);
        // body contains an array of settings.
        for (const settingBody of response.body) {
          settingsMap.set(settingBody.name, settingBody.properties);
        }

        // The absence of a continuation token indicates that there are no more settings to gather
        // However, adding check anyway
        if (undefined === response.header.continuationtoken || 0 === response.body.length)
          break;

        // Update the continuation token for the next iteration
        options.headers.continuationtoken = response.header.continuationtoken;
      } catch (errResponse: any) {
        if ((errResponse.status < 200) || (errResponse.status > 299))
          return this.formErrorResponse(errResponse);
        else
          return new SettingsResult(SettingsStatus.UnknownError, `Unexpected Status ${JSON.stringify(errResponse)}`);
      }
    }

    return new SettingsMapResult(SettingsStatus.Success, undefined, settingsMap);
  }

  private async deleteAnySetting(accessToken: AccessToken, userSpecific: boolean, settingNamespace: string, settingName: string, applicationSpecific: boolean, shared: boolean, iTwinId?: string, iModelId?: string): Promise<SettingsResult> {
    const baseUrl: string = await this.getUrl();

    const options: RequestOptions = {
      method: "DELETE",
      headers: { authorization: accessToken },
    };
    await this.setupOptionDefaults(options);

    const urlOptions: string = this.getUrlOptions(false, settingNamespace, settingName, userSpecific, applicationSpecific, shared, iTwinId, iModelId);
    const url: string = baseUrl.concat(urlOptions);

    try {
      await request(url, options);
      return new SettingsResult(SettingsStatus.Success);
    } catch (response: any) {
      if ((response.status < 200) || (response.status > 299))
        return this.formErrorResponse(response);
      else
        return new SettingsResult(SettingsStatus.UnknownError, `Unexpected Status ${JSON.stringify(response)}`);
    }
  }
  // app specific, no context, no shared, no user
  public async saveUserSetting(accessToken: AccessToken, settings: any, settingNamespace: string, settingName: string, applicationSpecific: boolean, iTwinId?: string, iModelId?: string): Promise<SettingsResult> {
    return this.saveAnySetting(accessToken, true, settings, settingNamespace, settingName, applicationSpecific, false, iTwinId, iModelId);
  }

  public async getUserSetting(accessToken: AccessToken, settingNamespace: string, settingName: string, applicationSpecific: boolean, iTwinId?: string, iModelId?: string): Promise<SettingsResult> {
    return this.getAnySetting(accessToken, true, settingNamespace, settingName, applicationSpecific, false, iTwinId, iModelId);
  }

  public async deleteUserSetting(accessToken: AccessToken, settingNamespace: string, settingName: string, applicationSpecific: boolean, iTwinId?: string, iModelId?: string): Promise<SettingsResult> {
    return this.deleteAnySetting(accessToken, true, settingNamespace, settingName, applicationSpecific, false, iTwinId, iModelId);
  }

  public async getUserSettingsByNamespace(accessToken: AccessToken, namespace: string, applicationSpecific: boolean, iTwinId?: string, iModelId?: string): Promise<SettingsMapResult> {
    return this.getAnySettingsByNamespace(accessToken, true, namespace, applicationSpecific, false, iTwinId, iModelId);
  }

  public async saveSharedSetting(accessToken: AccessToken, settings: any, settingNamespace: string, settingName: string, applicationSpecific: boolean, iTwinId: string, iModelId?: string): Promise<SettingsResult> {
    return this.saveAnySetting(accessToken, false, settings, settingNamespace, settingName, applicationSpecific, true, iTwinId, iModelId);
  }

  public async getSharedSetting(accessToken: AccessToken, settingNamespace: string, settingName: string, applicationSpecific: boolean, iTwinId: string, iModelId?: string): Promise<SettingsResult> {
    return this.getAnySetting(accessToken, false, settingNamespace, settingName, applicationSpecific, true, iTwinId, iModelId);
  }

  public async deleteSharedSetting(accessToken: AccessToken, settingNamespace: string, settingName: string, applicationSpecific: boolean, iTwinId: string, iModelId?: string): Promise<SettingsResult> {
    return this.deleteAnySetting(accessToken, false, settingNamespace, settingName, applicationSpecific, true, iTwinId, iModelId);
  }

  public async getSharedSettingsByNamespace(accessToken: AccessToken, namespace: string, applicationSpecific: boolean, iTwinId: string, iModelId?: string): Promise<SettingsMapResult> {
    return this.getAnySettingsByNamespace(accessToken, false, namespace, applicationSpecific, true, iTwinId, iModelId);
  }

  public async saveSetting(accessToken: AccessToken, settings: any, settingNamespace: string, settingName: string, applicationSpecific: boolean, iTwinId?: string, iModelId?: string): Promise<SettingsResult> {
    return this.saveAnySetting(accessToken, false, settings, settingNamespace, settingName, applicationSpecific, false, iTwinId, iModelId);
  }

  public async getSetting(accessToken: AccessToken, settingNamespace: string, settingName: string, applicationSpecific: boolean, iTwinId?: string, iModelId?: string): Promise<SettingsResult> {
    return this.getAnySetting(accessToken, false, settingNamespace, settingName, applicationSpecific, false, iTwinId, iModelId);
  }

  public async deleteSetting(accessToken: AccessToken, settingNamespace: string, settingName: string, applicationSpecific: boolean, iTwinId?: string, iModelId?: string): Promise<SettingsResult> {
    return this.deleteAnySetting(accessToken, false, settingNamespace, settingName, applicationSpecific, false, iTwinId, iModelId);
  }

  public async getSettingsByNamespace(accessToken: AccessToken, namespace: string, applicationSpecific: boolean, iTwinId?: string, iModelId?: string): Promise<SettingsMapResult> {
    return this.getAnySettingsByNamespace(accessToken, false, namespace, applicationSpecific, false, iTwinId, iModelId);
  }
}
>>>>>>> 6e2cea37
<|MERGE_RESOLUTION|>--- conflicted
+++ resolved
@@ -1,4 +1,3 @@
-<<<<<<< HEAD
 /*---------------------------------------------------------------------------------------------
 * Copyright (c) Bentley Systems, Incorporated. All rights reserved.
 * See LICENSE.md in the project root for license terms and full copyright notice.
@@ -145,11 +144,10 @@
   // Private function that can retrieve either user specific settings or non-user-specific settings
   private async saveAnySetting(accessToken: AccessToken, userSpecific: boolean, settings: any, settingNamespace: string, settingName: string, applicationSpecific: boolean, shared: boolean, iTwinId?: string, iModelId?: string): Promise<SettingsResult> {
     const baseUrl: string = await this.getUrl();
-    const accessTokenString: AccessToken | undefined = accessToken;
 
     const options: RequestOptions = {
       method: "PUT",
-      headers: { authorization: accessTokenString },
+      headers: { authorization: accessToken },
       body: {
         properties: settings,
       },
@@ -172,11 +170,10 @@
   // Retrieves previously saved user settings
   private async getAnySetting(accessToken: AccessToken, userSpecific: boolean, settingNamespace: string, settingName: string, applicationSpecific: boolean, shared: boolean, iTwinId?: string, iModelId?: string): Promise<SettingsResult> {
     const baseUrl: string = await this.getUrl();
-    const accessTokenString: AccessToken | undefined = accessToken;
 
     const options: RequestOptions = {
       method: "GET",
-      headers: { authorization: accessTokenString },
+      headers: { authorization: accessToken },
     };
     await this.setupOptionDefaults(options);
 
@@ -199,11 +196,10 @@
   // Retrieves all saved settings with the same namespace.
   private async getAnySettingsByNamespace(accessToken: AccessToken, userSpecific: boolean, settingNamespace: string, applicationSpecific: boolean, shared: boolean, iTwinId?: string, iModelId?: string): Promise<SettingsMapResult> {
     const baseUrl: string = await this.getUrl();
-    const accessTokenString: AccessToken | undefined = accessToken;
 
     const options: RequestOptions = {
       method: "GET",
-      headers: { authorization: accessTokenString },
+      headers: { authorization: accessToken },
     };
     await this.setupOptionDefaults(options);
 
@@ -244,11 +240,10 @@
 
   private async deleteAnySetting(accessToken: AccessToken, userSpecific: boolean, settingNamespace: string, settingName: string, applicationSpecific: boolean, shared: boolean, iTwinId?: string, iModelId?: string): Promise<SettingsResult> {
     const baseUrl: string = await this.getUrl();
-    const accessTokenString: AccessToken | undefined = accessToken;
 
     const options: RequestOptions = {
       method: "DELETE",
-      headers: { authorization: accessTokenString },
+      headers: { authorization: accessToken },
     };
     await this.setupOptionDefaults(options);
 
@@ -313,317 +308,4 @@
   public async getSettingsByNamespace(accessToken: AccessToken, namespace: string, applicationSpecific: boolean, iTwinId?: string, iModelId?: string): Promise<SettingsMapResult> {
     return this.getAnySettingsByNamespace(accessToken, false, namespace, applicationSpecific, false, iTwinId, iModelId);
   }
-}
-=======
-/*---------------------------------------------------------------------------------------------
-* Copyright (c) Bentley Systems, Incorporated. All rights reserved.
-* See LICENSE.md in the project root for license terms and full copyright notice.
-*--------------------------------------------------------------------------------------------*/
-
-/** @packageDocumentation
- * @module Settings
- */
-import { AccessToken, BentleyError, BentleyStatus } from "@itwin/core-bentley";
-import { Client, request, RequestOptions, Response } from "@bentley/itwin-client";
-import { SettingsAdmin, SettingsMapResult, SettingsResult, SettingsStatus } from "./SettingsAdmin";
-
-/** Client API for the iTwin Product Settings Service
- *
- * This class is not accessed directly from applications, they should use IModelApp.settingsAdmin.
- *
- * Requires the OIDC Scope `product-setting-service`
- *
- * @internal
- */
-export class ConnectSettingsClient extends Client implements SettingsAdmin {
-  public static readonly apiVersion: string = "v1.0";
-
-  /** Creates an instance of ConnectSettingsClient.
-   */
-  public constructor(public applicationId: string) {
-    super();
-    this.baseUrl = "https://api.bentley.com/productsettings";
-  }
-
-  protected override async setupOptionDefaults(options: RequestOptions): Promise<void> {
-    await super.setupOptionDefaults(options);
-  }
-
-  /** Gets the URL of the service.
-   * Attempts to discover and cache the URL from the URL Discovery Service. If not
-   * found uses the default URL provided by client implementations. Note that for consistency
-   * sake, the URL is stripped of any trailing "/"
-   * @param excludeApiVersion Pass true to optionally exclude the API version from the URL.
-   * @returns URL for the service
-   */
-  public override async getUrl(excludeApiVersion?: boolean): Promise<string> {
-    if (this._url)
-      return this._url;
-
-    const url = await super.getUrl();
-    this._url = url;
-    if (!excludeApiVersion)
-      this._url = `${this._url}/${ConnectSettingsClient.apiVersion}`;
-
-    return this._url;
-  }
-
-  // gets the portion of the Url that encapsulates the type of setting requested.
-  private getUrlOptions(forRead: boolean, settingNamespace: string | undefined, settingName: string | undefined, userSpecific: boolean, applicationSpecific: boolean, shared: boolean, iTwinId?: string, iModelId?: string) {
-
-    //  /Context/{ContextId}/Settings
-    //  /Context/{ContextId}/SharedSettings
-    //  /Context/{ContextId}/User/Settings
-    //  /Context/{ContextId}/iModel/{iModelId}/Settings
-    //  /Context/{ContextId}/iModel/{iModelId}/SharedSettings
-    //  /Context/{ContextId}/iModel/{iModelId}/User/Settings
-
-    //  /Application/{AppId}/Org/Settings
-    //  /Application/{AppId}/User/Settings
-    //  /Application/{AppId}/Context/{ContextId}/Settings
-    //  /Application/{AppId}/Context/{ContextId}/SharedSettings
-    //  /Application/{AppId}/Context/{ContextId}/User/Settings
-    //  /Application/{AppId}/Context/{ContextId}/iModel/{iModelId}/Settings
-    //  /Application/{AppId}/Context/{ContextId}/iModel/{iModelId}/SharedSettings
-    //  /Application/{AppId}/Context/{ContextId}/iModel/{iModelId}/User/Settings
-
-    // The types of settings are:
-    // Application, iTwin, iModel, and User specific.
-    // Application, iTwin, and User Specific
-    // Application and User Specific
-    // iTwin, iModel, and User specific
-    // iTwin and User Specific
-    // Application Specific
-    let urlTerminator: string;
-    if (userSpecific)
-      urlTerminator = "/User/Setting";
-    else if (shared)
-      urlTerminator = "/SharedSetting";
-    else
-      urlTerminator = "/Setting";
-
-    // CHANGE:
-    //  - If you supply a context, do not require a user
-    //  - If no context, default to user
-
-    // Set up the settingsNamespace and settingName if appropriate.
-    // Note: In the read case, we use a query rather than the URL including the namespace and setting because the Settings service returns an empty array rather than a 404 status in that case.
-    //       We are avoiding the 404 status because it gets logged in various places.
-    if (settingNamespace && settingName)
-      urlTerminator = forRead ? urlTerminator.concat(`?$filter=namespace+eq+'${settingNamespace}'+and+name+eq+'${settingName}'`) : urlTerminator.concat(`/${settingNamespace}/${settingName}`);
-    else if (settingNamespace)
-      urlTerminator = forRead ? urlTerminator.concat(`?$filter=namespace+eq+'${settingNamespace}'`) : urlTerminator.concat(`/${settingNamespace}`);
-
-    let urlOptions: string;
-    if (applicationSpecific) {
-      if (iTwinId) {
-        if (iModelId) {
-          urlOptions = `/Application/${this.applicationId}/Context/${iTwinId}/iModel/${iModelId}${urlTerminator}`;
-        } else {
-          urlOptions = `/Application/${this.applicationId}/Context/${iTwinId}${urlTerminator}`;
-        }
-      } else {
-        if (userSpecific)
-          urlOptions = `/Application/${this.applicationId}${urlTerminator}`;
-        else
-          urlOptions = `/Application/${this.applicationId}/Org/${urlTerminator}`;
-      }
-    } else {
-      if (iTwinId) {
-        if (iModelId) {
-          urlOptions = `/Context/${iTwinId}/iModel/${iModelId}${urlTerminator}`;
-        } else {
-          urlOptions = `/Context/${iTwinId}${urlTerminator}`;
-        }
-      } else {
-        // settings must depend on at least one of Application and iTwin
-        throw new BentleyError(BentleyStatus.ERROR, "Improperly specified setting");
-      }
-    }
-    return urlOptions;
-  }
-
-  /** Forms the response when there is an error.
-   * @internal
-   */
-  public formErrorResponse(response: Response): SettingsResult {
-    if (400 === response.status) {
-      return new SettingsResult(SettingsStatus.ITwinInvalid, `Malformed URL or invalid iTwin ${JSON.stringify(response)}`);
-    } else if (401 === response.status) {
-      return new SettingsResult(SettingsStatus.AuthorizationError, `Authorization failure ${JSON.stringify(response)}`);
-    } else if (404 === response.status) {
-      return new SettingsResult(SettingsStatus.SettingNotFound);
-    } else {
-      return new SettingsResult(SettingsStatus.ServerError, `Status indicates server error ${JSON.stringify(response)}`);
-    }
-  }
-
-  // Private function that can retrieve either user specific settings or non-user-specific settings
-  private async saveAnySetting(accessToken: AccessToken, userSpecific: boolean, settings: any, settingNamespace: string, settingName: string, applicationSpecific: boolean, shared: boolean, iTwinId?: string, iModelId?: string): Promise<SettingsResult> {
-    const baseUrl: string = await this.getUrl();
-
-    const options: RequestOptions = {
-      method: "PUT",
-      headers: { authorization: accessToken },
-      body: {
-        properties: settings,
-      },
-    };
-    await this.setupOptionDefaults(options);
-
-    const urlOptions: string = this.getUrlOptions(false, settingNamespace, settingName, userSpecific, applicationSpecific, shared, iTwinId, iModelId);
-    const url: string = baseUrl.concat(urlOptions);
-
-    try {
-      await request(url, options);
-      return new SettingsResult(SettingsStatus.Success);
-    } catch (response: any) {
-      if ((response.status < 200) || (response.status > 299))
-        return this.formErrorResponse(response);
-      return new SettingsResult(SettingsStatus.UnknownError, `Unexpected Status ${JSON.stringify(response)}`);
-    }
-  }
-
-  // Retrieves previously saved user settings
-  private async getAnySetting(accessToken: AccessToken, userSpecific: boolean, settingNamespace: string, settingName: string, applicationSpecific: boolean, shared: boolean, iTwinId?: string, iModelId?: string): Promise<SettingsResult> {
-    const baseUrl: string = await this.getUrl();
-
-    const options: RequestOptions = {
-      method: "GET",
-      headers: { authorization: accessToken },
-    };
-    await this.setupOptionDefaults(options);
-
-    const urlOptions: string = this.getUrlOptions(true, settingNamespace, settingName, userSpecific, applicationSpecific, shared, iTwinId, iModelId);
-    const url: string = baseUrl.concat(urlOptions);
-
-    try {
-      const response = await request(url, options);
-      // should get back an array. It should have either one item or be empty.
-      if (Array.isArray(response.body) && (response.body.length > 0))
-        return new SettingsResult(SettingsStatus.Success, undefined, response.body[0].properties);
-      return new SettingsResult(SettingsStatus.SettingNotFound);
-    } catch (response: any) {
-      if ((response.status < 200) || (response.status > 299))
-        return this.formErrorResponse(response);
-      return new SettingsResult(SettingsStatus.UnknownError, `Unexpected Status ${JSON.stringify(response)}`);
-    }
-  }
-
-  // Retrieves all saved settings with the same namespace.
-  private async getAnySettingsByNamespace(accessToken: AccessToken, userSpecific: boolean, settingNamespace: string, applicationSpecific: boolean, shared: boolean, iTwinId?: string, iModelId?: string): Promise<SettingsMapResult> {
-    const baseUrl: string = await this.getUrl();
-
-    const options: RequestOptions = {
-      method: "GET",
-      headers: { authorization: accessToken },
-    };
-    await this.setupOptionDefaults(options);
-
-    const urlOptions: string = this.getUrlOptions(true, undefined, undefined, userSpecific, applicationSpecific, shared, iTwinId, iModelId);
-    let url: string = baseUrl.concat(urlOptions);
-
-    // now we want to append the query for the namespace.
-    const queryString = `?$filter=namespace+eq+'${settingNamespace}'`;
-    url = url.concat(queryString);
-
-    const settingsMap: Map<string, any> = new Map<string, any>();
-    while (true) {
-      try {
-        // attempt to get the settings
-        const response: Response = await request(url, options);
-        // body contains an array of settings.
-        for (const settingBody of response.body) {
-          settingsMap.set(settingBody.name, settingBody.properties);
-        }
-
-        // The absence of a continuation token indicates that there are no more settings to gather
-        // However, adding check anyway
-        if (undefined === response.header.continuationtoken || 0 === response.body.length)
-          break;
-
-        // Update the continuation token for the next iteration
-        options.headers.continuationtoken = response.header.continuationtoken;
-      } catch (errResponse: any) {
-        if ((errResponse.status < 200) || (errResponse.status > 299))
-          return this.formErrorResponse(errResponse);
-        else
-          return new SettingsResult(SettingsStatus.UnknownError, `Unexpected Status ${JSON.stringify(errResponse)}`);
-      }
-    }
-
-    return new SettingsMapResult(SettingsStatus.Success, undefined, settingsMap);
-  }
-
-  private async deleteAnySetting(accessToken: AccessToken, userSpecific: boolean, settingNamespace: string, settingName: string, applicationSpecific: boolean, shared: boolean, iTwinId?: string, iModelId?: string): Promise<SettingsResult> {
-    const baseUrl: string = await this.getUrl();
-
-    const options: RequestOptions = {
-      method: "DELETE",
-      headers: { authorization: accessToken },
-    };
-    await this.setupOptionDefaults(options);
-
-    const urlOptions: string = this.getUrlOptions(false, settingNamespace, settingName, userSpecific, applicationSpecific, shared, iTwinId, iModelId);
-    const url: string = baseUrl.concat(urlOptions);
-
-    try {
-      await request(url, options);
-      return new SettingsResult(SettingsStatus.Success);
-    } catch (response: any) {
-      if ((response.status < 200) || (response.status > 299))
-        return this.formErrorResponse(response);
-      else
-        return new SettingsResult(SettingsStatus.UnknownError, `Unexpected Status ${JSON.stringify(response)}`);
-    }
-  }
-  // app specific, no context, no shared, no user
-  public async saveUserSetting(accessToken: AccessToken, settings: any, settingNamespace: string, settingName: string, applicationSpecific: boolean, iTwinId?: string, iModelId?: string): Promise<SettingsResult> {
-    return this.saveAnySetting(accessToken, true, settings, settingNamespace, settingName, applicationSpecific, false, iTwinId, iModelId);
-  }
-
-  public async getUserSetting(accessToken: AccessToken, settingNamespace: string, settingName: string, applicationSpecific: boolean, iTwinId?: string, iModelId?: string): Promise<SettingsResult> {
-    return this.getAnySetting(accessToken, true, settingNamespace, settingName, applicationSpecific, false, iTwinId, iModelId);
-  }
-
-  public async deleteUserSetting(accessToken: AccessToken, settingNamespace: string, settingName: string, applicationSpecific: boolean, iTwinId?: string, iModelId?: string): Promise<SettingsResult> {
-    return this.deleteAnySetting(accessToken, true, settingNamespace, settingName, applicationSpecific, false, iTwinId, iModelId);
-  }
-
-  public async getUserSettingsByNamespace(accessToken: AccessToken, namespace: string, applicationSpecific: boolean, iTwinId?: string, iModelId?: string): Promise<SettingsMapResult> {
-    return this.getAnySettingsByNamespace(accessToken, true, namespace, applicationSpecific, false, iTwinId, iModelId);
-  }
-
-  public async saveSharedSetting(accessToken: AccessToken, settings: any, settingNamespace: string, settingName: string, applicationSpecific: boolean, iTwinId: string, iModelId?: string): Promise<SettingsResult> {
-    return this.saveAnySetting(accessToken, false, settings, settingNamespace, settingName, applicationSpecific, true, iTwinId, iModelId);
-  }
-
-  public async getSharedSetting(accessToken: AccessToken, settingNamespace: string, settingName: string, applicationSpecific: boolean, iTwinId: string, iModelId?: string): Promise<SettingsResult> {
-    return this.getAnySetting(accessToken, false, settingNamespace, settingName, applicationSpecific, true, iTwinId, iModelId);
-  }
-
-  public async deleteSharedSetting(accessToken: AccessToken, settingNamespace: string, settingName: string, applicationSpecific: boolean, iTwinId: string, iModelId?: string): Promise<SettingsResult> {
-    return this.deleteAnySetting(accessToken, false, settingNamespace, settingName, applicationSpecific, true, iTwinId, iModelId);
-  }
-
-  public async getSharedSettingsByNamespace(accessToken: AccessToken, namespace: string, applicationSpecific: boolean, iTwinId: string, iModelId?: string): Promise<SettingsMapResult> {
-    return this.getAnySettingsByNamespace(accessToken, false, namespace, applicationSpecific, true, iTwinId, iModelId);
-  }
-
-  public async saveSetting(accessToken: AccessToken, settings: any, settingNamespace: string, settingName: string, applicationSpecific: boolean, iTwinId?: string, iModelId?: string): Promise<SettingsResult> {
-    return this.saveAnySetting(accessToken, false, settings, settingNamespace, settingName, applicationSpecific, false, iTwinId, iModelId);
-  }
-
-  public async getSetting(accessToken: AccessToken, settingNamespace: string, settingName: string, applicationSpecific: boolean, iTwinId?: string, iModelId?: string): Promise<SettingsResult> {
-    return this.getAnySetting(accessToken, false, settingNamespace, settingName, applicationSpecific, false, iTwinId, iModelId);
-  }
-
-  public async deleteSetting(accessToken: AccessToken, settingNamespace: string, settingName: string, applicationSpecific: boolean, iTwinId?: string, iModelId?: string): Promise<SettingsResult> {
-    return this.deleteAnySetting(accessToken, false, settingNamespace, settingName, applicationSpecific, false, iTwinId, iModelId);
-  }
-
-  public async getSettingsByNamespace(accessToken: AccessToken, namespace: string, applicationSpecific: boolean, iTwinId?: string, iModelId?: string): Promise<SettingsMapResult> {
-    return this.getAnySettingsByNamespace(accessToken, false, namespace, applicationSpecific, false, iTwinId, iModelId);
-  }
-}
->>>>>>> 6e2cea37
+}