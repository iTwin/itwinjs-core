<<<<<<< HEAD
/*---------------------------------------------------------------------------------------------
* Copyright (c) Bentley Systems, Incorporated. All rights reserved.
* See LICENSE.md in the project root for license terms and full copyright notice.
*--------------------------------------------------------------------------------------------*/
/** @packageDocumentation
 * @module Settings
 */

import { AccessToken } from "@itwin/core-bentley";

/** Possible values for SettingsResults.status
 * @beta
 */
export enum SettingsStatus {
  SETTINGS_ERROR_BASE = 0x1b000,
  /** The specified setting was successfully saved, deleted, or retrieved. */
  Success = 0,
  /** Access to the specified setting was blocked. */
  AuthorizationError = SETTINGS_ERROR_BASE + 1,
  /** The Url for the setting is not properly formed. Check the characters in the setting name. */
  UrlError = SETTINGS_ERROR_BASE + 2,
  /** An invalid iTwinId was specified. */
  ITwinInvalid = SETTINGS_ERROR_BASE + 3,
  /** An invalid iModelId was specified. */
  IModelInvalid = SETTINGS_ERROR_BASE + 4,
  /** The setting specified for deletion or retrieval does not exist. */
  SettingNotFound = SETTINGS_ERROR_BASE + 5,
  /** The settings server malfunctioned.  */
  ServerError = SETTINGS_ERROR_BASE + 6,
  /** An unexpected error occurred.  */
  UnknownError = SETTINGS_ERROR_BASE + 8,
}

/** The result of the SettingsAdmin methods to save, retrieve, and delete settings.
 * These are constructed by the SettingsAdmin methods and examined by applications.
 * @beta
 */
export class SettingsResult {
  /** Construct a new SettingsResult. SettingsResult objects are created by the SettingsAdmin methods.
   * @internal
   * @param status The result of the settings method.
   * @param errorMessage An error message that is sometimes returned by the server.
   * @param setting The object returned by the "get" Settings methods.
   */
  constructor(public status: SettingsStatus, public errorMessage?: string, public setting?: any) {
  }
}

/** The result of the SettingsAdmin methods to retrieve all settings by namespace.
 * These are constructed by the SettingsAdmin "getxxxByNamespace" methods and examined by applications.
 * @beta
 */
export class SettingsMapResult {
  /** Construct a new SettingsResult. SettingsResult objects are created by the SettingsAdmin methods.
   * @internal
   * @param status The result of the settings method.
   * @param errorMessage An error message that is sometimes returned by the server.
   * @param settingsMap A Map of name to property objects.
   */
  constructor(public status: SettingsStatus, public errorMessage?: string, public settingsMap?: Map<string, any>) {
  }
}

/** Methods available to save and get Settings objects on behalf of combinations of the Application, iTwin, iModel, and User
 * @beta
 */
export interface SettingsAdmin {

  /** Saves a user-specific settings object to the settings service.
   * @param accessToken A valid access token string.
   * @param settings The object to be saved. It is saved as a JSON string.
   * @param namespace A program-supplied namespace that is used to organize settings and prevent name collisions.
   * @param name The name of the setting. Acceptable characters are alphanumeric and the period character.
   * @param applicationSpecific Specifies whether the setting is specific to the current application, or used by all applications.
   * @param iTwinId The id of the iTwin, if the settings is specific to an iTwin, otherwise undefined.
   * @param iModelId The wsgId of the iModel, if the setting is specific to an iModel, otherwise undefined. The parent iTwinId must be specified if iModelId is specified.
   * @return The result of the save operation. The setting member is undefined for save operations.
   */
  saveUserSetting(accessToken: AccessToken, settings: any, namespace: string, name: string, applicationSpecific: boolean, iTwinId?: string, iModelId?: string): Promise<SettingsResult>;

  /** Retrieves a user-specific settings object from the settings service.
   * @param accessToken A valid access token string.
   * @param namespace A program-supplied namespace that is used to organize settings and prevent name collisions.
   * @param name The name of the setting. Acceptable characters are alphanumeric and the period character.
   * @param applicationSpecific Specifies whether the setting is specific to the current application, or used by all applications.
   * @param iTwinId The id of the iTwin, if the settings is specific to an iTwin, otherwise undefined.
   * @param iModelId The wsgId of the iModel, if the setting is specific to an iModel, otherwise undefined. The parent iTwinId must be specified if iModelId is specified.
   * @return The result of the retrieval operation. The setting member contains the setting if the operation succeeds.
   */
  getUserSetting(accessToken: AccessToken, namespace: string, name: string, applicationSpecific: boolean, iTwinId?: string, iModelId?: string): Promise<SettingsResult>;

  /** Deletes a user-specific settings object from the settings service.
   * @param namespace A program-supplied namespace that is used to organize settings and prevent name collisions.
   * @param name The name of the setting. Acceptable characters are alphanumeric and the period character.
   * @param applicationSpecific Specifies whether the setting is specific to the current application, or used by all applications.
   * @param iTwinId The id of the iTwin, if the settings is specific to an iTwin, otherwise undefined.
   * @param iModelId The wsgId of the iModel, if the setting is specific to an iModel, otherwise undefined. The parent iTwinId must be specified if iModelId is specified.
   * @return The result of the save operation. The setting member is undefined for delete operations. If the setting specified for deletion
   * does not exists, the SettingsResult.status is SettingsStatus.SettingNotFound.
   */
  deleteUserSetting(accessToken: AccessToken, namespace: string, name: string, applicationSpecific: boolean, iTwinId?: string, iModelId?: string): Promise<SettingsResult>;

  /** Retrieves an array of user-specific settings objects that are stored with the specified namespace
   * @param accessToken A valid access token string.
   * @param namespace A program - supplied namespace that is used to organize settings and prevent name collisions.
   * @param applicationSpecific Specifies whether the setting is specific to the current application, or used by all applications.
   * @param iTwinId The id of the iTwin, if the settings is specific to an iTwin, otherwise undefined.
   * @param iModelId The wsgId of the iModel, if the setting is specific to an iModel, otherwise undefined. The parent iTwinId must be specified if iModelId is specified.
   * @return The result of the retrieval operation. If successful, SettingsResult.settingsMap contains a map of string to settings values containing all of the settings stored with the specified namespace.
   */
  getUserSettingsByNamespace(accessToken: AccessToken, namespace: string, applicationSpecific: boolean, iTwinId?: string, iModelId?: string): Promise<SettingsMapResult>;

  /** Saves a shared settings object to the settings service.
   * @param accessToken A valid access token string.
   * @param settings The object to be saved. It is saved as a JSON string.
   * @param namespace A program-supplied namespace that is used to organize settings and prevent name collisions.
   * @param name The name of the setting. Acceptable characters are alphanumeric and the period character.
   * @param applicationSpecific Specifies whether the setting is specific to the current application, or used by all applications.
   * @param iTwinId The id of the iTwin, if the settings is specific to an iTwin, otherwise undefined.
   * @param iModelId The wsgId of the iModel, if the setting is specific to an iModel, otherwise undefined. The parent iTwinId must be specified if iModelId is specified.
   * @return The result of the save operation. The setting member is undefined for save operations.
   */
  saveSharedSetting(accessToken: AccessToken, settings: any, namespace: string, name: string, applicationSpecific: boolean, iTwinId: string, iModelId?: string): Promise<SettingsResult>;

  /** Retrieves a shared settings object from the settings service.
   * @param accessToken A valid access token string.
   * @param namespace A program-supplied namespace that is used to organize settings and prevent name collisions.
   * @param name The name of the setting. Acceptable characters are alphanumeric and the period character.
   * @param applicationSpecific Specifies whether the setting is specific to the current application, or used by all applications.
   * @param iTwinId The id of the iTwin (required for Shared Setting).
   * @param iModelId The wsgId of the iModel, if the setting is specific to an iModel, otherwise undefined.
   * @return The result of the retrieval operation. The setting member contains the setting if the operation succeeds.
   */
  getSharedSetting(accessToken: AccessToken, namespace: string, name: string, applicationSpecific: boolean, iTwinId: string, iModelId?: string): Promise<SettingsResult>;

  /** Deletes a shared settings object from the settings service.
   * @param namespace A program-supplied namespace that is used to organize settings and prevent name collisions.
   * @param name The name of the setting. Acceptable characters are alphanumeric and the period character.
   * @param applicationSpecific Specifies whether the setting is specific to the current application, or used by all applications.
   * @param iTwinId The id of the iTwin (required for Shared Setting).
   * @param iModelId The wsgId of the iModel, if the setting is specific to an iModel, otherwise undefined.
   * @return The result of the save operation. The setting member is undefined for delete operations. If the setting specified for deletion
   * does not exists, the SettingsResult.status is SettingsStatus.SettingNotFound.
   */
  deleteSharedSetting(accessToken: AccessToken, namespace: string, name: string, applicationSpecific: boolean, iTwinId: string, iModelId?: string): Promise<SettingsResult>;

  /** Retrieves an array of shared settings objects that are stored with the specified namespace
   * @param accessToken A valid access token string.
   * @param namespace A program - supplied namespace that is used to organize settings and prevent name collisions.
   * @param applicationSpecific Specifies whether the setting is specific to the current application, or used by all applications.
   * @param iTwinId The id of the iTwin (required for Shared Setting).
   * @param iModelId The wsgId of the iModel, to retrieve settings specific to an iModel, otherwise undefined.
   * @return The result of the retrieval operation. If successful, SettingsResult.settingsMap contains a map of string to settings values containing all of the settings stored with the specified namespace.
   */
  getSharedSettingsByNamespace(accessToken: AccessToken, namespace: string, applicationSpecific: boolean, iTwinId: string, iModelId?: string): Promise<SettingsMapResult>;

  /** Saves a non-user-specific settings object to the settings service.
   * @param accessToken A valid access token string.
   * @param settings The object to be saved. It is saved as a JSON string.
   * @param namespace A program-supplied namespace that is used to organize settings and prevent name collisions.
   * @param name The name of the setting. Acceptable characters are alphanumeric and the period character.
   * @param applicationSpecific Specifies whether the setting is specific to the current application, or used by all applications.
   * @param iTwinId The id of the iTwin, if the settings is specific to an iTwin, otherwise undefined.
   * @param iModelId The wsgId of the iModel, if the setting is specific to an iModel, otherwise undefined. The parent iTwinId must be specified if iModelId is specified.
   * @return The result of the save operation. The setting member is undefined for save operations.
   * @note The logged in user must have the appropriate permissions to save a non-user-specific setting.
   */
  saveSetting(accessToken: AccessToken, settings: any, namespace: string, name: string, applicationSpecific: boolean, iTwinId?: string, iModelId?: string): Promise<SettingsResult>;

  /** Retrieves a non-user-specific settings object from the settings service.
   * @param accessToken A valid access token string.
   * @param namespace A program-supplied namespace that is used to organize settings and prevent name collisions.
   * @param name The name of the setting. Acceptable characters are alphanumeric and the period character.
   * @param applicationSpecific Specifies whether the setting is specific to the current application, or used by all applications.
   * @param iTwinId The id of the iTwin, if the settings is specific to an iTwin, otherwise undefined.
   * @param iModelId The wsgId of the iModel, if the setting is specific to an iModel, otherwise undefined. The parent iTwinId must be specified if iModelId is specified.
   * @return The result of the retrieval operation. The setting member contains the setting if the operation succeeds.
   */
  getSetting(accessToken: AccessToken, namespace: string, name: string, applicationSpecific: boolean, iTwinId?: string, iModelId?: string): Promise<SettingsResult>;

  /** Deletes a non-user-specific settings object from the settings service.
   * @param accessToken A valid access token string.
   * @param namespace A program-supplied namespace that is used to organize settings and prevent name collisions.
   * @param name The name of the setting. Acceptable characters are alphanumeric and the period character.
   * @param applicationSpecific Specifies whether the setting is specific to the current application, or used by all applications.
   * @param iTwinId The id of the iTwin, if the settings is specific to an iTwin, otherwise undefined.
   * @param iModelId The wsgId of the iModel, if the setting is specific to an iModel, otherwise undefined. The parent iTwinId must be specified if iModelId is specified.
   * @return The result of the save operation. The setting member is undefined for delete operations. If the setting specified for deletion
   * does not exists, the SettingsResult.status is SettingsStatus.SettingNotFound.
   * @note The logged in user must have the appropriate permissions to delete a non-user-specific setting.
   */
  deleteSetting(accessToken: AccessToken, namespace: string, name: string, applicationSpecific: boolean, iTwinId?: string, iModelId?: string): Promise<SettingsResult>;

  /** Retrieves an array of non-user-specific settings objects that are stored with the specified namespace
   * @param accessToken A valid access token string.
   * @param namespace A program - supplied namespace that is used to organize settings and prevent name collisions.
   * @param applicationSpecific Specifies whether the setting is specific to the current application, or used by all applications.
   * @param iTwinId The id of the iTwin, if the settings is specific to an iTwin, otherwise undefined.
   * @param iModelId The wsgId of the iModel, if the setting is specific to an iModel, otherwise undefined. The parent iTwinId must be specified if iModelId is specified.
   * @return The result of the retrieval operation. If successful, SettingsResult.settingsMap contains a map of string to settings values containing all of the settings stored with the specified namespace.
   */
  getSettingsByNamespace(accessToken: AccessToken, namespace: string, applicationSpecific: boolean, iTwinId?: string, iModelId?: string): Promise<SettingsMapResult>;
}
=======
/*---------------------------------------------------------------------------------------------
* Copyright (c) Bentley Systems, Incorporated. All rights reserved.
* See LICENSE.md in the project root for license terms and full copyright notice.
*--------------------------------------------------------------------------------------------*/
/** @packageDocumentation
 * @module Settings
 */

import { AccessToken } from "@itwin/core-bentley";

/** Possible values for SettingsResults.status
 * @beta
 */
export enum SettingsStatus {
  SETTINGS_ERROR_BASE = 0x1b000,
  /** The specified setting was successfully saved, deleted, or retrieved. */
  Success = 0,
  /** Access to the specified setting was blocked. */
  AuthorizationError = SETTINGS_ERROR_BASE + 1,
  /** The Url for the setting is not properly formed. Check the characters in the setting name. */
  UrlError = SETTINGS_ERROR_BASE + 2,
  /** An invalid iTwinId was specified. */
  ITwinInvalid = SETTINGS_ERROR_BASE + 3,
  /** An invalid iModelId was specified. */
  IModelInvalid = SETTINGS_ERROR_BASE + 4,
  /** The setting specified for deletion or retrieval does not exist. */
  SettingNotFound = SETTINGS_ERROR_BASE + 5,
  /** The settings server malfunctioned.  */
  ServerError = SETTINGS_ERROR_BASE + 6,
  /** An unexpected error occurred.  */
  UnknownError = SETTINGS_ERROR_BASE + 8,
}

/** The result of the SettingsAdmin methods to save, retrieve, and delete settings.
 * These are constructed by the SettingsAdmin methods and examined by applications.
 * @beta
 */
export class SettingsResult {
  /** Construct a new SettingsResult. SettingsResult objects are created by the SettingsAdmin methods.
   * @internal
   * @param status The result of the settings method.
   * @param errorMessage An error message that is sometimes returned by the server.
   * @param setting The object returned by the "get" Settings methods.
   */
  constructor(public status: SettingsStatus, public errorMessage?: string, public setting?: any) {
  }
}

/** The result of the SettingsAdmin methods to retrieve all settings by namespace.
 * These are constructed by the SettingsAdmin "getxxxByNamespace" methods and examined by applications.
 * @beta
 */
export class SettingsMapResult {
  /** Construct a new SettingsResult. SettingsResult objects are created by the SettingsAdmin methods.
   * @internal
   * @param status The result of the settings method.
   * @param errorMessage An error message that is sometimes returned by the server.
   * @param settingsMap A Map of name to property objects.
   */
  constructor(public status: SettingsStatus, public errorMessage?: string, public settingsMap?: Map<string, any>) {
  }
}

/** Methods available to save and get Settings objects on behalf of combinations of the Application, iTwin, iModel, and User
 * @beta
 */
export interface SettingsAdmin {

  /** Saves a user-specific settings object to the settings service.
   * @param requestContext The client request context.
   * @param settings The object to be saved. It is saved as a JSON string.
   * @param namespace A program-supplied namespace that is used to organize settings and prevent name collisions.
   * @param name The name of the setting. Acceptable characters are alphanumeric and the period character.
   * @param applicationSpecific Specifies whether the setting is specific to the current application, or used by all applications.
   * @param iTwinId The id of the iTwin, if the settings is specific to an iTwin, otherwise undefined.
   * @param iModelId The wsgId of the iModel, if the setting is specific to an iModel, otherwise undefined. The parent iTwinId must be specified if iModelId is specified.
   * @return The result of the save operation. The setting member is undefined for save operations.
   */
  saveUserSetting(accessToken: AccessToken, settings: any, namespace: string, name: string, applicationSpecific: boolean, iTwinId?: string, iModelId?: string): Promise<SettingsResult>;

  /** Retrieves a user-specific settings object from the settings service.
   * @param requestContext The client request context.
   * @param namespace A program-supplied namespace that is used to organize settings and prevent name collisions.
   * @param name The name of the setting. Acceptable characters are alphanumeric and the period character.
   * @param applicationSpecific Specifies whether the setting is specific to the current application, or used by all applications.
   * @param iTwinId The id of the iTwin, if the settings is specific to an iTwin, otherwise undefined.
   * @param iModelId The wsgId of the iModel, if the setting is specific to an iModel, otherwise undefined. The parent iTwinId must be specified if iModelId is specified.
   * @return The result of the retrieval operation. The setting member contains the setting if the operation succeeds.
   */
  getUserSetting(accessToken: AccessToken, namespace: string, name: string, applicationSpecific: boolean, iTwinId?: string, iModelId?: string): Promise<SettingsResult>;

  /** Deletes a user-specific settings object from the settings service.
   * @param namespace A program-supplied namespace that is used to organize settings and prevent name collisions.
   * @param name The name of the setting. Acceptable characters are alphanumeric and the period character.
   * @param applicationSpecific Specifies whether the setting is specific to the current application, or used by all applications.
   * @param iTwinId The id of the iTwin, if the settings is specific to an iTwin, otherwise undefined.
   * @param iModelId The wsgId of the iModel, if the setting is specific to an iModel, otherwise undefined. The parent iTwinId must be specified if iModelId is specified.
   * @return The result of the save operation. The setting member is undefined for delete operations. If the setting specified for deletion
   * does not exists, the SettingsResult.status is SettingsStatus.SettingNotFound.
   */
  deleteUserSetting(accessToken: AccessToken, namespace: string, name: string, applicationSpecific: boolean, iTwinId?: string, iModelId?: string): Promise<SettingsResult>;

  /** Retrieves an array of user-specific settings objects that are stored with the specified namespace
   * @param requestContext The client request context.
   * @param namespace A program - supplied namespace that is used to organize settings and prevent name collisions.
   * @param applicationSpecific Specifies whether the setting is specific to the current application, or used by all applications.
   * @param iTwinId The id of the iTwin, if the settings is specific to an iTwin, otherwise undefined.
   * @param iModelId The wsgId of the iModel, if the setting is specific to an iModel, otherwise undefined. The parent iTwinId must be specified if iModelId is specified.
   * @return The result of the retrieval operation. If successful, SettingsResult.settingsMap contains a map of string to settings values containing all of the settings stored with the specified namespace.
   */
  getUserSettingsByNamespace(accessToken: AccessToken, namespace: string, applicationSpecific: boolean, iTwinId?: string, iModelId?: string): Promise<SettingsMapResult>;

  /** Saves a shared settings object to the settings service.
   * @param requestContext The client request context.
   * @param settings The object to be saved. It is saved as a JSON string.
   * @param namespace A program-supplied namespace that is used to organize settings and prevent name collisions.
   * @param name The name of the setting. Acceptable characters are alphanumeric and the period character.
   * @param applicationSpecific Specifies whether the setting is specific to the current application, or used by all applications.
   * @param iTwinId The id of the iTwin, if the settings is specific to an iTwin, otherwise undefined.
   * @param iModelId The wsgId of the iModel, if the setting is specific to an iModel, otherwise undefined. The parent iTwinId must be specified if iModelId is specified.
   * @return The result of the save operation. The setting member is undefined for save operations.
   */
  saveSharedSetting(accessToken: AccessToken, settings: any, namespace: string, name: string, applicationSpecific: boolean, iTwinId: string, iModelId?: string): Promise<SettingsResult>;

  /** Retrieves a shared settings object from the settings service.
   * @param requestContext The client request context.
   * @param namespace A program-supplied namespace that is used to organize settings and prevent name collisions.
   * @param name The name of the setting. Acceptable characters are alphanumeric and the period character.
   * @param applicationSpecific Specifies whether the setting is specific to the current application, or used by all applications.
   * @param iTwinId The id of the iTwin (required for Shared Setting).
   * @param iModelId The wsgId of the iModel, if the setting is specific to an iModel, otherwise undefined.
   * @return The result of the retrieval operation. The setting member contains the setting if the operation succeeds.
   */
  getSharedSetting(accessToken: AccessToken, namespace: string, name: string, applicationSpecific: boolean, iTwinId: string, iModelId?: string): Promise<SettingsResult>;

  /** Deletes a shared settings object from the settings service.
   * @param namespace A program-supplied namespace that is used to organize settings and prevent name collisions.
   * @param name The name of the setting. Acceptable characters are alphanumeric and the period character.
   * @param applicationSpecific Specifies whether the setting is specific to the current application, or used by all applications.
   * @param iTwinId The id of the iTwin (required for Shared Setting).
   * @param iModelId The wsgId of the iModel, if the setting is specific to an iModel, otherwise undefined.
   * @return The result of the save operation. The setting member is undefined for delete operations. If the setting specified for deletion
   * does not exists, the SettingsResult.status is SettingsStatus.SettingNotFound.
   */
  deleteSharedSetting(accessToken: AccessToken, namespace: string, name: string, applicationSpecific: boolean, iTwinId: string, iModelId?: string): Promise<SettingsResult>;

  /** Retrieves an array of shared settings objects that are stored with the specified namespace
   * @param requestContext The client request context.
   * @param namespace A program - supplied namespace that is used to organize settings and prevent name collisions.
   * @param applicationSpecific Specifies whether the setting is specific to the current application, or used by all applications.
   * @param iTwinId The id of the iTwin (required for Shared Setting).
   * @param iModelId The wsgId of the iModel, to retrieve settings specific to an iModel, otherwise undefined.
   * @return The result of the retrieval operation. If successful, SettingsResult.settingsMap contains a map of string to settings values containing all of the settings stored with the specified namespace.
   */
  getSharedSettingsByNamespace(accessToken: AccessToken, namespace: string, applicationSpecific: boolean, iTwinId: string, iModelId?: string): Promise<SettingsMapResult>;

  /** Saves a non-user-specific settings object to the settings service.
   * @param requestContext The client request context.
   * @param settings The object to be saved. It is saved as a JSON string.
   * @param namespace A program-supplied namespace that is used to organize settings and prevent name collisions.
   * @param name The name of the setting. Acceptable characters are alphanumeric and the period character.
   * @param applicationSpecific Specifies whether the setting is specific to the current application, or used by all applications.
   * @param iTwinId The id of the iTwin, if the settings is specific to an iTwin, otherwise undefined.
   * @param iModelId The wsgId of the iModel, if the setting is specific to an iModel, otherwise undefined. The parent iTwinId must be specified if iModelId is specified.
   * @return The result of the save operation. The setting member is undefined for save operations.
   * @note The logged in user must have the appropriate permissions to save a non-user-specific setting.
   */
  saveSetting(accessToken: AccessToken, settings: any, namespace: string, name: string, applicationSpecific: boolean, iTwinId?: string, iModelId?: string): Promise<SettingsResult>;

  /** Retrieves a non-user-specific settings object from the settings service.
   * @param requestContext The client request context.
   * @param namespace A program-supplied namespace that is used to organize settings and prevent name collisions.
   * @param name The name of the setting. Acceptable characters are alphanumeric and the period character.
   * @param applicationSpecific Specifies whether the setting is specific to the current application, or used by all applications.
   * @param iTwinId The id of the iTwin, if the settings is specific to an iTwin, otherwise undefined.
   * @param iModelId The wsgId of the iModel, if the setting is specific to an iModel, otherwise undefined. The parent iTwinId must be specified if iModelId is specified.
   * @return The result of the retrieval operation. The setting member contains the setting if the operation succeeds.
   */
  getSetting(accessToken: AccessToken, namespace: string, name: string, applicationSpecific: boolean, iTwinId?: string, iModelId?: string): Promise<SettingsResult>;

  /** Deletes a non-user-specific settings object from the settings service.
   * @param requestContext The client request context.
   * @param namespace A program-supplied namespace that is used to organize settings and prevent name collisions.
   * @param name The name of the setting. Acceptable characters are alphanumeric and the period character.
   * @param applicationSpecific Specifies whether the setting is specific to the current application, or used by all applications.
   * @param iTwinId The id of the iTwin, if the settings is specific to an iTwin, otherwise undefined.
   * @param iModelId The wsgId of the iModel, if the setting is specific to an iModel, otherwise undefined. The parent iTwinId must be specified if iModelId is specified.
   * @return The result of the save operation. The setting member is undefined for delete operations. If the setting specified for deletion
   * does not exists, the SettingsResult.status is SettingsStatus.SettingNotFound.
   * @note The logged in user must have the appropriate permissions to delete a non-user-specific setting.
   */
  deleteSetting(accessToken: AccessToken, namespace: string, name: string, applicationSpecific: boolean, iTwinId?: string, iModelId?: string): Promise<SettingsResult>;

  /** Retrieves an array of non-user-specific settings objects that are stored with the specified namespace
   * @param requestContext The client request context.
   * @param namespace A program - supplied namespace that is used to organize settings and prevent name collisions.
   * @param applicationSpecific Specifies whether the setting is specific to the current application, or used by all applications.
   * @param iTwinId The id of the iTwin, if the settings is specific to an iTwin, otherwise undefined.
   * @param iModelId The wsgId of the iModel, if the setting is specific to an iModel, otherwise undefined. The parent iTwinId must be specified if iModelId is specified.
   * @return The result of the retrieval operation. If successful, SettingsResult.settingsMap contains a map of string to settings values containing all of the settings stored with the specified namespace.
   */
  getSettingsByNamespace(accessToken: AccessToken, namespace: string, applicationSpecific: boolean, iTwinId?: string, iModelId?: string): Promise<SettingsMapResult>;
}
>>>>>>> 007be59f
<|MERGE_RESOLUTION|>--- conflicted
+++ resolved
@@ -1,409 +1,203 @@
-<<<<<<< HEAD
-/*---------------------------------------------------------------------------------------------
-* Copyright (c) Bentley Systems, Incorporated. All rights reserved.
-* See LICENSE.md in the project root for license terms and full copyright notice.
-*--------------------------------------------------------------------------------------------*/
-/** @packageDocumentation
- * @module Settings
- */
-
-import { AccessToken } from "@itwin/core-bentley";
-
-/** Possible values for SettingsResults.status
- * @beta
- */
-export enum SettingsStatus {
-  SETTINGS_ERROR_BASE = 0x1b000,
-  /** The specified setting was successfully saved, deleted, or retrieved. */
-  Success = 0,
-  /** Access to the specified setting was blocked. */
-  AuthorizationError = SETTINGS_ERROR_BASE + 1,
-  /** The Url for the setting is not properly formed. Check the characters in the setting name. */
-  UrlError = SETTINGS_ERROR_BASE + 2,
-  /** An invalid iTwinId was specified. */
-  ITwinInvalid = SETTINGS_ERROR_BASE + 3,
-  /** An invalid iModelId was specified. */
-  IModelInvalid = SETTINGS_ERROR_BASE + 4,
-  /** The setting specified for deletion or retrieval does not exist. */
-  SettingNotFound = SETTINGS_ERROR_BASE + 5,
-  /** The settings server malfunctioned.  */
-  ServerError = SETTINGS_ERROR_BASE + 6,
-  /** An unexpected error occurred.  */
-  UnknownError = SETTINGS_ERROR_BASE + 8,
-}
-
-/** The result of the SettingsAdmin methods to save, retrieve, and delete settings.
- * These are constructed by the SettingsAdmin methods and examined by applications.
- * @beta
- */
-export class SettingsResult {
-  /** Construct a new SettingsResult. SettingsResult objects are created by the SettingsAdmin methods.
-   * @internal
-   * @param status The result of the settings method.
-   * @param errorMessage An error message that is sometimes returned by the server.
-   * @param setting The object returned by the "get" Settings methods.
-   */
-  constructor(public status: SettingsStatus, public errorMessage?: string, public setting?: any) {
-  }
-}
-
-/** The result of the SettingsAdmin methods to retrieve all settings by namespace.
- * These are constructed by the SettingsAdmin "getxxxByNamespace" methods and examined by applications.
- * @beta
- */
-export class SettingsMapResult {
-  /** Construct a new SettingsResult. SettingsResult objects are created by the SettingsAdmin methods.
-   * @internal
-   * @param status The result of the settings method.
-   * @param errorMessage An error message that is sometimes returned by the server.
-   * @param settingsMap A Map of name to property objects.
-   */
-  constructor(public status: SettingsStatus, public errorMessage?: string, public settingsMap?: Map<string, any>) {
-  }
-}
-
-/** Methods available to save and get Settings objects on behalf of combinations of the Application, iTwin, iModel, and User
- * @beta
- */
-export interface SettingsAdmin {
-
-  /** Saves a user-specific settings object to the settings service.
-   * @param accessToken A valid access token string.
-   * @param settings The object to be saved. It is saved as a JSON string.
-   * @param namespace A program-supplied namespace that is used to organize settings and prevent name collisions.
-   * @param name The name of the setting. Acceptable characters are alphanumeric and the period character.
-   * @param applicationSpecific Specifies whether the setting is specific to the current application, or used by all applications.
-   * @param iTwinId The id of the iTwin, if the settings is specific to an iTwin, otherwise undefined.
-   * @param iModelId The wsgId of the iModel, if the setting is specific to an iModel, otherwise undefined. The parent iTwinId must be specified if iModelId is specified.
-   * @return The result of the save operation. The setting member is undefined for save operations.
-   */
-  saveUserSetting(accessToken: AccessToken, settings: any, namespace: string, name: string, applicationSpecific: boolean, iTwinId?: string, iModelId?: string): Promise<SettingsResult>;
-
-  /** Retrieves a user-specific settings object from the settings service.
-   * @param accessToken A valid access token string.
-   * @param namespace A program-supplied namespace that is used to organize settings and prevent name collisions.
-   * @param name The name of the setting. Acceptable characters are alphanumeric and the period character.
-   * @param applicationSpecific Specifies whether the setting is specific to the current application, or used by all applications.
-   * @param iTwinId The id of the iTwin, if the settings is specific to an iTwin, otherwise undefined.
-   * @param iModelId The wsgId of the iModel, if the setting is specific to an iModel, otherwise undefined. The parent iTwinId must be specified if iModelId is specified.
-   * @return The result of the retrieval operation. The setting member contains the setting if the operation succeeds.
-   */
-  getUserSetting(accessToken: AccessToken, namespace: string, name: string, applicationSpecific: boolean, iTwinId?: string, iModelId?: string): Promise<SettingsResult>;
-
-  /** Deletes a user-specific settings object from the settings service.
-   * @param namespace A program-supplied namespace that is used to organize settings and prevent name collisions.
-   * @param name The name of the setting. Acceptable characters are alphanumeric and the period character.
-   * @param applicationSpecific Specifies whether the setting is specific to the current application, or used by all applications.
-   * @param iTwinId The id of the iTwin, if the settings is specific to an iTwin, otherwise undefined.
-   * @param iModelId The wsgId of the iModel, if the setting is specific to an iModel, otherwise undefined. The parent iTwinId must be specified if iModelId is specified.
-   * @return The result of the save operation. The setting member is undefined for delete operations. If the setting specified for deletion
-   * does not exists, the SettingsResult.status is SettingsStatus.SettingNotFound.
-   */
-  deleteUserSetting(accessToken: AccessToken, namespace: string, name: string, applicationSpecific: boolean, iTwinId?: string, iModelId?: string): Promise<SettingsResult>;
-
-  /** Retrieves an array of user-specific settings objects that are stored with the specified namespace
-   * @param accessToken A valid access token string.
-   * @param namespace A program - supplied namespace that is used to organize settings and prevent name collisions.
-   * @param applicationSpecific Specifies whether the setting is specific to the current application, or used by all applications.
-   * @param iTwinId The id of the iTwin, if the settings is specific to an iTwin, otherwise undefined.
-   * @param iModelId The wsgId of the iModel, if the setting is specific to an iModel, otherwise undefined. The parent iTwinId must be specified if iModelId is specified.
-   * @return The result of the retrieval operation. If successful, SettingsResult.settingsMap contains a map of string to settings values containing all of the settings stored with the specified namespace.
-   */
-  getUserSettingsByNamespace(accessToken: AccessToken, namespace: string, applicationSpecific: boolean, iTwinId?: string, iModelId?: string): Promise<SettingsMapResult>;
-
-  /** Saves a shared settings object to the settings service.
-   * @param accessToken A valid access token string.
-   * @param settings The object to be saved. It is saved as a JSON string.
-   * @param namespace A program-supplied namespace that is used to organize settings and prevent name collisions.
-   * @param name The name of the setting. Acceptable characters are alphanumeric and the period character.
-   * @param applicationSpecific Specifies whether the setting is specific to the current application, or used by all applications.
-   * @param iTwinId The id of the iTwin, if the settings is specific to an iTwin, otherwise undefined.
-   * @param iModelId The wsgId of the iModel, if the setting is specific to an iModel, otherwise undefined. The parent iTwinId must be specified if iModelId is specified.
-   * @return The result of the save operation. The setting member is undefined for save operations.
-   */
-  saveSharedSetting(accessToken: AccessToken, settings: any, namespace: string, name: string, applicationSpecific: boolean, iTwinId: string, iModelId?: string): Promise<SettingsResult>;
-
-  /** Retrieves a shared settings object from the settings service.
-   * @param accessToken A valid access token string.
-   * @param namespace A program-supplied namespace that is used to organize settings and prevent name collisions.
-   * @param name The name of the setting. Acceptable characters are alphanumeric and the period character.
-   * @param applicationSpecific Specifies whether the setting is specific to the current application, or used by all applications.
-   * @param iTwinId The id of the iTwin (required for Shared Setting).
-   * @param iModelId The wsgId of the iModel, if the setting is specific to an iModel, otherwise undefined.
-   * @return The result of the retrieval operation. The setting member contains the setting if the operation succeeds.
-   */
-  getSharedSetting(accessToken: AccessToken, namespace: string, name: string, applicationSpecific: boolean, iTwinId: string, iModelId?: string): Promise<SettingsResult>;
-
-  /** Deletes a shared settings object from the settings service.
-   * @param namespace A program-supplied namespace that is used to organize settings and prevent name collisions.
-   * @param name The name of the setting. Acceptable characters are alphanumeric and the period character.
-   * @param applicationSpecific Specifies whether the setting is specific to the current application, or used by all applications.
-   * @param iTwinId The id of the iTwin (required for Shared Setting).
-   * @param iModelId The wsgId of the iModel, if the setting is specific to an iModel, otherwise undefined.
-   * @return The result of the save operation. The setting member is undefined for delete operations. If the setting specified for deletion
-   * does not exists, the SettingsResult.status is SettingsStatus.SettingNotFound.
-   */
-  deleteSharedSetting(accessToken: AccessToken, namespace: string, name: string, applicationSpecific: boolean, iTwinId: string, iModelId?: string): Promise<SettingsResult>;
-
-  /** Retrieves an array of shared settings objects that are stored with the specified namespace
-   * @param accessToken A valid access token string.
-   * @param namespace A program - supplied namespace that is used to organize settings and prevent name collisions.
-   * @param applicationSpecific Specifies whether the setting is specific to the current application, or used by all applications.
-   * @param iTwinId The id of the iTwin (required for Shared Setting).
-   * @param iModelId The wsgId of the iModel, to retrieve settings specific to an iModel, otherwise undefined.
-   * @return The result of the retrieval operation. If successful, SettingsResult.settingsMap contains a map of string to settings values containing all of the settings stored with the specified namespace.
-   */
-  getSharedSettingsByNamespace(accessToken: AccessToken, namespace: string, applicationSpecific: boolean, iTwinId: string, iModelId?: string): Promise<SettingsMapResult>;
-
-  /** Saves a non-user-specific settings object to the settings service.
-   * @param accessToken A valid access token string.
-   * @param settings The object to be saved. It is saved as a JSON string.
-   * @param namespace A program-supplied namespace that is used to organize settings and prevent name collisions.
-   * @param name The name of the setting. Acceptable characters are alphanumeric and the period character.
-   * @param applicationSpecific Specifies whether the setting is specific to the current application, or used by all applications.
-   * @param iTwinId The id of the iTwin, if the settings is specific to an iTwin, otherwise undefined.
-   * @param iModelId The wsgId of the iModel, if the setting is specific to an iModel, otherwise undefined. The parent iTwinId must be specified if iModelId is specified.
-   * @return The result of the save operation. The setting member is undefined for save operations.
-   * @note The logged in user must have the appropriate permissions to save a non-user-specific setting.
-   */
-  saveSetting(accessToken: AccessToken, settings: any, namespace: string, name: string, applicationSpecific: boolean, iTwinId?: string, iModelId?: string): Promise<SettingsResult>;
-
-  /** Retrieves a non-user-specific settings object from the settings service.
-   * @param accessToken A valid access token string.
-   * @param namespace A program-supplied namespace that is used to organize settings and prevent name collisions.
-   * @param name The name of the setting. Acceptable characters are alphanumeric and the period character.
-   * @param applicationSpecific Specifies whether the setting is specific to the current application, or used by all applications.
-   * @param iTwinId The id of the iTwin, if the settings is specific to an iTwin, otherwise undefined.
-   * @param iModelId The wsgId of the iModel, if the setting is specific to an iModel, otherwise undefined. The parent iTwinId must be specified if iModelId is specified.
-   * @return The result of the retrieval operation. The setting member contains the setting if the operation succeeds.
-   */
-  getSetting(accessToken: AccessToken, namespace: string, name: string, applicationSpecific: boolean, iTwinId?: string, iModelId?: string): Promise<SettingsResult>;
-
-  /** Deletes a non-user-specific settings object from the settings service.
-   * @param accessToken A valid access token string.
-   * @param namespace A program-supplied namespace that is used to organize settings and prevent name collisions.
-   * @param name The name of the setting. Acceptable characters are alphanumeric and the period character.
-   * @param applicationSpecific Specifies whether the setting is specific to the current application, or used by all applications.
-   * @param iTwinId The id of the iTwin, if the settings is specific to an iTwin, otherwise undefined.
-   * @param iModelId The wsgId of the iModel, if the setting is specific to an iModel, otherwise undefined. The parent iTwinId must be specified if iModelId is specified.
-   * @return The result of the save operation. The setting member is undefined for delete operations. If the setting specified for deletion
-   * does not exists, the SettingsResult.status is SettingsStatus.SettingNotFound.
-   * @note The logged in user must have the appropriate permissions to delete a non-user-specific setting.
-   */
-  deleteSetting(accessToken: AccessToken, namespace: string, name: string, applicationSpecific: boolean, iTwinId?: string, iModelId?: string): Promise<SettingsResult>;
-
-  /** Retrieves an array of non-user-specific settings objects that are stored with the specified namespace
-   * @param accessToken A valid access token string.
-   * @param namespace A program - supplied namespace that is used to organize settings and prevent name collisions.
-   * @param applicationSpecific Specifies whether the setting is specific to the current application, or used by all applications.
-   * @param iTwinId The id of the iTwin, if the settings is specific to an iTwin, otherwise undefined.
-   * @param iModelId The wsgId of the iModel, if the setting is specific to an iModel, otherwise undefined. The parent iTwinId must be specified if iModelId is specified.
-   * @return The result of the retrieval operation. If successful, SettingsResult.settingsMap contains a map of string to settings values containing all of the settings stored with the specified namespace.
-   */
-  getSettingsByNamespace(accessToken: AccessToken, namespace: string, applicationSpecific: boolean, iTwinId?: string, iModelId?: string): Promise<SettingsMapResult>;
-}
-=======
-/*---------------------------------------------------------------------------------------------
-* Copyright (c) Bentley Systems, Incorporated. All rights reserved.
-* See LICENSE.md in the project root for license terms and full copyright notice.
-*--------------------------------------------------------------------------------------------*/
-/** @packageDocumentation
- * @module Settings
- */
-
-import { AccessToken } from "@itwin/core-bentley";
-
-/** Possible values for SettingsResults.status
- * @beta
- */
-export enum SettingsStatus {
-  SETTINGS_ERROR_BASE = 0x1b000,
-  /** The specified setting was successfully saved, deleted, or retrieved. */
-  Success = 0,
-  /** Access to the specified setting was blocked. */
-  AuthorizationError = SETTINGS_ERROR_BASE + 1,
-  /** The Url for the setting is not properly formed. Check the characters in the setting name. */
-  UrlError = SETTINGS_ERROR_BASE + 2,
-  /** An invalid iTwinId was specified. */
-  ITwinInvalid = SETTINGS_ERROR_BASE + 3,
-  /** An invalid iModelId was specified. */
-  IModelInvalid = SETTINGS_ERROR_BASE + 4,
-  /** The setting specified for deletion or retrieval does not exist. */
-  SettingNotFound = SETTINGS_ERROR_BASE + 5,
-  /** The settings server malfunctioned.  */
-  ServerError = SETTINGS_ERROR_BASE + 6,
-  /** An unexpected error occurred.  */
-  UnknownError = SETTINGS_ERROR_BASE + 8,
-}
-
-/** The result of the SettingsAdmin methods to save, retrieve, and delete settings.
- * These are constructed by the SettingsAdmin methods and examined by applications.
- * @beta
- */
-export class SettingsResult {
-  /** Construct a new SettingsResult. SettingsResult objects are created by the SettingsAdmin methods.
-   * @internal
-   * @param status The result of the settings method.
-   * @param errorMessage An error message that is sometimes returned by the server.
-   * @param setting The object returned by the "get" Settings methods.
-   */
-  constructor(public status: SettingsStatus, public errorMessage?: string, public setting?: any) {
-  }
-}
-
-/** The result of the SettingsAdmin methods to retrieve all settings by namespace.
- * These are constructed by the SettingsAdmin "getxxxByNamespace" methods and examined by applications.
- * @beta
- */
-export class SettingsMapResult {
-  /** Construct a new SettingsResult. SettingsResult objects are created by the SettingsAdmin methods.
-   * @internal
-   * @param status The result of the settings method.
-   * @param errorMessage An error message that is sometimes returned by the server.
-   * @param settingsMap A Map of name to property objects.
-   */
-  constructor(public status: SettingsStatus, public errorMessage?: string, public settingsMap?: Map<string, any>) {
-  }
-}
-
-/** Methods available to save and get Settings objects on behalf of combinations of the Application, iTwin, iModel, and User
- * @beta
- */
-export interface SettingsAdmin {
-
-  /** Saves a user-specific settings object to the settings service.
-   * @param requestContext The client request context.
-   * @param settings The object to be saved. It is saved as a JSON string.
-   * @param namespace A program-supplied namespace that is used to organize settings and prevent name collisions.
-   * @param name The name of the setting. Acceptable characters are alphanumeric and the period character.
-   * @param applicationSpecific Specifies whether the setting is specific to the current application, or used by all applications.
-   * @param iTwinId The id of the iTwin, if the settings is specific to an iTwin, otherwise undefined.
-   * @param iModelId The wsgId of the iModel, if the setting is specific to an iModel, otherwise undefined. The parent iTwinId must be specified if iModelId is specified.
-   * @return The result of the save operation. The setting member is undefined for save operations.
-   */
-  saveUserSetting(accessToken: AccessToken, settings: any, namespace: string, name: string, applicationSpecific: boolean, iTwinId?: string, iModelId?: string): Promise<SettingsResult>;
-
-  /** Retrieves a user-specific settings object from the settings service.
-   * @param requestContext The client request context.
-   * @param namespace A program-supplied namespace that is used to organize settings and prevent name collisions.
-   * @param name The name of the setting. Acceptable characters are alphanumeric and the period character.
-   * @param applicationSpecific Specifies whether the setting is specific to the current application, or used by all applications.
-   * @param iTwinId The id of the iTwin, if the settings is specific to an iTwin, otherwise undefined.
-   * @param iModelId The wsgId of the iModel, if the setting is specific to an iModel, otherwise undefined. The parent iTwinId must be specified if iModelId is specified.
-   * @return The result of the retrieval operation. The setting member contains the setting if the operation succeeds.
-   */
-  getUserSetting(accessToken: AccessToken, namespace: string, name: string, applicationSpecific: boolean, iTwinId?: string, iModelId?: string): Promise<SettingsResult>;
-
-  /** Deletes a user-specific settings object from the settings service.
-   * @param namespace A program-supplied namespace that is used to organize settings and prevent name collisions.
-   * @param name The name of the setting. Acceptable characters are alphanumeric and the period character.
-   * @param applicationSpecific Specifies whether the setting is specific to the current application, or used by all applications.
-   * @param iTwinId The id of the iTwin, if the settings is specific to an iTwin, otherwise undefined.
-   * @param iModelId The wsgId of the iModel, if the setting is specific to an iModel, otherwise undefined. The parent iTwinId must be specified if iModelId is specified.
-   * @return The result of the save operation. The setting member is undefined for delete operations. If the setting specified for deletion
-   * does not exists, the SettingsResult.status is SettingsStatus.SettingNotFound.
-   */
-  deleteUserSetting(accessToken: AccessToken, namespace: string, name: string, applicationSpecific: boolean, iTwinId?: string, iModelId?: string): Promise<SettingsResult>;
-
-  /** Retrieves an array of user-specific settings objects that are stored with the specified namespace
-   * @param requestContext The client request context.
-   * @param namespace A program - supplied namespace that is used to organize settings and prevent name collisions.
-   * @param applicationSpecific Specifies whether the setting is specific to the current application, or used by all applications.
-   * @param iTwinId The id of the iTwin, if the settings is specific to an iTwin, otherwise undefined.
-   * @param iModelId The wsgId of the iModel, if the setting is specific to an iModel, otherwise undefined. The parent iTwinId must be specified if iModelId is specified.
-   * @return The result of the retrieval operation. If successful, SettingsResult.settingsMap contains a map of string to settings values containing all of the settings stored with the specified namespace.
-   */
-  getUserSettingsByNamespace(accessToken: AccessToken, namespace: string, applicationSpecific: boolean, iTwinId?: string, iModelId?: string): Promise<SettingsMapResult>;
-
-  /** Saves a shared settings object to the settings service.
-   * @param requestContext The client request context.
-   * @param settings The object to be saved. It is saved as a JSON string.
-   * @param namespace A program-supplied namespace that is used to organize settings and prevent name collisions.
-   * @param name The name of the setting. Acceptable characters are alphanumeric and the period character.
-   * @param applicationSpecific Specifies whether the setting is specific to the current application, or used by all applications.
-   * @param iTwinId The id of the iTwin, if the settings is specific to an iTwin, otherwise undefined.
-   * @param iModelId The wsgId of the iModel, if the setting is specific to an iModel, otherwise undefined. The parent iTwinId must be specified if iModelId is specified.
-   * @return The result of the save operation. The setting member is undefined for save operations.
-   */
-  saveSharedSetting(accessToken: AccessToken, settings: any, namespace: string, name: string, applicationSpecific: boolean, iTwinId: string, iModelId?: string): Promise<SettingsResult>;
-
-  /** Retrieves a shared settings object from the settings service.
-   * @param requestContext The client request context.
-   * @param namespace A program-supplied namespace that is used to organize settings and prevent name collisions.
-   * @param name The name of the setting. Acceptable characters are alphanumeric and the period character.
-   * @param applicationSpecific Specifies whether the setting is specific to the current application, or used by all applications.
-   * @param iTwinId The id of the iTwin (required for Shared Setting).
-   * @param iModelId The wsgId of the iModel, if the setting is specific to an iModel, otherwise undefined.
-   * @return The result of the retrieval operation. The setting member contains the setting if the operation succeeds.
-   */
-  getSharedSetting(accessToken: AccessToken, namespace: string, name: string, applicationSpecific: boolean, iTwinId: string, iModelId?: string): Promise<SettingsResult>;
-
-  /** Deletes a shared settings object from the settings service.
-   * @param namespace A program-supplied namespace that is used to organize settings and prevent name collisions.
-   * @param name The name of the setting. Acceptable characters are alphanumeric and the period character.
-   * @param applicationSpecific Specifies whether the setting is specific to the current application, or used by all applications.
-   * @param iTwinId The id of the iTwin (required for Shared Setting).
-   * @param iModelId The wsgId of the iModel, if the setting is specific to an iModel, otherwise undefined.
-   * @return The result of the save operation. The setting member is undefined for delete operations. If the setting specified for deletion
-   * does not exists, the SettingsResult.status is SettingsStatus.SettingNotFound.
-   */
-  deleteSharedSetting(accessToken: AccessToken, namespace: string, name: string, applicationSpecific: boolean, iTwinId: string, iModelId?: string): Promise<SettingsResult>;
-
-  /** Retrieves an array of shared settings objects that are stored with the specified namespace
-   * @param requestContext The client request context.
-   * @param namespace A program - supplied namespace that is used to organize settings and prevent name collisions.
-   * @param applicationSpecific Specifies whether the setting is specific to the current application, or used by all applications.
-   * @param iTwinId The id of the iTwin (required for Shared Setting).
-   * @param iModelId The wsgId of the iModel, to retrieve settings specific to an iModel, otherwise undefined.
-   * @return The result of the retrieval operation. If successful, SettingsResult.settingsMap contains a map of string to settings values containing all of the settings stored with the specified namespace.
-   */
-  getSharedSettingsByNamespace(accessToken: AccessToken, namespace: string, applicationSpecific: boolean, iTwinId: string, iModelId?: string): Promise<SettingsMapResult>;
-
-  /** Saves a non-user-specific settings object to the settings service.
-   * @param requestContext The client request context.
-   * @param settings The object to be saved. It is saved as a JSON string.
-   * @param namespace A program-supplied namespace that is used to organize settings and prevent name collisions.
-   * @param name The name of the setting. Acceptable characters are alphanumeric and the period character.
-   * @param applicationSpecific Specifies whether the setting is specific to the current application, or used by all applications.
-   * @param iTwinId The id of the iTwin, if the settings is specific to an iTwin, otherwise undefined.
-   * @param iModelId The wsgId of the iModel, if the setting is specific to an iModel, otherwise undefined. The parent iTwinId must be specified if iModelId is specified.
-   * @return The result of the save operation. The setting member is undefined for save operations.
-   * @note The logged in user must have the appropriate permissions to save a non-user-specific setting.
-   */
-  saveSetting(accessToken: AccessToken, settings: any, namespace: string, name: string, applicationSpecific: boolean, iTwinId?: string, iModelId?: string): Promise<SettingsResult>;
-
-  /** Retrieves a non-user-specific settings object from the settings service.
-   * @param requestContext The client request context.
-   * @param namespace A program-supplied namespace that is used to organize settings and prevent name collisions.
-   * @param name The name of the setting. Acceptable characters are alphanumeric and the period character.
-   * @param applicationSpecific Specifies whether the setting is specific to the current application, or used by all applications.
-   * @param iTwinId The id of the iTwin, if the settings is specific to an iTwin, otherwise undefined.
-   * @param iModelId The wsgId of the iModel, if the setting is specific to an iModel, otherwise undefined. The parent iTwinId must be specified if iModelId is specified.
-   * @return The result of the retrieval operation. The setting member contains the setting if the operation succeeds.
-   */
-  getSetting(accessToken: AccessToken, namespace: string, name: string, applicationSpecific: boolean, iTwinId?: string, iModelId?: string): Promise<SettingsResult>;
-
-  /** Deletes a non-user-specific settings object from the settings service.
-   * @param requestContext The client request context.
-   * @param namespace A program-supplied namespace that is used to organize settings and prevent name collisions.
-   * @param name The name of the setting. Acceptable characters are alphanumeric and the period character.
-   * @param applicationSpecific Specifies whether the setting is specific to the current application, or used by all applications.
-   * @param iTwinId The id of the iTwin, if the settings is specific to an iTwin, otherwise undefined.
-   * @param iModelId The wsgId of the iModel, if the setting is specific to an iModel, otherwise undefined. The parent iTwinId must be specified if iModelId is specified.
-   * @return The result of the save operation. The setting member is undefined for delete operations. If the setting specified for deletion
-   * does not exists, the SettingsResult.status is SettingsStatus.SettingNotFound.
-   * @note The logged in user must have the appropriate permissions to delete a non-user-specific setting.
-   */
-  deleteSetting(accessToken: AccessToken, namespace: string, name: string, applicationSpecific: boolean, iTwinId?: string, iModelId?: string): Promise<SettingsResult>;
-
-  /** Retrieves an array of non-user-specific settings objects that are stored with the specified namespace
-   * @param requestContext The client request context.
-   * @param namespace A program - supplied namespace that is used to organize settings and prevent name collisions.
-   * @param applicationSpecific Specifies whether the setting is specific to the current application, or used by all applications.
-   * @param iTwinId The id of the iTwin, if the settings is specific to an iTwin, otherwise undefined.
-   * @param iModelId The wsgId of the iModel, if the setting is specific to an iModel, otherwise undefined. The parent iTwinId must be specified if iModelId is specified.
-   * @return The result of the retrieval operation. If successful, SettingsResult.settingsMap contains a map of string to settings values containing all of the settings stored with the specified namespace.
-   */
-  getSettingsByNamespace(accessToken: AccessToken, namespace: string, applicationSpecific: boolean, iTwinId?: string, iModelId?: string): Promise<SettingsMapResult>;
-}
->>>>>>> 007be59f
+/*---------------------------------------------------------------------------------------------
+* Copyright (c) Bentley Systems, Incorporated. All rights reserved.
+* See LICENSE.md in the project root for license terms and full copyright notice.
+*--------------------------------------------------------------------------------------------*/
+/** @packageDocumentation
+ * @module Settings
+ */
+
+import { AccessToken } from "@itwin/core-bentley";
+
+/** Possible values for SettingsResults.status
+ * @beta
+ */
+export enum SettingsStatus {
+  SETTINGS_ERROR_BASE = 0x1b000,
+  /** The specified setting was successfully saved, deleted, or retrieved. */
+  Success = 0,
+  /** Access to the specified setting was blocked. */
+  AuthorizationError = SETTINGS_ERROR_BASE + 1,
+  /** The Url for the setting is not properly formed. Check the characters in the setting name. */
+  UrlError = SETTINGS_ERROR_BASE + 2,
+  /** An invalid iTwinId was specified. */
+  ITwinInvalid = SETTINGS_ERROR_BASE + 3,
+  /** An invalid iModelId was specified. */
+  IModelInvalid = SETTINGS_ERROR_BASE + 4,
+  /** The setting specified for deletion or retrieval does not exist. */
+  SettingNotFound = SETTINGS_ERROR_BASE + 5,
+  /** The settings server malfunctioned.  */
+  ServerError = SETTINGS_ERROR_BASE + 6,
+  /** An unexpected error occurred.  */
+  UnknownError = SETTINGS_ERROR_BASE + 8,
+}
+
+/** The result of the SettingsAdmin methods to save, retrieve, and delete settings.
+ * These are constructed by the SettingsAdmin methods and examined by applications.
+ * @beta
+ */
+export class SettingsResult {
+  /** Construct a new SettingsResult. SettingsResult objects are created by the SettingsAdmin methods.
+   * @internal
+   * @param status The result of the settings method.
+   * @param errorMessage An error message that is sometimes returned by the server.
+   * @param setting The object returned by the "get" Settings methods.
+   */
+  constructor(public status: SettingsStatus, public errorMessage?: string, public setting?: any) {
+  }
+}
+
+/** The result of the SettingsAdmin methods to retrieve all settings by namespace.
+ * These are constructed by the SettingsAdmin "getxxxByNamespace" methods and examined by applications.
+ * @beta
+ */
+export class SettingsMapResult {
+  /** Construct a new SettingsResult. SettingsResult objects are created by the SettingsAdmin methods.
+   * @internal
+   * @param status The result of the settings method.
+   * @param errorMessage An error message that is sometimes returned by the server.
+   * @param settingsMap A Map of name to property objects.
+   */
+  constructor(public status: SettingsStatus, public errorMessage?: string, public settingsMap?: Map<string, any>) {
+  }
+}
+
+/** Methods available to save and get Settings objects on behalf of combinations of the Application, iTwin, iModel, and User
+ * @beta
+ */
+export interface SettingsAdmin {
+
+  /** Saves a user-specific settings object to the settings service.
+   * @param requestContext The client request context.
+   * @param settings The object to be saved. It is saved as a JSON string.
+   * @param namespace A program-supplied namespace that is used to organize settings and prevent name collisions.
+   * @param name The name of the setting. Acceptable characters are alphanumeric and the period character.
+   * @param applicationSpecific Specifies whether the setting is specific to the current application, or used by all applications.
+   * @param iTwinId The id of the iTwin, if the settings is specific to an iTwin, otherwise undefined.
+   * @param iModelId The wsgId of the iModel, if the setting is specific to an iModel, otherwise undefined. The parent iTwinId must be specified if iModelId is specified.
+   * @return The result of the save operation. The setting member is undefined for save operations.
+   */
+  saveUserSetting(accessToken: AccessToken, settings: any, namespace: string, name: string, applicationSpecific: boolean, iTwinId?: string, iModelId?: string): Promise<SettingsResult>;
+
+  /** Retrieves a user-specific settings object from the settings service.
+   * @param requestContext The client request context.
+   * @param namespace A program-supplied namespace that is used to organize settings and prevent name collisions.
+   * @param name The name of the setting. Acceptable characters are alphanumeric and the period character.
+   * @param applicationSpecific Specifies whether the setting is specific to the current application, or used by all applications.
+   * @param iTwinId The id of the iTwin, if the settings is specific to an iTwin, otherwise undefined.
+   * @param iModelId The wsgId of the iModel, if the setting is specific to an iModel, otherwise undefined. The parent iTwinId must be specified if iModelId is specified.
+   * @return The result of the retrieval operation. The setting member contains the setting if the operation succeeds.
+   */
+  getUserSetting(accessToken: AccessToken, namespace: string, name: string, applicationSpecific: boolean, iTwinId?: string, iModelId?: string): Promise<SettingsResult>;
+
+  /** Deletes a user-specific settings object from the settings service.
+   * @param namespace A program-supplied namespace that is used to organize settings and prevent name collisions.
+   * @param name The name of the setting. Acceptable characters are alphanumeric and the period character.
+   * @param applicationSpecific Specifies whether the setting is specific to the current application, or used by all applications.
+   * @param iTwinId The id of the iTwin, if the settings is specific to an iTwin, otherwise undefined.
+   * @param iModelId The wsgId of the iModel, if the setting is specific to an iModel, otherwise undefined. The parent iTwinId must be specified if iModelId is specified.
+   * @return The result of the save operation. The setting member is undefined for delete operations. If the setting specified for deletion
+   * does not exists, the SettingsResult.status is SettingsStatus.SettingNotFound.
+   */
+  deleteUserSetting(accessToken: AccessToken, namespace: string, name: string, applicationSpecific: boolean, iTwinId?: string, iModelId?: string): Promise<SettingsResult>;
+
+  /** Retrieves an array of user-specific settings objects that are stored with the specified namespace
+   * @param requestContext The client request context.
+   * @param namespace A program - supplied namespace that is used to organize settings and prevent name collisions.
+   * @param applicationSpecific Specifies whether the setting is specific to the current application, or used by all applications.
+   * @param iTwinId The id of the iTwin, if the settings is specific to an iTwin, otherwise undefined.
+   * @param iModelId The wsgId of the iModel, if the setting is specific to an iModel, otherwise undefined. The parent iTwinId must be specified if iModelId is specified.
+   * @return The result of the retrieval operation. If successful, SettingsResult.settingsMap contains a map of string to settings values containing all of the settings stored with the specified namespace.
+   */
+  getUserSettingsByNamespace(accessToken: AccessToken, namespace: string, applicationSpecific: boolean, iTwinId?: string, iModelId?: string): Promise<SettingsMapResult>;
+
+  /** Saves a shared settings object to the settings service.
+   * @param requestContext The client request context.
+   * @param settings The object to be saved. It is saved as a JSON string.
+   * @param namespace A program-supplied namespace that is used to organize settings and prevent name collisions.
+   * @param name The name of the setting. Acceptable characters are alphanumeric and the period character.
+   * @param applicationSpecific Specifies whether the setting is specific to the current application, or used by all applications.
+   * @param iTwinId The id of the iTwin, if the settings is specific to an iTwin, otherwise undefined.
+   * @param iModelId The wsgId of the iModel, if the setting is specific to an iModel, otherwise undefined. The parent iTwinId must be specified if iModelId is specified.
+   * @return The result of the save operation. The setting member is undefined for save operations.
+   */
+  saveSharedSetting(accessToken: AccessToken, settings: any, namespace: string, name: string, applicationSpecific: boolean, iTwinId: string, iModelId?: string): Promise<SettingsResult>;
+
+  /** Retrieves a shared settings object from the settings service.
+   * @param requestContext The client request context.
+   * @param namespace A program-supplied namespace that is used to organize settings and prevent name collisions.
+   * @param name The name of the setting. Acceptable characters are alphanumeric and the period character.
+   * @param applicationSpecific Specifies whether the setting is specific to the current application, or used by all applications.
+   * @param iTwinId The id of the iTwin (required for Shared Setting).
+   * @param iModelId The wsgId of the iModel, if the setting is specific to an iModel, otherwise undefined.
+   * @return The result of the retrieval operation. The setting member contains the setting if the operation succeeds.
+   */
+  getSharedSetting(accessToken: AccessToken, namespace: string, name: string, applicationSpecific: boolean, iTwinId: string, iModelId?: string): Promise<SettingsResult>;
+
+  /** Deletes a shared settings object from the settings service.
+   * @param namespace A program-supplied namespace that is used to organize settings and prevent name collisions.
+   * @param name The name of the setting. Acceptable characters are alphanumeric and the period character.
+   * @param applicationSpecific Specifies whether the setting is specific to the current application, or used by all applications.
+   * @param iTwinId The id of the iTwin (required for Shared Setting).
+   * @param iModelId The wsgId of the iModel, if the setting is specific to an iModel, otherwise undefined.
+   * @return The result of the save operation. The setting member is undefined for delete operations. If the setting specified for deletion
+   * does not exists, the SettingsResult.status is SettingsStatus.SettingNotFound.
+   */
+  deleteSharedSetting(accessToken: AccessToken, namespace: string, name: string, applicationSpecific: boolean, iTwinId: string, iModelId?: string): Promise<SettingsResult>;
+
+  /** Retrieves an array of shared settings objects that are stored with the specified namespace
+   * @param requestContext The client request context.
+   * @param namespace A program - supplied namespace that is used to organize settings and prevent name collisions.
+   * @param applicationSpecific Specifies whether the setting is specific to the current application, or used by all applications.
+   * @param iTwinId The id of the iTwin (required for Shared Setting).
+   * @param iModelId The wsgId of the iModel, to retrieve settings specific to an iModel, otherwise undefined.
+   * @return The result of the retrieval operation. If successful, SettingsResult.settingsMap contains a map of string to settings values containing all of the settings stored with the specified namespace.
+   */
+  getSharedSettingsByNamespace(accessToken: AccessToken, namespace: string, applicationSpecific: boolean, iTwinId: string, iModelId?: string): Promise<SettingsMapResult>;
+
+  /** Saves a non-user-specific settings object to the settings service.
+   * @param requestContext The client request context.
+   * @param settings The object to be saved. It is saved as a JSON string.
+   * @param namespace A program-supplied namespace that is used to organize settings and prevent name collisions.
+   * @param name The name of the setting. Acceptable characters are alphanumeric and the period character.
+   * @param applicationSpecific Specifies whether the setting is specific to the current application, or used by all applications.
+   * @param iTwinId The id of the iTwin, if the settings is specific to an iTwin, otherwise undefined.
+   * @param iModelId The wsgId of the iModel, if the setting is specific to an iModel, otherwise undefined. The parent iTwinId must be specified if iModelId is specified.
+   * @return The result of the save operation. The setting member is undefined for save operations.
+   * @note The logged in user must have the appropriate permissions to save a non-user-specific setting.
+   */
+  saveSetting(accessToken: AccessToken, settings: any, namespace: string, name: string, applicationSpecific: boolean, iTwinId?: string, iModelId?: string): Promise<SettingsResult>;
+
+  /** Retrieves a non-user-specific settings object from the settings service.
+   * @param requestContext The client request context.
+   * @param namespace A program-supplied namespace that is used to organize settings and prevent name collisions.
+   * @param name The name of the setting. Acceptable characters are alphanumeric and the period character.
+   * @param applicationSpecific Specifies whether the setting is specific to the current application, or used by all applications.
+   * @param iTwinId The id of the iTwin, if the settings is specific to an iTwin, otherwise undefined.
+   * @param iModelId The wsgId of the iModel, if the setting is specific to an iModel, otherwise undefined. The parent iTwinId must be specified if iModelId is specified.
+   * @return The result of the retrieval operation. The setting member contains the setting if the operation succeeds.
+   */
+  getSetting(accessToken: AccessToken, namespace: string, name: string, applicationSpecific: boolean, iTwinId?: string, iModelId?: string): Promise<SettingsResult>;
+
+  /** Deletes a non-user-specific settings object from the settings service.
+   * @param requestContext The client request context.
+   * @param namespace A program-supplied namespace that is used to organize settings and prevent name collisions.
+   * @param name The name of the setting. Acceptable characters are alphanumeric and the period character.
+   * @param applicationSpecific Specifies whether the setting is specific to the current application, or used by all applications.
+   * @param iTwinId The id of the iTwin, if the settings is specific to an iTwin, otherwise undefined.
+   * @param iModelId The wsgId of the iModel, if the setting is specific to an iModel, otherwise undefined. The parent iTwinId must be specified if iModelId is specified.
+   * @return The result of the save operation. The setting member is undefined for delete operations. If the setting specified for deletion
+   * does not exists, the SettingsResult.status is SettingsStatus.SettingNotFound.
+   * @note The logged in user must have the appropriate permissions to delete a non-user-specific setting.
+   */
+  deleteSetting(accessToken: AccessToken, namespace: string, name: string, applicationSpecific: boolean, iTwinId?: string, iModelId?: string): Promise<SettingsResult>;
+
+  /** Retrieves an array of non-user-specific settings objects that are stored with the specified namespace
+   * @param requestContext The client request context.
+   * @param namespace A program - supplied namespace that is used to organize settings and prevent name collisions.
+   * @param applicationSpecific Specifies whether the setting is specific to the current application, or used by all applications.
+   * @param iTwinId The id of the iTwin, if the settings is specific to an iTwin, otherwise undefined.
+   * @param iModelId The wsgId of the iModel, if the setting is specific to an iModel, otherwise undefined. The parent iTwinId must be specified if iModelId is specified.
+   * @return The result of the retrieval operation. If successful, SettingsResult.settingsMap contains a map of string to settings values containing all of the settings stored with the specified namespace.
+   */
+  getSettingsByNamespace(accessToken: AccessToken, namespace: string, applicationSpecific: boolean, iTwinId?: string, iModelId?: string): Promise<SettingsMapResult>;
+}