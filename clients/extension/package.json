--- conflicted
+++ resolved
@@ -36,16 +36,10 @@
     "url": "http://www.bentley.com"
   },
   "dependencies": {
-<<<<<<< HEAD
-    "@bentley/bentleyjs-core": "2.16.0-dev.2",
-    "@bentley/imodeljs-common": "2.16.0-dev.2",
-    "@bentley/itwin-client": "2.16.0-dev.2",
-    "cross-fetch": "3.1.4"
-=======
     "@bentley/bentleyjs-core": "2.16.0-dev.6",
     "@bentley/imodeljs-common": "2.16.0-dev.6",
-    "@bentley/itwin-client": "2.16.0-dev.6"
->>>>>>> b55fc0dc
+    "@bentley/itwin-client": "2.16.0-dev.6",
+    "cross-fetch": "3.1.4"
   },
   "devDependencies": {
     "@bentley/build-tools": "2.16.0-dev.6",
