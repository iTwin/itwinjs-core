--- conflicted
+++ resolved
@@ -31,37 +31,21 @@
     "url": "http://www.bentley.com"
   },
   "dependencies": {
-<<<<<<< HEAD
     "@microsoft/applicationinsights-web": "^2.5.5"
   },
   "peerDependencies": {
-    "@bentley/bentleyjs-core": "^2.13.0-dev.2",
-    "@bentley/itwin-client": "^2.13.0-dev.2",
-    "@bentley/telemetry-client": "^2.13.0-dev.2"
+    "@bentley/bentleyjs-core": "^2.13.0-dev.6",
+    "@bentley/itwin-client": "^2.13.0-dev.6",
+    "@bentley/telemetry-client": "^2.13.0-dev.6"
   },
   "devDependencies": {
-    "@bentley/bentleyjs-core": "2.13.0-dev.2",
-    "@bentley/build-tools": "2.13.0-dev.2",
-    "@bentley/certa": "2.13.0-dev.2",
-    "@bentley/config-loader": "2.13.0-dev.2",
-    "@bentley/eslint-plugin": "2.13.0-dev.2",
-    "@bentley/itwin-client": "2.13.0-dev.2",
-    "@bentley/telemetry-client": "2.13.0-dev.2",
-=======
     "@bentley/bentleyjs-core": "2.13.0-dev.6",
-    "@bentley/telemetry-client": "2.13.0-dev.6",
-    "@microsoft/applicationinsights-web": "^2.5.5"
-  },
-  "peerDependencies": {
-    "@bentley/itwin-client": "^2.13.0-dev.6"
-  },
-  "devDependencies": {
     "@bentley/build-tools": "2.13.0-dev.6",
     "@bentley/certa": "2.13.0-dev.6",
     "@bentley/config-loader": "2.13.0-dev.6",
     "@bentley/eslint-plugin": "2.13.0-dev.6",
     "@bentley/itwin-client": "2.13.0-dev.6",
->>>>>>> c7876207
+    "@bentley/telemetry-client": "2.13.0-dev.6",
     "@types/chai": "^4.1.4",
     "@types/mocha": "^5.2.5",
     "@types/node": "10.14.1",
