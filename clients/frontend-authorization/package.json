--- conflicted
+++ resolved
@@ -34,13 +34,8 @@
     "oidc-client": "^1.9.1"
   },
   "peerDependencies": {
-<<<<<<< HEAD
-    "@itwin/core-bentley": "workspace:^3.0.0-dev.70",
-    "@bentley/itwin-client": "workspace:^3.0.0-dev.70"
-=======
-    "@bentley/bentleyjs-core": "workspace:^3.0.0-dev.71",
+    "@itwin/core-bentley": "workspace:^3.0.0-dev.71",
     "@bentley/itwin-client": "workspace:^3.0.0-dev.71"
->>>>>>> 688db697
   },
   "devDependencies": {
     "@itwin/core-bentley": "workspace:*",
