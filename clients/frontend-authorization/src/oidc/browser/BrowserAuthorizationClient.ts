/*---------------------------------------------------------------------------------------------
* Copyright (c) Bentley Systems, Incorporated. All rights reserved.
* See LICENSE.md in the project root for license terms and full copyright notice.
*--------------------------------------------------------------------------------------------*/

/** @packageDocumentation
 * @module BrowserAuthorization
 */

import { assert, AuthStatus, BeEvent, BentleyError, ClientRequestContext, IDisposable, Logger } from "@bentley/bentleyjs-core";
import { AccessToken, ImsAuthorizationClient } from "@bentley/itwin-client";
import { User, UserManager, UserManagerSettings, WebStorageStateStore } from "oidc-client";
import { FrontendAuthorizationClient } from "../../FrontendAuthorizationClient";
import { FrontendAuthorizationClientLoggerCategory } from "../../FrontendAuthorizationClientLoggerCategory";
import { BrowserAuthorizationBase } from "./BrowserAuthorizationBase";
import { BrowserAuthorizationClientRedirectState } from "./BrowserAuthorizationClientRedirectState";

/**
 * @beta
 */
export interface BrowserAuthorizationClientConfiguration extends BrowserAuthorizationClientRequestOptions {
  /** The URL of the OIDC/OAuth2 provider. If left undefined, the Bentley auth authority will be used by default. */
  readonly authority?: string;
  /** The unique client id registered through the issuing authority. Required to obtain authorization from the user. */
  readonly clientId: string;
  /**
   * The URL passed in the authorization request, to which the authority will redirect the browser after the user grants/denies access
   * The redirect URL must be registered against the clientId through the issuing authority to be considered valid.
   */
  readonly redirectUri: string;
  /**
   * The URL passed in the signout request, to which the authority will redirect the browser after the user has been signed out.
   * The signout URL must be registered against the clientId through the issuing authority to be considered valid.
   */
  readonly postSignoutRedirectUri?: string;
  /** A space-delimited collection of individual access claims specified by the authority. The user must consent to all specified scopes in order to grant authorization */
  readonly scope: string;
  /** The mechanism (or authentication flow) used to acquire auth information from the user through the authority */
  readonly responseType?: "code" | "id_token" | "id_token token" | "code id_token" | "code token" | "code id_token token" | string;
  /** if true, do NOT attempt a silent signIn on startup of the application */
  readonly noSilentSignInOnAppStartup?: boolean;
  /** The redirect URL used for silent sign in and renew. If not provided, will default to redirectUri. */
  readonly silentRedirectUri?: string;
}

/**
 * Interface describing per-request configuration options for authorization requests
 * see: https://openid.net/specs/openid-connect-core-1_0.html#AuthRequest
 * @public
 */
export interface BrowserAuthorizationClientRequestOptions {
  /** The required action demanded of the user before the authentication request can succeed */
  prompt?: "none" | "login" | "consent" | "select_account" | string;
}

/**
 * @beta
 */
export class BrowserAuthorizationClient extends BrowserAuthorizationBase<BrowserAuthorizationClientConfiguration> implements FrontendAuthorizationClient, IDisposable {
  public readonly onUserStateChanged = new BeEvent<(token?: AccessToken) => void>();

  protected _accessToken?: AccessToken;

  public get isAuthorized(): boolean {
    return this.hasSignedIn;
  }

  public get hasExpired(): boolean {
    return !this._accessToken;
  }

  public get hasSignedIn(): boolean {
    return !!this._accessToken;
  }

  public constructor(configuration: BrowserAuthorizationClientConfiguration) {
    super(configuration);
  }

  protected async getUserManager(): Promise<UserManager> {
    if (this._userManager) {
      return this._userManager;
    }

    const settings = await this.getUserManagerSettings(this._basicSettings, this._advancedSettings);
    this._userManager = this.createUserManager(settings);
    return this._userManager;
  }

  /**
   * Merges the basic and advanced settings into a single configuration object consumable by the internal userManager.
   * @param requestContext
   * @param basicSettings
   * @param advancedSettings
   */
  protected async getUserManagerSettings(basicSettings: BrowserAuthorizationClientConfiguration, advancedSettings?: UserManagerSettings): Promise<UserManagerSettings> {
    let userManagerSettings: UserManagerSettings = {
      authority: basicSettings.authority,
      redirect_uri: basicSettings.redirectUri, // eslint-disable-line @typescript-eslint/naming-convention
      client_id: basicSettings.clientId, // eslint-disable-line @typescript-eslint/naming-convention
      scope: basicSettings.scope,
      post_logout_redirect_uri: basicSettings.postSignoutRedirectUri, // eslint-disable-line @typescript-eslint/naming-convention
      response_type: basicSettings.responseType, // eslint-disable-line @typescript-eslint/naming-convention
      automaticSilentRenew: true,
      silent_redirect_uri: basicSettings.silentRedirectUri, // eslint-disable-line @typescript-eslint/naming-convention
      userStore: new WebStorageStateStore({ store: window.localStorage }),
      prompt: basicSettings.prompt,
    };

    if (advancedSettings) {
      userManagerSettings = Object.assign(userManagerSettings, advancedSettings);
    }

    if (!userManagerSettings.authority) {
      const imsAuthorizationClient = new ImsAuthorizationClient();
      const authority = await imsAuthorizationClient.getUrl();
      userManagerSettings.authority = authority;
    }

    return userManagerSettings;
  }

  /**
   * Creates the internal user manager and binds all relevant events to their respective callback function.
   * @param settings
   */
  protected createUserManager(settings: UserManagerSettings): UserManager {
    const userManager = new UserManager(settings);

    userManager.events.addUserLoaded(this._onUserLoaded);
    userManager.events.addUserUnloaded(this._onUserUnloaded);
    userManager.events.addAccessTokenExpiring(this._onAccessTokenExpiring);
    userManager.events.addAccessTokenExpired(this._onAccessTokenExpired);
    userManager.events.addSilentRenewError(this._onSilentRenewError);
    userManager.events.addUserSignedOut(this._onUserSignedOut);

    return userManager;
  }

  /**
   * Alias for signInRedirect needed to satisfy [[FrontendAuthorizationClient]]
   * @param requestContext
   */
  public async signIn(requestContext?: ClientRequestContext): Promise<void> {
    return this.signInRedirect(requestContext ?? new ClientRequestContext());
  }

  /**
   * Attempts a sign-in via redirection with the authorization provider.
   * If possible, a non-interactive signin will be attempted first.
   * If successful, the returned promise will be resolved.
   * Otherwise, an attempt to redirect the browser will proceed.
   * If an error prevents the redirection from occurring, the returned promise will be rejected with the responsible error.
   * Otherwise, the browser's window will be redirected away from the current page, effectively ending execution here.
   */
  public async signInRedirect(requestContext: ClientRequestContext, successRedirectUrl?: string, args?: BrowserAuthorizationClientRequestOptions): Promise<void> {
    const user = await this.nonInteractiveSignIn(requestContext, args);
    if (user) {
      return;
    }

    const userManager = await this.getUserManager();
    const state: BrowserAuthorizationClientRedirectState = {
      successRedirectUrl: successRedirectUrl || window.location.href,
    };

    const redirectArgs = Object.assign({ state }, args);
    await userManager.signinRedirect(redirectArgs); // This call changes the window's URL, which effectively ends execution here unless an exception is thrown.
  }

  /**
   * Attempts a sign-in via popup with the authorization provider
   * @param requestContext
   */
  public async signInPopup(requestContext: ClientRequestContext, args?: BrowserAuthorizationClientRequestOptions): Promise<void> {
    let user = await this.nonInteractiveSignIn(requestContext, args);
    if (user) {
      return;
    }

    const userManager = await this.getUserManager();
    user = await userManager.signinPopup(args);
    assert(user && !user.expired, "Expected userManager.signinPopup to always resolve to an authorized user");
    return;
  }

  /**
   * Attempts a silent sign in with the authorization provider
   * @throws [[BentleyError]] If the silent sign in fails
   */
  public async signInSilent(requestContext: ClientRequestContext): Promise<void> {
    const user = await this.nonInteractiveSignIn(requestContext);
    if (user === undefined || user.expired)
      throw new BentleyError(AuthStatus.Error, "Silent sign-in failed");
  }

  /**
   * Attempts a non-interactive signIn
   * - tries to load the user from storage
   * - tries to silently sign-in the user
   */
  protected async nonInteractiveSignIn(requestContext: ClientRequestContext, args?: BrowserAuthorizationClientRequestOptions): Promise<User | undefined> {
    const userManager = await this.getUserManager();
    const settingsPromptRequired = userManager.settings.prompt !== undefined && userManager.settings.prompt !== "none";
    const argsPromptRequired = args?.prompt !== undefined && args.prompt !== "none";
    if (settingsPromptRequired || argsPromptRequired) { // No need to even try a silent sign in if we know the prompt will force its failure.
      return undefined;
    }

    let user = await this.loadUser(requestContext);
    if (user) {
      return user;
    }

    // Attempt a silent sign-in
    try {
      user = await userManager.signinSilent(); // calls events
      return user;
    } catch (err) {
      return undefined;
    }
  }

  /**
   * Gets the user from storage
   * @return User found in storage.
   * - Resolves to undefined if no user was found.
   * - Returned user may have expired - so it's up to the caller to check the expired state
   */
  protected async loadUser(requestContext: ClientRequestContext): Promise<User | undefined> {
<<<<<<< HEAD
    const userManager = await this.getUserManager();
    requestContext.enter();

=======
    const userManager = await this.getUserManager(requestContext);
>>>>>>> f3790033
    const user = await userManager.getUser();

    if (user && !user.expired) {
      this._onUserLoaded(user); // Call only because getUser() doesn't call any events
      return user;
    }

    return undefined;
  }

  protected initAccessToken(user: User | undefined) {
    if (!user) {
      this._accessToken = undefined;
      return;
    }
    this._accessToken = AccessToken.fromTokenResponseJson(user, user.profile);
  }

  /**
   * Alias for signOutRedirect
   * @param requestContext
   */
  public async signOut(requestContext?: ClientRequestContext): Promise<void> {
    await this.signOutRedirect(requestContext ?? new ClientRequestContext());
  }

  public async signOutRedirect(requestContext: ClientRequestContext): Promise<void> {
<<<<<<< HEAD
    const userManager = await this.getUserManager();
    requestContext.enter();

=======
    const userManager = await this.getUserManager(requestContext);
>>>>>>> f3790033
    await userManager.signoutRedirect();
  }

  public async signOutPopup(requestContext: ClientRequestContext): Promise<void> {
<<<<<<< HEAD
    const userManager = await this.getUserManager();
    requestContext.enter();

=======
    const userManager = await this.getUserManager(requestContext);
>>>>>>> f3790033
    await userManager.signoutPopup();
  }

  /**
   * Returns a promise that resolves to the AccessToken of the currently authorized user.
   * The token is refreshed as necessary.
   * @throws [BentleyError]($bentley) If signIn() was not called, or there was an authorization error.
   */
  public async getAccessToken(): Promise<AccessToken> {
    if (this._accessToken)
      return this._accessToken;
    throw new BentleyError(AuthStatus.Error, "Not signed in.");
  }

  /**
   * Checks the current local user session against that of the identity provider.
   * If the session is no longer valid, the local user is removed from storage.
   * @returns true if the local session is still active with the provider, false otherwise.
   * @param requestContext
   * @param ignoreCheckInterval Bypass the default behavior to wait until a certain time has passed since the last check was performed
   */
  public async checkSessionStatus(requestContext: ClientRequestContext): Promise<boolean> {
<<<<<<< HEAD
    requestContext.enter();

    const userManager = await this.getUserManager();
=======
    const userManager = await this.getUserManager(requestContext);
>>>>>>> f3790033
    try {
      await userManager.querySessionStatus();
    } catch (err) { // Access token is no longer valid in this session
      await userManager.removeUser();
      return false;
    }

    return true;
  }

  protected _onUserStateChanged = (user: User | undefined) => {
    this.initAccessToken(user);
    try {
      this.onUserStateChanged.raiseEvent(this._accessToken);
    } catch (err: any) {
      Logger.logError(FrontendAuthorizationClientLoggerCategory.Authorization, "Error thrown when handing OidcBrowserClient.onUserStateChanged event", () => ({ message: err.message }));
    }
  };

  /**
   * Raised when a user session has been established (or re-established).
   * This can happen on startup, after token refresh or token callback.
   */
  protected _onUserLoaded = (user: User) => {
    this._onUserStateChanged(user);
  };

  /**
   * Raised when a user session has been terminated.
   */
  protected _onUserUnloaded = () => {
    this._onUserStateChanged(undefined);
  };

  /**
   * Raised prior to the access token expiring
   */
  protected _onAccessTokenExpiring = async () => {
  };

  /**
   * Raised after the access token has expired.
   */
  protected _onAccessTokenExpired = () => {
    this._onUserStateChanged(undefined);
  };

  /**
   * Raised when the automatic silent renew has failed.
   */
  protected _onSilentRenewError = () => {
  };

  /**
   * Raised when the user's sign-in status at the OP has changed.
   */
  protected _onUserSignedOut = () => {
    this._onUserStateChanged(undefined);
  };

  /** Disposes the resources held by this client */
  public dispose(): void {
    if (this._userManager) {
      this._userManager.events.removeUserLoaded(this._onUserLoaded);
      this._userManager.events.removeAccessTokenExpiring(this._onAccessTokenExpiring);
      this._userManager.events.removeAccessTokenExpired(this._onAccessTokenExpired);
      this._userManager.events.removeUserUnloaded(this._onUserUnloaded);
      this._userManager.events.removeSilentRenewError(this._onSilentRenewError);
      this._userManager.events.removeUserSignedOut(this._onUserSignedOut);
    }
  }
}<|MERGE_RESOLUTION|>--- conflicted
+++ resolved
@@ -141,8 +141,8 @@
    * Alias for signInRedirect needed to satisfy [[FrontendAuthorizationClient]]
    * @param requestContext
    */
-  public async signIn(requestContext?: ClientRequestContext): Promise<void> {
-    return this.signInRedirect(requestContext ?? new ClientRequestContext());
+  public async signIn(): Promise<void> {
+    return this.signInRedirect();
   }
 
   /**
@@ -153,8 +153,8 @@
    * If an error prevents the redirection from occurring, the returned promise will be rejected with the responsible error.
    * Otherwise, the browser's window will be redirected away from the current page, effectively ending execution here.
    */
-  public async signInRedirect(requestContext: ClientRequestContext, successRedirectUrl?: string, args?: BrowserAuthorizationClientRequestOptions): Promise<void> {
-    const user = await this.nonInteractiveSignIn(requestContext, args);
+  public async signInRedirect(successRedirectUrl?: string, args?: BrowserAuthorizationClientRequestOptions): Promise<void> {
+    const user = await this.nonInteractiveSignIn(args);
     if (user) {
       return;
     }
@@ -188,8 +188,8 @@
    * Attempts a silent sign in with the authorization provider
    * @throws [[BentleyError]] If the silent sign in fails
    */
-  public async signInSilent(requestContext: ClientRequestContext): Promise<void> {
-    const user = await this.nonInteractiveSignIn(requestContext);
+  public async signInSilent(): Promise<void> {
+    const user = await this.nonInteractiveSignIn();
     if (user === undefined || user.expired)
       throw new BentleyError(AuthStatus.Error, "Silent sign-in failed");
   }
@@ -199,7 +199,7 @@
    * - tries to load the user from storage
    * - tries to silently sign-in the user
    */
-  protected async nonInteractiveSignIn(requestContext: ClientRequestContext, args?: BrowserAuthorizationClientRequestOptions): Promise<User | undefined> {
+  protected async nonInteractiveSignIn(args?: BrowserAuthorizationClientRequestOptions): Promise<User | undefined> {
     const userManager = await this.getUserManager();
     const settingsPromptRequired = userManager.settings.prompt !== undefined && userManager.settings.prompt !== "none";
     const argsPromptRequired = args?.prompt !== undefined && args.prompt !== "none";
@@ -207,7 +207,7 @@
       return undefined;
     }
 
-    let user = await this.loadUser(requestContext);
+    let user = await this.loadUser();
     if (user) {
       return user;
     }
@@ -227,14 +227,8 @@
    * - Resolves to undefined if no user was found.
    * - Returned user may have expired - so it's up to the caller to check the expired state
    */
-  protected async loadUser(requestContext: ClientRequestContext): Promise<User | undefined> {
-<<<<<<< HEAD
-    const userManager = await this.getUserManager();
-    requestContext.enter();
-
-=======
-    const userManager = await this.getUserManager(requestContext);
->>>>>>> f3790033
+  protected async loadUser(): Promise<User | undefined> {
+    const userManager = await this.getUserManager();
     const user = await userManager.getUser();
 
     if (user && !user.expired) {
@@ -255,31 +249,18 @@
 
   /**
    * Alias for signOutRedirect
-   * @param requestContext
-   */
-  public async signOut(requestContext?: ClientRequestContext): Promise<void> {
-    await this.signOutRedirect(requestContext ?? new ClientRequestContext());
-  }
-
-  public async signOutRedirect(requestContext: ClientRequestContext): Promise<void> {
-<<<<<<< HEAD
-    const userManager = await this.getUserManager();
-    requestContext.enter();
-
-=======
-    const userManager = await this.getUserManager(requestContext);
->>>>>>> f3790033
+   */
+  public async signOut(): Promise<void> {
+    await this.signOutRedirect();
+  }
+
+  public async signOutRedirect(): Promise<void> {
+    const userManager = await this.getUserManager();
     await userManager.signoutRedirect();
   }
 
-  public async signOutPopup(requestContext: ClientRequestContext): Promise<void> {
-<<<<<<< HEAD
-    const userManager = await this.getUserManager();
-    requestContext.enter();
-
-=======
-    const userManager = await this.getUserManager(requestContext);
->>>>>>> f3790033
+  public async signOutPopup(): Promise<void> {
+    const userManager = await this.getUserManager();
     await userManager.signoutPopup();
   }
 
@@ -298,17 +279,9 @@
    * Checks the current local user session against that of the identity provider.
    * If the session is no longer valid, the local user is removed from storage.
    * @returns true if the local session is still active with the provider, false otherwise.
-   * @param requestContext
-   * @param ignoreCheckInterval Bypass the default behavior to wait until a certain time has passed since the last check was performed
-   */
-  public async checkSessionStatus(requestContext: ClientRequestContext): Promise<boolean> {
-<<<<<<< HEAD
-    requestContext.enter();
-
-    const userManager = await this.getUserManager();
-=======
-    const userManager = await this.getUserManager(requestContext);
->>>>>>> f3790033
+   */
+  public async checkSessionStatus(): Promise<boolean> {
+    const userManager = await this.getUserManager();
     try {
       await userManager.querySessionStatus();
     } catch (err) { // Access token is no longer valid in this session
