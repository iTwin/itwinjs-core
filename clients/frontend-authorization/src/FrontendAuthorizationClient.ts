/*---------------------------------------------------------------------------------------------
* Copyright (c) Bentley Systems, Incorporated. All rights reserved.
* See LICENSE.md in the project root for license terms and full copyright notice.
*--------------------------------------------------------------------------------------------*/
/** @packageDocumentation
 * @module Authorization
 */
<<<<<<< HEAD
import { BeEvent, ClientRequestContext } from "@itwin/core-bentley";
import { AccessToken, AuthorizationClient } from "@bentley/itwin-client";
=======
import { AccessToken, BeEvent } from "@bentley/bentleyjs-core";
import { AuthorizationClient } from "@bentley/itwin-client";
>>>>>>> 405c9a93

/**
 * @beta
 */
export interface FrontendAuthorizationClient extends AuthorizationClient {
  /** Called to start the sign-in process. Subscribe to onUserStateChanged to be notified when sign-in completes */
  signIn(): Promise<void>;

  /** Called to start the sign-out process. Subscribe to onUserStateChanged to be notified when sign-out completes */
  signOut(): Promise<void>;

  /** Event called when the user's sign-in state changes - this may be due to calls to signIn(), signOut() or simply because the token expired */
  readonly onUserStateChanged: BeEvent<(token: AccessToken | undefined) => void>;

  /** Set to true if signed in - the accessToken may be active or may have expired and require a refresh */
  readonly hasSignedIn: boolean;
}

/** FrontendAuthorization type guard.
 * @beta
 */
export const isFrontendAuthorizationClient = (client: AuthorizationClient | undefined): client is FrontendAuthorizationClient => {
  return client !== undefined && (client as FrontendAuthorizationClient).signIn !== undefined && (client as FrontendAuthorizationClient).signOut !== undefined;
};<|MERGE_RESOLUTION|>--- conflicted
+++ resolved
@@ -5,13 +5,8 @@
 /** @packageDocumentation
  * @module Authorization
  */
-<<<<<<< HEAD
-import { BeEvent, ClientRequestContext } from "@itwin/core-bentley";
-import { AccessToken, AuthorizationClient } from "@bentley/itwin-client";
-=======
-import { AccessToken, BeEvent } from "@bentley/bentleyjs-core";
+import { AccessToken, BeEvent } from "@itwin/core-bentley";
 import { AuthorizationClient } from "@bentley/itwin-client";
->>>>>>> 405c9a93
 
 /**
  * @beta
