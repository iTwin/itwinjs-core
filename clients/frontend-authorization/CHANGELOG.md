# Change Log - @bentley/frontend-authorization-client

<<<<<<< HEAD
This log was last generated on Thu, 09 Sep 2021 21:04:57 GMT and should not be manually modified.
=======
This log was last generated on Wed, 15 Sep 2021 18:06:46 GMT and should not be manually modified.

## 2.19.12
Wed, 15 Sep 2021 18:06:46 GMT

_Version update only_
>>>>>>> 2fc3f051

## 2.19.11
Thu, 09 Sep 2021 21:04:57 GMT

_Version update only_

## 2.19.10
Wed, 08 Sep 2021 14:36:01 GMT

_Version update only_

## 2.19.9
Wed, 25 Aug 2021 15:36:01 GMT

_Version update only_

## 2.19.8
Mon, 23 Aug 2021 13:23:13 GMT

_Version update only_

## 2.19.7
Fri, 20 Aug 2021 17:47:22 GMT

_Version update only_

## 2.19.6
Tue, 17 Aug 2021 20:34:28 GMT

### Updates

- Add silent redirect uri to BrowserAuthClientConfig. If not provided default to redirectUri

## 2.19.5
Fri, 13 Aug 2021 21:48:08 GMT

### Updates

- Add explicit check for BrowserAuthorizationLogger initialization, instead of inferring the initialization state from the oidc-client library

## 2.19.4
Thu, 12 Aug 2021 13:09:26 GMT

_Version update only_

## 2.19.3
Wed, 04 Aug 2021 20:29:34 GMT

_Version update only_

## 2.19.2
Tue, 03 Aug 2021 18:26:23 GMT

_Version update only_

## 2.19.1
Thu, 29 Jul 2021 20:01:11 GMT

_Version update only_

## 2.19.0
Mon, 26 Jul 2021 12:21:25 GMT

### Updates

- match default BrowserAuthorizationCallbackHandler userstore to value of BrowserAuthorizationClient's userstore

## 2.18.4
Tue, 10 Aug 2021 19:35:13 GMT

_Version update only_

## 2.18.3
Wed, 28 Jul 2021 17:16:30 GMT

_Version update only_

## 2.18.2
Mon, 26 Jul 2021 16:18:31 GMT

_Version update only_

## 2.18.1
Fri, 16 Jul 2021 17:45:09 GMT

_Version update only_

## 2.18.0
Fri, 09 Jul 2021 18:11:24 GMT

### Updates

- add optional prompt configuration option to browser auth startup and request calls

## 2.17.3
Mon, 26 Jul 2021 16:08:36 GMT

_Version update only_

## 2.17.2
Thu, 08 Jul 2021 15:23:00 GMT

_Version update only_

## 2.17.1
Fri, 02 Jul 2021 15:38:30 GMT

_Version update only_

## 2.17.0
Mon, 28 Jun 2021 16:20:11 GMT

_Version update only_

## 2.16.10
Thu, 22 Jul 2021 20:23:45 GMT

_Version update only_

## 2.16.9
Tue, 06 Jul 2021 22:08:34 GMT

_Version update only_

## 2.16.8
Fri, 02 Jul 2021 17:40:46 GMT

_Version update only_

## 2.16.7
Mon, 28 Jun 2021 18:13:04 GMT

_Version update only_

## 2.16.6
Mon, 28 Jun 2021 13:12:55 GMT

_Version update only_

## 2.16.5
Fri, 25 Jun 2021 16:03:01 GMT

_Version update only_

## 2.16.4
Wed, 23 Jun 2021 17:09:07 GMT

_Version update only_

## 2.16.3
Wed, 16 Jun 2021 20:29:32 GMT

_Version update only_

## 2.16.2
Thu, 03 Jun 2021 18:08:11 GMT

_Version update only_

## 2.16.1
Thu, 27 May 2021 20:04:22 GMT

_Version update only_

## 2.16.0
Mon, 24 May 2021 15:58:39 GMT

_Version update only_

## 2.15.6
Wed, 26 May 2021 15:55:18 GMT

_Version update only_

## 2.15.5
Thu, 20 May 2021 15:06:26 GMT

_Version update only_

## 2.15.4
Tue, 18 May 2021 21:59:07 GMT

_Version update only_

## 2.15.3
Mon, 17 May 2021 13:31:37 GMT

_Version update only_

## 2.15.2
Wed, 12 May 2021 18:08:13 GMT

_Version update only_

## 2.15.1
Wed, 05 May 2021 13:18:31 GMT

_Version update only_

## 2.15.0
Fri, 30 Apr 2021 12:36:58 GMT

_Version update only_

## 2.14.4
Thu, 22 Apr 2021 21:07:33 GMT

_Version update only_

## 2.14.3
Thu, 15 Apr 2021 15:13:16 GMT

_Version update only_

## 2.14.2
Thu, 08 Apr 2021 14:30:09 GMT

_Version update only_

## 2.14.1
Mon, 05 Apr 2021 16:28:00 GMT

_Version update only_

## 2.14.0
Fri, 02 Apr 2021 13:18:42 GMT

### Updates

- Simplified WebViewerApp authorization. 

## 2.13.0
Tue, 09 Mar 2021 20:28:13 GMT

### Updates

- Updated to use TypeScript 4.1

## 2.12.3
Mon, 08 Mar 2021 15:32:00 GMT

_Version update only_

## 2.12.2
Wed, 03 Mar 2021 18:48:52 GMT

_Version update only_

## 2.12.1
Tue, 23 Feb 2021 20:54:45 GMT

_Version update only_

## 2.12.0
Thu, 18 Feb 2021 22:10:12 GMT

_Version update only_

## 2.11.2
Thu, 18 Feb 2021 02:50:59 GMT

_Version update only_

## 2.11.1
Thu, 04 Feb 2021 17:22:41 GMT

_Version update only_

## 2.11.0
Thu, 28 Jan 2021 13:39:27 GMT

_Version update only_

## 2.10.3
Fri, 08 Jan 2021 18:34:03 GMT

_Version update only_

## 2.10.2
Fri, 08 Jan 2021 14:52:02 GMT

_Version update only_

## 2.10.1
Tue, 22 Dec 2020 00:53:38 GMT

_Version update only_

## 2.10.0
Fri, 18 Dec 2020 18:24:01 GMT

_Version update only_

## 2.9.9
Sun, 13 Dec 2020 19:00:03 GMT

_Version update only_

## 2.9.8
Fri, 11 Dec 2020 02:57:36 GMT

_Version update only_

## 2.9.7
Wed, 09 Dec 2020 20:58:23 GMT

_Version update only_

## 2.9.6
Mon, 07 Dec 2020 18:40:48 GMT

_Version update only_

## 2.9.5
Sat, 05 Dec 2020 01:55:56 GMT

_Version update only_

## 2.9.4
Wed, 02 Dec 2020 20:55:40 GMT

_Version update only_

## 2.9.3
Mon, 23 Nov 2020 20:57:56 GMT

_Version update only_

## 2.9.2
Mon, 23 Nov 2020 15:33:50 GMT

_Version update only_

## 2.9.1
Thu, 19 Nov 2020 17:03:42 GMT

_Version update only_

## 2.9.0
Wed, 18 Nov 2020 16:01:50 GMT

### Updates

- avoid closing popup window when authorization callback attempt fails

## 2.8.1
Tue, 03 Nov 2020 00:33:56 GMT

_Version update only_

## 2.8.0
Fri, 23 Oct 2020 17:04:02 GMT

_Version update only_

## 2.7.6
Wed, 11 Nov 2020 16:28:23 GMT

_Version update only_

## 2.7.5
Fri, 23 Oct 2020 16:23:50 GMT

_Version update only_

## 2.7.4
Mon, 19 Oct 2020 17:57:01 GMT

_Version update only_

## 2.7.3
Wed, 14 Oct 2020 17:00:59 GMT

_Version update only_

## 2.7.2
Tue, 13 Oct 2020 18:20:38 GMT

_Version update only_

## 2.7.1
Thu, 08 Oct 2020 13:04:35 GMT

_Version update only_

## 2.7.0
Fri, 02 Oct 2020 18:03:32 GMT

### Updates

- Fixed lint warnings.

## 2.6.5
Sat, 26 Sep 2020 16:06:34 GMT

_Version update only_

## 2.6.4
Tue, 22 Sep 2020 17:40:07 GMT

_Version update only_

## 2.6.3
Mon, 21 Sep 2020 14:47:09 GMT

_Version update only_

## 2.6.2
Mon, 21 Sep 2020 13:07:44 GMT

_Version update only_

## 2.6.1
Fri, 18 Sep 2020 13:15:08 GMT

_Version update only_

## 2.6.0
Thu, 17 Sep 2020 13:16:12 GMT

### Updates

- Moved ESLint configuration to a plugin

## 2.5.5
Wed, 02 Sep 2020 17:42:23 GMT

_Version update only_

## 2.5.4
Fri, 28 Aug 2020 15:34:15 GMT

_Version update only_

## 2.5.3
Wed, 26 Aug 2020 11:46:00 GMT

_Version update only_

## 2.5.2
Tue, 25 Aug 2020 22:09:08 GMT

_Version update only_

## 2.5.1
Mon, 24 Aug 2020 18:13:04 GMT

_Version update only_

## 2.5.0
Thu, 20 Aug 2020 20:57:09 GMT

### Updates

- enable auto token renewal in BrowserAuthorizationClient
- enable strict property initialization compiler flag
- Switch to ESLint

## 2.4.2
Fri, 14 Aug 2020 16:34:09 GMT

_Version update only_

## 2.4.1
Fri, 07 Aug 2020 19:57:43 GMT

_Version update only_

## 2.4.0
Tue, 28 Jul 2020 16:26:24 GMT

_Version update only_

## 2.3.3
Thu, 23 Jul 2020 12:57:15 GMT

_Version update only_

## 2.3.2
Tue, 14 Jul 2020 23:50:36 GMT

_Version update only_

## 2.3.1
Mon, 13 Jul 2020 18:50:13 GMT

_Version update only_

## 2.3.0
Fri, 10 Jul 2020 17:23:14 GMT

_Version update only_

## 2.2.1
Tue, 07 Jul 2020 14:44:52 GMT

_Version update only_

## 2.2.0
Fri, 19 Jun 2020 14:10:03 GMT

_Version update only_

## 2.1.0
Thu, 28 May 2020 22:48:59 GMT

_Version update only_

## 2.0.0
Wed, 06 May 2020 13:17:49 GMT

### Updates

- Fixed setup of UserInfo from browser clients, and more cleanups to AccessToken API. 
- Removed/moved some properties from AuthorizationClient interface. 
- react to changes in imodeljs-clients
- FrontendAuthorizationClient does not extend IDisposable.
- Fixed FrontendAuthorizationClient type guard. 
- Renamed OIDC constructs for consistency; Removed SAML support.
- create new package from imodeljs-clients
- Upgrade to Rush 5.23.2
<|MERGE_RESOLUTION|>--- conflicted
+++ resolved
@@ -1,15 +1,11 @@
 # Change Log - @bentley/frontend-authorization-client
 
-<<<<<<< HEAD
-This log was last generated on Thu, 09 Sep 2021 21:04:57 GMT and should not be manually modified.
-=======
 This log was last generated on Wed, 15 Sep 2021 18:06:46 GMT and should not be manually modified.
 
 ## 2.19.12
 Wed, 15 Sep 2021 18:06:46 GMT
 
 _Version update only_
->>>>>>> 2fc3f051
 
 ## 2.19.11
 Thu, 09 Sep 2021 21:04:57 GMT
@@ -239,7 +235,7 @@
 
 ### Updates
 
-- Simplified WebViewerApp authorization. 
+- Simplified WebViewerApp authorization.
 
 ## 2.13.0
 Tue, 09 Mar 2021 20:28:13 GMT
@@ -523,11 +519,11 @@
 
 ### Updates
 
-- Fixed setup of UserInfo from browser clients, and more cleanups to AccessToken API. 
-- Removed/moved some properties from AuthorizationClient interface. 
+- Fixed setup of UserInfo from browser clients, and more cleanups to AccessToken API.
+- Removed/moved some properties from AuthorizationClient interface.
 - react to changes in imodeljs-clients
 - FrontendAuthorizationClient does not extend IDisposable.
-- Fixed FrontendAuthorizationClient type guard. 
+- Fixed FrontendAuthorizationClient type guard.
 - Renamed OIDC constructs for consistency; Removed SAML support.
 - create new package from imodeljs-clients
 - Upgrade to Rush 5.23.2
