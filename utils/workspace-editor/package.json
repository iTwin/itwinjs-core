{
  "name": "@itwin/workspace-editor",
  "license": "MIT",
  "main": "lib/WorkspaceEditor.js",
<<<<<<< HEAD
  "version": "5.0.0-dev.80",
=======
  "version": "5.0.0-dev.81",
>>>>>>> 6cbef41a
  "bin": {
    "WorkspaceEditor": "./lib/WorkspaceEditor.js"
  },
  "scripts": {
    "build": "tsc 1>&2",
    "clean": "rimraf lib .rush/temp/package-deps*.json",
    "cover": "",
    "docs": "",
    "lint": "eslint \"./src/**/*.ts\" 1>&2",
    "test": ""
  },
  "files": [
    "/lib/*.js"
  ],
  "repository": {
    "type": "git",
    "url": "https://github.com/iTwin/itwinjs-core.git",
    "directory": "utils/workspace-editor"
  },
  "dependencies": {
    "@itwin/core-bentley": "workspace:*",
    "@itwin/core-common": "workspace:*",
    "@itwin/core-backend": "workspace:*",
    "glob": "^10.3.12",
    "yargs": "^17.4.0"
  },
  "devDependencies": {
    "@itwin/build-tools": "workspace:*",
    "@itwin/eslint-plugin": "5.0.0-dev.1",
    "@types/chai": "4.3.1",
    "@types/mocha": "^10.0.6",
    "@types/yargs": "17.0.19",
    "@types/glob": "^5.0.35",
    "eslint": "^9.13.0",
    "mocha": "^10.2.0",
    "rimraf": "^3.0.2",
    "typescript": "~5.6.2"
  }
}<|MERGE_RESOLUTION|>--- conflicted
+++ resolved
@@ -2,11 +2,7 @@
   "name": "@itwin/workspace-editor",
   "license": "MIT",
   "main": "lib/WorkspaceEditor.js",
-<<<<<<< HEAD
-  "version": "5.0.0-dev.80",
-=======
   "version": "5.0.0-dev.81",
->>>>>>> 6cbef41a
   "bin": {
     "WorkspaceEditor": "./lib/WorkspaceEditor.js"
   },
