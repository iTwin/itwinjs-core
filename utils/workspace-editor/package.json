{
  "name": "@itwin/workspace-editor",
  "license": "MIT",
  "main": "lib/WorkspaceEditor.js",
<<<<<<< HEAD
  "version": "4.1.0-dev.32",
=======
  "version": "4.1.0-dev.66",
>>>>>>> b70af979
  "bin": {
    "WorkspaceEditor": "./lib/WorkspaceEditor.js"
  },
  "scripts": {
    "build": "tsc 1>&2",
    "clean": "rimraf lib .rush/temp/package-deps*.json",
    "cover": "",
    "docs": "",
    "lint": "eslint -f visualstudio \"./src/**/*.ts\" 1>&2",
    "test": ""
  },
  "files": [
    "/lib/*.js"
  ],
  "repository": {
    "type": "git",
    "url": "https://github.com/iTwin/itwinjs-core.git",
    "directory": "utils/workspace-editor"
  },
  "dependencies": {
    "@itwin/core-bentley": "workspace:*",
    "@itwin/core-common": "workspace:*",
    "@itwin/core-backend": "workspace:*",
    "glob": "^7.1.2",
    "yargs": "^17.4.0"
  },
  "devDependencies": {
    "@itwin/build-tools": "workspace:*",
    "@itwin/eslint-plugin": "4.0.0-dev.36",
    "@types/chai": "4.3.1",
    "@types/mocha": "^8.2.2",
    "@types/yargs": "17.0.19",
    "@types/glob": "^5.0.35",
    "eslint": "^8.36.0",
    "mocha": "^10.0.0",
    "rimraf": "^3.0.2",
    "typescript": "~5.0.2"
  },
  "eslintConfig": {
    "plugins": [
      "@itwin"
    ],
    "extends": "plugin:@itwin/itwinjs-recommended"
  }
}<|MERGE_RESOLUTION|>--- conflicted
+++ resolved
@@ -2,11 +2,7 @@
   "name": "@itwin/workspace-editor",
   "license": "MIT",
   "main": "lib/WorkspaceEditor.js",
-<<<<<<< HEAD
-  "version": "4.1.0-dev.32",
-=======
   "version": "4.1.0-dev.66",
->>>>>>> b70af979
   "bin": {
     "WorkspaceEditor": "./lib/WorkspaceEditor.js"
   },
