{
  "name": "@itwin/workspace-editor",
  "license": "MIT",
  "main": "lib/WorkspaceEditor.js",
<<<<<<< HEAD
  "version": "3.5.0-dev.50",
=======
  "version": "3.5.0-dev.63",
>>>>>>> b3234bf8
  "bin": {
    "WorkspaceEditor": "./lib/WorkspaceEditor.js"
  },
  "scripts": {
    "build": "tsc 1>&2",
    "build:ci": "npm run -s build",
    "clean": "rimraf lib .rush/temp/package-deps*.json",
    "cover": "",
    "docs": "",
    "lint": "eslint -f visualstudio \"./src/**/*.ts\" 1>&2",
    "test": ""
  },
  "files": [
    "/lib/*.js"
  ],
  "repository": {
    "type": "git",
    "url": "https://github.com/iTwin/itwinjs-core/tree/master/utils/workspace-editor"
  },
  "dependencies": {
    "@itwin/core-bentley": "workspace:*",
    "@itwin/core-common": "workspace:*",
    "@itwin/core-backend": "workspace:*",
    "glob": "^7.1.2",
    "yargs": "^17.4.0"
  },
  "devDependencies": {
    "@itwin/build-tools": "workspace:*",
    "@itwin/eslint-plugin": "workspace:*",
    "@types/chai": "4.3.1",
    "@types/mocha": "^8.2.2",
    "@types/yargs": "^17.0.10",
    "@types/glob": "^5.0.35",
    "eslint": "^7.11.0",
    "mocha": "^10.0.0",
    "rimraf": "^3.0.2",
    "typescript": "~4.4.0"
  },
  "eslintConfig": {
    "plugins": [
      "@itwin"
    ],
    "extends": "plugin:@itwin/itwinjs-recommended"
  }
}<|MERGE_RESOLUTION|>--- conflicted
+++ resolved
@@ -2,11 +2,7 @@
   "name": "@itwin/workspace-editor",
   "license": "MIT",
   "main": "lib/WorkspaceEditor.js",
-<<<<<<< HEAD
-  "version": "3.5.0-dev.50",
-=======
   "version": "3.5.0-dev.63",
->>>>>>> b3234bf8
   "bin": {
     "WorkspaceEditor": "./lib/WorkspaceEditor.js"
   },
