{
  "name": "@itwin/analytical-backend",
<<<<<<< HEAD
  "version": "3.0.0-dev.77",
  "main": "lib/cjs/analytical-backend.js",
  "typings": "lib/cjs/analytical-backend",
=======
  "version": "3.0.0-dev.78",
  "main": "lib/analytical-backend.js",
  "typings": "lib/analytical-backend",
>>>>>>> c15eb0ae
  "license": "MIT",
  "engines": {
    "node": ">=10.17.0 <15.0"
  },
  "scripts": {
    "compile": "npm run -s build",
    "build": "tsc 1>&2 --outDir lib/cjs && npm run -s copy:test-assets",
    "clean": "rimraf lib .rush/temp/package-deps*.json",
    "copy:test-assets": "cpx \"./src/test/assets/**/*\" ./lib/cjs/test/assets",
    "cover": "nyc npm -s test",
    "docs": "betools docs --includes=../../../generated-docs/extract --json=../../../generated-docs/domains/analytical-backend/file.json --tsIndexFile=./analytical-backend.ts --onlyJson",
    "extract-api": "betools extract-api --entry=analytical-backend",
    "lint": "eslint -f visualstudio \"./src/**/*.ts\" 1>&2",
    "test": "mocha"
  },
  "repository": {
    "type": "git",
    "url": "https://github.com/imodeljs/imodeljs/tree/master/domains/analytical/backend"
  },
  "keywords": [
    "Bentley",
    "BIM",
    "iModel"
  ],
  "author": {
    "name": "Bentley Systems, Inc.",
    "url": "http://www.bentley.com"
  },
  "peerDependencies": {
    "@itwin/core-bentley": "workspace:^3.0.0-dev.78",
    "@itwin/core-backend": "workspace:^3.0.0-dev.78",
    "@itwin/core-common": "workspace:^3.0.0-dev.78"
  },
  "//devDependencies": [
    "NOTE: All peerDependencies should also be listed as devDependencies since peerDependencies are not considered by npm install",
    "NOTE: All tools used by scripts in this package must be listed as devDependencies"
  ],
  "devDependencies": {
    "@itwin/core-bentley": "workspace:*",
    "@itwin/build-tools": "workspace:*",
    "@itwin/eslint-plugin": "workspace:*",
    "@itwin/core-backend": "workspace:*",
    "@itwin/core-common": "workspace:*",
    "@types/chai": "^4.1.4",
    "@types/fs-extra": "^4.0.7",
    "@types/mocha": "^8.2.2",
    "@types/node": "14.14.31",
    "@types/semver": "^5.5.0",
    "chai": "^4.1.2",
    "cpx": "^1.5.0",
    "eslint": "^7.11.0",
    "mocha": "^8.3.2",
    "nyc": "^15.1.0",
    "rimraf": "^3.0.2",
    "typescript": "~4.4.0"
  },
  "dependencies": {
    "semver": "^5.5.0"
  },
  "TODO-dependencies": {
    "@bentley/analytical-schema": "~1.0.0"
  },
  "nyc": {
    "extends": "./node_modules/@itwin/build-tools/.nycrc"
  },
  "eslintConfig": {
    "plugins": [
      "@itwin"
    ],
    "extends": "plugin:@itwin/itwinjs-recommended"
  }
}<|MERGE_RESOLUTION|>--- conflicted
+++ resolved
@@ -1,14 +1,8 @@
 {
   "name": "@itwin/analytical-backend",
-<<<<<<< HEAD
-  "version": "3.0.0-dev.77",
+  "version": "3.0.0-dev.78",
   "main": "lib/cjs/analytical-backend.js",
   "typings": "lib/cjs/analytical-backend",
-=======
-  "version": "3.0.0-dev.78",
-  "main": "lib/analytical-backend.js",
-  "typings": "lib/analytical-backend",
->>>>>>> c15eb0ae
   "license": "MIT",
   "engines": {
     "node": ">=10.17.0 <15.0"
