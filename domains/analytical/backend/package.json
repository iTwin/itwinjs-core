--- conflicted
+++ resolved
@@ -1,11 +1,6 @@
 {
-<<<<<<< HEAD
   "name": "@itwin/analytical-backend",
-  "version": "3.0.0-dev.69",
-=======
-  "name": "@bentley/analytical-backend",
   "version": "3.0.0-dev.70",
->>>>>>> 407e5cd3
   "main": "lib/analytical-backend.js",
   "typings": "lib/analytical-backend",
   "license": "MIT",
@@ -37,15 +32,9 @@
     "url": "http://www.bentley.com"
   },
   "peerDependencies": {
-<<<<<<< HEAD
-    "@itwin/core-bentley": "workspace:^3.0.0-dev.69",
-    "@itwin/core-backend": "workspace:^3.0.0-dev.69",
-    "@itwin/core-common": "workspace:^3.0.0-dev.69"
-=======
-    "@bentley/bentleyjs-core": "workspace:^3.0.0-dev.70",
-    "@bentley/imodeljs-backend": "workspace:^3.0.0-dev.70",
-    "@bentley/imodeljs-common": "workspace:^3.0.0-dev.70"
->>>>>>> 407e5cd3
+    "@itwin/core-bentley": "workspace:^3.0.0-dev.70",
+    "@itwin/core-backend": "workspace:^3.0.0-dev.70",
+    "@itwin/core-common": "workspace:^3.0.0-dev.70"
   },
   "//devDependencies": [
     "NOTE: All peerDependencies should also be listed as devDependencies since peerDependencies are not considered by npm install",
