--- conflicted
+++ resolved
@@ -1,14 +1,8 @@
 {
   "name": "@itwin/analytical-backend",
-<<<<<<< HEAD
-  "version": "3.0.0-dev.72",
+  "version": "3.0.0-dev.76",
   "main": "lib/cjs/analytical-backend.js",
   "typings": "lib/cjs/analytical-backend",
-=======
-  "version": "3.0.0-dev.76",
-  "main": "lib/analytical-backend.js",
-  "typings": "lib/analytical-backend",
->>>>>>> f4700dd6
   "license": "MIT",
   "engines": {
     "node": ">=10.17.0 <15.0"
