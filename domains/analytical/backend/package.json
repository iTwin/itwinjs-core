{
  "name": "@bentley/analytical-backend",
<<<<<<< HEAD
  "version": "3.0.0-dev.49",
  "main": "lib/cjs/analytical-backend.js",
  "typings": "lib/cjs/analytical-backend",
=======
  "version": "3.0.0-dev.65",
  "main": "lib/analytical-backend.js",
  "typings": "lib/analytical-backend",
>>>>>>> 21842b9d
  "license": "MIT",
  "engines": {
    "node": ">=12.22.0 < 14.0 || >=14.17.0 <17.0"
  },
  "scripts": {
    "compile": "npm run build",
    "build": "tsc 1>&2 --outDir lib/cjs && npm run copy:test-assets",
    "clean": "rimraf lib .rush/temp/package-deps*.json",
    "copy:test-assets": "cpx \"./src/test/assets/**/*\" ./lib/cjs/test/assets",
    "cover": "nyc npm test",
    "docs": "betools docs --includes=../../../generated-docs/extract --json=../../../generated-docs/domains/analytical-backend/file.json --tsIndexFile=./analytical-backend.ts --onlyJson",
    "extract-api": "betools extract-api --entry=analytical-backend",
    "lint": "eslint -f visualstudio \"./src/**/*.ts\" 1>&2",
    "test": "mocha"
  },
  "repository": {
    "type": "git",
    "url": "https://github.com/imodeljs/imodeljs/tree/master/domains/analytical/backend"
  },
  "keywords": [
    "Bentley",
    "BIM",
    "iModel"
  ],
  "author": {
    "name": "Bentley Systems, Inc.",
    "url": "http://www.bentley.com"
  },
  "peerDependencies": {
    "@bentley/bentleyjs-core": "workspace:^3.0.0-dev.65",
    "@bentley/imodeljs-backend": "workspace:^3.0.0-dev.65",
    "@bentley/imodeljs-common": "workspace:^3.0.0-dev.65"
  },
  "//devDependencies": [
    "NOTE: All peerDependencies should also be listed as devDependencies since peerDependencies are not considered by npm install",
    "NOTE: All tools used by scripts in this package must be listed as devDependencies"
  ],
  "devDependencies": {
    "@bentley/bentleyjs-core": "workspace:*",
    "@bentley/build-tools": "workspace:*",
    "@bentley/eslint-plugin": "workspace:*",
    "@bentley/imodeljs-backend": "workspace:*",
    "@bentley/imodeljs-common": "workspace:*",
    "@types/chai": "^4.1.4",
    "@types/fs-extra": "^4.0.7",
    "@types/mocha": "^8.2.2",
    "@types/node": "14.14.31",
    "@types/semver": "^5.5.0",
    "chai": "^4.1.2",
    "cpx": "^1.5.0",
    "eslint": "^7.11.0",
    "mocha": "^8.3.2",
    "nyc": "^15.1.0",
    "rimraf": "^3.0.2",
    "typescript": "~4.4.0"
  },
  "dependencies": {
    "semver": "^5.5.0"
  },
  "TODO-dependencies": {
    "@bentley/analytical-schema": "~1.0.0"
  },
  "nyc": {
    "extends": "./node_modules/@bentley/build-tools/.nycrc"
  },
  "eslintConfig": {
    "plugins": [
      "@bentley"
    ],
    "extends": "plugin:@bentley/imodeljs-recommended"
  }
}<|MERGE_RESOLUTION|>--- conflicted
+++ resolved
@@ -1,14 +1,8 @@
 {
   "name": "@bentley/analytical-backend",
-<<<<<<< HEAD
-  "version": "3.0.0-dev.49",
+  "version": "3.0.0-dev.65",
   "main": "lib/cjs/analytical-backend.js",
   "typings": "lib/cjs/analytical-backend",
-=======
-  "version": "3.0.0-dev.65",
-  "main": "lib/analytical-backend.js",
-  "typings": "lib/analytical-backend",
->>>>>>> 21842b9d
   "license": "MIT",
   "engines": {
     "node": ">=12.22.0 < 14.0 || >=14.17.0 <17.0"
