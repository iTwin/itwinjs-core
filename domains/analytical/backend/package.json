--- conflicted
+++ resolved
@@ -1,14 +1,8 @@
 {
   "name": "@bentley/analytical-backend",
-<<<<<<< HEAD
-  "version": "3.0.0-dev.65",
+  "version": "3.0.0-dev.66",
   "main": "lib/cjs/analytical-backend.js",
   "typings": "lib/cjs/analytical-backend",
-=======
-  "version": "3.0.0-dev.66",
-  "main": "lib/analytical-backend.js",
-  "typings": "lib/analytical-backend",
->>>>>>> 570e6594
   "license": "MIT",
   "engines": {
     "node": ">=12.22.0 < 14.0 || >=14.17.0 <17.0"
