{
<<<<<<< HEAD
  "name": "@bentley/linear-referencing-common",
  "version": "3.0.0-dev.70",
  "main": "lib/cjs/linear-referencing-common.js",
  "typings": "lib/cjs/linear-referencing-common",
=======
  "name": "@itwin/linear-referencing-common",
  "version": "3.0.0-dev.72",
  "main": "lib/linear-referencing-common.js",
  "typings": "lib/linear-referencing-common",
>>>>>>> 200baec2
  "license": "MIT",
  "engines": {
    "node": ">=10.17.0 <15.0"
  },
  "scripts": {
<<<<<<< HEAD
    "compile": "npm run build",
    "build": "npm run build:cjs",
    "build:cjs": "tsc 1>&2 --outDir lib/cjs",
=======
    "compile": "npm run -s build",
    "build": "tsc 1>&2",
>>>>>>> 200baec2
    "clean": "rimraf lib .rush/temp/package-deps*.json",
    "cover": "nyc npm -s test",
    "docs": "betools docs --includes=../../../generated-docs/extract --json=../../../generated-docs/domains/linear-referencing-common/file.json --tsIndexFile=./linear-referencing-common.ts --onlyJson",
    "extract-api": "betools extract-api --entry=linear-referencing-common",
    "lint": "eslint -f visualstudio \"./src/**/*.ts\" 1>&2",
    "test": ""
  },
  "repository": {
    "type": "git",
    "url": "https://github.com/imodeljs/imodeljs/tree/master/domains/linear-referencing/common"
  },
  "keywords": [
    "Bentley",
    "BIM",
    "iModel"
  ],
  "author": {
    "name": "Bentley Systems, Inc.",
    "url": "http://www.bentley.com"
  },
  "peerDependencies": {
    "@itwin/core-bentley": "workspace:^3.0.0-dev.72",
    "@itwin/core-common": "workspace:^3.0.0-dev.72"
  },
  "//devDependencies": [
    "NOTE: All peerDependencies should also be listed as devDependencies since peerDependencies are not considered by npm install",
    "NOTE: All tools used by scripts in this package must be listed as devDependencies"
  ],
  "devDependencies": {
    "@itwin/core-bentley": "workspace:*",
    "@itwin/build-tools": "workspace:*",
    "@itwin/eslint-plugin": "workspace:*",
    "@itwin/core-common": "workspace:*",
    "@types/chai": "^4.1.4",
    "@types/fs-extra": "^4.0.7",
    "@types/mocha": "^8.2.2",
    "chai": "^4.1.2",
    "cpx": "^1.5.0",
    "eslint": "^7.11.0",
    "mocha": "^8.3.2",
    "nyc": "^15.1.0",
    "rimraf": "^3.0.2",
    "typescript": "~4.4.0"
  },
  "nyc": {
    "extends": "./node_modules/@itwin/build-tools/.nycrc"
  },
  "eslintConfig": {
    "plugins": [
      "@itwin"
    ],
    "extends": "plugin:@itwin/itwinjs-recommended"
  }
}<|MERGE_RESOLUTION|>--- conflicted
+++ resolved
@@ -1,28 +1,16 @@
 {
-<<<<<<< HEAD
-  "name": "@bentley/linear-referencing-common",
-  "version": "3.0.0-dev.70",
+  "name": "@itwin/linear-referencing-common",
+  "version": "3.0.0-dev.72",
   "main": "lib/cjs/linear-referencing-common.js",
   "typings": "lib/cjs/linear-referencing-common",
-=======
-  "name": "@itwin/linear-referencing-common",
-  "version": "3.0.0-dev.72",
-  "main": "lib/linear-referencing-common.js",
-  "typings": "lib/linear-referencing-common",
->>>>>>> 200baec2
   "license": "MIT",
   "engines": {
     "node": ">=10.17.0 <15.0"
   },
   "scripts": {
-<<<<<<< HEAD
-    "compile": "npm run build",
-    "build": "npm run build:cjs",
+    "compile": "npm run -s build",
+    "build": "npm run -s build:cjs",
     "build:cjs": "tsc 1>&2 --outDir lib/cjs",
-=======
-    "compile": "npm run -s build",
-    "build": "tsc 1>&2",
->>>>>>> 200baec2
     "clean": "rimraf lib .rush/temp/package-deps*.json",
     "cover": "nyc npm -s test",
     "docs": "betools docs --includes=../../../generated-docs/extract --json=../../../generated-docs/domains/linear-referencing-common/file.json --tsIndexFile=./linear-referencing-common.ts --onlyJson",
