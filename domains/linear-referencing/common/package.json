--- conflicted
+++ resolved
@@ -1,10 +1,6 @@
 {
   "name": "@itwin/linear-referencing-common",
-<<<<<<< HEAD
-  "version": "4.1.0-dev.67",
-=======
   "version": "4.2.0-dev.4",
->>>>>>> f3567a30
   "main": "lib/cjs/linear-referencing-common.js",
   "typings": "lib/cjs/linear-referencing-common",
   "license": "MIT",
@@ -33,13 +29,8 @@
     "url": "http://www.bentley.com"
   },
   "peerDependencies": {
-<<<<<<< HEAD
-    "@itwin/core-bentley": "workspace:^4.1.0-dev.67",
-    "@itwin/core-common": "workspace:^4.1.0-dev.67"
-=======
     "@itwin/core-bentley": "workspace:^4.2.0-dev.4",
     "@itwin/core-common": "workspace:^4.2.0-dev.4"
->>>>>>> f3567a30
   },
   "//devDependencies": [
     "NOTE: All peerDependencies should also be listed as devDependencies since peerDependencies are not considered by npm install",
