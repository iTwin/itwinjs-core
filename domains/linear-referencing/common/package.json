--- conflicted
+++ resolved
@@ -1,14 +1,12 @@
 {
-<<<<<<< HEAD
   "name": "@itwin/linear-referencing-common",
-  "version": "3.0.0-dev.65",
-=======
-  "name": "@bentley/linear-referencing-common",
   "version": "3.0.0-dev.66",
->>>>>>> 570e6594
   "main": "lib/linear-referencing-common.js",
   "typings": "lib/linear-referencing-common",
   "license": "MIT",
+  "engines": {
+    "node": ">=10.17.0 <15.0"
+  },
   "scripts": {
     "compile": "npm run build",
     "build": "tsc 1>&2",
@@ -33,13 +31,8 @@
     "url": "http://www.bentley.com"
   },
   "peerDependencies": {
-<<<<<<< HEAD
-    "@itwin/core-bentley": "workspace:^3.0.0-dev.65",
-    "@itwin/core-common": "workspace:^3.0.0-dev.65"
-=======
-    "@bentley/bentleyjs-core": "workspace:^3.0.0-dev.66",
-    "@bentley/imodeljs-common": "workspace:^3.0.0-dev.66"
->>>>>>> 570e6594
+    "@itwin/core-bentley": "workspace:^3.0.0-dev.66",
+    "@itwin/core-common": "workspace:^3.0.0-dev.66"
   },
   "//devDependencies": [
     "NOTE: All peerDependencies should also be listed as devDependencies since peerDependencies are not considered by npm install",
