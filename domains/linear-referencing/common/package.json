{
<<<<<<< HEAD
  "name": "@itwin/linear-referencing-common",
  "version": "3.0.0-dev.70",
=======
  "name": "@bentley/linear-referencing-common",
  "version": "3.0.0-dev.71",
>>>>>>> 688db697
  "main": "lib/linear-referencing-common.js",
  "typings": "lib/linear-referencing-common",
  "license": "MIT",
  "engines": {
    "node": ">=10.17.0 <15.0"
  },
  "scripts": {
    "compile": "npm run build",
    "build": "tsc 1>&2",
    "clean": "rimraf lib .rush/temp/package-deps*.json",
    "cover": "nyc npm test",
    "docs": "betools docs --includes=../../../generated-docs/extract --json=../../../generated-docs/domains/linear-referencing-common/file.json --tsIndexFile=./linear-referencing-common.ts --onlyJson",
    "extract-api": "betools extract-api --entry=linear-referencing-common",
    "lint": "eslint -f visualstudio \"./src/**/*.ts\" 1>&2",
    "test": ""
  },
  "repository": {
    "type": "git",
    "url": "https://github.com/imodeljs/imodeljs/tree/master/domains/linear-referencing/common"
  },
  "keywords": [
    "Bentley",
    "BIM",
    "iModel"
  ],
  "author": {
    "name": "Bentley Systems, Inc.",
    "url": "http://www.bentley.com"
  },
  "peerDependencies": {
<<<<<<< HEAD
    "@itwin/core-bentley": "workspace:^3.0.0-dev.70",
    "@itwin/core-common": "workspace:^3.0.0-dev.70"
=======
    "@bentley/bentleyjs-core": "workspace:^3.0.0-dev.71",
    "@bentley/imodeljs-common": "workspace:^3.0.0-dev.71"
>>>>>>> 688db697
  },
  "//devDependencies": [
    "NOTE: All peerDependencies should also be listed as devDependencies since peerDependencies are not considered by npm install",
    "NOTE: All tools used by scripts in this package must be listed as devDependencies"
  ],
  "devDependencies": {
    "@itwin/core-bentley": "workspace:*",
    "@itwin/build-tools": "workspace:*",
    "@itwin/eslint-plugin": "workspace:*",
    "@itwin/core-common": "workspace:*",
    "@types/chai": "^4.1.4",
    "@types/fs-extra": "^4.0.7",
    "@types/mocha": "^8.2.2",
    "chai": "^4.1.2",
    "cpx": "^1.5.0",
    "eslint": "^7.11.0",
    "mocha": "^8.3.2",
    "nyc": "^15.1.0",
    "rimraf": "^3.0.2",
    "typescript": "~4.4.0"
  },
  "nyc": {
    "extends": "./node_modules/@itwin/build-tools/.nycrc"
  },
  "eslintConfig": {
    "plugins": [
      "@itwin"
    ],
    "extends": "plugin:@itwin/itwinjs-recommended"
  }
}<|MERGE_RESOLUTION|>--- conflicted
+++ resolved
@@ -1,11 +1,6 @@
 {
-<<<<<<< HEAD
   "name": "@itwin/linear-referencing-common",
-  "version": "3.0.0-dev.70",
-=======
-  "name": "@bentley/linear-referencing-common",
   "version": "3.0.0-dev.71",
->>>>>>> 688db697
   "main": "lib/linear-referencing-common.js",
   "typings": "lib/linear-referencing-common",
   "license": "MIT",
@@ -36,13 +31,8 @@
     "url": "http://www.bentley.com"
   },
   "peerDependencies": {
-<<<<<<< HEAD
-    "@itwin/core-bentley": "workspace:^3.0.0-dev.70",
-    "@itwin/core-common": "workspace:^3.0.0-dev.70"
-=======
-    "@bentley/bentleyjs-core": "workspace:^3.0.0-dev.71",
-    "@bentley/imodeljs-common": "workspace:^3.0.0-dev.71"
->>>>>>> 688db697
+    "@itwin/core-bentley": "workspace:^3.0.0-dev.71",
+    "@itwin/core-common": "workspace:^3.0.0-dev.71"
   },
   "//devDependencies": [
     "NOTE: All peerDependencies should also be listed as devDependencies since peerDependencies are not considered by npm install",
