{
  "name": "@itwin/linear-referencing-common",
<<<<<<< HEAD
  "version": "3.0.0-dev.76",
  "main": "lib/cjs/linear-referencing-common.js",
  "typings": "lib/cjs/linear-referencing-common",
=======
  "version": "3.0.0-dev.77",
  "main": "lib/linear-referencing-common.js",
  "typings": "lib/linear-referencing-common",
>>>>>>> c303d26b
  "license": "MIT",
  "engines": {
    "node": ">=10.17.0 <15.0"
  },
  "scripts": {
    "compile": "npm run -s build",
    "build": "npm run -s build:cjs",
    "build:cjs": "tsc 1>&2 --outDir lib/cjs",
    "clean": "rimraf lib .rush/temp/package-deps*.json",
    "cover": "nyc npm -s test",
    "docs": "betools docs --includes=../../../generated-docs/extract --json=../../../generated-docs/domains/linear-referencing-common/file.json --tsIndexFile=./linear-referencing-common.ts --onlyJson",
    "extract-api": "betools extract-api --entry=linear-referencing-common",
    "lint": "eslint -f visualstudio \"./src/**/*.ts\" 1>&2",
    "test": ""
  },
  "repository": {
    "type": "git",
    "url": "https://github.com/imodeljs/imodeljs/tree/master/domains/linear-referencing/common"
  },
  "keywords": [
    "Bentley",
    "BIM",
    "iModel"
  ],
  "author": {
    "name": "Bentley Systems, Inc.",
    "url": "http://www.bentley.com"
  },
  "peerDependencies": {
    "@itwin/core-bentley": "workspace:^3.0.0-dev.77",
    "@itwin/core-common": "workspace:^3.0.0-dev.77"
  },
  "//devDependencies": [
    "NOTE: All peerDependencies should also be listed as devDependencies since peerDependencies are not considered by npm install",
    "NOTE: All tools used by scripts in this package must be listed as devDependencies"
  ],
  "devDependencies": {
    "@itwin/core-bentley": "workspace:*",
    "@itwin/build-tools": "workspace:*",
    "@itwin/eslint-plugin": "workspace:*",
    "@itwin/core-common": "workspace:*",
    "@types/chai": "^4.1.4",
    "@types/fs-extra": "^4.0.7",
    "@types/mocha": "^8.2.2",
    "chai": "^4.1.2",
    "cpx": "^1.5.0",
    "eslint": "^7.11.0",
    "mocha": "^8.3.2",
    "nyc": "^15.1.0",
    "rimraf": "^3.0.2",
    "typescript": "~4.4.0"
  },
  "nyc": {
    "extends": "./node_modules/@itwin/build-tools/.nycrc"
  },
  "eslintConfig": {
    "plugins": [
      "@itwin"
    ],
    "extends": "plugin:@itwin/itwinjs-recommended"
  }
}<|MERGE_RESOLUTION|>--- conflicted
+++ resolved
@@ -1,14 +1,8 @@
 {
   "name": "@itwin/linear-referencing-common",
-<<<<<<< HEAD
-  "version": "3.0.0-dev.76",
+  "version": "3.0.0-dev.77",
   "main": "lib/cjs/linear-referencing-common.js",
   "typings": "lib/cjs/linear-referencing-common",
-=======
-  "version": "3.0.0-dev.77",
-  "main": "lib/linear-referencing-common.js",
-  "typings": "lib/linear-referencing-common",
->>>>>>> c303d26b
   "license": "MIT",
   "engines": {
     "node": ">=10.17.0 <15.0"
