{
  "name": "@bentley/linear-referencing-common",
<<<<<<< HEAD
  "version": "3.0.0-dev.65",
  "main": "lib/cjs/linear-referencing-common.js",
  "typings": "lib/cjs/linear-referencing-common",
=======
  "version": "3.0.0-dev.66",
  "main": "lib/linear-referencing-common.js",
  "typings": "lib/linear-referencing-common",
>>>>>>> 570e6594
  "license": "MIT",
  "scripts": {
    "compile": "npm run build",
    "build": "npm run build:cjs",
    "build:cjs": "tsc 1>&2 --outDir lib/cjs",
    "clean": "rimraf lib .rush/temp/package-deps*.json",
    "cover": "nyc npm test",
    "docs": "betools docs --includes=../../../generated-docs/extract --json=../../../generated-docs/domains/linear-referencing-common/file.json --tsIndexFile=./linear-referencing-common.ts --onlyJson",
    "extract-api": "betools extract-api --entry=linear-referencing-common",
    "lint": "eslint -f visualstudio \"./src/**/*.ts\" 1>&2",
    "test": ""
  },
  "repository": {
    "type": "git",
    "url": "https://github.com/imodeljs/imodeljs/tree/master/domains/linear-referencing/common"
  },
  "keywords": [
    "Bentley",
    "BIM",
    "iModel"
  ],
  "author": {
    "name": "Bentley Systems, Inc.",
    "url": "http://www.bentley.com"
  },
  "peerDependencies": {
    "@bentley/bentleyjs-core": "workspace:^3.0.0-dev.66",
    "@bentley/imodeljs-common": "workspace:^3.0.0-dev.66"
  },
  "//devDependencies": [
    "NOTE: All peerDependencies should also be listed as devDependencies since peerDependencies are not considered by npm install",
    "NOTE: All tools used by scripts in this package must be listed as devDependencies"
  ],
  "devDependencies": {
    "@bentley/bentleyjs-core": "workspace:*",
    "@bentley/build-tools": "workspace:*",
    "@bentley/eslint-plugin": "workspace:*",
    "@bentley/imodeljs-common": "workspace:*",
    "@types/chai": "^4.1.4",
    "@types/fs-extra": "^4.0.7",
    "@types/mocha": "^8.2.2",
    "chai": "^4.1.2",
    "cpx": "^1.5.0",
    "eslint": "^7.11.0",
    "mocha": "^8.3.2",
    "nyc": "^15.1.0",
    "rimraf": "^3.0.2",
    "typescript": "~4.4.0"
  },
  "nyc": {
    "extends": "./node_modules/@bentley/build-tools/.nycrc"
  },
  "eslintConfig": {
    "plugins": [
      "@bentley"
    ],
    "extends": "plugin:@bentley/imodeljs-recommended"
  }
}<|MERGE_RESOLUTION|>--- conflicted
+++ resolved
@@ -1,14 +1,8 @@
 {
   "name": "@bentley/linear-referencing-common",
-<<<<<<< HEAD
-  "version": "3.0.0-dev.65",
+  "version": "3.0.0-dev.66",
   "main": "lib/cjs/linear-referencing-common.js",
   "typings": "lib/cjs/linear-referencing-common",
-=======
-  "version": "3.0.0-dev.66",
-  "main": "lib/linear-referencing-common.js",
-  "typings": "lib/linear-referencing-common",
->>>>>>> 570e6594
   "license": "MIT",
   "scripts": {
     "compile": "npm run build",
