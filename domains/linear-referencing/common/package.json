--- conflicted
+++ resolved
@@ -1,10 +1,6 @@
 {
   "name": "@itwin/linear-referencing-common",
-<<<<<<< HEAD
-  "version": "3.0.0-dev.114",
-=======
   "version": "3.0.0-dev.115",
->>>>>>> eea69924
   "main": "lib/cjs/linear-referencing-common.js",
   "typings": "lib/cjs/linear-referencing-common",
   "license": "MIT",
@@ -36,13 +32,8 @@
     "url": "http://www.bentley.com"
   },
   "peerDependencies": {
-<<<<<<< HEAD
-    "@itwin/core-bentley": "workspace:^3.0.0-dev.114",
-    "@itwin/core-common": "workspace:^3.0.0-dev.114"
-=======
     "@itwin/core-bentley": "workspace:^3.0.0-dev.115",
     "@itwin/core-common": "workspace:^3.0.0-dev.115"
->>>>>>> eea69924
   },
   "//devDependencies": [
     "NOTE: All peerDependencies should also be listed as devDependencies since peerDependencies are not considered by npm install",
