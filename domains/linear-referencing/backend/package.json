--- conflicted
+++ resolved
@@ -1,10 +1,6 @@
 {
   "name": "@itwin/linear-referencing-backend",
-<<<<<<< HEAD
-  "version": "4.9.3",
-=======
   "version": "5.0.0-dev.0",
->>>>>>> 62721a0e
   "main": "lib/cjs/linear-referencing-backend.js",
   "typings": "lib/cjs/linear-referencing-backend",
   "license": "MIT",
@@ -36,17 +32,10 @@
     "url": "http://www.bentley.com"
   },
   "peerDependencies": {
-<<<<<<< HEAD
-    "@itwin/core-backend": "workspace:^4.9.3",
-    "@itwin/core-bentley": "workspace:^4.9.3",
-    "@itwin/core-common": "workspace:^4.9.3",
-    "@itwin/linear-referencing-common": "workspace:^4.9.3"
-=======
     "@itwin/core-backend": "workspace:^5.0.0-dev.0",
     "@itwin/core-bentley": "workspace:^5.0.0-dev.0",
     "@itwin/core-common": "workspace:^5.0.0-dev.0",
     "@itwin/linear-referencing-common": "workspace:^5.0.0-dev.0"
->>>>>>> 62721a0e
   },
   "//devDependencies": [
     "NOTE: All peerDependencies should also be listed as devDependencies since peerDependencies are not considered by npm install",
