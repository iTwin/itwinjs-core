{
  "name": "@itwin/linear-referencing-backend",
<<<<<<< HEAD
  "version": "3.4.0-dev.43",
=======
  "version": "3.4.0-dev.49",
>>>>>>> 34654961
  "main": "lib/cjs/linear-referencing-backend.js",
  "typings": "lib/cjs/linear-referencing-backend",
  "license": "MIT",
  "engines": {
    "node": ">=12.22.0 < 14.0 || >=14.17.0 <17.0"
  },
  "scripts": {
    "build": "tsc 1>&2 --outDir lib/cjs && npm run -s copy:test-assets",
    "build:ci": "npm run -s build",
    "clean": "rimraf lib .rush/temp/package-deps*.json",
    "copy:test-assets": "cpx \"./src/test/assets/**/*\" ./lib/cjs/test/assets",
    "cover": "nyc npm -s test",
    "docs": "betools docs --includes=../../../generated-docs/extract --json=../../../generated-docs/domains/linear-referencing-backend/file.json --tsIndexFile=./linear-referencing-backend.ts --onlyJson",
    "extract-api": "betools extract-api --entry=linear-referencing-backend",
    "lint": "eslint -f visualstudio \"./src/**/*.ts\" 1>&2",
    "test": "mocha"
  },
  "repository": {
    "type": "git",
    "url": "https://github.com/iTwin/itwinjs-core/tree/master/domains/linear-referencing/backend"
  },
  "keywords": [
    "Bentley",
    "BIM",
    "iModel"
  ],
  "author": {
    "name": "Bentley Systems, Inc.",
    "url": "http://www.bentley.com"
  },
  "peerDependencies": {
<<<<<<< HEAD
    "@itwin/core-backend": "workspace:^3.4.0-dev.43",
    "@itwin/core-bentley": "workspace:^3.4.0-dev.43",
    "@itwin/core-common": "workspace:^3.4.0-dev.43",
    "@itwin/linear-referencing-common": "workspace:^3.4.0-dev.43"
=======
    "@itwin/core-backend": "workspace:^3.4.0-dev.49",
    "@itwin/core-bentley": "workspace:^3.4.0-dev.49",
    "@itwin/core-common": "workspace:^3.4.0-dev.49",
    "@itwin/linear-referencing-common": "workspace:^3.4.0-dev.49"
>>>>>>> 34654961
  },
  "//devDependencies": [
    "NOTE: All peerDependencies should also be listed as devDependencies since peerDependencies are not considered by npm install",
    "NOTE: All tools used by scripts in this package must be listed as devDependencies"
  ],
  "devDependencies": {
    "@itwin/build-tools": "workspace:*",
    "@itwin/core-backend": "workspace:*",
    "@itwin/core-bentley": "workspace:*",
    "@itwin/core-common": "workspace:*",
    "@itwin/eslint-plugin": "workspace:*",
    "@itwin/linear-referencing-common": "workspace:*",
    "@types/chai": "4.3.1",
    "@types/fs-extra": "^4.0.7",
    "@types/mocha": "^8.2.2",
    "@types/node": "16.11.59",
    "chai": "^4.1.2",
    "cpx2": "^3.0.0",
    "eslint": "^7.11.0",
    "mocha": "^10.0.0",
    "nyc": "^15.1.0",
    "rimraf": "^3.0.2",
    "typescript": "~4.4.0"
  },
  "TODO-dependencies": {
    "@itwin/linear-referencing-schema": "~1.0.1"
  },
  "nyc": {
    "extends": "./node_modules/@itwin/build-tools/.nycrc"
  },
  "eslintConfig": {
    "plugins": [
      "@itwin"
    ],
    "extends": "plugin:@itwin/itwinjs-recommended"
  }
}<|MERGE_RESOLUTION|>--- conflicted
+++ resolved
@@ -1,10 +1,6 @@
 {
   "name": "@itwin/linear-referencing-backend",
-<<<<<<< HEAD
-  "version": "3.4.0-dev.43",
-=======
   "version": "3.4.0-dev.49",
->>>>>>> 34654961
   "main": "lib/cjs/linear-referencing-backend.js",
   "typings": "lib/cjs/linear-referencing-backend",
   "license": "MIT",
@@ -36,17 +32,10 @@
     "url": "http://www.bentley.com"
   },
   "peerDependencies": {
-<<<<<<< HEAD
-    "@itwin/core-backend": "workspace:^3.4.0-dev.43",
-    "@itwin/core-bentley": "workspace:^3.4.0-dev.43",
-    "@itwin/core-common": "workspace:^3.4.0-dev.43",
-    "@itwin/linear-referencing-common": "workspace:^3.4.0-dev.43"
-=======
     "@itwin/core-backend": "workspace:^3.4.0-dev.49",
     "@itwin/core-bentley": "workspace:^3.4.0-dev.49",
     "@itwin/core-common": "workspace:^3.4.0-dev.49",
     "@itwin/linear-referencing-common": "workspace:^3.4.0-dev.49"
->>>>>>> 34654961
   },
   "//devDependencies": [
     "NOTE: All peerDependencies should also be listed as devDependencies since peerDependencies are not considered by npm install",
