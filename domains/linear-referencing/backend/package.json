{
  "name": "@itwin/linear-referencing-backend",
  "version": "3.0.0-dev.127",
  "main": "lib/cjs/linear-referencing-backend.js",
  "typings": "lib/cjs/linear-referencing-backend",
  "license": "MIT",
  "engines": {
    "node": ">=12.22.0 < 14.0 || >=14.17.0 <17.0"
  },
  "scripts": {
    "build": "tsc 1>&2 --outDir lib/cjs && npm run -s copy:test-assets",
    "build:ci": "npm run -s build",
    "clean": "rimraf lib .rush/temp/package-deps*.json",
    "copy:test-assets": "cpx \"./src/test/assets/**/*\" ./lib/cjs/test/assets",
    "cover": "nyc npm -s test",
    "docs": "betools docs --includes=../../../generated-docs/extract --json=../../../generated-docs/domains/linear-referencing-backend/file.json --tsIndexFile=./linear-referencing-backend.ts --onlyJson",
    "extract-api": "betools extract-api --entry=linear-referencing-backend",
    "lint": "eslint -f visualstudio \"./src/**/*.ts\" 1>&2",
    "test": "mocha"
  },
  "repository": {
    "type": "git",
    "url": "https://github.com/iTwin/itwinjs-core/tree/master/domains/linear-referencing/backend"
  },
  "keywords": [
    "Bentley",
    "BIM",
    "iModel"
  ],
  "author": {
    "name": "Bentley Systems, Inc.",
    "url": "http://www.bentley.com"
  },
  "peerDependencies": {
<<<<<<< HEAD
    "@itwin/core-backend": "workspace:^3.0.0-dev.126",
    "@itwin/core-bentley": "workspace:^3.0.0-dev.126",
    "@itwin/core-common": "workspace:^3.0.0-dev.126",
    "@itwin/linear-referencing-common": "workspace:^3.0.0-dev.126"
=======
    "@itwin/core-bentley": "workspace:^3.0.0-dev.127",
    "@itwin/core-backend": "workspace:^3.0.0-dev.127",
    "@itwin/core-common": "workspace:^3.0.0-dev.127",
    "@itwin/linear-referencing-common": "workspace:^3.0.0-dev.127"
>>>>>>> 5ef0fdc8
  },
  "//devDependencies": [
    "NOTE: All peerDependencies should also be listed as devDependencies since peerDependencies are not considered by npm install",
    "NOTE: All tools used by scripts in this package must be listed as devDependencies"
  ],
  "devDependencies": {
    "@itwin/build-tools": "workspace:*",
    "@itwin/core-backend": "workspace:*",
    "@itwin/core-bentley": "workspace:*",
    "@itwin/core-common": "workspace:*",
    "@itwin/eslint-plugin": "workspace:*",
    "@itwin/linear-referencing-common": "workspace:*",
    "@types/chai": "^4.1.4",
    "@types/fs-extra": "^4.0.7",
    "@types/mocha": "^8.2.2",
    "@types/node": "14.14.31",
    "chai": "^4.1.2",
    "cpx2": "^3.0.0",
    "eslint": "^7.11.0",
    "mocha": "^8.3.2",
    "nyc": "^15.1.0",
    "rimraf": "^3.0.2",
    "typescript": "~4.4.0"
  },
  "TODO-dependencies": {
    "@itwin/linear-referencing-schema": "~1.0.1"
  },
  "nyc": {
    "extends": "./node_modules/@itwin/build-tools/.nycrc"
  },
  "eslintConfig": {
    "plugins": [
      "@itwin"
    ],
    "extends": "plugin:@itwin/itwinjs-recommended"
  }
}<|MERGE_RESOLUTION|>--- conflicted
+++ resolved
@@ -32,17 +32,10 @@
     "url": "http://www.bentley.com"
   },
   "peerDependencies": {
-<<<<<<< HEAD
-    "@itwin/core-backend": "workspace:^3.0.0-dev.126",
-    "@itwin/core-bentley": "workspace:^3.0.0-dev.126",
-    "@itwin/core-common": "workspace:^3.0.0-dev.126",
-    "@itwin/linear-referencing-common": "workspace:^3.0.0-dev.126"
-=======
+    "@itwin/core-backend": "workspace:^3.0.0-dev.127",
     "@itwin/core-bentley": "workspace:^3.0.0-dev.127",
-    "@itwin/core-backend": "workspace:^3.0.0-dev.127",
     "@itwin/core-common": "workspace:^3.0.0-dev.127",
     "@itwin/linear-referencing-common": "workspace:^3.0.0-dev.127"
->>>>>>> 5ef0fdc8
   },
   "//devDependencies": [
     "NOTE: All peerDependencies should also be listed as devDependencies since peerDependencies are not considered by npm install",
