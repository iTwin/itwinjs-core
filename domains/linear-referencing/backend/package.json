--- conflicted
+++ resolved
@@ -32,38 +32,22 @@
     "url": "http://www.bentley.com"
   },
   "peerDependencies": {
-<<<<<<< HEAD
     "@bentley/bentleyjs-core": "workspace:^",
     "@bentley/imodeljs-backend": "workspace:^",
     "@bentley/imodeljs-common": "workspace:^",
     "@bentley/linear-referencing-common": "workspace:^"
-=======
-    "@bentley/bentleyjs-core": "^2.17.0-dev.22",
-    "@bentley/imodeljs-backend": "^2.17.0-dev.22",
-    "@bentley/imodeljs-common": "^2.17.0-dev.22",
-    "@bentley/linear-referencing-common": "^2.17.0-dev.22"
->>>>>>> 0f65736b
   },
   "//devDependencies": [
     "NOTE: All peerDependencies should also be listed as devDependencies since peerDependencies are not considered by npm install",
     "NOTE: All tools used by scripts in this package must be listed as devDependencies"
   ],
   "devDependencies": {
-<<<<<<< HEAD
     "@bentley/bentleyjs-core": "workspace:*",
     "@bentley/build-tools": "workspace:*",
     "@bentley/eslint-plugin": "workspace:*",
     "@bentley/imodeljs-backend": "workspace:*",
     "@bentley/imodeljs-common": "workspace:*",
     "@bentley/linear-referencing-common": "workspace:*",
-=======
-    "@bentley/bentleyjs-core": "2.17.0-dev.22",
-    "@bentley/build-tools": "2.17.0-dev.22",
-    "@bentley/eslint-plugin": "2.17.0-dev.22",
-    "@bentley/imodeljs-backend": "2.17.0-dev.22",
-    "@bentley/imodeljs-common": "2.17.0-dev.22",
-    "@bentley/linear-referencing-common": "2.17.0-dev.22",
->>>>>>> 0f65736b
     "@types/chai": "^4.1.4",
     "@types/fs-extra": "^4.0.7",
     "@types/mocha": "^8.2.2",
