{
  "name": "@itwin/linear-referencing-backend",
<<<<<<< HEAD
  "version": "3.0.0-dev.76",
  "main": "lib/cjs/linear-referencing-backend.js",
  "typings": "lib/cjs/linear-referencing-backend",
=======
  "version": "3.0.0-dev.77",
  "main": "lib/linear-referencing-backend.js",
  "typings": "lib/linear-referencing-backend",
>>>>>>> c303d26b
  "license": "MIT",
  "engines": {
    "node": ">=10.17.0 <15.0"
  },
  "scripts": {
    "compile": "npm run -s build",
    "build": "tsc 1>&2 --outDir lib/cjs && npm run -s copy:test-assets",
    "clean": "rimraf lib .rush/temp/package-deps*.json",
    "copy:test-assets": "cpx \"./src/test/assets/**/*\" ./lib/cjs/test/assets",
    "cover": "nyc npm -s test",
    "docs": "betools docs --includes=../../../generated-docs/extract --json=../../../generated-docs/domains/linear-referencing-backend/file.json --tsIndexFile=./linear-referencing-backend.ts --onlyJson",
    "extract-api": "betools extract-api --entry=linear-referencing-backend",
    "lint": "eslint -f visualstudio \"./src/**/*.ts\" 1>&2",
    "test": "mocha"
  },
  "repository": {
    "type": "git",
    "url": "https://github.com/imodeljs/imodeljs/tree/master/domains/linear-referencing/backend"
  },
  "keywords": [
    "Bentley",
    "BIM",
    "iModel"
  ],
  "author": {
    "name": "Bentley Systems, Inc.",
    "url": "http://www.bentley.com"
  },
  "peerDependencies": {
    "@itwin/core-bentley": "workspace:^3.0.0-dev.77",
    "@itwin/core-backend": "workspace:^3.0.0-dev.77",
    "@itwin/core-common": "workspace:^3.0.0-dev.77",
    "@itwin/linear-referencing-common": "workspace:^3.0.0-dev.77"
  },
  "//devDependencies": [
    "NOTE: All peerDependencies should also be listed as devDependencies since peerDependencies are not considered by npm install",
    "NOTE: All tools used by scripts in this package must be listed as devDependencies"
  ],
  "devDependencies": {
    "@itwin/core-bentley": "workspace:*",
    "@itwin/build-tools": "workspace:*",
    "@itwin/eslint-plugin": "workspace:*",
    "@itwin/core-backend": "workspace:*",
    "@itwin/core-common": "workspace:*",
    "@itwin/linear-referencing-common": "workspace:*",
    "@types/chai": "^4.1.4",
    "@types/fs-extra": "^4.0.7",
    "@types/mocha": "^8.2.2",
    "@types/node": "14.14.31",
    "chai": "^4.1.2",
    "cpx": "^1.5.0",
    "eslint": "^7.11.0",
    "mocha": "^8.3.2",
    "nyc": "^15.1.0",
    "rimraf": "^3.0.2",
    "typescript": "~4.4.0"
  },
  "TODO-dependencies": {
    "@itwin/linear-referencing-schema": "~1.0.1"
  },
  "nyc": {
    "extends": "./node_modules/@itwin/build-tools/.nycrc"
  },
  "eslintConfig": {
    "plugins": [
      "@itwin"
    ],
    "extends": "plugin:@itwin/itwinjs-recommended"
  }
}<|MERGE_RESOLUTION|>--- conflicted
+++ resolved
@@ -1,14 +1,8 @@
 {
   "name": "@itwin/linear-referencing-backend",
-<<<<<<< HEAD
-  "version": "3.0.0-dev.76",
+  "version": "3.0.0-dev.77",
   "main": "lib/cjs/linear-referencing-backend.js",
   "typings": "lib/cjs/linear-referencing-backend",
-=======
-  "version": "3.0.0-dev.77",
-  "main": "lib/linear-referencing-backend.js",
-  "typings": "lib/linear-referencing-backend",
->>>>>>> c303d26b
   "license": "MIT",
   "engines": {
     "node": ">=10.17.0 <15.0"
