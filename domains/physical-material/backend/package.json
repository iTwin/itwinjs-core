--- conflicted
+++ resolved
@@ -49,11 +49,7 @@
     "@types/chai": "4.3.1",
     "@types/fs-extra": "^4.0.7",
     "@types/mocha": "^8.2.2",
-<<<<<<< HEAD
     "@types/node": "18.7.7",
-=======
-    "@types/node": "16.11.59",
->>>>>>> 844c850c
     "chai": "^4.1.2",
     "eslint": "^7.11.0",
     "mocha": "^10.0.0",
