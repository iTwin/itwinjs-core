--- conflicted
+++ resolved
@@ -1,14 +1,8 @@
 {
   "name": "@bentley/physical-material-backend",
-<<<<<<< HEAD
-  "version": "3.0.0-dev.49",
+  "version": "3.0.0-dev.65",
   "main": "lib/cjs/physical-material-backend.js",
   "typings": "lib/cjs/physical-material-backend",
-=======
-  "version": "3.0.0-dev.65",
-  "main": "lib/physical-material-backend.js",
-  "typings": "lib/physical-material-backend",
->>>>>>> 21842b9d
   "license": "MIT",
   "engines": {
     "node": ">=12.22.0 < 14.0 || >=14.17.0 <17.0"
