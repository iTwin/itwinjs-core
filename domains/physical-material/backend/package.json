{
<<<<<<< HEAD
  "name": "@itwin/physical-material-backend",
  "version": "3.0.0-dev.66",
=======
  "name": "@bentley/physical-material-backend",
  "version": "3.0.0-dev.69",
>>>>>>> db3ee558
  "main": "lib/physical-material-backend.js",
  "typings": "lib/physical-material-backend",
  "license": "MIT",
  "engines": {
    "node": ">=10.17.0 <15.0"
  },
  "scripts": {
    "compile": "npm run build",
    "build": "tsc 1>&2",
    "clean": "rimraf lib .rush/temp/package-deps*.json",
    "cover": "nyc npm test",
    "docs": "betools docs --includes=../../../generated-docs/extract --json=../../../generated-docs/domains/physical-material-backend/file.json --tsIndexFile=./physical-material-backend.ts --onlyJson",
    "extract-api": "betools extract-api --entry=physical-material-backend",
    "lint": "eslint -f visualstudio \"./src/**/*.ts\" 1>&2",
    "test": "mocha"
  },
  "repository": {
    "type": "git",
    "url": "https://github.com/imodeljs/imodeljs/tree/master/domains/physical-material/backend"
  },
  "keywords": [
    "Bentley",
    "BIM",
    "iModel"
  ],
  "author": {
    "name": "Bentley Systems, Inc.",
    "url": "http://www.bentley.com"
  },
  "peerDependencies": {
<<<<<<< HEAD
    "@itwin/core-bentley": "workspace:^3.0.0-dev.66",
    "@itwin/core-backend": "workspace:^3.0.0-dev.66",
    "@itwin/core-common": "workspace:^3.0.0-dev.66"
=======
    "@bentley/bentleyjs-core": "workspace:^3.0.0-dev.69",
    "@bentley/imodeljs-backend": "workspace:^3.0.0-dev.69",
    "@bentley/imodeljs-common": "workspace:^3.0.0-dev.69"
>>>>>>> db3ee558
  },
  "//devDependencies": [
    "NOTE: All peerDependencies should also be listed as devDependencies since peerDependencies are not considered by npm install",
    "NOTE: All tools used by scripts in this package must be listed as devDependencies"
  ],
  "devDependencies": {
    "@itwin/core-bentley": "workspace:*",
    "@itwin/build-tools": "workspace:*",
    "@itwin/eslint-plugin": "workspace:*",
    "@itwin/core-backend": "workspace:*",
    "@itwin/core-common": "workspace:*",
    "@types/chai": "^4.1.4",
    "@types/fs-extra": "^4.0.7",
    "@types/mocha": "^8.2.2",
    "@types/node": "14.14.31",
    "chai": "^4.1.2",
    "cpx": "^1.5.0",
    "eslint": "^7.11.0",
    "mocha": "^8.3.2",
    "nyc": "^15.1.0",
    "rimraf": "^3.0.2",
    "typescript": "~4.4.0"
  },
  "TODO-dependencies": {
    "@bentley/physicalmaterial-schema": "~1.0.1"
  },
  "nyc": {
    "extends": "./node_modules/@itwin/build-tools/.nycrc"
  },
  "eslintConfig": {
    "plugins": [
      "@itwin"
    ],
    "extends": "plugin:@itwin/itwinjs-recommended"
  }
}<|MERGE_RESOLUTION|>--- conflicted
+++ resolved
@@ -1,11 +1,6 @@
 {
-<<<<<<< HEAD
   "name": "@itwin/physical-material-backend",
-  "version": "3.0.0-dev.66",
-=======
-  "name": "@bentley/physical-material-backend",
   "version": "3.0.0-dev.69",
->>>>>>> db3ee558
   "main": "lib/physical-material-backend.js",
   "typings": "lib/physical-material-backend",
   "license": "MIT",
@@ -36,15 +31,9 @@
     "url": "http://www.bentley.com"
   },
   "peerDependencies": {
-<<<<<<< HEAD
-    "@itwin/core-bentley": "workspace:^3.0.0-dev.66",
-    "@itwin/core-backend": "workspace:^3.0.0-dev.66",
-    "@itwin/core-common": "workspace:^3.0.0-dev.66"
-=======
-    "@bentley/bentleyjs-core": "workspace:^3.0.0-dev.69",
-    "@bentley/imodeljs-backend": "workspace:^3.0.0-dev.69",
-    "@bentley/imodeljs-common": "workspace:^3.0.0-dev.69"
->>>>>>> db3ee558
+    "@itwin/core-bentley": "workspace:^3.0.0-dev.69",
+    "@itwin/core-backend": "workspace:^3.0.0-dev.69",
+    "@itwin/core-common": "workspace:^3.0.0-dev.69"
   },
   "//devDependencies": [
     "NOTE: All peerDependencies should also be listed as devDependencies since peerDependencies are not considered by npm install",
