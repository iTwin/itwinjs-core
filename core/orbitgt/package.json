{
<<<<<<< HEAD
  "name": "@itwin/core-orbitgt",
  "version": "3.0.0-dev.65",
=======
  "name": "@bentley/orbitgt-core",
  "version": "3.0.0-dev.66",
>>>>>>> 570e6594
  "description": "",
  "main": "lib/core-orbitgt.js",
  "typings": "lib/core-orbitgt",
  "imodeljsSharedLibrary": true,
  "license": "MIT",
  "scripts": {
    "compile": "npm run build",
    "build": "tsc 1>&2 && npm run copy:test-assets",
    "clean": "rimraf lib .rush/temp/package-deps*.json",
    "copy:test-assets": "cpx \"./src/test/assets/**/*\" ./lib/test/assets",
    "docs": "betools docs --includes=../../generated-docs/extract --json=../../generated-docs/core/core-orbitgt/file.json --tsIndexFile=./core-orbitgt.ts --onlyJson",
    "extract-api": "betools extract-api --entry=core-orbitgt",
    "lint": "",
    "test": "mocha",
    "cover": "nyc npm test"
  },
  "repository": {
    "type": "git",
    "url": "https://github.com/imodeljs/imodeljs/tree/master/core/orbitgt"
  },
  "keywords": [
    "Point Cloud"
  ],
  "author": {
    "name": "Bentley Systems, Inc.",
    "url": "http://www.bentley.com"
  },
  "devDependencies": {
    "@itwin/core-bentley": "workspace:*",
    "@bentley/build-tools": "workspace:*",
    "@bentley/eslint-plugin": "workspace:*",
    "@types/chai": "^4.1.4",
    "@types/mocha": "^8.2.2",
    "@types/node": "14.14.31",
    "chai": "^4.1.2",
    "cpx": "^1.5.0",
    "debug": "^2.6.9",
    "eslint": "^7.11.0",
    "mocha": "^8.3.2",
    "nyc": "^15.1.0",
    "rimraf": "^3.0.2",
    "semver": "^5.5.0",
    "typescript": "~4.4.0"
  },
  "nyc": {
    "extends": "./node_modules/@bentley/build-tools/.nycrc"
  },
  "eslintConfig": {
    "plugins": [
      "@bentley"
    ],
    "extends": "plugin:@bentley/imodeljs-recommended"
  }
}<|MERGE_RESOLUTION|>--- conflicted
+++ resolved
@@ -1,11 +1,6 @@
 {
-<<<<<<< HEAD
   "name": "@itwin/core-orbitgt",
-  "version": "3.0.0-dev.65",
-=======
-  "name": "@bentley/orbitgt-core",
   "version": "3.0.0-dev.66",
->>>>>>> 570e6594
   "description": "",
   "main": "lib/core-orbitgt.js",
   "typings": "lib/core-orbitgt",
