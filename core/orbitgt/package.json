{
  "name": "@itwin/core-orbitgt",
<<<<<<< HEAD
  "version": "3.4.0-dev.43",
=======
  "version": "3.4.0-dev.49",
>>>>>>> 34654961
  "description": "",
  "main": "lib/cjs/core-orbitgt.js",
  "module": "lib/esm/core-orbitgt.js",
  "typings": "lib/cjs/core-orbitgt",
  "license": "MIT",
  "scripts": {
    "build": "npm run -s build:cjs",
    "build:ci": "npm run -s build && npm run -s build:esm",
    "build:cjs": "tsc 1>&2 --outDir lib/cjs && npm run -s copy:test-assets",
    "build:esm": "tsc 1>&2 --module ES2020 --outDir lib/esm",
    "clean": "rimraf lib .rush/temp/package-deps*.json",
    "copy:test-assets": "cpx \"./src/test/assets/**/*\" ./lib/cjs/test/assets",
    "docs": "betools docs --includes=../../generated-docs/extract --json=../../generated-docs/core/core-orbitgt/file.json --tsIndexFile=./core-orbitgt.ts --onlyJson",
    "extract-api": "betools extract-api --entry=core-orbitgt",
    "lint": "",
    "test": "mocha",
    "cover": "nyc npm -s test"
  },
  "repository": {
    "type": "git",
    "url": "https://github.com/iTwin/itwinjs-core/tree/master/core/orbitgt"
  },
  "keywords": [
    "Point Cloud"
  ],
  "author": {
    "name": "Bentley Systems, Inc.",
    "url": "http://www.bentley.com"
  },
  "devDependencies": {
    "@itwin/build-tools": "workspace:*",
    "@itwin/core-bentley": "workspace:*",
    "@itwin/eslint-plugin": "workspace:*",
    "@types/chai": "4.3.1",
    "@types/mocha": "^8.2.2",
    "@types/node": "16.11.59",
    "chai": "^4.1.2",
    "cpx2": "^3.0.0",
    "debug": "^2.6.9",
    "eslint": "^7.11.0",
    "mocha": "^10.0.0",
    "nyc": "^15.1.0",
    "rimraf": "^3.0.2",
    "semver": "^7.3.5",
    "typescript": "~4.4.0"
  },
  "nyc": {
    "extends": "./node_modules/@itwin/build-tools/.nycrc"
  },
  "eslintConfig": {
    "plugins": [
      "@itwin"
    ],
    "extends": "plugin:@itwin/itwinjs-recommended"
  }
}<|MERGE_RESOLUTION|>--- conflicted
+++ resolved
@@ -1,10 +1,6 @@
 {
   "name": "@itwin/core-orbitgt",
-<<<<<<< HEAD
-  "version": "3.4.0-dev.43",
-=======
   "version": "3.4.0-dev.49",
->>>>>>> 34654961
   "description": "",
   "main": "lib/cjs/core-orbitgt.js",
   "module": "lib/esm/core-orbitgt.js",
