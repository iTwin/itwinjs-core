--- conflicted
+++ resolved
@@ -1,10 +1,6 @@
 {
   "name": "@itwin/core-orbitgt",
-<<<<<<< HEAD
-  "version": "4.9.3",
-=======
   "version": "5.0.0-dev.0",
->>>>>>> 62721a0e
   "description": "",
   "main": "lib/cjs/core-orbitgt.js",
   "module": "lib/esm/core-orbitgt.js",
