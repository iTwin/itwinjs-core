--- conflicted
+++ resolved
@@ -1,663 +1,656 @@
-/*---------------------------------------------------------------------------------------------
-* Copyright (c) Bentley Systems, Incorporated. All rights reserved.
-* See LICENSE.md in the project root for license terms and full copyright notice.
-*--------------------------------------------------------------------------------------------*/
-
-import { assert } from "chai";
-import { join } from "path";
-import * as semver from "semver";
-<<<<<<< HEAD
-import { DbResult, Guid, GuidString, Id64, Id64String, IModelStatus, Logger, LogLevel } from "@itwin/core-bentley";
-import { Point3d, YawPitchRollAngles } from "@itwin/core-geometry";
-import { Code, ColorDef, IModel, IModelVersion, PhysicalElementProps, SubCategoryAppearance } from "@itwin/core-common";
-import { AuthorizedClientRequestContext } from "@bentley/itwin-client";
-=======
-import { AccessToken, DbResult, Guid, GuidString, Id64, Id64String, IModelStatus, Logger, LogLevel } from "@bentley/bentleyjs-core";
-import { Point3d, YawPitchRollAngles } from "@bentley/geometry-core";
-import { Code, ColorDef, IModel, IModelVersion, PhysicalElementProps, SubCategoryAppearance } from "@bentley/imodeljs-common";
->>>>>>> 405c9a93
-import {
-  BisCoreSchema, BriefcaseDb, BriefcaseManager, ECSqlStatement, Element, ElementRefersToElements,
-  ExternalSourceAspect, GenericSchema, IModelDb, IModelHost, IModelJsFs, IModelJsNative, NativeLoggerCategory,
-  PhysicalModel, PhysicalObject, PhysicalPartition, SnapshotDb, SpatialCategory,
-} from "@itwin/core-backend";
-import {
-  IModelExporter,
-  IModelTransformer, TransformerLoggerCategory,
-} from "../../core-transformer";
-import { HubMock } from "@itwin/core-backend/lib/test/HubMock";
-import { ExtensiveTestScenario, IModelTestUtils, TestUserType } from "@itwin/core-backend/lib/test/IModelTestUtils";
-import { CountingIModelImporter, IModelToTextFileExporter, IModelTransformerTestUtils, TestIModelTransformer, TransformerExtensiveTestScenario as TransformerExtensiveTestScenario } from "../IModelTransformerUtils";
-import { KnownTestLocations } from "@itwin/core-backend/lib/test/KnownTestLocations";
-import { HubUtility } from "@itwin/core-backend/lib/test/integration/HubUtility";
-
-describe("IModelTransformerHub (#integration)", () => {
-  const outputDir = join(KnownTestLocations.outputDir, "IModelTransformerHub");
-  let iTwinId: GuidString;
-  let user: AccessToken;
-
-  before(async () => {
-    HubMock.startup("IModelTransformerHub");
-    IModelJsFs.recursiveMkDirSync(outputDir);
-
-    user = await IModelTestUtils.getAccessToken(TestUserType.Regular);
-    iTwinId = HubUtility.iTwinId!;
-
-    // initialize logging
-    if (false) {
-      Logger.initializeToConsole();
-      Logger.setLevelDefault(LogLevel.Error);
-      Logger.setLevel(TransformerLoggerCategory.IModelExporter, LogLevel.Trace);
-      Logger.setLevel(TransformerLoggerCategory.IModelImporter, LogLevel.Trace);
-      Logger.setLevel(TransformerLoggerCategory.IModelTransformer, LogLevel.Trace);
-      Logger.setLevel(NativeLoggerCategory.Changeset, LogLevel.Trace);
-    }
-  });
-  after(() => HubMock.shutdown());
-
-  it("Transform source iModel to target iModel", async () => {
-    // Create and push seed of source IModel
-    const sourceIModelName = "TransformerSource";
-    const sourceSeedFileName = join(outputDir, `${sourceIModelName}.bim`);
-    if (IModelJsFs.existsSync(sourceSeedFileName))
-      IModelJsFs.removeSync(sourceSeedFileName);
-
-    const sourceSeedDb = SnapshotDb.createEmpty(sourceSeedFileName, { rootSubject: { name: "TransformerSource" } });
-    assert.isTrue(IModelJsFs.existsSync(sourceSeedFileName));
-    await ExtensiveTestScenario.prepareDb(sourceSeedDb);
-    sourceSeedDb.saveChanges();
-    sourceSeedDb.close();
-
-    const sourceIModelId = await IModelHost.hubAccess.createNewIModel({ iTwinId, iModelName: sourceIModelName, description: "source", revision0: sourceSeedFileName, noLocks: true });
-
-    // Create and push seed of target IModel
-    const targetIModelName = "TransformerTarget";
-    const targetSeedFileName = join(outputDir, `${targetIModelName}.bim`);
-    if (IModelJsFs.existsSync(targetSeedFileName)) {
-      IModelJsFs.removeSync(targetSeedFileName);
-    }
-    const targetSeedDb = SnapshotDb.createEmpty(targetSeedFileName, { rootSubject: { name: "TransformerTarget" } });
-    assert.isTrue(IModelJsFs.existsSync(targetSeedFileName));
-    await TransformerExtensiveTestScenario.prepareTargetDb(targetSeedDb);
-    assert.isTrue(targetSeedDb.codeSpecs.hasName("TargetCodeSpec")); // inserted by prepareTargetDb
-    targetSeedDb.saveChanges();
-    targetSeedDb.close();
-    const targetIModelId = await IModelHost.hubAccess.createNewIModel({ iTwinId, iModelName: targetIModelName, description: "target", revision0: targetSeedFileName, noLocks: true });
-
-    try {
-      const sourceDb = await IModelTestUtils.downloadAndOpenBriefcase({ user, iTwinId, iModelId: sourceIModelId });
-      const targetDb = await IModelTestUtils.downloadAndOpenBriefcase({ user, iTwinId, iModelId: targetIModelId });
-      assert.isTrue(sourceDb.isBriefcaseDb());
-      assert.isTrue(targetDb.isBriefcaseDb());
-      assert.isFalse(sourceDb.isSnapshot);
-      assert.isFalse(targetDb.isSnapshot);
-      assert.isTrue(targetDb.codeSpecs.hasName("TargetCodeSpec")); // make sure prepareTargetDb changes were saved and pushed to iModelHub
-
-      if (true) { // initial import
-        ExtensiveTestScenario.populateDb(sourceDb);
-        sourceDb.saveChanges();
-        await sourceDb.pushChanges({ user, description: "Populate source" });
-
-        // Use IModelExporter.exportChanges to verify the changes to the sourceDb
-        const sourceExportFileName: string = IModelTestUtils.prepareOutputFile("IModelTransformer", "TransformerSource-ExportChanges-1.txt");
-        assert.isFalse(IModelJsFs.existsSync(sourceExportFileName));
-        const sourceExporter = new IModelToTextFileExporter(sourceDb, sourceExportFileName);
-        await sourceExporter.exportChanges(user);
-        assert.isTrue(IModelJsFs.existsSync(sourceExportFileName));
-        const sourceDbChanges: any = (sourceExporter.exporter as any)._sourceDbChanges; // access private member for testing purposes
-        assert.exists(sourceDbChanges);
-        // expect inserts and 1 update from populateSourceDb
-        assert.isAtLeast(sourceDbChanges.codeSpec.insertIds.size, 1);
-        assert.isAtLeast(sourceDbChanges.element.insertIds.size, 1);
-        assert.isAtLeast(sourceDbChanges.aspect.insertIds.size, 1);
-        assert.isAtLeast(sourceDbChanges.model.insertIds.size, 1);
-        assert.equal(sourceDbChanges.model.updateIds.size, 1, "Expect the RepositoryModel to be updated");
-        assert.isTrue(sourceDbChanges.model.updateIds.has(IModel.repositoryModelId));
-        assert.isAtLeast(sourceDbChanges.relationship.insertIds.size, 1);
-        // expect no other updates nor deletes from populateSourceDb
-        assert.equal(sourceDbChanges.codeSpec.updateIds.size, 0);
-        assert.equal(sourceDbChanges.codeSpec.deleteIds.size, 0);
-        assert.equal(sourceDbChanges.element.updateIds.size, 0);
-        assert.equal(sourceDbChanges.element.deleteIds.size, 0);
-        assert.equal(sourceDbChanges.aspect.updateIds.size, 0);
-        assert.equal(sourceDbChanges.aspect.deleteIds.size, 0);
-        assert.equal(sourceDbChanges.model.deleteIds.size, 0);
-        assert.equal(sourceDbChanges.relationship.updateIds.size, 0);
-        assert.equal(sourceDbChanges.relationship.deleteIds.size, 0);
-
-        const transformer = new TestIModelTransformer(sourceDb, targetDb);
-        await transformer.processChanges(user);
-        transformer.dispose();
-        targetDb.saveChanges();
-        await targetDb.pushChanges({ user, description: "Import #1" });
-        TransformerExtensiveTestScenario.assertTargetDbContents(sourceDb, targetDb);
-
-        // Use IModelExporter.exportChanges to verify the changes to the targetDb
-        const targetExportFileName: string = IModelTestUtils.prepareOutputFile("IModelTransformer", "TransformerTarget-ExportChanges-1.txt");
-        assert.isFalse(IModelJsFs.existsSync(targetExportFileName));
-        const targetExporter = new IModelToTextFileExporter(targetDb, targetExportFileName);
-        await targetExporter.exportChanges(user);
-        assert.isTrue(IModelJsFs.existsSync(targetExportFileName));
-        const targetDbChanges: any = (targetExporter.exporter as any)._sourceDbChanges; // access private member for testing purposes
-        assert.exists(targetDbChanges);
-        // expect inserts and a few updates from transforming the result of populateSourceDb
-        assert.isAtLeast(targetDbChanges.codeSpec.insertIds.size, 1);
-        assert.isAtLeast(targetDbChanges.element.insertIds.size, 1);
-        assert.isAtMost(targetDbChanges.element.updateIds.size, 1, "Expect the root Subject to be updated");
-        assert.isAtLeast(targetDbChanges.aspect.insertIds.size, 1);
-        assert.isAtLeast(targetDbChanges.model.insertIds.size, 1);
-        assert.isAtMost(targetDbChanges.model.updateIds.size, 1, "Expect the RepositoryModel to be updated");
-        assert.isTrue(targetDbChanges.model.updateIds.has(IModel.repositoryModelId));
-        assert.isAtLeast(targetDbChanges.relationship.insertIds.size, 1);
-        // expect no other changes from transforming the result of populateSourceDb
-        assert.equal(targetDbChanges.codeSpec.updateIds.size, 0);
-        assert.equal(targetDbChanges.codeSpec.deleteIds.size, 0);
-        assert.equal(targetDbChanges.element.deleteIds.size, 0);
-        assert.equal(targetDbChanges.aspect.updateIds.size, 0);
-        assert.equal(targetDbChanges.aspect.deleteIds.size, 0);
-        assert.equal(targetDbChanges.model.deleteIds.size, 0);
-        assert.equal(targetDbChanges.relationship.updateIds.size, 0);
-        assert.equal(targetDbChanges.relationship.deleteIds.size, 0);
-      }
-
-      if (true) { // second import with no changes to source, should be a no-op
-        const numTargetElements: number = count(targetDb, Element.classFullName);
-        const numTargetExternalSourceAspects: number = count(targetDb, ExternalSourceAspect.classFullName);
-        const numTargetRelationships: number = count(targetDb, ElementRefersToElements.classFullName);
-        const targetImporter = new CountingIModelImporter(targetDb);
-        const transformer = new TestIModelTransformer(sourceDb, targetImporter);
-        await transformer.processChanges(user);
-        assert.equal(targetImporter.numModelsInserted, 0);
-        assert.equal(targetImporter.numModelsUpdated, 0);
-        assert.equal(targetImporter.numElementsInserted, 0);
-        assert.equal(targetImporter.numElementsUpdated, 0);
-        assert.equal(targetImporter.numElementsDeleted, 0);
-        assert.equal(targetImporter.numElementAspectsInserted, 0);
-        assert.equal(targetImporter.numElementAspectsUpdated, 0);
-        assert.equal(targetImporter.numRelationshipsInserted, 0);
-        assert.equal(targetImporter.numRelationshipsUpdated, 0);
-        assert.equal(numTargetElements, count(targetDb, Element.classFullName), "Second import should not add elements");
-        assert.equal(numTargetExternalSourceAspects, count(targetDb, ExternalSourceAspect.classFullName), "Second import should not add aspects");
-        assert.equal(numTargetRelationships, count(targetDb, ElementRefersToElements.classFullName), "Second import should not add relationships");
-        transformer.dispose();
-        targetDb.saveChanges();
-        assert.isFalse(targetDb.nativeDb.hasPendingTxns());
-        await targetDb.pushChanges({ user, description: "Should not actually push because there are no changes" });
-      }
-
-      if (true) { // update source db, then import again
-        ExtensiveTestScenario.updateDb(sourceDb);
-        sourceDb.saveChanges();
-        await sourceDb.pushChanges({ user, description: "Update source" });
-
-        // Use IModelExporter.exportChanges to verify the changes to the sourceDb
-        const sourceExportFileName: string = IModelTestUtils.prepareOutputFile("IModelTransformer", "TransformerSource-ExportChanges-2.txt");
-        assert.isFalse(IModelJsFs.existsSync(sourceExportFileName));
-        const sourceExporter = new IModelToTextFileExporter(sourceDb, sourceExportFileName);
-        await sourceExporter.exportChanges(user);
-        assert.isTrue(IModelJsFs.existsSync(sourceExportFileName));
-        const sourceDbChanges: any = (sourceExporter.exporter as any)._sourceDbChanges; // access private member for testing purposes
-        assert.exists(sourceDbChanges);
-        // expect some inserts from updateDb
-        assert.equal(sourceDbChanges.codeSpec.insertIds.size, 0);
-        assert.equal(sourceDbChanges.element.insertIds.size, 1);
-        assert.equal(sourceDbChanges.aspect.insertIds.size, 0);
-        assert.equal(sourceDbChanges.model.insertIds.size, 0);
-        assert.equal(sourceDbChanges.relationship.insertIds.size, 2);
-        // expect some updates from updateDb
-        assert.isAtLeast(sourceDbChanges.element.updateIds.size, 1);
-        assert.isAtLeast(sourceDbChanges.aspect.updateIds.size, 1);
-        assert.isAtLeast(sourceDbChanges.model.updateIds.size, 1);
-        assert.isAtLeast(sourceDbChanges.relationship.updateIds.size, 1);
-        // expect some deletes from updateDb
-        assert.isAtLeast(sourceDbChanges.element.deleteIds.size, 1);
-        assert.equal(sourceDbChanges.relationship.deleteIds.size, 1);
-        // don't expect other changes from updateDb
-        assert.equal(sourceDbChanges.codeSpec.updateIds.size, 0);
-        assert.equal(sourceDbChanges.codeSpec.deleteIds.size, 0);
-        assert.equal(sourceDbChanges.aspect.deleteIds.size, 0);
-        assert.equal(sourceDbChanges.model.deleteIds.size, 0);
-
-        const transformer = new TestIModelTransformer(sourceDb, targetDb);
-        await transformer.processChanges(user);
-        transformer.dispose();
-        targetDb.saveChanges();
-        await targetDb.pushChanges({ user, description: "Import #2" });
-        ExtensiveTestScenario.assertUpdatesInDb(targetDb);
-
-        // Use IModelExporter.exportChanges to verify the changes to the targetDb
-        const targetExportFileName: string = IModelTestUtils.prepareOutputFile("IModelTransformer", "TransformerTarget-ExportChanges-2.txt");
-        assert.isFalse(IModelJsFs.existsSync(targetExportFileName));
-        const targetExporter = new IModelToTextFileExporter(targetDb, targetExportFileName);
-        await targetExporter.exportChanges(user);
-        assert.isTrue(IModelJsFs.existsSync(targetExportFileName));
-        const targetDbChanges: any = (targetExporter.exporter as any)._sourceDbChanges; // access private member for testing purposes
-        assert.exists(targetDbChanges);
-        // expect some inserts from transforming the result of updateDb
-        assert.equal(targetDbChanges.codeSpec.insertIds.size, 0);
-        assert.equal(targetDbChanges.element.insertIds.size, 1);
-        assert.equal(targetDbChanges.aspect.insertIds.size, 3);
-        assert.equal(targetDbChanges.model.insertIds.size, 0);
-        assert.equal(targetDbChanges.relationship.insertIds.size, 2);
-        // expect some updates from transforming the result of updateDb
-        assert.isAtLeast(targetDbChanges.element.updateIds.size, 1);
-        assert.isAtLeast(targetDbChanges.aspect.updateIds.size, 1);
-        assert.isAtLeast(targetDbChanges.model.updateIds.size, 1);
-        assert.isAtLeast(targetDbChanges.relationship.updateIds.size, 1);
-        // expect some deletes from transforming the result of updateDb
-        assert.isAtLeast(targetDbChanges.element.deleteIds.size, 1);
-        assert.isAtLeast(targetDbChanges.aspect.deleteIds.size, 1);
-        assert.equal(targetDbChanges.relationship.deleteIds.size, 1);
-        // don't expect other changes from transforming the result of updateDb
-        assert.equal(targetDbChanges.codeSpec.updateIds.size, 0);
-        assert.equal(targetDbChanges.codeSpec.deleteIds.size, 0);
-        assert.equal(targetDbChanges.model.deleteIds.size, 0);
-      }
-
-      const sourceIModelChangeSets = await IModelHost.hubAccess.queryChangesets({ user, iModelId: sourceIModelId });
-      const targetIModelChangeSets = await IModelHost.hubAccess.queryChangesets({ user, iModelId: targetIModelId });
-      assert.equal(sourceIModelChangeSets.length, 2);
-      assert.equal(targetIModelChangeSets.length, 2);
-
-      await IModelTestUtils.closeAndDeleteBriefcaseDb(user, sourceDb);
-      await IModelTestUtils.closeAndDeleteBriefcaseDb(user, targetDb);
-    } finally {
-      try {
-        await IModelHost.hubAccess.deleteIModel({ iTwinId, iModelId: sourceIModelId });
-        await IModelHost.hubAccess.deleteIModel({ iTwinId, iModelId: targetIModelId });
-      } catch (err) {
-        // eslint-disable-next-line no-console
-        console.log("can't destroy", err);
-      }
-
-    }
-  });
-
-  it("Clone/upgrade test", async () => {
-    const sourceIModelName: string = HubUtility.generateUniqueName("CloneSource");
-    const sourceIModelId = await HubUtility.recreateIModel({ user, iTwinId, iModelName: sourceIModelName, noLocks: true });
-    assert.isTrue(Guid.isGuid(sourceIModelId));
-    const targetIModelName: string = HubUtility.generateUniqueName("CloneTarget");
-    const targetIModelId = await HubUtility.recreateIModel({ user, iTwinId, iModelName: targetIModelName, noLocks: true });
-    assert.isTrue(Guid.isGuid(targetIModelId));
-
-    try {
-      // open/upgrade sourceDb
-      const sourceDb = await IModelTestUtils.downloadAndOpenBriefcase({ user, iTwinId, iModelId: sourceIModelId });
-      const seedBisCoreVersion = sourceDb.querySchemaVersion(BisCoreSchema.schemaName)!;
-      assert.isTrue(semver.satisfies(seedBisCoreVersion, ">= 1.0.1"));
-      await sourceDb.importSchemas([BisCoreSchema.schemaFilePath, GenericSchema.schemaFilePath]);
-      const updatedBisCoreVersion = sourceDb.querySchemaVersion(BisCoreSchema.schemaName)!;
-      assert.isTrue(semver.satisfies(updatedBisCoreVersion, ">= 1.0.10"));
-      assert.isTrue(sourceDb.containsClass(ExternalSourceAspect.classFullName), "Expect BisCore to be updated and contain ExternalSourceAspect");
-      const expectedHasPendingTxns: boolean = seedBisCoreVersion !== updatedBisCoreVersion;
-
-      // push sourceDb schema changes
-      assert.equal(sourceDb.nativeDb.hasPendingTxns(), expectedHasPendingTxns, "Expect importSchemas to have saved changes");
-      assert.isFalse(sourceDb.nativeDb.hasUnsavedChanges(), "Expect no unsaved changes after importSchemas");
-      await sourceDb.pushChanges({ user, description: "Import schemas to upgrade BisCore" }); // may push schema changes
-
-      // import schemas again to test common scenario of not knowing whether schemas are up-to-date or not..
-      await sourceDb.importSchemas([BisCoreSchema.schemaFilePath, GenericSchema.schemaFilePath]);
-      assert.isFalse(sourceDb.nativeDb.hasPendingTxns(), "Expect importSchemas to be a no-op");
-      assert.isFalse(sourceDb.nativeDb.hasUnsavedChanges(), "Expect importSchemas to be a no-op");
-      sourceDb.saveChanges(); // will be no changes to save in this case
-      await sourceDb.pushChanges({ user, description: "Import schemas again" }); // will be no changes to push in this case
-
-      // populate sourceDb
-      IModelTransformerTestUtils.populateTeamIModel(sourceDb, "Test", Point3d.createZero(), ColorDef.green);
-      IModelTransformerTestUtils.assertTeamIModelContents(sourceDb, "Test");
-      sourceDb.saveChanges();
-      await sourceDb.pushChanges({ user, description: "Populate Source" });
-
-      // open/upgrade targetDb
-      const targetDb = await IModelTestUtils.downloadAndOpenBriefcase({ user, iTwinId, iModelId: targetIModelId });
-      await targetDb.importSchemas([BisCoreSchema.schemaFilePath, GenericSchema.schemaFilePath]);
-      assert.isTrue(targetDb.containsClass(ExternalSourceAspect.classFullName), "Expect BisCore to be updated and contain ExternalSourceAspect");
-
-      // push targetDb schema changes
-      targetDb.saveChanges();
-      await targetDb.pushChanges({ user, description: "Upgrade BisCore" });
-
-      // import sourceDb changes into targetDb
-      const transformer = new IModelTransformer(new IModelExporter(sourceDb), targetDb);
-      await transformer.processAll();
-      transformer.dispose();
-      IModelTransformerTestUtils.assertTeamIModelContents(targetDb, "Test");
-      targetDb.saveChanges();
-      await targetDb.pushChanges({ user, description: "Import changes from sourceDb" });
-
-      // close iModel briefcases
-      await IModelTestUtils.closeAndDeleteBriefcaseDb(user, sourceDb);
-      await IModelTestUtils.closeAndDeleteBriefcaseDb(user, targetDb);
-    } finally {
-      try {
-        // delete iModel briefcases
-        await IModelHost.hubAccess.deleteIModel({ iTwinId, iModelId: sourceIModelId });
-        await IModelHost.hubAccess.deleteIModel({ iTwinId, iModelId: targetIModelId });
-      } catch (err) {
-        // eslint-disable-next-line no-console
-        console.log("can't destroy", err);
-      }
-    }
-  });
-
-  it("should merge changes made on a branch back to master", async () => {
-    // create and push master IModel
-    const masterIModelName = "Master";
-    const masterSeedFileName = join(outputDir, `${masterIModelName}.bim`);
-    if (IModelJsFs.existsSync(masterSeedFileName))
-      IModelJsFs.removeSync(masterSeedFileName); // make sure file from last run does not exist
-
-    const state0 = [1, 2];
-    const masterSeedDb = SnapshotDb.createEmpty(masterSeedFileName, { rootSubject: { name: "Master" } });
-    populateMaster(masterSeedDb, state0);
-    assert.isTrue(IModelJsFs.existsSync(masterSeedFileName));
-    masterSeedDb.nativeDb.setITwinId(iTwinId); // WIP: attempting a workaround for "ContextId was not properly setup in the checkpoint" issue
-    masterSeedDb.saveChanges();
-    masterSeedDb.close();
-    const masterIModelId = await IModelHost.hubAccess.createNewIModel({ iTwinId, iModelName: masterIModelName, description: "master", revision0: masterSeedFileName, noLocks: true });
-    assert.isTrue(Guid.isGuid(masterIModelId));
-    IModelJsFs.removeSync(masterSeedFileName); // now that iModel is pushed, can delete local copy of the seed
-    const masterDb = await IModelTestUtils.downloadAndOpenBriefcase({ user, iTwinId, iModelId: masterIModelId });
-    assert.isTrue(masterDb.isBriefcaseDb());
-    assert.equal(masterDb.iTwinId, iTwinId);
-    assert.equal(masterDb.iModelId, masterIModelId);
-    assertPhysicalObjects(masterDb, state0);
-    const changeSetMasterState0 = masterDb.changeset.id;
-
-    // create Branch1 iModel using Master as a template
-    const branchIModelName1 = "Branch1";
-    const branchIModelId1 = await IModelHost.hubAccess.createNewIModel({ iTwinId, iModelName: branchIModelName1, description: `Branch1 of ${masterIModelName}`, revision0: masterDb.pathName, noLocks: true });
-
-    const branchDb1 = await IModelTestUtils.downloadAndOpenBriefcase({ user, iTwinId, iModelId: branchIModelId1 });
-    assert.isTrue(branchDb1.isBriefcaseDb());
-    assert.equal(branchDb1.iTwinId, iTwinId);
-    assertPhysicalObjects(branchDb1, state0);
-    const changeSetBranch1First = branchDb1.changeset.id;
-
-    // create Branch2 iModel using Master as a template
-    const branchIModelName2 = "Branch2";
-    const branchIModelId2 = await IModelHost.hubAccess.createNewIModel({ iTwinId, iModelName: branchIModelName2, description: `Branch2 of ${masterIModelName}`, revision0: masterDb.pathName, noLocks: true });
-    const branchDb2 = await IModelTestUtils.downloadAndOpenBriefcase({ user, iTwinId, iModelId: branchIModelId2 });
-    assert.isTrue(branchDb2.isBriefcaseDb());
-    assert.equal(branchDb2.iTwinId, iTwinId);
-    assertPhysicalObjects(branchDb2, state0);
-    const changeSetBranch2First = branchDb2.changeset.id;
-
-    // create empty iModel meant to contain replayed master history
-    const replayedIModelName = "Replayed";
-    const replayedIModelId = await IModelHost.hubAccess.createNewIModel({ iTwinId, iModelName: replayedIModelName, description: "blank", noLocks: true });
-
-    const replayedDb = await IModelTestUtils.downloadAndOpenBriefcase({ user, iTwinId, iModelId: replayedIModelId });
-    assert.isTrue(replayedDb.isBriefcaseDb());
-    assert.equal(replayedDb.iTwinId, iTwinId);
-
-    try {
-      // record provenance in Branch1 and Branch2 iModels
-      const provenanceInserterB1 = new IModelTransformer(masterDb, branchDb1, {
-        wasSourceIModelCopiedToTarget: true,
-      });
-      const provenanceInserterB2 = new IModelTransformer(masterDb, branchDb2, {
-        wasSourceIModelCopiedToTarget: true,
-      });
-      await provenanceInserterB1.processAll();
-      await provenanceInserterB2.processAll();
-      provenanceInserterB1.dispose();
-      provenanceInserterB2.dispose();
-      assert.equal(count(masterDb, ExternalSourceAspect.classFullName), 0);
-      assert.isAbove(count(branchDb1, ExternalSourceAspect.classFullName), state0.length);
-      assert.isAbove(count(branchDb2, ExternalSourceAspect.classFullName), state0.length);
-
-      // push Branch1 and Branch2 provenance changes
-      await saveAndPushChanges(branchDb1, "State0");
-      await saveAndPushChanges(branchDb2, "State0");
-      const changeSetBranch1State0 = branchDb1.changeset.id;
-      const changeSetBranch2State0 = branchDb2.changeset.id;
-      assert.notEqual(changeSetBranch1State0, changeSetBranch1First);
-      assert.notEqual(changeSetBranch2State0, changeSetBranch2First);
-
-      // push Branch1 State1
-      const delta01 = [2, 3, 4]; // update 2, insert 3 and 4
-      const state1 = [1, 2, 3, 4];
-      maintainPhysicalObjects(branchDb1, delta01);
-      assertPhysicalObjects(branchDb1, state1);
-      await saveAndPushChanges(branchDb1, "State0 -> State1");
-      const changeSetBranch1State1 = branchDb1.changeset.id;
-      assert.notEqual(changeSetBranch1State1, changeSetBranch1State0);
-
-      // push Branch1 State2
-      const delta12 = [1, -3, 5, 6]; // update 1, delete 3, insert 5 and 6
-      const state2 = [1, 2, -3, 4, 5, 6];
-      maintainPhysicalObjects(branchDb1, delta12);
-      assertPhysicalObjects(branchDb1, state2);
-      await saveAndPushChanges(branchDb1, "State1 -> State2");
-      const changeSetBranch1State2 = branchDb1.changeset.id;
-      assert.notEqual(changeSetBranch1State2, changeSetBranch1State1);
-
-      // merge changes made on Branch1 back to Master
-      const branch1ToMaster = new IModelTransformer(branchDb1, masterDb, {
-        isReverseSynchronization: true, // provenance stored in source/branch
-      });
-      await branch1ToMaster.processChanges(user, changeSetBranch1State1);
-      branch1ToMaster.dispose();
-      assertPhysicalObjects(masterDb, state2);
-      assertPhysicalObjectUpdated(masterDb, 1);
-      assertPhysicalObjectUpdated(masterDb, 2);
-      assert.equal(count(masterDb, ExternalSourceAspect.classFullName), 0);
-      await saveAndPushChanges(masterDb, "State0 -> State2"); // a squash of 2 branch changes into 1 in the masterDb change ledger
-      const changeSetMasterState2 = masterDb.changeset.id;
-      assert.notEqual(changeSetMasterState2, changeSetMasterState0);
-      branchDb1.saveChanges(); // saves provenance locally in case of re-merge
-
-      // merge changes from Master to Branch2
-      const masterToBranch2 = new IModelTransformer(masterDb, branchDb2);
-      await masterToBranch2.processChanges(user, changeSetMasterState2);
-      masterToBranch2.dispose();
-      assertPhysicalObjects(branchDb2, state2);
-      await saveAndPushChanges(branchDb2, "State0 -> State2");
-      const changeSetBranch2State2 = branchDb2.changeset.id;
-      assert.notEqual(changeSetBranch2State2, changeSetBranch2State0);
-
-      // make changes to Branch2
-      const delta23 = [7, 8];
-      const state3 = [1, 2, -3, 4, 5, 6, 7, 8];
-      maintainPhysicalObjects(branchDb2, delta23);
-      assertPhysicalObjects(branchDb2, state3);
-      await saveAndPushChanges(branchDb2, "State2 -> State3");
-      const changeSetBranch2State3 = branchDb2.changeset.id;
-      assert.notEqual(changeSetBranch2State3, changeSetBranch2State2);
-
-      // merge changes made on Branch2 back to Master
-      const branch2ToMaster = new IModelTransformer(branchDb2, masterDb, {
-        isReverseSynchronization: true, // provenance stored in source/branch
-      });
-      await branch2ToMaster.processChanges(user, changeSetBranch2State3);
-      branch2ToMaster.dispose();
-      assertPhysicalObjects(masterDb, state3);
-      assert.equal(count(masterDb, ExternalSourceAspect.classFullName), 0);
-      await saveAndPushChanges(masterDb, "State2 -> State3");
-      const changeSetMasterState3 = masterDb.changeset.id;
-      assert.notEqual(changeSetMasterState3, changeSetMasterState2);
-      branchDb2.saveChanges(); // saves provenance locally in case of re-merge
-
-      // make change directly on Master
-      const delta34 = [6, -7]; // update 6, delete 7
-      const state4 = [1, 2, -3, 4, 5, 6, -7, 8];
-      maintainPhysicalObjects(masterDb, delta34);
-      assertPhysicalObjects(masterDb, state4);
-      await saveAndPushChanges(masterDb, "State3 -> State4");
-      const changeSetMasterState4 = masterDb.changeset.id;
-      assert.notEqual(changeSetMasterState4, changeSetMasterState3);
-
-      // merge Master to Branch1
-      const masterToBranch1 = new IModelTransformer(masterDb, branchDb1);
-      await masterToBranch1.processChanges(user, changeSetMasterState3);
-      masterToBranch1.dispose();
-      assertPhysicalObjects(branchDb1, state4);
-      assertPhysicalObjectUpdated(branchDb1, 6);
-      await saveAndPushChanges(branchDb1, "State2 -> State4");
-      const changeSetBranch1State4 = branchDb1.changeset.id;
-      assert.notEqual(changeSetBranch1State4, changeSetBranch1State2);
-
-      const masterDbChangeSets = await IModelHost.hubAccess.downloadChangesets({ user, iModelId: masterIModelId, targetDir: BriefcaseManager.getChangeSetsPath(masterIModelId) });
-      assert.equal(masterDbChangeSets.length, 3);
-      const masterDeletedElementIds = new Set<Id64String>();
-      for (const masterDbChangeSet of masterDbChangeSets) {
-        assert.isDefined(masterDbChangeSet.id);
-        assert.isDefined(masterDbChangeSet.description); // test code above always included a change description when pushChanges was called
-        const changeSetPath = masterDbChangeSet.pathname;
-        assert.isTrue(IModelJsFs.existsSync(changeSetPath));
-        // below is one way of determining the set of elements that were deleted in a specific changeSet
-        const statusOrResult: IModelJsNative.ErrorStatusOrResult<IModelStatus, any> = masterDb.nativeDb.extractChangedInstanceIdsFromChangeSet(changeSetPath);
-        assert.isUndefined(statusOrResult.error);
-        const result: IModelJsNative.ChangedInstanceIdsProps = JSON.parse(statusOrResult.result);
-        assert.isDefined(result.element);
-        if (result.element?.delete) {
-          result.element.delete.forEach((id: Id64String) => masterDeletedElementIds.add(id));
-        }
-      }
-      assert.isAtLeast(masterDeletedElementIds.size, 1);
-
-      // replay master history to create replayed iModel
-      const sourceDb = await IModelTestUtils.downloadAndOpenBriefcase({ user, iTwinId, iModelId: masterIModelId, asOf: IModelVersion.first().toJSON() });
-      const replayTransformer = new IModelTransformer(sourceDb, replayedDb);
-      // this replay strategy pretends that deleted elements never existed
-      for (const elementId of masterDeletedElementIds) {
-        replayTransformer.exporter.excludeElement(elementId);
-      }
-      // note: this test knows that there were no schema changes, so does not call `processSchemas`
-      await replayTransformer.processAll(); // process any elements that were part of the "seed"
-      await saveAndPushChanges(replayedDb, "changes from source seed");
-      for (const masterDbChangeSet of masterDbChangeSets) {
-        await sourceDb.pullChanges({ user, toIndex: masterDbChangeSet.index });
-        await replayTransformer.processChanges(user, sourceDb.changeset.id);
-        await saveAndPushChanges(replayedDb, masterDbChangeSet.description ?? "");
-      }
-      replayTransformer.dispose();
-      sourceDb.close();
-      assertPhysicalObjects(replayedDb, state4); // should have same ending state as masterDb
-
-      // make sure there are no deletes in the replay history (all elements that were eventually deleted from masterDb were excluded)
-      const replayedDbChangeSets = await IModelHost.hubAccess.downloadChangesets({ user, iModelId: replayedIModelId, targetDir: BriefcaseManager.getChangeSetsPath(replayedIModelId) });
-      assert.isAtLeast(replayedDbChangeSets.length, masterDbChangeSets.length); // replayedDb will have more changeSets when seed contains elements
-      const replayedDeletedElementIds = new Set<Id64String>();
-      for (const replayedDbChangeSet of replayedDbChangeSets) {
-        assert.isDefined(replayedDbChangeSet.id);
-        const changeSetPath = replayedDbChangeSet.pathname;
-        assert.isTrue(IModelJsFs.existsSync(changeSetPath));
-        // below is one way of determining the set of elements that were deleted in a specific changeSet
-        const statusOrResult: IModelJsNative.ErrorStatusOrResult<IModelStatus, any> = replayedDb.nativeDb.extractChangedInstanceIdsFromChangeSet(changeSetPath);
-        assert.isUndefined(statusOrResult.error);
-        const result: IModelJsNative.ChangedInstanceIdsProps = JSON.parse(statusOrResult.result);
-        assert.isDefined(result.element);
-        if (result.element?.delete) {
-          result.element.delete.forEach((id: Id64String) => replayedDeletedElementIds.add(id));
-        }
-      }
-      assert.equal(replayedDeletedElementIds.size, 0);
-
-      masterDb.close();
-      branchDb1.close();
-      branchDb2.close();
-      replayedDb.close();
-    } finally {
-      await IModelHost.hubAccess.deleteIModel({ iTwinId, iModelId: masterIModelId });
-      await IModelHost.hubAccess.deleteIModel({ iTwinId, iModelId: branchIModelId1 });
-      await IModelHost.hubAccess.deleteIModel({ iTwinId, iModelId: branchIModelId2 });
-      await IModelHost.hubAccess.deleteIModel({ iTwinId, iModelId: replayedIModelId });
-    }
-  });
-
-  function count(iModelDb: IModelDb, classFullName: string): number {
-    return iModelDb.withPreparedStatement(`SELECT COUNT(*) FROM ${classFullName}`, (statement: ECSqlStatement): number => {
-      return DbResult.BE_SQLITE_ROW === statement.step() ? statement.getValue(0).getInteger() : 0;
-    });
-  }
-
-  async function saveAndPushChanges(briefcaseDb: BriefcaseDb, description: string): Promise<void> {
-    briefcaseDb.saveChanges(description);
-    await briefcaseDb.pushChanges({ user, description });
-  }
-
-  function populateMaster(iModelDb: IModelDb, numbers: number[]): void {
-    SpatialCategory.insert(iModelDb, IModel.dictionaryId, "SpatialCategory", new SubCategoryAppearance());
-    PhysicalModel.insert(iModelDb, IModel.rootSubjectId, "PhysicalModel");
-    maintainPhysicalObjects(iModelDb, numbers);
-  }
-
-  function assertPhysicalObjects(iModelDb: IModelDb, numbers: number[]): void {
-    let numPhysicalObjects = 0;
-    for (const n of numbers) {
-      if (n > 0) { // negative "n" value means element was deleted
-        ++numPhysicalObjects;
-      }
-      assertPhysicalObject(iModelDb, n);
-    }
-    assert.equal(numPhysicalObjects, count(iModelDb, PhysicalObject.classFullName));
-  }
-
-  function assertPhysicalObject(iModelDb: IModelDb, n: number): void {
-    const physicalObjectId = getPhysicalObjectId(iModelDb, n);
-    if (n > 0) {
-      assert.isTrue(Id64.isValidId64(physicalObjectId), "Expected element to exist");
-    } else {
-      assert.equal(physicalObjectId, Id64.invalid, "Expected element to not exist"); // negative "n" means element was deleted
-    }
-  }
-
-  function assertPhysicalObjectUpdated(iModelDb: IModelDb, n: number): void {
-    assert.isTrue(n > 0);
-    const physicalObjectId = getPhysicalObjectId(iModelDb, n);
-    const physicalObject = iModelDb.elements.getElement(physicalObjectId, PhysicalObject);
-    assert.isAtLeast(physicalObject.jsonProperties.updated, 1);
-  }
-
-  function getPhysicalObjectId(iModelDb: IModelDb, n: number): Id64String {
-    const sql = `SELECT ECInstanceId FROM ${PhysicalObject.classFullName} WHERE UserLabel=:userLabel`;
-    return iModelDb.withPreparedStatement(sql, (statement: ECSqlStatement): Id64String => {
-      statement.bindString("userLabel", n.toString());
-      return DbResult.BE_SQLITE_ROW === statement.step() ? statement.getValue(0).getId() : Id64.invalid;
-    });
-  }
-
-  function maintainPhysicalObjects(iModelDb: IModelDb, numbers: number[]): void {
-    const modelId = iModelDb.elements.queryElementIdByCode(PhysicalPartition.createCode(iModelDb, IModel.rootSubjectId, "PhysicalModel"))!;
-    const categoryId = iModelDb.elements.queryElementIdByCode(SpatialCategory.createCode(iModelDb, IModel.dictionaryId, "SpatialCategory"))!;
-    for (const n of numbers) {
-      maintainPhysicalObject(iModelDb, modelId, categoryId, n);
-    }
-  }
-
-  function maintainPhysicalObject(iModelDb: IModelDb, modelId: Id64String, categoryId: Id64String, n: number): Id64String {
-    if (n > 0) { // positive "n" value means insert or update
-      const physicalObjectId = getPhysicalObjectId(iModelDb, n);
-      if (Id64.isValidId64(physicalObjectId)) { // if element exists, update it
-        const physicalObject = iModelDb.elements.getElement(physicalObjectId, PhysicalObject);
-        const numTimesUpdated: number = physicalObject.jsonProperties?.updated ?? 0;
-        physicalObject.jsonProperties.updated = 1 + numTimesUpdated;
-        physicalObject.update();
-        return physicalObjectId;
-      } else { // if element does not exist, insert it
-        const physicalObjectProps: PhysicalElementProps = {
-          classFullName: PhysicalObject.classFullName,
-          model: modelId,
-          category: categoryId,
-          code: Code.createEmpty(),
-          userLabel: n.toString(),
-          geom: IModelTestUtils.createBox(Point3d.create(1, 1, 1)),
-          placement: {
-            origin: Point3d.create(n, n, 0),
-            angles: YawPitchRollAngles.createDegrees(0, 0, 0),
-          },
-        };
-        return iModelDb.elements.insertElement(physicalObjectProps);
-      }
-    } else { // negative "n" value means delete
-      const physicalObjectId = getPhysicalObjectId(iModelDb, -n);
-      iModelDb.elements.deleteElement(physicalObjectId);
-      return physicalObjectId;
-    }
-  }
-
-});
+/*---------------------------------------------------------------------------------------------
+* Copyright (c) Bentley Systems, Incorporated. All rights reserved.
+* See LICENSE.md in the project root for license terms and full copyright notice.
+*--------------------------------------------------------------------------------------------*/
+
+import { assert } from "chai";
+import { join } from "path";
+import * as semver from "semver";
+import { AccessToken, DbResult, Guid, GuidString, Id64, Id64String, IModelStatus, Logger, LogLevel } from "@itwin/core-bentley";
+import { Point3d, YawPitchRollAngles } from "@itwin/core-geometry";
+import { Code, ColorDef, IModel, IModelVersion, PhysicalElementProps, SubCategoryAppearance } from "@itwin/core-common";
+import {
+  BisCoreSchema, BriefcaseDb, BriefcaseManager, ECSqlStatement, Element, ElementRefersToElements,
+  ExternalSourceAspect, GenericSchema, IModelDb, IModelHost, IModelJsFs, IModelJsNative, NativeLoggerCategory,
+  PhysicalModel, PhysicalObject, PhysicalPartition, SnapshotDb, SpatialCategory,
+} from "@itwin/core-backend";
+import {
+  IModelExporter,
+  IModelTransformer, TransformerLoggerCategory,
+} from "../../core-transformer";
+import { HubMock } from "@itwin/core-backend/lib/test/HubMock";
+import { ExtensiveTestScenario, IModelTestUtils, TestUserType } from "@itwin/core-backend/lib/test/IModelTestUtils";
+import { CountingIModelImporter, IModelToTextFileExporter, IModelTransformerTestUtils, TestIModelTransformer, TransformerExtensiveTestScenario as TransformerExtensiveTestScenario } from "../IModelTransformerUtils";
+import { KnownTestLocations } from "@itwin/core-backend/lib/test/KnownTestLocations";
+import { HubUtility } from "@itwin/core-backend/lib/test/integration/HubUtility";
+
+describe("IModelTransformerHub (#integration)", () => {
+  const outputDir = join(KnownTestLocations.outputDir, "IModelTransformerHub");
+  let iTwinId: GuidString;
+  let user: AccessToken;
+
+  before(async () => {
+    HubMock.startup("IModelTransformerHub");
+    IModelJsFs.recursiveMkDirSync(outputDir);
+
+    user = await IModelTestUtils.getAccessToken(TestUserType.Regular);
+    iTwinId = HubUtility.iTwinId!;
+
+    // initialize logging
+    if (false) {
+      Logger.initializeToConsole();
+      Logger.setLevelDefault(LogLevel.Error);
+      Logger.setLevel(TransformerLoggerCategory.IModelExporter, LogLevel.Trace);
+      Logger.setLevel(TransformerLoggerCategory.IModelImporter, LogLevel.Trace);
+      Logger.setLevel(TransformerLoggerCategory.IModelTransformer, LogLevel.Trace);
+      Logger.setLevel(NativeLoggerCategory.Changeset, LogLevel.Trace);
+    }
+  });
+  after(() => HubMock.shutdown());
+
+  it("Transform source iModel to target iModel", async () => {
+    // Create and push seed of source IModel
+    const sourceIModelName = "TransformerSource";
+    const sourceSeedFileName = join(outputDir, `${sourceIModelName}.bim`);
+    if (IModelJsFs.existsSync(sourceSeedFileName))
+      IModelJsFs.removeSync(sourceSeedFileName);
+
+    const sourceSeedDb = SnapshotDb.createEmpty(sourceSeedFileName, { rootSubject: { name: "TransformerSource" } });
+    assert.isTrue(IModelJsFs.existsSync(sourceSeedFileName));
+    await ExtensiveTestScenario.prepareDb(sourceSeedDb);
+    sourceSeedDb.saveChanges();
+    sourceSeedDb.close();
+
+    const sourceIModelId = await IModelHost.hubAccess.createNewIModel({ iTwinId, iModelName: sourceIModelName, description: "source", revision0: sourceSeedFileName, noLocks: true });
+
+    // Create and push seed of target IModel
+    const targetIModelName = "TransformerTarget";
+    const targetSeedFileName = join(outputDir, `${targetIModelName}.bim`);
+    if (IModelJsFs.existsSync(targetSeedFileName)) {
+      IModelJsFs.removeSync(targetSeedFileName);
+    }
+    const targetSeedDb = SnapshotDb.createEmpty(targetSeedFileName, { rootSubject: { name: "TransformerTarget" } });
+    assert.isTrue(IModelJsFs.existsSync(targetSeedFileName));
+    await TransformerExtensiveTestScenario.prepareTargetDb(targetSeedDb);
+    assert.isTrue(targetSeedDb.codeSpecs.hasName("TargetCodeSpec")); // inserted by prepareTargetDb
+    targetSeedDb.saveChanges();
+    targetSeedDb.close();
+    const targetIModelId = await IModelHost.hubAccess.createNewIModel({ iTwinId, iModelName: targetIModelName, description: "target", revision0: targetSeedFileName, noLocks: true });
+
+    try {
+      const sourceDb = await IModelTestUtils.downloadAndOpenBriefcase({ user, iTwinId, iModelId: sourceIModelId });
+      const targetDb = await IModelTestUtils.downloadAndOpenBriefcase({ user, iTwinId, iModelId: targetIModelId });
+      assert.isTrue(sourceDb.isBriefcaseDb());
+      assert.isTrue(targetDb.isBriefcaseDb());
+      assert.isFalse(sourceDb.isSnapshot);
+      assert.isFalse(targetDb.isSnapshot);
+      assert.isTrue(targetDb.codeSpecs.hasName("TargetCodeSpec")); // make sure prepareTargetDb changes were saved and pushed to iModelHub
+
+      if (true) { // initial import
+        ExtensiveTestScenario.populateDb(sourceDb);
+        sourceDb.saveChanges();
+        await sourceDb.pushChanges({ user, description: "Populate source" });
+
+        // Use IModelExporter.exportChanges to verify the changes to the sourceDb
+        const sourceExportFileName: string = IModelTestUtils.prepareOutputFile("IModelTransformer", "TransformerSource-ExportChanges-1.txt");
+        assert.isFalse(IModelJsFs.existsSync(sourceExportFileName));
+        const sourceExporter = new IModelToTextFileExporter(sourceDb, sourceExportFileName);
+        await sourceExporter.exportChanges(user);
+        assert.isTrue(IModelJsFs.existsSync(sourceExportFileName));
+        const sourceDbChanges: any = (sourceExporter.exporter as any)._sourceDbChanges; // access private member for testing purposes
+        assert.exists(sourceDbChanges);
+        // expect inserts and 1 update from populateSourceDb
+        assert.isAtLeast(sourceDbChanges.codeSpec.insertIds.size, 1);
+        assert.isAtLeast(sourceDbChanges.element.insertIds.size, 1);
+        assert.isAtLeast(sourceDbChanges.aspect.insertIds.size, 1);
+        assert.isAtLeast(sourceDbChanges.model.insertIds.size, 1);
+        assert.equal(sourceDbChanges.model.updateIds.size, 1, "Expect the RepositoryModel to be updated");
+        assert.isTrue(sourceDbChanges.model.updateIds.has(IModel.repositoryModelId));
+        assert.isAtLeast(sourceDbChanges.relationship.insertIds.size, 1);
+        // expect no other updates nor deletes from populateSourceDb
+        assert.equal(sourceDbChanges.codeSpec.updateIds.size, 0);
+        assert.equal(sourceDbChanges.codeSpec.deleteIds.size, 0);
+        assert.equal(sourceDbChanges.element.updateIds.size, 0);
+        assert.equal(sourceDbChanges.element.deleteIds.size, 0);
+        assert.equal(sourceDbChanges.aspect.updateIds.size, 0);
+        assert.equal(sourceDbChanges.aspect.deleteIds.size, 0);
+        assert.equal(sourceDbChanges.model.deleteIds.size, 0);
+        assert.equal(sourceDbChanges.relationship.updateIds.size, 0);
+        assert.equal(sourceDbChanges.relationship.deleteIds.size, 0);
+
+        const transformer = new TestIModelTransformer(sourceDb, targetDb);
+        await transformer.processChanges(user);
+        transformer.dispose();
+        targetDb.saveChanges();
+        await targetDb.pushChanges({ user, description: "Import #1" });
+        TransformerExtensiveTestScenario.assertTargetDbContents(sourceDb, targetDb);
+
+        // Use IModelExporter.exportChanges to verify the changes to the targetDb
+        const targetExportFileName: string = IModelTestUtils.prepareOutputFile("IModelTransformer", "TransformerTarget-ExportChanges-1.txt");
+        assert.isFalse(IModelJsFs.existsSync(targetExportFileName));
+        const targetExporter = new IModelToTextFileExporter(targetDb, targetExportFileName);
+        await targetExporter.exportChanges(user);
+        assert.isTrue(IModelJsFs.existsSync(targetExportFileName));
+        const targetDbChanges: any = (targetExporter.exporter as any)._sourceDbChanges; // access private member for testing purposes
+        assert.exists(targetDbChanges);
+        // expect inserts and a few updates from transforming the result of populateSourceDb
+        assert.isAtLeast(targetDbChanges.codeSpec.insertIds.size, 1);
+        assert.isAtLeast(targetDbChanges.element.insertIds.size, 1);
+        assert.isAtMost(targetDbChanges.element.updateIds.size, 1, "Expect the root Subject to be updated");
+        assert.isAtLeast(targetDbChanges.aspect.insertIds.size, 1);
+        assert.isAtLeast(targetDbChanges.model.insertIds.size, 1);
+        assert.isAtMost(targetDbChanges.model.updateIds.size, 1, "Expect the RepositoryModel to be updated");
+        assert.isTrue(targetDbChanges.model.updateIds.has(IModel.repositoryModelId));
+        assert.isAtLeast(targetDbChanges.relationship.insertIds.size, 1);
+        // expect no other changes from transforming the result of populateSourceDb
+        assert.equal(targetDbChanges.codeSpec.updateIds.size, 0);
+        assert.equal(targetDbChanges.codeSpec.deleteIds.size, 0);
+        assert.equal(targetDbChanges.element.deleteIds.size, 0);
+        assert.equal(targetDbChanges.aspect.updateIds.size, 0);
+        assert.equal(targetDbChanges.aspect.deleteIds.size, 0);
+        assert.equal(targetDbChanges.model.deleteIds.size, 0);
+        assert.equal(targetDbChanges.relationship.updateIds.size, 0);
+        assert.equal(targetDbChanges.relationship.deleteIds.size, 0);
+      }
+
+      if (true) { // second import with no changes to source, should be a no-op
+        const numTargetElements: number = count(targetDb, Element.classFullName);
+        const numTargetExternalSourceAspects: number = count(targetDb, ExternalSourceAspect.classFullName);
+        const numTargetRelationships: number = count(targetDb, ElementRefersToElements.classFullName);
+        const targetImporter = new CountingIModelImporter(targetDb);
+        const transformer = new TestIModelTransformer(sourceDb, targetImporter);
+        await transformer.processChanges(user);
+        assert.equal(targetImporter.numModelsInserted, 0);
+        assert.equal(targetImporter.numModelsUpdated, 0);
+        assert.equal(targetImporter.numElementsInserted, 0);
+        assert.equal(targetImporter.numElementsUpdated, 0);
+        assert.equal(targetImporter.numElementsDeleted, 0);
+        assert.equal(targetImporter.numElementAspectsInserted, 0);
+        assert.equal(targetImporter.numElementAspectsUpdated, 0);
+        assert.equal(targetImporter.numRelationshipsInserted, 0);
+        assert.equal(targetImporter.numRelationshipsUpdated, 0);
+        assert.equal(numTargetElements, count(targetDb, Element.classFullName), "Second import should not add elements");
+        assert.equal(numTargetExternalSourceAspects, count(targetDb, ExternalSourceAspect.classFullName), "Second import should not add aspects");
+        assert.equal(numTargetRelationships, count(targetDb, ElementRefersToElements.classFullName), "Second import should not add relationships");
+        transformer.dispose();
+        targetDb.saveChanges();
+        assert.isFalse(targetDb.nativeDb.hasPendingTxns());
+        await targetDb.pushChanges({ user, description: "Should not actually push because there are no changes" });
+      }
+
+      if (true) { // update source db, then import again
+        ExtensiveTestScenario.updateDb(sourceDb);
+        sourceDb.saveChanges();
+        await sourceDb.pushChanges({ user, description: "Update source" });
+
+        // Use IModelExporter.exportChanges to verify the changes to the sourceDb
+        const sourceExportFileName: string = IModelTestUtils.prepareOutputFile("IModelTransformer", "TransformerSource-ExportChanges-2.txt");
+        assert.isFalse(IModelJsFs.existsSync(sourceExportFileName));
+        const sourceExporter = new IModelToTextFileExporter(sourceDb, sourceExportFileName);
+        await sourceExporter.exportChanges(user);
+        assert.isTrue(IModelJsFs.existsSync(sourceExportFileName));
+        const sourceDbChanges: any = (sourceExporter.exporter as any)._sourceDbChanges; // access private member for testing purposes
+        assert.exists(sourceDbChanges);
+        // expect some inserts from updateDb
+        assert.equal(sourceDbChanges.codeSpec.insertIds.size, 0);
+        assert.equal(sourceDbChanges.element.insertIds.size, 1);
+        assert.equal(sourceDbChanges.aspect.insertIds.size, 0);
+        assert.equal(sourceDbChanges.model.insertIds.size, 0);
+        assert.equal(sourceDbChanges.relationship.insertIds.size, 2);
+        // expect some updates from updateDb
+        assert.isAtLeast(sourceDbChanges.element.updateIds.size, 1);
+        assert.isAtLeast(sourceDbChanges.aspect.updateIds.size, 1);
+        assert.isAtLeast(sourceDbChanges.model.updateIds.size, 1);
+        assert.isAtLeast(sourceDbChanges.relationship.updateIds.size, 1);
+        // expect some deletes from updateDb
+        assert.isAtLeast(sourceDbChanges.element.deleteIds.size, 1);
+        assert.equal(sourceDbChanges.relationship.deleteIds.size, 1);
+        // don't expect other changes from updateDb
+        assert.equal(sourceDbChanges.codeSpec.updateIds.size, 0);
+        assert.equal(sourceDbChanges.codeSpec.deleteIds.size, 0);
+        assert.equal(sourceDbChanges.aspect.deleteIds.size, 0);
+        assert.equal(sourceDbChanges.model.deleteIds.size, 0);
+
+        const transformer = new TestIModelTransformer(sourceDb, targetDb);
+        await transformer.processChanges(user);
+        transformer.dispose();
+        targetDb.saveChanges();
+        await targetDb.pushChanges({ user, description: "Import #2" });
+        ExtensiveTestScenario.assertUpdatesInDb(targetDb);
+
+        // Use IModelExporter.exportChanges to verify the changes to the targetDb
+        const targetExportFileName: string = IModelTestUtils.prepareOutputFile("IModelTransformer", "TransformerTarget-ExportChanges-2.txt");
+        assert.isFalse(IModelJsFs.existsSync(targetExportFileName));
+        const targetExporter = new IModelToTextFileExporter(targetDb, targetExportFileName);
+        await targetExporter.exportChanges(user);
+        assert.isTrue(IModelJsFs.existsSync(targetExportFileName));
+        const targetDbChanges: any = (targetExporter.exporter as any)._sourceDbChanges; // access private member for testing purposes
+        assert.exists(targetDbChanges);
+        // expect some inserts from transforming the result of updateDb
+        assert.equal(targetDbChanges.codeSpec.insertIds.size, 0);
+        assert.equal(targetDbChanges.element.insertIds.size, 1);
+        assert.equal(targetDbChanges.aspect.insertIds.size, 3);
+        assert.equal(targetDbChanges.model.insertIds.size, 0);
+        assert.equal(targetDbChanges.relationship.insertIds.size, 2);
+        // expect some updates from transforming the result of updateDb
+        assert.isAtLeast(targetDbChanges.element.updateIds.size, 1);
+        assert.isAtLeast(targetDbChanges.aspect.updateIds.size, 1);
+        assert.isAtLeast(targetDbChanges.model.updateIds.size, 1);
+        assert.isAtLeast(targetDbChanges.relationship.updateIds.size, 1);
+        // expect some deletes from transforming the result of updateDb
+        assert.isAtLeast(targetDbChanges.element.deleteIds.size, 1);
+        assert.isAtLeast(targetDbChanges.aspect.deleteIds.size, 1);
+        assert.equal(targetDbChanges.relationship.deleteIds.size, 1);
+        // don't expect other changes from transforming the result of updateDb
+        assert.equal(targetDbChanges.codeSpec.updateIds.size, 0);
+        assert.equal(targetDbChanges.codeSpec.deleteIds.size, 0);
+        assert.equal(targetDbChanges.model.deleteIds.size, 0);
+      }
+
+      const sourceIModelChangeSets = await IModelHost.hubAccess.queryChangesets({ user, iModelId: sourceIModelId });
+      const targetIModelChangeSets = await IModelHost.hubAccess.queryChangesets({ user, iModelId: targetIModelId });
+      assert.equal(sourceIModelChangeSets.length, 2);
+      assert.equal(targetIModelChangeSets.length, 2);
+
+      await IModelTestUtils.closeAndDeleteBriefcaseDb(user, sourceDb);
+      await IModelTestUtils.closeAndDeleteBriefcaseDb(user, targetDb);
+    } finally {
+      try {
+        await IModelHost.hubAccess.deleteIModel({ iTwinId, iModelId: sourceIModelId });
+        await IModelHost.hubAccess.deleteIModel({ iTwinId, iModelId: targetIModelId });
+      } catch (err) {
+        // eslint-disable-next-line no-console
+        console.log("can't destroy", err);
+      }
+
+    }
+  });
+
+  it("Clone/upgrade test", async () => {
+    const sourceIModelName: string = HubUtility.generateUniqueName("CloneSource");
+    const sourceIModelId = await HubUtility.recreateIModel({ user, iTwinId, iModelName: sourceIModelName, noLocks: true });
+    assert.isTrue(Guid.isGuid(sourceIModelId));
+    const targetIModelName: string = HubUtility.generateUniqueName("CloneTarget");
+    const targetIModelId = await HubUtility.recreateIModel({ user, iTwinId, iModelName: targetIModelName, noLocks: true });
+    assert.isTrue(Guid.isGuid(targetIModelId));
+
+    try {
+      // open/upgrade sourceDb
+      const sourceDb = await IModelTestUtils.downloadAndOpenBriefcase({ user, iTwinId, iModelId: sourceIModelId });
+      const seedBisCoreVersion = sourceDb.querySchemaVersion(BisCoreSchema.schemaName)!;
+      assert.isTrue(semver.satisfies(seedBisCoreVersion, ">= 1.0.1"));
+      await sourceDb.importSchemas([BisCoreSchema.schemaFilePath, GenericSchema.schemaFilePath]);
+      const updatedBisCoreVersion = sourceDb.querySchemaVersion(BisCoreSchema.schemaName)!;
+      assert.isTrue(semver.satisfies(updatedBisCoreVersion, ">= 1.0.10"));
+      assert.isTrue(sourceDb.containsClass(ExternalSourceAspect.classFullName), "Expect BisCore to be updated and contain ExternalSourceAspect");
+      const expectedHasPendingTxns: boolean = seedBisCoreVersion !== updatedBisCoreVersion;
+
+      // push sourceDb schema changes
+      assert.equal(sourceDb.nativeDb.hasPendingTxns(), expectedHasPendingTxns, "Expect importSchemas to have saved changes");
+      assert.isFalse(sourceDb.nativeDb.hasUnsavedChanges(), "Expect no unsaved changes after importSchemas");
+      await sourceDb.pushChanges({ user, description: "Import schemas to upgrade BisCore" }); // may push schema changes
+
+      // import schemas again to test common scenario of not knowing whether schemas are up-to-date or not..
+      await sourceDb.importSchemas([BisCoreSchema.schemaFilePath, GenericSchema.schemaFilePath]);
+      assert.isFalse(sourceDb.nativeDb.hasPendingTxns(), "Expect importSchemas to be a no-op");
+      assert.isFalse(sourceDb.nativeDb.hasUnsavedChanges(), "Expect importSchemas to be a no-op");
+      sourceDb.saveChanges(); // will be no changes to save in this case
+      await sourceDb.pushChanges({ user, description: "Import schemas again" }); // will be no changes to push in this case
+
+      // populate sourceDb
+      IModelTransformerTestUtils.populateTeamIModel(sourceDb, "Test", Point3d.createZero(), ColorDef.green);
+      IModelTransformerTestUtils.assertTeamIModelContents(sourceDb, "Test");
+      sourceDb.saveChanges();
+      await sourceDb.pushChanges({ user, description: "Populate Source" });
+
+      // open/upgrade targetDb
+      const targetDb = await IModelTestUtils.downloadAndOpenBriefcase({ user, iTwinId, iModelId: targetIModelId });
+      await targetDb.importSchemas([BisCoreSchema.schemaFilePath, GenericSchema.schemaFilePath]);
+      assert.isTrue(targetDb.containsClass(ExternalSourceAspect.classFullName), "Expect BisCore to be updated and contain ExternalSourceAspect");
+
+      // push targetDb schema changes
+      targetDb.saveChanges();
+      await targetDb.pushChanges({ user, description: "Upgrade BisCore" });
+
+      // import sourceDb changes into targetDb
+      const transformer = new IModelTransformer(new IModelExporter(sourceDb), targetDb);
+      await transformer.processAll();
+      transformer.dispose();
+      IModelTransformerTestUtils.assertTeamIModelContents(targetDb, "Test");
+      targetDb.saveChanges();
+      await targetDb.pushChanges({ user, description: "Import changes from sourceDb" });
+
+      // close iModel briefcases
+      await IModelTestUtils.closeAndDeleteBriefcaseDb(user, sourceDb);
+      await IModelTestUtils.closeAndDeleteBriefcaseDb(user, targetDb);
+    } finally {
+      try {
+        // delete iModel briefcases
+        await IModelHost.hubAccess.deleteIModel({ iTwinId, iModelId: sourceIModelId });
+        await IModelHost.hubAccess.deleteIModel({ iTwinId, iModelId: targetIModelId });
+      } catch (err) {
+        // eslint-disable-next-line no-console
+        console.log("can't destroy", err);
+      }
+    }
+  });
+
+  it("should merge changes made on a branch back to master", async () => {
+    // create and push master IModel
+    const masterIModelName = "Master";
+    const masterSeedFileName = join(outputDir, `${masterIModelName}.bim`);
+    if (IModelJsFs.existsSync(masterSeedFileName))
+      IModelJsFs.removeSync(masterSeedFileName); // make sure file from last run does not exist
+
+    const state0 = [1, 2];
+    const masterSeedDb = SnapshotDb.createEmpty(masterSeedFileName, { rootSubject: { name: "Master" } });
+    populateMaster(masterSeedDb, state0);
+    assert.isTrue(IModelJsFs.existsSync(masterSeedFileName));
+    masterSeedDb.nativeDb.setITwinId(iTwinId); // WIP: attempting a workaround for "ContextId was not properly setup in the checkpoint" issue
+    masterSeedDb.saveChanges();
+    masterSeedDb.close();
+    const masterIModelId = await IModelHost.hubAccess.createNewIModel({ iTwinId, iModelName: masterIModelName, description: "master", revision0: masterSeedFileName, noLocks: true });
+    assert.isTrue(Guid.isGuid(masterIModelId));
+    IModelJsFs.removeSync(masterSeedFileName); // now that iModel is pushed, can delete local copy of the seed
+    const masterDb = await IModelTestUtils.downloadAndOpenBriefcase({ user, iTwinId, iModelId: masterIModelId });
+    assert.isTrue(masterDb.isBriefcaseDb());
+    assert.equal(masterDb.iTwinId, iTwinId);
+    assert.equal(masterDb.iModelId, masterIModelId);
+    assertPhysicalObjects(masterDb, state0);
+    const changeSetMasterState0 = masterDb.changeset.id;
+
+    // create Branch1 iModel using Master as a template
+    const branchIModelName1 = "Branch1";
+    const branchIModelId1 = await IModelHost.hubAccess.createNewIModel({ iTwinId, iModelName: branchIModelName1, description: `Branch1 of ${masterIModelName}`, revision0: masterDb.pathName, noLocks: true });
+
+    const branchDb1 = await IModelTestUtils.downloadAndOpenBriefcase({ user, iTwinId, iModelId: branchIModelId1 });
+    assert.isTrue(branchDb1.isBriefcaseDb());
+    assert.equal(branchDb1.iTwinId, iTwinId);
+    assertPhysicalObjects(branchDb1, state0);
+    const changeSetBranch1First = branchDb1.changeset.id;
+
+    // create Branch2 iModel using Master as a template
+    const branchIModelName2 = "Branch2";
+    const branchIModelId2 = await IModelHost.hubAccess.createNewIModel({ iTwinId, iModelName: branchIModelName2, description: `Branch2 of ${masterIModelName}`, revision0: masterDb.pathName, noLocks: true });
+    const branchDb2 = await IModelTestUtils.downloadAndOpenBriefcase({ user, iTwinId, iModelId: branchIModelId2 });
+    assert.isTrue(branchDb2.isBriefcaseDb());
+    assert.equal(branchDb2.iTwinId, iTwinId);
+    assertPhysicalObjects(branchDb2, state0);
+    const changeSetBranch2First = branchDb2.changeset.id;
+
+    // create empty iModel meant to contain replayed master history
+    const replayedIModelName = "Replayed";
+    const replayedIModelId = await IModelHost.hubAccess.createNewIModel({ iTwinId, iModelName: replayedIModelName, description: "blank", noLocks: true });
+
+    const replayedDb = await IModelTestUtils.downloadAndOpenBriefcase({ user, iTwinId, iModelId: replayedIModelId });
+    assert.isTrue(replayedDb.isBriefcaseDb());
+    assert.equal(replayedDb.iTwinId, iTwinId);
+
+    try {
+      // record provenance in Branch1 and Branch2 iModels
+      const provenanceInserterB1 = new IModelTransformer(masterDb, branchDb1, {
+        wasSourceIModelCopiedToTarget: true,
+      });
+      const provenanceInserterB2 = new IModelTransformer(masterDb, branchDb2, {
+        wasSourceIModelCopiedToTarget: true,
+      });
+      await provenanceInserterB1.processAll();
+      await provenanceInserterB2.processAll();
+      provenanceInserterB1.dispose();
+      provenanceInserterB2.dispose();
+      assert.equal(count(masterDb, ExternalSourceAspect.classFullName), 0);
+      assert.isAbove(count(branchDb1, ExternalSourceAspect.classFullName), state0.length);
+      assert.isAbove(count(branchDb2, ExternalSourceAspect.classFullName), state0.length);
+
+      // push Branch1 and Branch2 provenance changes
+      await saveAndPushChanges(branchDb1, "State0");
+      await saveAndPushChanges(branchDb2, "State0");
+      const changeSetBranch1State0 = branchDb1.changeset.id;
+      const changeSetBranch2State0 = branchDb2.changeset.id;
+      assert.notEqual(changeSetBranch1State0, changeSetBranch1First);
+      assert.notEqual(changeSetBranch2State0, changeSetBranch2First);
+
+      // push Branch1 State1
+      const delta01 = [2, 3, 4]; // update 2, insert 3 and 4
+      const state1 = [1, 2, 3, 4];
+      maintainPhysicalObjects(branchDb1, delta01);
+      assertPhysicalObjects(branchDb1, state1);
+      await saveAndPushChanges(branchDb1, "State0 -> State1");
+      const changeSetBranch1State1 = branchDb1.changeset.id;
+      assert.notEqual(changeSetBranch1State1, changeSetBranch1State0);
+
+      // push Branch1 State2
+      const delta12 = [1, -3, 5, 6]; // update 1, delete 3, insert 5 and 6
+      const state2 = [1, 2, -3, 4, 5, 6];
+      maintainPhysicalObjects(branchDb1, delta12);
+      assertPhysicalObjects(branchDb1, state2);
+      await saveAndPushChanges(branchDb1, "State1 -> State2");
+      const changeSetBranch1State2 = branchDb1.changeset.id;
+      assert.notEqual(changeSetBranch1State2, changeSetBranch1State1);
+
+      // merge changes made on Branch1 back to Master
+      const branch1ToMaster = new IModelTransformer(branchDb1, masterDb, {
+        isReverseSynchronization: true, // provenance stored in source/branch
+      });
+      await branch1ToMaster.processChanges(user, changeSetBranch1State1);
+      branch1ToMaster.dispose();
+      assertPhysicalObjects(masterDb, state2);
+      assertPhysicalObjectUpdated(masterDb, 1);
+      assertPhysicalObjectUpdated(masterDb, 2);
+      assert.equal(count(masterDb, ExternalSourceAspect.classFullName), 0);
+      await saveAndPushChanges(masterDb, "State0 -> State2"); // a squash of 2 branch changes into 1 in the masterDb change ledger
+      const changeSetMasterState2 = masterDb.changeset.id;
+      assert.notEqual(changeSetMasterState2, changeSetMasterState0);
+      branchDb1.saveChanges(); // saves provenance locally in case of re-merge
+
+      // merge changes from Master to Branch2
+      const masterToBranch2 = new IModelTransformer(masterDb, branchDb2);
+      await masterToBranch2.processChanges(user, changeSetMasterState2);
+      masterToBranch2.dispose();
+      assertPhysicalObjects(branchDb2, state2);
+      await saveAndPushChanges(branchDb2, "State0 -> State2");
+      const changeSetBranch2State2 = branchDb2.changeset.id;
+      assert.notEqual(changeSetBranch2State2, changeSetBranch2State0);
+
+      // make changes to Branch2
+      const delta23 = [7, 8];
+      const state3 = [1, 2, -3, 4, 5, 6, 7, 8];
+      maintainPhysicalObjects(branchDb2, delta23);
+      assertPhysicalObjects(branchDb2, state3);
+      await saveAndPushChanges(branchDb2, "State2 -> State3");
+      const changeSetBranch2State3 = branchDb2.changeset.id;
+      assert.notEqual(changeSetBranch2State3, changeSetBranch2State2);
+
+      // merge changes made on Branch2 back to Master
+      const branch2ToMaster = new IModelTransformer(branchDb2, masterDb, {
+        isReverseSynchronization: true, // provenance stored in source/branch
+      });
+      await branch2ToMaster.processChanges(user, changeSetBranch2State3);
+      branch2ToMaster.dispose();
+      assertPhysicalObjects(masterDb, state3);
+      assert.equal(count(masterDb, ExternalSourceAspect.classFullName), 0);
+      await saveAndPushChanges(masterDb, "State2 -> State3");
+      const changeSetMasterState3 = masterDb.changeset.id;
+      assert.notEqual(changeSetMasterState3, changeSetMasterState2);
+      branchDb2.saveChanges(); // saves provenance locally in case of re-merge
+
+      // make change directly on Master
+      const delta34 = [6, -7]; // update 6, delete 7
+      const state4 = [1, 2, -3, 4, 5, 6, -7, 8];
+      maintainPhysicalObjects(masterDb, delta34);
+      assertPhysicalObjects(masterDb, state4);
+      await saveAndPushChanges(masterDb, "State3 -> State4");
+      const changeSetMasterState4 = masterDb.changeset.id;
+      assert.notEqual(changeSetMasterState4, changeSetMasterState3);
+
+      // merge Master to Branch1
+      const masterToBranch1 = new IModelTransformer(masterDb, branchDb1);
+      await masterToBranch1.processChanges(user, changeSetMasterState3);
+      masterToBranch1.dispose();
+      assertPhysicalObjects(branchDb1, state4);
+      assertPhysicalObjectUpdated(branchDb1, 6);
+      await saveAndPushChanges(branchDb1, "State2 -> State4");
+      const changeSetBranch1State4 = branchDb1.changeset.id;
+      assert.notEqual(changeSetBranch1State4, changeSetBranch1State2);
+
+      const masterDbChangeSets = await IModelHost.hubAccess.downloadChangesets({ user, iModelId: masterIModelId, targetDir: BriefcaseManager.getChangeSetsPath(masterIModelId) });
+      assert.equal(masterDbChangeSets.length, 3);
+      const masterDeletedElementIds = new Set<Id64String>();
+      for (const masterDbChangeSet of masterDbChangeSets) {
+        assert.isDefined(masterDbChangeSet.id);
+        assert.isDefined(masterDbChangeSet.description); // test code above always included a change description when pushChanges was called
+        const changeSetPath = masterDbChangeSet.pathname;
+        assert.isTrue(IModelJsFs.existsSync(changeSetPath));
+        // below is one way of determining the set of elements that were deleted in a specific changeSet
+        const statusOrResult: IModelJsNative.ErrorStatusOrResult<IModelStatus, any> = masterDb.nativeDb.extractChangedInstanceIdsFromChangeSet(changeSetPath);
+        assert.isUndefined(statusOrResult.error);
+        const result: IModelJsNative.ChangedInstanceIdsProps = JSON.parse(statusOrResult.result);
+        assert.isDefined(result.element);
+        if (result.element?.delete) {
+          result.element.delete.forEach((id: Id64String) => masterDeletedElementIds.add(id));
+        }
+      }
+      assert.isAtLeast(masterDeletedElementIds.size, 1);
+
+      // replay master history to create replayed iModel
+      const sourceDb = await IModelTestUtils.downloadAndOpenBriefcase({ user, iTwinId, iModelId: masterIModelId, asOf: IModelVersion.first().toJSON() });
+      const replayTransformer = new IModelTransformer(sourceDb, replayedDb);
+      // this replay strategy pretends that deleted elements never existed
+      for (const elementId of masterDeletedElementIds) {
+        replayTransformer.exporter.excludeElement(elementId);
+      }
+      // note: this test knows that there were no schema changes, so does not call `processSchemas`
+      await replayTransformer.processAll(); // process any elements that were part of the "seed"
+      await saveAndPushChanges(replayedDb, "changes from source seed");
+      for (const masterDbChangeSet of masterDbChangeSets) {
+        await sourceDb.pullChanges({ user, toIndex: masterDbChangeSet.index });
+        await replayTransformer.processChanges(user, sourceDb.changeset.id);
+        await saveAndPushChanges(replayedDb, masterDbChangeSet.description ?? "");
+      }
+      replayTransformer.dispose();
+      sourceDb.close();
+      assertPhysicalObjects(replayedDb, state4); // should have same ending state as masterDb
+
+      // make sure there are no deletes in the replay history (all elements that were eventually deleted from masterDb were excluded)
+      const replayedDbChangeSets = await IModelHost.hubAccess.downloadChangesets({ user, iModelId: replayedIModelId, targetDir: BriefcaseManager.getChangeSetsPath(replayedIModelId) });
+      assert.isAtLeast(replayedDbChangeSets.length, masterDbChangeSets.length); // replayedDb will have more changeSets when seed contains elements
+      const replayedDeletedElementIds = new Set<Id64String>();
+      for (const replayedDbChangeSet of replayedDbChangeSets) {
+        assert.isDefined(replayedDbChangeSet.id);
+        const changeSetPath = replayedDbChangeSet.pathname;
+        assert.isTrue(IModelJsFs.existsSync(changeSetPath));
+        // below is one way of determining the set of elements that were deleted in a specific changeSet
+        const statusOrResult: IModelJsNative.ErrorStatusOrResult<IModelStatus, any> = replayedDb.nativeDb.extractChangedInstanceIdsFromChangeSet(changeSetPath);
+        assert.isUndefined(statusOrResult.error);
+        const result: IModelJsNative.ChangedInstanceIdsProps = JSON.parse(statusOrResult.result);
+        assert.isDefined(result.element);
+        if (result.element?.delete) {
+          result.element.delete.forEach((id: Id64String) => replayedDeletedElementIds.add(id));
+        }
+      }
+      assert.equal(replayedDeletedElementIds.size, 0);
+
+      masterDb.close();
+      branchDb1.close();
+      branchDb2.close();
+      replayedDb.close();
+    } finally {
+      await IModelHost.hubAccess.deleteIModel({ iTwinId, iModelId: masterIModelId });
+      await IModelHost.hubAccess.deleteIModel({ iTwinId, iModelId: branchIModelId1 });
+      await IModelHost.hubAccess.deleteIModel({ iTwinId, iModelId: branchIModelId2 });
+      await IModelHost.hubAccess.deleteIModel({ iTwinId, iModelId: replayedIModelId });
+    }
+  });
+
+  function count(iModelDb: IModelDb, classFullName: string): number {
+    return iModelDb.withPreparedStatement(`SELECT COUNT(*) FROM ${classFullName}`, (statement: ECSqlStatement): number => {
+      return DbResult.BE_SQLITE_ROW === statement.step() ? statement.getValue(0).getInteger() : 0;
+    });
+  }
+
+  async function saveAndPushChanges(briefcaseDb: BriefcaseDb, description: string): Promise<void> {
+    briefcaseDb.saveChanges(description);
+    await briefcaseDb.pushChanges({ user, description });
+  }
+
+  function populateMaster(iModelDb: IModelDb, numbers: number[]): void {
+    SpatialCategory.insert(iModelDb, IModel.dictionaryId, "SpatialCategory", new SubCategoryAppearance());
+    PhysicalModel.insert(iModelDb, IModel.rootSubjectId, "PhysicalModel");
+    maintainPhysicalObjects(iModelDb, numbers);
+  }
+
+  function assertPhysicalObjects(iModelDb: IModelDb, numbers: number[]): void {
+    let numPhysicalObjects = 0;
+    for (const n of numbers) {
+      if (n > 0) { // negative "n" value means element was deleted
+        ++numPhysicalObjects;
+      }
+      assertPhysicalObject(iModelDb, n);
+    }
+    assert.equal(numPhysicalObjects, count(iModelDb, PhysicalObject.classFullName));
+  }
+
+  function assertPhysicalObject(iModelDb: IModelDb, n: number): void {
+    const physicalObjectId = getPhysicalObjectId(iModelDb, n);
+    if (n > 0) {
+      assert.isTrue(Id64.isValidId64(physicalObjectId), "Expected element to exist");
+    } else {
+      assert.equal(physicalObjectId, Id64.invalid, "Expected element to not exist"); // negative "n" means element was deleted
+    }
+  }
+
+  function assertPhysicalObjectUpdated(iModelDb: IModelDb, n: number): void {
+    assert.isTrue(n > 0);
+    const physicalObjectId = getPhysicalObjectId(iModelDb, n);
+    const physicalObject = iModelDb.elements.getElement(physicalObjectId, PhysicalObject);
+    assert.isAtLeast(physicalObject.jsonProperties.updated, 1);
+  }
+
+  function getPhysicalObjectId(iModelDb: IModelDb, n: number): Id64String {
+    const sql = `SELECT ECInstanceId FROM ${PhysicalObject.classFullName} WHERE UserLabel=:userLabel`;
+    return iModelDb.withPreparedStatement(sql, (statement: ECSqlStatement): Id64String => {
+      statement.bindString("userLabel", n.toString());
+      return DbResult.BE_SQLITE_ROW === statement.step() ? statement.getValue(0).getId() : Id64.invalid;
+    });
+  }
+
+  function maintainPhysicalObjects(iModelDb: IModelDb, numbers: number[]): void {
+    const modelId = iModelDb.elements.queryElementIdByCode(PhysicalPartition.createCode(iModelDb, IModel.rootSubjectId, "PhysicalModel"))!;
+    const categoryId = iModelDb.elements.queryElementIdByCode(SpatialCategory.createCode(iModelDb, IModel.dictionaryId, "SpatialCategory"))!;
+    for (const n of numbers) {
+      maintainPhysicalObject(iModelDb, modelId, categoryId, n);
+    }
+  }
+
+  function maintainPhysicalObject(iModelDb: IModelDb, modelId: Id64String, categoryId: Id64String, n: number): Id64String {
+    if (n > 0) { // positive "n" value means insert or update
+      const physicalObjectId = getPhysicalObjectId(iModelDb, n);
+      if (Id64.isValidId64(physicalObjectId)) { // if element exists, update it
+        const physicalObject = iModelDb.elements.getElement(physicalObjectId, PhysicalObject);
+        const numTimesUpdated: number = physicalObject.jsonProperties?.updated ?? 0;
+        physicalObject.jsonProperties.updated = 1 + numTimesUpdated;
+        physicalObject.update();
+        return physicalObjectId;
+      } else { // if element does not exist, insert it
+        const physicalObjectProps: PhysicalElementProps = {
+          classFullName: PhysicalObject.classFullName,
+          model: modelId,
+          category: categoryId,
+          code: Code.createEmpty(),
+          userLabel: n.toString(),
+          geom: IModelTestUtils.createBox(Point3d.create(1, 1, 1)),
+          placement: {
+            origin: Point3d.create(n, n, 0),
+            angles: YawPitchRollAngles.createDegrees(0, 0, 0),
+          },
+        };
+        return iModelDb.elements.insertElement(physicalObjectProps);
+      }
+    } else { // negative "n" value means delete
+      const physicalObjectId = getPhysicalObjectId(iModelDb, -n);
+      iModelDb.elements.deleteElement(physicalObjectId);
+      return physicalObjectId;
+    }
+  }
+
+});