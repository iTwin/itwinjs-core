/*---------------------------------------------------------------------------------------------
* Copyright (c) Bentley Systems, Incorporated. All rights reserved.
* See LICENSE.md in the project root for license terms and full copyright notice.
*--------------------------------------------------------------------------------------------*/

import { assert, expect } from "chai";
import * as path from "path";
import * as fs from "fs";
import * as inspector from "inspector";
import { AccessToken, CompressedId64Set, DbResult, Guid, Id64, Id64Set, Id64String, Mutable } from "@itwin/core-bentley";
import { Schema } from "@itwin/ecschema-metadata";
import { Point3d, Transform, YawPitchRollAngles } from "@itwin/core-geometry";
import {
  AuxCoordSystem, AuxCoordSystem2d, CategorySelector, DefinitionModel, DisplayStyle3d, DrawingCategory, DrawingGraphicRepresentsElement,
  ECSqlStatement, Element, ElementAspect, ElementMultiAspect, ElementRefersToElements, ElementUniqueAspect, Entity, ExternalSourceAspect, FunctionalSchema,
  GeometricElement3d, GeometryPart, HubMock, IModelDb, IModelJsFs, InformationPartitionElement, InformationRecordModel, Model, ModelSelector,
  OrthographicViewDefinition, PhysicalElement, PhysicalModel, PhysicalObject, PhysicalPartition, Relationship, RelationshipProps,
  RenderMaterialElement, SnapshotDb, SpatialCategory, SpatialLocationModel, SpatialViewDefinition, SubCategory, Subject, Texture,
} from "@itwin/core-backend";
import * as BackendTestUtils from "@itwin/core-backend/lib/cjs/test";
import {
  Base64EncodedString, BisCodeSpec, CategorySelectorProps, Code, CodeScopeSpec, CodeSpec, ColorDef, DisplayStyle3dSettingsProps, ElementAspectProps, ElementProps, EntityMetaData, FontProps,
  GeometricElement3dProps, GeometryStreamIterator, IModel, ModelProps, ModelSelectorProps, PhysicalElementProps, Placement3d, QueryRowFormat, SkyBoxImageProps, SkyBoxImageType,
  SpatialViewDefinitionProps, SubCategoryAppearance, SubjectProps, ViewDetails3dProps,
} from "@itwin/core-common";
import { IModelExporter, IModelExportHandler, IModelImporter, IModelTransformer } from "../core-transformer";
import { KnownTestLocations } from "./KnownTestLocations";

export class HubWrappers extends BackendTestUtils.HubWrappers {
  protected static override get hubMock() { return HubMock; }
}

export class IModelTransformerTestUtils extends BackendTestUtils.IModelTestUtils {
  protected static override get knownTestLocations(): { outputDir: string, assetsDir: string } { return KnownTestLocations; }

  public static createTeamIModel(outputDir: string, teamName: string, teamOrigin: Point3d, teamColor: ColorDef): SnapshotDb {
    const teamFile: string = path.join(outputDir, `Team${teamName}.bim`);
    if (IModelJsFs.existsSync(teamFile)) {
      IModelJsFs.removeSync(teamFile);
    }
    const iModelDb: SnapshotDb = SnapshotDb.createEmpty(teamFile, { rootSubject: { name: teamName }, createClassViews: true });
    assert.exists(iModelDb);
    IModelTransformerTestUtils.populateTeamIModel(iModelDb, teamName, teamOrigin, teamColor);
    iModelDb.saveChanges();
    return iModelDb;
  }

  public static populateTeamIModel(teamDb: IModelDb, teamName: string, teamOrigin: Point3d, teamColor: ColorDef): void {
    const contextSubjectId: Id64String = Subject.insert(teamDb, IModel.rootSubjectId, "Context");
    assert.isTrue(Id64.isValidId64(contextSubjectId));
    const definitionModelId = DefinitionModel.insert(teamDb, IModel.rootSubjectId, `Definition${teamName}`);
    assert.isTrue(Id64.isValidId64(definitionModelId));
    const teamSpatialCategoryId = this.insertSpatialCategory(teamDb, definitionModelId, `SpatialCategory${teamName}`, teamColor);
    assert.isTrue(Id64.isValidId64(teamSpatialCategoryId));
    const sharedSpatialCategoryId = this.insertSpatialCategory(teamDb, IModel.dictionaryId, "SpatialCategoryShared", ColorDef.white);
    assert.isTrue(Id64.isValidId64(sharedSpatialCategoryId));
    const sharedDrawingCategoryId = DrawingCategory.insert(teamDb, IModel.dictionaryId, "DrawingCategoryShared", new SubCategoryAppearance());
    assert.isTrue(Id64.isValidId64(sharedDrawingCategoryId));
    const physicalModelId = PhysicalModel.insert(teamDb, IModel.rootSubjectId, `Physical${teamName}`);
    assert.isTrue(Id64.isValidId64(physicalModelId));
    // insert PhysicalObject-team1 using team SpatialCategory
    const physicalObjectProps1: PhysicalElementProps = {
      classFullName: PhysicalObject.classFullName,
      model: physicalModelId,
      category: teamSpatialCategoryId,
      code: Code.createEmpty(),
      userLabel: `PhysicalObject${teamName}1`,
      geom: this.createBox(Point3d.create(1, 1, 1)),
      placement: {
        origin: teamOrigin,
        angles: YawPitchRollAngles.createDegrees(0, 0, 0),
      },
    };
    const physicalObjectId1: Id64String = teamDb.elements.insertElement(physicalObjectProps1);
    assert.isTrue(Id64.isValidId64(physicalObjectId1));
    // insert PhysicalObject2 using "shared" SpatialCategory
    const physicalObjectProps2: PhysicalElementProps = {
      classFullName: PhysicalObject.classFullName,
      model: physicalModelId,
      category: sharedSpatialCategoryId,
      code: Code.createEmpty(),
      userLabel: `PhysicalObject${teamName}2`,
      geom: this.createBox(Point3d.create(2, 2, 2)),
      placement: {
        origin: teamOrigin,
        angles: YawPitchRollAngles.createDegrees(0, 0, 0),
      },
    };
    const physicalObjectId2: Id64String = teamDb.elements.insertElement(physicalObjectProps2);
    assert.isTrue(Id64.isValidId64(physicalObjectId2));
  }

  public static createSharedIModel(outputDir: string, teamNames: string[]): SnapshotDb {
    const iModelName: string = `Shared${teamNames.join("")}`;
    const iModelFile: string = path.join(outputDir, `${iModelName}.bim`);
    if (IModelJsFs.existsSync(iModelFile)) {
      IModelJsFs.removeSync(iModelFile);
    }
    const iModelDb: SnapshotDb = SnapshotDb.createEmpty(iModelFile, { rootSubject: { name: iModelName } });
    assert.exists(iModelDb);
    teamNames.forEach((teamName: string) => {
      const subjectId: Id64String = Subject.insert(iModelDb, IModel.rootSubjectId, teamName);
      assert.isTrue(Id64.isValidId64(subjectId));
    });
    return iModelDb;
  }

  public static assertTeamIModelContents(iModelDb: IModelDb, teamName: string): void {
    const definitionPartitionId: Id64String = this.queryDefinitionPartitionId(iModelDb, IModel.rootSubjectId, teamName);
    const teamSpatialCategoryId = this.querySpatialCategoryId(iModelDb, definitionPartitionId, teamName);
    const sharedSpatialCategoryId = this.querySpatialCategoryId(iModelDb, IModel.dictionaryId, "Shared");
    const physicalPartitionId: Id64String = this.queryPhysicalPartitionId(iModelDb, IModel.rootSubjectId, teamName);
    const physicalObjectId1: Id64String = this.queryPhysicalElementId(iModelDb, physicalPartitionId, teamSpatialCategoryId, `${teamName}1`);
    const physicalObject1: PhysicalElement = iModelDb.elements.getElement<PhysicalElement>(physicalObjectId1);
    assert.equal(physicalObject1.code.spec, iModelDb.codeSpecs.getByName(BisCodeSpec.nullCodeSpec).id);
    assert.equal(physicalObject1.code.scope, IModel.rootSubjectId);
    assert.isTrue(physicalObject1.code.value === "");
    assert.equal(physicalObject1.category, teamSpatialCategoryId);
    const physicalObjectId2: Id64String = this.queryPhysicalElementId(iModelDb, physicalPartitionId, sharedSpatialCategoryId, `${teamName}2`);
    const physicalObject2: PhysicalElement = iModelDb.elements.getElement<PhysicalElement>(physicalObjectId2);
    assert.equal(physicalObject2.category, sharedSpatialCategoryId);
  }

  public static assertSharedIModelContents(iModelDb: IModelDb, teamNames: string[]): void {
    const sharedSpatialCategoryId = this.querySpatialCategoryId(iModelDb, IModel.dictionaryId, "Shared");
    assert.isTrue(Id64.isValidId64(sharedSpatialCategoryId));
    const aspects: ExternalSourceAspect[] = iModelDb.elements.getAspects(sharedSpatialCategoryId, ExternalSourceAspect.classFullName) as ExternalSourceAspect[];
    assert.isAtLeast(teamNames.length, aspects.length, "Should have an ExternalSourceAspect from each source");
    teamNames.forEach((teamName: string) => {
      const subjectId: Id64String = this.querySubjectId(iModelDb, teamName);
      const definitionPartitionId: Id64String = this.queryDefinitionPartitionId(iModelDb, subjectId, teamName);
      const teamSpatialCategoryId = this.querySpatialCategoryId(iModelDb, definitionPartitionId, teamName);
      const physicalPartitionId: Id64String = this.queryPhysicalPartitionId(iModelDb, subjectId, teamName);
      const physicalObjectId1: Id64String = this.queryPhysicalElementId(iModelDb, physicalPartitionId, teamSpatialCategoryId, `${teamName}1`);
      const physicalObject1: PhysicalElement = iModelDb.elements.getElement<PhysicalElement>(physicalObjectId1);
      assert.equal(physicalObject1.code.spec, iModelDb.codeSpecs.getByName(BisCodeSpec.nullCodeSpec).id);
      assert.equal(physicalObject1.code.scope, IModel.rootSubjectId);
      assert.isTrue(physicalObject1.code.value === "");
      assert.equal(physicalObject1.category, teamSpatialCategoryId);
      assert.equal(1, iModelDb.elements.getAspects(physicalObjectId1, ExternalSourceAspect.classFullName).length);
      assert.equal(1, iModelDb.elements.getAspects(teamSpatialCategoryId, ExternalSourceAspect.classFullName).length);
      const physicalObjectId2: Id64String = this.queryPhysicalElementId(iModelDb, physicalPartitionId, sharedSpatialCategoryId, `${teamName}2`);
      const physicalObject2: PhysicalElement = iModelDb.elements.getElement<PhysicalElement>(physicalObjectId2);
      assert.equal(physicalObject2.category, sharedSpatialCategoryId);
      assert.equal(1, iModelDb.elements.getAspects(physicalObjectId2, ExternalSourceAspect.classFullName).length);
    });
  }

  public static createConsolidatedIModel(outputDir: string, consolidatedName: string): SnapshotDb {
    const consolidatedFile: string = path.join(outputDir, `${consolidatedName}.bim`);
    if (IModelJsFs.existsSync(consolidatedFile)) {
      IModelJsFs.removeSync(consolidatedFile);
    }
    const consolidatedDb: SnapshotDb = SnapshotDb.createEmpty(consolidatedFile, { rootSubject: { name: `${consolidatedName}` } });
    assert.exists(consolidatedDb);
    const definitionModelId = DefinitionModel.insert(consolidatedDb, IModel.rootSubjectId, `Definition${consolidatedName}`);
    assert.isTrue(Id64.isValidId64(definitionModelId));
    const physicalModelId = PhysicalModel.insert(consolidatedDb, IModel.rootSubjectId, `Physical${consolidatedName}`);
    assert.isTrue(Id64.isValidId64(physicalModelId));
    consolidatedDb.saveChanges();
    return consolidatedDb;
  }

  public static assertConsolidatedIModelContents(iModelDb: IModelDb, consolidatedName: string): void {
    // assert what should exist
    const definitionModelId: Id64String = this.queryDefinitionPartitionId(iModelDb, IModel.rootSubjectId, consolidatedName);
    assert.isTrue(Id64.isValidId64(definitionModelId));
    const categoryA: Id64String = this.querySpatialCategoryId(iModelDb, definitionModelId, "A");
    const categoryB: Id64String = this.querySpatialCategoryId(iModelDb, definitionModelId, "B");
    assert.isTrue(Id64.isValidId64(categoryA));
    assert.isTrue(Id64.isValidId64(categoryB));
    const physicalModelId: Id64String = this.queryPhysicalPartitionId(iModelDb, IModel.rootSubjectId, consolidatedName);
    assert.isTrue(Id64.isValidId64(physicalModelId));
    this.queryPhysicalElementId(iModelDb, physicalModelId, categoryA, "A1");
    this.queryPhysicalElementId(iModelDb, physicalModelId, categoryB, "B1");
    // assert what should not exist
    assert.throws(() => this.querySubjectId(iModelDb, "A"), Error);
    assert.throws(() => this.querySubjectId(iModelDb, "B"), Error);
  }
}

/** map of properties in class's EC definition to their name in the JS implementation if different */
const aliasedProperties: Record<string, Record<string, string> | undefined> = new Proxy({
  // can't use GeometricElement.classFullName at module scope
  ["BisCore:GeometricElement3d".toLowerCase()]: {
    geometryStream: "geom",
  },
}, {
  get(target, key: string, receiver) { return Reflect.get(target, key.toLowerCase(), receiver); },
});

/**
 * get all properties, including those of bases and mixins from metadata,
 * and aliases some properties where the name differs in JS land from the ec property
 */
function getAllElemMetaDataProperties(elem: Element) {
  function getAllClassMetaDataProperties(className: string, metadata: EntityMetaData) {
    const allProperties = { ...metadata?.properties };
    for (const baseName of metadata?.baseClasses ?? []) {
      const base = elem.iModel.getMetaData(baseName);
      Object.assign(allProperties, getAllClassMetaDataProperties(baseName, base));
    }

    Object.assign(allProperties, aliasedProperties[className.toLowerCase()]);
    return allProperties;
  }

  const classMetaData = elem.getClassMetaData();
  if (!classMetaData)
    return undefined;

  return getAllClassMetaDataProperties(elem.classFullName, classMetaData);
}

/**
 * Assert that an identity (no changes) transformation has occurred between two IModelDbs
 * @note If you do not pass a transformer or custom implementation of an id remapping context, it defaults to assuming
 *       no remapping occurred and therefore can be used as a general db-content-equivalence check
 */
export async function assertIdentityTransformation(
  sourceDb: IModelDb,
  targetDb: IModelDb,
  /** either an IModelTransformer instance or a function mapping source element ids to target elements */
  remapper: IModelTransformer |  {
    findTargetCodeSpecId: (id: Id64String) => Id64String;
    findTargetElementId: (id: Id64String) => Id64String;
    findTargetAspectId: (id: Id64String) => Id64String;
  } = {
    findTargetCodeSpecId: (id) => id,
    findTargetElementId: (id) => id,
    findTargetAspectId: (id) => id,
  },
  {
    expectedElemsOnlyInSource = [],
    // by default ignore the classes that the transformer ignores, this default is wrong if the option
    // [IModelTransformerOptions.includeSourceProvenance]$(transformer) is set to true
    classesToIgnoreMissingEntitiesOfInTarget = [...IModelTransformer.provenanceElementClasses, ...IModelTransformer.provenanceElementAspectClasses],
    compareElemGeom = false,
  }: {
    expectedElemsOnlyInSource?: Partial<ElementProps>[];
    /** before checking elements that are only in the source are correct, filter out elements of these classes */
    classesToIgnoreMissingEntitiesOfInTarget?: typeof Entity[];
    compareElemGeom?: boolean;
  } = {}
) {
  const [remapElem, remapCodeSpec, remapAspect]
    = remapper instanceof IModelTransformer
    ? [remapper.context.findTargetElementId.bind(remapper.context),
      remapper.context.findTargetCodeSpecId.bind(remapper.context),
      remapper.context.findTargetAspectId.bind(remapper.context)]
    : [remapper.findTargetElementId, remapper.findTargetCodeSpecId, remapper.findTargetAspectId];

  expect(sourceDb.nativeDb.hasUnsavedChanges()).to.be.false;
  expect(targetDb.nativeDb.hasUnsavedChanges()).to.be.false;

  const sourceToTargetElemsMap = new Map<Element, Element | undefined>();
  const targetToSourceElemsMap = new Map<Element, Element | undefined>();
  const targetElemIds = new Set<Id64String>();

  for await (const [sourceElemId] of sourceDb.query(
    "SELECT ECInstanceId FROM bis.Element"
  )) {
    const targetElemId = remapElem(sourceElemId);
    const sourceElem = sourceDb.elements.getElement({ id: sourceElemId, wantGeometry: compareElemGeom });
    const targetElem = targetDb.elements.tryGetElement({ id: targetElemId, wantGeometry: compareElemGeom });
    // expect(targetElem.toExist)
    sourceToTargetElemsMap.set(sourceElem, targetElem);
    if (targetElem) {
      targetElemIds.add(targetElemId);
      targetToSourceElemsMap.set(targetElem, sourceElem);
      for (const [propName, prop] of Object.entries(
        getAllElemMetaDataProperties(sourceElem) ?? {}
      )) {
        // known cases for the prop expecting to have been changed by the transformation under normal circumstances
        // - federation guid will be generated if it didn't exist
        // - jsonProperties may include remapped ids
        const propChangesAllowed = sourceElem.federationGuid === undefined || propName === "jsonProperties";
        if (prop.isNavigation) {
          expect(sourceElem.classFullName).to.equal(targetElem.classFullName);
          // some custom handled classes make it difficult to inspect the element props directly with the metadata prop name
          // so we query the prop instead of the checking for the property on the element
          const sql = `SELECT [${propName}].Id from [${sourceElem.schemaName}].[${sourceElem.className}] WHERE ECInstanceId=:id`;
          const relationTargetInSourceId = sourceDb.withPreparedStatement(sql, (stmt) => {
            stmt.bindId("id", sourceElemId);
            stmt.step();
            return stmt.getValue(0).getId() ?? Id64.invalid;
          });
          const relationTargetInTargetId = targetDb.withPreparedStatement(sql, (stmt) => {
            stmt.bindId("id", targetElemId);
            expect(stmt.step()).to.equal(DbResult.BE_SQLITE_ROW);
            return stmt.getValue(0).getId() ?? Id64.invalid;
          });
          const mappedRelationTargetInTargetId = (propName === "codeSpec" ? remapCodeSpec : remapElem)(relationTargetInSourceId);
          expect(relationTargetInTargetId).to.equal(
            mappedRelationTargetInTargetId
          );
        } else if (!propChangesAllowed) {
          // kept for conditional breakpoints
          const _propEq = BackendTestUtils.advancedDeepEqual(targetElem.asAny[propName], sourceElem.asAny[propName]);
          expect(targetElem.asAny[propName]).to.deep.advancedEqual(
            sourceElem.asAny[propName]
          );
        }
      }
      const quickClone = (obj: any) => JSON.parse(JSON.stringify(obj));
      const expectedSourceElemJsonProps = quickClone(sourceElem.jsonProperties);

      // START jsonProperties TRANSFORMATION EXCEPTIONS
      // the transformer does not propagate source channels which are stored in Subject.jsonProperties.Subject.Job
      if (sourceElem instanceof Subject) {
        if (sourceElem.jsonProperties?.Subject?.Job) {
          if (!expectedSourceElemJsonProps.Subject)
            expectedSourceElemJsonProps.Subject = {};
          expectedSourceElemJsonProps.Subject.Job = undefined;
        }
      }
      if (sourceElem instanceof DisplayStyle3d) {
        const styles = expectedSourceElemJsonProps.styles as
          | DisplayStyle3dSettingsProps
          | undefined;
        if (styles?.environment?.sky) {
          const sky = styles.environment.sky;
          if (!sky.image)
            sky.image = { type: SkyBoxImageType.None } as SkyBoxImageProps;

          const image = sky.image;
          if (image?.texture === Id64.invalid)
            (image.texture as string | undefined) = undefined;

          if (image?.texture)
            image.texture = remapElem(image.texture);

          if (!sky.twoColor)
            expectedSourceElemJsonProps.styles.environment.sky.twoColor = false;

          if ((sky as any).file === "")
            delete (sky as any).file;
        }

        const excludedElements = typeof styles?.excludedElements === "string"
          ? CompressedId64Set.decompressArray(styles.excludedElements)
          : styles?.excludedElements;

        for (let i = 0; i < (styles?.excludedElements?.length ?? 0); ++i) {
          const id = excludedElements![i];
          excludedElements![i] = remapElem(id);
        }

        for (const ovr of styles?.subCategoryOvr ?? []) {
          if (ovr.subCategory)
            ovr.subCategory = remapElem(ovr.subCategory);
        }
      }

      if (sourceElem instanceof SpatialViewDefinition) {
        const viewProps = expectedSourceElemJsonProps.viewDetails as ViewDetails3dProps | undefined;
        if (viewProps && viewProps.acs)
          viewProps.acs = remapElem(viewProps.acs);
      }
      // END jsonProperties TRANSFORMATION EXCEPTIONS
      // kept for conditional breakpoints
      const _eq = BackendTestUtils.advancedDeepEqual(
        expectedSourceElemJsonProps,
        targetElem.jsonProperties,
        { considerNonExistingAndUndefinedEqual: true }
      );
<<<<<<< HEAD
      expect(targetElem.jsonProperties).to.deep.advancedEqual(
=======

      expect(targetElem.jsonProperties).to.deep.equalWithFpTolerance(
>>>>>>> 26a8e816
        expectedSourceElemJsonProps,
        { considerNonExistingAndUndefinedEqual: true }
      );
    }

    for (const sourceAspect of sourceDb.elements.getAspects(sourceElemId)) {
      if (classesToIgnoreMissingEntitiesOfInTarget.some((c) => sourceAspect instanceof c))
        continue;
      const sourceAspectId = sourceAspect.id;
      const targetAspectId = remapAspect(sourceAspectId);
      expect(targetAspectId).not.to.equal(Id64.invalid);
      const targetAspect = targetDb.elements.getAspect(targetAspectId);
      expect(targetAspect).not.to.be.undefined;
    }
  }

  for await (const [targetElemId] of targetDb.query(
    "SELECT ECInstanceId FROM bis.Element"
  )) {
    if (!targetElemIds.has(targetElemId)) {
      const targetElem = targetDb.elements.getElement(targetElemId);
      targetToSourceElemsMap.set(targetElem, undefined);
    }
  }

  const onlyInSourceElements = new Map(
    [...sourceToTargetElemsMap]
      .filter(([_inSource, inTarget]) => inTarget === undefined)
      .map(([inSource]) => [inSource.id, inSource])
  );
  const onlyInTargetElements = new Map(
    [...targetToSourceElemsMap]
      .filter(([_inTarget, inSource]) => inSource === undefined)
      .map(([inTarget]) => [inTarget.id, inTarget])
  );
  const notIgnoredElementsOnlyInSourceAsInvariant = [
    ...onlyInSourceElements.values(),
  ]
    .filter(
      (elem) =>
        !classesToIgnoreMissingEntitiesOfInTarget.some(
          (cls) => elem instanceof cls
        )
    )
    .map((elem) => {
      const rawProps = { ...elem } as Partial<Mutable<Element>>;
      delete rawProps.iModel;
      delete rawProps.id;
      delete rawProps.isInstanceOfEntity;
      return rawProps;
    });

  expect(notIgnoredElementsOnlyInSourceAsInvariant).to.deep.equal(
    expectedElemsOnlyInSource
  );
  expect(onlyInTargetElements).to.have.length(0);

  const sourceToTargetModelsMap = new Map<Model, Model | undefined>();
  const targetToSourceModelsMap = new Map<Model, Model | undefined>();
  const targetModelIds = new Set<Id64String>();

  for await (const [sourceModelId] of sourceDb.query(
    "SELECT ECInstanceId FROM bis.Model"
  )) {
    const targetModelId = remapElem(sourceModelId);
    const sourceModel = sourceDb.models.getModel(sourceModelId);
    const targetModel = targetDb.models.tryGetModel(targetModelId);
    // expect(targetModel.toExist)
    sourceToTargetModelsMap.set(sourceModel, targetModel);
    if (targetModel) {
      targetModelIds.add(targetModelId);
      targetToSourceModelsMap.set(targetModel, sourceModel);
      const expectedSourceModelJsonProps = { ...sourceModel.jsonProperties };
      const _eq = BackendTestUtils.advancedDeepEqual(
        expectedSourceModelJsonProps,
        targetModel.jsonProperties,
      );
      expect(targetModel.jsonProperties).to.deep.advancedEqual(
        expectedSourceModelJsonProps,
      );
    }
  }

  for await (const [targetModelId] of targetDb.query(
    "SELECT ECInstanceId FROM bis.Model"
  )) {
    if (!targetModelIds.has(targetModelId)) {
      const targetModel = targetDb.models.getModel(targetModelId);
      targetToSourceModelsMap.set(targetModel, undefined);
    }
  }

  const onlyInSourceModels = [...sourceToTargetModelsMap]
    .filter(([_inSource, inTarget]) => inTarget === undefined)
    .map(([inSource]) => inSource);
  const onlyInTargetModels = [...targetToSourceModelsMap]
    .filter(([_inTarget, inSource]) => inSource === undefined)
    .map(([inTarget]) => inTarget);
  const modelsOnlyInSourceAsInvariant = onlyInSourceModels.map((elem) => {
    const rawProps = { ...elem } as Partial<Mutable<Model>>;
    delete rawProps.iModel;
    delete rawProps.id;
    delete rawProps.isInstanceOfEntity;
    return rawProps;
  });

  expect(modelsOnlyInSourceAsInvariant).to.have.length(0);
  expect(onlyInTargetModels).to.have.length(0);

  const makeRelationKey = (rel: any) =>
    `${rel.SourceECInstanceId}\x00${rel.TargetECInstanceId}`;
  const query: Parameters<IModelDb["query"]> = [
    "SELECT * FROM bis.ElementRefersToElements",
    undefined,
    { rowFormat: QueryRowFormat.UseECSqlPropertyNames },
  ];
  const sourceRelationships = new Map<string, any>();
  for await (const row of sourceDb.query(...query)) {
    sourceRelationships.set(makeRelationKey(row), row);
  }

  const targetRelationshipsToFind = new Map<string, any>();
  for await (const row of targetDb.query(...query)) {
    targetRelationshipsToFind.set(makeRelationKey(row), row);
  }

  /* eslint-disable @typescript-eslint/naming-convention */
  for (const relInSource of sourceRelationships.values()) {
    const isOnlyInSource =
      onlyInSourceElements.has(relInSource.SourceECInstanceId) &&
      onlyInSourceElements.has(relInSource.TargetECInstanceId);
    if (isOnlyInSource)
      continue;

    const relSourceInTarget = remapElem(relInSource.SourceECInstanceId);
    expect(relSourceInTarget).to.not.equal(Id64.invalid);
    const relTargetInTarget = remapElem(relInSource.TargetECInstanceId);
    expect(relTargetInTarget).to.not.equal(Id64.invalid);
    const relInTargetKey = makeRelationKey({
      SourceECInstanceId: relSourceInTarget,
      TargetECInstanceId: relTargetInTarget,
    });
    const relInTarget = targetRelationshipsToFind.get(relInTargetKey);
    const relClassName = sourceDb.withPreparedStatement(
      "SELECT Name FROM meta.ECClassDef WHERE ECInstanceId=?",
      (s) => {
        s.bindId(1, relInSource.ECClassId);
        s.step();
        return s.getValue(0).getString();
      }
    );
    expect(relInTarget, `rel ${relClassName}:${relInSource.SourceECInstanceId}->${relInSource.TargetECInstanceId} was missing`).not.to.be.undefined;
    // this won't work if the relationship instance has navigation properties (or any property that was changed by the transformer)
    const makeRelInvariant = ({
      SourceECInstanceId: _1,
      TargetECInstanceId: _2,
      ECClassId: _3,
      ECInstanceId: _4,
      SourceECClassId: _5,
      TargetECClassId: _6,
      ...rel
    }: any) => rel;
    expect(makeRelInvariant(relInSource)).to.deep.equal(
      makeRelInvariant(relInTarget)
    );
    targetRelationshipsToFind.delete(relInTargetKey);
  }
  /* eslint-enable @typescript-eslint/naming-convention */

  expect(targetRelationshipsToFind.size).to.equal(0);
}

export class TransformerExtensiveTestScenario extends BackendTestUtils.ExtensiveTestScenario {
  public static async prepareTargetDb(targetDb: IModelDb): Promise<void> {
    // Import desired target schemas
    const targetSchemaFileName: string = path.join(KnownTestLocations.assetsDir, "ExtensiveTestScenarioTarget.ecschema.xml");
    await targetDb.importSchemas([targetSchemaFileName]);
    // Insert a target-only CodeSpec to test remapping
    const targetCodeSpecId: Id64String = targetDb.codeSpecs.insert("TargetCodeSpec", CodeScopeSpec.Type.Model);
    assert.isTrue(Id64.isValidId64(targetCodeSpecId));
    // Insert some elements to avoid getting same IDs for sourceDb and targetDb
    const subjectId = Subject.insert(targetDb, IModel.rootSubjectId, "Only in Target");
    Subject.insert(targetDb, subjectId, "S1");
    Subject.insert(targetDb, subjectId, "S2");
    Subject.insert(targetDb, subjectId, "S3");
    Subject.insert(targetDb, subjectId, "S4");
    const targetPhysicalCategoryId = IModelTransformerTestUtils.insertSpatialCategory(targetDb, IModel.dictionaryId, "TargetPhysicalCategory", ColorDef.red);
    assert.isTrue(Id64.isValidId64(targetPhysicalCategoryId));
  }

  public static assertTargetDbContents(sourceDb: IModelDb, targetDb: IModelDb, targetSubjectName: string = "Subject"): void {
    // CodeSpec
    assert.isTrue(targetDb.codeSpecs.hasName("TargetCodeSpec"));
    assert.isTrue(targetDb.codeSpecs.hasName("InformationRecords"));
    assert.isFalse(targetDb.codeSpecs.hasName("SourceCodeSpec"));
    assert.isFalse(targetDb.codeSpecs.hasName("ExtraCodeSpec"));

    // Font
    assert.exists(targetDb.fontMap.getFont("Arial"));
    // Subject
    const subjectId: Id64String = targetDb.elements.queryElementIdByCode(Subject.createCode(targetDb, IModel.rootSubjectId, targetSubjectName))!;
    assert.isTrue(Id64.isValidId64(subjectId));
    const subjectProps: SubjectProps = targetDb.elements.getElementProps(subjectId);
    assert.equal(subjectProps.description, `${targetSubjectName} Description`);
    const sourceOnlySubjectId = targetDb.elements.queryElementIdByCode(Subject.createCode(targetDb, IModel.rootSubjectId, "Only in Source"));
    assert.equal(undefined, sourceOnlySubjectId);
    const targetOnlySubjectId = targetDb.elements.queryElementIdByCode(Subject.createCode(targetDb, IModel.rootSubjectId, "Only in Target"))!;
    assert.isTrue(Id64.isValidId64(targetOnlySubjectId));
    // Partitions / Models
    const definitionModelId = targetDb.elements.queryElementIdByCode(InformationPartitionElement.createCode(targetDb, subjectId, "Definition"))!;
    const informationModelId = targetDb.elements.queryElementIdByCode(InformationPartitionElement.createCode(targetDb, subjectId, "Information"))!;
    const groupModelId = targetDb.elements.queryElementIdByCode(InformationPartitionElement.createCode(targetDb, subjectId, "Group"))!;
    const physicalModelId = targetDb.elements.queryElementIdByCode(InformationPartitionElement.createCode(targetDb, subjectId, "Physical"))!;
    const spatialLocationModelId = targetDb.elements.queryElementIdByCode(InformationPartitionElement.createCode(targetDb, subjectId, "SpatialLocation"))!;
    const documentListModelId = targetDb.elements.queryElementIdByCode(InformationPartitionElement.createCode(targetDb, subjectId, "Document"))!;
    TransformerExtensiveTestScenario.assertTargetElement(sourceDb, targetDb, definitionModelId);
    TransformerExtensiveTestScenario.assertTargetElement(sourceDb, targetDb, informationModelId);
    TransformerExtensiveTestScenario.assertTargetElement(sourceDb, targetDb, groupModelId);
    TransformerExtensiveTestScenario.assertTargetElement(sourceDb, targetDb, physicalModelId);
    TransformerExtensiveTestScenario.assertTargetElement(sourceDb, targetDb, spatialLocationModelId);
    TransformerExtensiveTestScenario.assertTargetElement(sourceDb, targetDb, documentListModelId);
    const physicalModel: PhysicalModel = targetDb.models.getModel<PhysicalModel>(physicalModelId);
    const spatialLocationModel: SpatialLocationModel = targetDb.models.getModel<SpatialLocationModel>(spatialLocationModelId);
    assert.isFalse(physicalModel.isPlanProjection);
    assert.isTrue(spatialLocationModel.isPlanProjection);
    // SpatialCategory
    const spatialCategoryId = targetDb.elements.queryElementIdByCode(SpatialCategory.createCode(targetDb, definitionModelId, "SpatialCategory"))!;
    TransformerExtensiveTestScenario.assertTargetElement(sourceDb, targetDb, spatialCategoryId);
    const spatialCategoryProps = targetDb.elements.getElementProps(spatialCategoryId);
    assert.equal(definitionModelId, spatialCategoryProps.model);
    assert.equal(definitionModelId, spatialCategoryProps.code.scope);
    assert.equal(undefined, targetDb.elements.queryElementIdByCode(SpatialCategory.createCode(targetDb, definitionModelId, "SourcePhysicalCategory")), "Should have been remapped");
    const targetPhysicalCategoryId = targetDb.elements.queryElementIdByCode(SpatialCategory.createCode(targetDb, IModel.dictionaryId, "TargetPhysicalCategory"))!;
    assert.isTrue(Id64.isValidId64(targetPhysicalCategoryId));
    // SubCategory
    const subCategoryId = targetDb.elements.queryElementIdByCode(SubCategory.createCode(targetDb, spatialCategoryId, "SubCategory"))!;
    TransformerExtensiveTestScenario.assertTargetElement(sourceDb, targetDb, subCategoryId);
    const filteredSubCategoryId = targetDb.elements.queryElementIdByCode(SubCategory.createCode(targetDb, spatialCategoryId, "FilteredSubCategory"));
    assert.isUndefined(filteredSubCategoryId);
    // DrawingCategory
    const drawingCategoryId = targetDb.elements.queryElementIdByCode(DrawingCategory.createCode(targetDb, definitionModelId, "DrawingCategory"))!;
    TransformerExtensiveTestScenario.assertTargetElement(sourceDb, targetDb, drawingCategoryId);
    const drawingCategoryProps = targetDb.elements.getElementProps(drawingCategoryId);
    assert.equal(definitionModelId, drawingCategoryProps.model);
    assert.equal(definitionModelId, drawingCategoryProps.code.scope);
    // Spatial CategorySelector
    const spatialCategorySelectorId = targetDb.elements.queryElementIdByCode(CategorySelector.createCode(targetDb, definitionModelId, "SpatialCategories"))!;
    TransformerExtensiveTestScenario.assertTargetElement(sourceDb, targetDb, spatialCategorySelectorId);
    const spatialCategorySelectorProps = targetDb.elements.getElementProps<CategorySelectorProps>(spatialCategorySelectorId);
    assert.isTrue(spatialCategorySelectorProps.categories.includes(spatialCategoryId));
    assert.isTrue(spatialCategorySelectorProps.categories.includes(targetPhysicalCategoryId), "SourcePhysicalCategory should have been remapped to TargetPhysicalCategory");
    // Drawing CategorySelector
    const drawingCategorySelectorId = targetDb.elements.queryElementIdByCode(CategorySelector.createCode(targetDb, definitionModelId, "DrawingCategories"))!;
    TransformerExtensiveTestScenario.assertTargetElement(sourceDb, targetDb, drawingCategorySelectorId);
    const drawingCategorySelectorProps = targetDb.elements.getElementProps<CategorySelectorProps>(drawingCategorySelectorId);
    assert.isTrue(drawingCategorySelectorProps.categories.includes(drawingCategoryId));
    // ModelSelector
    const modelSelectorId = targetDb.elements.queryElementIdByCode(ModelSelector.createCode(targetDb, definitionModelId, "SpatialModels"))!;
    TransformerExtensiveTestScenario.assertTargetElement(sourceDb, targetDb, modelSelectorId);
    const modelSelectorProps = targetDb.elements.getElementProps<ModelSelectorProps>(modelSelectorId);
    assert.isTrue(modelSelectorProps.models.includes(physicalModelId));
    assert.isTrue(modelSelectorProps.models.includes(spatialLocationModelId));
    // Texture
    const textureId = targetDb.elements.queryElementIdByCode(Texture.createCode(targetDb, definitionModelId, "Texture"))!;
    assert.isTrue(Id64.isValidId64(textureId));
    // RenderMaterial
    const renderMaterialId = targetDb.elements.queryElementIdByCode(RenderMaterialElement.createCode(targetDb, definitionModelId, "RenderMaterial"))!;
    assert.isTrue(Id64.isValidId64(renderMaterialId));
    // GeometryPart
    const geometryPartId = targetDb.elements.queryElementIdByCode(GeometryPart.createCode(targetDb, definitionModelId, "GeometryPart"))!;
    assert.isTrue(Id64.isValidId64(geometryPartId));
    // PhysicalElement
    const physicalObjectId1: Id64String = IModelTransformerTestUtils.queryByUserLabel(targetDb, "PhysicalObject1");
    const physicalObjectId2: Id64String = IModelTransformerTestUtils.queryByUserLabel(targetDb, "PhysicalObject2");
    const physicalObjectId3: Id64String = IModelTransformerTestUtils.queryByUserLabel(targetDb, "PhysicalObject3");
    const physicalObjectId4: Id64String = IModelTransformerTestUtils.queryByUserLabel(targetDb, "PhysicalObject4");
    const physicalElementId1: Id64String = IModelTransformerTestUtils.queryByUserLabel(targetDb, "PhysicalElement1");
    const childObjectId1A: Id64String = IModelTransformerTestUtils.queryByUserLabel(targetDb, "ChildObject1A");
    const childObjectId1B: Id64String = IModelTransformerTestUtils.queryByUserLabel(targetDb, "ChildObject1B");
    TransformerExtensiveTestScenario.assertTargetElement(sourceDb, targetDb, physicalObjectId1);
    TransformerExtensiveTestScenario.assertTargetElement(sourceDb, targetDb, physicalObjectId2);
    TransformerExtensiveTestScenario.assertTargetElement(sourceDb, targetDb, physicalObjectId3);
    TransformerExtensiveTestScenario.assertTargetElement(sourceDb, targetDb, physicalObjectId4);
    TransformerExtensiveTestScenario.assertTargetElement(sourceDb, targetDb, physicalElementId1);
    TransformerExtensiveTestScenario.assertTargetElement(sourceDb, targetDb, childObjectId1A);
    TransformerExtensiveTestScenario.assertTargetElement(sourceDb, targetDb, childObjectId1B);
    const physicalObject1: PhysicalObject = targetDb.elements.getElement<PhysicalObject>({ id: physicalObjectId1, wantGeometry: true });
    const physicalObject2: PhysicalObject = targetDb.elements.getElement<PhysicalObject>(physicalObjectId2);
    const physicalObject3: PhysicalObject = targetDb.elements.getElement<PhysicalObject>(physicalObjectId3);
    const physicalObject4: PhysicalObject = targetDb.elements.getElement<PhysicalObject>({ id: physicalObjectId4, wantGeometry: true });
    const physicalElement1: PhysicalElement = targetDb.elements.getElement<PhysicalElement>(physicalElementId1);
    const childObject1A: PhysicalObject = targetDb.elements.getElement<PhysicalObject>(childObjectId1A);
    const childObject1B: PhysicalObject = targetDb.elements.getElement<PhysicalObject>(childObjectId1B);
    assert.equal(physicalObject1.category, spatialCategoryId, "SpatialCategory should have been imported");
    assert.isDefined(physicalObject1.geom);
    let index1 = 0;
    for (const entry of new GeometryStreamIterator(physicalObject1.geom!)) {
      if (0 === index1) {
        assert.equal(entry.primitive.type, "geometryQuery");
        assert.equal(entry.geomParams.subCategoryId, subCategoryId);
        assert.equal(entry.geomParams.materialId, renderMaterialId);
      } else if (1 === index1) {
        assert.equal(entry.primitive.type, "partReference");
        assert.equal(entry.geomParams.subCategoryId, subCategoryId);
        assert.equal(entry.geomParams.materialId, renderMaterialId);
        if (entry.primitive.type === "partReference")
          assert.equal(entry.primitive.part.id, geometryPartId);
      } else {
        assert.fail(undefined, undefined, "Only expected 2 entries");
      }
      index1++;
    }
    assert.equal(physicalObject2.category, targetPhysicalCategoryId, "SourcePhysicalCategory should have been remapped to TargetPhysicalCategory");
    assert.equal(physicalObject3.federationGuid, BackendTestUtils.ExtensiveTestScenario.federationGuid3, "Source FederationGuid should have been transferred to target element");
    assert.equal(physicalObject4.category, spatialCategoryId);
    let index4 = 0;
    for (const entry of new GeometryStreamIterator(physicalObject4.geom!)) {
      assert.equal(entry.primitive.type, "geometryQuery");
      if (0 === index4) {
        assert.notEqual(entry.geomParams.subCategoryId, subCategoryId, "Expect the default SubCategory");
      } else if (1 === index4) {
        assert.equal(entry.geomParams.subCategoryId, subCategoryId);
      }
      index4++;
    }
    assert.equal(index4, 2, "Expect 2 remaining boxes since 1 was filtered out");
    assert.equal(physicalElement1.category, targetPhysicalCategoryId, "SourcePhysicalCategory should have been remapped to TargetPhysicalCategory");
    assert.equal(physicalElement1.classFullName, "ExtensiveTestScenarioTarget:TargetPhysicalElement", "Class should have been remapped");
    assert.equal(physicalElement1.asAny.targetString, "S1", "Property should have been remapped by onTransformElement override");
    assert.equal(physicalElement1.asAny.targetDouble, 1.1, "Property should have been remapped by onTransformElement override");
    assert.equal(physicalElement1.asAny.targetNavigation.id, targetPhysicalCategoryId, "Property should have been remapped by onTransformElement override");
    assert.equal(physicalElement1.asAny.commonNavigation.id, targetPhysicalCategoryId, "Property should have been automatically remapped (same name)");
    assert.equal(physicalElement1.asAny.commonString, "Common", "Property should have been automatically remapped (same name)");
    assert.equal(physicalElement1.asAny.commonDouble, 7.3, "Property should have been automatically remapped (same name)");
    assert.equal(Base64EncodedString.fromUint8Array(physicalElement1.asAny.targetBinary), Base64EncodedString.fromUint8Array(new Uint8Array([1, 3, 5, 7])), "Property should have been remapped by onTransformElement override");
    assert.equal(Base64EncodedString.fromUint8Array(physicalElement1.asAny.commonBinary), Base64EncodedString.fromUint8Array(new Uint8Array([2, 4, 6, 8])), "Property should have been automatically remapped (same name)");
    assert.notExists(physicalElement1.asAny.extraString, "Property should have been dropped during transformation");
    assert.equal(childObject1A.parent!.id, physicalObjectId1);
    assert.equal(childObject1B.parent!.id, physicalObjectId1);
    // ElementUniqueAspects
    const targetUniqueAspects: ElementAspect[] = targetDb.elements.getAspects(physicalObjectId1, "ExtensiveTestScenarioTarget:TargetUniqueAspect");
    assert.equal(targetUniqueAspects.length, 1);
    assert.equal(targetUniqueAspects[0].asAny.commonDouble, 1.1);
    assert.equal(targetUniqueAspects[0].asAny.commonString, "Unique");
    assert.equal(targetUniqueAspects[0].asAny.commonLong, physicalObjectId1, "Id should have been remapped");
    assert.equal(Base64EncodedString.fromUint8Array(targetUniqueAspects[0].asAny.commonBinary), Base64EncodedString.fromUint8Array(new Uint8Array([2, 4, 6, 8])));
    assert.equal(targetUniqueAspects[0].asAny.targetDouble, 11.1);
    assert.equal(targetUniqueAspects[0].asAny.targetString, "UniqueAspect");
    assert.equal(targetUniqueAspects[0].asAny.targetLong, physicalObjectId1, "Id should have been remapped");
    assert.isTrue(Guid.isV4Guid(targetUniqueAspects[0].asAny.targetGuid));
    assert.equal(BackendTestUtils.ExtensiveTestScenario.uniqueAspectGuid, targetUniqueAspects[0].asAny.targetGuid);
    // ElementMultiAspects
    const targetMultiAspects: ElementAspect[] = targetDb.elements.getAspects(physicalObjectId1, "ExtensiveTestScenarioTarget:TargetMultiAspect");
    assert.equal(targetMultiAspects.length, 2);
    assert.equal(targetMultiAspects[0].asAny.commonDouble, 2.2);
    assert.equal(targetMultiAspects[0].asAny.commonString, "Multi");
    assert.equal(targetMultiAspects[0].asAny.commonLong, physicalObjectId1, "Id should have been remapped");
    assert.equal(targetMultiAspects[0].asAny.targetDouble, 22.2);
    assert.equal(targetMultiAspects[0].asAny.targetString, "MultiAspect");
    assert.equal(targetMultiAspects[0].asAny.targetLong, physicalObjectId1, "Id should have been remapped");
    assert.isTrue(Guid.isV4Guid(targetMultiAspects[0].asAny.targetGuid));
    assert.equal(targetMultiAspects[1].asAny.commonDouble, 3.3);
    assert.equal(targetMultiAspects[1].asAny.commonString, "Multi");
    assert.equal(targetMultiAspects[1].asAny.commonLong, physicalObjectId1, "Id should have been remapped");
    assert.equal(targetMultiAspects[1].asAny.targetDouble, 33.3);
    assert.equal(targetMultiAspects[1].asAny.targetString, "MultiAspect");
    assert.equal(targetMultiAspects[1].asAny.targetLong, physicalObjectId1, "Id should have been remapped");
    assert.isTrue(Guid.isV4Guid(targetMultiAspects[1].asAny.targetGuid));
    // InformationRecords
    const informationRecordCodeSpec: CodeSpec = targetDb.codeSpecs.getByName("InformationRecords");
    assert.isTrue(Id64.isValidId64(informationRecordCodeSpec.id));
    const informationRecordId1 = targetDb.elements.queryElementIdByCode(new Code({ spec: informationRecordCodeSpec.id, scope: informationModelId, value: "InformationRecord1" }));
    const informationRecordId2 = targetDb.elements.queryElementIdByCode(new Code({ spec: informationRecordCodeSpec.id, scope: informationModelId, value: "InformationRecord2" }));
    const informationRecordId3 = targetDb.elements.queryElementIdByCode(new Code({ spec: informationRecordCodeSpec.id, scope: informationModelId, value: "InformationRecord3" }));
    assert.isTrue(Id64.isValidId64(informationRecordId1!));
    assert.isTrue(Id64.isValidId64(informationRecordId2!));
    assert.isTrue(Id64.isValidId64(informationRecordId3!));
    const informationRecord2: any = targetDb.elements.getElement(informationRecordId2!);
    assert.equal(informationRecord2.commonString, "Common2");
    assert.equal(informationRecord2.targetString, "Two");
    // DisplayStyle
    const displayStyle3dId = targetDb.elements.queryElementIdByCode(DisplayStyle3d.createCode(targetDb, definitionModelId, "DisplayStyle3d"))!;
    TransformerExtensiveTestScenario.assertTargetElement(sourceDb, targetDb, displayStyle3dId);
    const displayStyle3d = targetDb.elements.getElement<DisplayStyle3d>(displayStyle3dId);
    assert.isTrue(displayStyle3d.settings.hasSubCategoryOverride);
    assert.equal(displayStyle3d.settings.subCategoryOverrides.size, 1);
    assert.exists(displayStyle3d.settings.getSubCategoryOverride(subCategoryId), "Expect subCategoryOverrides to have been remapped");
    assert.isTrue(new Set<string>(displayStyle3d.settings.excludedElementIds).has(physicalObjectId1), "Expect excludedElements to be remapped");
    assert.equal(displayStyle3d.settings.environment.sky.toJSON()?.image?.type, SkyBoxImageType.Spherical);
    assert.equal(displayStyle3d.settings.environment.sky.toJSON()?.image?.texture, textureId);
    assert.equal(displayStyle3d.settings.getPlanProjectionSettings(spatialLocationModelId)?.elevation, 10.0);
    // ViewDefinition
    const viewId = targetDb.elements.queryElementIdByCode(OrthographicViewDefinition.createCode(targetDb, definitionModelId, "Orthographic View"))!;
    TransformerExtensiveTestScenario.assertTargetElement(sourceDb, targetDb, viewId);
    const viewProps = targetDb.elements.getElementProps<SpatialViewDefinitionProps>(viewId);
    assert.equal(viewProps.displayStyleId, displayStyle3dId);
    assert.equal(viewProps.categorySelectorId, spatialCategorySelectorId);
    assert.equal(viewProps.modelSelectorId, modelSelectorId);
    // AuxCoordSystem2d
    assert.equal(undefined, targetDb.elements.queryElementIdByCode(AuxCoordSystem2d.createCode(targetDb, definitionModelId, "AuxCoordSystem2d")), "Should have been excluded by class");
    // DrawingGraphic
    const drawingGraphicId1: Id64String = IModelTransformerTestUtils.queryByUserLabel(targetDb, "DrawingGraphic1");
    const drawingGraphicId2: Id64String = IModelTransformerTestUtils.queryByUserLabel(targetDb, "DrawingGraphic2");
    TransformerExtensiveTestScenario.assertTargetElement(sourceDb, targetDb, drawingGraphicId1);
    TransformerExtensiveTestScenario.assertTargetElement(sourceDb, targetDb, drawingGraphicId2);
    // DrawingGraphicRepresentsElement
    TransformerExtensiveTestScenario.assertTargetRelationship(sourceDb, targetDb, DrawingGraphicRepresentsElement.classFullName, drawingGraphicId1, physicalObjectId1);
    TransformerExtensiveTestScenario.assertTargetRelationship(sourceDb, targetDb, DrawingGraphicRepresentsElement.classFullName, drawingGraphicId2, physicalObjectId1);
    // TargetRelWithProps
    const relWithProps: any = targetDb.relationships.getInstanceProps(
      "ExtensiveTestScenarioTarget:TargetRelWithProps",
      { sourceId: spatialCategorySelectorId, targetId: drawingCategorySelectorId },
    );
    assert.equal(relWithProps.targetString, "One");
    assert.equal(relWithProps.targetDouble, 1.1);
    assert.equal(relWithProps.targetLong, spatialCategoryId);
    assert.isTrue(Guid.isV4Guid(relWithProps.targetGuid));
  }

  public static assertTargetElement(sourceDb: IModelDb, targetDb: IModelDb, targetElementId: Id64String): void {
    assert.isTrue(Id64.isValidId64(targetElementId));
    const element: Element = targetDb.elements.getElement(targetElementId);
    assert.isTrue(element.federationGuid && Guid.isV4Guid(element.federationGuid));
    const aspects: ElementAspect[] = targetDb.elements.getAspects(targetElementId, ExternalSourceAspect.classFullName);
    const aspect: ExternalSourceAspect = aspects.filter((esa: any) => esa.kind === ExternalSourceAspect.Kind.Element)[0] as ExternalSourceAspect;
    assert.exists(aspect);
    assert.equal(aspect.kind, ExternalSourceAspect.Kind.Element);
    assert.equal(aspect.scope.id, IModel.rootSubjectId);
    assert.isUndefined(aspect.checksum);
    assert.isTrue(Id64.isValidId64(aspect.identifier));
    const sourceLastMod: string = sourceDb.elements.queryLastModifiedTime(aspect.identifier);
    assert.equal(aspect.version, sourceLastMod);
    const sourceElement: Element = sourceDb.elements.getElement(aspect.identifier);
    assert.exists(sourceElement);
  }

  public static assertTargetRelationship(sourceDb: IModelDb, targetDb: IModelDb, targetRelClassFullName: string, targetRelSourceId: Id64String, targetRelTargetId: Id64String): void {
    const targetRelationship: Relationship = targetDb.relationships.getInstance(targetRelClassFullName, { sourceId: targetRelSourceId, targetId: targetRelTargetId });
    assert.exists(targetRelationship);
    const aspects: ElementAspect[] = targetDb.elements.getAspects(targetRelSourceId, ExternalSourceAspect.classFullName);
    const aspect: ExternalSourceAspect = aspects.filter((esa: any) => esa.kind === ExternalSourceAspect.Kind.Relationship)[0] as ExternalSourceAspect;
    assert.exists(aspect);
    const sourceRelationship: Relationship = sourceDb.relationships.getInstance(ElementRefersToElements.classFullName, aspect.identifier);
    assert.exists(sourceRelationship);
    assert.isDefined(aspect.jsonProperties);
    const json: any = JSON.parse(aspect.jsonProperties!);
    assert.equal(targetRelationship.id, json.targetRelInstanceId);
  }
}

/** Test IModelTransformer that applies a 3d transform to all GeometricElement3d instances. */
export class IModelTransformer3d extends IModelTransformer {
  /** The Transform to apply to all GeometricElement3d instances. */
  private readonly _transform3d: Transform;
  /** Construct a new IModelTransformer3d */
  public constructor(sourceDb: IModelDb, targetDb: IModelDb, transform3d: Transform) {
    super(sourceDb, targetDb);
    this._transform3d = transform3d;
  }
  /** Override transformElement to apply a 3d transform to all GeometricElement3d instances. */
  public override onTransformElement(sourceElement: Element): ElementProps {
    const targetElementProps: ElementProps = super.onTransformElement(sourceElement);
    if (sourceElement instanceof GeometricElement3d) { // can check the sourceElement since this IModelTransformer does not remap classes
      const placement = Placement3d.fromJSON((targetElementProps as GeometricElement3dProps).placement);
      if (placement.isValid) {
        placement.multiplyTransform(this._transform3d);
        (targetElementProps as GeometricElement3dProps).placement = placement;
      }
    }
    return targetElementProps;
  }
}

/** Test IModelTransformer that consolidates all PhysicalModels into one. */
export class PhysicalModelConsolidator extends IModelTransformer {
  /** Remap all source PhysicalModels to this one. */
  private readonly _targetModelId: Id64String;
  /** Construct a new PhysicalModelConsolidator */
  public constructor(sourceDb: IModelDb, targetDb: IModelDb, targetModelId: Id64String) {
    super(sourceDb, targetDb);
    this._targetModelId = targetModelId;
    this.importer.doNotUpdateElementIds.add(targetModelId);
  }
  /** Override shouldExportElement to remap PhysicalPartition instances. */
  public override shouldExportElement(sourceElement: Element): boolean {
    if (sourceElement instanceof PhysicalPartition) {
      this.context.remapElement(sourceElement.id, this._targetModelId);
      // NOTE: must allow export to continue so the PhysicalModel sub-modeling the PhysicalPartition is processed
    }
    return super.shouldExportElement(sourceElement);
  }
}

/** Test IModelTransformer that uses a SpatialViewDefinition to filter the iModel contents. */
export class FilterByViewTransformer extends IModelTransformer {
  private readonly _exportViewDefinitionId: Id64String;
  private readonly _exportModelSelectorId: Id64String;
  private readonly _exportCategorySelectorId: Id64String;
  private readonly _exportDisplayStyleId: Id64String;
  private readonly _exportModelIds: Id64Set;
  public constructor(sourceDb: IModelDb, targetDb: IModelDb, exportViewDefinitionId: Id64String) {
    super(sourceDb, targetDb);
    this._exportViewDefinitionId = exportViewDefinitionId;
    const exportViewDefinition = sourceDb.elements.getElement<SpatialViewDefinition>(exportViewDefinitionId, SpatialViewDefinition);
    this._exportCategorySelectorId = exportViewDefinition.categorySelectorId;
    this._exportModelSelectorId = exportViewDefinition.modelSelectorId;
    this._exportDisplayStyleId = exportViewDefinition.displayStyleId;
    const exportCategorySelector = sourceDb.elements.getElement<CategorySelector>(exportViewDefinition.categorySelectorId, CategorySelector);
    this.excludeCategoriesExcept(Id64.toIdSet(exportCategorySelector.categories));
    const exportModelSelector = sourceDb.elements.getElement<ModelSelector>(exportViewDefinition.modelSelectorId, ModelSelector);
    this._exportModelIds = Id64.toIdSet(exportModelSelector.models);
  }
  /** Excludes categories not referenced by the export view's CategorySelector */
  private excludeCategoriesExcept(exportCategoryIds: Id64Set): void {
    const sql = `SELECT ECInstanceId FROM ${SpatialCategory.classFullName}`;
    this.sourceDb.withPreparedStatement(sql, (statement: ECSqlStatement): void => {
      while (DbResult.BE_SQLITE_ROW === statement.step()) {
        const categoryId = statement.getValue(0).getId();
        if (!exportCategoryIds.has(categoryId)) {
          this.exporter.excludeElementsInCategory(categoryId);
        }
      }
    });
  }
  /** Override of IModelTransformer.shouldExportElement that excludes other ViewDefinition-related elements that are not associated with the *export* ViewDefinition. */
  public override shouldExportElement(sourceElement: Element): boolean {
    if (sourceElement instanceof PhysicalPartition) {
      return this._exportModelIds.has(sourceElement.id);
    } else if (sourceElement instanceof SpatialViewDefinition) {
      return sourceElement.id === this._exportViewDefinitionId;
    } else if (sourceElement instanceof CategorySelector) {
      return sourceElement.id === this._exportCategorySelectorId;
    } else if (sourceElement instanceof ModelSelector) {
      return sourceElement.id === this._exportModelSelectorId;
    } else if (sourceElement instanceof DisplayStyle3d) {
      return sourceElement.id === this._exportDisplayStyleId;
    }
    return super.shouldExportElement(sourceElement);
  }
}

/**
 * Specialization of IModelTransformer for testing that remaps the extensive test scenario's comments
 * and records transformation data in the iModel itself.
 */
export class TestIModelTransformer extends IModelTransformer {
  public constructor(source: IModelDb | IModelExporter, target: IModelDb | IModelImporter) {
    super(source, target);
    this.initExclusions();
    this.initCodeSpecRemapping();
    this.initCategoryRemapping();
    this.initClassRemapping();
    this.initSubCategoryFilters();
  }

  /** Initialize some sample exclusion rules for testing */
  private initExclusions(): void {
    this.exporter.excludeCodeSpec("ExtraCodeSpec");
    this.exporter.excludeElementClass(AuxCoordSystem.classFullName); // want to exclude AuxCoordSystem2d/3d
    this.exporter.excludeElement(this.sourceDb.elements.queryElementIdByCode(Subject.createCode(this.sourceDb, IModel.rootSubjectId, "Only in Source"))!);
    this.exporter.excludeRelationshipClass("ExtensiveTestScenario:SourceRelToExclude");
    this.exporter.excludeElementAspectClass("ExtensiveTestScenario:SourceUniqueAspectToExclude");
    this.exporter.excludeElementAspectClass("ExtensiveTestScenario:SourceMultiAspectToExclude");
  }

  /** Initialize some CodeSpec remapping rules for testing */
  private initCodeSpecRemapping(): void {
    this.context.remapCodeSpec("SourceCodeSpec", "TargetCodeSpec");
  }

  /** Initialize some category remapping rules for testing */
  private initCategoryRemapping(): void {
    const subjectId = this.sourceDb.elements.queryElementIdByCode(Subject.createCode(this.sourceDb, IModel.rootSubjectId, "Subject"))!;
    const definitionModelId = this.sourceDb.elements.queryElementIdByCode(InformationPartitionElement.createCode(this.sourceDb, subjectId, "Definition"))!;
    const sourceCategoryId = this.sourceDb.elements.queryElementIdByCode(SpatialCategory.createCode(this.sourceDb, definitionModelId, "SourcePhysicalCategory"))!;
    const targetCategoryId = this.targetDb.elements.queryElementIdByCode(SpatialCategory.createCode(this.targetDb, IModel.dictionaryId, "TargetPhysicalCategory"))!;
    assert.isTrue(Id64.isValidId64(subjectId) && Id64.isValidId64(definitionModelId) && Id64.isValidId64(sourceCategoryId) && Id64.isValidId64(targetCategoryId));
    this.context.remapElement(sourceCategoryId, targetCategoryId);
    this.exporter.excludeElement(sourceCategoryId); // Don't process a specifically remapped element
  }

  /** Initialize some class remapping rules for testing */
  private initClassRemapping(): void {
    this.context.remapElementClass("ExtensiveTestScenario:SourcePhysicalElement", "ExtensiveTestScenarioTarget:TargetPhysicalElement");
    this.context.remapElementClass("ExtensiveTestScenario:SourcePhysicalElementUsesCommonDefinition", "ExtensiveTestScenarioTarget:TargetPhysicalElementUsesCommonDefinition");
    this.context.remapElementClass("ExtensiveTestScenario:SourceInformationRecord", "ExtensiveTestScenarioTarget:TargetInformationRecord");
  }

  /** */
  private initSubCategoryFilters(): void {
    assert.isFalse(this.context.hasSubCategoryFilter);
    const sql = `SELECT ECInstanceId FROM ${SubCategory.classFullName} WHERE CodeValue=:codeValue`;
    this.sourceDb.withPreparedStatement(sql, (statement: ECSqlStatement): void => {
      statement.bindString("codeValue", "FilteredSubCategory");
      while (DbResult.BE_SQLITE_ROW === statement.step()) {
        const subCategoryId = statement.getValue(0).getId();
        assert.isFalse(this.context.isSubCategoryFiltered(subCategoryId));
        this.context.filterSubCategory(subCategoryId);
        this.exporter.excludeElement(subCategoryId);
        assert.isTrue(this.context.isSubCategoryFiltered(subCategoryId));
      }
    });
    assert.isTrue(this.context.hasSubCategoryFilter);
  }

  /** Override shouldExportElement to exclude all elements from the Functional schema. */
  public override shouldExportElement(sourceElement: Element): boolean {
    return sourceElement.classFullName.startsWith(FunctionalSchema.schemaName) ? false : super.shouldExportElement(sourceElement);
  }

  /** Override transformElement to make sure that all target Elements have a FederationGuid */
  public override onTransformElement(sourceElement: Element): ElementProps {
    const targetElementProps: any = super.onTransformElement(sourceElement);
    if (!targetElementProps.federationGuid) {
      targetElementProps.federationGuid = Guid.createValue();
    }
    if ("ExtensiveTestScenario:SourcePhysicalElement" === sourceElement.classFullName) {
      targetElementProps.targetString = sourceElement.asAny.sourceString;
      targetElementProps.targetDouble = sourceElement.asAny.sourceDouble;
      targetElementProps.targetBinary = sourceElement.asAny.sourceBinary;
      targetElementProps.targetNavigation = {
        id: this.context.findTargetElementId(sourceElement.asAny.sourceNavigation.id),
        relClassName: "ExtensiveTestScenarioTarget:TargetPhysicalElementUsesTargetDefinition",
      };
    } else if ("ExtensiveTestScenario:SourceInformationRecord" === sourceElement.classFullName) {
      targetElementProps.targetString = sourceElement.asAny.sourceString;
    }
    return targetElementProps;
  }

  /** Override transformElementAspect to remap Source*Aspect --> Target*Aspect */
  public override onTransformElementAspect(sourceElementAspect: ElementAspect, targetElementId: Id64String): ElementAspectProps {
    const targetElementAspectProps: any = super.onTransformElementAspect(sourceElementAspect, targetElementId);
    if ("ExtensiveTestScenario:SourceUniqueAspect" === sourceElementAspect.classFullName) {
      targetElementAspectProps.classFullName = "ExtensiveTestScenarioTarget:TargetUniqueAspect";
      targetElementAspectProps.targetDouble = targetElementAspectProps.sourceDouble;
      targetElementAspectProps.sourceDouble = undefined;
      targetElementAspectProps.targetString = targetElementAspectProps.sourceString;
      targetElementAspectProps.sourceString = undefined;
      targetElementAspectProps.targetLong = targetElementAspectProps.sourceLong; // Id64 value was already remapped by super.transformElementAspect()
      targetElementAspectProps.sourceLong = undefined;
      targetElementAspectProps.targetGuid = targetElementAspectProps.sourceGuid;
      targetElementAspectProps.sourceGuid = undefined;
    } else if ("ExtensiveTestScenario:SourceMultiAspect" === sourceElementAspect.classFullName) {
      targetElementAspectProps.classFullName = "ExtensiveTestScenarioTarget:TargetMultiAspect";
      targetElementAspectProps.targetDouble = targetElementAspectProps.sourceDouble;
      targetElementAspectProps.sourceDouble = undefined;
      targetElementAspectProps.targetString = targetElementAspectProps.sourceString;
      targetElementAspectProps.sourceString = undefined;
      targetElementAspectProps.targetLong = targetElementAspectProps.sourceLong; // Id64 value was already remapped by super.transformElementAspect()
      targetElementAspectProps.sourceLong = undefined;
      targetElementAspectProps.targetGuid = targetElementAspectProps.sourceGuid;
      targetElementAspectProps.sourceGuid = undefined;
    }
    return targetElementAspectProps;
  }

  /** Override transformRelationship to remap SourceRelWithProps --> TargetRelWithProps */
  public override onTransformRelationship(sourceRelationship: Relationship): RelationshipProps {
    const targetRelationshipProps: any = super.onTransformRelationship(sourceRelationship);
    if ("ExtensiveTestScenario:SourceRelWithProps" === sourceRelationship.classFullName) {
      targetRelationshipProps.classFullName = "ExtensiveTestScenarioTarget:TargetRelWithProps";
      targetRelationshipProps.targetString = targetRelationshipProps.sourceString;
      targetRelationshipProps.sourceString = undefined;
      targetRelationshipProps.targetDouble = targetRelationshipProps.sourceDouble;
      targetRelationshipProps.sourceDouble = undefined;
      targetRelationshipProps.targetLong = targetRelationshipProps.sourceLong; // Id64 value was already remapped by super.transformRelationship()
      targetRelationshipProps.sourceLong = undefined;
      targetRelationshipProps.targetGuid = targetRelationshipProps.sourceGuid;
      targetRelationshipProps.sourceGuid = undefined;
    }
    return targetRelationshipProps;
  }
}

/** Specialization of IModelTransformer for testing */
export class AspectTrackingTransformer extends IModelTransformer {
  public exportedAspectIdsByElement = new Map<Id64String, ElementMultiAspect[]>();

  public override onExportElementMultiAspects(sourceAspects: ElementMultiAspect[]): void {
    const elementId = sourceAspects[0].element.id;
    assert(!this.exportedAspectIdsByElement.has(elementId), "tried to export element multi aspects for an element more than once");
    this.exportedAspectIdsByElement.set(elementId, sourceAspects);
    return super.onExportElementMultiAspects(sourceAspects);
  }
}

/** a transformer which will throw an error if a given array of element ids are exported out of that list's order, or not at all*/
export class AssertOrderTransformer extends IModelTransformer {
  public constructor(private _exportOrderQueue: Id64String[], ...superArgs: ConstructorParameters<typeof IModelTransformer>) {
    super(...superArgs);
  }

  public get errPrologue() { return "The export order given to AssertOrderTransformer was not followed"; }
  public get errEpilogue() { return `The elements [${this._exportOrderQueue}] remain`; }

  public override onExportElement(elem: Element) {
    if (elem.id === this._exportOrderQueue[0])
      this._exportOrderQueue.shift(); // pop the front
    // we just popped the queue if it was expected, so it shouldn't be there the order was correct (and there are no duplicates)
    const currentExportWasNotInExpectedOrder = this._exportOrderQueue.includes(elem.id);
    if (currentExportWasNotInExpectedOrder)
      throw Error(`${this.errPrologue}. '${elem.id}' came before the expected '${this._exportOrderQueue[0]}'. ${this.errEpilogue}`);
    return super.onExportElement(elem);
  }

  public override async processAll() {
    await super.processAll();
    if (this._exportOrderQueue.length > 0)
      throw Error(`${this.errPrologue}. ${this.errEpilogue}`);
  }
}

/** Specialization of IModelImporter that counts the number of times each callback is called. */
export class CountingIModelImporter extends IModelImporter {
  public numModelsInserted: number = 0;
  public numModelsUpdated: number = 0;
  public numElementsInserted: number = 0;
  public numElementsUpdated: number = 0;
  public numElementsDeleted: number = 0;
  public numElementAspectsInserted: number = 0;
  public numElementAspectsUpdated: number = 0;
  public numRelationshipsInserted: number = 0;
  public numRelationshipsUpdated: number = 0;
  public numRelationshipsDeleted: number = 0;
  public constructor(targetDb: IModelDb) {
    super(targetDb);
  }
  protected override onInsertModel(modelProps: ModelProps): Id64String {
    this.numModelsInserted++;
    return super.onInsertModel(modelProps);
  }
  protected override onUpdateModel(modelProps: ModelProps): void {
    this.numModelsUpdated++;
    super.onUpdateModel(modelProps);
  }
  protected override onInsertElement(elementProps: ElementProps): Id64String {
    this.numElementsInserted++;
    return super.onInsertElement(elementProps);
  }
  protected override onUpdateElement(elementProps: ElementProps): void {
    this.numElementsUpdated++;
    super.onUpdateElement(elementProps);
  }
  protected override onDeleteElement(elementId: Id64String): void {
    this.numElementsDeleted++;
    super.onDeleteElement(elementId);
  }
  protected override onInsertElementAspect(aspectProps: ElementAspectProps): Id64String {
    this.numElementAspectsInserted++;
    return super.onInsertElementAspect(aspectProps);
  }
  protected override onUpdateElementAspect(aspectProps: ElementAspectProps): void {
    this.numElementAspectsUpdated++;
    super.onUpdateElementAspect(aspectProps);
  }
  protected override onInsertRelationship(relationshipProps: RelationshipProps): Id64String {
    this.numRelationshipsInserted++;
    return super.onInsertRelationship(relationshipProps);
  }
  protected override onUpdateRelationship(relationshipProps: RelationshipProps): void {
    this.numRelationshipsUpdated++;
    super.onUpdateRelationship(relationshipProps);
  }
  protected override onDeleteRelationship(relationshipProps: RelationshipProps): void {
    this.numRelationshipsDeleted++;
    super.onDeleteRelationship(relationshipProps);
  }
}

/** Specialization of IModelImporter that creates an InformationRecordElement for each PhysicalElement that it imports. */
export class RecordingIModelImporter extends CountingIModelImporter {
  public constructor(targetDb: IModelDb) {
    super(targetDb);
  }
  protected override onInsertModel(modelProps: ModelProps): Id64String {
    const modelId: Id64String = super.onInsertModel(modelProps);
    const model: Model = this.targetDb.models.getModel(modelId);
    if (model instanceof PhysicalModel) {
      const modeledElement: Element = this.targetDb.elements.getElement(model.modeledElement.id);
      if (modeledElement instanceof PhysicalPartition) {
        const parentSubjectId: Id64String = modeledElement.parent!.id; // InformationPartitionElements are always parented to Subjects
        const recordPartitionId: Id64String = InformationRecordModel.insert(this.targetDb, parentSubjectId, `Records for ${model.name}`);
        this.targetDb.relationships.insertInstance({
          classFullName: "ExtensiveTestScenarioTarget:PhysicalPartitionIsTrackedByRecords",
          sourceId: modeledElement.id,
          targetId: recordPartitionId,
        });
      }
    }
    return modelId;
  }
  protected override onInsertElement(elementProps: ElementProps): Id64String {
    const elementId: Id64String = super.onInsertElement(elementProps);
    const element: Element = this.targetDb.elements.getElement(elementId);
    if (element instanceof PhysicalElement) {
      const recordPartitionId: Id64String = this.getRecordPartitionId(element.model);
      if (Id64.isValidId64(recordPartitionId)) {
        this.insertAuditRecord("Insert", recordPartitionId, element);
      }
    }
    return elementId;
  }
  protected override onUpdateElement(elementProps: ElementProps): void {
    super.onUpdateElement(elementProps);
    const element: Element = this.targetDb.elements.getElement(elementProps.id!);
    if (element instanceof PhysicalElement) {
      const recordPartitionId: Id64String = this.getRecordPartitionId(element.model);
      if (Id64.isValidId64(recordPartitionId)) {
        this.insertAuditRecord("Update", recordPartitionId, element);
      }
    }
  }
  protected override onDeleteElement(elementId: Id64String): void {
    const element: Element = this.targetDb.elements.getElement(elementId);
    if (element instanceof PhysicalElement) {
      const recordPartitionId: Id64String = this.getRecordPartitionId(element.model);
      if (Id64.isValidId64(recordPartitionId)) {
        this.insertAuditRecord("Delete", recordPartitionId, element);
      }
    }
    super.onDeleteElement(elementId); // delete element after AuditRecord is inserted
  }
  private getRecordPartitionId(physicalPartitionId: Id64String): Id64String {
    const sql = "SELECT TargetECInstanceId FROM ExtensiveTestScenarioTarget:PhysicalPartitionIsTrackedByRecords WHERE SourceECInstanceId=:physicalPartitionId";
    return this.targetDb.withPreparedStatement(sql, (statement: ECSqlStatement): Id64String => {
      statement.bindId("physicalPartitionId", physicalPartitionId);
      return DbResult.BE_SQLITE_ROW === statement.step() ? statement.getValue(0).getId() : Id64.invalid;
    });
  }
  private insertAuditRecord(operation: string, recordPartitionId: Id64String, physicalElement: PhysicalElement): Id64String {
    const auditRecord: any = {
      classFullName: "ExtensiveTestScenarioTarget:AuditRecord",
      model: recordPartitionId,
      code: Code.createEmpty(),
      userLabel: `${operation} of ${physicalElement.getDisplayLabel()} at ${new Date()}`,
      operation,
      physicalElement: { id: physicalElement.id },
    };
    return this.targetDb.elements.insertElement(auditRecord);
  }
}

/** In addition to recording transformation processes with information record elements, also collects
 * test-specific data for tests to analyze.
 */
export class AspectTrackingImporter extends IModelImporter {
  public importedAspectIdsByElement = new Map<Id64String, Id64String[]>();
  public override importElementMultiAspects(...args: Parameters<IModelImporter["importElementMultiAspects"]>) {
    const resultTargetIds = super.importElementMultiAspects(...args);
    const [aspectsProps] = args;
    const elementId = aspectsProps[0].element.id;
    assert(!this.importedAspectIdsByElement.has(elementId), "should only export multiaspects for an element once");
    this.importedAspectIdsByElement.set(elementId, resultTargetIds);
    return resultTargetIds;
  }
}

/** Specialization of IModelExport that exports to an output text file. */
export class IModelToTextFileExporter extends IModelExportHandler {
  public outputFileName: string;
  public exporter: IModelExporter;
  private _shouldIndent: boolean = true;
  private _firstFont: boolean = true;
  private _firstRelationship: boolean = true;
  public constructor(sourceDb: IModelDb, outputFileName: string) {
    super();
    this.outputFileName = outputFileName;
    this.exporter = new IModelExporter(sourceDb);
    this.exporter.registerHandler(this);
    this.exporter.wantGeometry = false;
  }
  public async export(): Promise<void> {
    this._shouldIndent = true;
    await this.exporter.exportSchemas();
    this.writeSeparator();
    await this.exporter.exportAll();
  }
  public async exportChanges(requestContext: AccessToken, startChangeSetId?: string): Promise<void> {
    this._shouldIndent = false;
    return this.exporter.exportChanges(requestContext, startChangeSetId);
  }
  private writeLine(line: string, indentLevel: number = 0): void {
    if (this._shouldIndent) {
      for (let i = 0; i < indentLevel; i++) {
        IModelJsFs.appendFileSync(this.outputFileName, "  ");
      }
    }
    IModelJsFs.appendFileSync(this.outputFileName, line);
    IModelJsFs.appendFileSync(this.outputFileName, "\n");
  }
  private writeSeparator(): void {
    this.writeLine("--------------------------------");
  }
  private formatOperationName(isUpdate: boolean | undefined): string {
    if (undefined === isUpdate)
      return "";

    return isUpdate ? ", UPDATE" : ", INSERT";
  }
  private getIndentLevelForElement(element: Element): number {
    if (!this._shouldIndent) {
      return 0;
    }
    if ((undefined !== element.parent) && (Id64.isValidId64(element.parent.id))) {
      const parentElement: Element = this.exporter.sourceDb.elements.getElement(element.parent.id);
      return 1 + this.getIndentLevelForElement(parentElement);
    }
    return 1;
  }
  private getIndentLevelForElementAspect(aspect: ElementAspect): number {
    if (!this._shouldIndent) {
      return 0;
    }
    const element: Element = this.exporter.sourceDb.elements.getElement(aspect.element.id);
    return 1 + this.getIndentLevelForElement(element);
  }
  public override async onExportSchema(schema: Schema): Promise<void> {
    this.writeLine(`[Schema] ${schema.name}`);
    return super.onExportSchema(schema);
  }
  public override onExportCodeSpec(codeSpec: CodeSpec, isUpdate: boolean | undefined): void {
    this.writeLine(`[CodeSpec] ${codeSpec.id}, ${codeSpec.name}${this.formatOperationName(isUpdate)}`);
    super.onExportCodeSpec(codeSpec, isUpdate);
  }
  public override onExportFont(font: FontProps, isUpdate: boolean | undefined): void {
    if (this._firstFont) {
      this.writeSeparator();
      this._firstFont = false;
    }
    this.writeLine(`[Font] ${font.id}, ${font.name}`);
    super.onExportFont(font, isUpdate);
  }
  public override onExportModel(model: Model, isUpdate: boolean | undefined): void {
    this.writeSeparator();
    this.writeLine(`[Model] ${model.classFullName}, ${model.id}, ${model.name}${this.formatOperationName(isUpdate)}`);
    super.onExportModel(model, isUpdate);
  }
  public override onExportElement(element: Element, isUpdate: boolean | undefined): void {
    const indentLevel: number = this.getIndentLevelForElement(element);
    this.writeLine(`[Element] ${element.classFullName}, ${element.id}, ${element.getDisplayLabel()}${this.formatOperationName(isUpdate)}`, indentLevel);
    super.onExportElement(element, isUpdate);
  }
  public override onDeleteElement(elementId: Id64String): void {
    this.writeLine(`[Element] ${elementId}, DELETE`);
    super.onDeleteElement(elementId);
  }
  public override onExportElementUniqueAspect(aspect: ElementUniqueAspect, isUpdate: boolean | undefined): void {
    const indentLevel: number = this.getIndentLevelForElementAspect(aspect);
    this.writeLine(`[Aspect] ${aspect.classFullName}, ${aspect.id}${this.formatOperationName(isUpdate)}`, indentLevel);
    super.onExportElementUniqueAspect(aspect, isUpdate);
  }
  public override onExportElementMultiAspects(aspects: ElementMultiAspect[]): void {
    const indentLevel: number = this.getIndentLevelForElementAspect(aspects[0]);
    for (const aspect of aspects) {
      this.writeLine(`[Aspect] ${aspect.classFullName}, ${aspect.id}`, indentLevel);
    }
    super.onExportElementMultiAspects(aspects);
  }
  public override onExportRelationship(relationship: Relationship, isUpdate: boolean | undefined): void {
    if (this._firstRelationship) {
      this.writeSeparator();
      this._firstRelationship = false;
    }
    this.writeLine(`[Relationship] ${relationship.classFullName}, ${relationship.id}${this.formatOperationName(isUpdate)}`);
    super.onExportRelationship(relationship, isUpdate);
  }
  public override onDeleteRelationship(relInstanceId: Id64String): void {
    this.writeLine(`[Relationship] ${relInstanceId}, DELETE`);
    super.onDeleteRelationship(relInstanceId);
  }
}

/** Specialization of IModelExport that counts occurrences of classes. */
export class ClassCounter extends IModelExportHandler {
  public outputFileName: string;
  public exporter: IModelExporter;
  private _modelClassCounts: Map<string, number> = new Map<string, number>();
  private _elementClassCounts: Map<string, number> = new Map<string, number>();
  private _aspectClassCounts: Map<string, number> = new Map<string, number>();
  private _relationshipClassCounts: Map<string, number> = new Map<string, number>();
  public constructor(sourceDb: IModelDb, outputFileName: string) {
    super();
    this.outputFileName = outputFileName;
    this.exporter = new IModelExporter(sourceDb);
    this.exporter.registerHandler(this);
    this.exporter.wantGeometry = false;
  }
  public async count(): Promise<void> {
    await this.exporter.exportAll();
    this.outputAllClassCounts();
  }
  private incrementClassCount(map: Map<string, number>, classFullName: string): void {
    const count: number | undefined = map.get(classFullName);
    if (undefined === count) {
      map.set(classFullName, 1);
    } else {
      map.set(classFullName, 1 + count);
    }
  }
  private sortClassCounts(map: Map<string, number>): any[] {
    return Array.from(map).sort((a: [string, number], b: [string, number]): number => {
      if (a[1] === b[1]) {
        return a[0] > b[0] ? 1 : -1;
      } else {
        return a[1] > b[1] ? -1 : 1;
      }
    });
  }
  private outputAllClassCounts(): void {
    this.outputClassCounts("Model", this.sortClassCounts(this._modelClassCounts));
    this.outputClassCounts("Element", this.sortClassCounts(this._elementClassCounts));
    this.outputClassCounts("ElementAspect", this.sortClassCounts(this._aspectClassCounts));
    this.outputClassCounts("Relationship", this.sortClassCounts(this._relationshipClassCounts));
  }
  private outputClassCounts(title: string, classCounts: Array<[string, number]>): void {
    IModelJsFs.appendFileSync(this.outputFileName, `=== ${title} Class Counts ===\n`);
    classCounts.forEach((value: [string, number]) => {
      IModelJsFs.appendFileSync(this.outputFileName, `${value[1]}, ${value[0]}\n`);
    });
    IModelJsFs.appendFileSync(this.outputFileName, `\n`);
  }
  public override onExportModel(model: Model, isUpdate: boolean | undefined): void {
    this.incrementClassCount(this._modelClassCounts, model.classFullName);
    super.onExportModel(model, isUpdate);
  }
  public override onExportElement(element: Element, isUpdate: boolean | undefined): void {
    this.incrementClassCount(this._elementClassCounts, element.classFullName);
    super.onExportElement(element, isUpdate);
  }
  public override onExportElementUniqueAspect(aspect: ElementUniqueAspect, isUpdate: boolean | undefined): void {
    this.incrementClassCount(this._aspectClassCounts, aspect.classFullName);
    super.onExportElementUniqueAspect(aspect, isUpdate);
  }
  public override onExportElementMultiAspects(aspects: ElementMultiAspect[]): void {
    for (const aspect of aspects) {
      this.incrementClassCount(this._aspectClassCounts, aspect.classFullName);
    }
    super.onExportElementMultiAspects(aspects);
  }
  public override onExportRelationship(relationship: Relationship, isUpdate: boolean | undefined): void {
    this.incrementClassCount(this._relationshipClassCounts, relationship.classFullName);
    super.onExportRelationship(relationship, isUpdate);
  }
}

/** In some cases during tests, you want to modify an existing immutable database, so you need to copy it which will change the id.
 * Forcing the same id will prevent the transformer from detecting invalid provenance/provenance conflicts
 */
export function copyDbPreserveId(sourceDb: IModelDb, pathForCopy: string) {
  const copy = SnapshotDb.createFrom(sourceDb, pathForCopy);
  // eslint-disable-next-line @typescript-eslint/dot-notation
  copy["_iModelId"] = sourceDb.iModelId;
  return copy;
}

/**
 * Runs a function under the cpu profiler, by default creates cpu profiles in the working directory of
 * the test runner process.
 * You can override the default across all calls with the environment variable ITWIN_TESTS_CPUPROF_DIR,
 * or per functoin just pass a specific `profileDir`
 */
export async function runWithCpuProfiler<F extends () => any>(
  f: F,
  {
    profileDir = process.env.ITWIN_TESTS_CPUPROF_DIR ?? process.cwd(),
    /** append an ISO timestamp to the name you provided */
    timestamp = true,
    profileName = "profile",
    /** an extension to append to the profileName, including the ".". Defaults to ".js.cpuprofile" */
    profileExtension = ".js.cpuprofile",
    /** profile sampling interval in microseconds, you may want to adjust this to increase the resolution of your test
     * default to half a millesecond
     */
    sampleIntervalMicroSec = 500, // half a millisecond
  } = {}
): Promise<ReturnType<F>> {
  const maybeNameTimePortion = timestamp ? `_${new Date().toISOString()}` : "";
  const profilePath = path.join(profileDir, `${profileName}${maybeNameTimePortion}${profileExtension}`);
  // eslint-disable-next-line @typescript-eslint/no-var-requires
  // implementation influenced by https://github.com/wallet77/v8-inspector-api/blob/master/src/utils.js
  const invokeFunc = async (thisSession: inspector.Session, funcName: string, args: any = {}) => {
    return new Promise<void>((resolve, reject) => {
      thisSession.post(funcName, args, (err) => err ? reject(err) : resolve());
    });
  };
  const stopProfiler = async (thisSession: inspector.Session, funcName: "Profiler.stop", writePath: string) => {
    return new Promise<void>((resolve, reject) => {
      thisSession.post(funcName, async (err, res) => {
        if (err) return reject(err);
        await fs.promises.writeFile(writePath, JSON.stringify(res.profile));
        resolve();
      });
    });
  };
  const session = new inspector.Session();
  session.connect();
  await invokeFunc(session, "Profiler.enable");
  await invokeFunc(session, "Profiler.setSamplingInterval", { interval: sampleIntervalMicroSec });
  await invokeFunc(session, "Profiler.start");
  const result = await f();
  await stopProfiler(session, "Profiler.stop", profilePath);
  await invokeFunc(session, "Profiler.disable");
  session.disconnect();
  return result;
}<|MERGE_RESOLUTION|>--- conflicted
+++ resolved
@@ -364,12 +364,7 @@
         targetElem.jsonProperties,
         { considerNonExistingAndUndefinedEqual: true }
       );
-<<<<<<< HEAD
       expect(targetElem.jsonProperties).to.deep.advancedEqual(
-=======
-
-      expect(targetElem.jsonProperties).to.deep.equalWithFpTolerance(
->>>>>>> 26a8e816
         expectedSourceElemJsonProps,
         { considerNonExistingAndUndefinedEqual: true }
       );
