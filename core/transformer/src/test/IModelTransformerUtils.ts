--- conflicted
+++ resolved
@@ -24,80 +24,6 @@
 import { IModelExporter, IModelExportHandler, IModelImporter, IModelTransformer } from "../core-transformer";
 import { KnownTestLocations } from "./KnownTestLocations";
 
-<<<<<<< HEAD
-=======
-interface DeepEqualWithFpToleranceOpts {
-  tolerance?: number;
-  /** e.g. consider {x: undefined} and {} as deeply equal */
-  considerNonExistingAndUndefinedEqual?: boolean;
-}
-
-declare global {
-  namespace Chai {
-    interface Deep {
-      // might be better to implement .approximately.deep.equal, but this is simpler
-      equalWithFpTolerance(actual: any, options?: DeepEqualWithFpToleranceOpts): Assertion;
-    }
-  }
-}
-
-const isAlmostEqualNumber: (a: number, b: number, tol: number) => boolean = Geometry.isSameCoordinate;
-
-export function deepEqualWithFpTolerance(
-  a: any,
-  b: any,
-  options: DeepEqualWithFpToleranceOpts = {},
-): boolean {
-  if (options.tolerance === undefined) options.tolerance = 1e-10;
-  if (a === b) return true;
-  if (typeof a !== typeof b) return false;
-  switch (typeof a) {
-    case "number":
-      return isAlmostEqualNumber(a, b, options.tolerance);
-    case "string":
-    case "boolean":
-    case "function":
-    case "symbol":
-    case "undefined":
-      return false; // these objects can only be strict equal which was already tested
-    case "object":
-      if ((a === null) !== (b === null)) return false;
-      const aSize = Object.keys(a).filter((k) => options.considerNonExistingAndUndefinedEqual && a[k] !== undefined).length;
-      const bSize = Object.keys(b).filter((k) => options.considerNonExistingAndUndefinedEqual && b[k] !== undefined).length;
-      return aSize === bSize && Object.keys(a).every(
-        (key) =>
-          (key in b || options.considerNonExistingAndUndefinedEqual) &&
-          deepEqualWithFpTolerance(a[key], b[key], options)
-      );
-    default: // bigint unhandled
-      throw Error("unhandled deep compare type");
-  }
-}
-
-Assertion.addMethod(
-  "equalWithFpTolerance",
-  function equalWithFpTolerance(
-    expected: any,
-    options: DeepEqualWithFpToleranceOpts = {}
-  ) {
-    if (options.tolerance === undefined) options.tolerance = 1e-10;
-    const actual = this._obj;
-    const isDeep = util.flag(this, "deep");
-    this.assert(
-      isDeep
-        ? deepEqualWithFpTolerance(expected, actual, options)
-        : isAlmostEqualNumber(expected, actual, options.tolerance),
-      `expected ${isDeep ? "deep equality of " : " "
-      }#{exp} and #{act} with a tolerance of ${options.tolerance}`,
-      `expected ${isDeep ? "deep inequality of " : " "
-      }#{exp} and #{act} with a tolerance of ${options.tolerance}`,
-      expected,
-      actual
-    );
-  }
-);
-
->>>>>>> e0c85bdf
 export class HubWrappers extends BackendTestUtils.HubWrappers {
   protected static override get hubMock() { return HubMock; }
 }
