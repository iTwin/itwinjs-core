--- conflicted
+++ resolved
@@ -364,12 +364,7 @@
         targetElem.jsonProperties,
         { considerNonExistingAndUndefinedEqual: true }
       );
-<<<<<<< HEAD
       expect(targetElem.jsonProperties).to.deep.advancedEqual(
-=======
-
-      expect(targetElem.jsonProperties).to.deep.equalWithFpTolerance(
->>>>>>> 93b8f636
         expectedSourceElemJsonProps,
         { considerNonExistingAndUndefinedEqual: true }
       );
