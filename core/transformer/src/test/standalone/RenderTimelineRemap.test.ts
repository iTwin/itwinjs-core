<<<<<<< HEAD
/*---------------------------------------------------------------------------------------------
* Copyright (c) Bentley Systems, Incorporated. All rights reserved.
* See LICENSE.md in the project root for license terms and full copyright notice.
*--------------------------------------------------------------------------------------------*/
import { expect } from "chai";
import { CompressedId64Set, Guid, Id64, Id64String } from "@itwin/core-bentley";
import { Box, Point3d, Vector3d, YawPitchRollAngles } from "@itwin/core-geometry";
import {
  Code, GeometryStreamBuilder, IModel, PhysicalElementProps, RenderSchedule, RenderTimelineProps,
} from "@itwin/core-common";
import {
  GenericSchema, PhysicalModel, PhysicalObject, PhysicalPartition, RenderTimeline, SpatialCategory, StandaloneDb, SubjectOwnsPartitionElements,
} from "@itwin/core-backend";
import { IModelTransformer } from "../../core-transformer";
import { IModelTestUtils } from "@itwin/core-backend/lib/test/IModelTestUtils";

describe("RenderTimeline Remap", () => {
  before(() => {
    GenericSchema.registerSchema();
  });

  function makeScriptProps(): RenderSchedule.ScriptProps {
    return [{
      modelId: "0x123",
      elementTimelines: [{
        batchId: 1,
        elementIds: ["0xabc", "0xdef"],
        visibilityTimeline: [{ time: 42, value: 50 }],
      }],
    }];
  }

  function insertTimeline(imodel: StandaloneDb, scriptProps?: RenderSchedule.ScriptProps): Id64String {
    const script = JSON.stringify(scriptProps ?? makeScriptProps());
    const props: RenderTimelineProps = {
      model: IModel.dictionaryId,
      classFullName: RenderTimeline.classFullName,
      code: Code.createEmpty(),
      script,
    };
    return imodel.elements.insertElement(props);
  }

  function insertPhysicalModel(db: StandaloneDb): Id64String {
    const partitionProps = {
      classFullName: PhysicalPartition.classFullName,
      model: IModel.repositoryModelId,
      parent: new SubjectOwnsPartitionElements(IModel.rootSubjectId),
      code: PhysicalPartition.createCode(db, IModel.rootSubjectId, `PhysicalPartition_${Guid.createValue()}`),
    };

    const partitionId = db.elements.insertElement(partitionProps);
    expect(Id64.isValidId64(partitionId)).to.be.true;

    const model = db.models.createModel({
      classFullName: PhysicalModel.classFullName,
      modeledElement: { id: partitionId },
    });

    expect(model instanceof PhysicalModel).to.be.true;

    const modelId = db.models.insertModel(model);
    expect(Id64.isValidId64(modelId)).to.be.true;
    return modelId;
  }

  function insertPhysicalElement(db: StandaloneDb, model: Id64String, category: Id64String): Id64String {
    const geomBuilder = new GeometryStreamBuilder();
    geomBuilder.appendGeometry(Box.createDgnBox(Point3d.createZero(), Vector3d.unitX(), Vector3d.unitY(), new Point3d(0, 0, 2), 2, 2, 2, 2, true)!);
    const props: PhysicalElementProps = {
      classFullName: PhysicalObject.classFullName,
      model,
      category,
      code: Code.createEmpty(),
      geom: geomBuilder.geometryStream,
      placement: {
        origin: Point3d.create(1, 1, 1),
        angles: YawPitchRollAngles.createDegrees(0, 0, 0),
      },
    };

    const elemId = db.elements.insertElement(props);
    expect(Id64.isValid(elemId)).to.be.true;
    return elemId;
  }

  function createIModel(name: string): StandaloneDb {
    const props = {
      rootSubject: {
        name,
      },
      allowEdit: `{ "txns": true }`,
    };
    const filename = IModelTestUtils.prepareOutputFile("RenderTimeline", `${name}.bim`);
    return StandaloneDb.createEmpty(filename, props);
  }

  it("remaps schedule script Ids on clone", async () => {
    const sourceDb = createIModel("remap-source");
    const model = insertPhysicalModel(sourceDb);
    const category = SpatialCategory.insert(sourceDb, IModel.dictionaryId, "cat", {});
    const elementIds: Id64String[] = [];
    for (let i = 0; i < 3; i++)
      elementIds.push(insertPhysicalElement(sourceDb, model, category));

    const scriptProps: RenderSchedule.ScriptProps = [{
      modelId: model,
      elementTimelines: [{
        batchId: 1,
        elementIds,
        visibilityTimeline: [{ time: 42, value: 50 }],
      }],
    }];

    const sourceTimelineId = insertTimeline(sourceDb, scriptProps);
    sourceDb.saveChanges();

    // Make sure targetDb has more elements in it to start with than sourceDb does, so element Ids will be different.
    const targetDb = createIModel("remap-target");
    for (let i = 0; i < 3; i++)
      insertPhysicalModel(targetDb);

    targetDb.saveChanges();

    const transformer = new IModelTransformer(sourceDb, targetDb);
    await transformer.processAll();

    const targetTimelineIds = targetDb.queryEntityIds({ from: RenderTimeline.classFullName });
    expect(targetTimelineIds.size).to.equal(1);
    let targetTimelineId: Id64String | undefined;
    for (const id of targetTimelineIds)
      targetTimelineId = id;

    const sourceTimeline = sourceDb.elements.getElement<RenderTimeline>(sourceTimelineId);
    expect(sourceTimeline.scriptProps).to.deep.equal(scriptProps);

    const targetTimeline = targetDb.elements.getElement<RenderTimeline>(targetTimelineId!);
    expect(targetTimeline.scriptProps).not.to.deep.equal(scriptProps);
    expect(targetTimeline.scriptProps.length).to.equal(1);

    expect(targetTimeline.scriptProps[0].modelId).not.to.equal(scriptProps[0].modelId);
    expect(targetDb.models.getModel<PhysicalModel>(targetTimeline.scriptProps[0].modelId)).instanceof(PhysicalModel);

    expect(targetTimeline.scriptProps[0].elementTimelines.length).to.equal(1);
    const timeline = targetTimeline.scriptProps[0].elementTimelines[0];

    let numElements = 0;
    expect(typeof timeline.elementIds).to.equal("string"); // remapping also compresses Ids if they weren't already.
    for (const elementId of CompressedId64Set.iterable(timeline.elementIds as string)) {
      ++numElements;
      expect(targetDb.elements.getElement<PhysicalObject>(elementId)).instanceof(PhysicalObject);
    }
    expect(numElements).to.equal(3);
  });
});
=======
/*---------------------------------------------------------------------------------------------
* Copyright (c) Bentley Systems, Incorporated. All rights reserved.
* See LICENSE.md in the project root for license terms and full copyright notice.
*--------------------------------------------------------------------------------------------*/
import { expect } from "chai";
import { CompressedId64Set, Guid, Id64, Id64String } from "@itwin/core-bentley";
import { Box, Point3d, Vector3d, YawPitchRollAngles } from "@itwin/core-geometry";
import {
  Code, GeometryStreamBuilder, IModel, PhysicalElementProps, RenderSchedule, RenderTimelineProps,
} from "@itwin/core-common";
import {
  GenericSchema, PhysicalModel, PhysicalObject, PhysicalPartition, RenderTimeline, SpatialCategory, StandaloneDb, SubjectOwnsPartitionElements,
} from "@itwin/core-backend";
import { IModelTestUtils } from "@itwin/core-backend/lib/cjs/test";
import { IModelTransformer } from "../../core-transformer";

describe("RenderTimeline Remap", () => {
  before(() => {
    GenericSchema.registerSchema();
  });

  function makeScriptProps(): RenderSchedule.ScriptProps {
    return [{
      modelId: "0x123",
      elementTimelines: [{
        batchId: 1,
        elementIds: ["0xabc", "0xdef"],
        visibilityTimeline: [{ time: 42, value: 50 }],
      }],
    }];
  }

  function insertTimeline(imodel: StandaloneDb, scriptProps?: RenderSchedule.ScriptProps): Id64String {
    const script = JSON.stringify(scriptProps ?? makeScriptProps());
    const props: RenderTimelineProps = {
      model: IModel.dictionaryId,
      classFullName: RenderTimeline.classFullName,
      code: Code.createEmpty(),
      script,
    };
    return imodel.elements.insertElement(props);
  }

  function insertPhysicalModel(db: StandaloneDb): Id64String {
    const partitionProps = {
      classFullName: PhysicalPartition.classFullName,
      model: IModel.repositoryModelId,
      parent: new SubjectOwnsPartitionElements(IModel.rootSubjectId),
      code: PhysicalPartition.createCode(db, IModel.rootSubjectId, `PhysicalPartition_${Guid.createValue()}`),
    };

    const partitionId = db.elements.insertElement(partitionProps);
    expect(Id64.isValidId64(partitionId)).to.be.true;

    const model = db.models.createModel({
      classFullName: PhysicalModel.classFullName,
      modeledElement: { id: partitionId },
    });

    expect(model instanceof PhysicalModel).to.be.true;

    const modelId = db.models.insertModel(model);
    expect(Id64.isValidId64(modelId)).to.be.true;
    return modelId;
  }

  function insertPhysicalElement(db: StandaloneDb, model: Id64String, category: Id64String): Id64String {
    const geomBuilder = new GeometryStreamBuilder();
    geomBuilder.appendGeometry(Box.createDgnBox(Point3d.createZero(), Vector3d.unitX(), Vector3d.unitY(), new Point3d(0, 0, 2), 2, 2, 2, 2, true)!);
    const props: PhysicalElementProps = {
      classFullName: PhysicalObject.classFullName,
      model,
      category,
      code: Code.createEmpty(),
      geom: geomBuilder.geometryStream,
      placement: {
        origin: Point3d.create(1, 1, 1),
        angles: YawPitchRollAngles.createDegrees(0, 0, 0),
      },
    };

    const elemId = db.elements.insertElement(props);
    expect(Id64.isValid(elemId)).to.be.true;
    return elemId;
  }

  function createIModel(name: string): StandaloneDb {
    const props = {
      rootSubject: {
        name,
      },
      allowEdit: `{ "txns": true }`,
    };
    const filename = IModelTestUtils.prepareOutputFile("RenderTimeline", `${name}.bim`);
    return StandaloneDb.createEmpty(filename, props);
  }

  it("remaps schedule script Ids on clone", async () => {
    const sourceDb = createIModel("remap-source");
    const model = insertPhysicalModel(sourceDb);
    const category = SpatialCategory.insert(sourceDb, IModel.dictionaryId, "cat", {});
    const elementIds: Id64String[] = [];
    for (let i = 0; i < 3; i++)
      elementIds.push(insertPhysicalElement(sourceDb, model, category));

    const scriptProps: RenderSchedule.ScriptProps = [{
      modelId: model,
      elementTimelines: [{
        batchId: 1,
        elementIds,
        visibilityTimeline: [{ time: 42, value: 50 }],
      }],
    }];

    const sourceTimelineId = insertTimeline(sourceDb, scriptProps);
    sourceDb.saveChanges();

    // Make sure targetDb has more elements in it to start with than sourceDb does, so element Ids will be different.
    const targetDb = createIModel("remap-target");
    for (let i = 0; i < 3; i++)
      insertPhysicalModel(targetDb);

    targetDb.saveChanges();

    const transformer = new IModelTransformer(sourceDb, targetDb);
    await transformer.processAll();

    const targetTimelineIds = targetDb.queryEntityIds({ from: RenderTimeline.classFullName });
    expect(targetTimelineIds.size).to.equal(1);
    let targetTimelineId: Id64String | undefined;
    for (const id of targetTimelineIds)
      targetTimelineId = id;

    const sourceTimeline = sourceDb.elements.getElement<RenderTimeline>(sourceTimelineId);
    expect(sourceTimeline.scriptProps).to.deep.equal(scriptProps);

    const targetTimeline = targetDb.elements.getElement<RenderTimeline>(targetTimelineId!);
    expect(targetTimeline.scriptProps).not.to.deep.equal(scriptProps);
    expect(targetTimeline.scriptProps.length).to.equal(1);

    expect(targetTimeline.scriptProps[0].modelId).not.to.equal(scriptProps[0].modelId);
    expect(targetDb.models.getModel<PhysicalModel>(targetTimeline.scriptProps[0].modelId)).instanceof(PhysicalModel);

    expect(targetTimeline.scriptProps[0].elementTimelines.length).to.equal(1);
    const timeline = targetTimeline.scriptProps[0].elementTimelines[0];

    let numElements = 0;
    expect(typeof timeline.elementIds).to.equal("string"); // remapping also compresses Ids if they weren't already.
    for (const elementId of CompressedId64Set.iterable(timeline.elementIds as string)) {
      ++numElements;
      expect(targetDb.elements.getElement<PhysicalObject>(elementId)).instanceof(PhysicalObject);
    }
    expect(numElements).to.equal(3);
  });
});
>>>>>>> 4d41f4fb
<|MERGE_RESOLUTION|>--- conflicted
+++ resolved
@@ -1,160 +1,3 @@
-<<<<<<< HEAD
-/*---------------------------------------------------------------------------------------------
-* Copyright (c) Bentley Systems, Incorporated. All rights reserved.
-* See LICENSE.md in the project root for license terms and full copyright notice.
-*--------------------------------------------------------------------------------------------*/
-import { expect } from "chai";
-import { CompressedId64Set, Guid, Id64, Id64String } from "@itwin/core-bentley";
-import { Box, Point3d, Vector3d, YawPitchRollAngles } from "@itwin/core-geometry";
-import {
-  Code, GeometryStreamBuilder, IModel, PhysicalElementProps, RenderSchedule, RenderTimelineProps,
-} from "@itwin/core-common";
-import {
-  GenericSchema, PhysicalModel, PhysicalObject, PhysicalPartition, RenderTimeline, SpatialCategory, StandaloneDb, SubjectOwnsPartitionElements,
-} from "@itwin/core-backend";
-import { IModelTransformer } from "../../core-transformer";
-import { IModelTestUtils } from "@itwin/core-backend/lib/test/IModelTestUtils";
-
-describe("RenderTimeline Remap", () => {
-  before(() => {
-    GenericSchema.registerSchema();
-  });
-
-  function makeScriptProps(): RenderSchedule.ScriptProps {
-    return [{
-      modelId: "0x123",
-      elementTimelines: [{
-        batchId: 1,
-        elementIds: ["0xabc", "0xdef"],
-        visibilityTimeline: [{ time: 42, value: 50 }],
-      }],
-    }];
-  }
-
-  function insertTimeline(imodel: StandaloneDb, scriptProps?: RenderSchedule.ScriptProps): Id64String {
-    const script = JSON.stringify(scriptProps ?? makeScriptProps());
-    const props: RenderTimelineProps = {
-      model: IModel.dictionaryId,
-      classFullName: RenderTimeline.classFullName,
-      code: Code.createEmpty(),
-      script,
-    };
-    return imodel.elements.insertElement(props);
-  }
-
-  function insertPhysicalModel(db: StandaloneDb): Id64String {
-    const partitionProps = {
-      classFullName: PhysicalPartition.classFullName,
-      model: IModel.repositoryModelId,
-      parent: new SubjectOwnsPartitionElements(IModel.rootSubjectId),
-      code: PhysicalPartition.createCode(db, IModel.rootSubjectId, `PhysicalPartition_${Guid.createValue()}`),
-    };
-
-    const partitionId = db.elements.insertElement(partitionProps);
-    expect(Id64.isValidId64(partitionId)).to.be.true;
-
-    const model = db.models.createModel({
-      classFullName: PhysicalModel.classFullName,
-      modeledElement: { id: partitionId },
-    });
-
-    expect(model instanceof PhysicalModel).to.be.true;
-
-    const modelId = db.models.insertModel(model);
-    expect(Id64.isValidId64(modelId)).to.be.true;
-    return modelId;
-  }
-
-  function insertPhysicalElement(db: StandaloneDb, model: Id64String, category: Id64String): Id64String {
-    const geomBuilder = new GeometryStreamBuilder();
-    geomBuilder.appendGeometry(Box.createDgnBox(Point3d.createZero(), Vector3d.unitX(), Vector3d.unitY(), new Point3d(0, 0, 2), 2, 2, 2, 2, true)!);
-    const props: PhysicalElementProps = {
-      classFullName: PhysicalObject.classFullName,
-      model,
-      category,
-      code: Code.createEmpty(),
-      geom: geomBuilder.geometryStream,
-      placement: {
-        origin: Point3d.create(1, 1, 1),
-        angles: YawPitchRollAngles.createDegrees(0, 0, 0),
-      },
-    };
-
-    const elemId = db.elements.insertElement(props);
-    expect(Id64.isValid(elemId)).to.be.true;
-    return elemId;
-  }
-
-  function createIModel(name: string): StandaloneDb {
-    const props = {
-      rootSubject: {
-        name,
-      },
-      allowEdit: `{ "txns": true }`,
-    };
-    const filename = IModelTestUtils.prepareOutputFile("RenderTimeline", `${name}.bim`);
-    return StandaloneDb.createEmpty(filename, props);
-  }
-
-  it("remaps schedule script Ids on clone", async () => {
-    const sourceDb = createIModel("remap-source");
-    const model = insertPhysicalModel(sourceDb);
-    const category = SpatialCategory.insert(sourceDb, IModel.dictionaryId, "cat", {});
-    const elementIds: Id64String[] = [];
-    for (let i = 0; i < 3; i++)
-      elementIds.push(insertPhysicalElement(sourceDb, model, category));
-
-    const scriptProps: RenderSchedule.ScriptProps = [{
-      modelId: model,
-      elementTimelines: [{
-        batchId: 1,
-        elementIds,
-        visibilityTimeline: [{ time: 42, value: 50 }],
-      }],
-    }];
-
-    const sourceTimelineId = insertTimeline(sourceDb, scriptProps);
-    sourceDb.saveChanges();
-
-    // Make sure targetDb has more elements in it to start with than sourceDb does, so element Ids will be different.
-    const targetDb = createIModel("remap-target");
-    for (let i = 0; i < 3; i++)
-      insertPhysicalModel(targetDb);
-
-    targetDb.saveChanges();
-
-    const transformer = new IModelTransformer(sourceDb, targetDb);
-    await transformer.processAll();
-
-    const targetTimelineIds = targetDb.queryEntityIds({ from: RenderTimeline.classFullName });
-    expect(targetTimelineIds.size).to.equal(1);
-    let targetTimelineId: Id64String | undefined;
-    for (const id of targetTimelineIds)
-      targetTimelineId = id;
-
-    const sourceTimeline = sourceDb.elements.getElement<RenderTimeline>(sourceTimelineId);
-    expect(sourceTimeline.scriptProps).to.deep.equal(scriptProps);
-
-    const targetTimeline = targetDb.elements.getElement<RenderTimeline>(targetTimelineId!);
-    expect(targetTimeline.scriptProps).not.to.deep.equal(scriptProps);
-    expect(targetTimeline.scriptProps.length).to.equal(1);
-
-    expect(targetTimeline.scriptProps[0].modelId).not.to.equal(scriptProps[0].modelId);
-    expect(targetDb.models.getModel<PhysicalModel>(targetTimeline.scriptProps[0].modelId)).instanceof(PhysicalModel);
-
-    expect(targetTimeline.scriptProps[0].elementTimelines.length).to.equal(1);
-    const timeline = targetTimeline.scriptProps[0].elementTimelines[0];
-
-    let numElements = 0;
-    expect(typeof timeline.elementIds).to.equal("string"); // remapping also compresses Ids if they weren't already.
-    for (const elementId of CompressedId64Set.iterable(timeline.elementIds as string)) {
-      ++numElements;
-      expect(targetDb.elements.getElement<PhysicalObject>(elementId)).instanceof(PhysicalObject);
-    }
-    expect(numElements).to.equal(3);
-  });
-});
-=======
 /*---------------------------------------------------------------------------------------------
 * Copyright (c) Bentley Systems, Incorporated. All rights reserved.
 * See LICENSE.md in the project root for license terms and full copyright notice.
@@ -309,5 +152,4 @@
     }
     expect(numElements).to.equal(3);
   });
-});
->>>>>>> 4d41f4fb
+});