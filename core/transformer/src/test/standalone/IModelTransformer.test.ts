--- conflicted
+++ resolved
@@ -1,1186 +1,1180 @@
-/*---------------------------------------------------------------------------------------------
-* Copyright (c) Bentley Systems, Incorporated. All rights reserved.
-* See LICENSE.md in the project root for license terms and full copyright notice.
-*--------------------------------------------------------------------------------------------*/
-
-import { assert, expect } from "chai";
-import * as path from "path";
-import * as Semver from "semver";
-import * as sinon from "sinon";
-import { DbResult, Guid, Id64, Id64String, Logger, LogLevel, OpenMode } from "@itwin/core-bentley";
-import { Point3d, Range3d, StandardViewIndex, Transform, YawPitchRollAngles } from "@itwin/core-geometry";
-import {
-  CategorySelector, DisplayStyle3d, DocumentListModel, Drawing, DrawingCategory, DrawingGraphic, DrawingModel, ECSqlStatement, Element,
-  ElementMultiAspect, ElementOwnsExternalSourceAspects, ElementRefersToElements, ElementUniqueAspect, ExternalSourceAspect, GenericPhysicalMaterial,
-  IModelCloneContext, IModelDb, IModelHost, IModelJsFs, IModelSchemaLoader, InformationRecordModel, InformationRecordPartition, LinkElement, Model,
-  ModelSelector, OrthographicViewDefinition, PhysicalModel, PhysicalObject, PhysicalPartition, PhysicalType, Relationship, RepositoryLink, Schema,
-  SnapshotDb, SpatialCategory, StandaloneDb, Subject,
-<<<<<<< HEAD
-} from "@bentley/imodeljs-backend";
-import { ExtensiveTestScenario, IModelTestUtils, KnownTestLocations } from "@bentley/imodeljs-backend/lib/cjs/test";
-=======
-} from "@itwin/core-backend";
-import { ExtensiveTestScenario, IModelTestUtils } from "@itwin/core-backend/lib/test/IModelTestUtils";
-import { KnownTestLocations } from "@itwin/core-backend/lib/test/KnownTestLocations";
->>>>>>> 200baec2
-import {
-  AxisAlignedBox3d, BriefcaseIdValue, Code, CodeScopeSpec, CodeSpec, ColorDef, CreateIModelProps, DefinitionElementProps, ExternalSourceAspectProps,
-  IModel, IModelError, PhysicalElementProps, Placement3d,
-} from "@itwin/core-common";
-import { IModelExporter, IModelExportHandler, IModelTransformer, TransformerLoggerCategory } from "../../core-transformer";
-import {
-  ClassCounter, FilterByViewTransformer, IModelToTextFileExporter, IModelTransformer3d, IModelTransformerTestUtils, PhysicalModelConsolidator,
-  RecordingIModelImporter, TestIModelTransformer, TransformerExtensiveTestScenario,
-} from "../IModelTransformerUtils";
-
-describe("IModelTransformer", () => {
-  const outputDir: string = path.join(KnownTestLocations.outputDir, "IModelTransformer");
-
-  before(async () => {
-    if (!IModelJsFs.existsSync(KnownTestLocations.outputDir)) {
-      IModelJsFs.mkdirSync(KnownTestLocations.outputDir);
-    }
-    if (!IModelJsFs.existsSync(outputDir)) {
-      IModelJsFs.mkdirSync(outputDir);
-    }
-    // initialize logging
-    if (false) {
-      Logger.initializeToConsole();
-      Logger.setLevelDefault(LogLevel.Error);
-      Logger.setLevel(TransformerLoggerCategory.IModelExporter, LogLevel.Trace);
-      Logger.setLevel(TransformerLoggerCategory.IModelImporter, LogLevel.Trace);
-      Logger.setLevel(TransformerLoggerCategory.IModelTransformer, LogLevel.Trace);
-    }
-  });
-
-  it("should transform changes from source to target", async () => {
-    // Source IModelDb
-    const sourceDbFile = IModelTestUtils.prepareOutputFile("IModelTransformer", "TestIModelTransformer-Source.bim");
-    const sourceDb = SnapshotDb.createEmpty(sourceDbFile, { rootSubject: { name: "TestIModelTransformer-Source" } });
-    await ExtensiveTestScenario.prepareDb(sourceDb);
-    ExtensiveTestScenario.populateDb(sourceDb);
-    sourceDb.saveChanges();
-    // Target IModelDb
-    const targetDbFile = IModelTestUtils.prepareOutputFile("IModelTransformer", "TestIModelTransformer-Target.bim");
-    const targetDb = SnapshotDb.createEmpty(targetDbFile, { rootSubject: { name: "TestIModelTransformer-Target" } });
-    await TransformerExtensiveTestScenario.prepareTargetDb(targetDb);
-    targetDb.saveChanges();
-
-    const numSourceUniqueAspects = count(sourceDb, ElementUniqueAspect.classFullName);
-    const numSourceMultiAspects = count(sourceDb, ElementMultiAspect.classFullName);
-    const numSourceRelationships = count(sourceDb, ElementRefersToElements.classFullName);
-    assert.isAtLeast(numSourceUniqueAspects, 1);
-    assert.isAtLeast(numSourceMultiAspects, 1);
-    assert.isAtLeast(numSourceRelationships, 1);
-
-    if (true) { // initial import
-      Logger.logInfo(TransformerLoggerCategory.IModelTransformer, "==============");
-      Logger.logInfo(TransformerLoggerCategory.IModelTransformer, "Initial Import");
-      Logger.logInfo(TransformerLoggerCategory.IModelTransformer, "==============");
-      const targetImporter = new RecordingIModelImporter(targetDb);
-      const transformer = new TestIModelTransformer(sourceDb, targetImporter);
-      assert.isTrue(transformer.context.isBetweenIModels);
-      await transformer.processAll();
-      assert.isAtLeast(targetImporter.numModelsInserted, 1);
-      assert.equal(targetImporter.numModelsUpdated, 0);
-      assert.isAtLeast(targetImporter.numElementsInserted, 1);
-      assert.isAtLeast(targetImporter.numElementsUpdated, 1);
-      assert.equal(targetImporter.numElementsDeleted, 0);
-      assert.isAtLeast(targetImporter.numElementAspectsInserted, 1);
-      assert.equal(targetImporter.numElementAspectsUpdated, 0);
-      assert.isAtLeast(targetImporter.numRelationshipsInserted, 1);
-      assert.equal(targetImporter.numRelationshipsUpdated, 0);
-      assert.isAtLeast(count(targetDb, ElementRefersToElements.classFullName), 1);
-      assert.isAtLeast(count(targetDb, InformationRecordPartition.classFullName), 1);
-      assert.isAtLeast(count(targetDb, InformationRecordModel.classFullName), 1);
-      assert.isAtLeast(count(targetDb, "ExtensiveTestScenarioTarget:PhysicalPartitionIsTrackedByRecords"), 1);
-      assert.isAtLeast(count(targetDb, "ExtensiveTestScenarioTarget:AuditRecord"), 1);
-      assert.equal(3, count(targetDb, "ExtensiveTestScenarioTarget:TargetInformationRecord"));
-      targetDb.saveChanges();
-      TransformerExtensiveTestScenario.assertTargetDbContents(sourceDb, targetDb);
-      transformer.context.dump(`${targetDbFile}.context.txt`);
-      transformer.dispose();
-    }
-
-    const numTargetElements = count(targetDb, Element.classFullName);
-    const numTargetUniqueAspects = count(targetDb, ElementUniqueAspect.classFullName);
-    const numTargetMultiAspects = count(targetDb, ElementMultiAspect.classFullName);
-    const numTargetExternalSourceAspects = count(targetDb, ExternalSourceAspect.classFullName);
-    const numTargetRelationships = count(targetDb, ElementRefersToElements.classFullName);
-    assert.isAtLeast(numTargetUniqueAspects, 1);
-    assert.isAtLeast(numTargetMultiAspects, 1);
-    assert.isAtLeast(numTargetRelationships, 1);
-
-    if (true) { // tests of IModelExporter
-      // test #1 - export structure
-      const exportFileName: string = IModelTestUtils.prepareOutputFile("IModelTransformer", "TestIModelTransformer-Source-Export.txt");
-      assert.isFalse(IModelJsFs.existsSync(exportFileName));
-      const exporter = new IModelToTextFileExporter(sourceDb, exportFileName);
-      await exporter.export();
-      assert.isTrue(IModelJsFs.existsSync(exportFileName));
-
-      // test #2 - count occurrences of classFullNames
-      const classCountsFileName: string = IModelTestUtils.prepareOutputFile("IModelTransformer", "TestIModelTransformer-Source-Counts.txt");
-      assert.isFalse(IModelJsFs.existsSync(classCountsFileName));
-      const classCounter = new ClassCounter(sourceDb, classCountsFileName);
-      await classCounter.count();
-      assert.isTrue(IModelJsFs.existsSync(classCountsFileName));
-    }
-
-    if (true) { // second import with no changes to source, should be a no-op
-      Logger.logInfo(TransformerLoggerCategory.IModelTransformer, "");
-      Logger.logInfo(TransformerLoggerCategory.IModelTransformer, "=================");
-      Logger.logInfo(TransformerLoggerCategory.IModelTransformer, "Reimport (no-op)");
-      Logger.logInfo(TransformerLoggerCategory.IModelTransformer, "=================");
-      const targetImporter = new RecordingIModelImporter(targetDb);
-      const transformer = new TestIModelTransformer(sourceDb, targetImporter);
-      await transformer.processAll();
-      assert.equal(targetImporter.numModelsInserted, 0);
-      assert.equal(targetImporter.numModelsUpdated, 0);
-      assert.equal(targetImporter.numElementsInserted, 0);
-      assert.equal(targetImporter.numElementsUpdated, 0);
-      assert.equal(targetImporter.numElementsDeleted, 0);
-      assert.equal(targetImporter.numElementAspectsInserted, 0);
-      assert.equal(targetImporter.numElementAspectsUpdated, 0);
-      assert.equal(targetImporter.numRelationshipsInserted, 0);
-      assert.equal(targetImporter.numRelationshipsUpdated, 0);
-      assert.equal(targetImporter.numRelationshipsDeleted, 0);
-      assert.equal(numTargetElements, count(targetDb, Element.classFullName), "Second import should not add elements");
-      assert.equal(numTargetExternalSourceAspects, count(targetDb, ExternalSourceAspect.classFullName), "Second import should not add aspects");
-      assert.equal(numTargetRelationships, count(targetDb, ElementRefersToElements.classFullName), "Second import should not add relationships");
-      assert.equal(3, count(targetDb, "ExtensiveTestScenarioTarget:TargetInformationRecord"));
-      transformer.dispose();
-    }
-
-    if (true) { // update source db, then import again
-      ExtensiveTestScenario.updateDb(sourceDb);
-      sourceDb.saveChanges();
-      Logger.logInfo(TransformerLoggerCategory.IModelTransformer, "");
-      Logger.logInfo(TransformerLoggerCategory.IModelTransformer, "===============================");
-      Logger.logInfo(TransformerLoggerCategory.IModelTransformer, "Reimport after sourceDb update");
-      Logger.logInfo(TransformerLoggerCategory.IModelTransformer, "===============================");
-      const targetImporter = new RecordingIModelImporter(targetDb);
-      const transformer = new TestIModelTransformer(sourceDb, targetImporter);
-      await transformer.processAll();
-      assert.equal(targetImporter.numModelsInserted, 0);
-      assert.equal(targetImporter.numModelsUpdated, 0);
-      assert.equal(targetImporter.numElementsInserted, 1);
-      assert.equal(targetImporter.numElementsUpdated, 5);
-      assert.equal(targetImporter.numElementsDeleted, 2);
-      assert.equal(targetImporter.numElementAspectsInserted, 0);
-      assert.equal(targetImporter.numElementAspectsUpdated, 2);
-      assert.equal(targetImporter.numRelationshipsInserted, 2);
-      assert.equal(targetImporter.numRelationshipsUpdated, 1);
-      assert.equal(targetImporter.numRelationshipsDeleted, 1);
-      targetDb.saveChanges();
-      ExtensiveTestScenario.assertUpdatesInDb(targetDb);
-      assert.equal(numTargetRelationships + targetImporter.numRelationshipsInserted - targetImporter.numRelationshipsDeleted, count(targetDb, ElementRefersToElements.classFullName));
-      assert.equal(2, count(targetDb, "ExtensiveTestScenarioTarget:TargetInformationRecord"));
-      transformer.dispose();
-    }
-
-    IModelTestUtils.dumpIModelInfo(sourceDb);
-    IModelTestUtils.dumpIModelInfo(targetDb);
-    sourceDb.close();
-    targetDb.close();
-  });
-
-  it("should synchronize changes from master to branch and back", async () => {
-    // Simulate branching workflow by initializing branchDb to be a copy of the populated masterDb
-    const masterDbFile: string = IModelTestUtils.prepareOutputFile("IModelTransformer", "Master.bim");
-    const masterDb = SnapshotDb.createEmpty(masterDbFile, { rootSubject: { name: "Branching Workflow" }, createClassViews: true });
-    await ExtensiveTestScenario.prepareDb(masterDb);
-    ExtensiveTestScenario.populateDb(masterDb);
-    masterDb.saveChanges();
-    const branchDbFile: string = IModelTestUtils.prepareOutputFile("IModelTransformer", "Branch.bim");
-    const branchDb = SnapshotDb.createFrom(masterDb, branchDbFile, { createClassViews: true });
-
-    const numMasterElements = count(masterDb, Element.classFullName);
-    const numMasterRelationships = count(masterDb, ElementRefersToElements.classFullName);
-    assert.isAtLeast(numMasterElements, 12);
-    assert.isAtLeast(numMasterRelationships, 1);
-    assert.equal(numMasterElements, count(branchDb, Element.classFullName));
-    assert.equal(numMasterRelationships, count(branchDb, ElementRefersToElements.classFullName));
-    assert.equal(0, count(branchDb, ExternalSourceAspect.classFullName));
-
-    // Ensure that master to branch synchronization did not add any new Elements or Relationships, but did add ExternalSourceAspects
-    const masterToBranchTransformer = new IModelTransformer(masterDb, branchDb, { wasSourceIModelCopiedToTarget: true }); // Note use of `wasSourceIModelCopiedToTarget` flag
-    await masterToBranchTransformer.processAll();
-    masterToBranchTransformer.dispose();
-    branchDb.saveChanges();
-    assert.equal(numMasterElements, count(branchDb, Element.classFullName));
-    assert.equal(numMasterRelationships, count(branchDb, ElementRefersToElements.classFullName));
-    assert.isAtLeast(count(branchDb, ExternalSourceAspect.classFullName), numMasterElements + numMasterRelationships - 1); // provenance not recorded for the root Subject
-
-    // Confirm that provenance (captured in ExternalSourceAspects) was set correctly
-    const sql = `SELECT aspect.Identifier,aspect.Element.Id FROM ${ExternalSourceAspect.classFullName} aspect WHERE aspect.Kind=:kind`;
-    branchDb.withPreparedStatement(sql, (statement: ECSqlStatement): void => {
-      statement.bindString("kind", ExternalSourceAspect.Kind.Element);
-      while (DbResult.BE_SQLITE_ROW === statement.step()) {
-        const masterElementId = statement.getValue(0).getString(); // ExternalSourceAspect.Identifier is of type string
-        const branchElementId = statement.getValue(1).getId();
-        assert.equal(masterElementId, branchElementId);
-      }
-    });
-
-    // Make changes to simulate working on the branch
-    ExtensiveTestScenario.updateDb(branchDb);
-    ExtensiveTestScenario.assertUpdatesInDb(branchDb);
-    branchDb.saveChanges();
-
-    const numBranchElements = count(branchDb, Element.classFullName);
-    const numBranchRelationships = count(branchDb, ElementRefersToElements.classFullName);
-    assert.notEqual(numBranchElements, numMasterElements);
-    assert.notEqual(numBranchRelationships, numMasterRelationships);
-
-    // Synchronize changes from branch back to master
-    const branchToMasterTransformer = new IModelTransformer(branchDb, masterDb, { isReverseSynchronization: true, noProvenance: true });
-    await branchToMasterTransformer.processAll();
-    branchToMasterTransformer.dispose();
-    masterDb.saveChanges();
-    ExtensiveTestScenario.assertUpdatesInDb(masterDb, false);
-    assert.equal(numBranchElements, count(masterDb, Element.classFullName) - 2); // processAll cannot detect deletes when isReverseSynchronization=true
-    assert.equal(numBranchRelationships, count(masterDb, ElementRefersToElements.classFullName) - 1); // processAll cannot detect deletes when isReverseSynchronization=true
-    assert.equal(0, count(masterDb, ExternalSourceAspect.classFullName));
-
-    masterDb.close();
-    branchDb.close();
-  });
-
-  function count(iModelDb: IModelDb, classFullName: string): number {
-    return iModelDb.withPreparedStatement(`SELECT COUNT(*) FROM ${classFullName}`, (statement: ECSqlStatement): number => {
-      return DbResult.BE_SQLITE_ROW === statement.step() ? statement.getValue(0).getInteger() : 0;
-    });
-  }
-
-  it("should import everything below a Subject", async () => {
-    // Source IModelDb
-    const sourceDbFile: string = IModelTestUtils.prepareOutputFile("IModelTransformer", "SourceImportSubject.bim");
-    const sourceDb = SnapshotDb.createEmpty(sourceDbFile, { rootSubject: { name: "SourceImportSubject" } });
-    await ExtensiveTestScenario.prepareDb(sourceDb);
-    ExtensiveTestScenario.populateDb(sourceDb);
-    const sourceSubjectId = sourceDb.elements.queryElementIdByCode(Subject.createCode(sourceDb, IModel.rootSubjectId, "Subject"))!;
-    assert.isTrue(Id64.isValidId64(sourceSubjectId));
-    sourceDb.saveChanges();
-    // Target IModelDb
-    const targetDbFile: string = IModelTestUtils.prepareOutputFile("IModelTransformer", "TargetImportSubject.bim");
-    const targetDb = SnapshotDb.createEmpty(targetDbFile, { rootSubject: { name: "TargetImportSubject" } });
-    await TransformerExtensiveTestScenario.prepareTargetDb(targetDb);
-    const targetSubjectId = Subject.insert(targetDb, IModel.rootSubjectId, "Target Subject", "Target Subject Description");
-    assert.isTrue(Id64.isValidId64(targetSubjectId));
-    targetDb.saveChanges();
-    // Import from beneath source Subject into target Subject
-    const transformer = new TestIModelTransformer(sourceDb, targetDb);
-    await transformer.processFonts();
-    await transformer.processSubject(sourceSubjectId, targetSubjectId);
-    await transformer.processRelationships(ElementRefersToElements.classFullName);
-    transformer.dispose();
-    targetDb.saveChanges();
-    TransformerExtensiveTestScenario.assertTargetDbContents(sourceDb, targetDb, "Target Subject");
-    const targetSubject: Subject = targetDb.elements.getElement<Subject>(targetSubjectId);
-    assert.equal(targetSubject.description, "Target Subject Description");
-    // Close
-    sourceDb.close();
-    targetDb.close();
-  });
-
-  it.skip("should clone Model within same iModel", async () => {
-    // Set up the IModelDb with a populated source Subject and an "empty" target Subject
-    const iModelFile: string = IModelTestUtils.prepareOutputFile("IModelTransformer", "CloneModel.bim");
-    const iModelDb = SnapshotDb.createEmpty(iModelFile, { rootSubject: { name: "CloneModel" } });
-    await ExtensiveTestScenario.prepareDb(iModelDb);
-    ExtensiveTestScenario.populateDb(iModelDb);
-    const sourceSubjectId = iModelDb.elements.queryElementIdByCode(Subject.createCode(iModelDb, IModel.rootSubjectId, "Subject"))!;
-    assert.isTrue(Id64.isValidId64(sourceSubjectId));
-    const targetSubjectId = Subject.insert(iModelDb, IModel.rootSubjectId, "Target Subject");
-    assert.isTrue(Id64.isValidId64(targetSubjectId));
-    iModelDb.saveChanges();
-    // Import from beneath source Subject into target Subject
-    const transformer = new IModelTransformer(iModelDb, iModelDb);
-    await transformer.processSubject(sourceSubjectId, targetSubjectId);
-    transformer.dispose();
-    iModelDb.saveChanges();
-    iModelDb.close();
-  });
-
-  /** @note For debugging/testing purposes, you can use `it.only` and hard-code `sourceFileName` to test cloning of a particular iModel. */
-  it("should clone test file", async () => {
-    // open source iModel
-    const sourceFileName = IModelTestUtils.resolveAssetFile("CompatibilityTestSeed.bim");
-    const sourceDb = SnapshotDb.openFile(sourceFileName);
-    const numSourceElements = count(sourceDb, Element.classFullName);
-    assert.exists(sourceDb);
-    assert.isAtLeast(numSourceElements, 12);
-    // create target iModel
-    const targetDbFile: string = path.join(KnownTestLocations.outputDir, "IModelTransformer", "Clone-Target.bim");
-    if (IModelJsFs.existsSync(targetDbFile)) {
-      IModelJsFs.removeSync(targetDbFile);
-    }
-    const targetDbProps: CreateIModelProps = {
-      rootSubject: { name: `Cloned target of ${sourceDb.elements.getRootSubject().code.value}` },
-      ecefLocation: sourceDb.ecefLocation,
-    };
-    const targetDb = SnapshotDb.createEmpty(targetDbFile, targetDbProps);
-    assert.exists(targetDb);
-    // import
-    const transformer = new IModelTransformer(sourceDb, targetDb);
-    await transformer.processSchemas();
-    await transformer.processAll();
-    transformer.dispose();
-    const numTargetElements = count(targetDb, Element.classFullName);
-    assert.isAtLeast(numTargetElements, numSourceElements);
-    assert.deepEqual(sourceDb.ecefLocation, targetDb.ecefLocation);
-    // clean up
-    sourceDb.close();
-    targetDb.close();
-  });
-
-  it("should include source provenance", async () => {
-    // create source iModel
-    const sourceDbFile = IModelTestUtils.prepareOutputFile("IModelTransformer", "SourceProvenance.bim");
-    const sourceDb = SnapshotDb.createEmpty(sourceDbFile, { rootSubject: { name: "Source Provenance Test" } });
-    const sourceRepositoryId = IModelTestUtils.insertRepositoryLink(sourceDb, "master.dgn", "https://test.bentley.com/folder/master.dgn", "DGN");
-    const sourceExternalSourceId = IModelTestUtils.insertExternalSource(sourceDb, sourceRepositoryId, "Default Model");
-    const sourceCategoryId = SpatialCategory.insert(sourceDb, IModel.dictionaryId, "SpatialCategory", { color: ColorDef.green.toJSON() });
-    const sourceModelId = PhysicalModel.insert(sourceDb, IModel.rootSubjectId, "Physical");
-    for (const x of [1, 2, 3]) {
-      const physicalObjectProps: PhysicalElementProps = {
-        classFullName: PhysicalObject.classFullName,
-        model: sourceModelId,
-        category: sourceCategoryId,
-        code: Code.createEmpty(),
-        userLabel: `PhysicalObject(${x})`,
-        geom: IModelTestUtils.createBox(Point3d.create(1, 1, 1)),
-        placement: Placement3d.fromJSON({ origin: { x }, angles: {} }),
-      };
-      const physicalObjectId = sourceDb.elements.insertElement(physicalObjectProps);
-      const aspectProps: ExternalSourceAspectProps = { // simulate provenance from a Connector
-        classFullName: ExternalSourceAspect.classFullName,
-        element: { id: physicalObjectId, relClassName: ElementOwnsExternalSourceAspects.classFullName },
-        scope: { id: sourceExternalSourceId },
-        source: { id: sourceExternalSourceId },
-        identifier: `ID${x}`,
-        kind: ExternalSourceAspect.Kind.Element,
-      };
-      sourceDb.elements.insertAspect(aspectProps);
-    }
-    sourceDb.saveChanges();
-
-    // create target iModel
-    const targetDbFile: string = IModelTestUtils.prepareOutputFile("IModelTransformer", "SourceProvenance-Target.bim");
-    const targetDb = SnapshotDb.createEmpty(targetDbFile, { rootSubject: { name: "Source Provenance Test (Target)" } });
-
-    // clone
-    const transformer = new IModelTransformer(sourceDb, targetDb, { includeSourceProvenance: true });
-    await transformer.processAll();
-    targetDb.saveChanges();
-
-    // verify target contents
-    assert.equal(1, count(sourceDb, RepositoryLink.classFullName));
-    const targetRepositoryId = targetDb.elements.queryElementIdByCode(LinkElement.createCode(targetDb, IModel.repositoryModelId, "master.dgn"))!;
-    assert.isTrue(Id64.isValidId64(targetRepositoryId));
-    const targetExternalSourceId = IModelTestUtils.queryByUserLabel(targetDb, "Default Model");
-    assert.isTrue(Id64.isValidId64(targetExternalSourceId));
-    const targetCategoryId = targetDb.elements.queryElementIdByCode(SpatialCategory.createCode(targetDb, IModel.dictionaryId, "SpatialCategory"))!;
-    assert.isTrue(Id64.isValidId64(targetCategoryId));
-    const targetPhysicalObjectIds = [
-      IModelTestUtils.queryByUserLabel(targetDb, "PhysicalObject(1)"),
-      IModelTestUtils.queryByUserLabel(targetDb, "PhysicalObject(2)"),
-      IModelTestUtils.queryByUserLabel(targetDb, "PhysicalObject(3)"),
-    ];
-    for (const targetPhysicalObjectId of targetPhysicalObjectIds) {
-      assert.isTrue(Id64.isValidId64(targetPhysicalObjectId));
-      const physicalObject = targetDb.elements.getElement<PhysicalObject>(targetPhysicalObjectId, PhysicalObject);
-      assert.equal(physicalObject.category, targetCategoryId);
-      const aspects = targetDb.elements.getAspects(targetPhysicalObjectId, ExternalSourceAspect.classFullName);
-      assert.equal(2, aspects.length, "Expect original source provenance + provenance generated by IModelTransformer");
-      for (const aspect of aspects) {
-        const externalSourceAspect = aspect as ExternalSourceAspect;
-        if (externalSourceAspect.scope.id === transformer.targetScopeElementId) {
-          // provenance added by IModelTransformer
-          assert.equal(externalSourceAspect.kind, ExternalSourceAspect.Kind.Element);
-        } else {
-          // provenance carried over from the source iModel
-          assert.equal(externalSourceAspect.scope.id, targetExternalSourceId);
-          assert.equal(externalSourceAspect.source!.id, targetExternalSourceId);
-          assert.isTrue(externalSourceAspect.identifier.startsWith("ID"));
-          assert.isTrue(physicalObject.userLabel!.includes(externalSourceAspect.identifier[2]));
-          assert.equal(externalSourceAspect.kind, ExternalSourceAspect.Kind.Element);
-        }
-      }
-    }
-
-    // clean up
-    transformer.dispose();
-    sourceDb.close();
-    targetDb.close();
-  });
-
-  it("should transform 3d elements in target iModel", async () => {
-    // create source iModel
-    const sourceDbFile: string = IModelTestUtils.prepareOutputFile("IModelTransformer", "Transform3d-Source.bim");
-    const sourceDb = SnapshotDb.createEmpty(sourceDbFile, { rootSubject: { name: "Transform3d-Source" } });
-    const categoryId: Id64String = SpatialCategory.insert(sourceDb, IModel.dictionaryId, "SpatialCategory", { color: ColorDef.green.toJSON() });
-    const sourceModelId: Id64String = PhysicalModel.insert(sourceDb, IModel.rootSubjectId, "Physical");
-    const xArray: number[] = [1, 3, 5, 7, 9];
-    const yArray: number[] = [0, 2, 4, 6, 8];
-    for (const x of xArray) {
-      for (const y of yArray) {
-        const physicalObjectProps1: PhysicalElementProps = {
-          classFullName: PhysicalObject.classFullName,
-          model: sourceModelId,
-          category: categoryId,
-          code: Code.createEmpty(),
-          userLabel: `PhysicalObject(${x},${y})`,
-          geom: IModelTestUtils.createBox(Point3d.create(1, 1, 1)),
-          placement: Placement3d.fromJSON({ origin: { x, y }, angles: {} }),
-        };
-        sourceDb.elements.insertElement(physicalObjectProps1);
-      }
-    }
-    const sourceModel: PhysicalModel = sourceDb.models.getModel<PhysicalModel>(sourceModelId);
-    const sourceModelExtents: AxisAlignedBox3d = sourceModel.queryExtents();
-    assert.deepEqual(sourceModelExtents, new Range3d(1, 0, 0, 10, 9, 1));
-    // create target iModel
-    const targetDbFile: string = IModelTestUtils.prepareOutputFile("IModelTransformer", "Transform3d-Target.bim");
-    const targetDb = SnapshotDb.createEmpty(targetDbFile, { rootSubject: { name: "Transform3d-Target" } });
-    // transform
-    const transform3d: Transform = Transform.createTranslation(new Point3d(100, 200));
-    const transformer = new IModelTransformer3d(sourceDb, targetDb, transform3d);
-    await transformer.processAll();
-    const targetModelId: Id64String = transformer.context.findTargetElementId(sourceModelId);
-    const targetModel: PhysicalModel = targetDb.models.getModel<PhysicalModel>(targetModelId);
-    const targetModelExtents: AxisAlignedBox3d = targetModel.queryExtents();
-    assert.deepEqual(targetModelExtents, new Range3d(101, 200, 0, 110, 209, 1));
-    assert.deepEqual(targetModelExtents, transform3d.multiplyRange(sourceModelExtents));
-    // clean up
-    transformer.dispose();
-    sourceDb.close();
-    targetDb.close();
-  });
-
-  it("should combine models", async () => {
-    const sourceDbFile: string = IModelTestUtils.prepareOutputFile("IModelTransformer", "source-separate-models.bim");
-    const sourceDb = SnapshotDb.createEmpty(sourceDbFile, { rootSubject: { name: "Separate Models" } });
-    const sourceCategoryId = SpatialCategory.insert(sourceDb, IModel.dictionaryId, "Category", {});
-    const sourceModelId1 = PhysicalModel.insert(sourceDb, IModel.rootSubjectId, "M1");
-    const sourceModelId2 = PhysicalModel.insert(sourceDb, IModel.rootSubjectId, "M2");
-    const elementProps11: PhysicalElementProps = {
-      classFullName: PhysicalObject.classFullName,
-      model: sourceModelId1,
-      code: Code.createEmpty(),
-      userLabel: "PhysicalObject-M1-E1",
-      category: sourceCategoryId,
-      geom: IModelTestUtils.createBox(new Point3d(1, 1, 1)),
-      placement: Placement3d.fromJSON({ origin: { x: 1, y: 1 }, angles: {} }),
-    };
-    const sourceElementId11 = sourceDb.elements.insertElement(elementProps11);
-    const elementProps21: PhysicalElementProps = {
-      classFullName: PhysicalObject.classFullName,
-      model: sourceModelId2,
-      code: Code.createEmpty(),
-      userLabel: "PhysicalObject-M2-E1",
-      category: sourceCategoryId,
-      geom: IModelTestUtils.createBox(new Point3d(2, 2, 2)),
-      placement: Placement3d.fromJSON({ origin: { x: 2, y: 2 }, angles: {} }),
-    };
-    const sourceElementId21 = sourceDb.elements.insertElement(elementProps21);
-    sourceDb.saveChanges();
-    assert.equal(count(sourceDb, PhysicalPartition.classFullName), 2);
-    assert.equal(count(sourceDb, PhysicalModel.classFullName), 2);
-    assert.equal(count(sourceDb, PhysicalObject.classFullName), 2);
-
-    const targetDbFile: string = IModelTestUtils.prepareOutputFile("IModelTransformer", "target-combined-model.bim");
-    const targetDb = SnapshotDb.createEmpty(targetDbFile, { rootSubject: { name: "Combined Model" } });
-    const targetModelId = PhysicalModel.insert(targetDb, IModel.rootSubjectId, "PhysicalModel-Combined");
-
-    const transformer = new PhysicalModelConsolidator(sourceDb, targetDb, targetModelId);
-    await transformer.processAll();
-    targetDb.saveChanges();
-
-    const targetElement11 = targetDb.elements.getElement(transformer.context.findTargetElementId(sourceElementId11));
-    assert.equal(targetElement11.userLabel, "PhysicalObject-M1-E1");
-    assert.equal(targetElement11.model, targetModelId);
-    const targetElement21 = targetDb.elements.getElement(transformer.context.findTargetElementId(sourceElementId21));
-    assert.equal(targetElement21.userLabel, "PhysicalObject-M2-E1");
-    assert.equal(targetElement21.model, targetModelId);
-    const targetPartition = targetDb.elements.getElement(targetModelId);
-    assert.equal(targetPartition.code.value, "PhysicalModel-Combined", "Original CodeValue should be retained");
-    assert.equal(count(targetDb, PhysicalPartition.classFullName), 1);
-    assert.equal(count(targetDb, PhysicalModel.classFullName), 1);
-    assert.equal(count(targetDb, PhysicalObject.classFullName), 2);
-
-    transformer.dispose();
-    sourceDb.close();
-    targetDb.close();
-  });
-
-  it("should consolidate PhysicalModels", async () => {
-    const sourceDbFile: string = IModelTestUtils.prepareOutputFile("IModelTransformer", "MultiplePhysicalModels.bim");
-    const sourceDb = SnapshotDb.createEmpty(sourceDbFile, { rootSubject: { name: "Multiple PhysicalModels" } });
-    const categoryId: Id64String = SpatialCategory.insert(sourceDb, IModel.dictionaryId, "SpatialCategory", { color: ColorDef.green.toJSON() });
-    for (let i = 0; i < 5; i++) {
-      const sourceModelId: Id64String = PhysicalModel.insert(sourceDb, IModel.rootSubjectId, `PhysicalModel${i}`);
-      const xArray: number[] = [20 * i + 1, 20 * i + 3, 20 * i + 5, 20 * i + 7, 20 * i + 9];
-      const yArray: number[] = [0, 2, 4, 6, 8];
-      for (const x of xArray) {
-        for (const y of yArray) {
-          const physicalObjectProps1: PhysicalElementProps = {
-            classFullName: PhysicalObject.classFullName,
-            model: sourceModelId,
-            category: categoryId,
-            code: Code.createEmpty(),
-            userLabel: `M${i}-PhysicalObject(${x},${y})`,
-            geom: IModelTestUtils.createBox(Point3d.create(1, 1, 1)),
-            placement: Placement3d.fromJSON({ origin: { x, y }, angles: {} }),
-          };
-          sourceDb.elements.insertElement(physicalObjectProps1);
-        }
-      }
-    }
-    sourceDb.saveChanges();
-    assert.equal(5, count(sourceDb, PhysicalModel.classFullName));
-    assert.equal(125, count(sourceDb, PhysicalObject.classFullName));
-
-    const targetDbFile: string = IModelTestUtils.prepareOutputFile("IModelTransformer", "OnePhysicalModel.bim");
-    const targetDb = SnapshotDb.createEmpty(targetDbFile, { rootSubject: { name: "One PhysicalModel" }, createClassViews: true });
-    const targetModelId: Id64String = PhysicalModel.insert(targetDb, IModel.rootSubjectId, "PhysicalModel");
-    assert.isTrue(Id64.isValidId64(targetModelId));
-    targetDb.saveChanges();
-    const consolidator = new PhysicalModelConsolidator(sourceDb, targetDb, targetModelId);
-    await consolidator.processAll();
-    consolidator.dispose();
-    assert.equal(1, count(targetDb, PhysicalModel.classFullName));
-    const targetPartition = targetDb.elements.getElement<PhysicalPartition>(targetModelId);
-    assert.equal(targetPartition.code.value, "PhysicalModel", "Target PhysicalModel name should not be overwritten during consolidation");
-    assert.equal(125, count(targetDb, PhysicalObject.classFullName));
-    const aspects = targetDb.elements.getAspects(targetPartition.id, ExternalSourceAspect.classFullName);
-    assert.isAtLeast(aspects.length, 5, "Provenance should be recorded for each source PhysicalModel");
-
-    const sql = `SELECT ECInstanceId FROM ${PhysicalObject.classFullName}`;
-    targetDb.withPreparedStatement(sql, (statement: ECSqlStatement) => {
-      while (DbResult.BE_SQLITE_ROW === statement.step()) {
-        const targetElementId = statement.getValue(0).getId();
-        const targetElement = targetDb.elements.getElement<PhysicalObject>({ id: targetElementId, wantGeometry: true });
-        assert.exists(targetElement.geom);
-        assert.isFalse(targetElement.calculateRange3d().isNull);
-      }
-    });
-
-    sourceDb.close();
-    targetDb.close();
-  });
-
-  it("should sync Team iModels into Shared", async () => {
-    const iModelShared: SnapshotDb = IModelTransformerTestUtils.createSharedIModel(outputDir, ["A", "B"]);
-
-    if (true) {
-      const iModelA: SnapshotDb = IModelTransformerTestUtils.createTeamIModel(outputDir, "A", Point3d.create(0, 0, 0), ColorDef.green);
-      IModelTransformerTestUtils.assertTeamIModelContents(iModelA, "A");
-      const iModelExporterA = new IModelExporter(iModelA);
-      iModelExporterA.excludeElement(iModelA.elements.queryElementIdByCode(Subject.createCode(iModelA, IModel.rootSubjectId, "Context"))!);
-      const subjectId: Id64String = IModelTestUtils.querySubjectId(iModelShared, "A");
-      const transformerA2S = new IModelTransformer(iModelExporterA, iModelShared, { targetScopeElementId: subjectId });
-      transformerA2S.context.remapElement(IModel.rootSubjectId, subjectId);
-      await transformerA2S.processAll();
-      transformerA2S.dispose();
-      IModelTestUtils.dumpIModelInfo(iModelA);
-      iModelA.close();
-      iModelShared.saveChanges("Imported A");
-      IModelTransformerTestUtils.assertSharedIModelContents(iModelShared, ["A"]);
-    }
-
-    if (true) {
-      const iModelB: SnapshotDb = IModelTransformerTestUtils.createTeamIModel(outputDir, "B", Point3d.create(0, 10, 0), ColorDef.blue);
-      IModelTransformerTestUtils.assertTeamIModelContents(iModelB, "B");
-      const iModelExporterB = new IModelExporter(iModelB);
-      iModelExporterB.excludeElement(iModelB.elements.queryElementIdByCode(Subject.createCode(iModelB, IModel.rootSubjectId, "Context"))!);
-      const subjectId: Id64String = IModelTestUtils.querySubjectId(iModelShared, "B");
-      const transformerB2S = new IModelTransformer(iModelExporterB, iModelShared, { targetScopeElementId: subjectId });
-      transformerB2S.context.remapElement(IModel.rootSubjectId, subjectId);
-      await transformerB2S.processAll();
-      transformerB2S.dispose();
-      IModelTestUtils.dumpIModelInfo(iModelB);
-      iModelB.close();
-      iModelShared.saveChanges("Imported B");
-      IModelTransformerTestUtils.assertSharedIModelContents(iModelShared, ["A", "B"]);
-    }
-
-    if (true) {
-      const iModelConsolidated: SnapshotDb = IModelTransformerTestUtils.createConsolidatedIModel(outputDir, "Consolidated");
-      const transformerS2C = new IModelTransformer(iModelShared, iModelConsolidated);
-      const subjectA: Id64String = IModelTestUtils.querySubjectId(iModelShared, "A");
-      const subjectB: Id64String = IModelTestUtils.querySubjectId(iModelShared, "B");
-      const definitionA: Id64String = IModelTestUtils.queryDefinitionPartitionId(iModelShared, subjectA, "A");
-      const definitionB: Id64String = IModelTestUtils.queryDefinitionPartitionId(iModelShared, subjectB, "B");
-      const definitionC: Id64String = IModelTestUtils.queryDefinitionPartitionId(iModelConsolidated, IModel.rootSubjectId, "Consolidated");
-      transformerS2C.context.remapElement(definitionA, definitionC);
-      transformerS2C.context.remapElement(definitionB, definitionC);
-      const physicalA: Id64String = IModelTestUtils.queryPhysicalPartitionId(iModelShared, subjectA, "A");
-      const physicalB: Id64String = IModelTestUtils.queryPhysicalPartitionId(iModelShared, subjectB, "B");
-      const physicalC: Id64String = IModelTestUtils.queryPhysicalPartitionId(iModelConsolidated, IModel.rootSubjectId, "Consolidated");
-      transformerS2C.context.remapElement(physicalA, physicalC);
-      transformerS2C.context.remapElement(physicalB, physicalC);
-      await transformerS2C.processModel(definitionA);
-      await transformerS2C.processModel(definitionB);
-      await transformerS2C.processModel(physicalA);
-      await transformerS2C.processModel(physicalB);
-      await transformerS2C.processDeferredElements();
-      await transformerS2C.processRelationships(ElementRefersToElements.classFullName);
-      transformerS2C.dispose();
-      IModelTransformerTestUtils.assertConsolidatedIModelContents(iModelConsolidated, "Consolidated");
-      IModelTestUtils.dumpIModelInfo(iModelConsolidated);
-      iModelConsolidated.close();
-    }
-
-    IModelTestUtils.dumpIModelInfo(iModelShared);
-    iModelShared.close();
-  });
-
-  it("should detect conflicting provenance scopes", async () => {
-    const sourceDb1 = IModelTransformerTestUtils.createTeamIModel(outputDir, "S1", Point3d.create(0, 0, 0), ColorDef.green);
-    const sourceDb2 = IModelTransformerTestUtils.createTeamIModel(outputDir, "S2", Point3d.create(0, 10, 0), ColorDef.blue);
-    assert.notEqual(sourceDb1.iModelId, sourceDb2.iModelId); // iModelId must be different to detect provenance scope conflicts
-
-    const targetDbFile = IModelTestUtils.prepareOutputFile("IModelTransformer", "ConflictingScopes.bim");
-    const targetDb = SnapshotDb.createEmpty(targetDbFile, { rootSubject: { name: "Conflicting Scopes Test" } });
-
-    const transformer1 = new IModelTransformer(sourceDb1, targetDb); // did not set targetScopeElementId
-    const transformer2 = new IModelTransformer(sourceDb2, targetDb); // did not set targetScopeElementId
-
-    await transformer1.processAll(); // first one succeeds using IModel.rootSubjectId as the default targetScopeElementId
-
-    try {
-      await transformer2.processAll(); // expect IModelError to be thrown because of the targetScopeElementId conflict with second transformation
-      assert.fail("Expected provenance scope conflict");
-    } catch (e) {
-      assert.isTrue(e instanceof IModelError);
-    } finally {
-      transformer1.dispose();
-      transformer2.dispose();
-      sourceDb1.close();
-      sourceDb2.close();
-      targetDb.close();
-    }
-  });
-
-  it("IModelCloneContext remap tests", async () => {
-    const iModelDb: SnapshotDb = IModelTransformerTestUtils.createTeamIModel(outputDir, "Test", Point3d.create(0, 0, 0), ColorDef.green);
-    const cloneContext = new IModelCloneContext(iModelDb);
-    const sourceId: Id64String = Id64.fromLocalAndBriefcaseIds(1, 1);
-    const targetId: Id64String = Id64.fromLocalAndBriefcaseIds(1, 2);
-    cloneContext.remapElement(sourceId, targetId);
-    assert.equal(targetId, cloneContext.findTargetElementId(sourceId));
-    assert.equal(Id64.invalid, cloneContext.findTargetElementId(targetId));
-    assert.equal(Id64.invalid, cloneContext.findTargetCodeSpecId(targetId));
-    assert.throws(() => cloneContext.remapCodeSpec("SourceNotFound", "TargetNotFound"));
-    cloneContext.dispose();
-    iModelDb.close();
-  });
-
-  it("should clone across schema versions", async () => {
-    // NOTE: schema differences between 01.00.00 and 01.00.01 were crafted to reproduce a cloning bug. The goal of this test is to prevent regressions.
-    const cloneTestSchema100: string = path.join(KnownTestLocations.assetsDir, "CloneTest.01.00.00.ecschema.xml");
-    const cloneTestSchema101: string = path.join(KnownTestLocations.assetsDir, "CloneTest.01.00.01.ecschema.xml");
-
-    const seedDb = SnapshotDb.openFile(IModelTestUtils.resolveAssetFile("CompatibilityTestSeed.bim"));
-    const sourceDbFile: string = IModelTestUtils.prepareOutputFile("IModelTransformer", "CloneWithSchemaChanges-Source.bim");
-    const sourceDb = SnapshotDb.createFrom(seedDb, sourceDbFile);
-    await sourceDb.importSchemas([cloneTestSchema100]);
-    const sourceElementProps = {
-      classFullName: "CloneTest:PhysicalType",
-      model: IModel.dictionaryId,
-      code: PhysicalType.createCode(sourceDb, IModel.dictionaryId, "Type1"),
-      string1: "a",
-      string2: "b",
-    };
-    const sourceElementId = sourceDb.elements.insertElement(sourceElementProps);
-    const sourceElement = sourceDb.elements.getElement(sourceElementId);
-    assert.equal(sourceElement.asAny.string1, "a");
-    assert.equal(sourceElement.asAny.string2, "b");
-    sourceDb.saveChanges();
-
-    const targetDbFile: string = IModelTestUtils.prepareOutputFile("IModelTransformer", "CloneWithSchemaChanges-Target.bim");
-    const targetDb = SnapshotDb.createEmpty(targetDbFile, { rootSubject: { name: "CloneWithSchemaChanges-Target" } });
-    await targetDb.importSchemas([cloneTestSchema101]);
-
-    const transformer = new IModelTransformer(sourceDb, targetDb);
-    await transformer.processElement(sourceElementId);
-    targetDb.saveChanges();
-
-    const targetElementId = transformer.context.findTargetElementId(sourceElementId);
-    const targetElement = targetDb.elements.getElement(targetElementId);
-    assert.equal(targetElement.asAny.string1, "a");
-    assert.equal(targetElement.asAny.string2, "b");
-
-    seedDb.close();
-    sourceDb.close();
-    targetDb.close();
-  });
-
-  it("Should not visit elements or relationships", async () => {
-    // class that asserts if it encounters an element or relationship
-    class TestExporter extends IModelExportHandler {
-      public iModelExporter: IModelExporter;
-      public modelCount = 0;
-      public constructor(iModelDb: IModelDb) {
-        super();
-        this.iModelExporter = new IModelExporter(iModelDb);
-        this.iModelExporter.registerHandler(this);
-      }
-      protected override onExportModel(_model: Model, _isUpdate: boolean | undefined): void {
-        ++this.modelCount;
-      }
-      protected override onExportElement(_element: Element, _isUpdate: boolean | undefined): void {
-        assert.fail("Should not visit element when visitElements=false");
-      }
-      protected override onExportRelationship(_relationship: Relationship, _isUpdate: boolean | undefined): void {
-        assert.fail("Should not visit relationship when visitRelationship=false");
-      }
-    }
-    const sourceFileName = IModelTestUtils.resolveAssetFile("CompatibilityTestSeed.bim");
-    const sourceDb: SnapshotDb = SnapshotDb.openFile(sourceFileName);
-    const exporter = new TestExporter(sourceDb);
-    exporter.iModelExporter.visitElements = false;
-    exporter.iModelExporter.visitRelationships = false;
-    // call various methods to make sure the onExport* callbacks don't assert
-    await exporter.iModelExporter.exportAll();
-    await exporter.iModelExporter.exportElement(IModel.rootSubjectId);
-    await exporter.iModelExporter.exportChildElements(IModel.rootSubjectId);
-    await exporter.iModelExporter.exportModelContents(IModel.repositoryModelId);
-    await exporter.iModelExporter.exportRelationships(ElementRefersToElements.classFullName);
-    // make sure the exporter actually visited something
-    assert.isAtLeast(exporter.modelCount, 4);
-    sourceDb.close();
-  });
-
-  it("Should filter by ViewDefinition", async () => {
-    const sourceDbFile: string = IModelTestUtils.prepareOutputFile("IModelTransformer", "FilterByView-Source.bim");
-    const sourceDb = SnapshotDb.createEmpty(sourceDbFile, { rootSubject: { name: "FilterByView-Source" } });
-    const categoryNames: string[] = ["C1", "C2", "C3", "C4", "C5"];
-    categoryNames.forEach((categoryName) => {
-      const categoryId = SpatialCategory.insert(sourceDb, IModel.dictionaryId, categoryName, {});
-      CategorySelector.insert(sourceDb, IModel.dictionaryId, categoryName, [categoryId]);
-    });
-    const modelNames: string[] = ["MA", "MB", "MC", "MD"];
-    modelNames.forEach((modelName) => {
-      const modelId = PhysicalModel.insert(sourceDb, IModel.rootSubjectId, modelName);
-      ModelSelector.insert(sourceDb, IModel.dictionaryId, modelName, [modelId]);
-
-    });
-    const projectExtents = new Range3d();
-    const displayStyleId = DisplayStyle3d.insert(sourceDb, IModel.dictionaryId, "DisplayStyle");
-    for (let x = 0; x < categoryNames.length; x++) { // eslint-disable-line @typescript-eslint/prefer-for-of
-      const categoryId = sourceDb.elements.queryElementIdByCode(SpatialCategory.createCode(sourceDb, IModel.dictionaryId, categoryNames[x]))!;
-      const categorySelectorId = sourceDb.elements.queryElementIdByCode(CategorySelector.createCode(sourceDb, IModel.dictionaryId, categoryNames[x]))!;
-      for (let y = 0; y < modelNames.length; y++) { // eslint-disable-line @typescript-eslint/prefer-for-of
-        const modelId = sourceDb.elements.queryElementIdByCode(PhysicalPartition.createCode(sourceDb, IModel.rootSubjectId, modelNames[y]))!;
-        const modelSelectorId = sourceDb.elements.queryElementIdByCode(ModelSelector.createCode(sourceDb, IModel.dictionaryId, modelNames[y]))!;
-        const physicalObjectProps: PhysicalElementProps = {
-          classFullName: PhysicalObject.classFullName,
-          model: modelId,
-          category: categoryId,
-          code: Code.createEmpty(),
-          userLabel: `${PhysicalObject.className}-${categoryNames[x]}-${modelNames[y]}`,
-          geom: IModelTestUtils.createBox(Point3d.create(1, 1, 1), categoryId),
-          placement: {
-            origin: Point3d.create(x * 2, y * 2, 0),
-            angles: YawPitchRollAngles.createDegrees(0, 0, 0),
-          },
-        };
-        const physicalObjectId = sourceDb.elements.insertElement(physicalObjectProps);
-        const physicalObject = sourceDb.elements.getElement<PhysicalObject>(physicalObjectId, PhysicalObject);
-        const viewExtents = physicalObject.placement.calculateRange();
-        OrthographicViewDefinition.insert(
-          sourceDb,
-          IModel.dictionaryId,
-          `View-${categoryNames[x]}-${modelNames[y]}`,
-          modelSelectorId,
-          categorySelectorId,
-          displayStyleId,
-          viewExtents,
-          StandardViewIndex.Iso
-        );
-        projectExtents.extendRange(viewExtents);
-      }
-    }
-    sourceDb.updateProjectExtents(projectExtents);
-    const exportCategorySelectorId = CategorySelector.insert(sourceDb, IModel.dictionaryId, "Export", [
-      sourceDb.elements.queryElementIdByCode(SpatialCategory.createCode(sourceDb, IModel.dictionaryId, categoryNames[0]))!,
-      sourceDb.elements.queryElementIdByCode(SpatialCategory.createCode(sourceDb, IModel.dictionaryId, categoryNames[2]))!,
-      sourceDb.elements.queryElementIdByCode(SpatialCategory.createCode(sourceDb, IModel.dictionaryId, categoryNames[4]))!,
-    ]);
-    const exportModelSelectorId = ModelSelector.insert(sourceDb, IModel.dictionaryId, "Export", [
-      sourceDb.elements.queryElementIdByCode(PhysicalPartition.createCode(sourceDb, IModel.rootSubjectId, modelNames[1]))!,
-      sourceDb.elements.queryElementIdByCode(PhysicalPartition.createCode(sourceDb, IModel.rootSubjectId, modelNames[3]))!,
-    ]);
-    const exportViewId = OrthographicViewDefinition.insert(
-      sourceDb,
-      IModel.dictionaryId,
-      "Export",
-      exportModelSelectorId,
-      exportCategorySelectorId,
-      displayStyleId,
-      projectExtents,
-      StandardViewIndex.Iso
-    );
-    sourceDb.saveChanges();
-
-    const targetDbFile: string = IModelTestUtils.prepareOutputFile("IModelTransformer", "FilterByView-Target.bim");
-    const targetDb = SnapshotDb.createEmpty(targetDbFile, { rootSubject: { name: "FilterByView-Target" } });
-    targetDb.updateProjectExtents(sourceDb.projectExtents);
-
-    const transformer = new FilterByViewTransformer(sourceDb, targetDb, exportViewId);
-    await transformer.processSchemas();
-    await transformer.processAll();
-    transformer.dispose();
-
-    targetDb.saveChanges();
-    targetDb.close();
-    sourceDb.close();
-  });
-
-  // WIP: Included as skipped until test file management strategy can be refined.
-  it.skip("Merge test", async () => {
-    const mergedIModelFileName: string = IModelTestUtils.prepareOutputFile("IModelTransformer", "MergeTest.bim");
-    const mergedDb = SnapshotDb.createEmpty(mergedIModelFileName, { rootSubject: { name: "Merge Test" } });
-    const campusSubjectId: Id64String = Subject.insert(mergedDb, IModel.rootSubjectId, "Campus");
-    assert.isTrue(Id64.isValidId64(campusSubjectId));
-    const garageSubjectId: Id64String = Subject.insert(mergedDb, IModel.rootSubjectId, "Garage");
-    assert.isTrue(Id64.isValidId64(garageSubjectId));
-    const buildingSubjectId: Id64String = Subject.insert(mergedDb, IModel.rootSubjectId, "Building");
-    assert.isTrue(Id64.isValidId64(buildingSubjectId));
-    mergedDb.saveChanges("Create Subject hierarchy");
-    IModelTestUtils.flushTxns(mergedDb); // subsequent calls to importSchemas will fail if this is not called to flush local changes
-
-    // Import campus
-    if (true) {
-      const campusIModelFileName = "D:/data/bim/MergeTest/Campus.bim";
-      const campusDb = SnapshotDb.openFile(campusIModelFileName);
-      IModelTestUtils.dumpIModelInfo(campusDb);
-      const transformer = new IModelTransformer(campusDb, mergedDb, { targetScopeElementId: campusSubjectId });
-      await transformer.processSchemas();
-      transformer.context.remapElement(IModel.rootSubjectId, campusSubjectId);
-      await transformer.processAll();
-      transformer.dispose();
-      mergedDb.saveChanges("Imported Campus");
-      IModelTestUtils.flushTxns(mergedDb); // subsequent calls to importSchemas will fail if this is not called to flush local changes
-      campusDb.close();
-    }
-
-    // Import garage
-    if (true) {
-      const garageIModelFileName = "D:/data/bim/MergeTest/Garage.bim";
-      const garageDb = SnapshotDb.openFile(garageIModelFileName);
-      IModelTestUtils.dumpIModelInfo(garageDb);
-      const transformer = new IModelTransformer(garageDb, mergedDb, { targetScopeElementId: garageSubjectId });
-      transformer.context.remapElement(IModel.rootSubjectId, garageSubjectId);
-      await transformer.processAll();
-      transformer.dispose();
-      mergedDb.saveChanges("Imported Garage");
-      IModelTestUtils.flushTxns(mergedDb); // subsequent calls to importSchemas will fail if this is not called to flush local changes
-      garageDb.close();
-    }
-
-    // Import building
-    if (true) {
-      const buildingIModelFileName = "D:/data/bim/MergeTest/Building.bim";
-      const buildingDb = SnapshotDb.openFile(buildingIModelFileName);
-      IModelTestUtils.dumpIModelInfo(buildingDb);
-      const transformer = new IModelTransformer(buildingDb, mergedDb, { targetScopeElementId: buildingSubjectId });
-      await transformer.processSchemas();
-      transformer.context.remapElement(IModel.rootSubjectId, buildingSubjectId);
-      await transformer.processAll();
-      transformer.dispose();
-      mergedDb.saveChanges("Imported Building");
-      IModelTestUtils.flushTxns(mergedDb); // subsequent calls to importSchemas will fail if this is not called to flush local changes
-      buildingDb.close();
-    }
-
-    IModelTestUtils.dumpIModelInfo(mergedDb);
-    mergedDb.close();
-  });
-
-  it("processSchemas should handle out-of-order exported schemas", async () => {
-    const testSchema1Path = IModelTestUtils.prepareOutputFile("IModelTransformer", "TestSchema1.ecschema.xml");
-    IModelJsFs.writeFileSync(testSchema1Path, `<?xml version="1.0" encoding="UTF-8"?>
-      <ECSchema schemaName="TestSchema1" alias="ts1" version="01.00" xmlns="http://www.bentley.com/schemas/Bentley.ECXML.3.1">
-          <ECSchemaReference name="BisCore" version="01.00" alias="bis"/>
-          <ECEntityClass typeName="TestElement1">
-            <BaseClass>bis:PhysicalElement</BaseClass>
-            <ECProperty propertyName="MyProp1" typeName="string"/>
-          </ECEntityClass>
-      </ECSchema>`
-    );
-
-    const testSchema2Path = IModelTestUtils.prepareOutputFile("IModelTransformer", "TestSchema2.ecschema.xml");
-    IModelJsFs.writeFileSync(testSchema2Path, `<?xml version="1.0" encoding="UTF-8"?>
-      <ECSchema schemaName="TestSchema2" alias="ts2" version="01.00.00" xmlns="http://www.bentley.com/schemas/Bentley.ECXML.3.2">
-          <ECSchemaReference name="BisCore" version="01.00.00" alias="bis"/>
-          <ECSchemaReference name="TestSchema1" version="01.00.00" alias="ts1"/>
-          <ECEntityClass typeName="TestElement2">
-            <BaseClass>ts1:TestElement1</BaseClass>
-            <ECProperty propertyName="MyProp2" typeName="string"/>
-          </ECEntityClass>
-      </ECSchema>`
-    );
-
-    const sourceDbPath = IModelTestUtils.prepareOutputFile("IModelTransformer", "OrderTestSource.bim");
-    const sourceDb = SnapshotDb.createEmpty(sourceDbPath, { rootSubject: { name: "Order Test" } });
-
-    await sourceDb.importSchemas([testSchema1Path, testSchema2Path]);
-    sourceDb.saveChanges();
-
-    class OrderedExporter extends IModelExporter {
-      public override async exportSchemas() {
-        const schemaLoader = new IModelSchemaLoader(this.sourceDb);
-        const schema1 = schemaLoader.getSchema("TestSchema1");
-        const schema2 = schemaLoader.getSchema("TestSchema2");
-        // by importing schema2 (which references schema1) first, we
-        // prove that the import order in processSchemas does not matter
-        await this.handler.callProtected.onExportSchema(schema2);
-        await this.handler.callProtected.onExportSchema(schema1);
-      }
-    }
-
-    const targetDbPath = IModelTestUtils.prepareOutputFile("IModelTransformer", "OrderTestTarget.bim");
-    const targetDb = SnapshotDb.createEmpty(targetDbPath, { rootSubject: { name: "Order Test" } });
-    const transformer = new IModelTransformer(new OrderedExporter(sourceDb), targetDb);
-
-    let error: any;
-    try {
-      await transformer.processSchemas();
-    } catch (_error) {
-      error = _error;
-    }
-    assert.isUndefined(error);
-
-    targetDb.saveChanges();
-    const targetImportedSchemasLoader = new IModelSchemaLoader(targetDb);
-    const schema1InTarget = targetImportedSchemasLoader.getSchema("TestSchema1");
-    assert.isDefined(schema1InTarget);
-    const schema2InTarget = targetImportedSchemasLoader.getSchema("TestSchema2");
-    assert.isDefined(schema2InTarget);
-
-    sourceDb.close();
-    targetDb.close();
-  });
-
-  it("processSchemas should wait for the schema import to finish to delete the export directory", async () => {
-    const cloneTestSchema100 = path.join(KnownTestLocations.assetsDir, "CloneTest.01.00.00.ecschema.xml");
-    const sourceDbPath = IModelTestUtils.prepareOutputFile("IModelTransformer", "FinallyFirstTest.bim");
-    const sourceDb = SnapshotDb.createEmpty(sourceDbPath, { rootSubject: { name: "FinallyFirstTest" } });
-    await sourceDb.importSchemas([cloneTestSchema100]);
-    sourceDb.saveChanges();
-
-    const targetDbPath = IModelTestUtils.prepareOutputFile("IModelTransformer", "FinallyFirstTestOut.bim");
-    const targetDb = SnapshotDb.createEmpty(targetDbPath, { rootSubject: { name: "FinallyFirstTest" } });
-    const transformer = new IModelTransformer(sourceDb, targetDb);
-
-    const importSchemasResolved = sinon.spy();
-    let importSchemasPromise: Promise<void>;
-
-    sinon.replace(targetDb, "importSchemas", sinon.fake(async () => {
-      importSchemasPromise = new Promise((resolve) => setImmediate(() => {
-        importSchemasResolved();
-        resolve(undefined);
-      }));
-      return importSchemasPromise;
-    }));
-
-    const removeSyncSpy = sinon.spy(IModelJsFs, "removeSync");
-
-    await transformer.processSchemas();
-    assert(removeSyncSpy.calledAfter(importSchemasResolved));
-
-    sinon.restore();
-    sourceDb.close();
-    targetDb.close();
-  });
-
-  it("handles definition element scoped by non-definitional element", async () => {
-    const sourceDbPath = IModelTestUtils.prepareOutputFile("IModelTransformer", "BadPredecessorsExampleSource.bim");
-    const sourceDb = SnapshotDb.createEmpty(sourceDbPath, { rootSubject: { name: "BadPredecessorExampleSource" } });
-
-    // create a document partition in our iModel's root
-    const documentListModelId = DocumentListModel.insert(sourceDb, IModelDb.rootSubjectId, "DocumentList");
-
-    // add a drawing to the document partition's model
-    const drawingId = sourceDb.elements.insertElement({
-      classFullName: Drawing.classFullName,
-      model: documentListModelId,
-      code: Drawing.createCode(sourceDb, documentListModelId, "Drawing"),
-    });
-    expect(Id64.isValidId64(drawingId)).to.be.true;
-
-    // submodel our drawing with a DrawingModel
-    const model = sourceDb.models.createModel({
-      classFullName: DrawingModel.classFullName,
-      modeledElement: { id: drawingId },
-    });
-    sourceDb.models.insertModel(model);
-
-    const myCodeSpecId = sourceDb.codeSpecs.insert(CodeSpec.create(sourceDb, "MyCodeSpec", CodeScopeSpec.Type.RelatedElement));
-
-    // insert a definition element which is scoped by a non-definition element (the drawing)
-    const _physicalMaterialId = sourceDb.elements.insertElement({
-      classFullName: GenericPhysicalMaterial.classFullName,
-      model: IModel.dictionaryId,
-      code: new Code({ spec: myCodeSpecId, scope: drawingId, value: "physical material" }),
-    } as DefinitionElementProps);
-
-    sourceDb.saveChanges();
-
-    const targetDbPath = IModelTestUtils.prepareOutputFile("IModelTransformer", "BadPredecessorExampleTarget.bim");
-    const targetDb = SnapshotDb.createEmpty(targetDbPath, { rootSubject: { name: sourceDb.rootSubject.name } });
-    const transformer = new IModelTransformer(sourceDb, targetDb);
-
-    await expect(transformer.processSchemas()).to.eventually.be.fulfilled;
-    await expect(transformer.processAll()).to.eventually.be.fulfilled;
-
-    // check if target imodel has the elements that source imodel had
-    expect(targetDb.codeSpecs.hasName("MyCodeSpec")).to.be.true;
-    const drawingIdTarget = targetDb.elements.queryElementIdByCode(Drawing.createCode(targetDb, documentListModelId, "Drawing"));
-    expect(drawingIdTarget).to.not.be.undefined;
-    expect(Id64.isValidId64((drawingIdTarget as string))).to.be.true;
-    const physicalMaterialIdTarget = targetDb.elements.queryElementIdByCode(new Code({ spec: myCodeSpecId, scope: drawingId, value: "physical material" }));
-    expect(physicalMaterialIdTarget).to.not.be.undefined;
-    expect(Id64.isValidId64((physicalMaterialIdTarget as string))).to.be.true;
-
-    sourceDb.close();
-    targetDb.close();
-  });
-
-  it("handle backwards related-instance code in model", async () => {
-    const sourceDbPath = IModelTestUtils.prepareOutputFile("IModelTransformer", "BadPredecessorsExampleSource.bim");
-    const sourceDb = SnapshotDb.createEmpty(sourceDbPath, { rootSubject: { name: "BadPredecessorExampleSource" } });
-
-    // create a document partition in our iModel's root
-    const documentListModelId = DocumentListModel.insert(sourceDb, IModelDb.rootSubjectId, "DocumentList");
-
-    // add a drawing to the document partition's model
-    const drawing1Id = sourceDb.elements.insertElement({
-      classFullName: Drawing.classFullName,
-      model: documentListModelId,
-      code: Drawing.createCode(sourceDb, documentListModelId, "Drawing1"),
-    });
-
-    const drawing2Id = sourceDb.elements.insertElement({
-      classFullName: Drawing.classFullName,
-      model: documentListModelId,
-      code: Drawing.createCode(sourceDb, documentListModelId, "Drawing2"),
-    });
-
-    const drawingModel1 = sourceDb.models.createModel({
-      classFullName: DrawingModel.classFullName,
-      modeledElement: { id: drawing1Id },
-    });
-    const drawingModel1Id = sourceDb.models.insertModel(drawingModel1);
-
-    const drawingModel2 = sourceDb.models.createModel({
-      classFullName: DrawingModel.classFullName,
-      modeledElement: { id: drawing2Id },
-    });
-    const drawingModel2Id = sourceDb.models.insertModel(drawingModel2);
-
-    const modelCodeSpec = sourceDb.codeSpecs.insert(CodeSpec.create(sourceDb, "ModelCodeSpec", CodeScopeSpec.Type.Model));
-    const relatedCodeSpecId = sourceDb.codeSpecs.insert(CodeSpec.create(sourceDb, "RelatedCodeSpec", CodeScopeSpec.Type.RelatedElement));
-
-    const categoryId = DrawingCategory.insert(sourceDb, IModel.dictionaryId, "DrawingCategory", { color: ColorDef.green.toJSON() });
-
-    // we make drawingGraphic2 in drawingModel2 first
-    const drawingGraphic2Id = new DrawingGraphic({
-      classFullName: DrawingGraphic.classFullName,
-      model: drawingModel2Id,
-      code: new Code({ spec: modelCodeSpec, scope: drawingModel2Id, value: "drawing graphic 2" }),
-      category: categoryId,
-    }, sourceDb).insert();
-
-    const _drawingGraphic1Id = new DrawingGraphic({
-      classFullName: DrawingGraphic.classFullName,
-      model: drawingModel1Id,
-      code: new Code({ spec: relatedCodeSpecId, scope: drawingGraphic2Id, value: "drawing graphic 1" }),
-      category: categoryId,
-    }, sourceDb).insert();
-
-    sourceDb.saveChanges();
-
-    const targetDbPath = IModelTestUtils.prepareOutputFile("IModelTransformer", "BadPredecessorExampleTarget.bim");
-    const targetDb = SnapshotDb.createEmpty(targetDbPath, { rootSubject: { name: sourceDb.rootSubject.name } });
-    const transformer = new IModelTransformer(sourceDb, targetDb);
-
-    await expect(transformer.processSchemas()).to.eventually.be.fulfilled;
-    await expect(transformer.processAll()).to.eventually.be.fulfilled;
-
-    // check if target imodel has the elements that source imodel had
-    expect(targetDb.codeSpecs.hasName("ModelCodeSpec")).to.be.true;
-    expect(targetDb.codeSpecs.hasName("RelatedCodeSpec")).to.be.true;
-    const drawingIdTarget1 = targetDb.elements.queryElementIdByCode(Drawing.createCode(targetDb, documentListModelId, "Drawing1"));
-    expect(drawingIdTarget1).to.not.be.undefined;
-    expect(Id64.isValidId64((drawingIdTarget1 as string))).to.be.true;
-
-    const drawingIdTarget2 = targetDb.elements.queryElementIdByCode(Drawing.createCode(targetDb, documentListModelId, "Drawing2"));
-    expect(drawingIdTarget2).to.not.be.undefined;
-    expect(Id64.isValidId64((drawingIdTarget2 as string))).to.be.true;
-
-    const drawingGraphicIdTarget2Props = targetDb.elements.getElementProps(drawingGraphic2Id);
-    expect(targetDb.elements.queryElementIdByCode(new Code(drawingGraphicIdTarget2Props.code))).to.not.be.undefined;
-    expect(Id64.isValidId64((targetDb.elements.queryElementIdByCode(new Code(drawingGraphicIdTarget2Props.code)) as string))).to.be.true;
-
-    const drawingGraphicIdTarget1Props = targetDb.elements.getElementProps(_drawingGraphic1Id);
-    expect(targetDb.elements.queryElementIdByCode(new Code(drawingGraphicIdTarget1Props.code))).to.not.be.undefined;
-    expect(Id64.isValidId64((targetDb.elements.queryElementIdByCode(new Code(drawingGraphicIdTarget1Props.code)) as string))).to.be.true;
-    sourceDb.close();
-    targetDb.close();
-  });
-
-  // for testing purposes only, based on SetToStandalone.ts, force a snapshot to mimic a standalone iModel
-  function setToStandalone(iModelName: string) {
-    const nativeDb = new IModelHost.platform.DgnDb();
-    nativeDb.openIModel(iModelName, OpenMode.ReadWrite);
-    nativeDb.setITwinId(Guid.empty); // empty iTwinId means "standalone"
-    nativeDb.saveChanges(); // save change to iTwinId
-    nativeDb.deleteAllTxns(); // necessary before resetting briefcaseId
-    nativeDb.resetBriefcaseId(BriefcaseIdValue.Unassigned); // standalone iModels should always have BriefcaseId unassigned
-    nativeDb.saveLocalValue("StandaloneEdit", JSON.stringify({ txns: true }));
-    nativeDb.saveChanges(); // save change to briefcaseId
-    nativeDb.closeIModel();
-  }
-
-  it("biscore update is valid", async () => {
-
-    const sourceDbPath = IModelTestUtils.prepareOutputFile("IModelTransformer", "BisCoreUpdateSource.bim");
-    const sourceDb = SnapshotDb.createEmpty(sourceDbPath, { rootSubject: { name: "BisCoreUpdate" } });
-
-    // this seed has an old biscore, so we know that transforming an empty source (which starts with a fresh, updated biscore)
-    // will cause an update to the old biscore in this target
-    const targetDbPath = IModelTestUtils.prepareOutputFile("IModelTransformer", "BisCoreUpdateTarget.bim");
-    const seedDb = SnapshotDb.openFile(IModelTestUtils.resolveAssetFile("CompatibilityTestSeed.bim"));
-    const targetDbTestCopy = SnapshotDb.createFrom(seedDb, targetDbPath);
-    targetDbTestCopy.close();
-    seedDb.close();
-    setToStandalone(targetDbPath);
-    const targetDb = StandaloneDb.openFile(targetDbPath);
-
-    assert(
-      Semver.lt(
-        Schema.toSemverString(targetDb.querySchemaVersion("BisCore")!),
-        Schema.toSemverString(sourceDb.querySchemaVersion("BisCore")!)),
-      "The targetDb must have a less up-to-date version of the BisCore schema than the source"
-    );
-
-    const transformer = new IModelTransformer(sourceDb, targetDb);
-    await transformer.processSchemas();
-    targetDb.saveChanges();
-
-    assert(
-      Semver.eq(
-        Schema.toSemverString(targetDb.querySchemaVersion("BisCore")!),
-        Schema.toSemverString(sourceDb.querySchemaVersion("BisCore")!)),
-      "The targetDb must now have an equivalent BisCore schema because it was updated"
-    );
-
-    sourceDb.close();
-    targetDb.close();
-  });
-});
+/*---------------------------------------------------------------------------------------------
+* Copyright (c) Bentley Systems, Incorporated. All rights reserved.
+* See LICENSE.md in the project root for license terms and full copyright notice.
+*--------------------------------------------------------------------------------------------*/
+
+import { assert, expect } from "chai";
+import * as path from "path";
+import * as Semver from "semver";
+import * as sinon from "sinon";
+import { DbResult, Guid, Id64, Id64String, Logger, LogLevel, OpenMode } from "@itwin/core-bentley";
+import { Point3d, Range3d, StandardViewIndex, Transform, YawPitchRollAngles } from "@itwin/core-geometry";
+import {
+  CategorySelector, DisplayStyle3d, DocumentListModel, Drawing, DrawingCategory, DrawingGraphic, DrawingModel, ECSqlStatement, Element,
+  ElementMultiAspect, ElementOwnsExternalSourceAspects, ElementRefersToElements, ElementUniqueAspect, ExternalSourceAspect, GenericPhysicalMaterial,
+  IModelCloneContext, IModelDb, IModelHost, IModelJsFs, IModelSchemaLoader, InformationRecordModel, InformationRecordPartition, LinkElement, Model,
+  ModelSelector, OrthographicViewDefinition, PhysicalModel, PhysicalObject, PhysicalPartition, PhysicalType, Relationship, RepositoryLink, Schema,
+  SnapshotDb, SpatialCategory, StandaloneDb, Subject,
+} from "@itwin/core-backend";
+import { ExtensiveTestScenario, IModelTestUtils, KnownTestLocations } from "@itwin/core-backend/lib/cjs/test";
+import {
+  AxisAlignedBox3d, BriefcaseIdValue, Code, CodeScopeSpec, CodeSpec, ColorDef, CreateIModelProps, DefinitionElementProps, ExternalSourceAspectProps,
+  IModel, IModelError, PhysicalElementProps, Placement3d,
+} from "@itwin/core-common";
+import { IModelExporter, IModelExportHandler, IModelTransformer, TransformerLoggerCategory } from "../../core-transformer";
+import {
+  ClassCounter, FilterByViewTransformer, IModelToTextFileExporter, IModelTransformer3d, IModelTransformerTestUtils, PhysicalModelConsolidator,
+  RecordingIModelImporter, TestIModelTransformer, TransformerExtensiveTestScenario,
+} from "../IModelTransformerUtils";
+
+describe("IModelTransformer", () => {
+  const outputDir: string = path.join(KnownTestLocations.outputDir, "IModelTransformer");
+
+  before(async () => {
+    if (!IModelJsFs.existsSync(KnownTestLocations.outputDir)) {
+      IModelJsFs.mkdirSync(KnownTestLocations.outputDir);
+    }
+    if (!IModelJsFs.existsSync(outputDir)) {
+      IModelJsFs.mkdirSync(outputDir);
+    }
+    // initialize logging
+    if (false) {
+      Logger.initializeToConsole();
+      Logger.setLevelDefault(LogLevel.Error);
+      Logger.setLevel(TransformerLoggerCategory.IModelExporter, LogLevel.Trace);
+      Logger.setLevel(TransformerLoggerCategory.IModelImporter, LogLevel.Trace);
+      Logger.setLevel(TransformerLoggerCategory.IModelTransformer, LogLevel.Trace);
+    }
+  });
+
+  it("should transform changes from source to target", async () => {
+    // Source IModelDb
+    const sourceDbFile = IModelTestUtils.prepareOutputFile("IModelTransformer", "TestIModelTransformer-Source.bim");
+    const sourceDb = SnapshotDb.createEmpty(sourceDbFile, { rootSubject: { name: "TestIModelTransformer-Source" } });
+    await ExtensiveTestScenario.prepareDb(sourceDb);
+    ExtensiveTestScenario.populateDb(sourceDb);
+    sourceDb.saveChanges();
+    // Target IModelDb
+    const targetDbFile = IModelTestUtils.prepareOutputFile("IModelTransformer", "TestIModelTransformer-Target.bim");
+    const targetDb = SnapshotDb.createEmpty(targetDbFile, { rootSubject: { name: "TestIModelTransformer-Target" } });
+    await TransformerExtensiveTestScenario.prepareTargetDb(targetDb);
+    targetDb.saveChanges();
+
+    const numSourceUniqueAspects = count(sourceDb, ElementUniqueAspect.classFullName);
+    const numSourceMultiAspects = count(sourceDb, ElementMultiAspect.classFullName);
+    const numSourceRelationships = count(sourceDb, ElementRefersToElements.classFullName);
+    assert.isAtLeast(numSourceUniqueAspects, 1);
+    assert.isAtLeast(numSourceMultiAspects, 1);
+    assert.isAtLeast(numSourceRelationships, 1);
+
+    if (true) { // initial import
+      Logger.logInfo(TransformerLoggerCategory.IModelTransformer, "==============");
+      Logger.logInfo(TransformerLoggerCategory.IModelTransformer, "Initial Import");
+      Logger.logInfo(TransformerLoggerCategory.IModelTransformer, "==============");
+      const targetImporter = new RecordingIModelImporter(targetDb);
+      const transformer = new TestIModelTransformer(sourceDb, targetImporter);
+      assert.isTrue(transformer.context.isBetweenIModels);
+      await transformer.processAll();
+      assert.isAtLeast(targetImporter.numModelsInserted, 1);
+      assert.equal(targetImporter.numModelsUpdated, 0);
+      assert.isAtLeast(targetImporter.numElementsInserted, 1);
+      assert.isAtLeast(targetImporter.numElementsUpdated, 1);
+      assert.equal(targetImporter.numElementsDeleted, 0);
+      assert.isAtLeast(targetImporter.numElementAspectsInserted, 1);
+      assert.equal(targetImporter.numElementAspectsUpdated, 0);
+      assert.isAtLeast(targetImporter.numRelationshipsInserted, 1);
+      assert.equal(targetImporter.numRelationshipsUpdated, 0);
+      assert.isAtLeast(count(targetDb, ElementRefersToElements.classFullName), 1);
+      assert.isAtLeast(count(targetDb, InformationRecordPartition.classFullName), 1);
+      assert.isAtLeast(count(targetDb, InformationRecordModel.classFullName), 1);
+      assert.isAtLeast(count(targetDb, "ExtensiveTestScenarioTarget:PhysicalPartitionIsTrackedByRecords"), 1);
+      assert.isAtLeast(count(targetDb, "ExtensiveTestScenarioTarget:AuditRecord"), 1);
+      assert.equal(3, count(targetDb, "ExtensiveTestScenarioTarget:TargetInformationRecord"));
+      targetDb.saveChanges();
+      TransformerExtensiveTestScenario.assertTargetDbContents(sourceDb, targetDb);
+      transformer.context.dump(`${targetDbFile}.context.txt`);
+      transformer.dispose();
+    }
+
+    const numTargetElements = count(targetDb, Element.classFullName);
+    const numTargetUniqueAspects = count(targetDb, ElementUniqueAspect.classFullName);
+    const numTargetMultiAspects = count(targetDb, ElementMultiAspect.classFullName);
+    const numTargetExternalSourceAspects = count(targetDb, ExternalSourceAspect.classFullName);
+    const numTargetRelationships = count(targetDb, ElementRefersToElements.classFullName);
+    assert.isAtLeast(numTargetUniqueAspects, 1);
+    assert.isAtLeast(numTargetMultiAspects, 1);
+    assert.isAtLeast(numTargetRelationships, 1);
+
+    if (true) { // tests of IModelExporter
+      // test #1 - export structure
+      const exportFileName: string = IModelTestUtils.prepareOutputFile("IModelTransformer", "TestIModelTransformer-Source-Export.txt");
+      assert.isFalse(IModelJsFs.existsSync(exportFileName));
+      const exporter = new IModelToTextFileExporter(sourceDb, exportFileName);
+      await exporter.export();
+      assert.isTrue(IModelJsFs.existsSync(exportFileName));
+
+      // test #2 - count occurrences of classFullNames
+      const classCountsFileName: string = IModelTestUtils.prepareOutputFile("IModelTransformer", "TestIModelTransformer-Source-Counts.txt");
+      assert.isFalse(IModelJsFs.existsSync(classCountsFileName));
+      const classCounter = new ClassCounter(sourceDb, classCountsFileName);
+      await classCounter.count();
+      assert.isTrue(IModelJsFs.existsSync(classCountsFileName));
+    }
+
+    if (true) { // second import with no changes to source, should be a no-op
+      Logger.logInfo(TransformerLoggerCategory.IModelTransformer, "");
+      Logger.logInfo(TransformerLoggerCategory.IModelTransformer, "=================");
+      Logger.logInfo(TransformerLoggerCategory.IModelTransformer, "Reimport (no-op)");
+      Logger.logInfo(TransformerLoggerCategory.IModelTransformer, "=================");
+      const targetImporter = new RecordingIModelImporter(targetDb);
+      const transformer = new TestIModelTransformer(sourceDb, targetImporter);
+      await transformer.processAll();
+      assert.equal(targetImporter.numModelsInserted, 0);
+      assert.equal(targetImporter.numModelsUpdated, 0);
+      assert.equal(targetImporter.numElementsInserted, 0);
+      assert.equal(targetImporter.numElementsUpdated, 0);
+      assert.equal(targetImporter.numElementsDeleted, 0);
+      assert.equal(targetImporter.numElementAspectsInserted, 0);
+      assert.equal(targetImporter.numElementAspectsUpdated, 0);
+      assert.equal(targetImporter.numRelationshipsInserted, 0);
+      assert.equal(targetImporter.numRelationshipsUpdated, 0);
+      assert.equal(targetImporter.numRelationshipsDeleted, 0);
+      assert.equal(numTargetElements, count(targetDb, Element.classFullName), "Second import should not add elements");
+      assert.equal(numTargetExternalSourceAspects, count(targetDb, ExternalSourceAspect.classFullName), "Second import should not add aspects");
+      assert.equal(numTargetRelationships, count(targetDb, ElementRefersToElements.classFullName), "Second import should not add relationships");
+      assert.equal(3, count(targetDb, "ExtensiveTestScenarioTarget:TargetInformationRecord"));
+      transformer.dispose();
+    }
+
+    if (true) { // update source db, then import again
+      ExtensiveTestScenario.updateDb(sourceDb);
+      sourceDb.saveChanges();
+      Logger.logInfo(TransformerLoggerCategory.IModelTransformer, "");
+      Logger.logInfo(TransformerLoggerCategory.IModelTransformer, "===============================");
+      Logger.logInfo(TransformerLoggerCategory.IModelTransformer, "Reimport after sourceDb update");
+      Logger.logInfo(TransformerLoggerCategory.IModelTransformer, "===============================");
+      const targetImporter = new RecordingIModelImporter(targetDb);
+      const transformer = new TestIModelTransformer(sourceDb, targetImporter);
+      await transformer.processAll();
+      assert.equal(targetImporter.numModelsInserted, 0);
+      assert.equal(targetImporter.numModelsUpdated, 0);
+      assert.equal(targetImporter.numElementsInserted, 1);
+      assert.equal(targetImporter.numElementsUpdated, 5);
+      assert.equal(targetImporter.numElementsDeleted, 2);
+      assert.equal(targetImporter.numElementAspectsInserted, 0);
+      assert.equal(targetImporter.numElementAspectsUpdated, 2);
+      assert.equal(targetImporter.numRelationshipsInserted, 2);
+      assert.equal(targetImporter.numRelationshipsUpdated, 1);
+      assert.equal(targetImporter.numRelationshipsDeleted, 1);
+      targetDb.saveChanges();
+      ExtensiveTestScenario.assertUpdatesInDb(targetDb);
+      assert.equal(numTargetRelationships + targetImporter.numRelationshipsInserted - targetImporter.numRelationshipsDeleted, count(targetDb, ElementRefersToElements.classFullName));
+      assert.equal(2, count(targetDb, "ExtensiveTestScenarioTarget:TargetInformationRecord"));
+      transformer.dispose();
+    }
+
+    IModelTestUtils.dumpIModelInfo(sourceDb);
+    IModelTestUtils.dumpIModelInfo(targetDb);
+    sourceDb.close();
+    targetDb.close();
+  });
+
+  it("should synchronize changes from master to branch and back", async () => {
+    // Simulate branching workflow by initializing branchDb to be a copy of the populated masterDb
+    const masterDbFile: string = IModelTestUtils.prepareOutputFile("IModelTransformer", "Master.bim");
+    const masterDb = SnapshotDb.createEmpty(masterDbFile, { rootSubject: { name: "Branching Workflow" }, createClassViews: true });
+    await ExtensiveTestScenario.prepareDb(masterDb);
+    ExtensiveTestScenario.populateDb(masterDb);
+    masterDb.saveChanges();
+    const branchDbFile: string = IModelTestUtils.prepareOutputFile("IModelTransformer", "Branch.bim");
+    const branchDb = SnapshotDb.createFrom(masterDb, branchDbFile, { createClassViews: true });
+
+    const numMasterElements = count(masterDb, Element.classFullName);
+    const numMasterRelationships = count(masterDb, ElementRefersToElements.classFullName);
+    assert.isAtLeast(numMasterElements, 12);
+    assert.isAtLeast(numMasterRelationships, 1);
+    assert.equal(numMasterElements, count(branchDb, Element.classFullName));
+    assert.equal(numMasterRelationships, count(branchDb, ElementRefersToElements.classFullName));
+    assert.equal(0, count(branchDb, ExternalSourceAspect.classFullName));
+
+    // Ensure that master to branch synchronization did not add any new Elements or Relationships, but did add ExternalSourceAspects
+    const masterToBranchTransformer = new IModelTransformer(masterDb, branchDb, { wasSourceIModelCopiedToTarget: true }); // Note use of `wasSourceIModelCopiedToTarget` flag
+    await masterToBranchTransformer.processAll();
+    masterToBranchTransformer.dispose();
+    branchDb.saveChanges();
+    assert.equal(numMasterElements, count(branchDb, Element.classFullName));
+    assert.equal(numMasterRelationships, count(branchDb, ElementRefersToElements.classFullName));
+    assert.isAtLeast(count(branchDb, ExternalSourceAspect.classFullName), numMasterElements + numMasterRelationships - 1); // provenance not recorded for the root Subject
+
+    // Confirm that provenance (captured in ExternalSourceAspects) was set correctly
+    const sql = `SELECT aspect.Identifier,aspect.Element.Id FROM ${ExternalSourceAspect.classFullName} aspect WHERE aspect.Kind=:kind`;
+    branchDb.withPreparedStatement(sql, (statement: ECSqlStatement): void => {
+      statement.bindString("kind", ExternalSourceAspect.Kind.Element);
+      while (DbResult.BE_SQLITE_ROW === statement.step()) {
+        const masterElementId = statement.getValue(0).getString(); // ExternalSourceAspect.Identifier is of type string
+        const branchElementId = statement.getValue(1).getId();
+        assert.equal(masterElementId, branchElementId);
+      }
+    });
+
+    // Make changes to simulate working on the branch
+    ExtensiveTestScenario.updateDb(branchDb);
+    ExtensiveTestScenario.assertUpdatesInDb(branchDb);
+    branchDb.saveChanges();
+
+    const numBranchElements = count(branchDb, Element.classFullName);
+    const numBranchRelationships = count(branchDb, ElementRefersToElements.classFullName);
+    assert.notEqual(numBranchElements, numMasterElements);
+    assert.notEqual(numBranchRelationships, numMasterRelationships);
+
+    // Synchronize changes from branch back to master
+    const branchToMasterTransformer = new IModelTransformer(branchDb, masterDb, { isReverseSynchronization: true, noProvenance: true });
+    await branchToMasterTransformer.processAll();
+    branchToMasterTransformer.dispose();
+    masterDb.saveChanges();
+    ExtensiveTestScenario.assertUpdatesInDb(masterDb, false);
+    assert.equal(numBranchElements, count(masterDb, Element.classFullName) - 2); // processAll cannot detect deletes when isReverseSynchronization=true
+    assert.equal(numBranchRelationships, count(masterDb, ElementRefersToElements.classFullName) - 1); // processAll cannot detect deletes when isReverseSynchronization=true
+    assert.equal(0, count(masterDb, ExternalSourceAspect.classFullName));
+
+    masterDb.close();
+    branchDb.close();
+  });
+
+  function count(iModelDb: IModelDb, classFullName: string): number {
+    return iModelDb.withPreparedStatement(`SELECT COUNT(*) FROM ${classFullName}`, (statement: ECSqlStatement): number => {
+      return DbResult.BE_SQLITE_ROW === statement.step() ? statement.getValue(0).getInteger() : 0;
+    });
+  }
+
+  it("should import everything below a Subject", async () => {
+    // Source IModelDb
+    const sourceDbFile: string = IModelTestUtils.prepareOutputFile("IModelTransformer", "SourceImportSubject.bim");
+    const sourceDb = SnapshotDb.createEmpty(sourceDbFile, { rootSubject: { name: "SourceImportSubject" } });
+    await ExtensiveTestScenario.prepareDb(sourceDb);
+    ExtensiveTestScenario.populateDb(sourceDb);
+    const sourceSubjectId = sourceDb.elements.queryElementIdByCode(Subject.createCode(sourceDb, IModel.rootSubjectId, "Subject"))!;
+    assert.isTrue(Id64.isValidId64(sourceSubjectId));
+    sourceDb.saveChanges();
+    // Target IModelDb
+    const targetDbFile: string = IModelTestUtils.prepareOutputFile("IModelTransformer", "TargetImportSubject.bim");
+    const targetDb = SnapshotDb.createEmpty(targetDbFile, { rootSubject: { name: "TargetImportSubject" } });
+    await TransformerExtensiveTestScenario.prepareTargetDb(targetDb);
+    const targetSubjectId = Subject.insert(targetDb, IModel.rootSubjectId, "Target Subject", "Target Subject Description");
+    assert.isTrue(Id64.isValidId64(targetSubjectId));
+    targetDb.saveChanges();
+    // Import from beneath source Subject into target Subject
+    const transformer = new TestIModelTransformer(sourceDb, targetDb);
+    await transformer.processFonts();
+    await transformer.processSubject(sourceSubjectId, targetSubjectId);
+    await transformer.processRelationships(ElementRefersToElements.classFullName);
+    transformer.dispose();
+    targetDb.saveChanges();
+    TransformerExtensiveTestScenario.assertTargetDbContents(sourceDb, targetDb, "Target Subject");
+    const targetSubject: Subject = targetDb.elements.getElement<Subject>(targetSubjectId);
+    assert.equal(targetSubject.description, "Target Subject Description");
+    // Close
+    sourceDb.close();
+    targetDb.close();
+  });
+
+  it.skip("should clone Model within same iModel", async () => {
+    // Set up the IModelDb with a populated source Subject and an "empty" target Subject
+    const iModelFile: string = IModelTestUtils.prepareOutputFile("IModelTransformer", "CloneModel.bim");
+    const iModelDb = SnapshotDb.createEmpty(iModelFile, { rootSubject: { name: "CloneModel" } });
+    await ExtensiveTestScenario.prepareDb(iModelDb);
+    ExtensiveTestScenario.populateDb(iModelDb);
+    const sourceSubjectId = iModelDb.elements.queryElementIdByCode(Subject.createCode(iModelDb, IModel.rootSubjectId, "Subject"))!;
+    assert.isTrue(Id64.isValidId64(sourceSubjectId));
+    const targetSubjectId = Subject.insert(iModelDb, IModel.rootSubjectId, "Target Subject");
+    assert.isTrue(Id64.isValidId64(targetSubjectId));
+    iModelDb.saveChanges();
+    // Import from beneath source Subject into target Subject
+    const transformer = new IModelTransformer(iModelDb, iModelDb);
+    await transformer.processSubject(sourceSubjectId, targetSubjectId);
+    transformer.dispose();
+    iModelDb.saveChanges();
+    iModelDb.close();
+  });
+
+  /** @note For debugging/testing purposes, you can use `it.only` and hard-code `sourceFileName` to test cloning of a particular iModel. */
+  it("should clone test file", async () => {
+    // open source iModel
+    const sourceFileName = IModelTestUtils.resolveAssetFile("CompatibilityTestSeed.bim");
+    const sourceDb = SnapshotDb.openFile(sourceFileName);
+    const numSourceElements = count(sourceDb, Element.classFullName);
+    assert.exists(sourceDb);
+    assert.isAtLeast(numSourceElements, 12);
+    // create target iModel
+    const targetDbFile: string = path.join(KnownTestLocations.outputDir, "IModelTransformer", "Clone-Target.bim");
+    if (IModelJsFs.existsSync(targetDbFile)) {
+      IModelJsFs.removeSync(targetDbFile);
+    }
+    const targetDbProps: CreateIModelProps = {
+      rootSubject: { name: `Cloned target of ${sourceDb.elements.getRootSubject().code.value}` },
+      ecefLocation: sourceDb.ecefLocation,
+    };
+    const targetDb = SnapshotDb.createEmpty(targetDbFile, targetDbProps);
+    assert.exists(targetDb);
+    // import
+    const transformer = new IModelTransformer(sourceDb, targetDb);
+    await transformer.processSchemas();
+    await transformer.processAll();
+    transformer.dispose();
+    const numTargetElements = count(targetDb, Element.classFullName);
+    assert.isAtLeast(numTargetElements, numSourceElements);
+    assert.deepEqual(sourceDb.ecefLocation, targetDb.ecefLocation);
+    // clean up
+    sourceDb.close();
+    targetDb.close();
+  });
+
+  it("should include source provenance", async () => {
+    // create source iModel
+    const sourceDbFile = IModelTestUtils.prepareOutputFile("IModelTransformer", "SourceProvenance.bim");
+    const sourceDb = SnapshotDb.createEmpty(sourceDbFile, { rootSubject: { name: "Source Provenance Test" } });
+    const sourceRepositoryId = IModelTestUtils.insertRepositoryLink(sourceDb, "master.dgn", "https://test.bentley.com/folder/master.dgn", "DGN");
+    const sourceExternalSourceId = IModelTestUtils.insertExternalSource(sourceDb, sourceRepositoryId, "Default Model");
+    const sourceCategoryId = SpatialCategory.insert(sourceDb, IModel.dictionaryId, "SpatialCategory", { color: ColorDef.green.toJSON() });
+    const sourceModelId = PhysicalModel.insert(sourceDb, IModel.rootSubjectId, "Physical");
+    for (const x of [1, 2, 3]) {
+      const physicalObjectProps: PhysicalElementProps = {
+        classFullName: PhysicalObject.classFullName,
+        model: sourceModelId,
+        category: sourceCategoryId,
+        code: Code.createEmpty(),
+        userLabel: `PhysicalObject(${x})`,
+        geom: IModelTestUtils.createBox(Point3d.create(1, 1, 1)),
+        placement: Placement3d.fromJSON({ origin: { x }, angles: {} }),
+      };
+      const physicalObjectId = sourceDb.elements.insertElement(physicalObjectProps);
+      const aspectProps: ExternalSourceAspectProps = { // simulate provenance from a Connector
+        classFullName: ExternalSourceAspect.classFullName,
+        element: { id: physicalObjectId, relClassName: ElementOwnsExternalSourceAspects.classFullName },
+        scope: { id: sourceExternalSourceId },
+        source: { id: sourceExternalSourceId },
+        identifier: `ID${x}`,
+        kind: ExternalSourceAspect.Kind.Element,
+      };
+      sourceDb.elements.insertAspect(aspectProps);
+    }
+    sourceDb.saveChanges();
+
+    // create target iModel
+    const targetDbFile: string = IModelTestUtils.prepareOutputFile("IModelTransformer", "SourceProvenance-Target.bim");
+    const targetDb = SnapshotDb.createEmpty(targetDbFile, { rootSubject: { name: "Source Provenance Test (Target)" } });
+
+    // clone
+    const transformer = new IModelTransformer(sourceDb, targetDb, { includeSourceProvenance: true });
+    await transformer.processAll();
+    targetDb.saveChanges();
+
+    // verify target contents
+    assert.equal(1, count(sourceDb, RepositoryLink.classFullName));
+    const targetRepositoryId = targetDb.elements.queryElementIdByCode(LinkElement.createCode(targetDb, IModel.repositoryModelId, "master.dgn"))!;
+    assert.isTrue(Id64.isValidId64(targetRepositoryId));
+    const targetExternalSourceId = IModelTestUtils.queryByUserLabel(targetDb, "Default Model");
+    assert.isTrue(Id64.isValidId64(targetExternalSourceId));
+    const targetCategoryId = targetDb.elements.queryElementIdByCode(SpatialCategory.createCode(targetDb, IModel.dictionaryId, "SpatialCategory"))!;
+    assert.isTrue(Id64.isValidId64(targetCategoryId));
+    const targetPhysicalObjectIds = [
+      IModelTestUtils.queryByUserLabel(targetDb, "PhysicalObject(1)"),
+      IModelTestUtils.queryByUserLabel(targetDb, "PhysicalObject(2)"),
+      IModelTestUtils.queryByUserLabel(targetDb, "PhysicalObject(3)"),
+    ];
+    for (const targetPhysicalObjectId of targetPhysicalObjectIds) {
+      assert.isTrue(Id64.isValidId64(targetPhysicalObjectId));
+      const physicalObject = targetDb.elements.getElement<PhysicalObject>(targetPhysicalObjectId, PhysicalObject);
+      assert.equal(physicalObject.category, targetCategoryId);
+      const aspects = targetDb.elements.getAspects(targetPhysicalObjectId, ExternalSourceAspect.classFullName);
+      assert.equal(2, aspects.length, "Expect original source provenance + provenance generated by IModelTransformer");
+      for (const aspect of aspects) {
+        const externalSourceAspect = aspect as ExternalSourceAspect;
+        if (externalSourceAspect.scope.id === transformer.targetScopeElementId) {
+          // provenance added by IModelTransformer
+          assert.equal(externalSourceAspect.kind, ExternalSourceAspect.Kind.Element);
+        } else {
+          // provenance carried over from the source iModel
+          assert.equal(externalSourceAspect.scope.id, targetExternalSourceId);
+          assert.equal(externalSourceAspect.source!.id, targetExternalSourceId);
+          assert.isTrue(externalSourceAspect.identifier.startsWith("ID"));
+          assert.isTrue(physicalObject.userLabel!.includes(externalSourceAspect.identifier[2]));
+          assert.equal(externalSourceAspect.kind, ExternalSourceAspect.Kind.Element);
+        }
+      }
+    }
+
+    // clean up
+    transformer.dispose();
+    sourceDb.close();
+    targetDb.close();
+  });
+
+  it("should transform 3d elements in target iModel", async () => {
+    // create source iModel
+    const sourceDbFile: string = IModelTestUtils.prepareOutputFile("IModelTransformer", "Transform3d-Source.bim");
+    const sourceDb = SnapshotDb.createEmpty(sourceDbFile, { rootSubject: { name: "Transform3d-Source" } });
+    const categoryId: Id64String = SpatialCategory.insert(sourceDb, IModel.dictionaryId, "SpatialCategory", { color: ColorDef.green.toJSON() });
+    const sourceModelId: Id64String = PhysicalModel.insert(sourceDb, IModel.rootSubjectId, "Physical");
+    const xArray: number[] = [1, 3, 5, 7, 9];
+    const yArray: number[] = [0, 2, 4, 6, 8];
+    for (const x of xArray) {
+      for (const y of yArray) {
+        const physicalObjectProps1: PhysicalElementProps = {
+          classFullName: PhysicalObject.classFullName,
+          model: sourceModelId,
+          category: categoryId,
+          code: Code.createEmpty(),
+          userLabel: `PhysicalObject(${x},${y})`,
+          geom: IModelTestUtils.createBox(Point3d.create(1, 1, 1)),
+          placement: Placement3d.fromJSON({ origin: { x, y }, angles: {} }),
+        };
+        sourceDb.elements.insertElement(physicalObjectProps1);
+      }
+    }
+    const sourceModel: PhysicalModel = sourceDb.models.getModel<PhysicalModel>(sourceModelId);
+    const sourceModelExtents: AxisAlignedBox3d = sourceModel.queryExtents();
+    assert.deepEqual(sourceModelExtents, new Range3d(1, 0, 0, 10, 9, 1));
+    // create target iModel
+    const targetDbFile: string = IModelTestUtils.prepareOutputFile("IModelTransformer", "Transform3d-Target.bim");
+    const targetDb = SnapshotDb.createEmpty(targetDbFile, { rootSubject: { name: "Transform3d-Target" } });
+    // transform
+    const transform3d: Transform = Transform.createTranslation(new Point3d(100, 200));
+    const transformer = new IModelTransformer3d(sourceDb, targetDb, transform3d);
+    await transformer.processAll();
+    const targetModelId: Id64String = transformer.context.findTargetElementId(sourceModelId);
+    const targetModel: PhysicalModel = targetDb.models.getModel<PhysicalModel>(targetModelId);
+    const targetModelExtents: AxisAlignedBox3d = targetModel.queryExtents();
+    assert.deepEqual(targetModelExtents, new Range3d(101, 200, 0, 110, 209, 1));
+    assert.deepEqual(targetModelExtents, transform3d.multiplyRange(sourceModelExtents));
+    // clean up
+    transformer.dispose();
+    sourceDb.close();
+    targetDb.close();
+  });
+
+  it("should combine models", async () => {
+    const sourceDbFile: string = IModelTestUtils.prepareOutputFile("IModelTransformer", "source-separate-models.bim");
+    const sourceDb = SnapshotDb.createEmpty(sourceDbFile, { rootSubject: { name: "Separate Models" } });
+    const sourceCategoryId = SpatialCategory.insert(sourceDb, IModel.dictionaryId, "Category", {});
+    const sourceModelId1 = PhysicalModel.insert(sourceDb, IModel.rootSubjectId, "M1");
+    const sourceModelId2 = PhysicalModel.insert(sourceDb, IModel.rootSubjectId, "M2");
+    const elementProps11: PhysicalElementProps = {
+      classFullName: PhysicalObject.classFullName,
+      model: sourceModelId1,
+      code: Code.createEmpty(),
+      userLabel: "PhysicalObject-M1-E1",
+      category: sourceCategoryId,
+      geom: IModelTestUtils.createBox(new Point3d(1, 1, 1)),
+      placement: Placement3d.fromJSON({ origin: { x: 1, y: 1 }, angles: {} }),
+    };
+    const sourceElementId11 = sourceDb.elements.insertElement(elementProps11);
+    const elementProps21: PhysicalElementProps = {
+      classFullName: PhysicalObject.classFullName,
+      model: sourceModelId2,
+      code: Code.createEmpty(),
+      userLabel: "PhysicalObject-M2-E1",
+      category: sourceCategoryId,
+      geom: IModelTestUtils.createBox(new Point3d(2, 2, 2)),
+      placement: Placement3d.fromJSON({ origin: { x: 2, y: 2 }, angles: {} }),
+    };
+    const sourceElementId21 = sourceDb.elements.insertElement(elementProps21);
+    sourceDb.saveChanges();
+    assert.equal(count(sourceDb, PhysicalPartition.classFullName), 2);
+    assert.equal(count(sourceDb, PhysicalModel.classFullName), 2);
+    assert.equal(count(sourceDb, PhysicalObject.classFullName), 2);
+
+    const targetDbFile: string = IModelTestUtils.prepareOutputFile("IModelTransformer", "target-combined-model.bim");
+    const targetDb = SnapshotDb.createEmpty(targetDbFile, { rootSubject: { name: "Combined Model" } });
+    const targetModelId = PhysicalModel.insert(targetDb, IModel.rootSubjectId, "PhysicalModel-Combined");
+
+    const transformer = new PhysicalModelConsolidator(sourceDb, targetDb, targetModelId);
+    await transformer.processAll();
+    targetDb.saveChanges();
+
+    const targetElement11 = targetDb.elements.getElement(transformer.context.findTargetElementId(sourceElementId11));
+    assert.equal(targetElement11.userLabel, "PhysicalObject-M1-E1");
+    assert.equal(targetElement11.model, targetModelId);
+    const targetElement21 = targetDb.elements.getElement(transformer.context.findTargetElementId(sourceElementId21));
+    assert.equal(targetElement21.userLabel, "PhysicalObject-M2-E1");
+    assert.equal(targetElement21.model, targetModelId);
+    const targetPartition = targetDb.elements.getElement(targetModelId);
+    assert.equal(targetPartition.code.value, "PhysicalModel-Combined", "Original CodeValue should be retained");
+    assert.equal(count(targetDb, PhysicalPartition.classFullName), 1);
+    assert.equal(count(targetDb, PhysicalModel.classFullName), 1);
+    assert.equal(count(targetDb, PhysicalObject.classFullName), 2);
+
+    transformer.dispose();
+    sourceDb.close();
+    targetDb.close();
+  });
+
+  it("should consolidate PhysicalModels", async () => {
+    const sourceDbFile: string = IModelTestUtils.prepareOutputFile("IModelTransformer", "MultiplePhysicalModels.bim");
+    const sourceDb = SnapshotDb.createEmpty(sourceDbFile, { rootSubject: { name: "Multiple PhysicalModels" } });
+    const categoryId: Id64String = SpatialCategory.insert(sourceDb, IModel.dictionaryId, "SpatialCategory", { color: ColorDef.green.toJSON() });
+    for (let i = 0; i < 5; i++) {
+      const sourceModelId: Id64String = PhysicalModel.insert(sourceDb, IModel.rootSubjectId, `PhysicalModel${i}`);
+      const xArray: number[] = [20 * i + 1, 20 * i + 3, 20 * i + 5, 20 * i + 7, 20 * i + 9];
+      const yArray: number[] = [0, 2, 4, 6, 8];
+      for (const x of xArray) {
+        for (const y of yArray) {
+          const physicalObjectProps1: PhysicalElementProps = {
+            classFullName: PhysicalObject.classFullName,
+            model: sourceModelId,
+            category: categoryId,
+            code: Code.createEmpty(),
+            userLabel: `M${i}-PhysicalObject(${x},${y})`,
+            geom: IModelTestUtils.createBox(Point3d.create(1, 1, 1)),
+            placement: Placement3d.fromJSON({ origin: { x, y }, angles: {} }),
+          };
+          sourceDb.elements.insertElement(physicalObjectProps1);
+        }
+      }
+    }
+    sourceDb.saveChanges();
+    assert.equal(5, count(sourceDb, PhysicalModel.classFullName));
+    assert.equal(125, count(sourceDb, PhysicalObject.classFullName));
+
+    const targetDbFile: string = IModelTestUtils.prepareOutputFile("IModelTransformer", "OnePhysicalModel.bim");
+    const targetDb = SnapshotDb.createEmpty(targetDbFile, { rootSubject: { name: "One PhysicalModel" }, createClassViews: true });
+    const targetModelId: Id64String = PhysicalModel.insert(targetDb, IModel.rootSubjectId, "PhysicalModel");
+    assert.isTrue(Id64.isValidId64(targetModelId));
+    targetDb.saveChanges();
+    const consolidator = new PhysicalModelConsolidator(sourceDb, targetDb, targetModelId);
+    await consolidator.processAll();
+    consolidator.dispose();
+    assert.equal(1, count(targetDb, PhysicalModel.classFullName));
+    const targetPartition = targetDb.elements.getElement<PhysicalPartition>(targetModelId);
+    assert.equal(targetPartition.code.value, "PhysicalModel", "Target PhysicalModel name should not be overwritten during consolidation");
+    assert.equal(125, count(targetDb, PhysicalObject.classFullName));
+    const aspects = targetDb.elements.getAspects(targetPartition.id, ExternalSourceAspect.classFullName);
+    assert.isAtLeast(aspects.length, 5, "Provenance should be recorded for each source PhysicalModel");
+
+    const sql = `SELECT ECInstanceId FROM ${PhysicalObject.classFullName}`;
+    targetDb.withPreparedStatement(sql, (statement: ECSqlStatement) => {
+      while (DbResult.BE_SQLITE_ROW === statement.step()) {
+        const targetElementId = statement.getValue(0).getId();
+        const targetElement = targetDb.elements.getElement<PhysicalObject>({ id: targetElementId, wantGeometry: true });
+        assert.exists(targetElement.geom);
+        assert.isFalse(targetElement.calculateRange3d().isNull);
+      }
+    });
+
+    sourceDb.close();
+    targetDb.close();
+  });
+
+  it("should sync Team iModels into Shared", async () => {
+    const iModelShared: SnapshotDb = IModelTransformerTestUtils.createSharedIModel(outputDir, ["A", "B"]);
+
+    if (true) {
+      const iModelA: SnapshotDb = IModelTransformerTestUtils.createTeamIModel(outputDir, "A", Point3d.create(0, 0, 0), ColorDef.green);
+      IModelTransformerTestUtils.assertTeamIModelContents(iModelA, "A");
+      const iModelExporterA = new IModelExporter(iModelA);
+      iModelExporterA.excludeElement(iModelA.elements.queryElementIdByCode(Subject.createCode(iModelA, IModel.rootSubjectId, "Context"))!);
+      const subjectId: Id64String = IModelTestUtils.querySubjectId(iModelShared, "A");
+      const transformerA2S = new IModelTransformer(iModelExporterA, iModelShared, { targetScopeElementId: subjectId });
+      transformerA2S.context.remapElement(IModel.rootSubjectId, subjectId);
+      await transformerA2S.processAll();
+      transformerA2S.dispose();
+      IModelTestUtils.dumpIModelInfo(iModelA);
+      iModelA.close();
+      iModelShared.saveChanges("Imported A");
+      IModelTransformerTestUtils.assertSharedIModelContents(iModelShared, ["A"]);
+    }
+
+    if (true) {
+      const iModelB: SnapshotDb = IModelTransformerTestUtils.createTeamIModel(outputDir, "B", Point3d.create(0, 10, 0), ColorDef.blue);
+      IModelTransformerTestUtils.assertTeamIModelContents(iModelB, "B");
+      const iModelExporterB = new IModelExporter(iModelB);
+      iModelExporterB.excludeElement(iModelB.elements.queryElementIdByCode(Subject.createCode(iModelB, IModel.rootSubjectId, "Context"))!);
+      const subjectId: Id64String = IModelTestUtils.querySubjectId(iModelShared, "B");
+      const transformerB2S = new IModelTransformer(iModelExporterB, iModelShared, { targetScopeElementId: subjectId });
+      transformerB2S.context.remapElement(IModel.rootSubjectId, subjectId);
+      await transformerB2S.processAll();
+      transformerB2S.dispose();
+      IModelTestUtils.dumpIModelInfo(iModelB);
+      iModelB.close();
+      iModelShared.saveChanges("Imported B");
+      IModelTransformerTestUtils.assertSharedIModelContents(iModelShared, ["A", "B"]);
+    }
+
+    if (true) {
+      const iModelConsolidated: SnapshotDb = IModelTransformerTestUtils.createConsolidatedIModel(outputDir, "Consolidated");
+      const transformerS2C = new IModelTransformer(iModelShared, iModelConsolidated);
+      const subjectA: Id64String = IModelTestUtils.querySubjectId(iModelShared, "A");
+      const subjectB: Id64String = IModelTestUtils.querySubjectId(iModelShared, "B");
+      const definitionA: Id64String = IModelTestUtils.queryDefinitionPartitionId(iModelShared, subjectA, "A");
+      const definitionB: Id64String = IModelTestUtils.queryDefinitionPartitionId(iModelShared, subjectB, "B");
+      const definitionC: Id64String = IModelTestUtils.queryDefinitionPartitionId(iModelConsolidated, IModel.rootSubjectId, "Consolidated");
+      transformerS2C.context.remapElement(definitionA, definitionC);
+      transformerS2C.context.remapElement(definitionB, definitionC);
+      const physicalA: Id64String = IModelTestUtils.queryPhysicalPartitionId(iModelShared, subjectA, "A");
+      const physicalB: Id64String = IModelTestUtils.queryPhysicalPartitionId(iModelShared, subjectB, "B");
+      const physicalC: Id64String = IModelTestUtils.queryPhysicalPartitionId(iModelConsolidated, IModel.rootSubjectId, "Consolidated");
+      transformerS2C.context.remapElement(physicalA, physicalC);
+      transformerS2C.context.remapElement(physicalB, physicalC);
+      await transformerS2C.processModel(definitionA);
+      await transformerS2C.processModel(definitionB);
+      await transformerS2C.processModel(physicalA);
+      await transformerS2C.processModel(physicalB);
+      await transformerS2C.processDeferredElements();
+      await transformerS2C.processRelationships(ElementRefersToElements.classFullName);
+      transformerS2C.dispose();
+      IModelTransformerTestUtils.assertConsolidatedIModelContents(iModelConsolidated, "Consolidated");
+      IModelTestUtils.dumpIModelInfo(iModelConsolidated);
+      iModelConsolidated.close();
+    }
+
+    IModelTestUtils.dumpIModelInfo(iModelShared);
+    iModelShared.close();
+  });
+
+  it("should detect conflicting provenance scopes", async () => {
+    const sourceDb1 = IModelTransformerTestUtils.createTeamIModel(outputDir, "S1", Point3d.create(0, 0, 0), ColorDef.green);
+    const sourceDb2 = IModelTransformerTestUtils.createTeamIModel(outputDir, "S2", Point3d.create(0, 10, 0), ColorDef.blue);
+    assert.notEqual(sourceDb1.iModelId, sourceDb2.iModelId); // iModelId must be different to detect provenance scope conflicts
+
+    const targetDbFile = IModelTestUtils.prepareOutputFile("IModelTransformer", "ConflictingScopes.bim");
+    const targetDb = SnapshotDb.createEmpty(targetDbFile, { rootSubject: { name: "Conflicting Scopes Test" } });
+
+    const transformer1 = new IModelTransformer(sourceDb1, targetDb); // did not set targetScopeElementId
+    const transformer2 = new IModelTransformer(sourceDb2, targetDb); // did not set targetScopeElementId
+
+    await transformer1.processAll(); // first one succeeds using IModel.rootSubjectId as the default targetScopeElementId
+
+    try {
+      await transformer2.processAll(); // expect IModelError to be thrown because of the targetScopeElementId conflict with second transformation
+      assert.fail("Expected provenance scope conflict");
+    } catch (e) {
+      assert.isTrue(e instanceof IModelError);
+    } finally {
+      transformer1.dispose();
+      transformer2.dispose();
+      sourceDb1.close();
+      sourceDb2.close();
+      targetDb.close();
+    }
+  });
+
+  it("IModelCloneContext remap tests", async () => {
+    const iModelDb: SnapshotDb = IModelTransformerTestUtils.createTeamIModel(outputDir, "Test", Point3d.create(0, 0, 0), ColorDef.green);
+    const cloneContext = new IModelCloneContext(iModelDb);
+    const sourceId: Id64String = Id64.fromLocalAndBriefcaseIds(1, 1);
+    const targetId: Id64String = Id64.fromLocalAndBriefcaseIds(1, 2);
+    cloneContext.remapElement(sourceId, targetId);
+    assert.equal(targetId, cloneContext.findTargetElementId(sourceId));
+    assert.equal(Id64.invalid, cloneContext.findTargetElementId(targetId));
+    assert.equal(Id64.invalid, cloneContext.findTargetCodeSpecId(targetId));
+    assert.throws(() => cloneContext.remapCodeSpec("SourceNotFound", "TargetNotFound"));
+    cloneContext.dispose();
+    iModelDb.close();
+  });
+
+  it("should clone across schema versions", async () => {
+    // NOTE: schema differences between 01.00.00 and 01.00.01 were crafted to reproduce a cloning bug. The goal of this test is to prevent regressions.
+    const cloneTestSchema100: string = path.join(KnownTestLocations.assetsDir, "CloneTest.01.00.00.ecschema.xml");
+    const cloneTestSchema101: string = path.join(KnownTestLocations.assetsDir, "CloneTest.01.00.01.ecschema.xml");
+
+    const seedDb = SnapshotDb.openFile(IModelTestUtils.resolveAssetFile("CompatibilityTestSeed.bim"));
+    const sourceDbFile: string = IModelTestUtils.prepareOutputFile("IModelTransformer", "CloneWithSchemaChanges-Source.bim");
+    const sourceDb = SnapshotDb.createFrom(seedDb, sourceDbFile);
+    await sourceDb.importSchemas([cloneTestSchema100]);
+    const sourceElementProps = {
+      classFullName: "CloneTest:PhysicalType",
+      model: IModel.dictionaryId,
+      code: PhysicalType.createCode(sourceDb, IModel.dictionaryId, "Type1"),
+      string1: "a",
+      string2: "b",
+    };
+    const sourceElementId = sourceDb.elements.insertElement(sourceElementProps);
+    const sourceElement = sourceDb.elements.getElement(sourceElementId);
+    assert.equal(sourceElement.asAny.string1, "a");
+    assert.equal(sourceElement.asAny.string2, "b");
+    sourceDb.saveChanges();
+
+    const targetDbFile: string = IModelTestUtils.prepareOutputFile("IModelTransformer", "CloneWithSchemaChanges-Target.bim");
+    const targetDb = SnapshotDb.createEmpty(targetDbFile, { rootSubject: { name: "CloneWithSchemaChanges-Target" } });
+    await targetDb.importSchemas([cloneTestSchema101]);
+
+    const transformer = new IModelTransformer(sourceDb, targetDb);
+    await transformer.processElement(sourceElementId);
+    targetDb.saveChanges();
+
+    const targetElementId = transformer.context.findTargetElementId(sourceElementId);
+    const targetElement = targetDb.elements.getElement(targetElementId);
+    assert.equal(targetElement.asAny.string1, "a");
+    assert.equal(targetElement.asAny.string2, "b");
+
+    seedDb.close();
+    sourceDb.close();
+    targetDb.close();
+  });
+
+  it("Should not visit elements or relationships", async () => {
+    // class that asserts if it encounters an element or relationship
+    class TestExporter extends IModelExportHandler {
+      public iModelExporter: IModelExporter;
+      public modelCount = 0;
+      public constructor(iModelDb: IModelDb) {
+        super();
+        this.iModelExporter = new IModelExporter(iModelDb);
+        this.iModelExporter.registerHandler(this);
+      }
+      protected override onExportModel(_model: Model, _isUpdate: boolean | undefined): void {
+        ++this.modelCount;
+      }
+      protected override onExportElement(_element: Element, _isUpdate: boolean | undefined): void {
+        assert.fail("Should not visit element when visitElements=false");
+      }
+      protected override onExportRelationship(_relationship: Relationship, _isUpdate: boolean | undefined): void {
+        assert.fail("Should not visit relationship when visitRelationship=false");
+      }
+    }
+    const sourceFileName = IModelTestUtils.resolveAssetFile("CompatibilityTestSeed.bim");
+    const sourceDb: SnapshotDb = SnapshotDb.openFile(sourceFileName);
+    const exporter = new TestExporter(sourceDb);
+    exporter.iModelExporter.visitElements = false;
+    exporter.iModelExporter.visitRelationships = false;
+    // call various methods to make sure the onExport* callbacks don't assert
+    await exporter.iModelExporter.exportAll();
+    await exporter.iModelExporter.exportElement(IModel.rootSubjectId);
+    await exporter.iModelExporter.exportChildElements(IModel.rootSubjectId);
+    await exporter.iModelExporter.exportModelContents(IModel.repositoryModelId);
+    await exporter.iModelExporter.exportRelationships(ElementRefersToElements.classFullName);
+    // make sure the exporter actually visited something
+    assert.isAtLeast(exporter.modelCount, 4);
+    sourceDb.close();
+  });
+
+  it("Should filter by ViewDefinition", async () => {
+    const sourceDbFile: string = IModelTestUtils.prepareOutputFile("IModelTransformer", "FilterByView-Source.bim");
+    const sourceDb = SnapshotDb.createEmpty(sourceDbFile, { rootSubject: { name: "FilterByView-Source" } });
+    const categoryNames: string[] = ["C1", "C2", "C3", "C4", "C5"];
+    categoryNames.forEach((categoryName) => {
+      const categoryId = SpatialCategory.insert(sourceDb, IModel.dictionaryId, categoryName, {});
+      CategorySelector.insert(sourceDb, IModel.dictionaryId, categoryName, [categoryId]);
+    });
+    const modelNames: string[] = ["MA", "MB", "MC", "MD"];
+    modelNames.forEach((modelName) => {
+      const modelId = PhysicalModel.insert(sourceDb, IModel.rootSubjectId, modelName);
+      ModelSelector.insert(sourceDb, IModel.dictionaryId, modelName, [modelId]);
+
+    });
+    const projectExtents = new Range3d();
+    const displayStyleId = DisplayStyle3d.insert(sourceDb, IModel.dictionaryId, "DisplayStyle");
+    for (let x = 0; x < categoryNames.length; x++) { // eslint-disable-line @typescript-eslint/prefer-for-of
+      const categoryId = sourceDb.elements.queryElementIdByCode(SpatialCategory.createCode(sourceDb, IModel.dictionaryId, categoryNames[x]))!;
+      const categorySelectorId = sourceDb.elements.queryElementIdByCode(CategorySelector.createCode(sourceDb, IModel.dictionaryId, categoryNames[x]))!;
+      for (let y = 0; y < modelNames.length; y++) { // eslint-disable-line @typescript-eslint/prefer-for-of
+        const modelId = sourceDb.elements.queryElementIdByCode(PhysicalPartition.createCode(sourceDb, IModel.rootSubjectId, modelNames[y]))!;
+        const modelSelectorId = sourceDb.elements.queryElementIdByCode(ModelSelector.createCode(sourceDb, IModel.dictionaryId, modelNames[y]))!;
+        const physicalObjectProps: PhysicalElementProps = {
+          classFullName: PhysicalObject.classFullName,
+          model: modelId,
+          category: categoryId,
+          code: Code.createEmpty(),
+          userLabel: `${PhysicalObject.className}-${categoryNames[x]}-${modelNames[y]}`,
+          geom: IModelTestUtils.createBox(Point3d.create(1, 1, 1), categoryId),
+          placement: {
+            origin: Point3d.create(x * 2, y * 2, 0),
+            angles: YawPitchRollAngles.createDegrees(0, 0, 0),
+          },
+        };
+        const physicalObjectId = sourceDb.elements.insertElement(physicalObjectProps);
+        const physicalObject = sourceDb.elements.getElement<PhysicalObject>(physicalObjectId, PhysicalObject);
+        const viewExtents = physicalObject.placement.calculateRange();
+        OrthographicViewDefinition.insert(
+          sourceDb,
+          IModel.dictionaryId,
+          `View-${categoryNames[x]}-${modelNames[y]}`,
+          modelSelectorId,
+          categorySelectorId,
+          displayStyleId,
+          viewExtents,
+          StandardViewIndex.Iso
+        );
+        projectExtents.extendRange(viewExtents);
+      }
+    }
+    sourceDb.updateProjectExtents(projectExtents);
+    const exportCategorySelectorId = CategorySelector.insert(sourceDb, IModel.dictionaryId, "Export", [
+      sourceDb.elements.queryElementIdByCode(SpatialCategory.createCode(sourceDb, IModel.dictionaryId, categoryNames[0]))!,
+      sourceDb.elements.queryElementIdByCode(SpatialCategory.createCode(sourceDb, IModel.dictionaryId, categoryNames[2]))!,
+      sourceDb.elements.queryElementIdByCode(SpatialCategory.createCode(sourceDb, IModel.dictionaryId, categoryNames[4]))!,
+    ]);
+    const exportModelSelectorId = ModelSelector.insert(sourceDb, IModel.dictionaryId, "Export", [
+      sourceDb.elements.queryElementIdByCode(PhysicalPartition.createCode(sourceDb, IModel.rootSubjectId, modelNames[1]))!,
+      sourceDb.elements.queryElementIdByCode(PhysicalPartition.createCode(sourceDb, IModel.rootSubjectId, modelNames[3]))!,
+    ]);
+    const exportViewId = OrthographicViewDefinition.insert(
+      sourceDb,
+      IModel.dictionaryId,
+      "Export",
+      exportModelSelectorId,
+      exportCategorySelectorId,
+      displayStyleId,
+      projectExtents,
+      StandardViewIndex.Iso
+    );
+    sourceDb.saveChanges();
+
+    const targetDbFile: string = IModelTestUtils.prepareOutputFile("IModelTransformer", "FilterByView-Target.bim");
+    const targetDb = SnapshotDb.createEmpty(targetDbFile, { rootSubject: { name: "FilterByView-Target" } });
+    targetDb.updateProjectExtents(sourceDb.projectExtents);
+
+    const transformer = new FilterByViewTransformer(sourceDb, targetDb, exportViewId);
+    await transformer.processSchemas();
+    await transformer.processAll();
+    transformer.dispose();
+
+    targetDb.saveChanges();
+    targetDb.close();
+    sourceDb.close();
+  });
+
+  // WIP: Included as skipped until test file management strategy can be refined.
+  it.skip("Merge test", async () => {
+    const mergedIModelFileName: string = IModelTestUtils.prepareOutputFile("IModelTransformer", "MergeTest.bim");
+    const mergedDb = SnapshotDb.createEmpty(mergedIModelFileName, { rootSubject: { name: "Merge Test" } });
+    const campusSubjectId: Id64String = Subject.insert(mergedDb, IModel.rootSubjectId, "Campus");
+    assert.isTrue(Id64.isValidId64(campusSubjectId));
+    const garageSubjectId: Id64String = Subject.insert(mergedDb, IModel.rootSubjectId, "Garage");
+    assert.isTrue(Id64.isValidId64(garageSubjectId));
+    const buildingSubjectId: Id64String = Subject.insert(mergedDb, IModel.rootSubjectId, "Building");
+    assert.isTrue(Id64.isValidId64(buildingSubjectId));
+    mergedDb.saveChanges("Create Subject hierarchy");
+    IModelTestUtils.flushTxns(mergedDb); // subsequent calls to importSchemas will fail if this is not called to flush local changes
+
+    // Import campus
+    if (true) {
+      const campusIModelFileName = "D:/data/bim/MergeTest/Campus.bim";
+      const campusDb = SnapshotDb.openFile(campusIModelFileName);
+      IModelTestUtils.dumpIModelInfo(campusDb);
+      const transformer = new IModelTransformer(campusDb, mergedDb, { targetScopeElementId: campusSubjectId });
+      await transformer.processSchemas();
+      transformer.context.remapElement(IModel.rootSubjectId, campusSubjectId);
+      await transformer.processAll();
+      transformer.dispose();
+      mergedDb.saveChanges("Imported Campus");
+      IModelTestUtils.flushTxns(mergedDb); // subsequent calls to importSchemas will fail if this is not called to flush local changes
+      campusDb.close();
+    }
+
+    // Import garage
+    if (true) {
+      const garageIModelFileName = "D:/data/bim/MergeTest/Garage.bim";
+      const garageDb = SnapshotDb.openFile(garageIModelFileName);
+      IModelTestUtils.dumpIModelInfo(garageDb);
+      const transformer = new IModelTransformer(garageDb, mergedDb, { targetScopeElementId: garageSubjectId });
+      transformer.context.remapElement(IModel.rootSubjectId, garageSubjectId);
+      await transformer.processAll();
+      transformer.dispose();
+      mergedDb.saveChanges("Imported Garage");
+      IModelTestUtils.flushTxns(mergedDb); // subsequent calls to importSchemas will fail if this is not called to flush local changes
+      garageDb.close();
+    }
+
+    // Import building
+    if (true) {
+      const buildingIModelFileName = "D:/data/bim/MergeTest/Building.bim";
+      const buildingDb = SnapshotDb.openFile(buildingIModelFileName);
+      IModelTestUtils.dumpIModelInfo(buildingDb);
+      const transformer = new IModelTransformer(buildingDb, mergedDb, { targetScopeElementId: buildingSubjectId });
+      await transformer.processSchemas();
+      transformer.context.remapElement(IModel.rootSubjectId, buildingSubjectId);
+      await transformer.processAll();
+      transformer.dispose();
+      mergedDb.saveChanges("Imported Building");
+      IModelTestUtils.flushTxns(mergedDb); // subsequent calls to importSchemas will fail if this is not called to flush local changes
+      buildingDb.close();
+    }
+
+    IModelTestUtils.dumpIModelInfo(mergedDb);
+    mergedDb.close();
+  });
+
+  it("processSchemas should handle out-of-order exported schemas", async () => {
+    const testSchema1Path = IModelTestUtils.prepareOutputFile("IModelTransformer", "TestSchema1.ecschema.xml");
+    IModelJsFs.writeFileSync(testSchema1Path, `<?xml version="1.0" encoding="UTF-8"?>
+      <ECSchema schemaName="TestSchema1" alias="ts1" version="01.00" xmlns="http://www.bentley.com/schemas/Bentley.ECXML.3.1">
+          <ECSchemaReference name="BisCore" version="01.00" alias="bis"/>
+          <ECEntityClass typeName="TestElement1">
+            <BaseClass>bis:PhysicalElement</BaseClass>
+            <ECProperty propertyName="MyProp1" typeName="string"/>
+          </ECEntityClass>
+      </ECSchema>`
+    );
+
+    const testSchema2Path = IModelTestUtils.prepareOutputFile("IModelTransformer", "TestSchema2.ecschema.xml");
+    IModelJsFs.writeFileSync(testSchema2Path, `<?xml version="1.0" encoding="UTF-8"?>
+      <ECSchema schemaName="TestSchema2" alias="ts2" version="01.00.00" xmlns="http://www.bentley.com/schemas/Bentley.ECXML.3.2">
+          <ECSchemaReference name="BisCore" version="01.00.00" alias="bis"/>
+          <ECSchemaReference name="TestSchema1" version="01.00.00" alias="ts1"/>
+          <ECEntityClass typeName="TestElement2">
+            <BaseClass>ts1:TestElement1</BaseClass>
+            <ECProperty propertyName="MyProp2" typeName="string"/>
+          </ECEntityClass>
+      </ECSchema>`
+    );
+
+    const sourceDbPath = IModelTestUtils.prepareOutputFile("IModelTransformer", "OrderTestSource.bim");
+    const sourceDb = SnapshotDb.createEmpty(sourceDbPath, { rootSubject: { name: "Order Test" } });
+
+    await sourceDb.importSchemas([testSchema1Path, testSchema2Path]);
+    sourceDb.saveChanges();
+
+    class OrderedExporter extends IModelExporter {
+      public override async exportSchemas() {
+        const schemaLoader = new IModelSchemaLoader(this.sourceDb);
+        const schema1 = schemaLoader.getSchema("TestSchema1");
+        const schema2 = schemaLoader.getSchema("TestSchema2");
+        // by importing schema2 (which references schema1) first, we
+        // prove that the import order in processSchemas does not matter
+        await this.handler.callProtected.onExportSchema(schema2);
+        await this.handler.callProtected.onExportSchema(schema1);
+      }
+    }
+
+    const targetDbPath = IModelTestUtils.prepareOutputFile("IModelTransformer", "OrderTestTarget.bim");
+    const targetDb = SnapshotDb.createEmpty(targetDbPath, { rootSubject: { name: "Order Test" } });
+    const transformer = new IModelTransformer(new OrderedExporter(sourceDb), targetDb);
+
+    let error: any;
+    try {
+      await transformer.processSchemas();
+    } catch (_error) {
+      error = _error;
+    }
+    assert.isUndefined(error);
+
+    targetDb.saveChanges();
+    const targetImportedSchemasLoader = new IModelSchemaLoader(targetDb);
+    const schema1InTarget = targetImportedSchemasLoader.getSchema("TestSchema1");
+    assert.isDefined(schema1InTarget);
+    const schema2InTarget = targetImportedSchemasLoader.getSchema("TestSchema2");
+    assert.isDefined(schema2InTarget);
+
+    sourceDb.close();
+    targetDb.close();
+  });
+
+  it("processSchemas should wait for the schema import to finish to delete the export directory", async () => {
+    const cloneTestSchema100 = path.join(KnownTestLocations.assetsDir, "CloneTest.01.00.00.ecschema.xml");
+    const sourceDbPath = IModelTestUtils.prepareOutputFile("IModelTransformer", "FinallyFirstTest.bim");
+    const sourceDb = SnapshotDb.createEmpty(sourceDbPath, { rootSubject: { name: "FinallyFirstTest" } });
+    await sourceDb.importSchemas([cloneTestSchema100]);
+    sourceDb.saveChanges();
+
+    const targetDbPath = IModelTestUtils.prepareOutputFile("IModelTransformer", "FinallyFirstTestOut.bim");
+    const targetDb = SnapshotDb.createEmpty(targetDbPath, { rootSubject: { name: "FinallyFirstTest" } });
+    const transformer = new IModelTransformer(sourceDb, targetDb);
+
+    const importSchemasResolved = sinon.spy();
+    let importSchemasPromise: Promise<void>;
+
+    sinon.replace(targetDb, "importSchemas", sinon.fake(async () => {
+      importSchemasPromise = new Promise((resolve) => setImmediate(() => {
+        importSchemasResolved();
+        resolve(undefined);
+      }));
+      return importSchemasPromise;
+    }));
+
+    const removeSyncSpy = sinon.spy(IModelJsFs, "removeSync");
+
+    await transformer.processSchemas();
+    assert(removeSyncSpy.calledAfter(importSchemasResolved));
+
+    sinon.restore();
+    sourceDb.close();
+    targetDb.close();
+  });
+
+  it("handles definition element scoped by non-definitional element", async () => {
+    const sourceDbPath = IModelTestUtils.prepareOutputFile("IModelTransformer", "BadPredecessorsExampleSource.bim");
+    const sourceDb = SnapshotDb.createEmpty(sourceDbPath, { rootSubject: { name: "BadPredecessorExampleSource" } });
+
+    // create a document partition in our iModel's root
+    const documentListModelId = DocumentListModel.insert(sourceDb, IModelDb.rootSubjectId, "DocumentList");
+
+    // add a drawing to the document partition's model
+    const drawingId = sourceDb.elements.insertElement({
+      classFullName: Drawing.classFullName,
+      model: documentListModelId,
+      code: Drawing.createCode(sourceDb, documentListModelId, "Drawing"),
+    });
+    expect(Id64.isValidId64(drawingId)).to.be.true;
+
+    // submodel our drawing with a DrawingModel
+    const model = sourceDb.models.createModel({
+      classFullName: DrawingModel.classFullName,
+      modeledElement: { id: drawingId },
+    });
+    sourceDb.models.insertModel(model);
+
+    const myCodeSpecId = sourceDb.codeSpecs.insert(CodeSpec.create(sourceDb, "MyCodeSpec", CodeScopeSpec.Type.RelatedElement));
+
+    // insert a definition element which is scoped by a non-definition element (the drawing)
+    const _physicalMaterialId = sourceDb.elements.insertElement({
+      classFullName: GenericPhysicalMaterial.classFullName,
+      model: IModel.dictionaryId,
+      code: new Code({ spec: myCodeSpecId, scope: drawingId, value: "physical material" }),
+    } as DefinitionElementProps);
+
+    sourceDb.saveChanges();
+
+    const targetDbPath = IModelTestUtils.prepareOutputFile("IModelTransformer", "BadPredecessorExampleTarget.bim");
+    const targetDb = SnapshotDb.createEmpty(targetDbPath, { rootSubject: { name: sourceDb.rootSubject.name } });
+    const transformer = new IModelTransformer(sourceDb, targetDb);
+
+    await expect(transformer.processSchemas()).to.eventually.be.fulfilled;
+    await expect(transformer.processAll()).to.eventually.be.fulfilled;
+
+    // check if target imodel has the elements that source imodel had
+    expect(targetDb.codeSpecs.hasName("MyCodeSpec")).to.be.true;
+    const drawingIdTarget = targetDb.elements.queryElementIdByCode(Drawing.createCode(targetDb, documentListModelId, "Drawing"));
+    expect(drawingIdTarget).to.not.be.undefined;
+    expect(Id64.isValidId64((drawingIdTarget as string))).to.be.true;
+    const physicalMaterialIdTarget = targetDb.elements.queryElementIdByCode(new Code({ spec: myCodeSpecId, scope: drawingId, value: "physical material" }));
+    expect(physicalMaterialIdTarget).to.not.be.undefined;
+    expect(Id64.isValidId64((physicalMaterialIdTarget as string))).to.be.true;
+
+    sourceDb.close();
+    targetDb.close();
+  });
+
+  it("handle backwards related-instance code in model", async () => {
+    const sourceDbPath = IModelTestUtils.prepareOutputFile("IModelTransformer", "BadPredecessorsExampleSource.bim");
+    const sourceDb = SnapshotDb.createEmpty(sourceDbPath, { rootSubject: { name: "BadPredecessorExampleSource" } });
+
+    // create a document partition in our iModel's root
+    const documentListModelId = DocumentListModel.insert(sourceDb, IModelDb.rootSubjectId, "DocumentList");
+
+    // add a drawing to the document partition's model
+    const drawing1Id = sourceDb.elements.insertElement({
+      classFullName: Drawing.classFullName,
+      model: documentListModelId,
+      code: Drawing.createCode(sourceDb, documentListModelId, "Drawing1"),
+    });
+
+    const drawing2Id = sourceDb.elements.insertElement({
+      classFullName: Drawing.classFullName,
+      model: documentListModelId,
+      code: Drawing.createCode(sourceDb, documentListModelId, "Drawing2"),
+    });
+
+    const drawingModel1 = sourceDb.models.createModel({
+      classFullName: DrawingModel.classFullName,
+      modeledElement: { id: drawing1Id },
+    });
+    const drawingModel1Id = sourceDb.models.insertModel(drawingModel1);
+
+    const drawingModel2 = sourceDb.models.createModel({
+      classFullName: DrawingModel.classFullName,
+      modeledElement: { id: drawing2Id },
+    });
+    const drawingModel2Id = sourceDb.models.insertModel(drawingModel2);
+
+    const modelCodeSpec = sourceDb.codeSpecs.insert(CodeSpec.create(sourceDb, "ModelCodeSpec", CodeScopeSpec.Type.Model));
+    const relatedCodeSpecId = sourceDb.codeSpecs.insert(CodeSpec.create(sourceDb, "RelatedCodeSpec", CodeScopeSpec.Type.RelatedElement));
+
+    const categoryId = DrawingCategory.insert(sourceDb, IModel.dictionaryId, "DrawingCategory", { color: ColorDef.green.toJSON() });
+
+    // we make drawingGraphic2 in drawingModel2 first
+    const drawingGraphic2Id = new DrawingGraphic({
+      classFullName: DrawingGraphic.classFullName,
+      model: drawingModel2Id,
+      code: new Code({ spec: modelCodeSpec, scope: drawingModel2Id, value: "drawing graphic 2" }),
+      category: categoryId,
+    }, sourceDb).insert();
+
+    const _drawingGraphic1Id = new DrawingGraphic({
+      classFullName: DrawingGraphic.classFullName,
+      model: drawingModel1Id,
+      code: new Code({ spec: relatedCodeSpecId, scope: drawingGraphic2Id, value: "drawing graphic 1" }),
+      category: categoryId,
+    }, sourceDb).insert();
+
+    sourceDb.saveChanges();
+
+    const targetDbPath = IModelTestUtils.prepareOutputFile("IModelTransformer", "BadPredecessorExampleTarget.bim");
+    const targetDb = SnapshotDb.createEmpty(targetDbPath, { rootSubject: { name: sourceDb.rootSubject.name } });
+    const transformer = new IModelTransformer(sourceDb, targetDb);
+
+    await expect(transformer.processSchemas()).to.eventually.be.fulfilled;
+    await expect(transformer.processAll()).to.eventually.be.fulfilled;
+
+    // check if target imodel has the elements that source imodel had
+    expect(targetDb.codeSpecs.hasName("ModelCodeSpec")).to.be.true;
+    expect(targetDb.codeSpecs.hasName("RelatedCodeSpec")).to.be.true;
+    const drawingIdTarget1 = targetDb.elements.queryElementIdByCode(Drawing.createCode(targetDb, documentListModelId, "Drawing1"));
+    expect(drawingIdTarget1).to.not.be.undefined;
+    expect(Id64.isValidId64((drawingIdTarget1 as string))).to.be.true;
+
+    const drawingIdTarget2 = targetDb.elements.queryElementIdByCode(Drawing.createCode(targetDb, documentListModelId, "Drawing2"));
+    expect(drawingIdTarget2).to.not.be.undefined;
+    expect(Id64.isValidId64((drawingIdTarget2 as string))).to.be.true;
+
+    const drawingGraphicIdTarget2Props = targetDb.elements.getElementProps(drawingGraphic2Id);
+    expect(targetDb.elements.queryElementIdByCode(new Code(drawingGraphicIdTarget2Props.code))).to.not.be.undefined;
+    expect(Id64.isValidId64((targetDb.elements.queryElementIdByCode(new Code(drawingGraphicIdTarget2Props.code)) as string))).to.be.true;
+
+    const drawingGraphicIdTarget1Props = targetDb.elements.getElementProps(_drawingGraphic1Id);
+    expect(targetDb.elements.queryElementIdByCode(new Code(drawingGraphicIdTarget1Props.code))).to.not.be.undefined;
+    expect(Id64.isValidId64((targetDb.elements.queryElementIdByCode(new Code(drawingGraphicIdTarget1Props.code)) as string))).to.be.true;
+    sourceDb.close();
+    targetDb.close();
+  });
+
+  // for testing purposes only, based on SetToStandalone.ts, force a snapshot to mimic a standalone iModel
+  function setToStandalone(iModelName: string) {
+    const nativeDb = new IModelHost.platform.DgnDb();
+    nativeDb.openIModel(iModelName, OpenMode.ReadWrite);
+    nativeDb.setITwinId(Guid.empty); // empty iTwinId means "standalone"
+    nativeDb.saveChanges(); // save change to iTwinId
+    nativeDb.deleteAllTxns(); // necessary before resetting briefcaseId
+    nativeDb.resetBriefcaseId(BriefcaseIdValue.Unassigned); // standalone iModels should always have BriefcaseId unassigned
+    nativeDb.saveLocalValue("StandaloneEdit", JSON.stringify({ txns: true }));
+    nativeDb.saveChanges(); // save change to briefcaseId
+    nativeDb.closeIModel();
+  }
+
+  it("biscore update is valid", async () => {
+
+    const sourceDbPath = IModelTestUtils.prepareOutputFile("IModelTransformer", "BisCoreUpdateSource.bim");
+    const sourceDb = SnapshotDb.createEmpty(sourceDbPath, { rootSubject: { name: "BisCoreUpdate" } });
+
+    // this seed has an old biscore, so we know that transforming an empty source (which starts with a fresh, updated biscore)
+    // will cause an update to the old biscore in this target
+    const targetDbPath = IModelTestUtils.prepareOutputFile("IModelTransformer", "BisCoreUpdateTarget.bim");
+    const seedDb = SnapshotDb.openFile(IModelTestUtils.resolveAssetFile("CompatibilityTestSeed.bim"));
+    const targetDbTestCopy = SnapshotDb.createFrom(seedDb, targetDbPath);
+    targetDbTestCopy.close();
+    seedDb.close();
+    setToStandalone(targetDbPath);
+    const targetDb = StandaloneDb.openFile(targetDbPath);
+
+    assert(
+      Semver.lt(
+        Schema.toSemverString(targetDb.querySchemaVersion("BisCore")!),
+        Schema.toSemverString(sourceDb.querySchemaVersion("BisCore")!)),
+      "The targetDb must have a less up-to-date version of the BisCore schema than the source"
+    );
+
+    const transformer = new IModelTransformer(sourceDb, targetDb);
+    await transformer.processSchemas();
+    targetDb.saveChanges();
+
+    assert(
+      Semver.eq(
+        Schema.toSemverString(targetDb.querySchemaVersion("BisCore")!),
+        Schema.toSemverString(sourceDb.querySchemaVersion("BisCore")!)),
+      "The targetDb must now have an equivalent BisCore schema because it was updated"
+    );
+
+    sourceDb.close();
+    targetDb.close();
+  });
+});