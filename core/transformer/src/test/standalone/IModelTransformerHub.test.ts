/*---------------------------------------------------------------------------------------------
* Copyright (c) Bentley Systems, Incorporated. All rights reserved.
* See LICENSE.md in the project root for license terms and full copyright notice.
*--------------------------------------------------------------------------------------------*/

import { assert, expect } from "chai";
import { join } from "path";
import * as semver from "semver";
import {
  BisCoreSchema, BriefcaseDb, BriefcaseManager, deleteElementTree, ECSqlStatement, Element, ElementOwnsChildElements, ElementRefersToElements,
  ExternalSourceAspect, GenericSchema, HubMock, IModelDb, IModelHost, IModelJsFs, IModelJsNative, ModelSelector, NativeLoggerCategory, PhysicalModel,
  PhysicalObject, PhysicalPartition, SnapshotDb, SpatialCategory, Subject,
} from "@itwin/core-backend";

import * as BackendTestUtils from "@itwin/core-backend/lib/cjs/test";
import { AccessToken, DbResult, Guid, GuidString, Id64, Id64String, Logger, LogLevel } from "@itwin/core-bentley";
import { ChangesetIdWithIndex, Code, ColorDef, ElementProps, IModel, IModelVersion, PhysicalElementProps, SubCategoryAppearance } from "@itwin/core-common";
import { Point3d, YawPitchRollAngles } from "@itwin/core-geometry";
import { IModelExporter, IModelImporter, IModelTransformer, TransformerLoggerCategory } from "../../core-transformer";
import {
  CountingIModelImporter, HubWrappers, IModelToTextFileExporter, IModelTransformerTestUtils, TestIModelTransformer,
  TransformerExtensiveTestScenario as TransformerExtensiveTestScenario,
} from "../IModelTransformerUtils";
import { KnownTestLocations } from "../KnownTestLocations";

import "./TransformerTestStartup"; // calls startup/shutdown IModelHost before/after all tests
import * as sinon from "sinon";

describe("IModelTransformerHub", () => {
  const outputDir = join(KnownTestLocations.outputDir, "IModelTransformerHub");
  let iTwinId: GuidString;
  let accessToken: AccessToken;

  before(async () => {
    HubMock.startup("IModelTransformerHub", KnownTestLocations.outputDir);
    iTwinId = HubMock.iTwinId;
    IModelJsFs.recursiveMkDirSync(outputDir);

    accessToken = await HubWrappers.getAccessToken(BackendTestUtils.TestUserType.Regular);

    // initialize logging
    if (process.env.TRANSFORMER_TESTS_USE_LOG) {
      Logger.initializeToConsole();
      Logger.setLevelDefault(LogLevel.Error);
      Logger.setLevel(TransformerLoggerCategory.IModelExporter, LogLevel.Trace);
      Logger.setLevel(TransformerLoggerCategory.IModelImporter, LogLevel.Trace);
      Logger.setLevel(TransformerLoggerCategory.IModelTransformer, LogLevel.Trace);
      Logger.setLevel(NativeLoggerCategory.Changeset, LogLevel.Trace);
    }
  });
  after(() => HubMock.shutdown());

  it("Transform source iModel to target iModel", async () => {
    // Create and push seed of source IModel
    const sourceIModelName = "TransformerSource";
    const sourceSeedFileName = join(outputDir, `${sourceIModelName}.bim`);
    if (IModelJsFs.existsSync(sourceSeedFileName))
      IModelJsFs.removeSync(sourceSeedFileName);

    const sourceSeedDb = SnapshotDb.createEmpty(sourceSeedFileName, { rootSubject: { name: "TransformerSource" } });
    assert.isTrue(IModelJsFs.existsSync(sourceSeedFileName));
    await BackendTestUtils.ExtensiveTestScenario.prepareDb(sourceSeedDb);
    sourceSeedDb.saveChanges();
    sourceSeedDb.close();

    const sourceIModelId = await IModelHost.hubAccess.createNewIModel({ iTwinId, iModelName: sourceIModelName, description: "source", version0: sourceSeedFileName, noLocks: true });

    // Create and push seed of target IModel
    const targetIModelName = "TransformerTarget";
    const targetSeedFileName = join(outputDir, `${targetIModelName}.bim`);
    if (IModelJsFs.existsSync(targetSeedFileName)) {
      IModelJsFs.removeSync(targetSeedFileName);
    }
    const targetSeedDb = SnapshotDb.createEmpty(targetSeedFileName, { rootSubject: { name: "TransformerTarget" } });
    assert.isTrue(IModelJsFs.existsSync(targetSeedFileName));
    await TransformerExtensiveTestScenario.prepareTargetDb(targetSeedDb);
    assert.isTrue(targetSeedDb.codeSpecs.hasName("TargetCodeSpec")); // inserted by prepareTargetDb
    targetSeedDb.saveChanges();
    targetSeedDb.close();
    const targetIModelId = await IModelHost.hubAccess.createNewIModel({ iTwinId, iModelName: targetIModelName, description: "target", version0: targetSeedFileName, noLocks: true });

    try {
      const sourceDb = await HubWrappers.downloadAndOpenBriefcase({ accessToken, iTwinId, iModelId: sourceIModelId });
      const targetDb = await HubWrappers.downloadAndOpenBriefcase({ accessToken, iTwinId, iModelId: targetIModelId });
      assert.isTrue(sourceDb.isBriefcaseDb());
      assert.isTrue(targetDb.isBriefcaseDb());
      assert.isFalse(sourceDb.isSnapshot);
      assert.isFalse(targetDb.isSnapshot);
      assert.isTrue(targetDb.codeSpecs.hasName("TargetCodeSpec")); // make sure prepareTargetDb changes were saved and pushed to iModelHub

      if (true) { // initial import
        BackendTestUtils.ExtensiveTestScenario.populateDb(sourceDb);
        sourceDb.saveChanges();
        await sourceDb.pushChanges({ accessToken, description: "Populate source" });

        // Use IModelExporter.exportChanges to verify the changes to the sourceDb
        const sourceExportFileName: string = IModelTransformerTestUtils.prepareOutputFile("IModelTransformer", "TransformerSource-ExportChanges-1.txt");
        assert.isFalse(IModelJsFs.existsSync(sourceExportFileName));
        const sourceExporter = new IModelToTextFileExporter(sourceDb, sourceExportFileName);
        await sourceExporter.exportChanges(accessToken);
        assert.isTrue(IModelJsFs.existsSync(sourceExportFileName));
        const sourceDbChanges: any = (sourceExporter.exporter as any)._sourceDbChanges; // access private member for testing purposes
        assert.exists(sourceDbChanges);
        // expect inserts and 1 update from populateSourceDb
        assert.isAtLeast(sourceDbChanges.codeSpec.insertIds.size, 1);
        assert.isAtLeast(sourceDbChanges.element.insertIds.size, 1);
        assert.isAtLeast(sourceDbChanges.aspect.insertIds.size, 1);
        assert.isAtLeast(sourceDbChanges.model.insertIds.size, 1);
        assert.equal(sourceDbChanges.model.updateIds.size, 1, "Expect the RepositoryModel to be updated");
        assert.isTrue(sourceDbChanges.model.updateIds.has(IModel.repositoryModelId));
        assert.isAtLeast(sourceDbChanges.relationship.insertIds.size, 1);
        // expect no other updates nor deletes from populateSourceDb
        assert.equal(sourceDbChanges.codeSpec.updateIds.size, 0);
        assert.equal(sourceDbChanges.codeSpec.deleteIds.size, 0);
        assert.equal(sourceDbChanges.element.updateIds.size, 0);
        assert.equal(sourceDbChanges.element.deleteIds.size, 0);
        assert.equal(sourceDbChanges.aspect.updateIds.size, 0);
        assert.equal(sourceDbChanges.aspect.deleteIds.size, 0);
        assert.equal(sourceDbChanges.model.deleteIds.size, 0);
        assert.equal(sourceDbChanges.relationship.updateIds.size, 0);
        assert.equal(sourceDbChanges.relationship.deleteIds.size, 0);

        const transformer = new TestIModelTransformer(sourceDb, targetDb);
        await transformer.processChanges(accessToken);
        transformer.dispose();
        targetDb.saveChanges();
        await targetDb.pushChanges({ accessToken, description: "Import #1" });
        TransformerExtensiveTestScenario.assertTargetDbContents(sourceDb, targetDb);

        // Use IModelExporter.exportChanges to verify the changes to the targetDb
        const targetExportFileName: string = IModelTransformerTestUtils.prepareOutputFile("IModelTransformer", "TransformerTarget-ExportChanges-1.txt");
        assert.isFalse(IModelJsFs.existsSync(targetExportFileName));
        const targetExporter = new IModelToTextFileExporter(targetDb, targetExportFileName);
        await targetExporter.exportChanges(accessToken);
        assert.isTrue(IModelJsFs.existsSync(targetExportFileName));
        const targetDbChanges: any = (targetExporter.exporter as any)._sourceDbChanges; // access private member for testing purposes
        assert.exists(targetDbChanges);
        // expect inserts and a few updates from transforming the result of populateSourceDb
        assert.isAtLeast(targetDbChanges.codeSpec.insertIds.size, 1);
        assert.isAtLeast(targetDbChanges.element.insertIds.size, 1);
        assert.isAtMost(targetDbChanges.element.updateIds.size, 1, "Expect the root Subject to be updated");
        assert.isAtLeast(targetDbChanges.aspect.insertIds.size, 1);
        assert.isAtLeast(targetDbChanges.model.insertIds.size, 1);
        assert.isAtMost(targetDbChanges.model.updateIds.size, 1, "Expect the RepositoryModel to be updated");
        assert.isTrue(targetDbChanges.model.updateIds.has(IModel.repositoryModelId));
        assert.isAtLeast(targetDbChanges.relationship.insertIds.size, 1);
        // expect no other changes from transforming the result of populateSourceDb
        assert.equal(targetDbChanges.codeSpec.updateIds.size, 0);
        assert.equal(targetDbChanges.codeSpec.deleteIds.size, 0);
        assert.equal(targetDbChanges.element.deleteIds.size, 0);
        assert.equal(targetDbChanges.aspect.updateIds.size, 0);
        assert.equal(targetDbChanges.aspect.deleteIds.size, 0);
        assert.equal(targetDbChanges.model.deleteIds.size, 0);
        assert.equal(targetDbChanges.relationship.updateIds.size, 0);
        assert.equal(targetDbChanges.relationship.deleteIds.size, 0);
      }

      if (true) { // second import with no changes to source, should be a no-op
        const numTargetElements: number = count(targetDb, Element.classFullName);
        const numTargetExternalSourceAspects: number = count(targetDb, ExternalSourceAspect.classFullName);
        const numTargetRelationships: number = count(targetDb, ElementRefersToElements.classFullName);
        const targetImporter = new CountingIModelImporter(targetDb);
        const transformer = new TestIModelTransformer(sourceDb, targetImporter);
        await transformer.processChanges(accessToken);
        assert.equal(targetImporter.numModelsInserted, 0);
        assert.equal(targetImporter.numModelsUpdated, 0);
        assert.equal(targetImporter.numElementsInserted, 0);
        assert.equal(targetImporter.numElementsUpdated, 0);
        assert.equal(targetImporter.numElementsDeleted, 0);
        assert.equal(targetImporter.numElementAspectsInserted, 0);
        assert.equal(targetImporter.numElementAspectsUpdated, 0);
        assert.equal(targetImporter.numRelationshipsInserted, 0);
        assert.equal(targetImporter.numRelationshipsUpdated, 0);
        assert.equal(numTargetElements, count(targetDb, Element.classFullName), "Second import should not add elements");
        assert.equal(numTargetExternalSourceAspects, count(targetDb, ExternalSourceAspect.classFullName), "Second import should not add aspects");
        assert.equal(numTargetRelationships, count(targetDb, ElementRefersToElements.classFullName), "Second import should not add relationships");
        transformer.dispose();
        targetDb.saveChanges();
        assert.isFalse(targetDb.nativeDb.hasPendingTxns());
        await targetDb.pushChanges({ accessToken, description: "Should not actually push because there are no changes" });
      }

      if (true) { // update source db, then import again
        BackendTestUtils.ExtensiveTestScenario.updateDb(sourceDb);
        sourceDb.saveChanges();
        await sourceDb.pushChanges({ accessToken, description: "Update source" });

        // Use IModelExporter.exportChanges to verify the changes to the sourceDb
        const sourceExportFileName: string = IModelTransformerTestUtils.prepareOutputFile("IModelTransformer", "TransformerSource-ExportChanges-2.txt");
        assert.isFalse(IModelJsFs.existsSync(sourceExportFileName));
        const sourceExporter = new IModelToTextFileExporter(sourceDb, sourceExportFileName);
        await sourceExporter.exportChanges(accessToken);
        assert.isTrue(IModelJsFs.existsSync(sourceExportFileName));
        const sourceDbChanges: any = (sourceExporter.exporter as any)._sourceDbChanges; // access private member for testing purposes
        assert.exists(sourceDbChanges);
        // expect some inserts from updateDb
        assert.equal(sourceDbChanges.codeSpec.insertIds.size, 0);
        assert.equal(sourceDbChanges.element.insertIds.size, 1);
        assert.equal(sourceDbChanges.aspect.insertIds.size, 0);
        assert.equal(sourceDbChanges.model.insertIds.size, 0);
        assert.equal(sourceDbChanges.relationship.insertIds.size, 2);
        // expect some updates from updateDb
        assert.isAtLeast(sourceDbChanges.element.updateIds.size, 1);
        assert.isAtLeast(sourceDbChanges.aspect.updateIds.size, 1);
        assert.isAtLeast(sourceDbChanges.model.updateIds.size, 1);
        assert.isAtLeast(sourceDbChanges.relationship.updateIds.size, 1);
        // expect some deletes from updateDb
        assert.isAtLeast(sourceDbChanges.element.deleteIds.size, 1);
        assert.equal(sourceDbChanges.relationship.deleteIds.size, 1);
        // don't expect other changes from updateDb
        assert.equal(sourceDbChanges.codeSpec.updateIds.size, 0);
        assert.equal(sourceDbChanges.codeSpec.deleteIds.size, 0);
        assert.equal(sourceDbChanges.aspect.deleteIds.size, 0);
        assert.equal(sourceDbChanges.model.deleteIds.size, 0);

        const transformer = new TestIModelTransformer(sourceDb, targetDb);
        await transformer.processChanges(accessToken);
        transformer.dispose();
        targetDb.saveChanges();
        await targetDb.pushChanges({ accessToken, description: "Import #2" });
        BackendTestUtils.ExtensiveTestScenario.assertUpdatesInDb(targetDb);

        // Use IModelExporter.exportChanges to verify the changes to the targetDb
        const targetExportFileName: string = IModelTransformerTestUtils.prepareOutputFile("IModelTransformer", "TransformerTarget-ExportChanges-2.txt");
        assert.isFalse(IModelJsFs.existsSync(targetExportFileName));
        const targetExporter = new IModelToTextFileExporter(targetDb, targetExportFileName);
        await targetExporter.exportChanges(accessToken);
        assert.isTrue(IModelJsFs.existsSync(targetExportFileName));
        const targetDbChanges: any = (targetExporter.exporter as any)._sourceDbChanges; // access private member for testing purposes
        assert.exists(targetDbChanges);
        // expect some inserts from transforming the result of updateDb
        assert.equal(targetDbChanges.codeSpec.insertIds.size, 0);
        assert.equal(targetDbChanges.element.insertIds.size, 1);
        assert.equal(targetDbChanges.aspect.insertIds.size, 3);
        assert.equal(targetDbChanges.model.insertIds.size, 0);
        assert.equal(targetDbChanges.relationship.insertIds.size, 2);
        // expect some updates from transforming the result of updateDb
        assert.isAtLeast(targetDbChanges.element.updateIds.size, 1);
        assert.isAtLeast(targetDbChanges.aspect.updateIds.size, 1);
        assert.isAtLeast(targetDbChanges.model.updateIds.size, 1);
        assert.isAtLeast(targetDbChanges.relationship.updateIds.size, 1);
        // expect some deletes from transforming the result of updateDb
        assert.isAtLeast(targetDbChanges.element.deleteIds.size, 1);
        assert.isAtLeast(targetDbChanges.aspect.deleteIds.size, 1);
        assert.equal(targetDbChanges.relationship.deleteIds.size, 1);
        // don't expect other changes from transforming the result of updateDb
        assert.equal(targetDbChanges.codeSpec.updateIds.size, 0);
        assert.equal(targetDbChanges.codeSpec.deleteIds.size, 0);
        assert.equal(targetDbChanges.model.deleteIds.size, 0);
      }

      const sourceIModelChangeSets = await IModelHost.hubAccess.queryChangesets({ accessToken, iModelId: sourceIModelId });
      const targetIModelChangeSets = await IModelHost.hubAccess.queryChangesets({ accessToken, iModelId: targetIModelId });
      assert.equal(sourceIModelChangeSets.length, 2);
      assert.equal(targetIModelChangeSets.length, 2);

      await HubWrappers.closeAndDeleteBriefcaseDb(accessToken, sourceDb);
      await HubWrappers.closeAndDeleteBriefcaseDb(accessToken, targetDb);
    } finally {
      try {
        await IModelHost.hubAccess.deleteIModel({ iTwinId, iModelId: sourceIModelId });
        await IModelHost.hubAccess.deleteIModel({ iTwinId, iModelId: targetIModelId });
      } catch (err) {
        // eslint-disable-next-line no-console
        console.log("can't destroy", err);
      }
    }
  });

  it("Clone/upgrade test", async () => {
    const sourceIModelName: string = IModelTransformerTestUtils.generateUniqueName("CloneSource");
    const sourceIModelId = await HubWrappers.recreateIModel({ accessToken, iTwinId, iModelName: sourceIModelName, noLocks: true });
    assert.isTrue(Guid.isGuid(sourceIModelId));
    const targetIModelName: string = IModelTransformerTestUtils.generateUniqueName("CloneTarget");
    const targetIModelId = await HubWrappers.recreateIModel({ accessToken, iTwinId, iModelName: targetIModelName, noLocks: true });
    assert.isTrue(Guid.isGuid(targetIModelId));

    try {
      // open/upgrade sourceDb
      const sourceDb = await HubWrappers.downloadAndOpenBriefcase({ accessToken, iTwinId, iModelId: sourceIModelId });
      const seedBisCoreVersion = sourceDb.querySchemaVersion(BisCoreSchema.schemaName)!;
      assert.isTrue(semver.satisfies(seedBisCoreVersion, ">= 1.0.1"));
      await sourceDb.importSchemas([BisCoreSchema.schemaFilePath, GenericSchema.schemaFilePath]);
      const updatedBisCoreVersion = sourceDb.querySchemaVersion(BisCoreSchema.schemaName)!;
      assert.isTrue(semver.satisfies(updatedBisCoreVersion, ">= 1.0.10"));
      assert.isTrue(sourceDb.containsClass(ExternalSourceAspect.classFullName), "Expect BisCore to be updated and contain ExternalSourceAspect");
      const expectedHasPendingTxns: boolean = seedBisCoreVersion !== updatedBisCoreVersion;

      // push sourceDb schema changes
      assert.equal(sourceDb.nativeDb.hasPendingTxns(), expectedHasPendingTxns, "Expect importSchemas to have saved changes");
      assert.isFalse(sourceDb.nativeDb.hasUnsavedChanges(), "Expect no unsaved changes after importSchemas");
      await sourceDb.pushChanges({ accessToken, description: "Import schemas to upgrade BisCore" }); // may push schema changes

      // import schemas again to test common scenario of not knowing whether schemas are up-to-date or not..
      await sourceDb.importSchemas([BisCoreSchema.schemaFilePath, GenericSchema.schemaFilePath]);
      assert.isFalse(sourceDb.nativeDb.hasPendingTxns(), "Expect importSchemas to be a no-op");
      assert.isFalse(sourceDb.nativeDb.hasUnsavedChanges(), "Expect importSchemas to be a no-op");
      sourceDb.saveChanges(); // will be no changes to save in this case
      await sourceDb.pushChanges({ accessToken, description: "Import schemas again" }); // will be no changes to push in this case

      // populate sourceDb
      IModelTransformerTestUtils.populateTeamIModel(sourceDb, "Test", Point3d.createZero(), ColorDef.green);
      IModelTransformerTestUtils.assertTeamIModelContents(sourceDb, "Test");
      sourceDb.saveChanges();
      await sourceDb.pushChanges({ accessToken, description: "Populate Source" });

      // open/upgrade targetDb
      const targetDb = await HubWrappers.downloadAndOpenBriefcase({ accessToken, iTwinId, iModelId: targetIModelId });
      await targetDb.importSchemas([BisCoreSchema.schemaFilePath, GenericSchema.schemaFilePath]);
      assert.isTrue(targetDb.containsClass(ExternalSourceAspect.classFullName), "Expect BisCore to be updated and contain ExternalSourceAspect");

      // push targetDb schema changes
      targetDb.saveChanges();
      await targetDb.pushChanges({ accessToken, description: "Upgrade BisCore" });

      // import sourceDb changes into targetDb
      const transformer = new IModelTransformer(new IModelExporter(sourceDb), targetDb);
      await transformer.processAll();
      transformer.dispose();
      IModelTransformerTestUtils.assertTeamIModelContents(targetDb, "Test");
      targetDb.saveChanges();
      await targetDb.pushChanges({ accessToken, description: "Import changes from sourceDb" });

      // close iModel briefcases
      await HubWrappers.closeAndDeleteBriefcaseDb(accessToken, sourceDb);
      await HubWrappers.closeAndDeleteBriefcaseDb(accessToken, targetDb);
    } finally {
      try {
        // delete iModel briefcases
        await IModelHost.hubAccess.deleteIModel({ iTwinId, iModelId: sourceIModelId });
        await IModelHost.hubAccess.deleteIModel({ iTwinId, iModelId: targetIModelId });
      } catch (err) {
        // eslint-disable-next-line no-console
        console.log("can't destroy", err);
      }
    }
  });

  // you can print additional debug info from this test by setting in your env TRANSFORMER_BRANCH_TEST_DEBUG=1
  it("should merge changes made on a branch back to master", async () => {
    const masterIModelName = "Master";
    const masterSeedFileName = join(outputDir, `${masterIModelName}.bim`);
    if (IModelJsFs.existsSync(masterSeedFileName))
      IModelJsFs.removeSync(masterSeedFileName);
    const masterSeedState = {1:1, 2:1, 20:1, 21:1};
    const masterSeedDb = SnapshotDb.createEmpty(masterSeedFileName, { rootSubject: { name: masterIModelName } });
    populateTimelineSeed(masterSeedDb, masterSeedState)
    assert(IModelJsFs.existsSync(masterSeedFileName));
    masterSeedDb.nativeDb.setITwinId(iTwinId); // WIP: attempting a workaround for "ContextId was not properly setup in the checkpoint" issue
    masterSeedDb.saveChanges();
<<<<<<< HEAD
    masterSeedDb.close(); // must close for profile version to be written to the snapshot

    const masterSeed: TimelineIModelState = {
      // HACK: we know this will only be used for seeding via its path
      db: { pathName:  masterSeedFileName } as any as BriefcaseDb,
      id: "master-seed",
      state: masterSeedState
    };

    const timeline: Timeline = {
      0: { master: { seed: masterSeed } }, // above: masterSeedState = {1:1, 2:1, 20:1, 21:1};
      1: { branch1: { branch: "master" }, branch2: { branch: "master" } },
      2: { branch1: { 1:1, 2:2, 3:1, 4:1, 20:1, 21:1 } },
      3: { branch1: { 1:2, 2:2, 4:1, 5:1, 6:1, 21:1 } },
      4: { branch1: { 1:2, 2:2, 4:1, 5:1, 6:1, 30:1 } },
      5: { master: { sync: ["branch1", 2] } },
      6: { branch2: { sync: ["master", 0] } },
      7: { branch2: { 1:2, 2:2, 4:1, 5:1, 6:1, 7:1, 8:1, 30:1 } }, // add 7 and 8
      // insert 9 and a conflicting state for 7 on master
      8: { master: { 1:2, 2:2, 4:1, 5:1, 6:1, 7:2, 9:1, 30:1 } },
      9: { master: { sync: ["branch2", 7] } },
      10: {
        assert({master}) {
          assert.equal(count(master.db, ExternalSourceAspect.classFullName), 0);
          // FIXME: why is this different from master?
          // branch2 won the conflict
          assertPhysicalObjects(master.db, {7:1}, { subset: true });
        }
      },
      11: { master: { 1:2, 2:2, 4:1, 5:1, 6:2, 8:1, 9:1, 30:1 } },
      12: { branch1: { sync: ["master", 4] } },
    };

    const { trackedIModels, tearDown } = await runTimeline(timeline);
=======
    masterSeedDb.close();
    const masterIModelId = await IModelHost.hubAccess.createNewIModel({ iTwinId, iModelName: masterIModelName, description: "master", version0: masterSeedFileName, noLocks: true });
    assert.isTrue(Guid.isGuid(masterIModelId));
    IModelJsFs.removeSync(masterSeedFileName); // now that iModel is pushed, can delete local copy of the seed
    const masterDb = await HubWrappers.downloadAndOpenBriefcase({ accessToken, iTwinId, iModelId: masterIModelId });
    assert.isTrue(masterDb.isBriefcaseDb());
    assert.equal(masterDb.iTwinId, iTwinId);
    assert.equal(masterDb.iModelId, masterIModelId);
    assertPhysicalObjects(masterDb, state0);
    const changesetMasterState0 = masterDb.changeset.id;
    masterDb.performCheckpoint();

    // create Branch1 iModel using Master as a template
    const branchIModelName1 = "Branch1";
    const branchIModelId1 = await IModelHost.hubAccess.createNewIModel({ iTwinId, iModelName: branchIModelName1, description: `Branch1 of ${masterIModelName}`, version0: masterDb.pathName, noLocks: true });

    const branchDb1 = await HubWrappers.downloadAndOpenBriefcase({ accessToken, iTwinId, iModelId: branchIModelId1 });
    assert.isTrue(branchDb1.isBriefcaseDb());
    assert.equal(branchDb1.iTwinId, iTwinId);
    assertPhysicalObjects(branchDb1, state0);
    const changesetBranch1First = branchDb1.changeset.id;

    // create Branch2 iModel using Master as a template
    const branchIModelName2 = "Branch2";
    const branchIModelId2 = await IModelHost.hubAccess.createNewIModel({ iTwinId, iModelName: branchIModelName2, description: `Branch2 of ${masterIModelName}`, version0: masterDb.pathName, noLocks: true });
    const branchDb2 = await HubWrappers.downloadAndOpenBriefcase({ accessToken, iTwinId, iModelId: branchIModelId2 });
    assert.isTrue(branchDb2.isBriefcaseDb());
    assert.equal(branchDb2.iTwinId, iTwinId);
    assertPhysicalObjects(branchDb2, state0);
    const changesetBranch2First = branchDb2.changeset.id;
>>>>>>> 966d4754

    // create empty iModel meant to contain replayed master history
    const replayedIModelName = "Replayed";
    const replayedIModelId = await IModelHost.hubAccess.createNewIModel({ iTwinId, iModelName: replayedIModelName, description: "blank", noLocks: true });

    const replayedDb = await HubWrappers.downloadAndOpenBriefcase({ accessToken, iTwinId, iModelId: replayedIModelId });
    assert.isTrue(replayedDb.isBriefcaseDb());
    assert.equal(replayedDb.iTwinId, iTwinId);

    try {
      const master = trackedIModels.get("master");
      assert(master);

      const masterDbChangesets = await IModelHost.hubAccess.downloadChangesets({ accessToken, iModelId: master.id, targetDir: BriefcaseManager.getChangeSetsPath(master.id) });
      assert.equal(masterDbChangesets.length, 4);
      const masterDeletedElementIds = new Set<Id64String>();
      for (const masterDbChangeset of masterDbChangesets) {
        assert.isDefined(masterDbChangeset.id);
        assert.isDefined(masterDbChangeset.description); // test code above always included a change description when pushChanges was called
        const changesetPath = masterDbChangeset.pathname;
        assert.isTrue(IModelJsFs.existsSync(changesetPath));
        // below is one way of determining the set of elements that were deleted in a specific changeset
        const statusOrResult = master.db.nativeDb.extractChangedInstanceIdsFromChangeSets([changesetPath]);
        assert.isUndefined(statusOrResult.error);
        const result = statusOrResult.result;
        if (result === undefined)
          throw Error("expected to be defined");

        assert.isDefined(result.element);
        if (result.element?.delete) {
          result.element.delete.forEach((id: Id64String) => masterDeletedElementIds.add(id));
        }
      }
      assert.isAtLeast(masterDeletedElementIds.size, 1);

      // replay master history to create replayed iModel
      const sourceDb = await HubWrappers.downloadAndOpenBriefcase({ accessToken, iTwinId, iModelId: master.id, asOf: IModelVersion.first().toJSON() });
      const replayTransformer = new IModelTransformer(sourceDb, replayedDb);
      // this replay strategy pretends that deleted elements never existed
      for (const elementId of masterDeletedElementIds) {
        replayTransformer.exporter.excludeElement(elementId);
      }
      // note: this test knows that there were no schema changes, so does not call `processSchemas`
      await replayTransformer.processAll(); // process any elements that were part of the "seed"
      await saveAndPushChanges(replayedDb, "changes from source seed");
      for (const masterDbChangeset of masterDbChangesets) {
        await sourceDb.pullChanges({ accessToken, toIndex: masterDbChangeset.index });
        await replayTransformer.processChanges(accessToken, sourceDb.changeset.id);
        await saveAndPushChanges(replayedDb, masterDbChangeset.description ?? "");
      }
      replayTransformer.dispose();
      sourceDb.close();
      assertPhysicalObjects(replayedDb, master.state); // should have same ending state as masterDb

      // make sure there are no deletes in the replay history (all elements that were eventually deleted from masterDb were excluded)
      const replayedDbChangesets = await IModelHost.hubAccess.downloadChangesets({ accessToken, iModelId: replayedIModelId, targetDir: BriefcaseManager.getChangeSetsPath(replayedIModelId) });
      assert.isAtLeast(replayedDbChangesets.length, masterDbChangesets.length); // replayedDb will have more changesets when seed contains elements
      const replayedDeletedElementIds = new Set<Id64String>();
      for (const replayedDbChangeset of replayedDbChangesets) {
        assert.isDefined(replayedDbChangeset.id);
        const changesetPath = replayedDbChangeset.pathname;
        assert.isTrue(IModelJsFs.existsSync(changesetPath));
        // below is one way of determining the set of elements that were deleted in a specific changeset
        const statusOrResult = replayedDb.nativeDb.extractChangedInstanceIdsFromChangeSets([changesetPath]);
        const result = statusOrResult.result;
        if (result === undefined)
          throw Error("expected to be defined");

        assert.isDefined(result.element);
        if (result.element?.delete) {
          result.element.delete.forEach((id: Id64String) => replayedDeletedElementIds.add(id));
        }
      }
      assert.equal(replayedDeletedElementIds.size, 0);
    } finally {
      await tearDown();
      replayedDb.close();
      await IModelHost.hubAccess.deleteIModel({ iTwinId, iModelId: replayedIModelId });
    }
  });

  it("ModelSelector processChanges", async () => {
    const sourceIModelName = "ModelSelectorSource";
    const sourceIModelId = await HubWrappers.recreateIModel({ accessToken, iTwinId, iModelName: sourceIModelName, noLocks: true });
    let targetIModelId!: GuidString;
    assert.isTrue(Guid.isGuid(sourceIModelId));

    try {
      const sourceDb = await HubWrappers.downloadAndOpenBriefcase({ accessToken, iTwinId, iModelId: sourceIModelId });

      // setup source
      const physModel1Id = PhysicalModel.insert(sourceDb, IModel.rootSubjectId, "phys-model-1");
      const physModel2Id = PhysicalModel.insert(sourceDb, IModel.rootSubjectId, "phys-model-2");
      const modelSelectorInSource = ModelSelector.create(sourceDb, IModelDb.dictionaryId, "model-selector", [physModel1Id]);
      const modelSelectorCode = modelSelectorInSource.code;
      const modelSelectorId = modelSelectorInSource.insert();
      sourceDb.saveChanges();
      await sourceDb.pushChanges({ accessToken, description: "setup source models and selector" });

      // create target branch
      const targetIModelName = "ModelSelectorTarget";
      sourceDb.performCheckpoint();

      targetIModelId = await HubWrappers.recreateIModel({ accessToken, iTwinId, iModelName: targetIModelName, noLocks: true, version0: sourceDb.pathName });
      assert.isTrue(Guid.isGuid(targetIModelId));
      const targetDb = await HubWrappers.downloadAndOpenBriefcase({ accessToken, iTwinId, iModelId: targetIModelId });
      await targetDb.importSchemas([BisCoreSchema.schemaFilePath, GenericSchema.schemaFilePath]);
      assert.isTrue(targetDb.containsClass(ExternalSourceAspect.classFullName), "Expect BisCore to be updated and contain ExternalSourceAspect");
      const provenanceInitializer = new IModelTransformer(sourceDb, targetDb, { wasSourceIModelCopiedToTarget: true });
      await provenanceInitializer.processSchemas();
      await provenanceInitializer.processAll();
      provenanceInitializer.dispose();

      // update source (add model2 to model selector)
      // (it's important that we only change the model selector here to keep the changes isolated)
      const modelSelectorUpdate = sourceDb.elements.getElement<ModelSelector>(modelSelectorId, ModelSelector);
      modelSelectorUpdate.models = [...modelSelectorUpdate.models, physModel2Id];
      modelSelectorUpdate.update();
      sourceDb.saveChanges();
      await sourceDb.pushChanges({ accessToken, description: "add model2 to model selector" });

      // check that the model selector has the expected change in the source
      const modelSelectorUpdate2 = sourceDb.elements.getElement<ModelSelector>(modelSelectorId, ModelSelector);
      expect(modelSelectorUpdate2.models).to.have.length(2);

      // test extracted changed ids
      const sourceDbChangesets = await IModelHost.hubAccess.downloadChangesets({ accessToken, iModelId: sourceIModelId, targetDir: BriefcaseManager.getChangeSetsPath(sourceIModelId) });
      expect(sourceDbChangesets).to.have.length(2);
      const latestChangeset = sourceDbChangesets[1];
      const extractedChangedIds = sourceDb.nativeDb.extractChangedInstanceIdsFromChangeSets([latestChangeset.pathname]);
      const expectedChangedIds: IModelJsNative.ChangedInstanceIdsProps = {
        element: { update: [modelSelectorId] },
        model: { update: [IModel.dictionaryId] }, // containing model will also get last modification time updated
      };
      expect(extractedChangedIds.result).to.deep.equal(expectedChangedIds);

      // synchronize
      let didExportModelSelector = false, didImportModelSelector = false;
      class IModelImporterInjected extends IModelImporter {
        public override importElement(sourceElement: ElementProps): Id64String {
          if (sourceElement.id === modelSelectorId)
            didImportModelSelector = true;
          return super.importElement(sourceElement);
        }
      }
      class IModelTransformerInjected extends IModelTransformer {
        public override async onExportElement(sourceElement: Element) {
          if (sourceElement.id === modelSelectorId)
            didExportModelSelector = true;
          return super.onExportElement(sourceElement);
        }
      }
      const synchronizer = new IModelTransformerInjected(sourceDb, new IModelImporterInjected(targetDb));
      await synchronizer.processChanges(accessToken);
      expect(didExportModelSelector).to.be.true;
      expect(didImportModelSelector).to.be.true;
      synchronizer.dispose();
      targetDb.saveChanges();
      await targetDb.pushChanges({ accessToken, description: "synchronize" });

      // check that the model selector has the expected change in the target
      const modelSelectorInTargetId = targetDb.elements.queryElementIdByCode(modelSelectorCode);
      assert(modelSelectorInTargetId !== undefined, `expected obj ${modelSelectorInTargetId} to be defined`);

      const modelSelectorInTarget = targetDb.elements.getElement<ModelSelector>(modelSelectorInTargetId, ModelSelector);
      expect(modelSelectorInTarget.models).to.have.length(2);

      // close iModel briefcases
      await HubWrappers.closeAndDeleteBriefcaseDb(accessToken, sourceDb);
      await HubWrappers.closeAndDeleteBriefcaseDb(accessToken, targetDb);
    } finally {
      try {
        // delete iModel briefcases
        await IModelHost.hubAccess.deleteIModel({ iTwinId, iModelId: sourceIModelId });
        await IModelHost.hubAccess.deleteIModel({ iTwinId, iModelId: targetIModelId });
      } catch (err) {
        assert.fail(err, undefined, "failed to clean up");
      }
    }
  });

  it("should delete branch-deleted elements in reverse synchronization", async () => {
    const masterIModelName = "ReSyncDeleteMaster";
    const masterIModelId = await HubWrappers.recreateIModel({ accessToken, iTwinId, iModelName: masterIModelName, noLocks: true });
    let branchIModelId!: GuidString;
    assert.isTrue(Guid.isGuid(masterIModelId));

    try {
      const masterDb = await HubWrappers.downloadAndOpenBriefcase({ accessToken, iTwinId, iModelId: masterIModelId });

      // populate master
      const categId = SpatialCategory.insert(masterDb, IModel.dictionaryId, "category", new SubCategoryAppearance());
      const modelToDeleteWithElemId = PhysicalModel.insert(masterDb, IModel.rootSubjectId, "model-to-delete-with-elem");
      const makePhysObjCommonProps = (num: number) => ({
        classFullName: PhysicalObject.classFullName,
        category: categId,
        geom: IModelTransformerTestUtils.createBox(Point3d.create(num, num, num)),
        placement: {
          origin: Point3d.create(num, num, num),
          angles: YawPitchRollAngles.createDegrees(num, num, num),
        },
      } as const);
      const elemInModelToDeleteId = new PhysicalObject({
        ...makePhysObjCommonProps(1),
        model: modelToDeleteWithElemId,
        code: new Code({ spec: IModelDb.rootSubjectId, scope: IModelDb.rootSubjectId, value: "elem-in-model-to-delete" }),
        userLabel: "elem-in-model-to-delete",
      }, masterDb).insert();
      const notDeletedModelId = PhysicalModel.insert(masterDb, IModel.rootSubjectId, "not-deleted-model");
      const elemToDeleteWithChildrenId = new PhysicalObject({
        ...makePhysObjCommonProps(2),
        model: notDeletedModelId,
        code: new Code({ spec: IModelDb.rootSubjectId, scope: IModelDb.rootSubjectId, value: "deleted-elem-with-children" }),
        userLabel: "deleted-elem-with-children",
      }, masterDb).insert();
      const childElemOfDeletedId = new PhysicalObject({
        ...makePhysObjCommonProps(3),
        model: notDeletedModelId,
        code: new Code({ spec: IModelDb.rootSubjectId, scope: IModelDb.rootSubjectId, value: "child-elem-of-deleted" }),
        userLabel: "child-elem-of-deleted",
        parent: new ElementOwnsChildElements(elemToDeleteWithChildrenId),
      }, masterDb).insert();
      const childSubjectId = Subject.insert(masterDb, IModel.rootSubjectId, "child-subject");
      const modelInChildSubjectId = PhysicalModel.insert(masterDb, childSubjectId, "model-in-child-subject");
      const childSubjectChildId = Subject.insert(masterDb, childSubjectId, "child-subject-child");
      const modelInChildSubjectChildId = PhysicalModel.insert(masterDb, childSubjectChildId, "model-in-child-subject-child");
      masterDb.performCheckpoint();
      await masterDb.pushChanges({ accessToken, description: "setup master" });

      // create and initialize branch from master
      const branchIModelName = "RevSyncDeleteBranch";
      branchIModelId = await HubWrappers.recreateIModel({ accessToken, iTwinId, iModelName: branchIModelName, noLocks: true, version0: masterDb.pathName });
      assert.isTrue(Guid.isGuid(branchIModelId));
      const branchDb = await HubWrappers.downloadAndOpenBriefcase({ accessToken, iTwinId, iModelId: branchIModelId });
      await branchDb.importSchemas([BisCoreSchema.schemaFilePath, GenericSchema.schemaFilePath]);
      assert.isTrue(branchDb.containsClass(ExternalSourceAspect.classFullName), "Expect BisCore to be updated and contain ExternalSourceAspect");
      const provenanceInitializer = new IModelTransformer(masterDb, branchDb, { wasSourceIModelCopiedToTarget: true });
      await provenanceInitializer.processSchemas();
      await provenanceInitializer.processAll();
      provenanceInitializer.dispose();
      branchDb.saveChanges();
      await branchDb.pushChanges({ accessToken, description: "setup branch" });

      const modelToDeleteWithElem = {
        entity: branchDb.models.getModel(modelToDeleteWithElemId),
        aspects: branchDb.elements.getAspects(modelToDeleteWithElemId),
      };
      const elemToDeleteWithChildren = {
        entity: branchDb.elements.getElement(elemToDeleteWithChildrenId),
        aspects: branchDb.elements.getAspects(elemToDeleteWithChildrenId),
      };
      const childElemOfDeleted = {
        aspects: branchDb.elements.getAspects(childElemOfDeletedId),
      };
      const elemInModelToDelete = {
        aspects: branchDb.elements.getAspects(elemInModelToDeleteId),
      };
      const childSubject = {
        entity: branchDb.elements.getElement(childSubjectId),
        aspects: branchDb.elements.getAspects(childSubjectId),
      };
      const modelInChildSubject = {
        entity: branchDb.models.getModel(modelInChildSubjectId),
        aspects: branchDb.elements.getAspects(modelInChildSubjectId),
      };
      const childSubjectChild = {
        entity: branchDb.elements.getElement(childSubjectChildId),
        aspects: branchDb.elements.getAspects(childSubjectChildId),
      };
      const modelInChildSubjectChild = {
        entity: branchDb.models.getModel(modelInChildSubjectChildId),
        aspects: branchDb.elements.getAspects(modelInChildSubjectChildId),
      };

      elemToDeleteWithChildren.entity.delete();
      modelToDeleteWithElem.entity.delete();
      deleteElementTree(branchDb, modelToDeleteWithElemId);
      deleteElementTree(branchDb, childSubjectId);
      branchDb.saveChanges();
      await branchDb.pushChanges({ accessToken, description: "branch deletes" });

      // verify the branch state
      expect(branchDb.models.tryGetModel(modelToDeleteWithElemId)).to.be.undefined;
      expect(branchDb.elements.tryGetElement(elemInModelToDeleteId)).to.be.undefined;
      expect(branchDb.models.tryGetModel(notDeletedModelId)).not.to.be.undefined;
      expect(branchDb.elements.tryGetElement(elemToDeleteWithChildrenId)).to.be.undefined;
      expect(branchDb.elements.tryGetElement(childElemOfDeletedId)).to.be.undefined;
      expect(branchDb.elements.tryGetElement(childSubjectId)).to.be.undefined;
      expect(branchDb.elements.tryGetElement(modelInChildSubjectId)).to.be.undefined;
      expect(branchDb.elements.tryGetElement(childSubjectChildId)).to.be.undefined;
      expect(branchDb.elements.tryGetElement(modelInChildSubjectChildId)).to.be.undefined;

      // expected extracted changed ids
      const branchDbChangesets = await IModelHost.hubAccess.downloadChangesets({ accessToken, iModelId: branchIModelId, targetDir: BriefcaseManager.getChangeSetsPath(branchIModelId) });
      expect(branchDbChangesets).to.have.length(2);
      const latestChangeset = branchDbChangesets[1];
      const extractedChangedIds = branchDb.nativeDb.extractChangedInstanceIdsFromChangeSets([latestChangeset.pathname]);
      const expectedChangedIds: IModelJsNative.ChangedInstanceIdsProps = {
        aspect: {
          delete: [
            ...modelToDeleteWithElem.aspects,
            ...childSubject.aspects,
            ...modelInChildSubject.aspects,
            ...childSubjectChild.aspects,
            ...modelInChildSubjectChild.aspects,
            ...elemInModelToDelete.aspects,
            ...elemToDeleteWithChildren.aspects,
            ...childElemOfDeleted.aspects,
          ].map((a) => a.id),
        },
        element: {
          delete: [
            modelToDeleteWithElemId,
            elemInModelToDeleteId,
            elemToDeleteWithChildrenId,
            childElemOfDeletedId,
            childSubjectId,
            modelInChildSubjectId,
            childSubjectChildId,
            modelInChildSubjectChildId,
          ],
        },
        model: {
          update: [IModelDb.rootSubjectId, notDeletedModelId], // containing model will also get last modification time updated
          delete: [modelToDeleteWithElemId, modelInChildSubjectId, modelInChildSubjectChildId],
        },
      };
      expect(extractedChangedIds.result).to.deep.equal(expectedChangedIds);

      const synchronizer = new IModelTransformer(branchDb, masterDb, {
        // NOTE: not using a targetScopeElementId because this test deals with temporary dbs, but that is a bad practice, use one
        isReverseSynchronization: true,
      });
      await synchronizer.processChanges(accessToken);
      branchDb.saveChanges();
      await branchDb.pushChanges({ accessToken, description: "synchronize" });
      synchronizer.dispose();

      const getFromTarget = (sourceEntityId: Id64String, type: "elem" | "model") => {
        const sourceEntity = masterDb.elements.tryGetElement(sourceEntityId);
        if (sourceEntity === undefined)
          return undefined;
        const codeVal = sourceEntity.code.value;
        assert(codeVal !== undefined, "all tested elements must have a code value");
        const targetId = IModelTransformerTestUtils.queryByCodeValue(masterDb, codeVal);
        if (Id64.isInvalid(targetId))
          return undefined;
        return type === "model"
          ? masterDb.models.tryGetModel(targetId)
          : masterDb.elements.tryGetElement(targetId);
      };

      // verify the master state
      expect(getFromTarget(modelToDeleteWithElemId, "model")).to.be.undefined;
      expect(getFromTarget(elemInModelToDeleteId, "elem")).to.be.undefined;
      expect(getFromTarget(notDeletedModelId, "model")).not.to.be.undefined;
      expect(getFromTarget(elemToDeleteWithChildrenId, "elem")).to.be.undefined;
      expect(getFromTarget(childElemOfDeletedId, "elem")).to.be.undefined;
      expect(getFromTarget(childSubjectId, "elem")).to.be.undefined;
      expect(getFromTarget(modelInChildSubjectId, "model")).to.be.undefined;
      expect(getFromTarget(childSubjectChildId, "elem")).to.be.undefined;
      expect(getFromTarget(modelInChildSubjectChildId, "model")).to.be.undefined;

      // close iModel briefcases
      await HubWrappers.closeAndDeleteBriefcaseDb(accessToken, masterDb);
      await HubWrappers.closeAndDeleteBriefcaseDb(accessToken, branchDb);
    } finally {
      // delete iModel briefcases
      await IModelHost.hubAccess.deleteIModel({ iTwinId, iModelId: masterIModelId });
      if (branchIModelId) {
        await IModelHost.hubAccess.deleteIModel({ iTwinId, iModelId: branchIModelId });
      }
    }
  });

  it.only("should not download more changesets than necessary", async () => {
    const timeline: Timeline = {
      0: { master: { 1:1 } },
      1: { branch: { branch: "master" } },
      2: { branch: { 1:2, 2:1 } },
      3: { branch: { 1:2, 3:3 } },
    };

    const { trackedIModels, timelineStates, tearDown } = await runTimeline(timeline);

    const master = trackedIModels.get("master")!;
    const branch = trackedIModels.get("branch")!;
    const branchAt2Changeset = timelineStates.get(2)?.changesets.branch;
    assert(branchAt2Changeset?.index);
    const branchAt2 = await HubWrappers.downloadAndOpenBriefcase({ accessToken, iTwinId, iModelId: branch.id, asOf: { first: true } });
    await branchAt2.pullChanges({ toIndex: branchAt2Changeset.index, accessToken });

    const syncer = new IModelTransformer(branchAt2, master.db, {
      isReverseSynchronization: true
    });
    const queryChangeset = sinon.spy(HubMock, "queryChangeset")
    await syncer.processChanges(accessToken, branchAt2Changeset.id);
    expect(queryChangeset.calledOnceWith({
      accessToken,
      iModelId: branch.id,
      changeset: {
        id: branchAt2Changeset.id
      }
    })).to.be.true;

    syncer.dispose();
    await tearDown();
  });

  function count(iModelDb: IModelDb, classFullName: string): number {
    return iModelDb.withPreparedStatement(`SELECT COUNT(*) FROM ${classFullName}`, (statement: ECSqlStatement): number => {
      return DbResult.BE_SQLITE_ROW === statement.step() ? statement.getValue(0).getInteger() : 0;
    });
  }

  async function saveAndPushChanges(briefcaseDb: BriefcaseDb, description: string): Promise<void> {
    briefcaseDb.saveChanges(description);
    await briefcaseDb.pushChanges({ accessToken, description });
  }

  function getPhysicalObjects(iModelDb: IModelDb): Record<number, number> {
    return iModelDb.withPreparedStatement(
      `SELECT UserLabel, JsonProperties FROM ${PhysicalObject.classFullName}`,
      (s) =>
        Object.fromEntries(
          [...s].map((r) => [r.userLabel, r.jsonProperties && JSON.parse(r.jsonProperties).updateState])
        )
    );
  }

  function populateTimelineSeed(db: IModelDb, state: Record<number, number>): void {
    SpatialCategory.insert(db, IModel.dictionaryId, "SpatialCategory", new SubCategoryAppearance());
    PhysicalModel.insert(db, IModel.rootSubjectId, "PhysicalModel");
    maintainPhysicalObjects(db, state);
    // FIXME: perform checkpoint
    db.saveChanges();
  }


  function assertPhysicalObjects(iModelDb: IModelDb, numbers: Record<number, number>, { subset = false } = {}): void {
    if (subset) {
      for (const n in numbers) {
        assertPhysicalObject(iModelDb, Number(n));
      }
    } else {
      assert.deepEqual(getPhysicalObjects(iModelDb), numbers);
    }
  }

  function assertPhysicalObject(iModelDb: IModelDb, n: number): void {
    const physicalObjectId = getPhysicalObjectId(iModelDb, n);
    if (n > 0) {
      assert.isTrue(Id64.isValidId64(physicalObjectId), `Expected element ${n} to exist`);
    } else {
      assert.equal(physicalObjectId, Id64.invalid, `Expected element ${n} to not exist`); // negative "n" means element was deleted
    }
  }

  function getPhysicalObjectId(iModelDb: IModelDb, n: number): Id64String {
    const sql = `SELECT ECInstanceId FROM ${PhysicalObject.classFullName} WHERE UserLabel=:userLabel`;
    return iModelDb.withPreparedStatement(sql, (statement: ECSqlStatement): Id64String => {
      statement.bindString("userLabel", n.toString());
      return DbResult.BE_SQLITE_ROW === statement.step() ? statement.getValue(0).getId() : Id64.invalid;
    });
  }

  function maintainPhysicalObjects(iModelDb: IModelDb, numbers: Record<number, number>): void {
    const modelId = iModelDb.elements.queryElementIdByCode(PhysicalPartition.createCode(iModelDb, IModel.rootSubjectId, "PhysicalModel"))!;
    const categoryId = iModelDb.elements.queryElementIdByCode(SpatialCategory.createCode(iModelDb, IModel.dictionaryId, "SpatialCategory"))!;
    const currentObjs = getPhysicalObjects(iModelDb);
    const objsToDelete = Object.keys(currentObjs).filter(n => !(n in numbers));
    for (const obj of objsToDelete) {
      const id = getPhysicalObjectId(iModelDb, Number(obj));
      iModelDb.elements.deleteElement(id);
    }
    for (const i in numbers) {
      const n = Number(i);
      const value = numbers[i];
      const physicalObjectId = getPhysicalObjectId(iModelDb, n);
      if (Id64.isValidId64(physicalObjectId)) { // if element exists, update it
        const physicalObject = iModelDb.elements.getElement(physicalObjectId, PhysicalObject);
        physicalObject.jsonProperties.updateState = value;
        physicalObject.update();
      } else { // if element does not exist, insert it
        const physicalObjectProps: PhysicalElementProps = {
          classFullName: PhysicalObject.classFullName,
          model: modelId,
          category: categoryId,
          code: new Code({ spec: IModelDb.rootSubjectId, scope: IModelDb.rootSubjectId, value: n.toString() }),
          userLabel: n.toString(),
          geom: IModelTransformerTestUtils.createBox(Point3d.create(1, 1, 1)),
          placement: {
            origin: Point3d.create(n, n, 0),
            angles: YawPitchRollAngles.createDegrees(0, 0, 0),
          },
          jsonProperties: {
            updateState: value,
          },
        };
        iModelDb.elements.insertElement(physicalObjectProps);
      }
    }
    // TODO: iModelDb.performCheckpoint?
    iModelDb.saveChanges();
  }

  interface TimelineIModelState {
    state: Record<number, number>;
    id: string;
    db: BriefcaseDb;
  }

  type TimelineStateChange =
    // update the state of that model to match and push a changeset
    | Record<number, number>
    // create a new iModel from a seed
    | { seed: TimelineIModelState }
    // create a branch from an existing iModel with a given name
    | { branch: string }
    // synchronize with the changes in an iModel of a given name from a starting timeline point
    // to the given ending point, inclusive. (end defaults to current point in time)
    | { sync: [string, number] };


  /** For each step in timeline, an object of iModels mapping to the event that occurs for them:
   * - a 'seed' event with an iModel to seed from, creating the iModel
   * - a 'branch' event with the name of an iModel to seed from, creating the iModel
   * - a 'sync' event with the name of an iModel and timeline point to sync from
   * - an object containing the content of the iModel that it updates to,
   *   creating the iModel with this initial state if it didn't exist before
   * - an 'assert' function to run on the state of all the iModels in the timeline
   *
   * @note because the timeline manages PhysicalObjects for the state, any seed must contain the necessary
   * model and category, which can be added to your seed by calling @see populateTimelineSeed
   */
  type Timeline = Record<number, {
    assert?: (imodels: Record<string, TimelineIModelState>) => void;
    [modelName: string]: | undefined // only necessary for the previous optional properties
                         | ((imodels: Record<string, TimelineIModelState>) => void) // only necessary for the assert property
                         | TimelineStateChange;
  }>;

  /** run the branching and synchronization events in a @see Timeline object */
  async function runTimeline(timeline: Timeline) {
    const trackedIModels = new Map<string, TimelineIModelState>();
    const masterOfBranch = new Map<string, string>();

    const timelineStates = new Map<
      number,
      {
        states: { [iModelName: string]: Record<number, number> };
        changesets: { [iModelName: string]: ChangesetIdWithIndex };
      }
    >();

    for (let i = 0; i < Object.values(timeline).length; ++i) {
      const pt = timeline[i];
      const iModelChanges = Object.entries(pt)
        .filter((entry): entry is [string, TimelineStateChange] => entry[0] !== "assert" && trackedIModels.has(entry[0]));

      const newIModels = Object.keys(pt).filter((s) => s !== "assert" && !trackedIModels.has(s));

      for (const newIModelName of newIModels) {
        assert(newIModelName !== "assert", "should have already been filtered out");

        const newIModelEvent = pt[newIModelName];
        assert(typeof newIModelEvent === "object");
        assert(!("sync" in newIModelEvent), "cannot sync an iModel that hasn't been created yet!");

        const seed
          = "seed" in newIModelEvent
          ? newIModelEvent.seed
          : "branch" in newIModelEvent
          ? trackedIModels.get(newIModelEvent.branch)!
          : undefined;

        const newIModelId = await IModelHost.hubAccess.createNewIModel({ iTwinId, iModelName: newIModelName, version0: seed?.db.pathName, noLocks: true });

        const newIModelDb = await HubWrappers.downloadAndOpenBriefcase({ accessToken, iTwinId, iModelId: newIModelId });
        assert.isTrue(newIModelDb.isBriefcaseDb());
        assert.equal(newIModelDb.iTwinId, iTwinId);

        trackedIModels.set(newIModelName, {
          state: seed?.state ?? newIModelEvent as number[],
          db: newIModelDb,
          id: newIModelId,
        });

        const isNewBranch = "branch" in newIModelEvent;
        if (isNewBranch) {
          assert(seed);
          masterOfBranch.set(newIModelName, newIModelEvent.branch);
          const master = seed;
          const branchDb = newIModelDb;
          // record branch provenance
          const provenanceInserter = new IModelTransformer(master.db, branchDb, { wasSourceIModelCopiedToTarget: true });
          await provenanceInserter.processAll();
          provenanceInserter.dispose();
          assert.equal(count(master.db, ExternalSourceAspect.classFullName), 0);
          assert.isAbove(count(branchDb, ExternalSourceAspect.classFullName), Object.keys(master.state).length);
          await saveAndPushChanges(branchDb, "initialized branch provenance");
        } else if ("seed" in newIModelEvent) {
          await saveAndPushChanges(newIModelDb, `seeded from '${newIModelEvent.seed.id}' at point ${i}`);
        } else {
          populateTimelineSeed(newIModelDb, newIModelEvent);
          await saveAndPushChanges(newIModelDb, `new with state [${newIModelEvent}] at point ${i}`);
        }

        if (seed) {
          assertPhysicalObjects(newIModelDb, seed!.state);
        }
      }

      for (const [iModelName, event] of iModelChanges) {
        if ("branch" in event || "seed" in event) {
          // "branch" and "seed" event has already been handled in the new imodels loop above
          continue;
        } else if ("sync" in event) {
          const [syncSource, startIndex] = event.sync;
          // if the synchronization source is master, it's a normal sync
          const isForwardSync = masterOfBranch.get(iModelName) === syncSource;
          const target = trackedIModels.get(iModelName)!;
          const source = trackedIModels.get(syncSource)!;
          const targetStateBefore = getPhysicalObjects(target.db);
          const syncer = new IModelTransformer(source.db, target.db, { isReverseSynchronization: !isForwardSync });
          const startChangesetId = timelineStates.get(startIndex)?.changesets[syncSource].id;
          await syncer.processChanges(accessToken, startChangesetId);
          syncer.dispose();

          const stateMsg = `synced changes from ${syncSource} to ${iModelName} at ${i}`;
          if (process.env.TRANSFORMER_BRANCH_TEST_DEBUG) {
            console.log(stateMsg);
            console.log(` source range state: ${JSON.stringify(source.state)}`);
            const targetState = getPhysicalObjects(target.db);
            console.log(`target before state: ${JSON.stringify(targetStateBefore)}`);
            console.log(` target after state: ${JSON.stringify(targetState)}`);
          }
          // subset because we don't care about elements that the target added itself
          assertPhysicalObjects(target.db, source.state, { subset: true });
          target.state = source.state; // update the tracking state

          await saveAndPushChanges(target.db, stateMsg);
        } else {
          const newState = event;
          const alreadySeenIModel = trackedIModels.get(iModelName)!;
          const prevState = alreadySeenIModel.state;
          alreadySeenIModel.state = event;
          // `(maintain|assert)PhysicalObjects` use negative to mean deleted
          const additions = Object.keys(newState).filter(s => !(s in prevState)).map(Number);
          const deletions = Object.keys(prevState).filter(s => !(s in newState)).map(Number);
          const delta = [...additions, ...deletions.map((d) => -d)];

          const stateMsg = `${iModelName} becomes: ${JSON.stringify(event)}, delta: [${delta}], at ${i}`;
          if (process.env.TRANSFORMER_BRANCH_TEST_DEBUG) {
            console.log(stateMsg);
          }

          maintainPhysicalObjects(alreadySeenIModel.db, newState);
          await saveAndPushChanges(alreadySeenIModel.db, stateMsg);
        }
      }

      if (pt.assert) {
        pt.assert(Object.fromEntries(trackedIModels));
      }

      timelineStates.set(
        i,
        {
          changesets: Object.fromEntries([...trackedIModels].map(([name, state]) => [name, state.db.changeset])),
          states: Object.fromEntries([...trackedIModels].map(([name, state]) => [name, state.state]))
        }
      );
    }

    return {
      trackedIModels,
      timelineStates,
      tearDown: async () => {
        for (const [, state] of trackedIModels) {
          state.db.close();
          await IModelHost.hubAccess.deleteIModel({ iTwinId, iModelId: state.id });
        }
      }
    };
  }
});<|MERGE_RESOLUTION|>--- conflicted
+++ resolved
@@ -347,9 +347,7 @@
     populateTimelineSeed(masterSeedDb, masterSeedState)
     assert(IModelJsFs.existsSync(masterSeedFileName));
     masterSeedDb.nativeDb.setITwinId(iTwinId); // WIP: attempting a workaround for "ContextId was not properly setup in the checkpoint" issue
-    masterSeedDb.saveChanges();
-<<<<<<< HEAD
-    masterSeedDb.close(); // must close for profile version to be written to the snapshot
+    masterSeedDb.performCheckpoint();
 
     const masterSeed: TimelineIModelState = {
       // HACK: we know this will only be used for seeding via its path
@@ -383,38 +381,6 @@
     };
 
     const { trackedIModels, tearDown } = await runTimeline(timeline);
-=======
-    masterSeedDb.close();
-    const masterIModelId = await IModelHost.hubAccess.createNewIModel({ iTwinId, iModelName: masterIModelName, description: "master", version0: masterSeedFileName, noLocks: true });
-    assert.isTrue(Guid.isGuid(masterIModelId));
-    IModelJsFs.removeSync(masterSeedFileName); // now that iModel is pushed, can delete local copy of the seed
-    const masterDb = await HubWrappers.downloadAndOpenBriefcase({ accessToken, iTwinId, iModelId: masterIModelId });
-    assert.isTrue(masterDb.isBriefcaseDb());
-    assert.equal(masterDb.iTwinId, iTwinId);
-    assert.equal(masterDb.iModelId, masterIModelId);
-    assertPhysicalObjects(masterDb, state0);
-    const changesetMasterState0 = masterDb.changeset.id;
-    masterDb.performCheckpoint();
-
-    // create Branch1 iModel using Master as a template
-    const branchIModelName1 = "Branch1";
-    const branchIModelId1 = await IModelHost.hubAccess.createNewIModel({ iTwinId, iModelName: branchIModelName1, description: `Branch1 of ${masterIModelName}`, version0: masterDb.pathName, noLocks: true });
-
-    const branchDb1 = await HubWrappers.downloadAndOpenBriefcase({ accessToken, iTwinId, iModelId: branchIModelId1 });
-    assert.isTrue(branchDb1.isBriefcaseDb());
-    assert.equal(branchDb1.iTwinId, iTwinId);
-    assertPhysicalObjects(branchDb1, state0);
-    const changesetBranch1First = branchDb1.changeset.id;
-
-    // create Branch2 iModel using Master as a template
-    const branchIModelName2 = "Branch2";
-    const branchIModelId2 = await IModelHost.hubAccess.createNewIModel({ iTwinId, iModelName: branchIModelName2, description: `Branch2 of ${masterIModelName}`, version0: masterDb.pathName, noLocks: true });
-    const branchDb2 = await HubWrappers.downloadAndOpenBriefcase({ accessToken, iTwinId, iModelId: branchIModelId2 });
-    assert.isTrue(branchDb2.isBriefcaseDb());
-    assert.equal(branchDb2.iTwinId, iTwinId);
-    assertPhysicalObjects(branchDb2, state0);
-    const changesetBranch2First = branchDb2.changeset.id;
->>>>>>> 966d4754
 
     // create empty iModel meant to contain replayed master history
     const replayedIModelName = "Replayed";
@@ -849,8 +815,7 @@
     SpatialCategory.insert(db, IModel.dictionaryId, "SpatialCategory", new SubCategoryAppearance());
     PhysicalModel.insert(db, IModel.rootSubjectId, "PhysicalModel");
     maintainPhysicalObjects(db, state);
-    // FIXME: perform checkpoint
-    db.saveChanges();
+    db.performCheckpoint();
   }
 
 
