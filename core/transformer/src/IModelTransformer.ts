--- conflicted
+++ resolved
@@ -453,22 +453,9 @@
     });
   }
 
-<<<<<<< HEAD
   /** @deprecated Mark the specified Element so its processing can be deferred. */
   protected skipElement(_sourceElement: Element): void {
     Logger.logWarning(loggerCategory, `Tried to defer/skip an element, which is no longer necessary`);
-=======
-  /** Format an Element for the Logger. */
-  private formatElementForLogger(elementProps: ElementProps | Element): string {
-    const namePiece: string = elementProps.code.value ? `${elementProps.code.value} ` : elementProps.userLabel ? `${elementProps.userLabel} ` : "";
-    return `${elementProps.classFullName} ${namePiece}[${elementProps.id!}]`;
-  }
-
-  /** Mark the specified Element so its processing can be deferred. */
-  protected skipElement(sourceElement: Element): void {
-    this._deferredElementIds.add(sourceElement.id);
-    Logger.logInfo(loggerCategory, `Deferred ${this.formatElementForLogger(sourceElement)}`);
->>>>>>> bc1a07c4
   }
 
   /** Transform the specified sourceElement into ElementProps for the target iModel.
