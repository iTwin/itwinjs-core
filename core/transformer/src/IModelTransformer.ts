/*---------------------------------------------------------------------------------------------
* Copyright (c) Bentley Systems, Incorporated. All rights reserved.
* See LICENSE.md in the project root for license terms and full copyright notice.
*--------------------------------------------------------------------------------------------*/
/** @packageDocumentation
 * @module iModels
 */
import * as path from "path";
import * as Semver from "semver";
import {
  AccessToken, assert, DbResult, Guid, Id64, Id64Set, Id64String, IModelStatus, Logger, MarkRequired,
  OpenMode, YieldManager,
} from "@itwin/core-bentley";
import * as ECSchemaMetaData from "@itwin/ecschema-metadata";
import { Point3d, Transform } from "@itwin/core-geometry";
import {
  ChangeSummaryManager,
  ChannelRootAspect, ConcreteEntity, DefinitionElement, DefinitionModel, DefinitionPartition, ECSqlStatement, Element, ElementAspect, ElementMultiAspect, ElementOwnsExternalSourceAspects,
  ElementRefersToElements, ElementUniqueAspect, Entity, EntityReferences, ExternalSource, ExternalSourceAspect, ExternalSourceAttachment,
  FolderLink, GeometricElement2d, GeometricElement3d, IModelDb, IModelHost, IModelJsFs, InformationPartitionElement, KnownLocations, Model,
  RecipeDefinitionElement, Relationship, RelationshipProps, Schema, SQLiteDb, Subject, SynchronizationConfigLink,
} from "@itwin/core-backend";
import {
  ChangeOpCode, Code, CodeSpec, ConcreteEntityTypes, ElementAspectProps, ElementProps, EntityReference, EntityReferenceSet,
  ExternalSourceAspectProps, FontProps, GeometricElement2dProps, GeometricElement3dProps, IModel, IModelError, ModelProps,
  Placement2d, Placement3d, PrimitiveTypeCode, PropertyMetaData, RelatedElement,
} from "@itwin/core-common";
import { IModelExporter, IModelExporterState, IModelExportHandler } from "./IModelExporter";
import { IModelImporter, IModelImporterState, OptimizeGeometryOptions } from "./IModelImporter";
import { TransformerLoggerCategory } from "./TransformerLoggerCategory";
import { PendingReference, PendingReferenceMap } from "./PendingReferenceMap";
import { EntityMap } from "./EntityMap";
import { IModelCloneContext } from "./IModelCloneContext";
import { EntityUnifier } from "./EntityUnifier";

const loggerCategory: string = TransformerLoggerCategory.IModelTransformer;

const nullLastProvenanceEntityInfo = {
  entityId: Id64.invalid,
  aspectId: Id64.invalid,
  aspectVersion: "",
  aspectKind: ExternalSourceAspect.Kind.Element,
};

type EntityTransformHandler = (entity: ConcreteEntity) => ElementProps | ModelProps | RelationshipProps | ElementAspectProps;

/** Options provided to the [[IModelTransformer]] constructor.
 * @beta
 * @note if adding an option, you must explicitly add its serialization to [[IModelTransformer.saveStateToFile]]!
 */
export interface IModelTransformOptions {
  /** The Id of the Element in the **target** iModel that represents the **source** repository as a whole and scopes its [ExternalSourceAspect]($backend) instances.
   * When the goal is to consolidate multiple source iModels into a single target iModel, this option must be specified.
   */
  targetScopeElementId?: Id64String;

  /** Set to `true` if IModelTransformer should not record its provenance.
   * Provenance tracks a target element back to its corresponding source element and is essential for [[IModelTransformer.processChanges]] to work properly.
   * Turning off IModelTransformer provenance is really only relevant for producing snapshots or another one time transformations.
   * @note See the [[includeSourceProvenance]] option for determining whether existing source provenance is cloned into the target.
   * @note The default is `false` which means that new IModelTransformer provenance will be recorded.
   */
  noProvenance?: boolean;

  /** Set to `true` to clone existing source provenance into the target.
   * @note See the [[noProvenance]] option for determining whether new IModelTransformer provenance is recorded.
   * @note The default is `false` which means that existing provenance in the source will not be carried into the target.
   */
  includeSourceProvenance?: boolean;

  /** Flag that indicates that the target iModel was created by copying the source iModel.
   * This is common when the target iModel is intended to be a *branch* of the source iModel.
   * This *hint* is essential to properly initialize the source to target element mapping and to cause provenance to be recorded for future synchronizations.
   * @note This *hint* is typically only set for the first synchronization after the iModel was copied since every other synchronization can utilize the provenance.
   */
  wasSourceIModelCopiedToTarget?: boolean;

  /** Flag that indicates that the current source and target iModels are now synchronizing in the reverse direction from a prior synchronization.
   * The most common example is to first synchronize master to branch, make changes to the branch, and then reverse directions to synchronize from branch to master.
   * This means that the provenance on the (current) source is used instead.
   * @note This also means that only [[IModelTransformer.processChanges]] can detect deletes.
   */
  isReverseSynchronization?: boolean;

  /** Flag that indicates whether or not the transformation process needs to consider the source geometry before cloning/transforming.
   * For standard cases, it is not required to load the source GeometryStream in JavaScript since the cloning happens in native code.
   * Also, the target GeometryStream will be available in JavaScript prior to insert.
   * @note If the source geometry affects the class mapping or transformation logic, then this flag should be set to `true`. The default is `false`.
   * @see [IModelExporter.wantGeometry]($transformer)
   */
  loadSourceGeometry?: boolean;

  /** Flag that indicates whether or not the transformation process should clone using binary geometry.
   *
   * Prefer to never to set this flag. If you need geometry changes, instead override [[IModelTransformer.onTransformElement]]
   * and provide an [ElementGeometryBuilderParams]($backend) to the `elementGeometryBuilderParams`
   * property of [ElementProps]($common) instead, it is much faster. You can read geometry during the transformation by setting the
   * [[IModelTransformOptions.loadSourceGeometry]] property to `true`, and passing that to a [GeometryStreamIterator]($common)
   * @note this flag will be deprecated when `elementGeometryBuilderParams` is no longer an alpha API
   *
   * @default true
   */
  cloneUsingBinaryGeometry?: boolean;

  /** Flag that indicates that ids should be preserved while copying elements to the target
   * Intended only for pure-filter transforms, so you can keep parts of the source, while deleting others,
   * and element ids are guaranteed to be the same, (other entity ids are not, however)
   * @note The target must be empty.
   * @note It is invalid to insert elements during the transformation, do not use this with transformers that try to.
   * @note This does not preserve the ids of non-element entities such as link table relationships, or aspects, etc.
   * @default false
   * @beta
   */
  preserveElementIdsForFiltering?: boolean;

  /** The behavior to use when an element reference (id) is found stored as a reference on an element in the source,
   * but the referenced element does not actually exist in the source.
   * It is possible to craft an iModel with dangling references/invalidated relationships by, e.g., deleting certain
   * elements without fixing up references.
   *
   * @note "reject" will throw an error and reject the transformation upon finding this case.
   * @note "ignore" passes the issue down to consuming applications, iModels that have invalid element references
   *       like this can cause errors, and you should consider adding custom logic in your transformer to remove the
   *       reference depending on your use case.
   * @default "reject"
   * @beta
   * @deprecated use [[danglingReferencesBehavior]] instead, the use of the term *predecessors* was confusing and became inaccurate when the transformer could handle cycles
   */
  danglingPredecessorsBehavior?: "reject" | "ignore";

  /** The behavior to use when an element reference (id) is found stored as a reference on an element in the source,
   * but the referenced element does not actually exist in the source.
   * It is possible to craft an iModel with dangling references/invalidated relationships by, e.g., deleting certain
   * elements without fixing up references.
   *
   * @note "reject" will throw an error and reject the transformation upon finding this case.
   * @note "ignore" passes the issue down to consuming applications, iModels that have invalid element references
   *       like this can cause errors, and you should consider adding custom logic in your transformer to remove the
   *       reference depending on your use case.
   * @default "reject"
   * @beta
   */
  danglingReferencesBehavior?: "reject" | "ignore";

  /** If defined, options to be supplied to [[IModelImporter.optimizeGeometry]] by [[IModelTransformer.processChanges]] and [[IModelTransformer.processAll]]
   * as a post-processing step to optimize the geometry in the iModel.
   * @beta
   */
  optimizeGeometry?: OptimizeGeometryOptions;
}

/**
 * A container for tracking the state of a partially committed entity and finalizing it when it's ready to be fully committed
 * @internal
 */
class PartiallyCommittedEntity {
  public constructor(
    /**
     * A set of "model|element ++ ID64" pairs, (e.g. `model0x11` or `element0x12`)
     * It is possible for the submodel of an element to be separately resolved from the actual element,
     * so its resolution must be tracked separately
     */
    private _missingReferences: EntityReferenceSet,
    private _onComplete: () => void
  ) {}
<<<<<<< HEAD
  public resolveReference(id: EntityReference) {
    this._missingReferences.delete(id);
    if (this._missingReferences.size === 0) this._onComplete();
=======
  public resolveReference(id: Id64String, isModelRef: boolean) {
    const key = PartiallyCommittedElement.makeReferenceKey(id, isModelRef);
    this._missingReferences.delete(key);
    if (this._missingReferences.size === 0)
      this._onComplete();
>>>>>>> 26a8e816
  }
  public forceComplete() {
    this._onComplete();
  }
}

/**
<<<<<<< HEAD
=======
 * A helper for checking the in-transformation processing state of an element,
 * whether it has been transformed, and if its submodel has been
 * @internal
 */
class ElementProcessState {
  public constructor(
    public elementId: string,
    /** whether or not this element needs to be processed */
    public needsElemImport: boolean,
    /** whether or not this element's submodel needs to be processed */
    public needsModelImport: boolean,
  ) {}
  public static fromElementAndTransformer(elementId: Id64String, transformer: IModelTransformer): ElementProcessState {
    // we don't need to load all of the props of the model to check if the model exists
    const dbHasModel = (db: IModelDb, id: Id64String) => db.withPreparedStatement("SELECT 1 FROM bis.Model WHERE ECInstanceId=? LIMIT 1", (stmt) => {
      stmt.bindId(1, id);
      const stepResult = stmt.step();
      if (stepResult === DbResult.BE_SQLITE_DONE)
        return false;

      if (stepResult === DbResult.BE_SQLITE_ROW)
        return true;
      else
        throw new IModelError(stepResult, "expected 1 or no rows");
    });
    const isSubModeled = dbHasModel(transformer.sourceDb, elementId);
    const idOfElemInTarget = transformer.context.findTargetElementId(elementId);
    const isElemInTarget = Id64.invalid !== idOfElemInTarget;
    const needsModelImport = isSubModeled && (!isElemInTarget || !dbHasModel(transformer.targetDb, idOfElemInTarget));
    return new ElementProcessState(elementId, !isElemInTarget, needsModelImport);
  }
  public get needsImport() { return this.needsElemImport || this.needsModelImport; }
}

/**
>>>>>>> 26a8e816
 * Apply a function to each Id64 in a supported container type of Id64s.
 * Currently only supports raw Id64String or RelatedElement-like objects containing an `id` property that is a Id64String,
 * which matches the possible containers of references in [Element.requiredReferenceKeys]($backend).
 * @internal
 */
function mapId64<R>(
  idContainer: Id64String | { id: Id64String } | undefined,
  func: (id: Id64String) => R
): R[] {
  const isId64String = (arg: any): arg is Id64String => {
    const isString = typeof arg === "string";
    assert(() => !isString || Id64.isValidId64(arg));
    return isString;
  };
  const isRelatedElem = (arg: any): arg is RelatedElement =>
    arg && typeof arg === "object" && "id" in arg;

  const results = [];

  // is a string if compressed or singular id64, but check for singular just checks if it's a string so do this test first
  if (idContainer === undefined) {
    // nothing
  } else if (isId64String(idContainer)) {
    results.push(func(idContainer));
  } else if (isRelatedElem(idContainer)) {
    results.push(func(idContainer.id));
  } else {
    throw Error([
      `Id64 container '${idContainer}' is unsupported.`,
      "Currently only singular Id64 strings or prop-like objects containing an 'id' property are supported.",
    ].join("\n"));
  }
  return results;
}

/** Arguments you can pass to [[IModelTransformer.initExternalSourceAspects]]
 * @beta
 */
export interface InitFromExternalSourceAspectsArgs {
  accessToken?: AccessToken;
  startChangesetId?: string;
}

/** Base class used to transform a source iModel into a different target iModel.
 * @see [iModel Transformation and Data Exchange]($docs/learning/transformer/index.md), [IModelExporter]($transformer), [IModelImporter]($transformer)
 * @beta
 */
export class IModelTransformer extends IModelExportHandler {
  /** The IModelExporter that will export from the source iModel. */
  public readonly exporter: IModelExporter;
  /** The IModelImporter that will import into the target iModel. */
  public readonly importer: IModelImporter;
  /** The normally read-only source iModel.
   * @note The source iModel will need to be read/write when provenance is being stored during a reverse synchronization.
   */
  public readonly sourceDb: IModelDb;
  /** The read/write target iModel. */
  public readonly targetDb: IModelDb;
  /** The IModelTransformContext for this IModelTransformer. */
  public readonly context: IModelCloneContext;
  /** The Id of the Element in the **target** iModel that represents the **source** repository as a whole and scopes its [ExternalSourceAspect]($backend) instances. */
  public get targetScopeElementId(): Id64String {
    return this._options.targetScopeElementId;
  }

  /** map of (unprocessed element, referencing processed element) pairs to the partially committed element that needs the reference resolved
   * and have some helper methods below for now */
  protected _pendingReferences = new PendingReferenceMap<PartiallyCommittedEntity>();

  /** map of partially committed entities to their partial commit progress */
  protected _partiallyCommittedEntities = new EntityMap<PartiallyCommittedEntity>();

  /** the options that were used to initialize this transformer */
  private readonly _options: MarkRequired<IModelTransformOptions, "targetScopeElementId" | "danglingReferencesBehavior">;

  /** Set if it can be determined whether this is the first source --> target synchronization. */
  private _isFirstSynchronization?: boolean;

  /** The element classes that are considered to define provenance in the iModel */
  public static get provenanceElementClasses(): (typeof Entity)[] {
    return [FolderLink, SynchronizationConfigLink, ExternalSource, ExternalSourceAttachment];
  }

  /** The element aspect classes that are considered to define provenance in the iModel */
  public static get provenanceElementAspectClasses(): (typeof Entity)[] {
    return [ExternalSourceAspect];
  }

  /** Construct a new IModelTransformer
   * @param source Specifies the source IModelExporter or the source IModelDb that will be used to construct the source IModelExporter.
   * @param target Specifies the target IModelImporter or the target IModelDb that will be used to construct the target IModelImporter.
   * @param options The options that specify how the transformation should be done.
   */
  public constructor(source: IModelDb | IModelExporter, target: IModelDb | IModelImporter, options?: IModelTransformOptions) {
    super();
    // initialize IModelTransformOptions
    this._options = {
      ...options,
      // non-falsy defaults
      cloneUsingBinaryGeometry: options?.cloneUsingBinaryGeometry ?? true,
      targetScopeElementId: options?.targetScopeElementId ?? IModel.rootSubjectId,
      // eslint-disable-next-line deprecation/deprecation
      danglingReferencesBehavior: options?.danglingReferencesBehavior ?? options?.danglingPredecessorsBehavior ?? "reject",
    };
    this._isFirstSynchronization = this._options.wasSourceIModelCopiedToTarget ? true : undefined;
    // initialize exporter and sourceDb
    if (source instanceof IModelDb) {
      this.exporter = new IModelExporter(source);
    } else {
      this.exporter = source;
    }
    this.sourceDb = this.exporter.sourceDb;
    this.exporter.registerHandler(this);
    this.exporter.wantGeometry = options?.loadSourceGeometry ?? false; // optimization to not load source GeometryStreams by default
    if (!this._options.includeSourceProvenance) { // clone provenance from the source iModel into the target iModel?
      IModelTransformer.provenanceElementClasses.forEach((cls) => this.exporter.excludeElementClass(cls.classFullName));
      IModelTransformer.provenanceElementAspectClasses.forEach((cls) => this.exporter.excludeElementAspectClass(cls.classFullName));
    }
    this.exporter.excludeElementAspectClass(ChannelRootAspect.classFullName); // Channel boundaries within the source iModel are not relevant to the target iModel
    this.exporter.excludeElementAspectClass("BisCore:TextAnnotationData"); // This ElementAspect is auto-created by the BisCore:TextAnnotation2d/3d element handlers
    // initialize importer and targetDb
    if (target instanceof IModelDb) {
      this.importer = new IModelImporter(target, { preserveElementIdsForFiltering: this._options.preserveElementIdsForFiltering });
    } else {
      this.importer = target;
      /* eslint-disable deprecation/deprecation */
      if (Boolean(this._options.preserveElementIdsForFiltering) !== this.importer.preserveElementIdsForFiltering) {
        Logger.logWarning(
          loggerCategory,
          [
            "A custom importer was passed as a target but its 'preserveElementIdsForFiltering' option is out of sync with the transformer's option.",
            "The custom importer target's option will be force updated to use the transformer's value.",
            "This behavior is deprecated and will be removed in a future version, throwing an error if they are out of sync.",
          ].join("\n")
        );
        this.importer.preserveElementIdsForFiltering = Boolean(this._options.preserveElementIdsForFiltering);
      }
      /* eslint-enable deprecation/deprecation */
    }
    this.targetDb = this.importer.targetDb;
    // create the IModelCloneContext, it must be initialized later
    this.context = new IModelCloneContext(this.sourceDb, this.targetDb);
  }

  /** Dispose any native resources associated with this IModelTransformer. */
  public dispose(): void {
    Logger.logTrace(loggerCategory, "dispose()");
    this.context.dispose();
  }

  /** Log current settings that affect IModelTransformer's behavior. */
  private logSettings(): void {
    Logger.logInfo(TransformerLoggerCategory.IModelExporter, `this.exporter.visitElements=${this.exporter.visitElements}`);
    Logger.logInfo(TransformerLoggerCategory.IModelExporter, `this.exporter.visitRelationships=${this.exporter.visitRelationships}`);
    Logger.logInfo(TransformerLoggerCategory.IModelExporter, `this.exporter.wantGeometry=${this.exporter.wantGeometry}`);
    Logger.logInfo(TransformerLoggerCategory.IModelExporter, `this.exporter.wantSystemSchemas=${this.exporter.wantSystemSchemas}`);
    Logger.logInfo(TransformerLoggerCategory.IModelExporter, `this.exporter.wantTemplateModels=${this.exporter.wantTemplateModels}`);
    Logger.logInfo(loggerCategory, `this.targetScopeElementId=${this.targetScopeElementId}`);
    Logger.logInfo(loggerCategory, `this._noProvenance=${this._options.noProvenance}`);
    Logger.logInfo(loggerCategory, `this._includeSourceProvenance=${this._options.includeSourceProvenance}`);
    Logger.logInfo(loggerCategory, `this._cloneUsingBinaryGeometry=${this._options.cloneUsingBinaryGeometry}`);
    Logger.logInfo(loggerCategory, `this._wasSourceIModelCopiedToTarget=${this._options.wasSourceIModelCopiedToTarget}`);
    Logger.logInfo(loggerCategory, `this._isReverseSynchronization=${this._options.isReverseSynchronization}`);
    Logger.logInfo(TransformerLoggerCategory.IModelImporter, `this.importer.autoExtendProjectExtents=${this.importer.options.autoExtendProjectExtents}`);
    Logger.logInfo(TransformerLoggerCategory.IModelImporter, `this.importer.simplifyElementGeometry=${this.importer.options.simplifyElementGeometry}`);
  }

  /** Return the IModelDb where IModelTransformer will store its provenance.
   * @note This will be [[targetDb]] except when it is a reverse synchronization. In that case it be [[sourceDb]].
   */
  public get provenanceDb(): IModelDb {
    return this._options.isReverseSynchronization ? this.sourceDb : this.targetDb;
  }

  /** Create an ExternalSourceAspectProps in a standard way for an Element in an iModel --> iModel transformation. */
  private initElementProvenance(sourceElementId: Id64String, targetElementId: Id64String): ExternalSourceAspectProps {
    const elementId = this._options.isReverseSynchronization ? sourceElementId : targetElementId;
    const aspectIdentifier = this._options.isReverseSynchronization ? targetElementId : sourceElementId;
    const aspectProps: ExternalSourceAspectProps = {
      classFullName: ExternalSourceAspect.classFullName,
      element: { id: elementId, relClassName: ElementOwnsExternalSourceAspects.classFullName },
      scope: { id: this.targetScopeElementId },
      identifier: aspectIdentifier,
      kind: ExternalSourceAspect.Kind.Element,
      version: this.sourceDb.elements.queryLastModifiedTime(sourceElementId),
    };
    return aspectProps;
  }

  /** Create an ExternalSourceAspectProps in a standard way for a Relationship in an iModel --> iModel transformations.
   * The ExternalSourceAspect is meant to be owned by the Element in the target iModel that is the `sourceId` of transformed relationship.
   * The `identifier` property of the ExternalSourceAspect will be the ECInstanceId of the relationship in the source iModel.
   * The ECInstanceId of the relationship in the target iModel will be stored in the JsonProperties of the ExternalSourceAspect.
   */
  private initRelationshipProvenance(sourceRelationship: Relationship, targetRelInstanceId: Id64String): ExternalSourceAspectProps {
    const targetRelationship: Relationship = this.targetDb.relationships.getInstance(ElementRefersToElements.classFullName, targetRelInstanceId);
    const elementId = this._options.isReverseSynchronization ? sourceRelationship.sourceId : targetRelationship.sourceId;
    const aspectIdentifier = this._options.isReverseSynchronization ? targetRelInstanceId : sourceRelationship.id;
    const aspectProps: ExternalSourceAspectProps = {
      classFullName: ExternalSourceAspect.classFullName,
      element: { id: elementId, relClassName: ElementOwnsExternalSourceAspects.classFullName },
      scope: { id: this.targetScopeElementId },
      identifier: aspectIdentifier,
      kind: ExternalSourceAspect.Kind.Relationship,
      jsonProperties: JSON.stringify({ targetRelInstanceId }),
    };
    aspectProps.id = this.queryExternalSourceAspectId(aspectProps);
    return aspectProps;
  }

  private validateScopeProvenance(): void {
    const aspectProps: ExternalSourceAspectProps = {
      classFullName: ExternalSourceAspect.classFullName,
      element: { id: this.targetScopeElementId, relClassName: ElementOwnsExternalSourceAspects.classFullName },
      scope: { id: IModel.rootSubjectId }, // the root Subject scopes scope elements
      identifier: this._options.isReverseSynchronization ? this.targetDb.iModelId : this.sourceDb.iModelId, // the opposite side of where provenance is stored
      kind: ExternalSourceAspect.Kind.Scope,
    };
    aspectProps.id = this.queryExternalSourceAspectId(aspectProps); // this query includes "identifier"
    if (undefined === aspectProps.id) {
      // this query does not include "identifier" to find possible conflicts
      const sql = `SELECT ECInstanceId FROM ${ExternalSourceAspect.classFullName} WHERE Element.Id=:elementId AND Scope.Id=:scopeId AND Kind=:kind LIMIT 1`;
      const hasConflictingScope = this.provenanceDb.withPreparedStatement(sql, (statement: ECSqlStatement): boolean => {
        statement.bindId("elementId", aspectProps.element.id);
        statement.bindId("scopeId", aspectProps.scope.id);
        statement.bindString("kind", aspectProps.kind);
        return DbResult.BE_SQLITE_ROW === statement.step();
      });
      if (hasConflictingScope) {
        throw new IModelError(IModelStatus.InvalidId, "Provenance scope conflict");
      }
      if (!this._options.noProvenance) {
        this.provenanceDb.elements.insertAspect(aspectProps);
        this._isFirstSynchronization = true; // couldn't tell this is the first time without provenance
      }
    }
  }

  private queryExternalSourceAspectId(aspectProps: ExternalSourceAspectProps): Id64String | undefined {
    const sql = `SELECT ECInstanceId FROM ${ExternalSourceAspect.classFullName} WHERE Element.Id=:elementId AND Scope.Id=:scopeId AND Kind=:kind AND Identifier=:identifier LIMIT 1`;
    return this.provenanceDb.withPreparedStatement(sql, (statement: ECSqlStatement): Id64String | undefined => {
      statement.bindId("elementId", aspectProps.element.id);
      statement.bindId("scopeId", aspectProps.scope.id);
      statement.bindString("kind", aspectProps.kind);
      statement.bindString("identifier", aspectProps.identifier);
      return (DbResult.BE_SQLITE_ROW === statement.step()) ? statement.getValue(0).getId() : undefined;
    });
  }

  /** Iterate all matching ExternalSourceAspects in the provenance iModel (target unless reverse sync) and call a function for each one. */
  private forEachTrackedElement(fn: (sourceElementId: Id64String, targetElementId: Id64String) => void): void {
    if (!this.provenanceDb.containsClass(ExternalSourceAspect.classFullName)) {
      throw new IModelError(IModelStatus.BadSchema, "The BisCore schema version of the target database is too old");
    }
    const sql = `SELECT Identifier,Element.Id FROM ${ExternalSourceAspect.classFullName} WHERE Scope.Id=:scopeId AND Kind=:kind`;
    this.provenanceDb.withPreparedStatement(sql, (statement: ECSqlStatement): void => {
      statement.bindId("scopeId", this.targetScopeElementId);
      statement.bindString("kind", ExternalSourceAspect.Kind.Element);
      while (DbResult.BE_SQLITE_ROW === statement.step()) {
        const aspectIdentifier: Id64String = statement.getValue(0).getString(); // ExternalSourceAspect.Identifier is of type string
        const elementId: Id64String = statement.getValue(1).getId();
        if (this._options.isReverseSynchronization) {
          fn(elementId, aspectIdentifier); // provenance coming from the sourceDb
        } else {
          fn(aspectIdentifier, elementId); // provenance coming from the targetDb
        }
      }
    });
  }

  /** Initialize the source to target Element mapping from ExternalSourceAspects in the target iModel.
   * @note This method is called from all `process*` functions and should never need to be called directly.
   * @deprecated call [[initialize]] instead, it does the same thing among other initialization
   * @note Passing an [[InitFromExternalSourceAspectsArgs]] is required when processing changes, to remap any elements that may have been deleted.
   *       You must await the returned promise as well in this case. The synchronous behavior has not changed but is deprecated and won't process everything.
   */
  public initFromExternalSourceAspects(args?: InitFromExternalSourceAspectsArgs): void | Promise<void> {
    this.forEachTrackedElement((sourceElementId: Id64String, targetElementId: Id64String) => {
      this.context.remapElement(sourceElementId, targetElementId);
    });

    if (args)
      return this.remapDeletedSourceElements(args);
  }

  /** When processing deleted elements in a reverse synchronization, the [[provenanceDb]] (usually a branch iModel) has already
   * deleted the [ExternalSourceAspect]($backend)s that tell us which elements in the reverse synchronization target (usually
   * a master iModel) should be deleted. We must use the changesets to get the values of those before they were deleted.
   */
  private async remapDeletedSourceElements(args: InitFromExternalSourceAspectsArgs) {
    // we need a connected iModel with changes to remap elements with deletions
    if (this.sourceDb.iTwinId === undefined)
      return;

    try {
      const startChangesetId = args.startChangesetId ?? this.sourceDb.changeset.id;
      const firstChangesetIndex = (
        await IModelHost.hubAccess.queryChangeset({
          iModelId: this.sourceDb.iModelId,
          changeset: { id: startChangesetId },
          accessToken: args.accessToken,
        })
      ).index;
      const changesetIds = await ChangeSummaryManager.createChangeSummaries({
        accessToken: args.accessToken,
        iModelId: this.sourceDb.iModelId,
        iTwinId: this.sourceDb.iTwinId,
        range: { first: firstChangesetIndex },
      });

      ChangeSummaryManager.attachChangeCache(this.sourceDb);
      for (const changesetId of changesetIds) {
        this.sourceDb.withPreparedStatement(
          `
          SELECT esac.Element.Id, esac.Identifier
          FROM ecchange.change.InstanceChange ic
          JOIN BisCore.ExternalSourceAspect.Changes(:changesetId, 'BeforeDelete') esac
            ON ic.ChangedInstance.Id=esac.ECInstanceId
          WHERE ic.OpCode=:opcode
            AND ic.Summary.Id=:changesetId
            AND esac.Scope.Id=:targetScopeElementId
            -- not yet documented ecsql feature to check class id
            AND ic.ChangedInstance.ClassId IS (ONLY BisCore.ExternalSourceAspect)
          `,
          (stmt) => {
            stmt.bindInteger("opcode", ChangeOpCode.Delete);
            stmt.bindInteger("changesetId", changesetId);
            stmt.bindInteger("targetScopeElementId", this.targetScopeElementId);
            while (DbResult.BE_SQLITE_ROW === stmt.step()) {
              const targetId = stmt.getValue(0).getId();
              const sourceId: Id64String = stmt.getValue(1).getString(); // BisCore.ExternalSourceAspect.Identifier stores a hex Id64String
              // TODO: maybe delete and don't just remap
              this.context.remapElement(targetId, sourceId);
            }
          }
        );
      }
    } finally {
      if (ChangeSummaryManager.isChangeCacheAttached(this.sourceDb))
        ChangeSummaryManager.detachChangeCache(this.sourceDb);
    }
  }

  /** Returns `true` if *brute force* delete detections should be run.
   * @note Not relevant for processChanges when change history is known.
   */
  private shouldDetectDeletes(): boolean {
    if (this._isFirstSynchronization)
      return false; // not necessary the first time since there are no deletes to detect

    if (this._options.isReverseSynchronization)
      return false; // not possible for a reverse synchronization since provenance will be deleted when element is deleted

    return true;
  }

  /** Detect Element deletes using ExternalSourceAspects in the target iModel and a *brute force* comparison against Elements in the source iModel.
   * @see processChanges
   * @note This method is called from [[processAll]] and is not needed by [[processChanges]], so it only needs to be called directly when processing a subset of an iModel.
   * @throws [[IModelError]] If the required provenance information is not available to detect deletes.
   */
  public async detectElementDeletes(): Promise<void> {
    if (this._options.isReverseSynchronization) {
      throw new IModelError(IModelStatus.BadRequest, "Cannot detect deletes when isReverseSynchronization=true");
    }
    const targetElementsToDelete: Id64String[] = [];
    this.forEachTrackedElement((sourceElementId: Id64String, targetElementId: Id64String) => {
      if (undefined === this.sourceDb.elements.tryGetElementProps(sourceElementId)) {
        // if the sourceElement is not found, then it must have been deleted, so propagate the delete to the target iModel
        targetElementsToDelete.push(targetElementId);
      }
    });
    targetElementsToDelete.forEach((targetElementId: Id64String) => {
      this.importer.deleteElement(targetElementId);
    });
  }

  /** This no longer has any effect except emitting a warning
   * @deprecated
   */
  protected skipElement(_sourceElement: Element): void {
    Logger.logWarning(loggerCategory, `Tried to defer/skip an element, which is no longer necessary`);
  }

  /** Transform the specified sourceElement into ElementProps for the target iModel.
   * @param sourceElement The Element from the source iModel to transform.
   * @returns ElementProps for the target iModel.
   * @note A subclass can override this method to provide custom transform behavior.
   * @note This can be called more than once for an element in arbitrary order, so it should not have side-effects.
   */
  public onTransformElement(sourceElement: Element): ElementProps {
    Logger.logTrace(loggerCategory, `onTransformElement(${sourceElement.id}) "${sourceElement.getDisplayLabel()}"`);
    const targetElementProps: ElementProps = this.context.cloneElement(sourceElement, { binaryGeometry: this._options.cloneUsingBinaryGeometry });
    if (sourceElement instanceof Subject) {
      if (targetElementProps.jsonProperties?.Subject?.Job) {
        // don't propagate source channels into target (legacy bridge case)
        targetElementProps.jsonProperties.Subject.Job = undefined;
      }
    }
    return targetElementProps;
  }

  /** Returns true if a change within sourceElement is detected.
   * @param sourceElement The Element from the source iModel
   * @param targetElementId The Element from the target iModel to compare against.
   * @note A subclass can override this method to provide custom change detection behavior.
   */
  protected hasElementChanged(sourceElement: Element, targetElementId: Id64String): boolean {
    const aspects: ElementAspect[] = this.targetDb.elements.getAspects(targetElementId, ExternalSourceAspect.classFullName);
    for (const aspect of aspects) {
      const sourceAspect = aspect as ExternalSourceAspect;
      if ((sourceAspect.identifier === sourceElement.id) && (sourceAspect.scope.id === this.targetScopeElementId) && (sourceAspect.kind === ExternalSourceAspect.Kind.Element)) {
        const lastModifiedTime: string = sourceElement.iModel.elements.queryLastModifiedTime(sourceElement.id);
        return (lastModifiedTime !== sourceAspect.version);
      }
    }
    return true;
  }

  private static transformCallbackFor(transformer: IModelTransformer, entity: ConcreteEntity): EntityTransformHandler {
    if (entity instanceof Element) return transformer.onTransformElement as EntityTransformHandler; // eslint-disable-line @typescript-eslint/unbound-method
    else if (entity instanceof Element) return transformer.onTransformModel as EntityTransformHandler; // eslint-disable-line @typescript-eslint/unbound-method
    else if (entity instanceof Relationship) return transformer.onTransformRelationship as EntityTransformHandler; // eslint-disable-line @typescript-eslint/unbound-method
    else if (entity instanceof ElementAspect) return transformer.onTransformElementAspect as EntityTransformHandler; // eslint-disable-line @typescript-eslint/unbound-method
    else assert(false, `unreachable; entity was '${entity.constructor.name}' not an Element, Relationship, or ElementAspect`);
  }

  /** callback to perform when a partial element says it's ready to be completed
   * transforms the source element with all references now valid, then updates the partial element with the results
   */
  private makePartialEntityCompleter(
    sourceEntity: ConcreteEntity
  ) {
    return () => {
      const targetId = this.context.findTargetEntityId(EntityReferences.from(sourceEntity));
      if (!EntityReferences.isValid(targetId))
        throw Error(`${sourceEntity.id} has not been inserted into the target yet, the completer is invalid. This is a bug.`);
      const onEntityTransform = IModelTransformer.transformCallbackFor(this, sourceEntity);
      const updateEntity = EntityUnifier.updaterFor(this.targetDb, sourceEntity);
      const targetProps = onEntityTransform.call(this, sourceEntity);
      if (sourceEntity instanceof Relationship) {
        (targetProps as RelationshipProps).sourceId = this.context.findTargetElementId(sourceEntity.sourceId);
        (targetProps as RelationshipProps).targetId = this.context.findTargetElementId(sourceEntity.targetId);
      }
      updateEntity({ ...targetProps, id: EntityReferences.toId64(targetId) });
      this._partiallyCommittedEntities.delete(sourceEntity);
    };
  }

  /** collect references this entity has that are yet to be mapped, and if there are any
   * create a [[PartiallyCommittedEntity]] to track resolution of those references
   */
<<<<<<< HEAD
  private collectUnmappedReferences(entity: ConcreteEntity) {
    const missingReferences = new EntityReferenceSet();
    let thisPartialElem: PartiallyCommittedEntity | undefined;

    for (const referenceId of entity.getReferenceConcreteIds()) {
      // TODO: probably need to rename from 'id' to 'ref' so these names aren't so ambiguous
      const referenceIdInTarget = this.context.findTargetEntityId(referenceId);
      const alreadyImported = EntityReferences.isValid(referenceIdInTarget);
      if (alreadyImported) continue;
      Logger.logTrace(loggerCategory, `Deferring resolution of reference '${referenceId}' of element '${entity.id}'`);
      const referencedExistsInSource = EntityUnifier.exists(this.sourceDb, { entityReference: referenceId });
      if (!referencedExistsInSource) {
        Logger.logWarning(loggerCategory, `Source ${EntityUnifier.getReadableType(entity)} (${entity.id}) has a dangling reference to (${referenceId})`);
=======
  private collectUnmappedReferences(element: Element) {
    const missingReferences = new Set<string>();
    let thisPartialElem: PartiallyCommittedElement | undefined;

    for (const referenceId of element.getReferenceIds()) {
      const referenceState = ElementProcessState.fromElementAndTransformer(referenceId, this);
      if (!referenceState.needsImport)
        continue;

      Logger.logTrace(loggerCategory, `Deferred resolution of reference '${referenceId}' of element '${element.id}'`);
      // TODO: instead of loading the entire element run a small has query
      const reference = this.sourceDb.elements.tryGetElement(referenceId);
      if (reference === undefined) {
        Logger.logWarning(loggerCategory, `Source element (${element.id}) "${element.getDisplayLabel()}" has a dangling reference (${referenceId})`);
>>>>>>> 26a8e816
        switch (this._options.danglingReferencesBehavior) {
          case "ignore":
            continue;
          case "reject":
            throw new IModelError(
              IModelStatus.NotFound,
              [
                `Found a reference to an element "${referenceId}" that doesn't exist while looking for references of "${entity.id}".`,
                "This must have been caused by an upstream application that changed the iModel.",
                "You can set the IModelTransformerOptions.danglingReferencesBehavior option to 'ignore' to ignore this, but this will leave the iModel",
                "in a state where downstream consuming applications will need to handle the invalidity themselves. In some cases, writing a custom",
                "transformer to remove the reference and fix affected elements may be suitable.",
              ].join("\n")
            );
        }
      }
      if (thisPartialElem === undefined) {
        thisPartialElem = new PartiallyCommittedEntity(missingReferences, this.makePartialEntityCompleter(entity));
        if (!this._partiallyCommittedEntities.has(entity))
          this._partiallyCommittedEntities.set(entity, thisPartialElem);
      }
      missingReferences.add(referenceId);
      const entityReference = EntityReferences.from(entity);
      this._pendingReferences.set({ referenced: referenceId, referencer: entityReference }, thisPartialElem);
    }
  }

  /** Cause the specified Element and its child Elements (if applicable) to be exported from the source iModel and imported into the target iModel.
   * @param sourceElementId Identifies the Element from the source iModel to import.
   * @note This method is called from [[processChanges]] and [[processAll]], so it only needs to be called directly when processing a subset of an iModel.
   */
  public async processElement(sourceElementId: Id64String): Promise<void> {
    await this.initialize();
    if (sourceElementId === IModel.rootSubjectId) {
      throw new IModelError(IModelStatus.BadRequest, "The root Subject should not be directly imported");
    }
    return this.exporter.exportElement(sourceElementId);
  }

  /** Import child elements into the target IModelDb
   * @param sourceElementId Import the child elements of this element in the source IModelDb.
   * @note This method is called from [[processChanges]] and [[processAll]], so it only needs to be called directly when processing a subset of an iModel.
   */
  public async processChildElements(sourceElementId: Id64String): Promise<void> {
    await this.initialize();
    return this.exporter.exportChildElements(sourceElementId);
  }

  /** Override of [IModelExportHandler.shouldExportElement]($transformer) that is called to determine if an element should be exported from the source iModel.
   * @note Reaching this point means that the element has passed the standard exclusion checks in IModelExporter.
   */
  public override shouldExportElement(_sourceElement: Element): boolean { return true; }

  /**
   * If they haven't been already, import all of the required references
   * @internal do not call, override or implement this, it will be removed
   */
  public override async preExportElement(sourceElement: Element): Promise<void> {
    const elemClass = sourceElement.constructor as typeof Element;

    const unresolvedReferences = elemClass.requiredReferenceKeys
      .map((referenceKey) => {
        const idContainer = sourceElement[referenceKey as keyof Element];
        const referenceType = elemClass.requiredReferenceKeyTypeMap[referenceKey];
        // For now we just consider all required references to be elements (as they are in biscore), and do not support
        // entities that refuse to be inserted without a different kind of entity (e.g. aspect or relationship) first being inserted
        assert(referenceType === ConcreteEntityTypes.Element || referenceType === ConcreteEntityTypes.Model);
        return mapId64(idContainer, (id) => {
<<<<<<< HEAD
          if (id === Id64.invalid || id === IModel.rootSubjectId) return undefined; // not allowed to directly export the root subject
=======
          if (id === Id64.invalid || id === IModel.rootSubjectId)
            return; // not allowed to directly export the root subject

>>>>>>> 26a8e816
          if (!this.context.isBetweenIModels) {
            // Within the same iModel, can use existing DefinitionElements without remapping
            // This is relied upon by the TemplateModelCloner
            // TODO: extract this out to only be in the TemplateModelCloner
            const asDefinitionElem = this.sourceDb.elements.tryGetElement(id, DefinitionElement);
            if (asDefinitionElem && !(asDefinitionElem instanceof RecipeDefinitionElement)) {
              this.context.remapElement(id, id);
            }
          }
          return id;
        })
          .filter((sourceReferenceId: Id64String | undefined): sourceReferenceId is Id64String => {
            if (sourceReferenceId === undefined) return false;
            const referenceInTargetId = this.context.findTargetElementId(sourceReferenceId);
            const isInTarget = Id64.isValid(referenceInTargetId);
            return !isInTarget;
          });
      })
<<<<<<< HEAD
      .flat();

    if (unresolvedReferences.length > 0) {
      for (const reference of unresolvedReferences) {
        const processState = this.getElemTransformState(reference);
        // must export element first
        if (processState.needsElemImport) await this.exporter.exportElement(reference);
        if (processState.needsModelImport) await this.exporter.exportModel(reference);
=======
      .flat()
      .filter((maybeProcessState): maybeProcessState is ElementProcessState =>
        maybeProcessState !== undefined && maybeProcessState.needsImport
      );

    if (unresolvedReferencesProcessStates.length > 0) {
      for (const processState of unresolvedReferencesProcessStates) {
        // must export element first if not done so
        if (processState.needsElemImport)
          await this.exporter.exportElement(processState.elementId);

        if (processState.needsModelImport)
          await this.exporter.exportModel(processState.elementId);
>>>>>>> 26a8e816
      }
    }
  }

  private getElemTransformState(elementId: Id64String) {
    const dbHasModel = (db: IModelDb, id: Id64String) => {
      const maybeModelId = EntityReferences.fromEntityType(id, ConcreteEntityTypes.Model);
      return EntityUnifier.exists(db, { entityReference: maybeModelId });
    };
    const isSubModeled = dbHasModel(this.sourceDb, elementId);
    const idOfElemInTarget = this.context.findTargetElementId(elementId);
    const isElemInTarget = Id64.invalid !== idOfElemInTarget;
    const needsModelImport = isSubModeled && (!isElemInTarget || !dbHasModel(this.targetDb, idOfElemInTarget));
    return { needsElemImport: !isElemInTarget, needsModelImport };
  }

  /** Override of [IModelExportHandler.onExportElement]($transformer) that imports an element into the target iModel when it is exported from the source iModel.
   * This override calls [[onTransformElement]] and then [IModelImporter.importElement]($transformer) to update the target iModel.
   */
  public override onExportElement(sourceElement: Element): void {
    let targetElementId: Id64String | undefined;
    let targetElementProps: ElementProps;
    if (this._options.preserveElementIdsForFiltering) {
      targetElementId = sourceElement.id;
      targetElementProps = this.onTransformElement(sourceElement);
    } else if (this._options.wasSourceIModelCopiedToTarget) {
      targetElementId = sourceElement.id;
      targetElementProps = this.targetDb.elements.getElementProps(targetElementId);
    } else {
      targetElementId = this.context.findTargetElementId(sourceElement.id);
      targetElementProps = this.onTransformElement(sourceElement);
    }
    // if an existing remapping was not yet found, check by Code as long as the CodeScope is valid (invalid means a missing reference so not worth checking)
    if (!Id64.isValidId64(targetElementId) && Id64.isValidId64(targetElementProps.code.scope)) {
      targetElementId = this.targetDb.elements.queryElementIdByCode(new Code(targetElementProps.code));
      if (undefined !== targetElementId) {
        const targetElement: Element = this.targetDb.elements.getElement(targetElementId);
        if (targetElement.classFullName === targetElementProps.classFullName) { // ensure code remapping doesn't change the target class
          this.context.remapElement(sourceElement.id, targetElementId); // record that the targetElement was found by Code
        } else {
          targetElementId = undefined;
          targetElementProps.code = Code.createEmpty(); // clear out invalid code
        }
      }
    }
    if (undefined !== targetElementId && Id64.isValidId64(targetElementId)) {
      // compare LastMod of sourceElement to ExternalSourceAspect of targetElement to see there are changes to import
      if (!this.hasElementChanged(sourceElement, targetElementId)) {
        return;
      }
    }

    this.collectUnmappedReferences(sourceElement);

    // TODO: untangle targetElementId state...
    if (targetElementId === Id64.invalid)
      targetElementId = undefined;

    targetElementProps.id = targetElementId; // targetElementId will be valid (indicating update) or undefined (indicating insert)
    if (!this._options.wasSourceIModelCopiedToTarget) {
      this.importer.importElement(targetElementProps); // don't need to import if iModel was copied
    }
    this.context.remapElement(sourceElement.id, targetElementProps.id!); // targetElementProps.id assigned by importElement
    // now that we've mapped this elem we can fix unmapped references to it
<<<<<<< HEAD
    this.resolvePendingReferences(sourceElement);
=======
    for (const referencer of this._pendingReferences.getReferencers(sourceElement.id)) {
      const isModelRef = false; // we're in onExportElement so no
      const key = {referencer, referenced: sourceElement.id, isModelRef};
      const pendingRef = this._pendingReferences.get(key);
      if (!pendingRef)
        continue;

      pendingRef.resolveReference(sourceElement.id, isModelRef);
      this._pendingReferences.delete(key);
    }
>>>>>>> 26a8e816

    if (!this._options.noProvenance) {
      const aspectProps: ExternalSourceAspectProps = this.initElementProvenance(sourceElement.id, targetElementProps.id!);
      let aspectId = this.queryExternalSourceAspectId(aspectProps);
      if (aspectId === undefined) {
        aspectId = this.provenanceDb.elements.insertAspect(aspectProps);
      } else {
        this.provenanceDb.elements.updateAspect(aspectProps);
      }
      aspectProps.id = aspectId;
      this.markLastProvenance(aspectProps as MarkRequired<ExternalSourceAspectProps, "id">, { isRelationship: false });
    }
  }

  private resolvePendingReferences(entity: ConcreteEntity) {
    for (const referencer of this._pendingReferences.getReferencers(entity)) {
      const key = PendingReference.from(referencer, entity);
      const pendingRef = this._pendingReferences.get(key);
      if (!pendingRef) continue;
      pendingRef.resolveReference(EntityReferences.from(entity));
      this._pendingReferences.delete(key);
    }
  }

  /** Override of [IModelExportHandler.onDeleteElement]($transformer) that is called when [IModelExporter]($transformer) detects that an Element has been deleted from the source iModel.
   * This override propagates the delete to the target iModel via [IModelImporter.deleteElement]($transformer).
   */
  public override onDeleteElement(sourceElementId: Id64String): void {
    const targetElementId: Id64String = this.context.findTargetElementId(sourceElementId);
    if (Id64.isValidId64(targetElementId)) {
      this.importer.deleteElement(targetElementId);
    }
  }

  /** Override of [IModelExportHandler.onExportModel]($transformer) that is called when a Model should be exported from the source iModel.
   * This override calls [[onTransformModel]] and then [IModelImporter.importModel]($transformer) to update the target iModel.
   */
  public override onExportModel(sourceModel: Model): void {
    if (IModel.repositoryModelId === sourceModel.id) {
      return; // The RepositoryModel should not be directly imported
    }
    const targetModeledElementId: Id64String = this.context.findTargetElementId(sourceModel.id);
    const targetModelProps: ModelProps = this.onTransformModel(sourceModel, targetModeledElementId);
    this.importer.importModel(targetModelProps);
<<<<<<< HEAD
    this.resolvePendingReferences(sourceModel);
=======
    for (const referencer of this._pendingReferences.getReferencers(sourceModel.id)) {
      const isModelRef = true; // we're in onExportModel so yes
      const key = { referencer, referenced: sourceModel.id, isModelRef };
      const pendingRef = this._pendingReferences.get(key);
      if (!pendingRef)
        continue;

      pendingRef.resolveReference(sourceModel.id, isModelRef);
      this._pendingReferences.delete(key);
    }
>>>>>>> 26a8e816
  }

  /** Override of [IModelExportHandler.onDeleteModel]($transformer) that is called when [IModelExporter]($transformer) detects that a [Model]($backend) has been deleted from the source iModel. */
  public override onDeleteModel(sourceModelId: Id64String): void {
    // It is possible and apparently occasionally sensical to delete a model without deleting its underlying element.
    // - If only the model is deleted, [[initFromExternalSourceAspects]] will have already remapped the underlying element since it still exists.
    // - If both were deleted, [[remapDeletedSourceElements]] will find and remap the deleted element making this operation valid
    const targetModelId: Id64String = this.context.findTargetElementId(sourceModelId);
    if (Id64.isValidId64(targetModelId)) {
      this.importer.deleteModel(targetModelId);
    }
  }

  /** Cause the model container, contents, and sub-models to be exported from the source iModel and imported into the target iModel.
   * @param sourceModeledElementId Import this [Model]($backend) from the source IModelDb.
   * @note This method is called from [[processChanges]] and [[processAll]], so it only needs to be called directly when processing a subset of an iModel.
   */
  public async processModel(sourceModeledElementId: Id64String): Promise<void> {
    await this.initialize();
    return this.exporter.exportModel(sourceModeledElementId);
  }

  /** Cause the model contents to be exported from the source iModel and imported into the target iModel.
   * @param sourceModelId Import the contents of this model from the source IModelDb.
   * @param targetModelId Import into this model in the target IModelDb. The target model must exist prior to this call.
   * @param elementClassFullName Optional classFullName of an element subclass to limit import query against the source model.
   * @note This method is called from [[processChanges]] and [[processAll]], so it only needs to be called directly when processing a subset of an iModel.
   */
  public async processModelContents(sourceModelId: Id64String, targetModelId: Id64String, elementClassFullName: string = Element.classFullName): Promise<void> {
    await this.initialize();
    this.targetDb.models.getModel(targetModelId); // throws if Model does not exist
    this.context.remapElement(sourceModelId, targetModelId); // set remapping in case importModelContents is called directly
    return this.exporter.exportModelContents(sourceModelId, elementClassFullName);
  }

  /** Cause all sub-models that recursively descend from the specified Subject to be exported from the source iModel and imported into the target iModel. */
  private async processSubjectSubModels(sourceSubjectId: Id64String): Promise<void> {
    await this.initialize();
    // import DefinitionModels first
    const childDefinitionPartitionSql = `SELECT ECInstanceId FROM ${DefinitionPartition.classFullName} WHERE Parent.Id=:subjectId`;
    await this.sourceDb.withPreparedStatement(childDefinitionPartitionSql, async (statement: ECSqlStatement) => {
      statement.bindId("subjectId", sourceSubjectId);
      while (DbResult.BE_SQLITE_ROW === statement.step()) {
        await this.processModel(statement.getValue(0).getId());
      }
    });
    // import other partitions next
    const childPartitionSql = `SELECT ECInstanceId FROM ${InformationPartitionElement.classFullName} WHERE Parent.Id=:subjectId`;
    await this.sourceDb.withPreparedStatement(childPartitionSql, async (statement: ECSqlStatement) => {
      statement.bindId("subjectId", sourceSubjectId);
      while (DbResult.BE_SQLITE_ROW === statement.step()) {
        const modelId: Id64String = statement.getValue(0).getId();
        const model: Model = this.sourceDb.models.getModel(modelId);
        if (!(model instanceof DefinitionModel)) {
          await this.processModel(modelId);
        }
      }
    });
    // recurse into child Subjects
    const childSubjectSql = `SELECT ECInstanceId FROM ${Subject.classFullName} WHERE Parent.Id=:subjectId`;
    await this.sourceDb.withPreparedStatement(childSubjectSql, async (statement: ECSqlStatement) => {
      statement.bindId("subjectId", sourceSubjectId);
      while (DbResult.BE_SQLITE_ROW === statement.step()) {
        await this.processSubjectSubModels(statement.getValue(0).getId());
      }
    });
  }

  /** Transform the specified sourceModel into ModelProps for the target iModel.
   * @param sourceModel The Model from the source iModel to be transformed.
   * @param targetModeledElementId The transformed Model will *break down* or *detail* this Element in the target iModel.
   * @returns ModelProps for the target iModel.
   * @note A subclass can override this method to provide custom transform behavior.
   */
  public onTransformModel(sourceModel: Model, targetModeledElementId: Id64String): ModelProps {
    const targetModelProps: ModelProps = sourceModel.toJSON();
    // don't directly edit deep object since toJSON performs a shallow clone
    targetModelProps.modeledElement = { ...targetModelProps.modeledElement, id: targetModeledElementId };
    targetModelProps.id = targetModeledElementId;
    targetModelProps.parentModel = this.context.findTargetElementId(targetModelProps.parentModel!);
    return targetModelProps;
  }

  /** Import elements that were deferred in a prior pass.
   * @deprecated This method is no longer necessary since the transformer no longer needs to defer elements
   */
  public async processDeferredElements(_numRetries: number = 3): Promise<void> {}

  private finalizeTransformation() {
    if (this._partiallyCommittedEntities.size > 0) {
      Logger.logWarning(
        loggerCategory,
        [
          "The following elements were never fully resolved:",
          [...this._partiallyCommittedEntities.keys()].join(","),
          "This indicates that either some references were excluded from the transformation",
          "or the source has dangling references.",
        ].join("\n")
      );
      for (const partiallyCommittedElem of this._partiallyCommittedEntities.values()) {
        partiallyCommittedElem.forceComplete();
      }
    }
  }

  /** Imports all relationships that subclass from the specified base class.
   * @param baseRelClassFullName The specified base relationship class.
   * @note This method is called from [[processChanges]] and [[processAll]], so it only needs to be called directly when processing a subset of an iModel.
   */
  public async processRelationships(baseRelClassFullName: string): Promise<void> {
    await this.initialize();
    return this.exporter.exportRelationships(baseRelClassFullName);
  }

  /** Override of [IModelExportHandler.shouldExportRelationship]($transformer) that is called to determine if a [Relationship]($backend) should be exported.
   * @note Reaching this point means that the relationship has passed the standard exclusion checks in [IModelExporter]($transformer).
   */
  public override shouldExportRelationship(_sourceRelationship: Relationship): boolean { return true; }

  /** Override of [IModelExportHandler.onExportRelationship]($transformer) that imports a relationship into the target iModel when it is exported from the source iModel.
   * This override calls [[onTransformRelationship]] and then [IModelImporter.importRelationship]($transformer) to update the target iModel.
   */
  public override onExportRelationship(sourceRelationship: Relationship): void {
    const targetRelationshipProps: RelationshipProps = this.onTransformRelationship(sourceRelationship);
    const targetRelationshipInstanceId: Id64String = this.importer.importRelationship(targetRelationshipProps);
    if (!this._options.noProvenance && Id64.isValidId64(targetRelationshipInstanceId)) {
      const aspectProps: ExternalSourceAspectProps = this.initRelationshipProvenance(sourceRelationship, targetRelationshipInstanceId);
      if (undefined === aspectProps.id) {
        aspectProps.id = this.provenanceDb.elements.insertAspect(aspectProps);
      }
      assert(aspectProps.id !== undefined);
      this.markLastProvenance(aspectProps as MarkRequired<ExternalSourceAspectProps, "id">, { isRelationship: true });
    }
  }

  /** Override of [IModelExportHandler.onDeleteRelationship]($transformer) that is called when [IModelExporter]($transformer) detects that a [Relationship]($backend) has been deleted from the source iModel.
   * This override propagates the delete to the target iModel via [IModelImporter.deleteRelationship]($transformer).
   */
  public override onDeleteRelationship(sourceRelInstanceId: Id64String): void {
    const sql = `SELECT ECInstanceId,JsonProperties FROM ${ExternalSourceAspect.classFullName} aspect` +
      ` WHERE aspect.Scope.Id=:scopeId AND aspect.Kind=:kind AND aspect.Identifier=:identifier LIMIT 1`;
    this.targetDb.withPreparedStatement(sql, (statement: ECSqlStatement): void => {
      statement.bindId("scopeId", this.targetScopeElementId);
      statement.bindString("kind", ExternalSourceAspect.Kind.Relationship);
      statement.bindString("identifier", sourceRelInstanceId);
      if (DbResult.BE_SQLITE_ROW === statement.step()) {
        const json: any = JSON.parse(statement.getValue(1).getString());
        if (undefined !== json.targetRelInstanceId) {
          const targetRelationship = this.targetDb.relationships.tryGetInstance(ElementRefersToElements.classFullName, json.targetRelInstanceId);
          if (targetRelationship) {
            this.importer.deleteRelationship(targetRelationship.toJSON());
          }
          this.targetDb.elements.deleteAspect(statement.getValue(0).getId());
        }
      }
    });
  }

  private _yieldManager = new YieldManager();

  /** Detect Relationship deletes using ExternalSourceAspects in the target iModel and a *brute force* comparison against relationships in the source iModel.
   * @see processChanges
   * @note This method is called from [[processAll]] and is not needed by [[processChanges]], so it only needs to be called directly when processing a subset of an iModel.
   * @throws [[IModelError]] If the required provenance information is not available to detect deletes.
   */
  public async detectRelationshipDeletes(): Promise<void> {
    if (this._options.isReverseSynchronization) {
      throw new IModelError(IModelStatus.BadRequest, "Cannot detect deletes when isReverseSynchronization=true");
    }
    const aspectDeleteIds: Id64String[] = [];
    const sql = `SELECT ECInstanceId,Identifier,JsonProperties FROM ${ExternalSourceAspect.classFullName} aspect WHERE aspect.Scope.Id=:scopeId AND aspect.Kind=:kind`;
    await this.targetDb.withPreparedStatement(sql, async (statement: ECSqlStatement) => {
      statement.bindId("scopeId", this.targetScopeElementId);
      statement.bindString("kind", ExternalSourceAspect.Kind.Relationship);
      while (DbResult.BE_SQLITE_ROW === statement.step()) {
        const sourceRelInstanceId: Id64String = Id64.fromJSON(statement.getValue(1).getString());
        if (undefined === this.sourceDb.relationships.tryGetInstanceProps(ElementRefersToElements.classFullName, sourceRelInstanceId)) {
          const json: any = JSON.parse(statement.getValue(2).getString());
          if (undefined !== json.targetRelInstanceId) {
            const targetRelationship: Relationship = this.targetDb.relationships.getInstance(ElementRefersToElements.classFullName, json.targetRelInstanceId);
            this.importer.deleteRelationship(targetRelationship.toJSON());
          }
          aspectDeleteIds.push(statement.getValue(0).getId());
        }
        await this._yieldManager.allowYield();
      }
    });
    this.targetDb.elements.deleteAspect(aspectDeleteIds);
  }

  /** Transform the specified sourceRelationship into RelationshipProps for the target iModel.
   * @param sourceRelationship The Relationship from the source iModel to be transformed.
   * @returns RelationshipProps for the target iModel.
   * @note A subclass can override this method to provide custom transform behavior.
   */
  protected onTransformRelationship(sourceRelationship: Relationship): RelationshipProps {
    const targetRelationshipProps: RelationshipProps = sourceRelationship.toJSON();
    targetRelationshipProps.sourceId = this.context.findTargetElementId(sourceRelationship.sourceId);
    targetRelationshipProps.targetId = this.context.findTargetElementId(sourceRelationship.targetId);
    sourceRelationship.forEachProperty((propertyName: string, propertyMetaData: PropertyMetaData) => {
      if ((PrimitiveTypeCode.Long === propertyMetaData.primitiveType) && ("Id" === propertyMetaData.extendedType)) {
        (targetRelationshipProps as any)[propertyName] = this.context.findTargetElementId(sourceRelationship.asAny[propertyName]);
      }
    });
    return targetRelationshipProps;
  }

  /** Override of [IModelExportHandler.onExportElementUniqueAspect]($transformer) that imports an ElementUniqueAspect into the target iModel when it is exported from the source iModel.
   * This override calls [[onTransformElementAspect]] and then [IModelImporter.importElementUniqueAspect]($transformer) to update the target iModel.
   */
  public override onExportElementUniqueAspect(sourceAspect: ElementUniqueAspect): void {
    const targetElementId: Id64String = this.context.findTargetElementId(sourceAspect.element.id);
    const targetAspectProps = this.onTransformElementAspect(sourceAspect, targetElementId);
    this.collectUnmappedReferences(sourceAspect);
    const targetId = this.importer.importElementUniqueAspect(targetAspectProps);
    this.context.remapElementAspect(sourceAspect.id, targetId);
    this.resolvePendingReferences(sourceAspect);
  }

  /** Override of [IModelExportHandler.onExportElementMultiAspects]($transformer) that imports ElementMultiAspects into the target iModel when they are exported from the source iModel.
   * This override calls [[onTransformElementAspect]] for each ElementMultiAspect and then [IModelImporter.importElementMultiAspects]($transformer) to update the target iModel.
   * @note ElementMultiAspects are handled as a group to make it easier to differentiate between insert, update, and delete.
   */
  public override onExportElementMultiAspects(sourceAspects: ElementMultiAspect[]): void {
    const targetElementId: Id64String = this.context.findTargetElementId(sourceAspects[0].element.id);
    // Transform source ElementMultiAspects into target ElementAspectProps
    const targetAspectPropsArray = sourceAspects.map((srcA) => this.onTransformElementAspect(srcA, targetElementId));
    sourceAspects.forEach((a) => this.collectUnmappedReferences(a));
    // const targetAspectsToImport = targetAspectPropsArray.filter((targetAspect, i) => hasEntityChanged(sourceAspects[i], targetAspect));
    const targetIds = this.importer.importElementMultiAspects(targetAspectPropsArray, (a) => {
      const isExternalSourceAspectFromTransformer = a instanceof ExternalSourceAspect && a.scope.id === this.targetScopeElementId;
      return !this._options.includeSourceProvenance || !isExternalSourceAspectFromTransformer;
    });
    for (let i = 0; i < targetIds.length; ++i) {
      this.context.remapElementAspect(sourceAspects[i].id, targetIds[i]);
      this.resolvePendingReferences(sourceAspects[i]);
    }
  }

  /** Transform the specified sourceElementAspect into ElementAspectProps for the target iModel.
   * @param sourceElementAspect The ElementAspect from the source iModel to be transformed.
   * @param _targetElementId The ElementId of the target Element that will own the ElementAspects after transformation.
   * @returns ElementAspectProps for the target iModel.
   * @note A subclass can override this method to provide custom transform behavior.
   */
  protected onTransformElementAspect(sourceElementAspect: ElementAspect, _targetElementId: Id64String): ElementAspectProps {
    const targetElementAspectProps = this.context.cloneElementAspect(sourceElementAspect);
    return targetElementAspectProps;
  }

  /** The directory where schemas will be exported, a random temporary directory */
  protected _schemaExportDir: string = path.join(KnownLocations.tmpdir, Guid.createValue());

  /** Override of [IModelExportHandler.shouldExportSchema]($transformer) that is called to determine if a schema should be exported
   * @note the default behavior doesn't import schemas older than those already in the target
   */
  public override shouldExportSchema(schemaKey: ECSchemaMetaData.SchemaKey): boolean {
    const versionInTarget = this.targetDb.querySchemaVersion(schemaKey.name);
    if (versionInTarget === undefined)
      return true;
    return Semver.gt(`${schemaKey.version.read}.${schemaKey.version.write}.${schemaKey.version.minor}`, Schema.toSemverString(versionInTarget));
  }

  /** Override of [IModelExportHandler.onExportSchema]($transformer) that serializes a schema to disk for [[processSchemas]] to import into
   * the target iModel when it is exported from the source iModel. */
  public override async onExportSchema(schema: ECSchemaMetaData.Schema): Promise<void> {
    this.sourceDb.nativeDb.exportSchema(schema.name, this._schemaExportDir);
  }

  /** Cause all schemas to be exported from the source iModel and imported into the target iModel.
   * @note For performance reasons, it is recommended that [IModelDb.saveChanges]($backend) be called after `processSchemas` is complete.
   * It is more efficient to process *data* changes after the schema changes have been saved.
   */
  public async processSchemas(): Promise<void> {
    // we do not need to initialize for this since no entities are exported
    try {
      IModelJsFs.mkdirSync(this._schemaExportDir);
      await this.exporter.exportSchemas();
      const exportedSchemaFiles = IModelJsFs.readdirSync(this._schemaExportDir);
      if (exportedSchemaFiles.length === 0)
        return;
      const schemaFullPaths = exportedSchemaFiles.map((s) => path.join(this._schemaExportDir, s));
      return await this.targetDb.importSchemas(schemaFullPaths);
    } finally {
      IModelJsFs.removeSync(this._schemaExportDir);
    }
  }

  /** Cause all fonts to be exported from the source iModel and imported into the target iModel.
 * @note This method is called from [[processChanges]] and [[processAll]], so it only needs to be called directly when processing a subset of an iModel.
 */
  public async processFonts(): Promise<void> {
    // we do not need to initialize for this since no entities are exported
    await this.initialize();
    return this.exporter.exportFonts();
  }

  /** Override of [IModelExportHandler.onExportFont]($transformer) that imports a font into the target iModel when it is exported from the source iModel. */
  public override onExportFont(font: FontProps, _isUpdate: boolean | undefined): void {
    this.context.importFont(font.id);
  }

  /** Cause all CodeSpecs to be exported from the source iModel and imported into the target iModel.
   * @note This method is called from [[processChanges]] and [[processAll]], so it only needs to be called directly when processing a subset of an iModel.
   */
  public async processCodeSpecs(): Promise<void> {
    await this.initialize();
    return this.exporter.exportCodeSpecs();
  }

  /** Cause a single CodeSpec to be exported from the source iModel and imported into the target iModel.
   * @note This method is called from [[processChanges]] and [[processAll]], so it only needs to be called directly when processing a subset of an iModel.
   */
  public async processCodeSpec(codeSpecName: string): Promise<void> {
    await this.initialize();
    return this.exporter.exportCodeSpecByName(codeSpecName);
  }

  /** Override of [IModelExportHandler.shouldExportCodeSpec]($transformer) that is called to determine if a CodeSpec should be exported from the source iModel.
   * @note Reaching this point means that the CodeSpec has passed the standard exclusion checks in [IModelExporter]($transformer).
   */
  public override shouldExportCodeSpec(_sourceCodeSpec: CodeSpec): boolean { return true; }

  /** Override of [IModelExportHandler.onExportCodeSpec]($transformer) that imports a CodeSpec into the target iModel when it is exported from the source iModel. */
  public override onExportCodeSpec(sourceCodeSpec: CodeSpec): void {
    this.context.importCodeSpec(sourceCodeSpec.id);
  }

  /** Recursively import all Elements and sub-Models that descend from the specified Subject */
  public async processSubject(sourceSubjectId: Id64String, targetSubjectId: Id64String): Promise<void> {
    await this.initialize();
    this.sourceDb.elements.getElement(sourceSubjectId, Subject); // throws if sourceSubjectId is not a Subject
    this.targetDb.elements.getElement(targetSubjectId, Subject); // throws if targetSubjectId is not a Subject
    this.context.remapElement(sourceSubjectId, targetSubjectId);
    await this.processChildElements(sourceSubjectId);
    await this.processSubjectSubModels(sourceSubjectId);
    return this.processDeferredElements(); // eslint-disable-line deprecation/deprecation
  }

  /** state to prevent reinitialization, @see [[initialize]] */
  private _initialized = false;

  /**
   * Initialize prerequisites of processing, you must initialize with an [[InitFromExternalSourceAspectsArgs]] if you
   * are intending process changes, but prefer using [[processChanges]]
   * Called by all `process*` functions implicitly.
   * Overriders must call `super.initialize()` first
   */
  public async initialize(args?: InitFromExternalSourceAspectsArgs) {
    if (this._initialized) return;
    await this.context.initialize();
    // eslint-disable-next-line deprecation/deprecation
    await this.initFromExternalSourceAspects(args);
    this._initialized = true;
  }

  /** Export everything from the source iModel and import the transformed entities into the target iModel.
 * @note [[processSchemas]] is not called automatically since the target iModel may want a different collection of schemas.
 */
  public async processAll(): Promise<void> {
    Logger.logTrace(loggerCategory, "processAll()");
    this.logSettings();
    this.validateScopeProvenance();
    await this.initialize();
    await this.exporter.exportCodeSpecs();
    await this.exporter.exportFonts();
    // The RepositoryModel and root Subject of the target iModel should not be transformed.
    await this.exporter.exportChildElements(IModel.rootSubjectId); // start below the root Subject
    await this.exporter.exportModelContents(IModel.repositoryModelId, Element.classFullName, true); // after the Subject hierarchy, process the other elements of the RepositoryModel
    await this.exporter.exportSubModels(IModel.repositoryModelId); // start below the RepositoryModel
    await this.exporter.exportRelationships(ElementRefersToElements.classFullName);
    await this.processDeferredElements(); // eslint-disable-line deprecation/deprecation
    if (this.shouldDetectDeletes()) {
      await this.detectElementDeletes();
      await this.detectRelationshipDeletes();
    }

    if (this._options.optimizeGeometry)
      this.importer.optimizeGeometry(this._options.optimizeGeometry);

    this.importer.computeProjectExtents();
    this.finalizeTransformation();
  }

  private _lastProvenanceEntityInfo = nullLastProvenanceEntityInfo;

  private markLastProvenance(sourceAspect: MarkRequired<ExternalSourceAspectProps, "id">, { isRelationship = false }) {
    this._lastProvenanceEntityInfo = {
      entityId: sourceAspect.element.id,
      aspectId: sourceAspect.id,
      aspectVersion: sourceAspect.version ?? "",
      aspectKind: isRelationship ? ExternalSourceAspect.Kind.Relationship : ExternalSourceAspect.Kind.Element,
    };
  }

  /** @internal the name of the table where javascript state of the transformer is serialized in transformer state dumps */
  public static readonly jsStateTable = "TransformerJsState";

  /** @internal the name of the table where the target state heuristics is serialized in transformer state dumps */
  public static readonly lastProvenanceEntityInfoTable = "LastProvenanceEntityInfo";

  /**
   * Load the state of the active transformation from an open SQLiteDb
   * You can override this if you'd like to load from custom tables in the resumable dump state, but you should call
   * this super implementation
   * @note the SQLiteDb must be open
   */
  protected loadStateFromDb(db: SQLiteDb): void {
    const lastProvenanceEntityInfo: IModelTransformer["_lastProvenanceEntityInfo"] = db.withSqliteStatement(
      `SELECT entityId, aspectId, aspectVersion, aspectKind FROM ${IModelTransformer.lastProvenanceEntityInfoTable}`,
      (stmt) => {
        if (DbResult.BE_SQLITE_ROW !== stmt.step())
          throw Error(
            "expected row when getting lastProvenanceEntityId from target state table"
          );
        return {
          entityId: stmt.getValueString(0),
          aspectId: stmt.getValueString(1),
          aspectVersion: stmt.getValueString(2),
          aspectKind: stmt.getValueString(3) as ExternalSourceAspect.Kind,
        };
      }
    );
    const targetHasCorrectLastProvenance =
      // ignore provenance check if it's null since we can't bind those ids
      !Id64.isValidId64(lastProvenanceEntityInfo.aspectId) ||
      !Id64.isValidId64(lastProvenanceEntityInfo.entityId) ||
      this.provenanceDb.withPreparedStatement(`
        SELECT Version FROM ${ExternalSourceAspect.classFullName}
        WHERE Scope.Id=:scopeId
          AND ECInstanceId=:aspectId
          AND Kind=:kind
          AND Element.Id=:entityId
      `,
      (statement: ECSqlStatement): boolean => {
        statement.bindId("scopeId", this.targetScopeElementId);
        statement.bindId("aspectId", lastProvenanceEntityInfo.aspectId);
        statement.bindString("kind", lastProvenanceEntityInfo.aspectKind);
        statement.bindId("entityId", lastProvenanceEntityInfo.entityId);
        const stepResult = statement.step();
        switch (stepResult) {
          case DbResult.BE_SQLITE_ROW:
            const version = statement.getValue(0).getString();
            return version === lastProvenanceEntityInfo.aspectVersion;
          case DbResult.BE_SQLITE_DONE:
            return false;
          default:
            throw new IModelError(IModelStatus.SQLiteError, `got sql error ${stepResult}`);
        }
      });
    if (!targetHasCorrectLastProvenance)
      throw Error([
        "Target for resuming from does not have the expected provenance ",
        "from the target that the resume state was made with",
      ].join("\n"));
    this._lastProvenanceEntityInfo = lastProvenanceEntityInfo;

    const state = db.withSqliteStatement(`SELECT data FROM ${IModelTransformer.jsStateTable}`, (stmt) => {
      if (DbResult.BE_SQLITE_ROW !== stmt.step())
        throw Error("expected row when getting data from js state table");
      return JSON.parse(stmt.getValueString(0)) as TransformationJsonState;
    });
    if (state.transformerClass !== this.constructor.name)
      throw Error("resuming from a differently named transformer class, it is not necessarily valid to resume with a different transformer class");
    // force assign to readonly options since we do not know how the transformer subclass takes options to pass to the superclass
    (this as any)._options = state.options;
    this.context.loadStateFromDb(db);
    this.importer.loadStateFromJson(state.importerState);
    this.exporter.loadStateFromJson(state.exporterState);
    this.loadAdditionalStateJson(state.additionalState);
  }

  /**
   * Return a new transformer instance with the same remappings state as saved from a previous [[IModelTransformer.saveStateToFile]] call.
   * This allows you to "resume" an iModel transformation, you will have to call [[IModelTransformer.processChanges]]/[[IModelTransformer.processAll]]
   * again but the remapping state will cause already mapped elements to be skipped.
   * To "resume" an iModel Transformation you need:
   * - the sourceDb at the same changeset
   * - the same targetDb in the state in which it was before
   * @param statePath the path to the serialized state of the transformer, use [[IModelTransformer.saveStateToFile]] to get this from an existing transformer instance
   * @param constructorArgs remaining arguments that you would normally pass to the Transformer subclass you are using, usually (sourceDb, targetDb)
   * @note custom transformers with custom state may need to override this method in order to handle loading their own custom state somewhere
   */
  public static resumeTransformation<SubClass extends new(...a: any[]) => IModelTransformer = typeof IModelTransformer>(
    this: SubClass,
    statePath: string,
    ...constructorArgs: ConstructorParameters<SubClass>
  ): InstanceType<SubClass> {
    const transformer = new this(...constructorArgs);
    const db = new SQLiteDb();
    db.openDb(statePath, OpenMode.Readonly);
    try {
      transformer.loadStateFromDb(db);
    } finally {
      db.closeDb();
    }
    return transformer as InstanceType<SubClass>;
  }

  /**
   * You may override this to store arbitrary json state in a transformer state dump, useful for some resumptions
   * @see [[IModelTransformer.saveStateToFile]]
   */
  protected getAdditionalStateJson(): any {
    return {};
  }

  /**
   * You may override this to load arbitrary json state in a transformer state dump, useful for some resumptions
   * @see [[IModelTransformer.loadStateFromFile]]
   */
  protected loadAdditionalStateJson(_additionalState: any): void {}

  /**
   * Save the state of the active transformation to an open SQLiteDb
   * You can override this if you'd like to write custom tables to the resumable dump state, but you should call
   * this super implementation
   * @note the SQLiteDb must be open
   */
  protected saveStateToDb(db: SQLiteDb): void {
    const jsonState: TransformationJsonState = {
      transformerClass: this.constructor.name,
      options: this._options,
      importerState: this.importer.saveStateToJson(),
      exporterState: this.exporter.saveStateToJson(),
      additionalState: this.getAdditionalStateJson(),
    };

    this.context.saveStateToDb(db);
    if (DbResult.BE_SQLITE_DONE !== db.executeSQL(`CREATE TABLE ${IModelTransformer.jsStateTable} (data TEXT)`))
      throw Error("Failed to create the js state table in the state database");

    if (DbResult.BE_SQLITE_DONE !== db.executeSQL(`
      CREATE TABLE ${IModelTransformer.lastProvenanceEntityInfoTable} (
        -- because we cannot bind the invalid id which we use for our null state, we actually store the id as a hex string
        entityId TEXT,
        aspectId TEXT,
        aspectVersion TEXT,
        aspectKind TEXT
      )
    `))
      throw Error("Failed to create the target state table in the state database");

    db.saveChanges();
    db.withSqliteStatement(
      `INSERT INTO ${IModelTransformer.jsStateTable} (data) VALUES (?)`,
      (stmt) => {
        stmt.bindString(1, JSON.stringify(jsonState));
        if (DbResult.BE_SQLITE_DONE !== stmt.step())
          throw Error("Failed to insert options into the state database");
      });

    db.withSqliteStatement(
      `INSERT INTO ${IModelTransformer.lastProvenanceEntityInfoTable} (entityId, aspectId, aspectVersion, aspectKind) VALUES (?,?,?,?)`,
      (stmt) => {
        stmt.bindString(1, this._lastProvenanceEntityInfo.entityId);
        stmt.bindString(2, this._lastProvenanceEntityInfo.aspectId);
        stmt.bindString(3, this._lastProvenanceEntityInfo.aspectVersion);
        stmt.bindString(4, this._lastProvenanceEntityInfo.aspectKind);
        if (DbResult.BE_SQLITE_DONE !== stmt.step())
          throw Error("Failed to insert options into the state database");
      });

    db.saveChanges();
  }

  /**
   * Save the state of the active transformation to a file path, if a file at the path already exists, it will be overwritten
   * This state can be used by [[IModelTransformer.resumeTransformation]] to resume a transformation from this point.
   * The serialization format is a custom sqlite database.
   * @note custom transformers with custom state may override [[IModelTransformer.saveStateToDb]] or [[IModelTransformer.getAdditionalStateJson]]
   *       and [[IModelTransformer.loadStateFromDb]] (with a super call) or [[IModelTransformer.loadAdditionalStateJson]]
   *       if they have custom state that needs to be stored with
   *       potentially inside the same sqlite file in separate tables
   */
  public saveStateToFile(nativeStatePath: string): void {
    const db = new SQLiteDb();
    if (IModelJsFs.existsSync(nativeStatePath))
      IModelJsFs.unlinkSync(nativeStatePath);
    db.createDb(nativeStatePath);
    try {
      this.saveStateToDb(db);
      db.saveChanges();
    } finally {
      db.closeDb();
    }
  }

  /** Export changes from the source iModel and import the transformed entities into the target iModel.
 * Inserts, updates, and deletes are determined by inspecting the changeset(s).
 * @param accessToken A valid access token string
 * @param startChangesetId Include changes from this changeset up through and including the current changeset.
 * If this parameter is not provided, then just the current changeset will be exported.
 * @note To form a range of versions to process, set `startChangesetId` for the start (inclusive) of the desired range and open the source iModel as of the end (inclusive) of the desired range.
 */
  public async processChanges(accessToken: AccessToken, startChangesetId?: string): Promise<void> {
    Logger.logTrace(loggerCategory, "processChanges()");
    this.logSettings();
    this.validateScopeProvenance();
    await this.initialize({ accessToken, startChangesetId });
    await this.exporter.exportChanges(accessToken, startChangesetId);
    await this.processDeferredElements(); // eslint-disable-line deprecation/deprecation

    if (this._options.optimizeGeometry)
      this.importer.optimizeGeometry(this._options.optimizeGeometry);

    this.importer.computeProjectExtents();
    this.finalizeTransformation();
  }
}

/** @internal the json part of a transformation's state */
interface TransformationJsonState {
  transformerClass: string;
  options: IModelTransformOptions;
  importerState: IModelImporterState;
  exporterState: IModelExporterState;
  additionalState?: any;
}

/** IModelTransformer that clones the contents of a template model.
 * @beta
 */
export class TemplateModelCloner extends IModelTransformer {
  /** The Placement to apply to the template. */
  private _transform3d?: Transform;
  /** Accumulates the mapping of sourceElementIds to targetElementIds from the elements in the template model that were cloned. */
  private _sourceIdToTargetIdMap?: Map<Id64String, Id64String>;
  /** Construct a new TemplateModelCloner
   * @param sourceDb The source IModelDb that contains the templates to clone
   * @param targetDb Optionally specify the target IModelDb where the cloned template will be inserted.
   *                 Typically this is left unspecified, and the default is to use the sourceDb as the target
   * @note The expectation is that the template definitions are within the same iModel where instances will be placed.
   */
  public constructor(sourceDb: IModelDb, targetDb: IModelDb = sourceDb) {
    const target = new IModelImporter(targetDb, {
      autoExtendProjectExtents: false, // autoExtendProjectExtents is intended for transformation service use cases, not template --> instance cloning
    });
    super(sourceDb, target, { noProvenance: true }); // WIP: need to decide the proper way to handle provenance
  }
  /** Place a template from the sourceDb at the specified placement in the target model within the targetDb.
   * @param sourceTemplateModelId The Id of the template model in the sourceDb
   * @param targetModelId The Id of the target model (must be a subclass of GeometricModel3d) where the cloned component will be inserted.
   * @param placement The placement for the cloned component.
   * @note *Required References* like the SpatialCategory must be remapped before calling this method.
   * @returns The mapping of sourceElementIds from the template model to the instantiated targetElementIds in the targetDb in case further processing is required.
   */
  public async placeTemplate3d(sourceTemplateModelId: Id64String, targetModelId: Id64String, placement: Placement3d): Promise<Map<Id64String, Id64String>> {
    this.context.remapElement(sourceTemplateModelId, targetModelId);
    this._transform3d = Transform.createOriginAndMatrix(placement.origin, placement.angles.toMatrix3d());
    this._sourceIdToTargetIdMap = new Map<Id64String, Id64String>();
    await this.exporter.exportModelContents(sourceTemplateModelId);
    // Note: the source --> target mapping was needed during the template model cloning phase (remapping parent/child, for example), but needs to be reset afterwards
    for (const sourceElementId of this._sourceIdToTargetIdMap.keys()) {
      const targetElementId = this.context.findTargetElementId(sourceElementId);
      this._sourceIdToTargetIdMap.set(sourceElementId, targetElementId);
      this.context.removeElement(sourceElementId); // clear the underlying native remapping context for the next clone operation
    }
    return this._sourceIdToTargetIdMap; // return the sourceElementId -> targetElementId Map in case further post-processing is required.
  }
  /** Place a template from the sourceDb at the specified placement in the target model within the targetDb.
   * @param sourceTemplateModelId The Id of the template model in the sourceDb
   * @param targetModelId The Id of the target model (must be a subclass of GeometricModel2d) where the cloned component will be inserted.
   * @param placement The placement for the cloned component.
   * @note *Required References* like the DrawingCategory must be remapped before calling this method.
   * @returns The mapping of sourceElementIds from the template model to the instantiated targetElementIds in the targetDb in case further processing is required.
   */
  public async placeTemplate2d(sourceTemplateModelId: Id64String, targetModelId: Id64String, placement: Placement2d): Promise<Map<Id64String, Id64String>> {
    this.context.remapElement(sourceTemplateModelId, targetModelId);
    this._transform3d = Transform.createOriginAndMatrix(Point3d.createFrom(placement.origin), placement.rotation);
    this._sourceIdToTargetIdMap = new Map<Id64String, Id64String>();
    await this.exporter.exportModelContents(sourceTemplateModelId);
    // Note: the source --> target mapping was needed during the template model cloning phase (remapping parent/child, for example), but needs to be reset afterwards
    for (const sourceElementId of this._sourceIdToTargetIdMap.keys()) {
      const targetElementId = this.context.findTargetElementId(sourceElementId);
      this._sourceIdToTargetIdMap.set(sourceElementId, targetElementId);
      this.context.removeElement(sourceElementId); // clear the underlying native remapping context for the next clone operation
    }
    return this._sourceIdToTargetIdMap; // return the sourceElementId -> targetElementId Map in case further post-processing is required.
  }
  /** Cloning from a template requires this override of onTransformElement. */
  public override onTransformElement(sourceElement: Element): ElementProps {
    const referenceIds: Id64Set = sourceElement.getReferenceIds();
    referenceIds.forEach((referenceId: Id64String) => {
      if (Id64.invalid === this.context.findTargetElementId(referenceId)) {
        if (this.context.isBetweenIModels) {
          throw new IModelError(IModelStatus.BadRequest, `Remapping for source dependency ${referenceId} not found for target iModel`);
        } else {
          const definitionElement = this.sourceDb.elements.tryGetElement<DefinitionElement>(referenceId, DefinitionElement);
          if (definitionElement && !(definitionElement instanceof RecipeDefinitionElement)) {
            this.context.remapElement(referenceId, referenceId); // when in the same iModel, can use existing DefinitionElements without remapping
          } else {
            throw new IModelError(IModelStatus.BadRequest, `Remapping for dependency ${referenceId} not found`);
          }
        }
      }
    });
    const targetElementProps: ElementProps = super.onTransformElement(sourceElement);
    targetElementProps.federationGuid = Guid.createValue(); // clone from template should create a new federationGuid
    targetElementProps.code = Code.createEmpty(); // clone from template should not maintain codes
    if (sourceElement instanceof GeometricElement3d) {
      const placement = Placement3d.fromJSON((targetElementProps as GeometricElement3dProps).placement);
      if (placement.isValid) {
        placement.multiplyTransform(this._transform3d!);
        (targetElementProps as GeometricElement3dProps).placement = placement;
      }
    } else if (sourceElement instanceof GeometricElement2d) {
      const placement = Placement2d.fromJSON((targetElementProps as GeometricElement2dProps).placement);
      if (placement.isValid) {
        placement.multiplyTransform(this._transform3d!);
        (targetElementProps as GeometricElement2dProps).placement = placement;
      }
    }
    this._sourceIdToTargetIdMap!.set(sourceElement.id, Id64.invalid); // keep track of (source) elementIds from the template model, but the target hasn't been inserted yet
    return targetElementProps;
  }
}<|MERGE_RESOLUTION|>--- conflicted
+++ resolved
@@ -163,17 +163,10 @@
     private _missingReferences: EntityReferenceSet,
     private _onComplete: () => void
   ) {}
-<<<<<<< HEAD
   public resolveReference(id: EntityReference) {
     this._missingReferences.delete(id);
-    if (this._missingReferences.size === 0) this._onComplete();
-=======
-  public resolveReference(id: Id64String, isModelRef: boolean) {
-    const key = PartiallyCommittedElement.makeReferenceKey(id, isModelRef);
-    this._missingReferences.delete(key);
     if (this._missingReferences.size === 0)
       this._onComplete();
->>>>>>> 26a8e816
   }
   public forceComplete() {
     this._onComplete();
@@ -181,44 +174,6 @@
 }
 
 /**
-<<<<<<< HEAD
-=======
- * A helper for checking the in-transformation processing state of an element,
- * whether it has been transformed, and if its submodel has been
- * @internal
- */
-class ElementProcessState {
-  public constructor(
-    public elementId: string,
-    /** whether or not this element needs to be processed */
-    public needsElemImport: boolean,
-    /** whether or not this element's submodel needs to be processed */
-    public needsModelImport: boolean,
-  ) {}
-  public static fromElementAndTransformer(elementId: Id64String, transformer: IModelTransformer): ElementProcessState {
-    // we don't need to load all of the props of the model to check if the model exists
-    const dbHasModel = (db: IModelDb, id: Id64String) => db.withPreparedStatement("SELECT 1 FROM bis.Model WHERE ECInstanceId=? LIMIT 1", (stmt) => {
-      stmt.bindId(1, id);
-      const stepResult = stmt.step();
-      if (stepResult === DbResult.BE_SQLITE_DONE)
-        return false;
-
-      if (stepResult === DbResult.BE_SQLITE_ROW)
-        return true;
-      else
-        throw new IModelError(stepResult, "expected 1 or no rows");
-    });
-    const isSubModeled = dbHasModel(transformer.sourceDb, elementId);
-    const idOfElemInTarget = transformer.context.findTargetElementId(elementId);
-    const isElemInTarget = Id64.invalid !== idOfElemInTarget;
-    const needsModelImport = isSubModeled && (!isElemInTarget || !dbHasModel(transformer.targetDb, idOfElemInTarget));
-    return new ElementProcessState(elementId, !isElemInTarget, needsModelImport);
-  }
-  public get needsImport() { return this.needsElemImport || this.needsModelImport; }
-}
-
-/**
->>>>>>> 26a8e816
  * Apply a function to each Id64 in a supported container type of Id64s.
  * Currently only supports raw Id64String or RelatedElement-like objects containing an `id` property that is a Id64String,
  * which matches the possible containers of references in [Element.requiredReferenceKeys]($backend).
@@ -671,7 +626,6 @@
   /** collect references this entity has that are yet to be mapped, and if there are any
    * create a [[PartiallyCommittedEntity]] to track resolution of those references
    */
-<<<<<<< HEAD
   private collectUnmappedReferences(entity: ConcreteEntity) {
     const missingReferences = new EntityReferenceSet();
     let thisPartialElem: PartiallyCommittedEntity | undefined;
@@ -680,27 +634,12 @@
       // TODO: probably need to rename from 'id' to 'ref' so these names aren't so ambiguous
       const referenceIdInTarget = this.context.findTargetEntityId(referenceId);
       const alreadyImported = EntityReferences.isValid(referenceIdInTarget);
-      if (alreadyImported) continue;
+      if (alreadyImported)
+        continue;
       Logger.logTrace(loggerCategory, `Deferring resolution of reference '${referenceId}' of element '${entity.id}'`);
       const referencedExistsInSource = EntityUnifier.exists(this.sourceDb, { entityReference: referenceId });
       if (!referencedExistsInSource) {
         Logger.logWarning(loggerCategory, `Source ${EntityUnifier.getReadableType(entity)} (${entity.id}) has a dangling reference to (${referenceId})`);
-=======
-  private collectUnmappedReferences(element: Element) {
-    const missingReferences = new Set<string>();
-    let thisPartialElem: PartiallyCommittedElement | undefined;
-
-    for (const referenceId of element.getReferenceIds()) {
-      const referenceState = ElementProcessState.fromElementAndTransformer(referenceId, this);
-      if (!referenceState.needsImport)
-        continue;
-
-      Logger.logTrace(loggerCategory, `Deferred resolution of reference '${referenceId}' of element '${element.id}'`);
-      // TODO: instead of loading the entire element run a small has query
-      const reference = this.sourceDb.elements.tryGetElement(referenceId);
-      if (reference === undefined) {
-        Logger.logWarning(loggerCategory, `Source element (${element.id}) "${element.getDisplayLabel()}" has a dangling reference (${referenceId})`);
->>>>>>> 26a8e816
         switch (this._options.danglingReferencesBehavior) {
           case "ignore":
             continue;
@@ -722,6 +661,7 @@
         if (!this._partiallyCommittedEntities.has(entity))
           this._partiallyCommittedEntities.set(entity, thisPartialElem);
       }
+
       missingReferences.add(referenceId);
       const entityReference = EntityReferences.from(entity);
       this._pendingReferences.set({ referenced: referenceId, referencer: entityReference }, thisPartialElem);
@@ -734,9 +674,9 @@
    */
   public async processElement(sourceElementId: Id64String): Promise<void> {
     await this.initialize();
-    if (sourceElementId === IModel.rootSubjectId) {
+    if (sourceElementId === IModel.rootSubjectId)
       throw new IModelError(IModelStatus.BadRequest, "The root Subject should not be directly imported");
-    }
+
     return this.exporter.exportElement(sourceElementId);
   }
 
@@ -769,55 +709,38 @@
         // entities that refuse to be inserted without a different kind of entity (e.g. aspect or relationship) first being inserted
         assert(referenceType === ConcreteEntityTypes.Element || referenceType === ConcreteEntityTypes.Model);
         return mapId64(idContainer, (id) => {
-<<<<<<< HEAD
-          if (id === Id64.invalid || id === IModel.rootSubjectId) return undefined; // not allowed to directly export the root subject
-=======
           if (id === Id64.invalid || id === IModel.rootSubjectId)
-            return; // not allowed to directly export the root subject
-
->>>>>>> 26a8e816
+            return undefined; // not allowed to directly export the root subject
+
           if (!this.context.isBetweenIModels) {
             // Within the same iModel, can use existing DefinitionElements without remapping
             // This is relied upon by the TemplateModelCloner
             // TODO: extract this out to only be in the TemplateModelCloner
             const asDefinitionElem = this.sourceDb.elements.tryGetElement(id, DefinitionElement);
-            if (asDefinitionElem && !(asDefinitionElem instanceof RecipeDefinitionElement)) {
+            if (asDefinitionElem && !(asDefinitionElem instanceof RecipeDefinitionElement))
               this.context.remapElement(id, id);
-            }
           }
           return id;
         })
           .filter((sourceReferenceId: Id64String | undefined): sourceReferenceId is Id64String => {
-            if (sourceReferenceId === undefined) return false;
+            if (sourceReferenceId === undefined)
+              return false;
+
             const referenceInTargetId = this.context.findTargetElementId(sourceReferenceId);
             const isInTarget = Id64.isValid(referenceInTargetId);
             return !isInTarget;
           });
       })
-<<<<<<< HEAD
       .flat();
 
     if (unresolvedReferences.length > 0) {
       for (const reference of unresolvedReferences) {
         const processState = this.getElemTransformState(reference);
         // must export element first
-        if (processState.needsElemImport) await this.exporter.exportElement(reference);
-        if (processState.needsModelImport) await this.exporter.exportModel(reference);
-=======
-      .flat()
-      .filter((maybeProcessState): maybeProcessState is ElementProcessState =>
-        maybeProcessState !== undefined && maybeProcessState.needsImport
-      );
-
-    if (unresolvedReferencesProcessStates.length > 0) {
-      for (const processState of unresolvedReferencesProcessStates) {
-        // must export element first if not done so
         if (processState.needsElemImport)
-          await this.exporter.exportElement(processState.elementId);
-
+          await this.exporter.exportElement(reference);
         if (processState.needsModelImport)
-          await this.exporter.exportModel(processState.elementId);
->>>>>>> 26a8e816
+          await this.exporter.exportModel(reference);
       }
     }
   }
@@ -882,20 +805,7 @@
     }
     this.context.remapElement(sourceElement.id, targetElementProps.id!); // targetElementProps.id assigned by importElement
     // now that we've mapped this elem we can fix unmapped references to it
-<<<<<<< HEAD
     this.resolvePendingReferences(sourceElement);
-=======
-    for (const referencer of this._pendingReferences.getReferencers(sourceElement.id)) {
-      const isModelRef = false; // we're in onExportElement so no
-      const key = {referencer, referenced: sourceElement.id, isModelRef};
-      const pendingRef = this._pendingReferences.get(key);
-      if (!pendingRef)
-        continue;
-
-      pendingRef.resolveReference(sourceElement.id, isModelRef);
-      this._pendingReferences.delete(key);
-    }
->>>>>>> 26a8e816
 
     if (!this._options.noProvenance) {
       const aspectProps: ExternalSourceAspectProps = this.initElementProvenance(sourceElement.id, targetElementProps.id!);
@@ -940,20 +850,7 @@
     const targetModeledElementId: Id64String = this.context.findTargetElementId(sourceModel.id);
     const targetModelProps: ModelProps = this.onTransformModel(sourceModel, targetModeledElementId);
     this.importer.importModel(targetModelProps);
-<<<<<<< HEAD
     this.resolvePendingReferences(sourceModel);
-=======
-    for (const referencer of this._pendingReferences.getReferencers(sourceModel.id)) {
-      const isModelRef = true; // we're in onExportModel so yes
-      const key = { referencer, referenced: sourceModel.id, isModelRef };
-      const pendingRef = this._pendingReferences.get(key);
-      if (!pendingRef)
-        continue;
-
-      pendingRef.resolveReference(sourceModel.id, isModelRef);
-      this._pendingReferences.delete(key);
-    }
->>>>>>> 26a8e816
   }
 
   /** Override of [IModelExportHandler.onDeleteModel]($transformer) that is called when [IModelExporter]($transformer) detects that a [Model]($backend) has been deleted from the source iModel. */
