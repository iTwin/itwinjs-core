{
  "name": "@itwin/core-transformer",
  "version": "3.0.0-dev.71",
  "description": "API for exporting an iModel's parts and also importing them into another iModel",
  "main": "lib/core-transformer.js",
  "typings": "lib/core-transformer",
  "license": "MIT",
  "engines": {
    "node": ">=10.17.0 <15.0"
  },
  "scripts": {
    "compile": "npm run -s build",
    "build": "tsc 1>&2 && npm run -s copy:assets && npm run -s copy:test-assets",
    "clean": "rimraf lib .rush/temp/package-deps*.json",
    "docs": "betools docs --includes=../../generated-docs/extract --json=../../generated-docs/core/core-transformer/file.json --tsIndexFile=./core-transformer.ts --onlyJson",
    "copy:assets": "cpx \"./src/assets/**/*\" ./lib/assets",
    "copy:test-assets": "cpx \"./src/test/assets/**/*\" ./lib/test/assets",
<<<<<<< HEAD
    "cover": "nyc npm -s test",
    "cover:integration": "nyc npm run -s test:integration",
    "extract-api": "betools extract-api --entry=imodeljs-transformer",
=======
    "cover": "nyc npm test",
    "cover:integration": "nyc npm run test:integration",
    "extract-api": "betools extract-api --entry=core-transformer",
>>>>>>> 5575e60a
    "lint": "eslint -f visualstudio \"./src/**/*.ts\" 1>&2",
    "test": "mocha --grep=\"#integration\" --invert",
    "test:integration": "mocha --grep=\"#integration\""
  },
  "repository": {
    "type": "git",
    "url": "https://github.com/imodeljs/imodeljs/tree/master/core/transformer"
  },
  "keywords": [
    "Bentley",
    "BIM",
    "iModel",
    "digital-twin",
    "iTwin"
  ],
  "author": {
    "name": "Bentley Systems, Inc.",
    "url": "http://www.bentley.com"
  },
  "peerDependencies": {
    "@itwin/core-bentley": "workspace:^3.0.0-dev.71",
    "@itwin/ecschema-metadata": "workspace:^3.0.0-dev.71",
    "@itwin/core-geometry": "workspace:^3.0.0-dev.71",
    "@itwin/core-backend": "workspace:^3.0.0-dev.71",
    "@itwin/core-common": "workspace:^3.0.0-dev.71",
    "@bentley/itwin-client": "workspace:^3.0.0-dev.71"
  },
  "//devDependencies": [
    "NOTE: All peerDependencies should also be listed as devDependencies since peerDependencies are not considered by npm install",
    "NOTE: All tools used by scripts in this package must be listed as devDependencies"
  ],
  "devDependencies": {
    "@itwin/core-bentley": "workspace:*",
    "@itwin/build-tools": "workspace:*",
    "@itwin/ecschema-metadata": "workspace:*",
    "@itwin/eslint-plugin": "workspace:*",
    "@itwin/core-geometry": "workspace:*",
    "@itwin/core-backend": "workspace:*",
    "@itwin/core-common": "workspace:*",
    "@bentley/itwin-client": "workspace:*",
    "@types/chai": "^4.1.4",
    "@types/chai-as-promised": "^7",
    "@types/mocha": "^8.2.2",
    "@types/node": "14.14.31",
    "@types/semver": "^5.5.0",
    "@types/sinon": "^9.0.0",
    "chai": "^4.1.2",
    "chai-as-promised": "^7",
    "cpx": "^1.5.0",
    "eslint": "^7.11.0",
    "mocha": "^8.3.2",
    "npm-run-all": "^4.1.5",
    "nyc": "^15.1.0",
    "rimraf": "^3.0.2",
    "sinon": "^9.0.2",
    "typescript": "~4.4.0"
  },
  "dependencies": {
    "semver": "^5.5.0"
  },
  "nyc": {
    "extends": "./node_modules/@itwin/build-tools/.nycrc"
  },
  "eslintConfig": {
    "plugins": [
      "@itwin"
    ],
    "extends": "plugin:@itwin/itwinjs-recommended"
  }
}<|MERGE_RESOLUTION|>--- conflicted
+++ resolved
@@ -15,15 +15,9 @@
     "docs": "betools docs --includes=../../generated-docs/extract --json=../../generated-docs/core/core-transformer/file.json --tsIndexFile=./core-transformer.ts --onlyJson",
     "copy:assets": "cpx \"./src/assets/**/*\" ./lib/assets",
     "copy:test-assets": "cpx \"./src/test/assets/**/*\" ./lib/test/assets",
-<<<<<<< HEAD
     "cover": "nyc npm -s test",
     "cover:integration": "nyc npm run -s test:integration",
-    "extract-api": "betools extract-api --entry=imodeljs-transformer",
-=======
-    "cover": "nyc npm test",
-    "cover:integration": "nyc npm run test:integration",
     "extract-api": "betools extract-api --entry=core-transformer",
->>>>>>> 5575e60a
     "lint": "eslint -f visualstudio \"./src/**/*.ts\" 1>&2",
     "test": "mocha --grep=\"#integration\" --invert",
     "test:integration": "mocha --grep=\"#integration\""
