--- conflicted
+++ resolved
@@ -38,21 +38,12 @@
     "url": "http://www.bentley.com"
   },
   "peerDependencies": {
-<<<<<<< HEAD
-    "@bentley/bentleyjs-core": "workspace:^3.0.0-dev.63",
-    "@bentley/ecschema-metadata": "workspace:^3.0.0-dev.63",
-    "@bentley/geometry-core": "workspace:^3.0.0-dev.63",
-    "@itwin/core-backend": "workspace:^3.0.0-dev.63",
-    "@itwin/core-common": "workspace:^3.0.0-dev.63",
-    "@bentley/itwin-client": "workspace:^3.0.0-dev.63"
-=======
     "@bentley/bentleyjs-core": "workspace:^3.0.0-dev.64",
     "@bentley/ecschema-metadata": "workspace:^3.0.0-dev.64",
     "@bentley/geometry-core": "workspace:^3.0.0-dev.64",
-    "@bentley/imodeljs-backend": "workspace:^3.0.0-dev.64",
-    "@bentley/imodeljs-common": "workspace:^3.0.0-dev.64",
+    "@itwin/core-backend": "workspace:^3.0.0-dev.64",
+    "@itwin/core-common": "workspace:^3.0.0-dev.64",
     "@bentley/itwin-client": "workspace:^3.0.0-dev.64"
->>>>>>> 93b8c775
   },
   "//devDependencies": [
     "NOTE: All peerDependencies should also be listed as devDependencies since peerDependencies are not considered by npm install",
