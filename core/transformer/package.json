{
  "name": "@itwin/core-transformer",
  "version": "3.0.0-dev.72",
  "description": "API for exporting an iModel's parts and also importing them into another iModel",
<<<<<<< HEAD
  "main": "lib/cjs/imodeljs-transformer.js",
  "typings": "lib/cjs/imodeljs-transformer",
=======
  "main": "lib/core-transformer.js",
  "typings": "lib/core-transformer",
>>>>>>> 200baec2
  "license": "MIT",
  "engines": {
    "node": ">=10.17.0 <15.0"
  },
  "scripts": {
<<<<<<< HEAD
    "compile": "npm run build",
    "build": "npm run build:cjs && npm run copy:test-assets",
    "build:cjs": "tsc 1>&2 --outDir lib/cjs",
    "clean": "rimraf lib .rush/temp/package-deps*.json",
    "docs": "betools docs --includes=../../generated-docs/extract --json=../../generated-docs/core/imodeljs-transformer/file.json --tsIndexFile=./imodeljs-transformer.ts --onlyJson",
    "copy:test-assets": "cpx \"./src/test/assets/**/*\" ./lib/cjs/test/assets",
    "cover": "nyc npm test",
    "cover:integration": "nyc npm run test:integration",
    "extract-api": "betools extract-api --entry=imodeljs-transformer",
=======
    "compile": "npm run -s build",
    "build": "tsc 1>&2 && npm run -s copy:assets && npm run -s copy:test-assets",
    "clean": "rimraf lib .rush/temp/package-deps*.json",
    "docs": "betools docs --includes=../../generated-docs/extract --json=../../generated-docs/core/core-transformer/file.json --tsIndexFile=./core-transformer.ts --onlyJson",
    "copy:assets": "cpx \"./src/assets/**/*\" ./lib/assets",
    "copy:test-assets": "cpx \"./src/test/assets/**/*\" ./lib/test/assets",
    "cover": "nyc npm -s test",
    "cover:integration": "nyc npm run -s test:integration",
    "extract-api": "betools extract-api --entry=core-transformer",
>>>>>>> 200baec2
    "lint": "eslint -f visualstudio \"./src/**/*.ts\" 1>&2",
    "test": "mocha --grep=\"#integration\" --invert",
    "test:integration": "mocha --grep=\"#integration\""
  },
  "repository": {
    "type": "git",
    "url": "https://github.com/imodeljs/imodeljs/tree/master/core/transformer"
  },
  "keywords": [
    "Bentley",
    "BIM",
    "iModel",
    "digital-twin",
    "iTwin"
  ],
  "author": {
    "name": "Bentley Systems, Inc.",
    "url": "http://www.bentley.com"
  },
  "peerDependencies": {
    "@itwin/core-bentley": "workspace:^3.0.0-dev.72",
    "@itwin/ecschema-metadata": "workspace:^3.0.0-dev.72",
    "@itwin/core-geometry": "workspace:^3.0.0-dev.72",
    "@itwin/core-backend": "workspace:^3.0.0-dev.72",
    "@itwin/core-common": "workspace:^3.0.0-dev.72",
    "@bentley/itwin-client": "workspace:^3.0.0-dev.72"
  },
  "//devDependencies": [
    "NOTE: All peerDependencies should also be listed as devDependencies since peerDependencies are not considered by npm install",
    "NOTE: All tools used by scripts in this package must be listed as devDependencies"
  ],
  "devDependencies": {
    "@itwin/core-bentley": "workspace:*",
    "@itwin/build-tools": "workspace:*",
    "@itwin/ecschema-metadata": "workspace:*",
    "@itwin/eslint-plugin": "workspace:*",
    "@itwin/core-geometry": "workspace:*",
    "@itwin/core-backend": "workspace:*",
    "@itwin/core-common": "workspace:*",
    "@bentley/itwin-client": "workspace:*",
    "@types/chai": "^4.1.4",
    "@types/chai-as-promised": "^7",
    "@types/mocha": "^8.2.2",
    "@types/node": "14.14.31",
    "@types/semver": "^5.5.0",
    "@types/sinon": "^9.0.0",
    "chai": "^4.1.2",
    "chai-as-promised": "^7",
    "cpx": "^1.5.0",
    "eslint": "^7.11.0",
    "mocha": "^8.3.2",
    "npm-run-all": "^4.1.5",
    "nyc": "^15.1.0",
    "rimraf": "^3.0.2",
    "sinon": "^9.0.2",
    "typescript": "~4.4.0"
  },
  "dependencies": {
    "semver": "^5.5.0"
  },
  "nyc": {
    "extends": "./node_modules/@itwin/build-tools/.nycrc"
  },
  "eslintConfig": {
    "plugins": [
      "@itwin"
    ],
    "extends": "plugin:@itwin/itwinjs-recommended"
  }
}<|MERGE_RESOLUTION|>--- conflicted
+++ resolved
@@ -2,39 +2,22 @@
   "name": "@itwin/core-transformer",
   "version": "3.0.0-dev.72",
   "description": "API for exporting an iModel's parts and also importing them into another iModel",
-<<<<<<< HEAD
-  "main": "lib/cjs/imodeljs-transformer.js",
-  "typings": "lib/cjs/imodeljs-transformer",
-=======
-  "main": "lib/core-transformer.js",
-  "typings": "lib/core-transformer",
->>>>>>> 200baec2
+  "main": "lib/cjs/core-transformer.js",
+  "typings": "lib/cjs/core-transformer",
   "license": "MIT",
   "engines": {
     "node": ">=10.17.0 <15.0"
   },
   "scripts": {
-<<<<<<< HEAD
-    "compile": "npm run build",
-    "build": "npm run build:cjs && npm run copy:test-assets",
+    "compile": "npm run -s build",
+    "build": "npm run -s build:cjs && npm run -s copy:test-assets",
     "build:cjs": "tsc 1>&2 --outDir lib/cjs",
     "clean": "rimraf lib .rush/temp/package-deps*.json",
-    "docs": "betools docs --includes=../../generated-docs/extract --json=../../generated-docs/core/imodeljs-transformer/file.json --tsIndexFile=./imodeljs-transformer.ts --onlyJson",
+    "docs": "betools docs --includes=../../generated-docs/extract --json=../../generated-docs/core/core-transformer/file.json --tsIndexFile=./core-transformer.ts --onlyJson",
     "copy:test-assets": "cpx \"./src/test/assets/**/*\" ./lib/cjs/test/assets",
     "cover": "nyc npm test",
-    "cover:integration": "nyc npm run test:integration",
-    "extract-api": "betools extract-api --entry=imodeljs-transformer",
-=======
-    "compile": "npm run -s build",
-    "build": "tsc 1>&2 && npm run -s copy:assets && npm run -s copy:test-assets",
-    "clean": "rimraf lib .rush/temp/package-deps*.json",
-    "docs": "betools docs --includes=../../generated-docs/extract --json=../../generated-docs/core/core-transformer/file.json --tsIndexFile=./core-transformer.ts --onlyJson",
-    "copy:assets": "cpx \"./src/assets/**/*\" ./lib/assets",
-    "copy:test-assets": "cpx \"./src/test/assets/**/*\" ./lib/test/assets",
-    "cover": "nyc npm -s test",
     "cover:integration": "nyc npm run -s test:integration",
     "extract-api": "betools extract-api --entry=core-transformer",
->>>>>>> 200baec2
     "lint": "eslint -f visualstudio \"./src/**/*.ts\" 1>&2",
     "test": "mocha --grep=\"#integration\" --invert",
     "test:integration": "mocha --grep=\"#integration\""
