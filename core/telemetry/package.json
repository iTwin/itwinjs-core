--- conflicted
+++ resolved
@@ -1,10 +1,6 @@
 {
   "name": "@itwin/core-telemetry",
-<<<<<<< HEAD
-  "version": "4.9.3",
-=======
   "version": "5.0.0-dev.0",
->>>>>>> 62721a0e
   "description": "iTwin.js Telemetry Client",
   "main": "lib/cjs/core-telemetry.js",
   "module": "lib/esm/core-telemetry.js",
