{
  "name": "@bentley/logger-config",
<<<<<<< HEAD
  "version": "2.9.0-dev.8",
=======
  "version": "2.9.0-dev.16",
>>>>>>> 2f380c48
  "description": "Logger configuration",
  "main": "lib/logger-config.js",
  "typings": "lib/logger-config",
  "imodeljsSharedLibrary": true,
  "license": "MIT",
  "scripts": {
    "compile": "npm run build",
    "build": "tsc 1>&2",
    "clean": "rimraf lib .rush/temp/package-deps*.json",
    "cover": "",
    "docs": "betools docs --includes=../../generated-docs/extract --json=../../generated-docs/core/logger-config/file.json --tsIndexFile=./logger-config.ts --onlyJson",
    "extract-api": "betools extract-api --entry=logger-config",
    "lint": "eslint -f visualstudio --max-warnings 0 ./src/**/*.ts 1>&2",
    "test": ""
  },
  "author": {
    "name": "Bentley Systems, Inc.",
    "url": "http://www.bentley.com"
  },
  "repository": {
    "type": "git",
    "url": "https://github.com/imodeljs/imodeljs/tree/master/core/logger-config"
  },
  "keywords": [
    "Bentley",
    "BIM",
    "iModel"
  ],
  "peerDependencies": {
<<<<<<< HEAD
    "@bentley/bentleyjs-core": "^2.9.0-dev.8",
=======
    "@bentley/bentleyjs-core": "^2.9.0-dev.16",
>>>>>>> 2f380c48
    "bunyan": "^1.8.12",
    "bunyan-seq": "^0.2.0",
    "request": "^2.88.0",
    "request-promise": "^4.2.0"
  },
  "devDependencies": {
<<<<<<< HEAD
    "@bentley/bentleyjs-core": "2.9.0-dev.8",
    "@bentley/build-tools": "2.9.0-dev.8",
    "@bentley/eslint-plugin": "2.9.0-dev.8",
=======
    "@bentley/bentleyjs-core": "2.9.0-dev.16",
    "@bentley/build-tools": "2.9.0-dev.16",
    "@bentley/eslint-plugin": "2.9.0-dev.16",
>>>>>>> 2f380c48
    "@types/bunyan": "^1.8.4",
    "@types/bunyan-seq": "^0.2.0",
    "@types/node": "10.14.1",
    "bunyan": "^1.8.12",
    "bunyan-seq": "^0.2.0",
    "eslint": "^6.8.0",
    "rimraf": "^3.0.2",
    "typescript": "~3.7.4"
  },
  "eslintConfig": {
    "plugins": [
      "@bentley"
    ],
    "extends": "plugin:@bentley/imodeljs-recommended"
  }
}<|MERGE_RESOLUTION|>--- conflicted
+++ resolved
@@ -1,10 +1,6 @@
 {
   "name": "@bentley/logger-config",
-<<<<<<< HEAD
-  "version": "2.9.0-dev.8",
-=======
   "version": "2.9.0-dev.16",
->>>>>>> 2f380c48
   "description": "Logger configuration",
   "main": "lib/logger-config.js",
   "typings": "lib/logger-config",
@@ -34,26 +30,16 @@
     "iModel"
   ],
   "peerDependencies": {
-<<<<<<< HEAD
-    "@bentley/bentleyjs-core": "^2.9.0-dev.8",
-=======
     "@bentley/bentleyjs-core": "^2.9.0-dev.16",
->>>>>>> 2f380c48
     "bunyan": "^1.8.12",
     "bunyan-seq": "^0.2.0",
     "request": "^2.88.0",
     "request-promise": "^4.2.0"
   },
   "devDependencies": {
-<<<<<<< HEAD
-    "@bentley/bentleyjs-core": "2.9.0-dev.8",
-    "@bentley/build-tools": "2.9.0-dev.8",
-    "@bentley/eslint-plugin": "2.9.0-dev.8",
-=======
     "@bentley/bentleyjs-core": "2.9.0-dev.16",
     "@bentley/build-tools": "2.9.0-dev.16",
     "@bentley/eslint-plugin": "2.9.0-dev.16",
->>>>>>> 2f380c48
     "@types/bunyan": "^1.8.4",
     "@types/bunyan-seq": "^0.2.0",
     "@types/node": "10.14.1",
