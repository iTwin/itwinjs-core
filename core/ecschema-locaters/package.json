--- conflicted
+++ resolved
@@ -1,11 +1,6 @@
 {
-<<<<<<< HEAD
   "name": "@itwin/ecschema-locaters",
-  "version": "3.0.0-dev.65",
-=======
-  "name": "@bentley/ecschema-locaters",
   "version": "3.0.0-dev.66",
->>>>>>> 570e6594
   "description": "EC Schema file locaters",
   "license": "MIT",
   "main": "lib/ecschema-locaters.js",
@@ -60,11 +55,7 @@
     "glob": "^7.1.2"
   },
   "peerDependencies": {
-<<<<<<< HEAD
-    "@itwin/ecschema-metadata": "workspace:^3.0.0-dev.65"
-=======
-    "@bentley/ecschema-metadata": "workspace:^3.0.0-dev.66"
->>>>>>> 570e6594
+    "@itwin/ecschema-metadata": "workspace:^3.0.0-dev.66"
   },
   "nyc": {
     "extends": "./node_modules/@bentley/build-tools/.nycrc",
