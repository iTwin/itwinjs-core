{
  "name": "@bentley/ecschema-locaters",
<<<<<<< HEAD
  "version": "2.13.0-dev.6",
=======
  "version": "2.13.0-dev.9",
>>>>>>> 8a5a8af6
  "description": "EC Schema file locaters",
  "license": "MIT",
  "main": "lib/ecschema-locaters.js",
  "typings": "lib/ecschema-locaters",
  "repository": {
    "type": "git",
    "url": "https://github.com/imodeljs/imodeljs/tree/master/core/ecschema-locaters"
  },
  "scripts": {
    "compile": "npm run build",
    "build": "tsc 1>&2",
    "clean": "rimraf lib .rush/temp/package-deps*.json",
    "extract-api": "betools extract-api --entry=ecschema-locaters",
    "lint": "eslint -f visualstudio \"./src/**/*.ts\" 1>&2",
    "test": "betools test-tsnode --testDir=./test/",
    "docs": "betools docs --includes=../../generated-docs/extract --json=../../generated-docs/core/ecschema-locaters/file.json --tsIndexFile=./ecschema-locaters.ts --onlyJson",
    "cover": "nyc npm test",
    "start": "npm run lint && npm run clean && npm run build && npm run test & npm run cover & npm run docs"
  },
  "keywords": [
    "Bentley",
    "iModel",
    "iModel.js",
    "EC"
  ],
  "author": {
    "name": "Bentley Systems, Inc.",
    "url": "http://www.bentley.com"
  },
  "devDependencies": {
<<<<<<< HEAD
    "@bentley/build-tools": "2.13.0-dev.6",
    "@bentley/ecschema-metadata": "2.13.0-dev.6",
    "@bentley/eslint-plugin": "2.13.0-dev.6",
=======
    "@bentley/build-tools": "2.13.0-dev.9",
    "@bentley/ecschema-metadata": "2.13.0-dev.9",
    "@bentley/eslint-plugin": "2.13.0-dev.9",
>>>>>>> 8a5a8af6
    "@types/chai": "^4.1.4",
    "@types/chai-as-promised": "^7",
    "@types/glob": "^5.0.35",
    "@types/mocha": "^5.2.5",
    "@types/node": "10.14.1",
    "@types/sinon": "^9.0.0",
    "@types/xmldom": "^0.1.29",
    "chai": "^4.1.2",
    "chai-as-promised": "^7",
    "eslint": "^6.8.0",
    "mocha": "^5.2.0",
    "nyc": "^14.0.0",
    "rimraf": "^3.0.2",
    "ts-node": "^7.0.1",
    "typescript": "~3.7.4",
    "xmldom": "^0.1.27"
  },
  "dependencies": {
    "glob": "^7.1.2"
  },
  "peerDependencies": {
<<<<<<< HEAD
    "@bentley/ecschema-metadata": "^2.13.0-dev.6"
=======
    "@bentley/ecschema-metadata": "^2.13.0-dev.9"
>>>>>>> 8a5a8af6
  },
  "nyc": {
    "nycrc-path": "./node_modules/@bentley/build-tools/.nycrc",
    "sourceMap": false
  },
  "eslintConfig": {
    "plugins": [
      "@bentley"
    ],
    "extends": "plugin:@bentley/imodeljs-recommended",
    "rules": {
      "radix": "warn"
    }
  }
}<|MERGE_RESOLUTION|>--- conflicted
+++ resolved
@@ -1,10 +1,6 @@
 {
   "name": "@bentley/ecschema-locaters",
-<<<<<<< HEAD
-  "version": "2.13.0-dev.6",
-=======
   "version": "2.13.0-dev.9",
->>>>>>> 8a5a8af6
   "description": "EC Schema file locaters",
   "license": "MIT",
   "main": "lib/ecschema-locaters.js",
@@ -35,15 +31,9 @@
     "url": "http://www.bentley.com"
   },
   "devDependencies": {
-<<<<<<< HEAD
-    "@bentley/build-tools": "2.13.0-dev.6",
-    "@bentley/ecschema-metadata": "2.13.0-dev.6",
-    "@bentley/eslint-plugin": "2.13.0-dev.6",
-=======
     "@bentley/build-tools": "2.13.0-dev.9",
     "@bentley/ecschema-metadata": "2.13.0-dev.9",
     "@bentley/eslint-plugin": "2.13.0-dev.9",
->>>>>>> 8a5a8af6
     "@types/chai": "^4.1.4",
     "@types/chai-as-promised": "^7",
     "@types/glob": "^5.0.35",
@@ -65,11 +55,7 @@
     "glob": "^7.1.2"
   },
   "peerDependencies": {
-<<<<<<< HEAD
-    "@bentley/ecschema-metadata": "^2.13.0-dev.6"
-=======
     "@bentley/ecschema-metadata": "^2.13.0-dev.9"
->>>>>>> 8a5a8af6
   },
   "nyc": {
     "nycrc-path": "./node_modules/@bentley/build-tools/.nycrc",
