--- conflicted
+++ resolved
@@ -11,12 +11,8 @@
   },
   "scripts": {
     "compile": "npm run build",
-<<<<<<< HEAD
-    "build": "npm run build:cjs",
+    "build": "npm run build:cjs && npm run copy:test-assets",
     "build:cjs": "tsc 1>&2 --outDir lib/cjs",
-=======
-    "build": "tsc 1>&2 && npm run copy:test-assets",
->>>>>>> 21842b9d
     "clean": "rimraf lib .rush/temp/package-deps*.json",
     "copy:test-assets": "cpx \"./src/test/assets/**/*\" ./lib/test/assets",
     "extract-api": "betools extract-api --entry=ecschema-locaters",
