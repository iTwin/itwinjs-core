{
<<<<<<< HEAD
  "extends": "./node_modules/@bentley/build-tools/tsconfig-base.json",
=======
  "extends": "./node_modules/@itwin/build-tools/tsconfig-base.json",
  "compilerOptions": {
    "outDir": "./lib"
  },
>>>>>>> 200baec2
  "include": [
    "src/**/*.ts"
  ]
}<|MERGE_RESOLUTION|>--- conflicted
+++ resolved
@@ -1,13 +1,10 @@
 {
-<<<<<<< HEAD
-  "extends": "./node_modules/@bentley/build-tools/tsconfig-base.json",
-=======
   "extends": "./node_modules/@itwin/build-tools/tsconfig-base.json",
-  "compilerOptions": {
-    "outDir": "./lib"
-  },
->>>>>>> 200baec2
   "include": [
     "src/**/*.ts"
+  ],
+  "exclude": [
+    "lib",
+    "node_modules"
   ]
 }