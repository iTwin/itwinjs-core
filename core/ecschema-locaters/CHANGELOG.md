# Change Log - @bentley/ecschema-locaters

<<<<<<< HEAD
This log was last generated on Thu, 09 Sep 2021 21:04:57 GMT and should not be manually modified.
=======
This log was last generated on Wed, 15 Sep 2021 18:06:46 GMT and should not be manually modified.

## 2.19.12
Wed, 15 Sep 2021 18:06:46 GMT

### Updates

- Bump xmldom@^0.6.0 -> @xmldom/xmldom@^0.7.0, and remove @types/xmldom, as typedefs are now delivered with their core pkg. This should resolve cve-2021-32796
>>>>>>> 2fc3f051

## 2.19.11
Thu, 09 Sep 2021 21:04:57 GMT

_Version update only_

## 2.19.10
Wed, 08 Sep 2021 14:36:01 GMT

_Version update only_

## 2.19.9
Wed, 25 Aug 2021 15:36:01 GMT

_Version update only_

## 2.19.8
Mon, 23 Aug 2021 13:23:13 GMT

_Version update only_

## 2.19.7
Fri, 20 Aug 2021 17:47:22 GMT

_Version update only_

## 2.19.6
Tue, 17 Aug 2021 20:34:28 GMT

_Version update only_

## 2.19.5
Fri, 13 Aug 2021 21:48:08 GMT

_Version update only_

## 2.19.4
Thu, 12 Aug 2021 13:09:26 GMT

_Version update only_

## 2.19.3
Wed, 04 Aug 2021 20:29:34 GMT

### Updates

- switch to xmldom@0.6.0 which correctly escapes entities in attributes when serializing

## 2.19.2
Tue, 03 Aug 2021 18:26:23 GMT

_Version update only_

## 2.19.1
Thu, 29 Jul 2021 20:01:11 GMT

_Version update only_

## 2.19.0
Mon, 26 Jul 2021 12:21:25 GMT

_Version update only_

## 2.18.4
Tue, 10 Aug 2021 19:35:13 GMT

_Version update only_

## 2.18.3
Wed, 28 Jul 2021 17:16:30 GMT

_Version update only_

## 2.18.2
Mon, 26 Jul 2021 16:18:31 GMT

_Version update only_

## 2.18.1
Fri, 16 Jul 2021 17:45:09 GMT

_Version update only_

## 2.18.0
Fri, 09 Jul 2021 18:11:24 GMT

_Version update only_

## 2.17.3
Mon, 26 Jul 2021 16:08:36 GMT

_Version update only_

## 2.17.2
Thu, 08 Jul 2021 15:23:00 GMT

_Version update only_

## 2.17.1
Fri, 02 Jul 2021 15:38:30 GMT

_Version update only_

## 2.17.0
Mon, 28 Jun 2021 16:20:10 GMT

_Version update only_

## 2.16.10
Thu, 22 Jul 2021 20:23:44 GMT

_Version update only_

## 2.16.9
Tue, 06 Jul 2021 22:08:34 GMT

_Version update only_

## 2.16.8
Fri, 02 Jul 2021 17:40:46 GMT

_Version update only_

## 2.16.7
Mon, 28 Jun 2021 18:13:04 GMT

_Version update only_

## 2.16.6
Mon, 28 Jun 2021 13:12:55 GMT

_Version update only_

## 2.16.5
Fri, 25 Jun 2021 16:03:01 GMT

_Version update only_

## 2.16.4
Wed, 23 Jun 2021 17:09:07 GMT

_Version update only_

## 2.16.3
Wed, 16 Jun 2021 20:29:32 GMT

_Version update only_

## 2.16.2
Thu, 03 Jun 2021 18:08:11 GMT

_Version update only_

## 2.16.1
Thu, 27 May 2021 20:04:22 GMT

_Version update only_

## 2.16.0
Mon, 24 May 2021 15:58:39 GMT

_Version update only_

## 2.15.6
Wed, 26 May 2021 15:55:18 GMT

_Version update only_

## 2.15.5
Thu, 20 May 2021 15:06:26 GMT

_Version update only_

## 2.15.4
Tue, 18 May 2021 21:59:07 GMT

_Version update only_

## 2.15.3
Mon, 17 May 2021 13:31:37 GMT

_Version update only_

## 2.15.2
Wed, 12 May 2021 18:08:13 GMT

_Version update only_

## 2.15.1
Wed, 05 May 2021 13:18:31 GMT

_Version update only_

## 2.15.0
Fri, 30 Apr 2021 12:36:58 GMT

### Updates

- update xmldom to 0.5.0

## 2.14.4
Thu, 22 Apr 2021 21:07:33 GMT

_Version update only_

## 2.14.3
Thu, 15 Apr 2021 15:13:16 GMT

_Version update only_

## 2.14.2
Thu, 08 Apr 2021 14:30:09 GMT

_Version update only_

## 2.14.1
Mon, 05 Apr 2021 16:28:00 GMT

_Version update only_

## 2.14.0
Fri, 02 Apr 2021 13:18:42 GMT

_Version update only_

## 2.13.0
Tue, 09 Mar 2021 20:28:13 GMT

### Updates

- Updated to use TypeScript 4.1
- begin rename project from iModel.js to iTwin.js

## 2.12.3
Mon, 08 Mar 2021 15:32:00 GMT

_Version update only_

## 2.12.2
Wed, 03 Mar 2021 18:48:52 GMT

_Version update only_

## 2.12.1
Tue, 23 Feb 2021 20:54:45 GMT

_Version update only_

## 2.12.0
Thu, 18 Feb 2021 22:10:12 GMT

_Version update only_

## 2.11.2
Thu, 18 Feb 2021 02:50:59 GMT

_Version update only_

## 2.11.1
Thu, 04 Feb 2021 17:22:41 GMT

_Version update only_

## 2.11.0
Thu, 28 Jan 2021 13:39:27 GMT

_Version update only_

## 2.10.3
Fri, 08 Jan 2021 18:34:03 GMT

_Version update only_

## 2.10.2
Fri, 08 Jan 2021 14:52:02 GMT

_Version update only_

## 2.10.1
Tue, 22 Dec 2020 00:53:38 GMT

_Version update only_

## 2.10.0
Fri, 18 Dec 2020 18:24:01 GMT

_Version update only_

## 2.9.9
Sun, 13 Dec 2020 19:00:03 GMT

_Version update only_

## 2.9.8
Fri, 11 Dec 2020 02:57:36 GMT

_Version update only_

## 2.9.7
Wed, 09 Dec 2020 20:58:23 GMT

_Version update only_

## 2.9.6
Mon, 07 Dec 2020 18:40:48 GMT

_Version update only_

## 2.9.5
Sat, 05 Dec 2020 01:55:56 GMT

_Version update only_

## 2.9.4
Wed, 02 Dec 2020 20:55:40 GMT

_Version update only_

## 2.9.3
Mon, 23 Nov 2020 20:57:56 GMT

_Version update only_

## 2.9.2
Mon, 23 Nov 2020 15:33:50 GMT

_Version update only_

## 2.9.1
Thu, 19 Nov 2020 17:03:42 GMT

_Version update only_

## 2.9.0
Wed, 18 Nov 2020 16:01:50 GMT

### Updates

- Fixed unscoped 'this' warning

## 2.8.1
Tue, 03 Nov 2020 00:33:56 GMT

_Version update only_

## 2.8.0
Fri, 23 Oct 2020 17:04:02 GMT

_Version update only_

## 2.7.6
Wed, 11 Nov 2020 16:28:23 GMT

_Version update only_

## 2.7.5
Fri, 23 Oct 2020 16:23:50 GMT

_Version update only_

## 2.7.4
Mon, 19 Oct 2020 17:57:01 GMT

_Version update only_

## 2.7.3
Wed, 14 Oct 2020 17:00:58 GMT

_Version update only_

## 2.7.2
Tue, 13 Oct 2020 18:20:38 GMT

_Version update only_

## 2.7.1
Thu, 08 Oct 2020 13:04:35 GMT

_Version update only_

## 2.7.0
Fri, 02 Oct 2020 18:03:32 GMT

_Version update only_

## 2.6.5
Sat, 26 Sep 2020 16:06:34 GMT

_Version update only_

## 2.6.4
Tue, 22 Sep 2020 17:40:07 GMT

_Version update only_

## 2.6.3
Mon, 21 Sep 2020 14:47:09 GMT

_Version update only_

## 2.6.2
Mon, 21 Sep 2020 13:07:43 GMT

_Version update only_

## 2.6.1
Fri, 18 Sep 2020 13:15:08 GMT

_Version update only_

## 2.6.0
Thu, 17 Sep 2020 13:16:12 GMT

### Updates

- Moved ESLint configuration to a plugin

## 2.5.5
Wed, 02 Sep 2020 17:42:23 GMT

_Version update only_

## 2.5.4
Fri, 28 Aug 2020 15:34:15 GMT

_Version update only_

## 2.5.3
Wed, 26 Aug 2020 11:46:00 GMT

_Version update only_

## 2.5.2
Tue, 25 Aug 2020 22:09:08 GMT

_Version update only_

## 2.5.1
Mon, 24 Aug 2020 18:13:04 GMT

_Version update only_

## 2.5.0
Thu, 20 Aug 2020 20:57:09 GMT

### Updates

- Switch to ESLint

## 2.4.2
Fri, 14 Aug 2020 16:34:09 GMT

_Version update only_

## 2.4.1
Fri, 07 Aug 2020 19:57:43 GMT

_Version update only_

## 2.4.0
Tue, 28 Jul 2020 16:26:23 GMT

_Version update only_

## 2.3.3
Thu, 23 Jul 2020 12:57:15 GMT

_Version update only_

## 2.3.2
Tue, 14 Jul 2020 23:50:36 GMT

_Version update only_

## 2.3.1
Mon, 13 Jul 2020 18:50:13 GMT

_Version update only_

## 2.3.0
Fri, 10 Jul 2020 17:23:14 GMT

_Version update only_

## 2.2.1
Tue, 07 Jul 2020 14:44:52 GMT

_Version update only_

## 2.2.0
Fri, 19 Jun 2020 14:10:03 GMT

_Version update only_

## 2.1.0
Thu, 28 May 2020 22:48:59 GMT

_Version update only_

## 2.0.0
Wed, 06 May 2020 13:17:49 GMT

### Updates

- order imports.
- Upgrade to Rush 5.23.2
- Adding stub schema locater to schema-locaters package.
- Export StubSchemaXmlFileLocater

## 1.14.1
Wed, 22 Apr 2020 19:04:00 GMT

_Version update only_

## 1.14.0
Tue, 31 Mar 2020 15:44:19 GMT

_Version update only_

## 1.13.0
Wed, 04 Mar 2020 16:16:31 GMT

_Version update only_

## 1.12.0
Wed, 12 Feb 2020 17:45:49 GMT

_Version update only_

## 1.11.0
Wed, 22 Jan 2020 19:24:11 GMT

### Updates

- Upgrade to TypeScript 3.7.2.

## 1.10.0
Tue, 07 Jan 2020 19:44:01 GMT

### Updates

- New package to contain EC Schema locaters previously located in ecschema-metadata
<|MERGE_RESOLUTION|>--- conflicted
+++ resolved
@@ -1,8 +1,5 @@
 # Change Log - @bentley/ecschema-locaters
 
-<<<<<<< HEAD
-This log was last generated on Thu, 09 Sep 2021 21:04:57 GMT and should not be manually modified.
-=======
 This log was last generated on Wed, 15 Sep 2021 18:06:46 GMT and should not be manually modified.
 
 ## 2.19.12
@@ -11,7 +8,6 @@
 ### Updates
 
 - Bump xmldom@^0.6.0 -> @xmldom/xmldom@^0.7.0, and remove @types/xmldom, as typedefs are now delivered with their core pkg. This should resolve cve-2021-32796
->>>>>>> 2fc3f051
 
 ## 2.19.11
 Thu, 09 Sep 2021 21:04:57 GMT
