--- conflicted
+++ resolved
@@ -1,12 +1,7 @@
 {
   "name": "@itwin/express-server",
-<<<<<<< HEAD
-  "version": "3.0.0-dev.136",
+  "version": "3.0.0-dev.137",
   "description": "iTwin.js express utilities",
-=======
-  "version": "3.0.0-dev.137",
-  "description": "iModel.js express utilities",
->>>>>>> 1519a797
   "main": "lib/cjs/ExpressServer.js",
   "typings": "lib/cjs/ExpressServer",
   "license": "MIT",
