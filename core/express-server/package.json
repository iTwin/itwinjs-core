--- conflicted
+++ resolved
@@ -1,12 +1,7 @@
 {
   "name": "@itwin/express-server",
-<<<<<<< HEAD
-  "version": "3.0.0-dev.128",
+  "version": "3.0.0-dev.136",
   "description": "iTwin.js express utilities",
-=======
-  "version": "3.0.0-dev.136",
-  "description": "iModel.js express utilities",
->>>>>>> e519a0de
   "main": "lib/cjs/ExpressServer.js",
   "typings": "lib/cjs/ExpressServer",
   "license": "MIT",
