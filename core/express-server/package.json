{
  "name": "@bentley/express-server",
  "version": "2.17.0-dev.22",
  "description": "iModel.js express utilities",
  "main": "lib/ExpressServer.js",
  "typings": "lib/ExpressServer",
  "license": "MIT",
  "engines": {
    "node": ">=10.17.0 <15.0"
  },
  "scripts": {
    "compile": "npm run build",
    "build": "tsc 1>&2",
    "clean": "rimraf lib .rush/temp/package-deps*.json",
    "docs": "betools docs --includes=../../generated-docs/extract --json=../../generated-docs/core/express-server/file.json --tsIndexFile=./ExpressServer.ts --onlyJson",
    "extract-api": "betools extract-api --entry=ExpressServer",
    "lint": "eslint -f visualstudio \"./src/**/*.ts\" 1>&2",
    "test": "betools test",
    "cover": "nyc npm test"
  },
  "repository": {
    "type": "git",
    "url": "https://github.com/imodeljs/imodeljs/tree/master/core/express-server"
  },
  "keywords": [
    "Bentley",
    "BIM",
    "iModel"
  ],
  "author": {
    "name": "Bentley Systems, Inc.",
    "url": "http://www.bentley.com"
  },
  "devDependencies": {
<<<<<<< HEAD
    "@bentley/build-tools": "workspace:*",
    "@bentley/eslint-plugin": "workspace:*",
    "@bentley/imodeljs-common": "workspace:*",
=======
    "@bentley/build-tools": "2.17.0-dev.22",
    "@bentley/eslint-plugin": "2.17.0-dev.22",
    "@bentley/imodeljs-common": "2.17.0-dev.22",
>>>>>>> 0f65736b
    "@types/body-parser": "^1.17.0",
    "@types/chai": "^4.1.4",
    "@types/express": "^4.16.1",
    "@types/mocha": "^8.2.2",
    "@types/node": "10.14.1",
    "@types/sinon": "^9.0.0",
    "@types/supertest": "^2.0.4",
    "chai": "^4.1.2",
    "eslint": "^6.8.0",
    "mocha": "^8.3.2",
    "nyc": "^15.1.0",
    "rimraf": "^3.0.2",
    "sinon": "^9.0.2",
    "source-map-support": "^0.5.6",
    "supertest": "^3.0.0",
    "typescript": "~4.1.0"
  },
  "dependencies": {
    "express": "^4.16.3"
  },
  "eslintConfig": {
    "plugins": [
      "@bentley"
    ],
    "extends": "plugin:@bentley/imodeljs-recommended"
  },
  "nyc": {
    "extends": "./node_modules/@bentley/build-tools/.nycrc"
  }
}<|MERGE_RESOLUTION|>--- conflicted
+++ resolved
@@ -32,15 +32,9 @@
     "url": "http://www.bentley.com"
   },
   "devDependencies": {
-<<<<<<< HEAD
     "@bentley/build-tools": "workspace:*",
     "@bentley/eslint-plugin": "workspace:*",
     "@bentley/imodeljs-common": "workspace:*",
-=======
-    "@bentley/build-tools": "2.17.0-dev.22",
-    "@bentley/eslint-plugin": "2.17.0-dev.22",
-    "@bentley/imodeljs-common": "2.17.0-dev.22",
->>>>>>> 0f65736b
     "@types/body-parser": "^1.17.0",
     "@types/chai": "^4.1.4",
     "@types/express": "^4.16.1",
