--- conflicted
+++ resolved
@@ -43,11 +43,7 @@
     "@types/chai": "4.3.1",
     "@types/express": "^4.16.1",
     "@types/mocha": "^8.2.2",
-<<<<<<< HEAD
     "@types/node": "18.7.7",
-=======
-    "@types/node": "16.11.59",
->>>>>>> 844c850c
     "@types/sinon": "^9.0.0",
     "@types/supertest": "^2.0.4",
     "@types/express-ws": "^3.0.1",
