{
  "name": "@itwin/express-server",
<<<<<<< HEAD
  "version": "3.4.0-dev.43",
=======
  "version": "3.4.0-dev.49",
>>>>>>> 34654961
  "description": "iTwin.js express utilities",
  "main": "lib/cjs/ExpressServer.js",
  "typings": "lib/cjs/ExpressServer",
  "license": "MIT",
  "engines": {
    "node": ">=12.22.0 < 14.0 || >=14.17.0 <17.0"
  },
  "scripts": {
    "build": "npm run -s build:cjs",
    "build:ci": "npm run -s build",
    "build:cjs": "tsc 1>&2 --outDir lib/cjs",
    "clean": "rimraf lib .rush/temp/package-deps*.json",
    "docs": "betools docs --includes=../../generated-docs/extract --json=../../generated-docs/core/express-server/file.json --tsIndexFile=./ExpressServer.ts --onlyJson",
    "extract-api": "betools extract-api --entry=ExpressServer",
    "lint": "eslint -f visualstudio \"./src/**/*.ts\" 1>&2",
    "test": "mocha",
    "cover": "nyc npm -s test"
  },
  "repository": {
    "type": "git",
    "url": "https://github.com/iTwin/itwinjs-core/tree/master/core/express-server"
  },
  "keywords": [
    "Bentley",
    "BIM",
    "iModel",
    "iTwin",
    "iTwin.js"
  ],
  "author": {
    "name": "Bentley Systems, Inc.",
    "url": "http://www.bentley.com"
  },
  "devDependencies": {
    "@itwin/build-tools": "workspace:*",
    "@itwin/core-common": "workspace:*",
    "@itwin/core-backend": "workspace:*",
    "@itwin/eslint-plugin": "workspace:*",
    "@types/body-parser": "^1.17.0",
    "@types/chai": "4.3.1",
    "@types/express": "^4.16.1",
    "@types/mocha": "^8.2.2",
    "@types/node": "16.11.59",
    "@types/sinon": "^9.0.0",
    "@types/supertest": "^2.0.4",
    "@types/express-ws": "^3.0.1",
    "chai": "^4.1.2",
    "eslint": "^7.11.0",
    "mocha": "^10.0.0",
    "nyc": "^15.1.0",
    "rimraf": "^3.0.2",
    "sinon": "^9.0.2",
    "supertest": "^3.0.0",
    "typescript": "~4.4.0"
  },
  "peerDependencies": {
    "@itwin/core-backend": "workspace:*"
  },
  "dependencies": {
    "express": "^4.16.3",
    "express-ws": "^5.0.2"
  },
  "eslintConfig": {
    "plugins": [
      "@itwin"
    ],
    "extends": "plugin:@itwin/itwinjs-recommended"
  },
  "nyc": {
    "extends": "./node_modules/@itwin/build-tools/.nycrc"
  }
}<|MERGE_RESOLUTION|>--- conflicted
+++ resolved
@@ -1,10 +1,6 @@
 {
   "name": "@itwin/express-server",
-<<<<<<< HEAD
-  "version": "3.4.0-dev.43",
-=======
   "version": "3.4.0-dev.49",
->>>>>>> 34654961
   "description": "iTwin.js express utilities",
   "main": "lib/cjs/ExpressServer.js",
   "typings": "lib/cjs/ExpressServer",
