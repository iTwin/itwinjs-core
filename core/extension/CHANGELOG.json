{
  "name": "@itwin/core-extension",
  "entries": [
    {
<<<<<<< HEAD
=======
      "version": "4.0.6",
      "tag": "@itwin/core-extension_v4.0.6",
      "date": "Mon, 24 Jul 2023 05:07:33 GMT",
      "comments": {}
    },
    {
>>>>>>> f3567a30
      "version": "4.0.5",
      "tag": "@itwin/core-extension_v4.0.5",
      "date": "Tue, 18 Jul 2023 12:21:56 GMT",
      "comments": {}
    },
    {
      "version": "4.0.4",
      "tag": "@itwin/core-extension_v4.0.4",
      "date": "Wed, 12 Jul 2023 15:50:01 GMT",
      "comments": {}
    },
    {
      "version": "4.0.3",
      "tag": "@itwin/core-extension_v4.0.3",
      "date": "Mon, 03 Jul 2023 15:28:41 GMT",
      "comments": {}
    },
    {
      "version": "4.0.2",
      "tag": "@itwin/core-extension_v4.0.2",
      "date": "Wed, 21 Jun 2023 22:04:43 GMT",
      "comments": {}
    },
    {
      "version": "4.0.1",
      "tag": "@itwin/core-extension_v4.0.1",
      "date": "Wed, 21 Jun 2023 20:29:13 GMT",
      "comments": {}
    },
    {
      "version": "4.0.0",
      "tag": "@itwin/core-extension_v4.0.0",
      "date": "Mon, 22 May 2023 15:34:14 GMT",
      "comments": {
        "none": [
          {
            "comment": "Update to eslint@8"
          },
          {
            "comment": "Add Viewport, DecorateContext, and readGltfGraphics to the extensions API."
          }
        ]
      }
    },
    {
      "version": "3.7.11",
      "tag": "@itwin/core-extension_v3.7.11",
      "date": "Tue, 11 Jul 2023 17:17:21 GMT",
      "comments": {}
    },
    {
      "version": "3.7.10",
      "tag": "@itwin/core-extension_v3.7.10",
      "date": "Wed, 05 Jul 2023 13:41:21 GMT",
      "comments": {}
    },
    {
      "version": "3.7.9",
      "tag": "@itwin/core-extension_v3.7.9",
      "date": "Tue, 20 Jun 2023 12:51:02 GMT",
      "comments": {}
    },
    {
      "version": "3.7.8",
      "tag": "@itwin/core-extension_v3.7.8",
      "date": "Thu, 01 Jun 2023 17:00:39 GMT",
      "comments": {}
    },
    {
      "version": "3.7.7",
      "tag": "@itwin/core-extension_v3.7.7",
      "date": "Wed, 24 May 2023 17:27:09 GMT",
      "comments": {}
    },
    {
      "version": "3.7.6",
      "tag": "@itwin/core-extension_v3.7.6",
      "date": "Mon, 15 May 2023 18:23:40 GMT",
      "comments": {}
    },
    {
      "version": "3.7.5",
      "tag": "@itwin/core-extension_v3.7.5",
      "date": "Thu, 04 May 2023 19:43:18 GMT",
      "comments": {}
    },
    {
      "version": "3.7.4",
      "tag": "@itwin/core-extension_v3.7.4",
      "date": "Tue, 25 Apr 2023 17:50:35 GMT",
      "comments": {}
    },
    {
      "version": "3.7.3",
      "tag": "@itwin/core-extension_v3.7.3",
      "date": "Thu, 20 Apr 2023 13:19:29 GMT",
      "comments": {}
    },
    {
      "version": "3.7.2",
      "tag": "@itwin/core-extension_v3.7.2",
      "date": "Wed, 12 Apr 2023 13:12:42 GMT",
      "comments": {}
    },
    {
      "version": "3.7.1",
      "tag": "@itwin/core-extension_v3.7.1",
      "date": "Mon, 03 Apr 2023 15:15:37 GMT",
      "comments": {}
    },
    {
      "version": "3.7.0",
      "tag": "@itwin/core-extension_v3.7.0",
      "date": "Wed, 29 Mar 2023 15:02:27 GMT",
      "comments": {}
    },
    {
      "version": "3.6.3",
      "tag": "@itwin/core-extension_v3.6.3",
      "date": "Mon, 27 Mar 2023 16:26:47 GMT",
      "comments": {}
    },
    {
      "version": "3.6.2",
      "tag": "@itwin/core-extension_v3.6.2",
      "date": "Fri, 17 Mar 2023 17:52:32 GMT",
      "comments": {}
    },
    {
      "version": "3.6.1",
      "tag": "@itwin/core-extension_v3.6.1",
      "date": "Fri, 24 Feb 2023 22:00:48 GMT",
      "comments": {}
    },
    {
      "version": "3.6.0",
      "tag": "@itwin/core-extension_v3.6.0",
      "date": "Wed, 08 Feb 2023 14:58:39 GMT",
      "comments": {}
    },
    {
      "version": "3.5.6",
      "tag": "@itwin/core-extension_v3.5.6",
      "date": "Fri, 24 Feb 2023 16:02:47 GMT",
      "comments": {}
    },
    {
      "version": "3.5.5",
      "tag": "@itwin/core-extension_v3.5.5",
      "date": "Thu, 26 Jan 2023 22:53:27 GMT",
      "comments": {}
    },
    {
      "version": "3.5.4",
      "tag": "@itwin/core-extension_v3.5.4",
      "date": "Wed, 18 Jan 2023 15:27:15 GMT",
      "comments": {}
    },
    {
      "version": "3.5.3",
      "tag": "@itwin/core-extension_v3.5.3",
      "date": "Fri, 13 Jan 2023 17:23:07 GMT",
      "comments": {}
    },
    {
      "version": "3.5.2",
      "tag": "@itwin/core-extension_v3.5.2",
      "date": "Wed, 11 Jan 2023 16:46:30 GMT",
      "comments": {}
    },
    {
      "version": "3.5.1",
      "tag": "@itwin/core-extension_v3.5.1",
      "date": "Thu, 15 Dec 2022 16:38:28 GMT",
      "comments": {}
    },
    {
      "version": "3.5.0",
      "tag": "@itwin/core-extension_v3.5.0",
      "date": "Wed, 07 Dec 2022 19:12:36 GMT",
      "comments": {}
    },
    {
      "version": "3.4.7",
      "tag": "@itwin/core-extension_v3.4.7",
      "date": "Wed, 30 Nov 2022 14:28:19 GMT",
      "comments": {}
    },
    {
      "version": "3.4.6",
      "tag": "@itwin/core-extension_v3.4.6",
      "date": "Tue, 22 Nov 2022 14:24:19 GMT",
      "comments": {}
    },
    {
      "version": "3.4.5",
      "tag": "@itwin/core-extension_v3.4.5",
      "date": "Thu, 17 Nov 2022 21:32:50 GMT",
      "comments": {}
    },
    {
      "version": "3.4.4",
      "tag": "@itwin/core-extension_v3.4.4",
      "date": "Thu, 10 Nov 2022 19:32:17 GMT",
      "comments": {}
    },
    {
      "version": "3.4.3",
      "tag": "@itwin/core-extension_v3.4.3",
      "date": "Fri, 28 Oct 2022 13:34:57 GMT",
      "comments": {}
    },
    {
      "version": "3.4.2",
      "tag": "@itwin/core-extension_v3.4.2",
      "date": "Mon, 24 Oct 2022 13:23:45 GMT",
      "comments": {}
    },
    {
      "version": "3.4.1",
      "tag": "@itwin/core-extension_v3.4.1",
      "date": "Mon, 17 Oct 2022 20:06:51 GMT",
      "comments": {}
    },
    {
      "version": "3.4.0",
      "tag": "@itwin/core-extension_v3.4.0",
      "date": "Thu, 13 Oct 2022 20:24:47 GMT",
      "comments": {}
    },
    {
      "version": "3.3.5",
      "tag": "@itwin/core-extension_v3.3.5",
      "date": "Tue, 27 Sep 2022 11:50:59 GMT",
      "comments": {}
    },
    {
      "version": "3.3.4",
      "tag": "@itwin/core-extension_v3.3.4",
      "date": "Thu, 08 Sep 2022 19:00:04 GMT",
      "comments": {}
    },
    {
      "version": "3.3.3",
      "tag": "@itwin/core-extension_v3.3.3",
      "date": "Tue, 06 Sep 2022 20:54:19 GMT",
      "comments": {}
    },
    {
      "version": "3.3.2",
      "tag": "@itwin/core-extension_v3.3.2",
      "date": "Thu, 01 Sep 2022 14:37:22 GMT",
      "comments": {}
    },
    {
      "version": "3.3.1",
      "tag": "@itwin/core-extension_v3.3.1",
      "date": "Fri, 26 Aug 2022 15:40:02 GMT",
      "comments": {}
    },
    {
      "version": "3.3.0",
      "tag": "@itwin/core-extension_v3.3.0",
      "date": "Thu, 18 Aug 2022 19:08:02 GMT",
      "comments": {
        "none": [
          {
            "comment": " "
          }
        ]
      }
    },
    {
      "version": "3.2.9",
      "tag": "@itwin/core-extension_v3.2.9",
      "date": "Fri, 26 Aug 2022 14:21:40 GMT",
      "comments": {}
    },
    {
      "version": "3.2.8",
      "tag": "@itwin/core-extension_v3.2.8",
      "date": "Tue, 09 Aug 2022 15:52:41 GMT",
      "comments": {}
    },
    {
      "version": "3.2.7",
      "tag": "@itwin/core-extension_v3.2.7",
      "date": "Mon, 01 Aug 2022 13:36:56 GMT",
      "comments": {}
    },
    {
      "version": "3.2.6",
      "tag": "@itwin/core-extension_v3.2.6",
      "date": "Fri, 15 Jul 2022 19:04:43 GMT",
      "comments": {}
    },
    {
      "version": "3.2.5",
      "tag": "@itwin/core-extension_v3.2.5",
      "date": "Wed, 13 Jul 2022 15:45:52 GMT",
      "comments": {}
    },
    {
      "version": "3.2.4",
      "tag": "@itwin/core-extension_v3.2.4",
      "date": "Tue, 21 Jun 2022 18:06:33 GMT",
      "comments": {}
    },
    {
      "version": "3.2.3",
      "tag": "@itwin/core-extension_v3.2.3",
      "date": "Fri, 17 Jun 2022 15:18:39 GMT",
      "comments": {}
    },
    {
      "version": "3.2.2",
      "tag": "@itwin/core-extension_v3.2.2",
      "date": "Fri, 10 Jun 2022 16:11:36 GMT",
      "comments": {}
    },
    {
      "version": "3.2.1",
      "tag": "@itwin/core-extension_v3.2.1",
      "date": "Tue, 07 Jun 2022 15:02:56 GMT",
      "comments": {}
    },
    {
      "version": "3.2.0",
      "tag": "@itwin/core-extension_v3.2.0",
      "date": "Fri, 20 May 2022 13:10:54 GMT",
      "comments": {
        "none": [
          {
            "comment": "Update the extension API"
          },
          {
            "comment": "Add extension API generation"
          }
        ]
      }
    },
    {
      "version": "3.1.3",
      "tag": "@itwin/core-extension_v3.1.3",
      "date": "Fri, 15 Apr 2022 13:49:25 GMT",
      "comments": {}
    },
    {
      "version": "3.1.2",
      "tag": "@itwin/core-extension_v3.1.2",
      "date": "Wed, 06 Apr 2022 22:27:56 GMT",
      "comments": {}
    },
    {
      "version": "3.1.1",
      "tag": "@itwin/core-extension_v3.1.1",
      "date": "Thu, 31 Mar 2022 15:55:48 GMT",
      "comments": {}
    },
    {
      "version": "3.1.0",
      "tag": "@itwin/core-extension_v3.1.0",
      "date": "Tue, 29 Mar 2022 20:53:47 GMT",
      "comments": {
        "none": [
          {
            "comment": "Switched to more flexible extension api"
          }
        ]
      }
    }
  ]
}<|MERGE_RESOLUTION|>--- conflicted
+++ resolved
@@ -2,15 +2,12 @@
   "name": "@itwin/core-extension",
   "entries": [
     {
-<<<<<<< HEAD
-=======
       "version": "4.0.6",
       "tag": "@itwin/core-extension_v4.0.6",
       "date": "Mon, 24 Jul 2023 05:07:33 GMT",
       "comments": {}
     },
     {
->>>>>>> f3567a30
       "version": "4.0.5",
       "tag": "@itwin/core-extension_v4.0.5",
       "date": "Tue, 18 Jul 2023 12:21:56 GMT",
