--- conflicted
+++ resolved
@@ -1,10 +1,6 @@
 {
   "name": "@itwin/core-extension",
-<<<<<<< HEAD
-  "version": "4.9.3",
-=======
   "version": "5.0.0-dev.0",
->>>>>>> 62721a0e
   "description": "iTwin.js Extension API",
   "type": "module",
   "typings": "index.d.ts",
