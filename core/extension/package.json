--- conflicted
+++ resolved
@@ -1,10 +1,6 @@
 {
   "name": "@itwin/core-extension",
-<<<<<<< HEAD
-  "version": "4.1.0-dev.32",
-=======
   "version": "4.1.0-dev.66",
->>>>>>> b70af979
   "description": "iTwin.js Extension API",
   "type": "module",
   "typings": "index.d.ts",
