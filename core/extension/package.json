{
  "name": "@itwin/core-extension",
<<<<<<< HEAD
  "version": "3.4.0-dev.43",
=======
  "version": "3.4.0-dev.49",
>>>>>>> 34654961
  "description": "iTwin.js Extension API",
  "typings": "index.d.ts",
  "license": "MIT",
  "repository": {
    "type": "git",
    "url": "https://github.com/iTwin/itwinjs-core/tree/master/core/extension"
  },
  "scripts": {
    "compile": "",
    "build": "",
    "build:ci": "",
    "clean": "rimraf .rush/temp/package-deps*.json",
    "cover": "",
    "docs": "",
    "lint": "",
    "test": "",
    "generate": "node ./codeGen/generate-exports.js '[\"@itwin/core-frontend\",\"core/frontend\"] [\"@itwin/core-common\",\"core/common\"]'"
  },
  "keywords": [
    "Bentley",
    "BIM",
    "iModel",
    "iTwin",
    "Extension"
  ],
  "author": {
    "name": "Bentley Systems, Inc.",
    "url": "http://www.bentley.com"
  },
  "dependencies": {
    "@itwin/core-frontend": "workspace:*",
    "@itwin/core-common": "workspace:*"
  },
  "devDependencies": {
    "@itwin/build-tools": "workspace:*",
    "@itwin/eslint-plugin": "workspace:*",
    "eslint": "^7.11.0",
    "rimraf": "^3.0.2"
  },
  "eslintConfig": {
    "plugins": [
      "@itwin"
    ],
    "extends": "plugin:@itwin/itwinjs-recommended"
  }
}<|MERGE_RESOLUTION|>--- conflicted
+++ resolved
@@ -1,10 +1,6 @@
 {
   "name": "@itwin/core-extension",
-<<<<<<< HEAD
-  "version": "3.4.0-dev.43",
-=======
   "version": "3.4.0-dev.49",
->>>>>>> 34654961
   "description": "iTwin.js Extension API",
   "typings": "index.d.ts",
   "license": "MIT",
