{
  "name": "@itwin/core-markup",
<<<<<<< HEAD
  "version": "4.1.0-dev.80",
=======
  "version": "4.2.0-dev.3",
>>>>>>> 2c879a05
  "description": "iTwin.js markup package",
  "main": "lib/cjs/core-markup.js",
  "module": "lib/esm/core-markup.js",
  "typings": "lib/cjs/core-markup",
  "license": "MIT",
  "scripts": {
    "build": "npm run -s copy:public && npm run -s build:cjs && npm run -s build:esm",
    "build:cjs": "tsc 1>&2 --outDir lib/cjs",
    "build:esm": "tsc 1>&2 --module ES2020 --outDir lib/esm",
    "clean": "rimraf lib .rush/temp/package-deps*.json",
    "copy:public": "cpx \"./src/public/**/*\" ./lib/public",
    "cover": "npm -s test",
    "docs": "betools docs --includes=../../generated-docs/extract --json=../../generated-docs/core/core-markup/file.json --tsIndexFile=./core-markup.ts --onlyJson",
    "extract-api": "betools extract-api --entry=core-markup",
    "lint": "eslint -f visualstudio \"./src/**/*.ts\" 1>&2",
    "pseudolocalize": "betools pseudolocalize --englishDir ./src/public/locales/en --out ./public/locales/en-PSEUDO",
    "test": "npm run -s webpackTests && certa -r chrome",
    "test:debug": "certa -r chrome --debug",
    "webpackTests": "webpack --config ./src/test/utils/webpack.config.js 1>&2"
  },
  "repository": {
    "type": "git",
    "url": "https://github.com/iTwin/itwinjs-core.git",
    "directory": "core/markup"
  },
  "keywords": [
    "Bentley",
    "iModel",
    "digital-twin",
    "iTwin",
    "SVG",
    "Markup"
  ],
  "author": {
    "name": "Bentley Systems, Inc.",
    "url": "http://www.bentley.com"
  },
  "dependencies": {
    "@svgdotjs/svg.js": "3.0.13"
  },
  "peerDependencies": {
<<<<<<< HEAD
    "@itwin/core-bentley": "workspace:^4.1.0-dev.80",
    "@itwin/core-common": "workspace:^4.1.0-dev.80",
    "@itwin/core-frontend": "workspace:^4.1.0-dev.80",
    "@itwin/core-geometry": "workspace:^4.1.0-dev.80"
=======
    "@itwin/core-bentley": "workspace:^4.2.0-dev.3",
    "@itwin/core-common": "workspace:^4.2.0-dev.3",
    "@itwin/core-frontend": "workspace:^4.2.0-dev.3",
    "@itwin/core-geometry": "workspace:^4.2.0-dev.3"
>>>>>>> 2c879a05
  },
  "devDependencies": {
    "@itwin/build-tools": "workspace:*",
    "@itwin/core-bentley": "workspace:*",
    "@itwin/core-common": "workspace:*",
    "@itwin/core-frontend": "workspace:*",
    "@itwin/core-geometry": "workspace:*",
    "@itwin/certa": "workspace:*",
    "@itwin/eslint-plugin": "4.0.0-dev.44",
    "@types/chai": "4.3.1",
    "@types/mocha": "^8.2.2",
    "@types/node": "18.16.1",
    "babel-loader": "~8.2.5",
    "babel-plugin-istanbul": "~6.1.1",
    "chai": "^4.1.2",
    "cpx2": "^3.0.0",
    "eslint": "^8.44.0",
    "glob": "^7.1.2",
    "mocha": "^10.0.0",
    "nyc": "^15.1.0",
    "rimraf": "^3.0.2",
    "source-map-loader": "^4.0.0",
    "typescript": "~5.0.2",
    "webpack": "^5.76.0"
  },
  "nyc": {
    "extends": "./node_modules/@itwin/build-tools/.nycrc"
  }
}<|MERGE_RESOLUTION|>--- conflicted
+++ resolved
@@ -1,10 +1,6 @@
 {
   "name": "@itwin/core-markup",
-<<<<<<< HEAD
-  "version": "4.1.0-dev.80",
-=======
   "version": "4.2.0-dev.3",
->>>>>>> 2c879a05
   "description": "iTwin.js markup package",
   "main": "lib/cjs/core-markup.js",
   "module": "lib/esm/core-markup.js",
@@ -46,17 +42,10 @@
     "@svgdotjs/svg.js": "3.0.13"
   },
   "peerDependencies": {
-<<<<<<< HEAD
-    "@itwin/core-bentley": "workspace:^4.1.0-dev.80",
-    "@itwin/core-common": "workspace:^4.1.0-dev.80",
-    "@itwin/core-frontend": "workspace:^4.1.0-dev.80",
-    "@itwin/core-geometry": "workspace:^4.1.0-dev.80"
-=======
     "@itwin/core-bentley": "workspace:^4.2.0-dev.3",
     "@itwin/core-common": "workspace:^4.2.0-dev.3",
     "@itwin/core-frontend": "workspace:^4.2.0-dev.3",
     "@itwin/core-geometry": "workspace:^4.2.0-dev.3"
->>>>>>> 2c879a05
   },
   "devDependencies": {
     "@itwin/build-tools": "workspace:*",
