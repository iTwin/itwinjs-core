{
  "name": "@bentley/imodeljs-markup",
<<<<<<< HEAD
  "version": "2.16.0-dev.9",
=======
  "version": "2.16.0-dev.12",
>>>>>>> 8aaff637
  "description": "iModel.js markup package",
  "main": "lib/imodeljs-markup.js",
  "imodeljsSharedLibrary": true,
  "license": "MIT",
  "scripts": {
    "compile": "npm run build",
    "build": "npm run copy:assets && npm run pseudolocalize && tsc 1>&2",
    "clean": "rimraf lib .rush/temp/package-deps*.json",
    "copy:assets": "cpx \"./src/public/**/*\" ./lib/public",
    "cover": "npm test -- --cover",
    "docs": "betools docs --includes=../../generated-docs/extract --json=../../generated-docs/core/imodeljs-markup/file.json --tsIndexFile=./imodeljs-markup.ts --onlyJson",
    "extract-api": "betools extract-api --entry=imodeljs-markup",
    "lint": "eslint -f visualstudio \"./src/**/*.ts\" 1>&2",
    "pseudolocalize": "betools pseudolocalize --englishDir ./src/public/locales/en --out ./lib/public/locales/en-PSEUDO",
    "test": "npm run webpackTests && certa -r chrome",
    "test:debug": "certa -r chrome --debug",
    "webpackTests": "webpack --config ./src/test/utils/webpack.config.js 1>&2"
  },
  "repository": {
    "type": "git",
    "url": "https://github.com/imodeljs/imodeljs/tree/master/core/markup"
  },
  "keywords": [
    "Bentley",
    "iModel",
    "digital-twin",
    "iTwin",
    "SVG",
    "Markup"
  ],
  "author": {
    "name": "Bentley Systems, Inc.",
    "url": "http://www.bentley.com"
  },
  "dependencies": {
    "@svgdotjs/svg.js": "3.0.13"
  },
  "peerDependencies": {
<<<<<<< HEAD
    "@bentley/bentleyjs-core": "^2.16.0-dev.9",
    "@bentley/geometry-core": "^2.16.0-dev.9",
    "@bentley/imodeljs-common": "^2.16.0-dev.9",
    "@bentley/imodeljs-frontend": "^2.16.0-dev.9",
    "@bentley/imodeljs-i18n": "^2.16.0-dev.9"
  },
  "devDependencies": {
    "@bentley/bentleyjs-core": "2.16.0-dev.9",
    "@bentley/build-tools": "2.16.0-dev.9",
    "@bentley/certa": "2.16.0-dev.9",
    "@bentley/eslint-plugin": "2.16.0-dev.9",
    "@bentley/geometry-core": "2.16.0-dev.9",
    "@bentley/imodeljs-common": "2.16.0-dev.9",
    "@bentley/imodeljs-frontend": "2.16.0-dev.9",
    "@bentley/imodeljs-i18n": "2.16.0-dev.9",
=======
    "@bentley/bentleyjs-core": "^2.16.0-dev.12",
    "@bentley/geometry-core": "^2.16.0-dev.12",
    "@bentley/imodeljs-common": "^2.16.0-dev.12",
    "@bentley/imodeljs-frontend": "^2.16.0-dev.12",
    "@bentley/imodeljs-i18n": "^2.16.0-dev.12"
  },
  "devDependencies": {
    "@bentley/bentleyjs-core": "2.16.0-dev.12",
    "@bentley/build-tools": "2.16.0-dev.12",
    "@bentley/certa": "2.16.0-dev.12",
    "@bentley/eslint-plugin": "2.16.0-dev.12",
    "@bentley/geometry-core": "2.16.0-dev.12",
    "@bentley/imodeljs-common": "2.16.0-dev.12",
    "@bentley/imodeljs-frontend": "2.16.0-dev.12",
    "@bentley/imodeljs-i18n": "2.16.0-dev.12",
>>>>>>> 8aaff637
    "@types/chai": "^4.1.4",
    "@types/mocha": "^5.2.5",
    "@types/node": "10.14.1",
    "chai": "^4.1.2",
    "cpx": "^1.5.0",
    "eslint": "^6.8.0",
    "glob": "^7.1.2",
    "mocha": "^5.2.0",
    "nyc": "^14.0.0",
    "rimraf": "^3.0.2",
    "source-map-loader": "^1.0.0",
    "typescript": "~4.1.0",
    "webpack": "4.42.0"
  },
  "nyc": {
    "nycrc-path": "./node_modules/@bentley/build-tools/.nycrc"
  },
  "eslintConfig": {
    "plugins": [
      "@bentley"
    ],
    "extends": "plugin:@bentley/imodeljs-recommended"
  }
}<|MERGE_RESOLUTION|>--- conflicted
+++ resolved
@@ -1,10 +1,6 @@
 {
   "name": "@bentley/imodeljs-markup",
-<<<<<<< HEAD
-  "version": "2.16.0-dev.9",
-=======
   "version": "2.16.0-dev.12",
->>>>>>> 8aaff637
   "description": "iModel.js markup package",
   "main": "lib/imodeljs-markup.js",
   "imodeljsSharedLibrary": true,
@@ -43,23 +39,6 @@
     "@svgdotjs/svg.js": "3.0.13"
   },
   "peerDependencies": {
-<<<<<<< HEAD
-    "@bentley/bentleyjs-core": "^2.16.0-dev.9",
-    "@bentley/geometry-core": "^2.16.0-dev.9",
-    "@bentley/imodeljs-common": "^2.16.0-dev.9",
-    "@bentley/imodeljs-frontend": "^2.16.0-dev.9",
-    "@bentley/imodeljs-i18n": "^2.16.0-dev.9"
-  },
-  "devDependencies": {
-    "@bentley/bentleyjs-core": "2.16.0-dev.9",
-    "@bentley/build-tools": "2.16.0-dev.9",
-    "@bentley/certa": "2.16.0-dev.9",
-    "@bentley/eslint-plugin": "2.16.0-dev.9",
-    "@bentley/geometry-core": "2.16.0-dev.9",
-    "@bentley/imodeljs-common": "2.16.0-dev.9",
-    "@bentley/imodeljs-frontend": "2.16.0-dev.9",
-    "@bentley/imodeljs-i18n": "2.16.0-dev.9",
-=======
     "@bentley/bentleyjs-core": "^2.16.0-dev.12",
     "@bentley/geometry-core": "^2.16.0-dev.12",
     "@bentley/imodeljs-common": "^2.16.0-dev.12",
@@ -75,7 +54,6 @@
     "@bentley/imodeljs-common": "2.16.0-dev.12",
     "@bentley/imodeljs-frontend": "2.16.0-dev.12",
     "@bentley/imodeljs-i18n": "2.16.0-dev.12",
->>>>>>> 8aaff637
     "@types/chai": "^4.1.4",
     "@types/mocha": "^5.2.5",
     "@types/node": "10.14.1",
