{
<<<<<<< HEAD
  "name": "@itwin/core-markup",
  "version": "3.0.0-dev.65",
=======
  "name": "@bentley/imodeljs-markup",
  "version": "3.0.0-dev.66",
>>>>>>> 570e6594
  "description": "iModel.js markup package",
  "main": "lib/core-markup.js",
  "typings": "lib/core-markup",
  "imodeljsSharedLibrary": true,
  "license": "MIT",
  "scripts": {
    "compile": "npm run build",
    "build": "npm run copy:assets && npm run pseudolocalize && tsc 1>&2",
    "clean": "rimraf lib .rush/temp/package-deps*.json",
    "copy:assets": "cpx \"./src/public/**/*\" ./lib/public",
    "cover": "npm test -- --cover",
    "docs": "betools docs --includes=../../generated-docs/extract --json=../../generated-docs/core/core-markup/file.json --tsIndexFile=./core-markup.ts --onlyJson",
    "extract-api": "betools extract-api --entry=core-markup",
    "lint": "eslint -f visualstudio \"./src/**/*.ts\" 1>&2",
    "pseudolocalize": "betools pseudolocalize --englishDir ./src/public/locales/en --out ./lib/public/locales/en-PSEUDO",
    "test": "npm run webpackTests && certa -r chrome",
    "test:debug": "certa -r chrome --debug",
    "webpackTests": "webpack --config ./src/test/utils/webpack.config.js 1>&2"
  },
  "repository": {
    "type": "git",
    "url": "https://github.com/imodeljs/imodeljs/tree/master/core/markup"
  },
  "keywords": [
    "Bentley",
    "iModel",
    "digital-twin",
    "iTwin",
    "SVG",
    "Markup"
  ],
  "author": {
    "name": "Bentley Systems, Inc.",
    "url": "http://www.bentley.com"
  },
  "dependencies": {
    "@svgdotjs/svg.js": "3.0.13"
  },
  "peerDependencies": {
<<<<<<< HEAD
    "@itwin/core-bentley": "workspace:^3.0.0-dev.65",
    "@itwin/core-geometry": "workspace:^3.0.0-dev.65",
    "@itwin/core-common": "workspace:^3.0.0-dev.65",
    "@itwin/core-frontend": "workspace:^3.0.0-dev.65",
    "@bentley/imodeljs-i18n": "workspace:^3.0.0-dev.65"
=======
    "@bentley/bentleyjs-core": "workspace:^3.0.0-dev.66",
    "@bentley/geometry-core": "workspace:^3.0.0-dev.66",
    "@bentley/imodeljs-common": "workspace:^3.0.0-dev.66",
    "@bentley/imodeljs-frontend": "workspace:^3.0.0-dev.66",
    "@bentley/imodeljs-i18n": "workspace:^3.0.0-dev.66"
>>>>>>> 570e6594
  },
  "devDependencies": {
    "@itwin/core-bentley": "workspace:*",
    "@bentley/build-tools": "workspace:*",
    "@bentley/certa": "workspace:*",
    "@bentley/eslint-plugin": "workspace:*",
    "@itwin/core-geometry": "workspace:*",
    "@itwin/core-common": "workspace:*",
    "@itwin/core-frontend": "workspace:*",
    "@bentley/imodeljs-i18n": "workspace:*",
    "@types/chai": "^4.1.4",
    "@types/mocha": "^8.2.2",
    "@types/node": "14.14.31",
    "chai": "^4.1.2",
    "cpx": "^1.5.0",
    "eslint": "^7.11.0",
    "glob": "^7.1.2",
    "mocha": "^8.3.2",
    "nyc": "^15.1.0",
    "rimraf": "^3.0.2",
    "source-map-loader": "^1.0.0",
    "typescript": "~4.4.0",
    "webpack": "4.42.0"
  },
  "nyc": {
    "extends": "./node_modules/@bentley/build-tools/.nycrc"
  },
  "eslintConfig": {
    "plugins": [
      "@bentley"
    ],
    "extends": "plugin:@bentley/imodeljs-recommended"
  }
}<|MERGE_RESOLUTION|>--- conflicted
+++ resolved
@@ -1,11 +1,6 @@
 {
-<<<<<<< HEAD
   "name": "@itwin/core-markup",
-  "version": "3.0.0-dev.65",
-=======
-  "name": "@bentley/imodeljs-markup",
   "version": "3.0.0-dev.66",
->>>>>>> 570e6594
   "description": "iModel.js markup package",
   "main": "lib/core-markup.js",
   "typings": "lib/core-markup",
@@ -45,19 +40,11 @@
     "@svgdotjs/svg.js": "3.0.13"
   },
   "peerDependencies": {
-<<<<<<< HEAD
-    "@itwin/core-bentley": "workspace:^3.0.0-dev.65",
-    "@itwin/core-geometry": "workspace:^3.0.0-dev.65",
-    "@itwin/core-common": "workspace:^3.0.0-dev.65",
-    "@itwin/core-frontend": "workspace:^3.0.0-dev.65",
-    "@bentley/imodeljs-i18n": "workspace:^3.0.0-dev.65"
-=======
-    "@bentley/bentleyjs-core": "workspace:^3.0.0-dev.66",
-    "@bentley/geometry-core": "workspace:^3.0.0-dev.66",
-    "@bentley/imodeljs-common": "workspace:^3.0.0-dev.66",
-    "@bentley/imodeljs-frontend": "workspace:^3.0.0-dev.66",
+    "@itwin/core-bentley": "workspace:^3.0.0-dev.66",
+    "@itwin/core-geometry": "workspace:^3.0.0-dev.66",
+    "@itwin/core-common": "workspace:^3.0.0-dev.66",
+    "@itwin/core-frontend": "workspace:^3.0.0-dev.66",
     "@bentley/imodeljs-i18n": "workspace:^3.0.0-dev.66"
->>>>>>> 570e6594
   },
   "devDependencies": {
     "@itwin/core-bentley": "workspace:*",
