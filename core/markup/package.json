{
  "name": "@itwin/core-markup",
  "version": "3.0.0-dev.71",
  "description": "iModel.js markup package",
  "main": "lib/core-markup.js",
  "typings": "lib/core-markup",
  "imodeljsSharedLibrary": true,
  "license": "MIT",
  "scripts": {
    "compile": "npm run -s build",
    "build": "npm run -s copy:assets && npm run -s pseudolocalize && tsc 1>&2",
    "clean": "rimraf lib .rush/temp/package-deps*.json",
    "copy:assets": "cpx \"./src/public/**/*\" ./lib/public",
<<<<<<< HEAD
    "cover": "npm -s test -- --cover",
    "docs": "betools docs --includes=../../generated-docs/extract --json=../../generated-docs/core/imodeljs-markup/file.json --tsIndexFile=./imodeljs-markup.ts --onlyJson",
    "extract-api": "betools extract-api --entry=imodeljs-markup",
=======
    "cover": "npm test -- --cover",
    "docs": "betools docs --includes=../../generated-docs/extract --json=../../generated-docs/core/core-markup/file.json --tsIndexFile=./core-markup.ts --onlyJson",
    "extract-api": "betools extract-api --entry=core-markup",
>>>>>>> 5575e60a
    "lint": "eslint -f visualstudio \"./src/**/*.ts\" 1>&2",
    "pseudolocalize": "betools pseudolocalize --englishDir ./src/public/locales/en --out ./lib/public/locales/en-PSEUDO",
    "test": "npm run -s webpackTests && certa -r chrome",
    "test:debug": "certa -r chrome --debug",
    "webpackTests": "webpack --config ./src/test/utils/webpack.config.js 1>&2"
  },
  "repository": {
    "type": "git",
    "url": "https://github.com/imodeljs/imodeljs/tree/master/core/markup"
  },
  "keywords": [
    "Bentley",
    "iModel",
    "digital-twin",
    "iTwin",
    "SVG",
    "Markup"
  ],
  "author": {
    "name": "Bentley Systems, Inc.",
    "url": "http://www.bentley.com"
  },
  "dependencies": {
    "@svgdotjs/svg.js": "3.0.13"
  },
  "peerDependencies": {
    "@itwin/core-bentley": "workspace:^3.0.0-dev.71",
    "@itwin/core-geometry": "workspace:^3.0.0-dev.71",
    "@itwin/core-common": "workspace:^3.0.0-dev.71",
    "@itwin/core-frontend": "workspace:^3.0.0-dev.71",
    "@itwin/core-i18n": "workspace:^3.0.0-dev.71"
  },
  "devDependencies": {
    "@itwin/core-bentley": "workspace:*",
    "@itwin/build-tools": "workspace:*",
    "@itwin/certa": "workspace:*",
    "@itwin/eslint-plugin": "workspace:*",
    "@itwin/core-geometry": "workspace:*",
    "@itwin/core-common": "workspace:*",
    "@itwin/core-frontend": "workspace:*",
    "@itwin/core-i18n": "workspace:*",
    "@types/chai": "^4.1.4",
    "@types/mocha": "^8.2.2",
    "@types/node": "14.14.31",
    "chai": "^4.1.2",
    "cpx": "^1.5.0",
    "eslint": "^7.11.0",
    "glob": "^7.1.2",
    "mocha": "^8.3.2",
    "nyc": "^15.1.0",
    "rimraf": "^3.0.2",
    "source-map-loader": "^1.0.0",
    "typescript": "~4.4.0",
    "webpack": "4.42.0"
  },
  "nyc": {
    "extends": "./node_modules/@itwin/build-tools/.nycrc"
  },
  "eslintConfig": {
    "plugins": [
      "@itwin"
    ],
    "extends": "plugin:@itwin/itwinjs-recommended"
  }
}<|MERGE_RESOLUTION|>--- conflicted
+++ resolved
@@ -11,15 +11,9 @@
     "build": "npm run -s copy:assets && npm run -s pseudolocalize && tsc 1>&2",
     "clean": "rimraf lib .rush/temp/package-deps*.json",
     "copy:assets": "cpx \"./src/public/**/*\" ./lib/public",
-<<<<<<< HEAD
     "cover": "npm -s test -- --cover",
-    "docs": "betools docs --includes=../../generated-docs/extract --json=../../generated-docs/core/imodeljs-markup/file.json --tsIndexFile=./imodeljs-markup.ts --onlyJson",
-    "extract-api": "betools extract-api --entry=imodeljs-markup",
-=======
-    "cover": "npm test -- --cover",
     "docs": "betools docs --includes=../../generated-docs/extract --json=../../generated-docs/core/core-markup/file.json --tsIndexFile=./core-markup.ts --onlyJson",
     "extract-api": "betools extract-api --entry=core-markup",
->>>>>>> 5575e60a
     "lint": "eslint -f visualstudio \"./src/**/*.ts\" 1>&2",
     "pseudolocalize": "betools pseudolocalize --englishDir ./src/public/locales/en --out ./lib/public/locales/en-PSEUDO",
     "test": "npm run -s webpackTests && certa -r chrome",
