{
  "name": "@itwin/core-markup",
<<<<<<< HEAD
  "version": "3.0.0-dev.137",
  "description": "iTwin.js markup package",
=======
  "version": "3.0.0-dev.138",
  "description": "iModel.js markup package",
>>>>>>> 3ca9f744
  "main": "lib/cjs/core-markup.js",
  "module": "lib/esm/core-markup.js",
  "typings": "lib/cjs/core-markup",
  "imodeljsSharedLibrary": true,
  "license": "MIT",
  "scripts": {
    "build": "npm run -s copy:public && npm run -s build:cjs",
    "build:ci": "npm run -s build && npm run -s build:esm",
    "build:cjs": "tsc 1>&2 --outDir lib/cjs",
    "build:esm": "tsc 1>&2 --module ES2020 --outDir lib/esm",
    "clean": "rimraf lib .rush/temp/package-deps*.json",
    "copy:public": "cpx \"./src/public/**/*\" ./lib/public",
    "cover": "npm -s test",
    "docs": "betools docs --includes=../../generated-docs/extract --json=../../generated-docs/core/core-markup/file.json --tsIndexFile=./core-markup.ts --onlyJson",
    "extract-api": "betools extract-api --entry=core-markup",
    "lint": "eslint -f visualstudio \"./src/**/*.ts\" 1>&2",
    "pseudolocalize": "betools pseudolocalize --englishDir ./src/public/locales/en --out ./public/locales/en-PSEUDO",
    "test": "npm run -s webpackTests && certa -r chrome",
    "test:debug": "certa -r chrome --debug",
    "webpackTests": "webpack --config ./src/test/utils/webpack.config.js 1>&2"
  },
  "repository": {
    "type": "git",
    "url": "https://github.com/iTwin/itwinjs-core/tree/master/core/markup"
  },
  "keywords": [
    "Bentley",
    "iModel",
    "digital-twin",
    "iTwin",
    "SVG",
    "Markup"
  ],
  "author": {
    "name": "Bentley Systems, Inc.",
    "url": "http://www.bentley.com"
  },
  "dependencies": {
    "@svgdotjs/svg.js": "3.0.13"
  },
  "peerDependencies": {
    "@itwin/core-bentley": "workspace:^3.0.0-dev.138",
    "@itwin/core-common": "workspace:^3.0.0-dev.138",
    "@itwin/core-frontend": "workspace:^3.0.0-dev.138",
    "@itwin/core-geometry": "workspace:^3.0.0-dev.138"
  },
  "devDependencies": {
    "@itwin/build-tools": "workspace:*",
    "@itwin/core-bentley": "workspace:*",
    "@itwin/core-common": "workspace:*",
    "@itwin/core-frontend": "workspace:*",
    "@itwin/core-geometry": "workspace:*",
    "@itwin/certa": "workspace:*",
    "@itwin/eslint-plugin": "workspace:*",
    "@types/chai": "^4.1.4",
    "@types/mocha": "^8.2.2",
    "@types/node": "14.14.31",
    "chai": "^4.1.2",
    "cpx2": "^3.0.0",
    "eslint": "^7.11.0",
    "glob": "^7.1.2",
    "mocha": "^8.3.2",
    "nyc": "^15.1.0",
    "rimraf": "^3.0.2",
    "source-map-loader": "^1.0.0",
    "typescript": "~4.4.0",
    "webpack": "4.42.0"
  },
  "nyc": {
    "extends": "./node_modules/@itwin/build-tools/.nycrc"
  },
  "eslintConfig": {
    "plugins": [
      "@itwin"
    ],
    "extends": "plugin:@itwin/itwinjs-recommended"
  }
}<|MERGE_RESOLUTION|>--- conflicted
+++ resolved
@@ -1,12 +1,7 @@
 {
   "name": "@itwin/core-markup",
-<<<<<<< HEAD
-  "version": "3.0.0-dev.137",
+  "version": "3.0.0-dev.138",
   "description": "iTwin.js markup package",
-=======
-  "version": "3.0.0-dev.138",
-  "description": "iModel.js markup package",
->>>>>>> 3ca9f744
   "main": "lib/cjs/core-markup.js",
   "module": "lib/esm/core-markup.js",
   "typings": "lib/cjs/core-markup",
