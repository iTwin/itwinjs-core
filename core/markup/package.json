{
  "name": "@itwin/core-markup",
<<<<<<< HEAD
  "version": "3.0.0-dev.136",
  "description": "iTwin.js markup package",
=======
  "version": "3.0.0-dev.137",
  "description": "iModel.js markup package",
>>>>>>> 1519a797
  "main": "lib/cjs/core-markup.js",
  "module": "lib/esm/core-markup.js",
  "typings": "lib/cjs/core-markup",
  "imodeljsSharedLibrary": true,
  "license": "MIT",
  "scripts": {
    "build": "npm run -s copy:public && npm run -s build:cjs",
    "build:ci": "npm run -s build && npm run -s build:esm",
    "build:cjs": "tsc 1>&2 --outDir lib/cjs",
    "build:esm": "tsc 1>&2 --module ES2020 --outDir lib/esm",
    "clean": "rimraf lib .rush/temp/package-deps*.json",
    "copy:public": "cpx \"./src/public/**/*\" ./lib/public",
    "cover": "npm -s test",
    "docs": "betools docs --includes=../../generated-docs/extract --json=../../generated-docs/core/core-markup/file.json --tsIndexFile=./core-markup.ts --onlyJson",
    "extract-api": "betools extract-api --entry=core-markup",
    "lint": "eslint -f visualstudio \"./src/**/*.ts\" 1>&2",
    "pseudolocalize": "betools pseudolocalize --englishDir ./src/public/locales/en --out ./public/locales/en-PSEUDO",
    "test": "npm run -s webpackTests && certa -r chrome",
    "test:debug": "certa -r chrome --debug",
    "webpackTests": "webpack --config ./src/test/utils/webpack.config.js 1>&2"
  },
  "repository": {
    "type": "git",
    "url": "https://github.com/iTwin/itwinjs-core/tree/master/core/markup"
  },
  "keywords": [
    "Bentley",
    "iModel",
    "digital-twin",
    "iTwin",
    "SVG",
    "Markup"
  ],
  "author": {
    "name": "Bentley Systems, Inc.",
    "url": "http://www.bentley.com"
  },
  "dependencies": {
    "@svgdotjs/svg.js": "3.0.13"
  },
  "peerDependencies": {
    "@itwin/core-bentley": "workspace:^3.0.0-dev.137",
    "@itwin/core-common": "workspace:^3.0.0-dev.137",
    "@itwin/core-frontend": "workspace:^3.0.0-dev.137",
    "@itwin/core-geometry": "workspace:^3.0.0-dev.137"
  },
  "devDependencies": {
    "@itwin/build-tools": "workspace:*",
    "@itwin/core-bentley": "workspace:*",
    "@itwin/core-common": "workspace:*",
    "@itwin/core-frontend": "workspace:*",
    "@itwin/core-geometry": "workspace:*",
    "@itwin/certa": "workspace:*",
    "@itwin/eslint-plugin": "workspace:*",
    "@types/chai": "^4.1.4",
    "@types/mocha": "^8.2.2",
    "@types/node": "14.14.31",
    "chai": "^4.1.2",
    "cpx2": "^3.0.0",
    "eslint": "^7.11.0",
    "glob": "^7.1.2",
    "mocha": "^8.3.2",
    "nyc": "^15.1.0",
    "rimraf": "^3.0.2",
    "source-map-loader": "^1.0.0",
    "typescript": "~4.4.0",
    "webpack": "4.42.0"
  },
  "nyc": {
    "extends": "./node_modules/@itwin/build-tools/.nycrc"
  },
  "eslintConfig": {
    "plugins": [
      "@itwin"
    ],
    "extends": "plugin:@itwin/itwinjs-recommended"
  }
}<|MERGE_RESOLUTION|>--- conflicted
+++ resolved
@@ -1,12 +1,7 @@
 {
   "name": "@itwin/core-markup",
-<<<<<<< HEAD
-  "version": "3.0.0-dev.136",
+  "version": "3.0.0-dev.137",
   "description": "iTwin.js markup package",
-=======
-  "version": "3.0.0-dev.137",
-  "description": "iModel.js markup package",
->>>>>>> 1519a797
   "main": "lib/cjs/core-markup.js",
   "module": "lib/esm/core-markup.js",
   "typings": "lib/cjs/core-markup",
