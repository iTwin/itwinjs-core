--- conflicted
+++ resolved
@@ -1,10 +1,6 @@
 {
   "name": "@bentley/imodeljs-markup",
-<<<<<<< HEAD
-  "version": "2.9.0-dev.8",
-=======
   "version": "2.9.0-dev.16",
->>>>>>> 2f380c48
   "description": "iModel.js markup package",
   "main": "lib/imodeljs-markup.js",
   "imodeljsSharedLibrary": true,
@@ -42,23 +38,6 @@
     "@svgdotjs/svg.js": "3.0.13"
   },
   "peerDependencies": {
-<<<<<<< HEAD
-    "@bentley/bentleyjs-core": "^2.9.0-dev.8",
-    "@bentley/imodeljs-frontend": "^2.9.0-dev.8",
-    "@bentley/imodeljs-common": "^2.9.0-dev.8",
-    "@bentley/geometry-core": "^2.9.0-dev.8",
-    "@bentley/imodeljs-i18n": "^2.9.0-dev.8"
-  },
-  "devDependencies": {
-    "@bentley/bentleyjs-core": "2.9.0-dev.8",
-    "@bentley/imodeljs-frontend": "2.9.0-dev.8",
-    "@bentley/imodeljs-common": "2.9.0-dev.8",
-    "@bentley/geometry-core": "2.9.0-dev.8",
-    "@bentley/imodeljs-i18n": "2.9.0-dev.8",
-    "@bentley/build-tools": "2.9.0-dev.8",
-    "@bentley/eslint-plugin": "2.9.0-dev.8",
-    "@bentley/certa": "2.9.0-dev.8",
-=======
     "@bentley/bentleyjs-core": "^2.9.0-dev.16",
     "@bentley/geometry-core": "^2.9.0-dev.16",
     "@bentley/imodeljs-common": "^2.9.0-dev.16",
@@ -74,7 +53,6 @@
     "@bentley/imodeljs-common": "2.9.0-dev.16",
     "@bentley/imodeljs-frontend": "2.9.0-dev.16",
     "@bentley/imodeljs-i18n": "2.9.0-dev.16",
->>>>>>> 2f380c48
     "@types/chai": "^4.1.4",
     "@types/mocha": "^5.2.5",
     "@types/node": "10.14.1",
