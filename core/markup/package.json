--- conflicted
+++ resolved
@@ -40,19 +40,11 @@
     "@svgdotjs/svg.js": "3.0.13"
   },
   "peerDependencies": {
-<<<<<<< HEAD
-    "@bentley/bentleyjs-core": "workspace:^3.0.0-dev.63",
-    "@bentley/geometry-core": "workspace:^3.0.0-dev.63",
-    "@itwin/core-common": "workspace:^3.0.0-dev.63",
-    "@itwin/core-frontend": "workspace:^3.0.0-dev.63",
-    "@bentley/imodeljs-i18n": "workspace:^3.0.0-dev.63"
-=======
     "@bentley/bentleyjs-core": "workspace:^3.0.0-dev.64",
     "@bentley/geometry-core": "workspace:^3.0.0-dev.64",
-    "@bentley/imodeljs-common": "workspace:^3.0.0-dev.64",
-    "@bentley/imodeljs-frontend": "workspace:^3.0.0-dev.64",
+    "@itwin/core-common": "workspace:^3.0.0-dev.64",
+    "@itwin/core-frontend": "workspace:^3.0.0-dev.64",
     "@bentley/imodeljs-i18n": "workspace:^3.0.0-dev.64"
->>>>>>> 93b8c775
   },
   "devDependencies": {
     "@bentley/bentleyjs-core": "workspace:*",
