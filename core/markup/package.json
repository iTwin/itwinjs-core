{
  "name": "@itwin/core-markup",
<<<<<<< HEAD
  "version": "4.9.3",
=======
  "version": "5.0.0-dev.0",
>>>>>>> 62721a0e
  "description": "iTwin.js markup package",
  "main": "lib/cjs/core-markup.js",
  "module": "lib/esm/core-markup.js",
  "typings": "lib/cjs/core-markup",
  "license": "MIT",
  "scripts": {
    "build": "npm run -s copy:public && npm run -s build:cjs && npm run -s build:esm",
    "build:cjs": "tsc 1>&2 --outDir lib/cjs",
    "build:esm": "tsc 1>&2 --module ES2020 --outDir lib/esm",
    "clean": "rimraf lib .rush/temp/package-deps*.json",
    "copy:public": "cpx \"./src/public/**/*\" ./lib/public",
    "cover": "npm -s test",
    "docs": "betools docs --includes=../../generated-docs/extract --json=../../generated-docs/core/core-markup/file.json --tsIndexFile=./core-markup.ts --onlyJson",
    "extract-api": "betools extract-api --entry=core-markup",
    "lint": "eslint \"./src/**/*.ts\" 1>&2",
    "pseudolocalize": "betools pseudolocalize --englishDir ./src/public/locales/en --out ./public/locales/en-PSEUDO",
    "test": "npm run -s webpackTests && certa -r chrome",
    "test:debug": "certa -r chrome --debug",
    "webpackTests": "webpack --config ./src/test/utils/webpack.config.js 1>&2"
  },
  "repository": {
    "type": "git",
    "url": "https://github.com/iTwin/itwinjs-core.git",
    "directory": "core/markup"
  },
  "keywords": [
    "Bentley",
    "iModel",
    "digital-twin",
    "iTwin",
    "SVG",
    "Markup"
  ],
  "author": {
    "name": "Bentley Systems, Inc.",
    "url": "http://www.bentley.com"
  },
  "dependencies": {
    "@svgdotjs/svg.js": "3.0.16"
  },
  "peerDependencies": {
<<<<<<< HEAD
    "@itwin/core-bentley": "workspace:^4.9.3",
    "@itwin/core-common": "workspace:^4.9.3",
    "@itwin/core-frontend": "workspace:^4.9.3",
    "@itwin/core-geometry": "workspace:^4.9.3"
=======
    "@itwin/core-bentley": "workspace:^5.0.0-dev.0",
    "@itwin/core-common": "workspace:^5.0.0-dev.0",
    "@itwin/core-frontend": "workspace:^5.0.0-dev.0",
    "@itwin/core-geometry": "workspace:^5.0.0-dev.0"
>>>>>>> 62721a0e
  },
  "devDependencies": {
    "@itwin/build-tools": "workspace:*",
    "@itwin/core-bentley": "workspace:*",
    "@itwin/core-common": "workspace:*",
    "@itwin/core-frontend": "workspace:*",
    "@itwin/core-geometry": "workspace:*",
    "@itwin/certa": "workspace:*",
    "@itwin/eslint-plugin": "5.0.0-dev.1",
    "@types/chai": "4.3.1",
    "@types/mocha": "^10.0.6",
    "babel-loader": "~8.2.5",
    "babel-plugin-istanbul": "~6.1.1",
    "chai": "^4.3.10",
    "cpx2": "^3.0.0",
    "eslint": "^9.13.0",
    "glob": "^10.3.12",
    "mocha": "^10.2.0",
    "nyc": "^15.1.0",
    "rimraf": "^3.0.2",
    "source-map-loader": "^4.0.0",
    "typescript": "~5.6.2",
    "webpack": "^5.76.0"
  },
  "nyc": {
    "extends": "./node_modules/@itwin/build-tools/.nycrc"
  }
}<|MERGE_RESOLUTION|>--- conflicted
+++ resolved
@@ -1,10 +1,6 @@
 {
   "name": "@itwin/core-markup",
-<<<<<<< HEAD
-  "version": "4.9.3",
-=======
   "version": "5.0.0-dev.0",
->>>>>>> 62721a0e
   "description": "iTwin.js markup package",
   "main": "lib/cjs/core-markup.js",
   "module": "lib/esm/core-markup.js",
@@ -46,17 +42,10 @@
     "@svgdotjs/svg.js": "3.0.16"
   },
   "peerDependencies": {
-<<<<<<< HEAD
-    "@itwin/core-bentley": "workspace:^4.9.3",
-    "@itwin/core-common": "workspace:^4.9.3",
-    "@itwin/core-frontend": "workspace:^4.9.3",
-    "@itwin/core-geometry": "workspace:^4.9.3"
-=======
     "@itwin/core-bentley": "workspace:^5.0.0-dev.0",
     "@itwin/core-common": "workspace:^5.0.0-dev.0",
     "@itwin/core-frontend": "workspace:^5.0.0-dev.0",
     "@itwin/core-geometry": "workspace:^5.0.0-dev.0"
->>>>>>> 62721a0e
   },
   "devDependencies": {
     "@itwin/build-tools": "workspace:*",
