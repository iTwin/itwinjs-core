--- conflicted
+++ resolved
@@ -1,12 +1,5 @@
 {
-<<<<<<< HEAD
-  "extends": "./node_modules/@bentley/build-tools/tsconfig-base.json",
-=======
   "extends": "./node_modules/@itwin/build-tools/tsconfig-base.json",
-  "compilerOptions": {
-    "outDir": "./lib"
-  },
->>>>>>> 200baec2
   "include": [
     "./src/**/*.ts"
   ],
