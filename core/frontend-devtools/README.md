<<<<<<< HEAD
# @bentley/frontend-devtools

Copyright © Bentley Systems, Incorporated. All rights reserved. See LICENSE.md for license terms and full copyright notice.

## Description

The __@bentley/frontend-devtools__ package contains various tools and widgets designed to help track information and diagnose issues related to the iTwin.js front-end display system. It is intended chiefly for use by developers.

Because this is a developer-only package, its functionality is not expected to ever be promoted from "beta" to "public".

## Contents

* /src/FrontendDevTools.ts - entry point for initializing the package.
* /src/ui/ - rudimentary basic html controls used to build the widgets.
* /src/tools/ - a collection of immediate-mode and interactive-mode tools. All of the tools' key-in strings begin with "fdt" (as in, "Front-end Dev Tools").
* /src/effects/ - a collection of screen-space post-processing effects that alter the image produced by a Viewport.
* /src/widgets/ - widgets that wrap some of the package's functionality into embeddable UI controls, including:
  * `KeyinField` - allows any tool to be executed by typing in its keyin string (with autocompletion).
  * `FpsTracker` - displays the average frames-per-second.
  * `TileStatisticsTracker` - displays the state of tile requests in the system.
  * `MemoryTracker` - displays statistics about GPU memory allocated by the display system.
  * `TileMemoryBreakdown` - breaks down GPU memory used by tiles based on their relationship to the set of displayed tiles.
  * `GpuProfiler` - displays GPU timing queries and allows recording for viewing in chrome://tracing. See <https://aras-p.info/blog/2017/01/23/Chrome-Tracing-as-Profiler-Frontend/> for more information.
  * `DiagnosticsPanel` - combines all of the above widgets into a single panel.

## Usage

The package must be initialized before use. This can be done when your application starts up, or deferred until first use of the package. The packages' tools will not be registered until the package is initialized.

Example of initializing at start-up:

```ts
  await IModelApp.startup();
  await FrontendDevTools.initialize();
```

An easy way to use this package is to instantiate a `DiagnosticsPanel`, supplying a `Viewport` for which the panel will supply diagnostics and tools.
You can then integrate the panel into your UI by appending its `element` HTMLElement to your DOM.

Alternatively, you can embed any configuration of the widgets into your DOM as you like.

Even if you use none of the widgets, initializing the package will make all of its tools available for use, ready to be associated with your own UI entry points or to be executed via key-in. The set of available key-ins can be found in /public/locales/en/FrontendDevTools.json.

## Key-ins

The following key-ins are delivered with this package. Each begins with the prefix `fdt`, short for "Front-end Dev Tools". Use `FrontendDevTools.initialize` to register them for use in your application.

### Toggle key-ins

The key-ins below enable, disable, or toggle a specific feature. They take at most one argument (case-insensitive):

* "on": Display the decoration.
* "off": Stop displaying the decoration.
* "toggle" or no arguments: Invert the current state.

* `fdt project extents` - Toggles display of a decoration illustrating the iModel's project extents.
* `fdt freeze scene` - Toggles scene freeze for the active viewport. While scene freeze is enabled, the same set of tiles will continue to be displayed until the scene is unfrozen - no new tiles will be loaded. Useful for zooming in or out to inspect geometry inside specific tiles.
* `fdt section cut` - Specify whether a clip volume applied to the view should produce cut geometry at intersections with the design models. This controls `ViewState.details.clipStyle.produceCutGeometry`.
* `fdt particle snow` - Toggle a particle effect simulating snowfall for the active viewport.
* `fdt frustum selected` - Toggles a decoration representing the current frustum of the selected viewport. The decoration is displayed in any *other* open viewports - so if no other viewports are open, this key-in has no effect.
* `fdt shadow frustum` - Like `fdt frustum selected`, but visualizes the frustum used to select tiles for the shadow map (when shadows are enabled).
* `fdt frustum snapshot` - Toggles a decoration representing the current frustum of the active viewport. The decoration remains displayed until it is toggled back off. `fdt frustum selected` is much more useful, but requires at least two open viewports.  Including `fdt snapshot preload` will also display the preload frustum decoration.
* `fdt tooltips` - Toggles debugging tooltips for element locate. When enabled, hovering over an element will display a tooltip containing information like element ID, subcategory ID, and model ID.
* `fdt metric` - Toggles use of metric quantity formatting, e.g. as used to format output from the measure tools. Turning metric "off" switches to use of imperial units.
* `fdt fadeout` - Toggles "fade-out" transparency mode for the selected viewport.
* `fdt tile requests` - When enabled, displays in each viewport the bounding boxes of all tiles currently requested for loading by the viewport that was selected at the time the key-in was executed. Green boxes indicate pending requests; red indicate requests being actively processed.
* `fdt 3dmanip` - Change the `allow3dManipulations` flag for the 3d view associated with the active viewport.
* `fdt tiletree bounds` - When enabled, draws bounding boxes representing the volume of each tile tree displayed in the active viewport.
* `fdt toggle readpixels` - Toggles "read pixels" mode on the active viewport. In this mode, geometry is rendered to the screen as if it was being rendered off-screen for element locate purposes.
* `fdt dpi lod` - Toggles whether device pixel ratio should be taken into account when computing LOD for tiles and decoration graphics.
* `fdt attachments` - Toggles display of view attachments in the sheet view associated with the active viewport.
* `fdt attachment bounds` - Toggles display of bounding boxes around each view attachment in the active viewport.
* `fdt drawing graphics` - When enabled, 2d graphics in any drawing view will not be displayed. Useful for inspecting 3d graphics of attached section view, if any.
* `fdt sectiondrawing spatial view` - When enabled, 3d graphics for a section drawing will be displayed in the drawing view, even if they otherwise wouldn't be.
* `fdt toggle drapefrustum` - Toggles display of frustum that is used to drape classifiers and background map.
* `fdt toggle reality preload` - Toggles the display of preloaded reality tile bounding boxes.
* `fdt toggle reality freeze`  - Toggles the freezing of reality tile loading, when the reality tiles are frozen new reality tiles are not downloaded or purged.
* `fdt toggle reality logging` - Toggle the logging of reality tile loading and selection diagnostics to the console.
* `fdt toggle reality bounds` - Toggle the display of bounding boxes for reality tiles.
* `fdt set building display` Toggle the display of the worldwide OpenStreetMap worldwide buildingslayer by attaching or displaying as a reality model in the current viewport.  The OSM buildings are aggregated and supplied from Cesium Ion <https://cesium.com/content/cesium-osm-buildings/>. The first argument is required on|off - the second optional argument is a value for transparency between 0 and 1.

### Screen-space effect key-ins

This package supplies several examples of screen-space post-processing effects that alter the image presented by a Viewport, exposed via the following key-ins:

* `fdt effect add` - append the specified effect to the selected viewport's list of effects. Effects are applied in the order in which they appear in that list. Available effect names are:
  * "lensdistortion" - simulates the "fish-eye" distortion produced by real-world cameras with very wide fields of view.
  * "saturation" - adjusts the saturation of each pixel in the image.
  * "vignette" - applies a vignette effect.
  * "flip" - mostly useless except for demonstration purposes: flips the image horizontally and/or vertically, and/or inverts the color of each pixel.
  * Six "convolution kernel" effects that alter the image by blending neighboring pixels in different ways: "blur", "sharpen", "unsharpen", "emboss", "edgedetect", and "sharpness".
* `fdt effect clear` - remove all effects from the selected viewport.
* `fdt effect config saturation` - configure the saturation effect. Accepts one argument of the form `multiplier=x` where `x` is a floating point number by which to multiply each color's saturation. The default multiplier is 2.0.
* `fdt effect config vignette` - configure the vignette effect - see `VignetteConfig` for details on the setting. Accepts any combination of the following arguments where each takes a floating point value in [0..1]; if an argument is omitted then the corresponding setting retains its current value: "width", "height", "smoothness", "roundness". e.g., `fdt effect config vignette smoothness=0.5`.
* `fdt effect config flip` - configure the "flip" effect. Accepts any combination of the following arguments; any argument omitted defaults to 0.
  * "horizontal=0|1" - 1 to flip horizontally.
  * "vertical=0|1" - 1  to flip vertically.
  * "color=0|1" - 1 to invert each pixel's color.
* `fdt effect config lensdistortion` - configure the lens distortion effect. Accepts any combination of the following arguments, any argument omitted defaults to 0.5.
  * "strength=[0..1]" - the magnitude of the distortion. 0 = perspective; 1 = stereographic.
  * "ratio=[0..1]" - the cylindrical ratio of the distortion. 1 = spherical.

### Particle effect key-ins

This package supplies a couple of examples illustrating how to implement particle effects using decorators, exposed via the following key-ins:

* `fdt particle snow` - Toggle a snowfall effect for the active viewport.

### Model override key-ins

This package provides several keyins to control model overrides.  These overrides are stored in the display style and control how the model is displayed (or located) when that display style is used.

* `fdt set model color"` Set a color override for a model.  The first three arguments are the red, green and blue color values in [0..255].  The fourth argument if supplied is the model name, if not supplied the override will be applied to all models.
* `fdt set model transparency` Set a transparency override for a model.  The first argument is transparency in [0..1].  The second argument if supplied is the model name, if not supplied the override will be applied to all models.
* `fdt set model locatable`.  Set locatable override for a model. Models are locatable by default.  The first argument must be `true`, `false`, `on` or `off`.  The second argument if supplied is the model name, if not supplied the override will be applied to all models.
* `fdt set model emphasized`.  Sets a model to be emphasized.  The first argument must be `true`, `false`, `on` or `off`.  The second argument if supplied is the model name, if not supplied the override will be applied to all models.
* `fdt set model line weight`.  Sets a model to line weight override.  The first argument must weight in [0..31].  The second argument if supplied is the model name, if not supplied the override will be applied to all models.
* `fdt set model line code`.  Sets a model line code override.  The first argument must be line code in [0..7].  The second argument if supplied is the model name, if not supplied the override will be applied to all models.
* `fdt set model ignores materials`.  Sets a model to be ignore materials.  The first argument must be `true`, `false`, `on` or `off`.  The second argument if supplied is the model name, if not supplied the override will be applied to all models.
* `fdt clear reality model overrides`  Clears appearance overrides for a model. The fist argument if supplied is the model name, if not supplied the override will be applied to all models.

### Map, map layer and terrain key-ins

This package provides several keyins to control the display of background maps, map layers and terrain.  Thesese settings are stored in the display style and control how the background map is displayed when that display style is used.

* `fdt toggle terrain` - Toggle terrain display for background maps.
* `fdt attach maplayer <name>` - Attach a background map layer from name within the map layer source list.  Partial names may be used.
* `fdt attach mapoverlay <name>` - Attach an overlay map layer from name within the map layer source list.  Partial names may be used.
* `fdt set map base <name>` - Set the background base map from name within the map layer source list.  Partial names may be used.
* `fdt set map base color <red, green, blue>` - Set map base color by red, green and blue values [0..255].
* `fdt set map base transparency <transparency>` - Set map base transparency [0..1].
* `fdt detach maplayers` - Detach all map layers.
* `fdt set mapLayer transparency <index, transparency>`.  Set the map layer to the supplied transparency value [0..1].
* `fdt set mapLayer visibility <index, on|off>`.  Set the map layer visibility.
* `fdt reorder maplayer <fromIndex, toIndex>`.  Move the map layer at `fromIndex` to `toIndex`.
* `fdt zoom maplayer <index>` Zoom to map layer. If index is omitted layer 0 is used.
* `fdt attach wms maplayer <URL, name, username, password>` Attach a WMS map layer. WMS is a very common OGC standard map service that produces images on demand.
 The following arguments can be supplied -- only the URL is required.
  * `URL` - The URL for the map layer.
  * `name` - The map layer name. (if not supplied the URL is used)
  * `username` - User Name (only required if credentials are required by server)
  * `password` - Password (only required if credentials are required by server)
* `fdt attach wmts maplayer <URL, name, username, password>` Attach a WTMS map layer. WTMS is an OGC standard map service that produces cached tiles.
The following arguments can be supplied -- only the URL is required.
  * `URL` - The URL for the map layer.
  * `name` - The map layer name. (if not supplied the URL is used)
  * `username` - User Name (only required if credentials are required by server)
  * `password` - Password (only required if credentials are required by server)
* `fdt attach arcgis maplayer <URL, name, username, password>` Attach an ArcGIS map layer.  This uses the ArcGIS rest API directly - the URL in this case will generally end with "MapServer".
The following arguments can be supplied -- only the URL is required.
  * `URL` - The URL for the map layer.
  * `name` - The map layer name. (if not supplied the URL is used)
  * `username` - User Name (only required if credentials are required by server)
  * `password` - Password (only required if credentials are required by server)
* `fdt attach tileurl maplayer <URL, name, username, password>` Attach a map layer from tiles directly from a file server by supplying a URL template.
The following arguments can be supplied -- only the URL is required.
  * `URL` - URL template with level, column and row parameters i.e. "https://b.tile.openstreetmap.org/{level}/{column}/{row}.png"
  * `name` - The map layer name. (if not supplied the URL is used)
  * `username` - User Name (only required if credentials are required by server)
  * `password` - Password (only required if credentials are required by server)

### Reality model key-ins

Reality models can be attached to a display style to provide context when that display style is used.  These are sometimes referred to as "contextual" reality models to differentiate them from reality models that are attached to the project as spatial models.   The keyins below provide methods to attach, detach and control their display.

* `fdt attach reality model` - Attach a "context" reality model to the currently selected viewport.
  * the URL for the reality model root JSON file.
* `fdt attach cesium asset` - Attach a "context" reality model from Cesium ion.
  * the asset ID.
  * the authorization token.
* `fdt detach reality model` - Detach a (contextual) reality model.  First argument if supplied is the reality model index, if not supplied then the tool detaches all reality models.
* `fdt set reality model transparency` - Set the transparency for a (contextual) reality model.  The first argument is transparency in [0..1]. Second argument if supplied is the reality model index, if not supplied then the the tool applies to all reality models.
* `fdt set reality model locatable` - Set the whether a (contextual) reality model can be located.  The first argument must be `true`, `false`, `on` or `off`. Second argument if supplied is the reality model index, if not supplied then the the tool applies to all reality models.
* `fdt set reality model emphasized` - Set the whether a (contextual) reality model is emphasized. The first argument must be `true`, `false`, `on` or `off`. Second argument if supplied is the reality model index, if not supplied then the the tool applies to all reality models.
* `fdt set reality model color` - Set the reality model color.  The first three arguments are red, green and blue components in [0,255].  Second argument if supplied is the reality model index, if not supplied then the the tool applies to all reality models.
* `fdt clear reality model overrides`.  Clears the appearance overrides for a (contextual) reality model.  First argument if supplied is the reality model index, if not supplied then the the tool applies to all reality models.
* `fdt attach reality properties` - Attach a "context" reality model from properties JSON (generally saved from `fdt save reality properties`)
  * the json properties representing a reality model.  These can be created by using the `fdt save reality modelproperties` keyin.
* `fdt save reality properties` - Save reality model properties to the clipboard.  These can then be used by the `fdt attach reality properties` keyin.
  * the name of the context model.  If omitted the first reality model is saved.
* `fdt reality transition` Creates a rendering schedule to transition between reality model and BIM model display.
  * "x" - Wipe along X axis.
  * "y" - Wipe along Y axis.
  * "z' - wipe along Z axis.
  * "transparent" - Fade from reality model to BIM model.

### Planar Mask keyins

This package supplies several keyins to control planar masking for background maps and reality models. These masks provide a two and a half dimensional method for masking the regions where the background map, reality models and BIM geometry overlap.
Planar masks include an optional transparency override.  If a transparency values is specified, a value of 0 will completely mask the reality model  - the masked portion will be omitted completely, higher values will produce less masking and a semit translucent display of the masked geometry. If no transparency is included then the transparency value from the mask elements is used.

#### Background map planar masks

These keyins control the planar masking of the background map.

* `fdt set map mask by priority`  Set the background map to be masked based on priority.  Masking by priority will mask by higher priority models.  By default background map have lowest priorty (-2048) Unless their priority is overridden reality models are higher priority and BIM models are always higher priority, therefore if priority masking is selected then the background map will be masked by all reality and BIM models. A value for transparency may optionally be included.
  * `transparency`: (optional) - A value for the mask transparency override. [0...1]
  * `priority`: (optional) - A bias to be applied to the default reality model priority.  As lower priority models are masked by higher priority ones, specifying a priority of -1 would cause the reality model to be masked by other reality models.
* `fdt set map mask elements` Set the background map to be masked by one or more elements.  If elements are already selected they are used for the mask, otherwise the mask elements may be selected individually.
  * `transparency`: (optional) - A value for the mask transparency override. [0...1]
* `fdt set map mask exclude elements` Set the background map to be masked by all elements except the selected (or individually picked) excluded elements.
  * `transparency`: (optional) - A value for the mask transparency override. [0...1]
* `fdt set map mask models` Set the background map to be masked by the selected models.  The selected models can come from either the current selection set or can be picked individually.
  * `transparency`: (optional) - A value for the mask transparency override. [0...1]
* `fdt set map mask subcategory` Set the background map to be masked by one or more picked subcategories.
  * `transparency`: (optional) - A value for the mask transparency override. [0...1]
* `fdt unmask map`  Removes the current background map masks.

#### Reality model planar masks

These keysins control the planar masking of reality models.

* `fdt set reality model mask by priority` Set the reality model to masked based on priority.  Masking by priority will cause the masked model to be masked by all higher priority models.  By default global reality models (such as the OpenStreetMap building layer) have a priority of -1024 and standard reality models have a priority of zero.  BIM models have a priority of 1024.  Therefore with default priorities reality models are always masked by BIM model and global reality models are masked by standard reality models.  By specifying a priority bias for the when creating the masks for a reality model the masking of reality models by other reality models can be controlled.
  * `transparency`: (optional) - A value for the mask transparency override. [0...1]
  * `priority`: (optional) - A bias to be applied to the default reality model priority.  As lower priority models are masked by higher priority ones, specifying a priority of -1 would cause the reality model to be masked by other reality models.
* `fdt set reality model mask models`
  * `transparency`: (optional)- A value for the mask transparency override.  A value of 0 (the default) will completely mask the reality model, higher values will produce less masking and more more map display [0..1]  If no transparency is included then the transparency value from the mask elements is used.
* `fdt set reality model mask elements` Set the reality model to be masked by one or more elements.  If elements are already selected they are used for the mask, otherwise the mask elements may be selected individually.
  * `transparency`: (optional) - A value for the mask transparency override. [0...1]
* `fdt set reality model mask exclude elements` Set a reality model to be masked by all elements except the selected (or individually picked) excluded elements.
  * `transparency`: (optional) - A value for the mask transparency override. [0...1]
* `fdt set reality model mask subcategory` Set a reality mdel to be masked by one or more picked subcategories.
  * `transparency`: (optional) - A value for the mask transparency override. [0...1]
* `fdt unmask reality model` Removes the masks from the selected reality model.

### Other key-ins

* `fdt save view` - Copies to the clipboard a JSON representation of the view currently displayed in the active viewport. Accepts a single optional argument:
  * `quote=1`: format the result so it can be directly parsed by `fdt apply view` as a single quoted string argument.
* `fdt apply view` - Given a saved view as a JSON string (see `fdt save view`), applies it to the active view. Takes a single required argument: the JSON string, in quotes, with interior quotation marks escaped as `""`. Use the `quote=1` argument to `fdt save view` to enquote and escape the JSON.
* `fdt apply viewid` - Accepts the Id of a persistent ViewDefinition in hexadecimal format and applies that view to the active viewport.
* `fdt save rendering style` - Outputs selected aspects of the active viewport's display style as JSON. See `DisplayStyleSettings.toOverrides`. Each argument is of the format "option=value" where `value` is 0 for false or 1 for true. All arguments default to false.
  * `all`: include all settings.
  * `imodel`: include iModel-specific settings.
  * `project`: include project-specific settings.
  * `map`: include background map settings.
  * `drawingaids`: include drawing aid decoration settings.
  * `copy`: copy result to system clipboard.
  * `quote`: format the result so it can be directly parsed by `fdt apply rendering style` as a single quoted string argument.
* `fdt apply rendering style` - Given a rendering style as a JSON string (see `fdt save rendering style`), applies it to the active viewport's display style. See `DisplayStyleSettings.applyOverrides`. Takes a single required argument: the JSON string.
* `fdt change viewflags` - Changes any number of ViewFlags for the active viewport. Each argument is of the format "flag=value". For boolean flags, the value is `0` for `false` or `1` for `true`. Flag names are case-insensitive.
  * Boolean flags: "dimensions", "patterns", "weights", "styles", "transparency", "fill", "textures", "materials", "acsTriad", "grid", "visibleEdges", "hiddenEdges", "lighting", "shadows", "clipVolume", "constructions", "monochrome", "backgroundMap", "ambientOcclusion", "forceSurfaceDiscard"
  * "renderMode": 0 = wireframe, 3 = hidden line, 4 = solid fill, 6 = smooth shade (numeric values of RenderMode enum).
* `fdt inspect element` - Creates a readable text summary of a geometric element or geometry part. The keyin takes the following arguments (only the first character of each is checked), all of which are optional:
  * "id=elementId" where "elementId" is a hexadecimal element Id such as `0x12cb` - can also specify as a comma-separated list of any number of elementIds;
  * "symbology=0|1" where `1` indicates detailed symbology information should be included in the output;
  * "placement=0|1" where `1` indicates detailed geometric element placement should be included; and
  * "verbosity=0|1|2" controlling the verbosity of the output for each geometric primitive in the geometry stream. Higher values = more detailed information. Note `verbosity=2` can produce megabytes of data for certain types of geometric primitives like large meshes.
  * "refs=0|1" where `1` indicates that if the element is a geometry part, the output should include a list of all geometric elements which reference that geometry part. This is **extremely** inefficient and may take a very long time to process in iModels containing many geometric elements.
  * "modal=0|1" where `1` indicates the output should be displayed in a modal dialog.
  * "copy=0|1" where `1` indicates the output should be copied to the system clipboard.
* `fdt select elements` - given a list of element Ids separated by whitespace, replace the contents of the selection set with those Ids.
* `fdt toggle skybox` - If the active viewport is displaying a spatial view, toggles display of the skybox.
* `fdt emphasize selection` - Emphasizes all elements in the selection set, and de-emphasizes all other elements by making them semi-transparent and grey. If the selection set is empty, clear the effects of any previous use of this key-in. Accepts one of the following arguments:
  * "none": Don't override color, don't apply silhouette.
  * "color": Override color to white.
  * "emphasis": Apply silhouette for emphasis.
  * "both": Apply both color and silhouette.
* `fdt emphasize visible` - Determines the set of elements considered currently visible in the selected viewport and emphasizes them, de-emphasizing everything else. It takes one required argument and one optional argument:
  * "tiles" or "screen": The criterion by which elements are considered visible. "tiles" means the element is present in at least one tile selected for display in the view and is not hidden based on category, subcategory, symbology overrides, etc. "screen" means the element lit up at least one pixel; this does not include pixels behind other transparent pixels.
  * "nonlocatable=0|1" where `1` indicates non-locatable geometry should be considered. By default it is ignored.
* `fdt clear emphasized` - Undo the effects of `fdt emphasize selection` or `fdt emphasize visible`.
* `fdt isolate selection` - Causes all elements except those currently in the selection set to stop drawing.
* `fdt clear isolate` - Reverse the effects of `fdt isolate selection`.
* `fdt toggle wiremesh` - Toggles "pseudo-wiremesh" display. This causes surfaces to be rendered using `GL_LINES` instead of `GL_TRIANGLES`. Useful for visualizing the triangles of a mesh - but not suitable for "real" wiremesh display.
* `fdt test clip style ON|OFF` - Toggles a ClipStyle for the active viewport with hard-coded symbology overrides.
* `fdt tile bounds` - Sets the type of bounding volume decorations that will be displayed for each tile displayed in the view. Accepts at most one argument; if none is specified, it defaults to "volume", unless tile bounds are already displayed, in which it toggles them back off.
  * "none": Don't display bounding volumes.
  * "volume": Bounding box representing the full range of each tile.
  * "content": Tighter bounding box representing the range of geometry contained within each tile.
  * "both": Both volume and content boxes.
  * "children": For each tile, draw a box around the volume of each of its child tiles, color-coded such that green indicates an empty child tile and blue a non-empty child tile.
  * "sphere": Bounding sphere representing the full range of each tile.
* `fdt time tile load` - Purges all tile trees from memory and reloads the contents of the selected viewport. Outputs to the notifications center the time elapsed once all tiles required for the view are loaded and displayed.
* `fdt hilite settings` - Modifies the hilite settings for the selected viewport. If no arguments are specified, it resets them to the defaults. Otherwise, each argument modifies an aspect of the current settings:
  * "r", "g", or "b": An integer in [0..255] specifying the red, green, or blue component of the hilite color.
  * "v", "h": The visible or hidden ratio in [0..1].
  * "s": The silhouette as an integer in [0..2] (see Hilite.Silhouette enum).
* `fdt emphasis settings` - Modifies the hilite settings used for emphasized elements in the selected viewport. If no arguments are specified, it does nothing. See `fdt hilite settings` for supported arguments.
* `fdt gpu mem limit` - Changes the value of `TileAdmin.gpuMemoryLimit` controlling how much GPU memory can be allocated to tile graphics before graphics of least-recently-drawn tiles begin to be discarded. Accepts one integer greater than or equal to zero representing the amount of memory in bytes; or one of "default", "relaxed", "aggressive", or "none". Any other input is treated as "none".
* `fdt tilesize default` - Changes the default tile size modifier used by viewports that don't explicitly override it. Accepts a floating point number greater than zero.
* `fdt tilesize viewport` - Overrides the tile size modifier for the selected viewport (if a floating point number is supplied) or clears the override (if the string "reset" is supplied). The modifier must be greater than zero.
* `fdt webgl report compatibility` - Opens a modal dialog with information about the client's level of support for various features of the iTwin.js display system.
* `fdt webgl lose context` - Force a webgl context loss.
* `fdt compile shaders` - Compile all un-compiled registered shader programs and report whether any errors occurred. Useful for testing/debugging platform-specific shader issues.
* `fdt animation interval` - Changes the `IModelApp.animationInterval` settings. Specify milliseconds in non-negative milliseconds; or anything not parseable as an integer to disable the interval callback entirely.
* `fdt visibility` - Controls whether instanced, un-instanced (batched), or all geometry is displayed in the active viewport. Accepts at most one argument; defaults to "all" if none is specified:
  * "instanced": Display only instanced geometry.
  * "batched": Display only un-instanced (batched) geometry.
  * "all": Display all geometry.
* `fdt aspect skew` - Change the aspect ratio skew of the active viewport. Accepts the floating point skew; defaults to 1.
* `fdt subcat ovr` - Change the appearance overrides for one or more subcategories in the active viewport. All arguments except the list of Ids are optional.
  * "ids=<comma separated list of subcategory Ids>"
  * "priority=<integer>"
  * "visible=<0|1>"
  * "color=<decimal integer TBGR>" (see ColorDef)
  * "weight=<integer>"
  * "transparency=<float>" from 0 (fully opaque) to 1 (fully transparent)
* `fdt layer dump` - Dump to the notification manager a JSON representation of the current plan projection settings for the selected viewport. Optional argument `copy` also copies the JSON to the clipboard.
* `fdt layer set` - change plan projection settings for the selected viewport. The first argument is required and specifies the plan projection model(s) to be affected, either as `all` or as a comma-separated list of model Ids (e.g., `0x1c,0x9a`). Subsequent arguments are optional and are used to build a PlanProjectionSettings. Any arguments omitted will get their default values. Only the first character of each argument is significant; the name of the setting is separated from the value by an `=` sign:
  * `transparency=`: transparency in [0..1].
  * `elevation=`: elevation in meters.
  * `overlay=`: 1 to draw as an overlay, 0 to draw normally (with depth).
  * `priority=`: 1 to enforce subcategory display priority, 0 to ignore.
* `fdt subcat priority` - Override display priority of one or more subcategories. Only has an effect on plan projection models. The first argument is a comma-separated list of subcategory Ids; the second is the integer priority value. Omit the second argument to clear the overrides for the specified subcategories.
* `fdt clip color` - Specify or unspecify a clip color to use for pixels inside or outside the clip region. `<color string>` must be in one of the following forms: "rgb(255,0,0)", "rgba(255,0,0,255)", "rgb(100%,0%,0%)", "hsl(120,50%,50%)", "#rrbbgg", "blanchedAlmond" (see possible values from `ColorByName`; case insensitive). At least one argument must be specified. Arguments can be:
  * "clear": Clear all clip colors
  * "inside `<color string>` | clear": Set or clear an inside clip color
  * "outside  `<color string>` | clear": Set or clear an outside clip color
* `fdt sourceId from elemId` and `fdt elemId from sourceId` - Converts between the Id of an element in the iModel and the corresponding object in the source document from which it originated. Outputs the result to IModelApp.notifications.
  * * `id=`: the source aspect Id or element Id.
  * * `copy=`: (optional) 1 to copy the resultant Id to the system clipboard.
* `fdt add extensionService <context>` - Adds a context id to be used with Extension Service. It's added to the front of loaders list, so the most recently added context will get used first. `<context>` can be one of the following:
  * `id <id>`, where `<id>` is a Connected Context GUID.
  * `project <projectName>`.
  * `asset <assetName>`.
  * `public` - loads Bentley-published public extensions.

* `fdt aasamples <nSamples>` - Sets the number of antialias samples for the current viewport where nSamples is the number of samples to use; if 1 or less then antialiasing is turned off, if > 1 then antialiasing is turned on and it will attempt to use that many samples (restricted by the given hardware constraints)
The following arguments can also be supplied:
  * `all`: (optional) sets it for all open viewports as well as all future viewports
* `fdt drape terrain` - Start a tool that demonstrates draping a linestring to either a reality mesh model or background map with terrain applied. The model is first selected and subsequent points define the linestring.
=======
# @itwin/frontend-devtools

Copyright © Bentley Systems, Incorporated. All rights reserved. See LICENSE.md for license terms and full copyright notice.

## Description

The __@itwin/frontend-devtools__ package contains various tools and widgets designed to help track information and diagnose issues related to the iTwin.js front-end display system. It is intended chiefly for use by developers.

Because this is a developer-only package, its functionality is not expected to ever be promoted from "beta" to "public".

## Contents

* /src/FrontendDevTools.ts - entry point for initializing the package.
* /src/ui/ - rudimentary basic html controls used to build the widgets.
* /src/tools/ - a collection of immediate-mode and interactive-mode tools. All of the tools' key-in strings begin with "fdt" (as in, "Front-end Dev Tools").
* /src/effects/ - a collection of screen-space post-processing effects that alter the image produced by a Viewport.
* /src/widgets/ - widgets that wrap some of the package's functionality into embeddable UI controls, including:
  * `KeyinField` - allows any tool to be executed by typing in its keyin string (with autocompletion).
  * `FpsTracker` - displays the average frames-per-second.
  * `TileStatisticsTracker` - displays the state of tile requests in the system.
  * `MemoryTracker` - displays statistics about GPU memory allocated by the display system.
  * `TileMemoryBreakdown` - breaks down GPU memory used by tiles based on their relationship to the set of displayed tiles.
  * `GpuProfiler` - displays GPU timing queries and allows recording for viewing in chrome://tracing. See <https://aras-p.info/blog/2017/01/23/Chrome-Tracing-as-Profiler-Frontend/> for more information.
  * `DiagnosticsPanel` - combines all of the above widgets into a single panel.

## Usage

The package must be initialized before use. This can be done when your application starts up, or deferred until first use of the package. The packages' tools will not be registered until the package is initialized.

Example of initializing at start-up:

```ts
  await IModelApp.startup();
  await FrontendDevTools.initialize();
```

An easy way to use this package is to instantiate a `DiagnosticsPanel`, supplying a `Viewport` for which the panel will supply diagnostics and tools.
You can then integrate the panel into your UI by appending its `element` HTMLElement to your DOM.

Alternatively, you can embed any configuration of the widgets into your DOM as you like.

Even if you use none of the widgets, initializing the package will make all of its tools available for use, ready to be associated with your own UI entry points or to be executed via key-in. The set of available key-ins can be found in /public/locales/en/FrontendDevTools.json.

## Key-ins

The following key-ins are delivered with this package. Each begins with the prefix `fdt`, short for "Front-end Dev Tools". Use `FrontendDevTools.initialize` to register them for use in your application.

### Toggle key-ins

The key-ins below enable, disable, or toggle a specific feature. They take at most one argument (case-insensitive):

* "on": Display the decoration.
* "off": Stop displaying the decoration.
* "toggle" or no arguments: Invert the current state.

* `fdt project extents` - Toggles display of a decoration illustrating the iModel's project extents.
* `fdt freeze scene` - Toggles scene freeze for the active viewport. While scene freeze is enabled, the same set of tiles will continue to be displayed until the scene is unfrozen - no new tiles will be loaded. Useful for zooming in or out to inspect geometry inside specific tiles.
* `fdt wiremesh` - Toggles the display of wiremesh overlay on surfaces in the selected viewport.
* `fdt section cut` - Specify whether a clip volume applied to the view should produce cut geometry at intersections with the design models. This controls `ViewState.details.clipStyle.produceCutGeometry`.
* `fdt particle snow` - Toggle a particle effect simulating snowfall for the active viewport.
* `fdt frustum selected` - Toggles a decoration representing the current frustum of the selected viewport. The decoration is displayed in any *other* open viewports - so if no other viewports are open, this key-in has no effect.
* `fdt shadow frustum` - Like `fdt frustum selected`, but visualizes the frustum used to select tiles for the shadow map (when shadows are enabled).
* `fdt frustum snapshot` - Toggles a decoration representing the current frustum of the active viewport. The decoration remains displayed until it is toggled back off. `fdt frustum selected` is much more useful, but requires at least two open viewports.  Including `fdt snapshot preload` will also display the preload frustum decoration.
* `fdt tooltips` - Toggles debugging tooltips for element locate. When enabled, hovering over an element will display a tooltip containing information like element ID, subcategory ID, and model ID.
* `fdt metric` - Toggles use of metric quantity formatting, e.g. as used to format output from the measure tools. Turning metric "off" switches to use of imperial units.
* `fdt fadeout` - Toggles "fade-out" transparency mode for the selected viewport.
* `fdt tile requests` - When enabled, displays in each viewport the bounding boxes of all tiles currently requested for loading by the viewport that was selected at the time the key-in was executed. Green boxes indicate pending requests; red indicate requests being actively processed.
* `fdt 3dmanip` - Change the `allow3dManipulations` flag for the 3d view associated with the active viewport.
* `fdt tiletree bounds` - When enabled, draws bounding boxes representing the volume of each tile tree displayed in the active viewport.
* `fdt toggle readpixels` - Toggles "read pixels" mode on the active viewport. In this mode, geometry is rendered to the screen as if it was being rendered off-screen for element locate purposes.
* `fdt dpi lod` - Toggles whether device pixel ratio should be taken into account when computing LOD for tiles and decoration graphics.
* `fdt attachments` - Toggles display of view attachments in the sheet view associated with the active viewport.
* `fdt attachment bounds` - Toggles display of bounding boxes around each view attachment in the active viewport.
* `fdt drawing graphics` - When enabled, 2d graphics in any drawing view will not be displayed. Useful for inspecting 3d graphics of attached section view, if any.
* `fdt sectiondrawing spatial view` - When enabled, 3d graphics for a section drawing will be displayed in the drawing view, even if they otherwise wouldn't be.
* `fdt toggle drapefrustum` - Toggles display of frustum that is used to drape classifiers and background map.
* `fdt toggle reality preload` - Toggles the display of preloaded reality tile bounding boxes.
* `fdt toggle reality freeze`  - Toggles the freezing of reality tile loading, when the reality tiles are frozen new reality tiles are not downloaded or purged.
* `fdt toggle reality logging` - Toggle the logging of reality tile loading and selection diagnostics to the console.
* `fdt toggle reality bounds` - Toggle the display of bounding boxes for reality tiles.
* `fdt set building display` Toggle the display of the worldwide OpenStreetMap worldwide buildingslayer by attaching or displaying as a reality model in the current viewport.  The OSM buildings are aggregated and supplied from Cesium Ion <https://cesium.com/content/cesium-osm-buildings/>. The first argument is required on|off - the second optional argument is a value for transparency between 0 and 1.
* `fdt wow ignore background` Toggle whether the background color needs to be white for white-on-white reversal to apply.

### Screen-space effect key-ins

This package supplies several examples of screen-space post-processing effects that alter the image presented by a Viewport, exposed via the following key-ins:

* `fdt effect add` - append the specified effect to the selected viewport's list of effects. Effects are applied in the order in which they appear in that list. Available effect names are:
  * "lensdistortion" - simulates the "fish-eye" distortion produced by real-world cameras with very wide fields of view.
  * "saturation" - adjusts the saturation of each pixel in the image.
  * "vignette" - applies a vignette effect.
  * "flip" - mostly useless except for demonstration purposes: flips the image horizontally and/or vertically, and/or inverts the color of each pixel.
  * Six "convolution kernel" effects that alter the image by blending neighboring pixels in different ways: "blur", "sharpen", "unsharpen", "emboss", "edgedetect", and "sharpness".
* `fdt effect clear` - remove all effects from the selected viewport.
* `fdt effect config saturation` - configure the saturation effect. Accepts one argument of the form `multiplier=x` where `x` is a floating point number by which to multiply each color's saturation. The default multiplier is 2.0.
* `fdt effect config vignette` - configure the vignette effect - see `VignetteConfig` for details on the setting. Accepts any combination of the following arguments where each takes a floating point value in [0..1]; if an argument is omitted then the corresponding setting retains its current value: "width", "height", "smoothness", "roundness". e.g., `fdt effect config vignette smoothness=0.5`.
* `fdt effect config flip` - configure the "flip" effect. Accepts any combination of the following arguments; any argument omitted defaults to 0.
  * "horizontal=0|1" - 1 to flip horizontally.
  * "vertical=0|1" - 1  to flip vertically.
  * "color=0|1" - 1 to invert each pixel's color.
* `fdt effect config lensdistortion` - configure the lens distortion effect. Accepts any combination of the following arguments, any argument omitted defaults to 0.5.
  * "strength=[0..1]" - the magnitude of the distortion. 0 = perspective; 1 = stereographic.
  * "ratio=[0..1]" - the cylindrical ratio of the distortion. 1 = spherical.

### Particle effect key-ins

This package supplies a couple of examples illustrating how to implement particle effects using decorators, exposed via the following key-ins:

* `fdt particle snow` - Toggle a snowfall effect for the active viewport.

### Model override key-ins

This package provides several keyins to control model overrides.  These overrides are stored in the display style and control how the model is displayed (or located) when that display style is used.

* `fdt set model color"` Set a color override for a model.  The first three arguments are the red, green and blue color values in [0..255].  The fourth argument if supplied is the model name, if not supplied the override will be applied to all models.
* `fdt set model transparency` Set a transparency override for a model.  The first argument is transparency in [0..1].  The second argument if supplied is the model name, if not supplied the override will be applied to all models.
* `fdt set model locatable`.  Set locatable override for a model. Models are locatable by default.  The first argument must be `true`, `false`, `on` or `off`.  The second argument if supplied is the model name, if not supplied the override will be applied to all models.
* `fdt set model emphasized`.  Sets a model to be emphasized.  The first argument must be `true`, `false`, `on` or `off`.  The second argument if supplied is the model name, if not supplied the override will be applied to all models.
* `fdt set model line weight`.  Sets a model to line weight override.  The first argument must weight in [0..31].  The second argument if supplied is the model name, if not supplied the override will be applied to all models.
* `fdt set model line code`.  Sets a model line code override.  The first argument must be line code in [0..7].  The second argument if supplied is the model name, if not supplied the override will be applied to all models.
* `fdt set model ignores materials`.  Sets a model to be ignore materials.  The first argument must be `true`, `false`, `on` or `off`.  The second argument if supplied is the model name, if not supplied the override will be applied to all models.
* `fdt clear reality model overrides`  Clears appearance overrides for a model. The fist argument if supplied is the model name, if not supplied the override will be applied to all models.

### Map, map layer and terrain key-ins

This package provides several keyins to control the display of background maps, map layers and terrain.  Thesese settings are stored in the display style and control how the background map is displayed when that display style is used.

* `fdt toggle terrain` - Toggle terrain display for background maps.
* `fdt attach maplayer <name>` - Attach a background map layer from name within the map layer source list.  Partial names may be used.
* `fdt attach mapoverlay <name>` - Attach an overlay map layer from name within the map layer source list.  Partial names may be used.
* `fdt set map base <name>` - Set the background base map from name within the map layer source list.  Partial names may be used.
* `fdt set map base color <red, green, blue>` - Set map base color by red, green and blue values [0..255].
* `fdt set map base transparency <transparency>` - Set map base transparency [0..1].
* `fdt detach maplayers` - Detach all map layers.
* `fdt set mapLayer transparency <index, transparency>`.  Set the map layer to the supplied transparency value [0..1].
* `fdt set mapLayer visibility <index, on|off>`.  Set the map layer visibility.
* `fdt reorder maplayer <fromIndex, toIndex>`.  Move the map layer at `fromIndex` to `toIndex`.
* `fdt zoom maplayer <index>` Zoom to map layer. If index is omitted layer 0 is used.
* `fdt attach wms maplayer <URL, name, username, password>` Attach a WMS map layer. WMS is a very common OGC standard map service that produces images on demand.
 The following arguments can be supplied -- only the URL is required.
  * `URL` - The URL for the map layer.
  * `name` - The map layer name. (if not supplied the URL is used)
  * `username` - User Name (only required if credentials are required by server)
  * `password` - Password (only required if credentials are required by server)
* `fdt attach wmts maplayer <URL, name, username, password>` Attach a WTMS map layer. WTMS is an OGC standard map service that produces cached tiles.
The following arguments can be supplied -- only the URL is required.
  * `URL` - The URL for the map layer.
  * `name` - The map layer name. (if not supplied the URL is used)
  * `username` - User Name (only required if credentials are required by server)
  * `password` - Password (only required if credentials are required by server)
* `fdt attach arcgis maplayer <URL, name, username, password>` Attach an ArcGIS map layer.  This uses the ArcGIS rest API directly - the URL in this case will generally end with "MapServer".
The following arguments can be supplied -- only the URL is required.
  * `URL` - The URL for the map layer.
  * `name` - The map layer name. (if not supplied the URL is used)
  * `username` - User Name (only required if credentials are required by server)
  * `password` - Password (only required if credentials are required by server)
* `fdt attach tileurl maplayer <URL, name, username, password>` Attach a map layer from tiles directly from a file server by supplying a URL template.
The following arguments can be supplied -- only the URL is required.
  * `URL` - URL template with level, column and row parameters i.e. "https://b.tile.openstreetmap.org/{level}/{column}/{row}.png"
  * `name` - The map layer name. (if not supplied the URL is used)
  * `username` - User Name (only required if credentials are required by server)
  * `password` - Password (only required if credentials are required by server)

### Reality model key-ins

Reality models can be attached to a display style to provide context when that display style is used.  These are sometimes referred to as "contextual" reality models to differentiate them from reality models that are attached to the project as spatial models.   The keyins below provide methods to attach, detach and control their display.

* `fdt attach reality model` - Attach a "context" reality model to the currently selected viewport.
  * the URL for the reality model root JSON file.
* `fdt attach cesium asset` - Attach a "context" reality model from Cesium ion.
  * the asset ID.
  * the authorization token.
* `fdt detach reality model` - Detach a (contextual) reality model.  First argument if supplied is the reality model index, if not supplied then the tool detaches all reality models.
* `fdt set reality model transparency` - Set the transparency for a (contextual) reality model.  The first argument is transparency in [0..1]. Second argument if supplied is the reality model index, if not supplied then the the tool applies to all reality models.
* `fdt set reality model locatable` - Set the whether a (contextual) reality model can be located.  The first argument must be `true`, `false`, `on` or `off`. Second argument if supplied is the reality model index, if not supplied then the the tool applies to all reality models.
* `fdt set reality model emphasized` - Set the whether a (contextual) reality model is emphasized. The first argument must be `true`, `false`, `on` or `off`. Second argument if supplied is the reality model index, if not supplied then the the tool applies to all reality models.
* `fdt set reality model color` - Set the reality model color.  The first three arguments are red, green and blue components in [0,255].  Second argument if supplied is the reality model index, if not supplied then the the tool applies to all reality models.
* `fdt clear reality model overrides`.  Clears the appearance overrides for a (contextual) reality model.  First argument if supplied is the reality model index, if not supplied then the the tool applies to all reality models.
* `fdt attach reality properties` - Attach a "context" reality model from properties JSON (generally saved from `fdt save reality properties`)
  * the json properties representing a reality model.  These can be created by using the `fdt save reality modelproperties` keyin.
* `fdt save reality properties` - Save reality model properties to the clipboard.  These can then be used by the `fdt attach reality properties` keyin.
  * the name of the context model.  If omitted the first reality model is saved.
* `fdt reality transition` Creates a rendering schedule to transition between reality model and BIM model display.
  * "x" - Wipe along X axis.
  * "y" - Wipe along Y axis.
  * "z' - wipe along Z axis.
  * "transparent" - Fade from reality model to BIM model.

### Planar Mask keyins

This package supplies several keyins to control planar masking for background maps and reality models. These masks provide a two and a half dimensional method for masking the regions where the background map, reality models and BIM geometry overlap.
Planar masks include an optional transparency override.  If a transparency values is specified, a value of 0 will completely mask the reality model  - the masked portion will be omitted completely, higher values will produce less masking and a semit translucent display of the masked geometry. If no transparency is included then the transparency value from the mask elements is used.  An additional argument boolean argument will invert the mask and mask the area outside the mask geometry rather than inside.

#### Background map planar masks

These keyins control the planar masking of the background map.

* `fdt set map mask by priority`  Set the background map to be masked based on priority.  Masking by priority will mask by higher priority models.  By default background map have lowest priorty (-2048) Unless their priority is overridden reality models are higher priority and BIM models are always higher priority, therefore if priority masking is selected then the background map will be masked by all reality and BIM models. A value for transparency may optionally be included.
  * `transparency`: (optional) - A value for the mask transparency override. [0...1]
  * `invert`: (optional) - If `on` or `true` then the mask sense is inverted and the area outside the mask geometry will be masked and the area inside the mask is displayed.
* `fdt set map mask elements` Set the background map to be masked by one or more elements.  If elements are already selected they are used for the mask, otherwise the mask elements may be selected individually.
  * `transparency`: (optional) - A value for the mask transparency override. [0...1]
  * `invert`: (optional) - If `on` or `true` then the mask sense is inverted and the area outside the mask geometry will be masked and the area inside the mask is displayed.
* `fdt set map mask exclude elements` Set the background map to be masked by all elements except the selected (or individually picked) excluded elements.
  * `transparency`: (optional) - A value for the mask transparency override. [0...1]
  * `invert`: (optional) - If `on` or `true` then the mask sense is inverted and the area outside the mask geometry will be masked and the area inside the mask is displayed.
* `fdt set map mask models` Set the background map to be masked by the selected models.  The selected models can come from either the current selection set or can be picked individually.
  * `transparency`: (optional) - A value for the mask transparency override. [0...1]
  * `invert`: (optional) - If `on` or `true` then the mask sense is inverted and the area outside the mask geometry will be masked and the area inside the mask is displayed.
* `fdt set map mask subcategory` Set the background map to be masked by one or more picked subcategories.
  * `transparency`: (optional) - A value for the mask transparency override. [0...1]
  * `invert`: (optional) - If `on` or `true` then the mask sense is inverted and the area outside the mask geometry will be masked and the area inside the mask is displayed.
* `fdt unmask map`  Removes the current background map masks.

#### Reality model planar masks

These keysins control the planar masking of reality models.

* `fdt set reality model mask by priority` Set the reality model to masked based on priority.  Masking by priority will cause the masked model to be masked by all higher priority models.  By default global reality models (such as the OpenStreetMap building layer) have a priority of -1024 and standard reality models have a priority of zero.  BIM models have a priority of 1024.  Therefore with default priorities reality models are always masked by BIM model and global reality models are masked by standard reality models.  By specifying a priority bias for the when creating the masks for a reality model the masking of reality models by other reality models can be controlled.
  * `transparency`: (optional) - A value for the mask transparency override. [0...1]
  * `priority`: (optional) - A bias to be applied to the default reality model priority.  As lower priority models are masked by higher priority ones, specifying a priority of -1 would cause the reality model to be masked by other reality models.
  * `invert`: (optional) - If `on` or `true` then the mask sense is inverted and the area outside the mask geometry will be masked and the area inside the mask is displayed.
* `fdt set reality model mask models`
  * `transparency`: (optional)- A value for the mask transparency override.  A value of 0 (the default) will completely mask the reality model, higher values will produce less masking and more more map display [0..1]  If no transparency is included then the transparency value from the mask elements is used.
  * `invert`: (optional) - If `on` or `true` then the mask sense is inverted and the area outside the mask geometry will be masked and the area inside the mask is displayed.
* `fdt set reality model mask elements` Set the reality model to be masked by one or more elements.  If elements are already selected they are used for the mask, otherwise the mask elements may be selected individually.
  * `transparency`: (optional) - A value for the mask transparency override. [0...1]
  * `invert`: (optional) - If `on` or `true` then the mask sense is inverted and the area outside the mask geometry will be masked and the area inside the mask is displayed.
* `fdt set reality model mask exclude elements` Set a reality model to be masked by all elements except the selected (or individually picked) excluded elements.
  * `transparency`: (optional) - A value for the mask transparency override. [0...1]
  * `invert`: (optional) - If `on` or `true` then the mask sense is inverted and the area outside the mask geometry will be masked and the area inside the mask is displayed.
* `fdt set reality model mask subcategory` Set a reality mdel to be masked by one or more picked subcategories.
  * `transparency`: (optional) - A value for the mask transparency override. [0...1]
  * `invert`: (optional) - If `on` or `true` then the mask sense is inverted and the area outside the mask geometry will be masked and the area inside the mask is displayed
* `fdt unmask reality model` Removes the masks from the selected reality model.

### Other key-ins

* `fdt save view` - Copies to the clipboard a JSON representation of the view currently displayed in the active viewport. Accepts a single optional argument:
  * `quote=1`: format the result so it can be directly parsed by `fdt apply view` as a single quoted string argument.
* `fdt apply view` - Given a saved view as a JSON string (see `fdt save view`), applies it to the active view. Takes a single required argument: the JSON string, in quotes, with interior quotation marks escaped as `""`. Use the `quote=1` argument to `fdt save view` to enquote and escape the JSON.
* `fdt apply viewid` - Accepts the Id of a persistent ViewDefinition in hexadecimal format and applies that view to the active viewport.
* `fdt save rendering style` - Outputs selected aspects of the active viewport's display style as JSON. See `DisplayStyleSettings.toOverrides`. Each argument is of the format "option=value" where `value` is 0 for false or 1 for true. All arguments default to false.
  * `all`: include all settings.
  * `imodel`: include iModel-specific settings.
  * `project`: include project-specific settings.
  * `map`: include background map settings.
  * `drawingaids`: include drawing aid decoration settings.
  * `copy`: copy result to system clipboard.
  * `quote`: format the result so it can be directly parsed by `fdt apply rendering style` as a single quoted string argument.
* `fdt apply rendering style` - Given a rendering style as a JSON string (see `fdt save rendering style`), applies it to the active viewport's display style. See `DisplayStyleSettings.applyOverrides`. Takes a single required argument: the JSON string.
* `fdt bgcolor` - change the background color for the active viewport. It requires a single argument - the string representation of the color. See ColorDef.fromString for supported formats.
* `fdt change viewflags` - Changes any number of ViewFlags for the active viewport. Each argument is of the format "flag=value". For boolean flags, the value is `0` for `false` or `1` for `true`. Flag names are case-insensitive.
  * Boolean flags: "dimensions", "patterns", "weights", "styles", "transparency", "fill", "textures", "materials", "acsTriad", "grid", "visibleEdges", "hiddenEdges", "lighting", "shadows", "clipVolume", "constructions", "monochrome", "backgroundMap", "ambientOcclusion", "forceSurfaceDiscard"
  * "renderMode": 0 = wireframe, 3 = hidden line, 4 = solid fill, 6 = smooth shade (numeric values of RenderMode enum).
* `fdt inspect element` - Creates a readable text summary of a geometric element or geometry part. The keyin takes the following arguments (only the first character of each is checked), all of which are optional:
  * "id=elementId" where "elementId" is a hexadecimal element Id such as `0x12cb` - can also specify as a comma-separated list of any number of elementIds;
  * "symbology=0|1" where `1` indicates detailed symbology information should be included in the output;
  * "placement=0|1" where `1` indicates detailed geometric element placement should be included; and
  * "verbosity=0|1|2" controlling the verbosity of the output for each geometric primitive in the geometry stream. Higher values = more detailed information. Note `verbosity=2` can produce megabytes of data for certain types of geometric primitives like large meshes.
  * "refs=0|1" where `1` indicates that if the element is a geometry part, the output should include a list of all geometric elements which reference that geometry part. This is **extremely** inefficient and may take a very long time to process in iModels containing many geometric elements.
  * "modal=0|1" where `1` indicates the output should be displayed in a modal dialog.
  * "copy=0|1" where `1` indicates the output should be copied to the system clipboard.
* `fdt select elements` - given a list of element Ids separated by whitespace, replace the contents of the selection set with those Ids.
* `fdt toggle skybox` - If the active viewport is displaying a spatial view, toggles display of the skybox.
* `fdt sky sphere` - set the image used for the skybox as a Url or texture Id.
* `fdt sky cube` - set the images used for the skybox, mapping each to one or more faces of the box. Each image is specified as a Url or texture Id. The images are mapped in the following orders based on how many are supplied:
  * 1: all faces use the same image
  * 2: top/bottom, sides
  * 3: top/bottom, left/right, front/back
  * 4: top, bottom, left/right, front/back
  * 5: top/bottom, left, right, front, back
  * 6: top, bottom, left, right, front, back
* `fdt emphasize selection` - Emphasizes all elements in the selection set, and de-emphasizes all other elements by making them semi-transparent and grey. If the selection set is empty, clear the effects of any previous use of this key-in. Accepts one of the following arguments:
  * "none": Don't override color, don't apply silhouette.
  * "color": Override color to white.
  * "emphasis": Apply silhouette for emphasis.
  * "both": Apply both color and silhouette.
* `fdt emphasize visible` - Determines the set of elements considered currently visible in the selected viewport and emphasizes them, de-emphasizing everything else. It takes one required argument and one optional argument:
  * "tiles" or "screen": The criterion by which elements are considered visible. "tiles" means the element is present in at least one tile selected for display in the view and is not hidden based on category, subcategory, symbology overrides, etc. "screen" means the element lit up at least one pixel; this does not include pixels behind other transparent pixels.
  * "nonlocatable=0|1" where `1` indicates non-locatable geometry should be considered. By default it is ignored.
* `fdt clear emphasized` - Undo the effects of `fdt emphasize selection` or `fdt emphasize visible`.
* `fdt isolate selection` - Causes all elements except those currently in the selection set to stop drawing.
* `fdt clear isolate` - Reverse the effects of `fdt isolate selection`.
* `fdt test clip style ON|OFF` - Toggles a ClipStyle for the active viewport with hard-coded symbology overrides.
* `fdt tile bounds` - Sets the type of bounding volume decorations that will be displayed for each tile displayed in the view. Accepts at most one argument; if none is specified, it defaults to "volume", unless tile bounds are already displayed, in which it toggles them back off.
  * "none": Don't display bounding volumes.
  * "volume": Bounding box representing the full range of each tile.
  * "content": Tighter bounding box representing the range of geometry contained within each tile.
  * "both": Both volume and content boxes.
  * "children": For each tile, draw a box around the volume of each of its child tiles, color-coded such that green indicates an empty child tile and blue a non-empty child tile.
  * "sphere": Bounding sphere representing the full range of each tile.
* `fdt time tile load` - Purges all tile trees from memory and reloads the contents of the selected viewport. Outputs to the notifications center the time elapsed once all tiles required for the view are loaded and displayed.
* `fdt hilite settings` - Modifies the hilite settings for the selected viewport. If no arguments are specified, it resets them to the defaults. Otherwise, each argument modifies an aspect of the current settings:
  * "r", "g", or "b": An integer in [0..255] specifying the red, green, or blue component of the hilite color.
  * "v", "h": The visible or hidden ratio in [0..1].
  * "s": The silhouette as an integer in [0..2] (see Hilite.Silhouette enum).
* `fdt emphasis settings` - Modifies the hilite settings used for emphasized elements in the selected viewport. If no arguments are specified, it does nothing. See `fdt hilite settings` for supported arguments.
* `fdt flash settings` - Modifies the FlashSettings used in the selected viewport. If no arguments are supplied, it does nothing. If "default" is supplied as the only argument, it resets to the default settings. Otherwise, it accepts any combination of the following arguments in the form "name=value", where `name` is case-insensitive and only the first character matters:
  * "intensity" as a number in [0..1] to change FlashSettings.maxIntensity.
  * "mode" as either "brighten" or "hilite" (case-insensitive, only first character matters) to change FlashMode.
  * "duration" as the number of seconds for FlashSettings.duration.
* `fdt gpu mem limit` - Changes the value of `TileAdmin.gpuMemoryLimit` controlling how much GPU memory can be allocated to tile graphics before graphics of least-recently-drawn tiles begin to be discarded. Accepts one integer greater than or equal to zero representing the amount of memory in bytes; or one of "default", "relaxed", "aggressive", or "none". Any other input is treated as "none".
* `fdt tilesize default` - Changes the default tile size modifier used by viewports that don't explicitly override it. Accepts a floating point number greater than zero.
* `fdt tilesize viewport` - Overrides the tile size modifier for the selected viewport (if a floating point number is supplied) or clears the override (if the string "reset" is supplied). The modifier must be greater than zero.
* `fdt webgl report compatibility` - Opens a modal dialog with information about the client's level of support for various features of the iTwin.js display system.
* `fdt webgl lose context` - Force a webgl context loss.
* `fdt compile shaders` - Compile all un-compiled registered shader programs and report whether any errors occurred. Useful for testing/debugging platform-specific shader issues.
* `fdt animation interval` - Changes the `IModelApp.animationInterval` settings. Specify milliseconds in non-negative milliseconds; or anything not parseable as an integer to disable the interval callback entirely.
* `fdt query schedule script` - Queries the schedule script associated with the RenderTimeline or DisplayStyle element specified by Id. All arguments are optional:
  - "id=<Id>": The Id of the element hosting the script. If omitted, obtains the Id from the schedule script applied to the active viewport.
  - "action=<break|copy>": Specifies what to do after obtaining the script. "break" causes execution to pause in the debugger. "copy" (the default) copies the script JSON to the clipboard.
  - "elementIds=<include|count|expand>": Specifies what to do with the list of element Ids in the script. By default, they are omitted.
    * "include": Include the Ids as they are stored in the script - possibly in compressed format.
    * "expand": Include the Ids, decompressing them if they are in compressed format.
    * "count": Replace each list of Ids with the number of Ids in that list.
* `fdt visibility` - Controls whether instanced, un-instanced (batched), or all geometry is displayed in the active viewport. Accepts at most one argument; defaults to "all" if none is specified:
  * "instanced": Display only instanced geometry.
  * "batched": Display only un-instanced (batched) geometry.
  * "all": Display all geometry.
* `fdt aspect skew` - Change the aspect ratio skew of the active viewport. Accepts the floating point skew; defaults to 1.
* `fdt subcat ovr` - Change the appearance overrides for one or more subcategories in the active viewport. All arguments except the list of Ids are optional.
  * "ids=<comma separated list of subcategory Ids>"
  * "priority=<integer>"
  * "visible=<0|1>"
  * "color=<decimal integer TBGR>" (see ColorDef)
  * "weight=<integer>"
  * "transparency=<float>" from 0 (fully opaque) to 1 (fully transparent)
* `fdt layer dump` - Dump to the notification manager a JSON representation of the current plan projection settings for the selected viewport. Optional argument `copy` also copies the JSON to the clipboard.
* `fdt layer set` - change plan projection settings for the selected viewport. The first argument is required and specifies the plan projection model(s) to be affected, either as `all` or as a comma-separated list of model Ids (e.g., `0x1c,0x9a`). Subsequent arguments are optional and are used to build a PlanProjectionSettings. Any arguments omitted will get their default values. Only the first character of each argument is significant; the name of the setting is separated from the value by an `=` sign:
  * `transparency=`: transparency in [0..1].
  * `elevation=`: elevation in meters.
  * `overlay=`: 1 to draw as an overlay, 0 to draw normally (with depth).
  * `priority=`: 1 to enforce subcategory display priority, 0 to ignore.
* `fdt subcat priority` - Override display priority of one or more subcategories. Only has an effect on plan projection models. The first argument is a comma-separated list of subcategory Ids; the second is the integer priority value. Omit the second argument to clear the overrides for the specified subcategories.
* `fdt clip color` - Specify or unspecify a clip color to use for pixels inside or outside the clip region. `<color string>` must be in one of the following forms: "rgb(255,0,0)", "rgba(255,0,0,255)", "rgb(100%,0%,0%)", "hsl(120,50%,50%)", "#rrbbgg", "blanchedAlmond" (see possible values from `ColorByName`; case insensitive). At least one argument must be specified. Arguments can be:
  * "clear": Clear all clip colors
  * "inside `<color string>` | clear": Set or clear an inside clip color
  * "outside  `<color string>` | clear": Set or clear an outside clip color
* `fdt sourceId from elemId` and `fdt elemId from sourceId` - Converts between the Id of an element in the iModel and the corresponding object in the source document from which it originated. Outputs the result to IModelApp.notifications.
  * * `id=`: the source aspect Id or element Id.
  * * `copy=`: (optional) 1 to copy the resultant Id to the system clipboard.

* `fdt aasamples <nSamples>` - Sets the number of antialias samples for the current viewport where nSamples is the number of samples to use; if 1 or less then antialiasing is turned off, if > 1 then antialiasing is turned on and it will attempt to use that many samples (restricted by the given hardware constraints)
The following arguments can also be supplied:
  * `all`: (optional) sets it for all open viewports as well as all future viewports
>>>>>>> b8770526
<|MERGE_RESOLUTION|>--- conflicted
+++ resolved
@@ -1,327 +1,3 @@
-<<<<<<< HEAD
-# @bentley/frontend-devtools
-
-Copyright © Bentley Systems, Incorporated. All rights reserved. See LICENSE.md for license terms and full copyright notice.
-
-## Description
-
-The __@bentley/frontend-devtools__ package contains various tools and widgets designed to help track information and diagnose issues related to the iTwin.js front-end display system. It is intended chiefly for use by developers.
-
-Because this is a developer-only package, its functionality is not expected to ever be promoted from "beta" to "public".
-
-## Contents
-
-* /src/FrontendDevTools.ts - entry point for initializing the package.
-* /src/ui/ - rudimentary basic html controls used to build the widgets.
-* /src/tools/ - a collection of immediate-mode and interactive-mode tools. All of the tools' key-in strings begin with "fdt" (as in, "Front-end Dev Tools").
-* /src/effects/ - a collection of screen-space post-processing effects that alter the image produced by a Viewport.
-* /src/widgets/ - widgets that wrap some of the package's functionality into embeddable UI controls, including:
-  * `KeyinField` - allows any tool to be executed by typing in its keyin string (with autocompletion).
-  * `FpsTracker` - displays the average frames-per-second.
-  * `TileStatisticsTracker` - displays the state of tile requests in the system.
-  * `MemoryTracker` - displays statistics about GPU memory allocated by the display system.
-  * `TileMemoryBreakdown` - breaks down GPU memory used by tiles based on their relationship to the set of displayed tiles.
-  * `GpuProfiler` - displays GPU timing queries and allows recording for viewing in chrome://tracing. See <https://aras-p.info/blog/2017/01/23/Chrome-Tracing-as-Profiler-Frontend/> for more information.
-  * `DiagnosticsPanel` - combines all of the above widgets into a single panel.
-
-## Usage
-
-The package must be initialized before use. This can be done when your application starts up, or deferred until first use of the package. The packages' tools will not be registered until the package is initialized.
-
-Example of initializing at start-up:
-
-```ts
-  await IModelApp.startup();
-  await FrontendDevTools.initialize();
-```
-
-An easy way to use this package is to instantiate a `DiagnosticsPanel`, supplying a `Viewport` for which the panel will supply diagnostics and tools.
-You can then integrate the panel into your UI by appending its `element` HTMLElement to your DOM.
-
-Alternatively, you can embed any configuration of the widgets into your DOM as you like.
-
-Even if you use none of the widgets, initializing the package will make all of its tools available for use, ready to be associated with your own UI entry points or to be executed via key-in. The set of available key-ins can be found in /public/locales/en/FrontendDevTools.json.
-
-## Key-ins
-
-The following key-ins are delivered with this package. Each begins with the prefix `fdt`, short for "Front-end Dev Tools". Use `FrontendDevTools.initialize` to register them for use in your application.
-
-### Toggle key-ins
-
-The key-ins below enable, disable, or toggle a specific feature. They take at most one argument (case-insensitive):
-
-* "on": Display the decoration.
-* "off": Stop displaying the decoration.
-* "toggle" or no arguments: Invert the current state.
-
-* `fdt project extents` - Toggles display of a decoration illustrating the iModel's project extents.
-* `fdt freeze scene` - Toggles scene freeze for the active viewport. While scene freeze is enabled, the same set of tiles will continue to be displayed until the scene is unfrozen - no new tiles will be loaded. Useful for zooming in or out to inspect geometry inside specific tiles.
-* `fdt section cut` - Specify whether a clip volume applied to the view should produce cut geometry at intersections with the design models. This controls `ViewState.details.clipStyle.produceCutGeometry`.
-* `fdt particle snow` - Toggle a particle effect simulating snowfall for the active viewport.
-* `fdt frustum selected` - Toggles a decoration representing the current frustum of the selected viewport. The decoration is displayed in any *other* open viewports - so if no other viewports are open, this key-in has no effect.
-* `fdt shadow frustum` - Like `fdt frustum selected`, but visualizes the frustum used to select tiles for the shadow map (when shadows are enabled).
-* `fdt frustum snapshot` - Toggles a decoration representing the current frustum of the active viewport. The decoration remains displayed until it is toggled back off. `fdt frustum selected` is much more useful, but requires at least two open viewports.  Including `fdt snapshot preload` will also display the preload frustum decoration.
-* `fdt tooltips` - Toggles debugging tooltips for element locate. When enabled, hovering over an element will display a tooltip containing information like element ID, subcategory ID, and model ID.
-* `fdt metric` - Toggles use of metric quantity formatting, e.g. as used to format output from the measure tools. Turning metric "off" switches to use of imperial units.
-* `fdt fadeout` - Toggles "fade-out" transparency mode for the selected viewport.
-* `fdt tile requests` - When enabled, displays in each viewport the bounding boxes of all tiles currently requested for loading by the viewport that was selected at the time the key-in was executed. Green boxes indicate pending requests; red indicate requests being actively processed.
-* `fdt 3dmanip` - Change the `allow3dManipulations` flag for the 3d view associated with the active viewport.
-* `fdt tiletree bounds` - When enabled, draws bounding boxes representing the volume of each tile tree displayed in the active viewport.
-* `fdt toggle readpixels` - Toggles "read pixels" mode on the active viewport. In this mode, geometry is rendered to the screen as if it was being rendered off-screen for element locate purposes.
-* `fdt dpi lod` - Toggles whether device pixel ratio should be taken into account when computing LOD for tiles and decoration graphics.
-* `fdt attachments` - Toggles display of view attachments in the sheet view associated with the active viewport.
-* `fdt attachment bounds` - Toggles display of bounding boxes around each view attachment in the active viewport.
-* `fdt drawing graphics` - When enabled, 2d graphics in any drawing view will not be displayed. Useful for inspecting 3d graphics of attached section view, if any.
-* `fdt sectiondrawing spatial view` - When enabled, 3d graphics for a section drawing will be displayed in the drawing view, even if they otherwise wouldn't be.
-* `fdt toggle drapefrustum` - Toggles display of frustum that is used to drape classifiers and background map.
-* `fdt toggle reality preload` - Toggles the display of preloaded reality tile bounding boxes.
-* `fdt toggle reality freeze`  - Toggles the freezing of reality tile loading, when the reality tiles are frozen new reality tiles are not downloaded or purged.
-* `fdt toggle reality logging` - Toggle the logging of reality tile loading and selection diagnostics to the console.
-* `fdt toggle reality bounds` - Toggle the display of bounding boxes for reality tiles.
-* `fdt set building display` Toggle the display of the worldwide OpenStreetMap worldwide buildingslayer by attaching or displaying as a reality model in the current viewport.  The OSM buildings are aggregated and supplied from Cesium Ion <https://cesium.com/content/cesium-osm-buildings/>. The first argument is required on|off - the second optional argument is a value for transparency between 0 and 1.
-
-### Screen-space effect key-ins
-
-This package supplies several examples of screen-space post-processing effects that alter the image presented by a Viewport, exposed via the following key-ins:
-
-* `fdt effect add` - append the specified effect to the selected viewport's list of effects. Effects are applied in the order in which they appear in that list. Available effect names are:
-  * "lensdistortion" - simulates the "fish-eye" distortion produced by real-world cameras with very wide fields of view.
-  * "saturation" - adjusts the saturation of each pixel in the image.
-  * "vignette" - applies a vignette effect.
-  * "flip" - mostly useless except for demonstration purposes: flips the image horizontally and/or vertically, and/or inverts the color of each pixel.
-  * Six "convolution kernel" effects that alter the image by blending neighboring pixels in different ways: "blur", "sharpen", "unsharpen", "emboss", "edgedetect", and "sharpness".
-* `fdt effect clear` - remove all effects from the selected viewport.
-* `fdt effect config saturation` - configure the saturation effect. Accepts one argument of the form `multiplier=x` where `x` is a floating point number by which to multiply each color's saturation. The default multiplier is 2.0.
-* `fdt effect config vignette` - configure the vignette effect - see `VignetteConfig` for details on the setting. Accepts any combination of the following arguments where each takes a floating point value in [0..1]; if an argument is omitted then the corresponding setting retains its current value: "width", "height", "smoothness", "roundness". e.g., `fdt effect config vignette smoothness=0.5`.
-* `fdt effect config flip` - configure the "flip" effect. Accepts any combination of the following arguments; any argument omitted defaults to 0.
-  * "horizontal=0|1" - 1 to flip horizontally.
-  * "vertical=0|1" - 1  to flip vertically.
-  * "color=0|1" - 1 to invert each pixel's color.
-* `fdt effect config lensdistortion` - configure the lens distortion effect. Accepts any combination of the following arguments, any argument omitted defaults to 0.5.
-  * "strength=[0..1]" - the magnitude of the distortion. 0 = perspective; 1 = stereographic.
-  * "ratio=[0..1]" - the cylindrical ratio of the distortion. 1 = spherical.
-
-### Particle effect key-ins
-
-This package supplies a couple of examples illustrating how to implement particle effects using decorators, exposed via the following key-ins:
-
-* `fdt particle snow` - Toggle a snowfall effect for the active viewport.
-
-### Model override key-ins
-
-This package provides several keyins to control model overrides.  These overrides are stored in the display style and control how the model is displayed (or located) when that display style is used.
-
-* `fdt set model color"` Set a color override for a model.  The first three arguments are the red, green and blue color values in [0..255].  The fourth argument if supplied is the model name, if not supplied the override will be applied to all models.
-* `fdt set model transparency` Set a transparency override for a model.  The first argument is transparency in [0..1].  The second argument if supplied is the model name, if not supplied the override will be applied to all models.
-* `fdt set model locatable`.  Set locatable override for a model. Models are locatable by default.  The first argument must be `true`, `false`, `on` or `off`.  The second argument if supplied is the model name, if not supplied the override will be applied to all models.
-* `fdt set model emphasized`.  Sets a model to be emphasized.  The first argument must be `true`, `false`, `on` or `off`.  The second argument if supplied is the model name, if not supplied the override will be applied to all models.
-* `fdt set model line weight`.  Sets a model to line weight override.  The first argument must weight in [0..31].  The second argument if supplied is the model name, if not supplied the override will be applied to all models.
-* `fdt set model line code`.  Sets a model line code override.  The first argument must be line code in [0..7].  The second argument if supplied is the model name, if not supplied the override will be applied to all models.
-* `fdt set model ignores materials`.  Sets a model to be ignore materials.  The first argument must be `true`, `false`, `on` or `off`.  The second argument if supplied is the model name, if not supplied the override will be applied to all models.
-* `fdt clear reality model overrides`  Clears appearance overrides for a model. The fist argument if supplied is the model name, if not supplied the override will be applied to all models.
-
-### Map, map layer and terrain key-ins
-
-This package provides several keyins to control the display of background maps, map layers and terrain.  Thesese settings are stored in the display style and control how the background map is displayed when that display style is used.
-
-* `fdt toggle terrain` - Toggle terrain display for background maps.
-* `fdt attach maplayer <name>` - Attach a background map layer from name within the map layer source list.  Partial names may be used.
-* `fdt attach mapoverlay <name>` - Attach an overlay map layer from name within the map layer source list.  Partial names may be used.
-* `fdt set map base <name>` - Set the background base map from name within the map layer source list.  Partial names may be used.
-* `fdt set map base color <red, green, blue>` - Set map base color by red, green and blue values [0..255].
-* `fdt set map base transparency <transparency>` - Set map base transparency [0..1].
-* `fdt detach maplayers` - Detach all map layers.
-* `fdt set mapLayer transparency <index, transparency>`.  Set the map layer to the supplied transparency value [0..1].
-* `fdt set mapLayer visibility <index, on|off>`.  Set the map layer visibility.
-* `fdt reorder maplayer <fromIndex, toIndex>`.  Move the map layer at `fromIndex` to `toIndex`.
-* `fdt zoom maplayer <index>` Zoom to map layer. If index is omitted layer 0 is used.
-* `fdt attach wms maplayer <URL, name, username, password>` Attach a WMS map layer. WMS is a very common OGC standard map service that produces images on demand.
- The following arguments can be supplied -- only the URL is required.
-  * `URL` - The URL for the map layer.
-  * `name` - The map layer name. (if not supplied the URL is used)
-  * `username` - User Name (only required if credentials are required by server)
-  * `password` - Password (only required if credentials are required by server)
-* `fdt attach wmts maplayer <URL, name, username, password>` Attach a WTMS map layer. WTMS is an OGC standard map service that produces cached tiles.
-The following arguments can be supplied -- only the URL is required.
-  * `URL` - The URL for the map layer.
-  * `name` - The map layer name. (if not supplied the URL is used)
-  * `username` - User Name (only required if credentials are required by server)
-  * `password` - Password (only required if credentials are required by server)
-* `fdt attach arcgis maplayer <URL, name, username, password>` Attach an ArcGIS map layer.  This uses the ArcGIS rest API directly - the URL in this case will generally end with "MapServer".
-The following arguments can be supplied -- only the URL is required.
-  * `URL` - The URL for the map layer.
-  * `name` - The map layer name. (if not supplied the URL is used)
-  * `username` - User Name (only required if credentials are required by server)
-  * `password` - Password (only required if credentials are required by server)
-* `fdt attach tileurl maplayer <URL, name, username, password>` Attach a map layer from tiles directly from a file server by supplying a URL template.
-The following arguments can be supplied -- only the URL is required.
-  * `URL` - URL template with level, column and row parameters i.e. "https://b.tile.openstreetmap.org/{level}/{column}/{row}.png"
-  * `name` - The map layer name. (if not supplied the URL is used)
-  * `username` - User Name (only required if credentials are required by server)
-  * `password` - Password (only required if credentials are required by server)
-
-### Reality model key-ins
-
-Reality models can be attached to a display style to provide context when that display style is used.  These are sometimes referred to as "contextual" reality models to differentiate them from reality models that are attached to the project as spatial models.   The keyins below provide methods to attach, detach and control their display.
-
-* `fdt attach reality model` - Attach a "context" reality model to the currently selected viewport.
-  * the URL for the reality model root JSON file.
-* `fdt attach cesium asset` - Attach a "context" reality model from Cesium ion.
-  * the asset ID.
-  * the authorization token.
-* `fdt detach reality model` - Detach a (contextual) reality model.  First argument if supplied is the reality model index, if not supplied then the tool detaches all reality models.
-* `fdt set reality model transparency` - Set the transparency for a (contextual) reality model.  The first argument is transparency in [0..1]. Second argument if supplied is the reality model index, if not supplied then the the tool applies to all reality models.
-* `fdt set reality model locatable` - Set the whether a (contextual) reality model can be located.  The first argument must be `true`, `false`, `on` or `off`. Second argument if supplied is the reality model index, if not supplied then the the tool applies to all reality models.
-* `fdt set reality model emphasized` - Set the whether a (contextual) reality model is emphasized. The first argument must be `true`, `false`, `on` or `off`. Second argument if supplied is the reality model index, if not supplied then the the tool applies to all reality models.
-* `fdt set reality model color` - Set the reality model color.  The first three arguments are red, green and blue components in [0,255].  Second argument if supplied is the reality model index, if not supplied then the the tool applies to all reality models.
-* `fdt clear reality model overrides`.  Clears the appearance overrides for a (contextual) reality model.  First argument if supplied is the reality model index, if not supplied then the the tool applies to all reality models.
-* `fdt attach reality properties` - Attach a "context" reality model from properties JSON (generally saved from `fdt save reality properties`)
-  * the json properties representing a reality model.  These can be created by using the `fdt save reality modelproperties` keyin.
-* `fdt save reality properties` - Save reality model properties to the clipboard.  These can then be used by the `fdt attach reality properties` keyin.
-  * the name of the context model.  If omitted the first reality model is saved.
-* `fdt reality transition` Creates a rendering schedule to transition between reality model and BIM model display.
-  * "x" - Wipe along X axis.
-  * "y" - Wipe along Y axis.
-  * "z' - wipe along Z axis.
-  * "transparent" - Fade from reality model to BIM model.
-
-### Planar Mask keyins
-
-This package supplies several keyins to control planar masking for background maps and reality models. These masks provide a two and a half dimensional method for masking the regions where the background map, reality models and BIM geometry overlap.
-Planar masks include an optional transparency override.  If a transparency values is specified, a value of 0 will completely mask the reality model  - the masked portion will be omitted completely, higher values will produce less masking and a semit translucent display of the masked geometry. If no transparency is included then the transparency value from the mask elements is used.
-
-#### Background map planar masks
-
-These keyins control the planar masking of the background map.
-
-* `fdt set map mask by priority`  Set the background map to be masked based on priority.  Masking by priority will mask by higher priority models.  By default background map have lowest priorty (-2048) Unless their priority is overridden reality models are higher priority and BIM models are always higher priority, therefore if priority masking is selected then the background map will be masked by all reality and BIM models. A value for transparency may optionally be included.
-  * `transparency`: (optional) - A value for the mask transparency override. [0...1]
-  * `priority`: (optional) - A bias to be applied to the default reality model priority.  As lower priority models are masked by higher priority ones, specifying a priority of -1 would cause the reality model to be masked by other reality models.
-* `fdt set map mask elements` Set the background map to be masked by one or more elements.  If elements are already selected they are used for the mask, otherwise the mask elements may be selected individually.
-  * `transparency`: (optional) - A value for the mask transparency override. [0...1]
-* `fdt set map mask exclude elements` Set the background map to be masked by all elements except the selected (or individually picked) excluded elements.
-  * `transparency`: (optional) - A value for the mask transparency override. [0...1]
-* `fdt set map mask models` Set the background map to be masked by the selected models.  The selected models can come from either the current selection set or can be picked individually.
-  * `transparency`: (optional) - A value for the mask transparency override. [0...1]
-* `fdt set map mask subcategory` Set the background map to be masked by one or more picked subcategories.
-  * `transparency`: (optional) - A value for the mask transparency override. [0...1]
-* `fdt unmask map`  Removes the current background map masks.
-
-#### Reality model planar masks
-
-These keysins control the planar masking of reality models.
-
-* `fdt set reality model mask by priority` Set the reality model to masked based on priority.  Masking by priority will cause the masked model to be masked by all higher priority models.  By default global reality models (such as the OpenStreetMap building layer) have a priority of -1024 and standard reality models have a priority of zero.  BIM models have a priority of 1024.  Therefore with default priorities reality models are always masked by BIM model and global reality models are masked by standard reality models.  By specifying a priority bias for the when creating the masks for a reality model the masking of reality models by other reality models can be controlled.
-  * `transparency`: (optional) - A value for the mask transparency override. [0...1]
-  * `priority`: (optional) - A bias to be applied to the default reality model priority.  As lower priority models are masked by higher priority ones, specifying a priority of -1 would cause the reality model to be masked by other reality models.
-* `fdt set reality model mask models`
-  * `transparency`: (optional)- A value for the mask transparency override.  A value of 0 (the default) will completely mask the reality model, higher values will produce less masking and more more map display [0..1]  If no transparency is included then the transparency value from the mask elements is used.
-* `fdt set reality model mask elements` Set the reality model to be masked by one or more elements.  If elements are already selected they are used for the mask, otherwise the mask elements may be selected individually.
-  * `transparency`: (optional) - A value for the mask transparency override. [0...1]
-* `fdt set reality model mask exclude elements` Set a reality model to be masked by all elements except the selected (or individually picked) excluded elements.
-  * `transparency`: (optional) - A value for the mask transparency override. [0...1]
-* `fdt set reality model mask subcategory` Set a reality mdel to be masked by one or more picked subcategories.
-  * `transparency`: (optional) - A value for the mask transparency override. [0...1]
-* `fdt unmask reality model` Removes the masks from the selected reality model.
-
-### Other key-ins
-
-* `fdt save view` - Copies to the clipboard a JSON representation of the view currently displayed in the active viewport. Accepts a single optional argument:
-  * `quote=1`: format the result so it can be directly parsed by `fdt apply view` as a single quoted string argument.
-* `fdt apply view` - Given a saved view as a JSON string (see `fdt save view`), applies it to the active view. Takes a single required argument: the JSON string, in quotes, with interior quotation marks escaped as `""`. Use the `quote=1` argument to `fdt save view` to enquote and escape the JSON.
-* `fdt apply viewid` - Accepts the Id of a persistent ViewDefinition in hexadecimal format and applies that view to the active viewport.
-* `fdt save rendering style` - Outputs selected aspects of the active viewport's display style as JSON. See `DisplayStyleSettings.toOverrides`. Each argument is of the format "option=value" where `value` is 0 for false or 1 for true. All arguments default to false.
-  * `all`: include all settings.
-  * `imodel`: include iModel-specific settings.
-  * `project`: include project-specific settings.
-  * `map`: include background map settings.
-  * `drawingaids`: include drawing aid decoration settings.
-  * `copy`: copy result to system clipboard.
-  * `quote`: format the result so it can be directly parsed by `fdt apply rendering style` as a single quoted string argument.
-* `fdt apply rendering style` - Given a rendering style as a JSON string (see `fdt save rendering style`), applies it to the active viewport's display style. See `DisplayStyleSettings.applyOverrides`. Takes a single required argument: the JSON string.
-* `fdt change viewflags` - Changes any number of ViewFlags for the active viewport. Each argument is of the format "flag=value". For boolean flags, the value is `0` for `false` or `1` for `true`. Flag names are case-insensitive.
-  * Boolean flags: "dimensions", "patterns", "weights", "styles", "transparency", "fill", "textures", "materials", "acsTriad", "grid", "visibleEdges", "hiddenEdges", "lighting", "shadows", "clipVolume", "constructions", "monochrome", "backgroundMap", "ambientOcclusion", "forceSurfaceDiscard"
-  * "renderMode": 0 = wireframe, 3 = hidden line, 4 = solid fill, 6 = smooth shade (numeric values of RenderMode enum).
-* `fdt inspect element` - Creates a readable text summary of a geometric element or geometry part. The keyin takes the following arguments (only the first character of each is checked), all of which are optional:
-  * "id=elementId" where "elementId" is a hexadecimal element Id such as `0x12cb` - can also specify as a comma-separated list of any number of elementIds;
-  * "symbology=0|1" where `1` indicates detailed symbology information should be included in the output;
-  * "placement=0|1" where `1` indicates detailed geometric element placement should be included; and
-  * "verbosity=0|1|2" controlling the verbosity of the output for each geometric primitive in the geometry stream. Higher values = more detailed information. Note `verbosity=2` can produce megabytes of data for certain types of geometric primitives like large meshes.
-  * "refs=0|1" where `1` indicates that if the element is a geometry part, the output should include a list of all geometric elements which reference that geometry part. This is **extremely** inefficient and may take a very long time to process in iModels containing many geometric elements.
-  * "modal=0|1" where `1` indicates the output should be displayed in a modal dialog.
-  * "copy=0|1" where `1` indicates the output should be copied to the system clipboard.
-* `fdt select elements` - given a list of element Ids separated by whitespace, replace the contents of the selection set with those Ids.
-* `fdt toggle skybox` - If the active viewport is displaying a spatial view, toggles display of the skybox.
-* `fdt emphasize selection` - Emphasizes all elements in the selection set, and de-emphasizes all other elements by making them semi-transparent and grey. If the selection set is empty, clear the effects of any previous use of this key-in. Accepts one of the following arguments:
-  * "none": Don't override color, don't apply silhouette.
-  * "color": Override color to white.
-  * "emphasis": Apply silhouette for emphasis.
-  * "both": Apply both color and silhouette.
-* `fdt emphasize visible` - Determines the set of elements considered currently visible in the selected viewport and emphasizes them, de-emphasizing everything else. It takes one required argument and one optional argument:
-  * "tiles" or "screen": The criterion by which elements are considered visible. "tiles" means the element is present in at least one tile selected for display in the view and is not hidden based on category, subcategory, symbology overrides, etc. "screen" means the element lit up at least one pixel; this does not include pixels behind other transparent pixels.
-  * "nonlocatable=0|1" where `1` indicates non-locatable geometry should be considered. By default it is ignored.
-* `fdt clear emphasized` - Undo the effects of `fdt emphasize selection` or `fdt emphasize visible`.
-* `fdt isolate selection` - Causes all elements except those currently in the selection set to stop drawing.
-* `fdt clear isolate` - Reverse the effects of `fdt isolate selection`.
-* `fdt toggle wiremesh` - Toggles "pseudo-wiremesh" display. This causes surfaces to be rendered using `GL_LINES` instead of `GL_TRIANGLES`. Useful for visualizing the triangles of a mesh - but not suitable for "real" wiremesh display.
-* `fdt test clip style ON|OFF` - Toggles a ClipStyle for the active viewport with hard-coded symbology overrides.
-* `fdt tile bounds` - Sets the type of bounding volume decorations that will be displayed for each tile displayed in the view. Accepts at most one argument; if none is specified, it defaults to "volume", unless tile bounds are already displayed, in which it toggles them back off.
-  * "none": Don't display bounding volumes.
-  * "volume": Bounding box representing the full range of each tile.
-  * "content": Tighter bounding box representing the range of geometry contained within each tile.
-  * "both": Both volume and content boxes.
-  * "children": For each tile, draw a box around the volume of each of its child tiles, color-coded such that green indicates an empty child tile and blue a non-empty child tile.
-  * "sphere": Bounding sphere representing the full range of each tile.
-* `fdt time tile load` - Purges all tile trees from memory and reloads the contents of the selected viewport. Outputs to the notifications center the time elapsed once all tiles required for the view are loaded and displayed.
-* `fdt hilite settings` - Modifies the hilite settings for the selected viewport. If no arguments are specified, it resets them to the defaults. Otherwise, each argument modifies an aspect of the current settings:
-  * "r", "g", or "b": An integer in [0..255] specifying the red, green, or blue component of the hilite color.
-  * "v", "h": The visible or hidden ratio in [0..1].
-  * "s": The silhouette as an integer in [0..2] (see Hilite.Silhouette enum).
-* `fdt emphasis settings` - Modifies the hilite settings used for emphasized elements in the selected viewport. If no arguments are specified, it does nothing. See `fdt hilite settings` for supported arguments.
-* `fdt gpu mem limit` - Changes the value of `TileAdmin.gpuMemoryLimit` controlling how much GPU memory can be allocated to tile graphics before graphics of least-recently-drawn tiles begin to be discarded. Accepts one integer greater than or equal to zero representing the amount of memory in bytes; or one of "default", "relaxed", "aggressive", or "none". Any other input is treated as "none".
-* `fdt tilesize default` - Changes the default tile size modifier used by viewports that don't explicitly override it. Accepts a floating point number greater than zero.
-* `fdt tilesize viewport` - Overrides the tile size modifier for the selected viewport (if a floating point number is supplied) or clears the override (if the string "reset" is supplied). The modifier must be greater than zero.
-* `fdt webgl report compatibility` - Opens a modal dialog with information about the client's level of support for various features of the iTwin.js display system.
-* `fdt webgl lose context` - Force a webgl context loss.
-* `fdt compile shaders` - Compile all un-compiled registered shader programs and report whether any errors occurred. Useful for testing/debugging platform-specific shader issues.
-* `fdt animation interval` - Changes the `IModelApp.animationInterval` settings. Specify milliseconds in non-negative milliseconds; or anything not parseable as an integer to disable the interval callback entirely.
-* `fdt visibility` - Controls whether instanced, un-instanced (batched), or all geometry is displayed in the active viewport. Accepts at most one argument; defaults to "all" if none is specified:
-  * "instanced": Display only instanced geometry.
-  * "batched": Display only un-instanced (batched) geometry.
-  * "all": Display all geometry.
-* `fdt aspect skew` - Change the aspect ratio skew of the active viewport. Accepts the floating point skew; defaults to 1.
-* `fdt subcat ovr` - Change the appearance overrides for one or more subcategories in the active viewport. All arguments except the list of Ids are optional.
-  * "ids=<comma separated list of subcategory Ids>"
-  * "priority=<integer>"
-  * "visible=<0|1>"
-  * "color=<decimal integer TBGR>" (see ColorDef)
-  * "weight=<integer>"
-  * "transparency=<float>" from 0 (fully opaque) to 1 (fully transparent)
-* `fdt layer dump` - Dump to the notification manager a JSON representation of the current plan projection settings for the selected viewport. Optional argument `copy` also copies the JSON to the clipboard.
-* `fdt layer set` - change plan projection settings for the selected viewport. The first argument is required and specifies the plan projection model(s) to be affected, either as `all` or as a comma-separated list of model Ids (e.g., `0x1c,0x9a`). Subsequent arguments are optional and are used to build a PlanProjectionSettings. Any arguments omitted will get their default values. Only the first character of each argument is significant; the name of the setting is separated from the value by an `=` sign:
-  * `transparency=`: transparency in [0..1].
-  * `elevation=`: elevation in meters.
-  * `overlay=`: 1 to draw as an overlay, 0 to draw normally (with depth).
-  * `priority=`: 1 to enforce subcategory display priority, 0 to ignore.
-* `fdt subcat priority` - Override display priority of one or more subcategories. Only has an effect on plan projection models. The first argument is a comma-separated list of subcategory Ids; the second is the integer priority value. Omit the second argument to clear the overrides for the specified subcategories.
-* `fdt clip color` - Specify or unspecify a clip color to use for pixels inside or outside the clip region. `<color string>` must be in one of the following forms: "rgb(255,0,0)", "rgba(255,0,0,255)", "rgb(100%,0%,0%)", "hsl(120,50%,50%)", "#rrbbgg", "blanchedAlmond" (see possible values from `ColorByName`; case insensitive). At least one argument must be specified. Arguments can be:
-  * "clear": Clear all clip colors
-  * "inside `<color string>` | clear": Set or clear an inside clip color
-  * "outside  `<color string>` | clear": Set or clear an outside clip color
-* `fdt sourceId from elemId` and `fdt elemId from sourceId` - Converts between the Id of an element in the iModel and the corresponding object in the source document from which it originated. Outputs the result to IModelApp.notifications.
-  * * `id=`: the source aspect Id or element Id.
-  * * `copy=`: (optional) 1 to copy the resultant Id to the system clipboard.
-* `fdt add extensionService <context>` - Adds a context id to be used with Extension Service. It's added to the front of loaders list, so the most recently added context will get used first. `<context>` can be one of the following:
-  * `id <id>`, where `<id>` is a Connected Context GUID.
-  * `project <projectName>`.
-  * `asset <assetName>`.
-  * `public` - loads Bentley-published public extensions.
-
-* `fdt aasamples <nSamples>` - Sets the number of antialias samples for the current viewport where nSamples is the number of samples to use; if 1 or less then antialiasing is turned off, if > 1 then antialiasing is turned on and it will attempt to use that many samples (restricted by the given hardware constraints)
-The following arguments can also be supplied:
-  * `all`: (optional) sets it for all open viewports as well as all future viewports
-* `fdt drape terrain` - Start a tool that demonstrates draping a linestring to either a reality mesh model or background map with terrain applied. The model is first selected and subsequent points define the linestring.
-=======
 # @itwin/frontend-devtools
 
 Copyright © Bentley Systems, Incorporated. All rights reserved. See LICENSE.md for license terms and full copyright notice.
@@ -664,8 +340,7 @@
 * `fdt sourceId from elemId` and `fdt elemId from sourceId` - Converts between the Id of an element in the iModel and the corresponding object in the source document from which it originated. Outputs the result to IModelApp.notifications.
   * * `id=`: the source aspect Id or element Id.
   * * `copy=`: (optional) 1 to copy the resultant Id to the system clipboard.
-
 * `fdt aasamples <nSamples>` - Sets the number of antialias samples for the current viewport where nSamples is the number of samples to use; if 1 or less then antialiasing is turned off, if > 1 then antialiasing is turned on and it will attempt to use that many samples (restricted by the given hardware constraints)
 The following arguments can also be supplied:
   * `all`: (optional) sets it for all open viewports as well as all future viewports
->>>>>>> b8770526
+* `fdt drape terrain` - Start a tool that demonstrates draping a linestring to either a reality mesh model or background map with terrain applied. The model is first selected and subsequent points define the linestring.