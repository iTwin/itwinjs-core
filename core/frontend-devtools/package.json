{
  "name": "@itwin/frontend-devtools",
<<<<<<< HEAD
  "version": "4.9.3",
=======
  "version": "5.0.0-dev.0",
>>>>>>> 62721a0e
  "description": "Debug menu and supporting UI widgets",
  "main": "lib/cjs/frontend-devtools.js",
  "module": "lib/esm/frontend-devtools.js",
  "typings": "lib/cjs/frontend-devtools",
  "license": "MIT",
  "scripts": {
    "build": "npm run -s copy:public && npm run -s build:cjs && npm run -s build:esm",
    "build:cjs": "tsc 1>&2 --outDir lib/cjs",
    "build:esm": "tsc 1>&2 --module ES2020 --outDir lib/esm",
    "copy:public": "cpx \"./public/**/*\" ./lib/public",
    "clean": "rimraf lib .rush/temp/package-deps*.json",
    "docs": "betools docs --includes=../../generated-docs/extract --json=../../generated-docs/core/frontend-devtools/file.json --tsIndexFile=./frontend-devtools.ts --onlyJson",
    "extract-api": "betools extract-api --entry=frontend-devtools",
    "lint": "eslint \"./src/**/*.ts\" 1>&2",
    "test": "",
    "cover": ""
  },
  "repository": {
    "type": "git",
    "url": "https://github.com/iTwin/itwinjs-core.git",
    "directory": "core/frontend-devtools"
  },
  "keywords": [
    "Bentley",
    "BIM",
    "iModel",
    "UI",
    "Widget"
  ],
  "author": {
    "name": "Bentley Systems, Inc.",
    "url": "http://www.bentley.com"
  },
  "dependencies": {
    "@itwin/core-bentley": "workspace:*",
    "@itwin/core-common": "workspace:*",
    "@itwin/core-frontend": "workspace:*",
    "@itwin/core-geometry": "workspace:*",
    "file-saver": "^2.0.2"
  },
  "devDependencies": {
    "@itwin/build-tools": "workspace:*",
    "@itwin/eslint-plugin": "5.0.0-dev.1",
    "@types/file-saver": "^2.0.1",
    "cpx2": "^3.0.0",
    "eslint": "^9.13.0",
    "rimraf": "^3.0.2",
    "typescript": "~5.6.2"
  }
}<|MERGE_RESOLUTION|>--- conflicted
+++ resolved
@@ -1,10 +1,6 @@
 {
   "name": "@itwin/frontend-devtools",
-<<<<<<< HEAD
-  "version": "4.9.3",
-=======
   "version": "5.0.0-dev.0",
->>>>>>> 62721a0e
   "description": "Debug menu and supporting UI widgets",
   "main": "lib/cjs/frontend-devtools.js",
   "module": "lib/esm/frontend-devtools.js",
