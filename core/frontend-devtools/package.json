{
<<<<<<< HEAD
  "name": "@itwin/frontend-devtools",
  "version": "3.0.0-dev.69",
=======
  "name": "@bentley/frontend-devtools",
  "version": "3.0.0-dev.70",
>>>>>>> 407e5cd3
  "description": "Debug menu and supporting UI widgets",
  "main": "lib/frontend-devtools.js",
  "imodeljsSharedLibrary": true,
  "license": "MIT",
  "scripts": {
    "compile": "npm run build",
    "build": "npm run copy:assets && tsc 1>&2",
    "copy:assets": "cpx \"./public/**/*\" ./lib/public",
    "clean": "rimraf lib .rush/temp/package-deps*.json",
    "docs": "betools docs --includes=../../generated-docs/extract --json=../../generated-docs/core/frontend-devtools/file.json --tsIndexFile=./frontend-devtools.ts --onlyJson",
    "extract-api": "betools extract-api --entry=frontend-devtools",
    "lint": "eslint -f visualstudio \"./src/**/*.ts\" 1>&2",
    "test": "",
    "cover": ""
  },
  "repository": {
    "type": "git",
    "url": "https://github.com/imodeljs/imodeljs/tree/master/core/frontend-devtools"
  },
  "keywords": [
    "Bentley",
    "BIM",
    "iModel",
    "UI",
    "Widget"
  ],
  "author": {
    "name": "Bentley Systems, Inc.",
    "url": "http://www.bentley.com"
  },
  "dependencies": {
    "@itwin/core-bentley": "workspace:*",
    "@itwin/core-geometry": "workspace:*",
    "@itwin/core-common": "workspace:*",
    "@itwin/core-frontend": "workspace:*",
    "@itwin/core-i18n": "workspace:*",
    "@bentley/itwin-client": "workspace:*",
    "file-saver": "^2.0.2"
  },
  "devDependencies": {
    "@itwin/build-tools": "workspace:*",
    "@itwin/eslint-plugin": "workspace:*",
    "@types/file-saver": "^2.0.1",
    "@types/node": "14.14.31",
    "cpx": "^1.5.0",
    "eslint": "^7.11.0",
    "rimraf": "^3.0.2",
    "typescript": "~4.4.0"
  },
  "eslintConfig": {
    "plugins": [
      "@itwin"
    ],
    "extends": "plugin:@itwin/itwinjs-recommended"
  }
}<|MERGE_RESOLUTION|>--- conflicted
+++ resolved
@@ -1,11 +1,6 @@
 {
-<<<<<<< HEAD
   "name": "@itwin/frontend-devtools",
-  "version": "3.0.0-dev.69",
-=======
-  "name": "@bentley/frontend-devtools",
   "version": "3.0.0-dev.70",
->>>>>>> 407e5cd3
   "description": "Debug menu and supporting UI widgets",
   "main": "lib/frontend-devtools.js",
   "imodeljsSharedLibrary": true,
