{
  "name": "@itwin/frontend-devtools",
<<<<<<< HEAD
  "version": "4.1.0-dev.62",
=======
  "version": "4.1.0-dev.57",
>>>>>>> 3c9808a6
  "description": "Debug menu and supporting UI widgets",
  "main": "lib/cjs/frontend-devtools.js",
  "module": "lib/esm/frontend-devtools.js",
  "typings": "lib/cjs/frontend-devtools",
  "license": "MIT",
  "scripts": {
    "build": "npm run -s copy:public && npm run -s build:cjs && npm run -s build:esm",
    "build:cjs": "tsc 1>&2 --outDir lib/cjs",
    "build:esm": "tsc 1>&2 --module ES2020 --outDir lib/esm",
    "copy:public": "cpx \"./public/**/*\" ./lib/public",
    "clean": "rimraf lib .rush/temp/package-deps*.json",
    "docs": "betools docs --includes=../../generated-docs/extract --json=../../generated-docs/core/frontend-devtools/file.json --tsIndexFile=./frontend-devtools.ts --onlyJson",
    "extract-api": "betools extract-api --entry=frontend-devtools",
    "lint": "eslint -f visualstudio \"./src/**/*.ts\" 1>&2",
    "test": "",
    "cover": ""
  },
  "repository": {
    "type": "git",
    "url": "https://github.com/iTwin/itwinjs-core.git",
    "directory": "core/frontend-devtools"
  },
  "keywords": [
    "Bentley",
    "BIM",
    "iModel",
    "UI",
    "Widget"
  ],
  "author": {
    "name": "Bentley Systems, Inc.",
    "url": "http://www.bentley.com"
  },
  "dependencies": {
    "@itwin/core-bentley": "workspace:*",
    "@itwin/core-common": "workspace:*",
    "@itwin/core-frontend": "workspace:*",
    "@itwin/core-geometry": "workspace:*",
    "file-saver": "^2.0.2"
  },
  "devDependencies": {
    "@itwin/build-tools": "workspace:*",
    "@itwin/eslint-plugin": "4.0.0-dev.36",
    "@types/file-saver": "^2.0.1",
    "@types/node": "18.16.1",
    "cpx2": "^3.0.0",
    "eslint": "^8.36.0",
    "rimraf": "^3.0.2",
    "typescript": "~5.0.2"
  },
  "eslintConfig": {
    "plugins": [
      "@itwin"
    ],
    "extends": "plugin:@itwin/itwinjs-recommended"
  }
}<|MERGE_RESOLUTION|>--- conflicted
+++ resolved
@@ -1,10 +1,6 @@
 {
   "name": "@itwin/frontend-devtools",
-<<<<<<< HEAD
   "version": "4.1.0-dev.62",
-=======
-  "version": "4.1.0-dev.57",
->>>>>>> 3c9808a6
   "description": "Debug menu and supporting UI widgets",
   "main": "lib/cjs/frontend-devtools.js",
   "module": "lib/esm/frontend-devtools.js",
