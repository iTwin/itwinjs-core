--- conflicted
+++ resolved
@@ -32,18 +32,10 @@
     "url": "http://www.bentley.com"
   },
   "dependencies": {
-<<<<<<< HEAD
     "@itwin/core-bentley": "workspace:*",
-    "@bentley/context-registry-client": "workspace:*",
     "@itwin/core-geometry": "workspace:*",
     "@itwin/core-common": "workspace:*",
     "@itwin/core-frontend": "workspace:*",
-=======
-    "@bentley/bentleyjs-core": "workspace:*",
-    "@bentley/geometry-core": "workspace:*",
-    "@bentley/imodeljs-common": "workspace:*",
-    "@bentley/imodeljs-frontend": "workspace:*",
->>>>>>> cf56a43d
     "@bentley/imodeljs-i18n": "workspace:*",
     "@bentley/itwin-client": "workspace:*",
     "file-saver": "^2.0.2"
