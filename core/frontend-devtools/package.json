{
  "name": "@itwin/frontend-devtools",
<<<<<<< HEAD
  "version": "4.1.0-dev.32",
=======
  "version": "4.1.0-dev.66",
>>>>>>> b70af979
  "description": "Debug menu and supporting UI widgets",
  "main": "lib/cjs/frontend-devtools.js",
  "module": "lib/esm/frontend-devtools.js",
  "typings": "lib/cjs/frontend-devtools",
  "license": "MIT",
  "scripts": {
    "build": "npm run -s copy:public && npm run -s build:cjs && npm run -s build:esm",
    "build:cjs": "tsc 1>&2 --outDir lib/cjs",
    "build:esm": "tsc 1>&2 --module ES2020 --outDir lib/esm",
    "copy:public": "cpx \"./public/**/*\" ./lib/public",
    "clean": "rimraf lib .rush/temp/package-deps*.json",
    "docs": "betools docs --includes=../../generated-docs/extract --json=../../generated-docs/core/frontend-devtools/file.json --tsIndexFile=./frontend-devtools.ts --onlyJson",
    "extract-api": "betools extract-api --entry=frontend-devtools",
    "lint": "eslint -f visualstudio \"./src/**/*.ts\" 1>&2",
    "test": "",
    "cover": ""
  },
  "repository": {
    "type": "git",
    "url": "https://github.com/iTwin/itwinjs-core.git",
    "directory": "core/frontend-devtools"
  },
  "keywords": [
    "Bentley",
    "BIM",
    "iModel",
    "UI",
    "Widget"
  ],
  "author": {
    "name": "Bentley Systems, Inc.",
    "url": "http://www.bentley.com"
  },
  "dependencies": {
    "@itwin/core-bentley": "workspace:*",
    "@itwin/core-common": "workspace:*",
    "@itwin/core-frontend": "workspace:*",
    "@itwin/core-geometry": "workspace:*",
    "file-saver": "^2.0.2"
  },
  "devDependencies": {
    "@itwin/build-tools": "workspace:*",
    "@itwin/eslint-plugin": "4.0.0-dev.36",
    "@types/file-saver": "^2.0.1",
    "@types/node": "18.16.1",
    "cpx2": "^3.0.0",
    "eslint": "^8.36.0",
    "rimraf": "^3.0.2",
    "typescript": "~5.0.2"
  },
  "eslintConfig": {
    "plugins": [
      "@itwin"
    ],
    "extends": "plugin:@itwin/itwinjs-recommended"
  }
}<|MERGE_RESOLUTION|>--- conflicted
+++ resolved
@@ -1,10 +1,6 @@
 {
   "name": "@itwin/frontend-devtools",
-<<<<<<< HEAD
-  "version": "4.1.0-dev.32",
-=======
   "version": "4.1.0-dev.66",
->>>>>>> b70af979
   "description": "Debug menu and supporting UI widgets",
   "main": "lib/cjs/frontend-devtools.js",
   "module": "lib/esm/frontend-devtools.js",
