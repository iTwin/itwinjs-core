--- conflicted
+++ resolved
@@ -1,10 +1,6 @@
 {
   "name": "@bentley/frontend-devtools",
-<<<<<<< HEAD
-  "version": "2.9.0-dev.8",
-=======
   "version": "2.9.0-dev.16",
->>>>>>> 2f380c48
   "description": "Debug menu and supporting UI widgets",
   "main": "lib/frontend-devtools.js",
   "imodeljsSharedLibrary": true,
@@ -37,15 +33,6 @@
     "url": "http://www.bentley.com"
   },
   "dependencies": {
-<<<<<<< HEAD
-    "@bentley/imodeljs-frontend": "2.9.0-dev.8",
-    "@bentley/imodeljs-i18n": "2.9.0-dev.8",
-    "@bentley/imodeljs-common": "2.9.0-dev.8",
-    "@bentley/bentleyjs-core": "2.9.0-dev.8",
-    "@bentley/geometry-core": "2.9.0-dev.8",
-    "@bentley/itwin-client": "2.9.0-dev.8",
-    "@bentley/context-registry-client": "2.9.0-dev.8",
-=======
     "@bentley/bentleyjs-core": "2.9.0-dev.16",
     "@bentley/context-registry-client": "2.9.0-dev.16",
     "@bentley/geometry-core": "2.9.0-dev.16",
@@ -53,20 +40,12 @@
     "@bentley/imodeljs-frontend": "2.9.0-dev.16",
     "@bentley/imodeljs-i18n": "2.9.0-dev.16",
     "@bentley/itwin-client": "2.9.0-dev.16",
->>>>>>> 2f380c48
     "file-saver": "^2.0.2"
   },
   "devDependencies": {
-<<<<<<< HEAD
-    "@bentley/build-tools": "2.9.0-dev.8",
-    "@bentley/eslint-plugin": "2.9.0-dev.8",
-    "@bentley/extension-webpack-tools": "2.9.0-dev.8",
-    "@types/node": "10.14.1",
-=======
     "@bentley/build-tools": "2.9.0-dev.16",
     "@bentley/eslint-plugin": "2.9.0-dev.16",
     "@bentley/extension-webpack-tools": "2.9.0-dev.16",
->>>>>>> 2f380c48
     "@types/file-saver": "^2.0.1",
     "@types/node": "10.14.1",
     "cpx": "^1.5.0",
