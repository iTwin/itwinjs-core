{
<<<<<<< HEAD
  "name": "@itwin/frontend-devtools",
  "version": "3.0.0-dev.70",
=======
  "name": "@bentley/frontend-devtools",
  "version": "3.0.0-dev.71",
>>>>>>> 688db697
  "description": "Debug menu and supporting UI widgets",
  "main": "lib/frontend-devtools.js",
  "imodeljsSharedLibrary": true,
  "license": "MIT",
  "scripts": {
    "compile": "npm run build",
    "build": "npm run copy:assets && tsc 1>&2",
    "copy:assets": "cpx \"./public/**/*\" ./lib/public",
    "clean": "rimraf lib .rush/temp/package-deps*.json",
    "docs": "betools docs --includes=../../generated-docs/extract --json=../../generated-docs/core/frontend-devtools/file.json --tsIndexFile=./frontend-devtools.ts --onlyJson",
    "extract-api": "betools extract-api --entry=frontend-devtools",
    "lint": "eslint -f visualstudio \"./src/**/*.ts\" 1>&2",
    "test": "",
    "cover": ""
  },
  "repository": {
    "type": "git",
    "url": "https://github.com/imodeljs/imodeljs/tree/master/core/frontend-devtools"
  },
  "keywords": [
    "Bentley",
    "BIM",
    "iModel",
    "UI",
    "Widget"
  ],
  "author": {
    "name": "Bentley Systems, Inc.",
    "url": "http://www.bentley.com"
  },
  "dependencies": {
    "@itwin/core-bentley": "workspace:*",
    "@itwin/core-geometry": "workspace:*",
    "@itwin/core-common": "workspace:*",
    "@itwin/core-frontend": "workspace:*",
    "@itwin/core-i18n": "workspace:*",
    "@bentley/itwin-client": "workspace:*",
    "file-saver": "^2.0.2"
  },
  "devDependencies": {
    "@itwin/build-tools": "workspace:*",
    "@itwin/eslint-plugin": "workspace:*",
    "@types/file-saver": "^2.0.1",
    "@types/node": "14.14.31",
    "cpx": "^1.5.0",
    "eslint": "^7.11.0",
    "rimraf": "^3.0.2",
    "typescript": "~4.4.0"
  },
  "eslintConfig": {
    "plugins": [
      "@itwin"
    ],
    "extends": "plugin:@itwin/itwinjs-recommended"
  }
}<|MERGE_RESOLUTION|>--- conflicted
+++ resolved
@@ -1,11 +1,6 @@
 {
-<<<<<<< HEAD
   "name": "@itwin/frontend-devtools",
-  "version": "3.0.0-dev.70",
-=======
-  "name": "@bentley/frontend-devtools",
   "version": "3.0.0-dev.71",
->>>>>>> 688db697
   "description": "Debug menu and supporting UI widgets",
   "main": "lib/frontend-devtools.js",
   "imodeljsSharedLibrary": true,
