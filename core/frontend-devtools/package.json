--- conflicted
+++ resolved
@@ -1,10 +1,6 @@
 {
   "name": "@bentley/frontend-devtools",
-<<<<<<< HEAD
-  "version": "2.13.0-dev.6",
-=======
   "version": "2.13.0-dev.7",
->>>>>>> 1af8fb8a
   "description": "Debug menu and supporting UI widgets",
   "main": "lib/frontend-devtools.js",
   "imodeljsSharedLibrary": true,
@@ -37,21 +33,6 @@
     "url": "http://www.bentley.com"
   },
   "dependencies": {
-<<<<<<< HEAD
-    "@bentley/bentleyjs-core": "2.13.0-dev.6",
-    "@bentley/context-registry-client": "2.13.0-dev.6",
-    "@bentley/geometry-core": "2.13.0-dev.6",
-    "@bentley/imodeljs-common": "2.13.0-dev.6",
-    "@bentley/imodeljs-frontend": "2.13.0-dev.6",
-    "@bentley/imodeljs-i18n": "2.13.0-dev.6",
-    "@bentley/itwin-client": "2.13.0-dev.6",
-    "file-saver": "^2.0.2"
-  },
-  "devDependencies": {
-    "@bentley/build-tools": "2.13.0-dev.6",
-    "@bentley/eslint-plugin": "2.13.0-dev.6",
-    "@bentley/extension-webpack-tools": "2.13.0-dev.6",
-=======
     "@bentley/bentleyjs-core": "2.13.0-dev.7",
     "@bentley/context-registry-client": "2.13.0-dev.7",
     "@bentley/geometry-core": "2.13.0-dev.7",
@@ -65,7 +46,6 @@
     "@bentley/build-tools": "2.13.0-dev.7",
     "@bentley/eslint-plugin": "2.13.0-dev.7",
     "@bentley/extension-webpack-tools": "2.13.0-dev.7",
->>>>>>> 1af8fb8a
     "@types/file-saver": "^2.0.1",
     "@types/node": "10.14.1",
     "cpx": "^1.5.0",
