{
  "name": "@bentley/frontend-devtools",
  "version": "2.9.0-dev.12",
  "description": "Debug menu and supporting UI widgets",
  "main": "lib/frontend-devtools.js",
  "imodeljsSharedLibrary": true,
  "license": "MIT",
  "scripts": {
    "compile": "npm run build",
    "build": "npm run copy:assets && tsc 1>&2 && npm run build:extension",
    "build:extension": "extension-webpack-tools build -s ./src/extension.ts -o ./lib/extension --sourceMap",
    "copy:assets": "cpx \"./public/**/*\" ./lib/public",
    "clean": "rimraf lib .rush/temp/package-deps*.json",
    "docs": "betools docs --includes=../../generated-docs/extract --json=../../generated-docs/core/frontend-devtools/file.json --tsIndexFile=./frontend-devtools.ts --onlyJson",
    "extract-api": "betools extract-api --entry=frontend-devtools",
    "lint": "eslint -f visualstudio --max-warnings 0 ./src/**/*.ts 1>&2",
    "test": "",
    "cover": ""
  },
  "repository": {
    "type": "git",
    "url": "https://github.com/imodeljs/imodeljs/tree/master/core/frontend-devtools"
  },
  "keywords": [
    "Bentley",
    "BIM",
    "iModel",
    "UI",
    "Widget"
  ],
  "author": {
    "name": "Bentley Systems, Inc.",
    "url": "http://www.bentley.com"
  },
  "dependencies": {
<<<<<<< HEAD
    "@bentley/bentleyjs-core": "2.9.0-dev.10",
    "@bentley/context-registry-client": "2.9.0-dev.10",
    "@bentley/geometry-core": "2.9.0-dev.10",
    "@bentley/imodeljs-common": "2.9.0-dev.10",
    "@bentley/imodeljs-frontend": "2.9.0-dev.10",
    "@bentley/imodeljs-i18n": "2.9.0-dev.10",
    "@bentley/itwin-client": "2.9.0-dev.10",
=======
    "@bentley/imodeljs-frontend": "2.9.0-dev.12",
    "@bentley/imodeljs-i18n": "2.9.0-dev.12",
    "@bentley/imodeljs-common": "2.9.0-dev.12",
    "@bentley/bentleyjs-core": "2.9.0-dev.12",
    "@bentley/geometry-core": "2.9.0-dev.12",
    "@bentley/itwin-client": "2.9.0-dev.12",
    "@bentley/context-registry-client": "2.9.0-dev.12",
>>>>>>> c0b588d4
    "file-saver": "^2.0.2"
  },
  "devDependencies": {
<<<<<<< HEAD
    "@bentley/build-tools": "2.9.0-dev.10",
    "@bentley/eslint-plugin": "2.9.0-dev.10",
    "@bentley/extension-webpack-tools": "2.9.0-dev.10",
=======
    "@bentley/build-tools": "2.9.0-dev.12",
    "@bentley/eslint-plugin": "2.9.0-dev.12",
    "@bentley/extension-webpack-tools": "2.9.0-dev.12",
    "@types/node": "10.14.1",
>>>>>>> c0b588d4
    "@types/file-saver": "^2.0.1",
    "@types/node": "10.14.1",
    "cpx": "^1.5.0",
    "eslint": "^6.8.0",
    "rimraf": "^3.0.2",
    "typescript": "~3.7.4"
  },
  "nyc": {
    "nycrc-path": "./node_modules/@bentley/build-tools/.nycrc",
    "all": true
  },
  "eslintConfig": {
    "plugins": [
      "@bentley"
    ],
    "extends": "plugin:@bentley/imodeljs-recommended"
  }
}<|MERGE_RESOLUTION|>--- conflicted
+++ resolved
@@ -33,36 +33,19 @@
     "url": "http://www.bentley.com"
   },
   "dependencies": {
-<<<<<<< HEAD
-    "@bentley/bentleyjs-core": "2.9.0-dev.10",
-    "@bentley/context-registry-client": "2.9.0-dev.10",
-    "@bentley/geometry-core": "2.9.0-dev.10",
-    "@bentley/imodeljs-common": "2.9.0-dev.10",
-    "@bentley/imodeljs-frontend": "2.9.0-dev.10",
-    "@bentley/imodeljs-i18n": "2.9.0-dev.10",
-    "@bentley/itwin-client": "2.9.0-dev.10",
-=======
+    "@bentley/bentleyjs-core": "2.9.0-dev.12",
+    "@bentley/context-registry-client": "2.9.0-dev.12",
+    "@bentley/geometry-core": "2.9.0-dev.12",
+    "@bentley/imodeljs-common": "2.9.0-dev.12",
     "@bentley/imodeljs-frontend": "2.9.0-dev.12",
     "@bentley/imodeljs-i18n": "2.9.0-dev.12",
-    "@bentley/imodeljs-common": "2.9.0-dev.12",
-    "@bentley/bentleyjs-core": "2.9.0-dev.12",
-    "@bentley/geometry-core": "2.9.0-dev.12",
     "@bentley/itwin-client": "2.9.0-dev.12",
-    "@bentley/context-registry-client": "2.9.0-dev.12",
->>>>>>> c0b588d4
     "file-saver": "^2.0.2"
   },
   "devDependencies": {
-<<<<<<< HEAD
-    "@bentley/build-tools": "2.9.0-dev.10",
-    "@bentley/eslint-plugin": "2.9.0-dev.10",
-    "@bentley/extension-webpack-tools": "2.9.0-dev.10",
-=======
     "@bentley/build-tools": "2.9.0-dev.12",
     "@bentley/eslint-plugin": "2.9.0-dev.12",
     "@bentley/extension-webpack-tools": "2.9.0-dev.12",
-    "@types/node": "10.14.1",
->>>>>>> c0b588d4
     "@types/file-saver": "^2.0.1",
     "@types/node": "10.14.1",
     "cpx": "^1.5.0",
