<<<<<<< HEAD
/*---------------------------------------------------------------------------------------------
* Copyright (c) Bentley Systems, Incorporated. All rights reserved.
* See LICENSE.md in the project root for license terms and full copyright notice.
*--------------------------------------------------------------------------------------------*/

export * from "./ClipboardUtilities";
export * from "./FrontEndDevTools";

export * from "./effects/Convolution";
export * from "./effects/EffectTools";
export * from "./effects/Explosion";
export * from "./effects/FlipImage";
export * from "./effects/LensDistortion";
export * from "./effects/Random";
export * from "./effects/Saturation";
export * from "./effects/Snow";

export * from "./tools/AnimationIntervalTool";
export * from "./tools/ChangeUnitsTool";
export * from "./tools/ClipTools";
export * from "./tools/DisplayStyleTools";
export * from "./tools/EmphasizeElementsTool";
export * from "./tools/ExtensionServiceTool";
export * from "./tools/FrustumDecoration";
export * from "./tools/InspectElementTool";
export * from "./tools/MapLayerTool";
export * from "./tools/MeasureTileLoadTime";
export * from "./tools/ModelAppearanceTools";
export * from "./tools/parseArgs";
export * from "./tools/parseBoolean";
export * from "./tools/parseToggle";
export * from "./tools/PlanarMaskTools";
export * from "./tools/PlanProjectionTools";
export * from "./tools/ProjectExtents";
export * from "./tools/RealityModelTools";
export * from "./tools/RealityTransitionTool";
export * from "./tools/RenderSystemTools";
export * from "./tools/RenderTargetTools";
export * from "./tools/ReportWebGLCompatibilityTool";
export * from "./tools/SavedViews";
export * from "./tools/SelectionTools";
export * from "./tools/SetGpuMemoryLimitTool";
export * from "./tools/SourceAspectIdTools";
export * from "./tools/TerrainDrapeTool";
export * from "./tools/TileRequestDecoration";
export * from "./tools/TileTreeBoundsDecoration";
export * from "./tools/ViewportTools";

export * from "./ui/Button";
export * from "./ui/CheckBox";
export * from "./ui/ColorInput";
export * from "./ui/ComboBox";
export * from "./ui/DataList";
export * from "./ui/NestedMenu";
export * from "./ui/NumericInput";
export * from "./ui/RadioBox";
export * from "./ui/Slider";
export * from "./ui/TextBox";

export * from "./widgets/DiagnosticsPanel";
export * from "./widgets/FpsTracker";
export * from "./widgets/GpuProfiler";
export * from "./widgets/KeyinField";
export * from "./widgets/MemoryTracker";
export * from "./widgets/TileMemoryBreakdown";
export * from "./widgets/TileStatisticsTracker";
export * from "./widgets/ToolSettingsTracker";

/** @docs-package-description
 * The frontend-devtools package contains various tools and widgets for monitoring and debugging the front-end state of an iModel.js application.
 */

/**
 * @docs-group-description Widgets
 * Widgets that wrap some of the package's functionality into embeddable HTML controls.
 */

/**
 * @docs-group-description Tools
 * Interactive- and immediate-mode [tools]($docs/learning/frontend/Tools.md), most of which can be executed via key-in. All key-ins are documented in the package's README.
 */

/**
 * @docs-group-description Controls
 * Rudimentary HTML components used to build the widgets.
 */

/**
 * @docs-group-description Effects
 * Examples of screen-space effects produced by [RenderSystem.createScreenSpaceEffectBuilder]($frontend).
 */

/**
 * @docs-group-description Utilities
 * Utility functions used throughout the package.
 */
=======
/*---------------------------------------------------------------------------------------------
* Copyright (c) Bentley Systems, Incorporated. All rights reserved.
* See LICENSE.md in the project root for license terms and full copyright notice.
*--------------------------------------------------------------------------------------------*/

export * from "./ClipboardUtilities";
export * from "./FrontEndDevTools";

export * from "./effects/Convolution";
export * from "./effects/EffectTools";
export * from "./effects/Explosion";
export * from "./effects/FlipImage";
export * from "./effects/LensDistortion";
export * from "./effects/Random";
export * from "./effects/Saturation";
export * from "./effects/Snow";
export * from "./effects/Vignette";

export * from "./tools/AnimationIntervalTool";
export * from "./tools/ChangeUnitsTool";
export * from "./tools/ClipTools";
export * from "./tools/DisplayStyleTools";
export * from "./tools/EmphasizeElementsTool";
export * from "./tools/FrustumDecoration";
export * from "./tools/InspectElementTool";
export * from "./tools/MapLayerTool";
export * from "./tools/MeasureTileLoadTime";
export * from "./tools/ModelAppearanceTools";
export * from "./tools/parseArgs";
export * from "./tools/parseBoolean";
export * from "./tools/parseToggle";
export * from "./tools/PlanarMaskTools";
export * from "./tools/PlanProjectionTools";
export * from "./tools/ProjectExtents";
export * from "./tools/RealityModelTools";
export * from "./tools/RealityTransitionTool";
export * from "./tools/RenderSystemTools";
export * from "./tools/RenderTargetTools";
export * from "./tools/ReportWebGLCompatibilityTool";
export * from "./tools/SavedViews";
export * from "./tools/SelectionTools";
export * from "./tools/SetGpuMemoryLimitTool";
export * from "./tools/SourceAspectIdTools";
export * from "./tools/TileRequestDecoration";
export * from "./tools/TileTreeBoundsDecoration";
export * from "./tools/ToolTipProvider";
export * from "./tools/ViewportTools";

export * from "./ui/Button";
export * from "./ui/CheckBox";
export * from "./ui/ColorInput";
export * from "./ui/ComboBox";
export * from "./ui/DataList";
export * from "./ui/NestedMenu";
export * from "./ui/NumericInput";
export * from "./ui/RadioBox";
export * from "./ui/Slider";
export * from "./ui/TextBox";

export * from "./widgets/DiagnosticsPanel";
export * from "./widgets/FpsTracker";
export * from "./widgets/GpuProfiler";
export * from "./widgets/KeyinField";
export * from "./widgets/MemoryTracker";
export * from "./widgets/TileMemoryBreakdown";
export * from "./widgets/TileStatisticsTracker";
export * from "./widgets/ToolSettingsTracker";

/** @docs-package-description
 * The frontend-devtools package contains various tools and widgets for monitoring and debugging the front-end state of an iTwin.js application.
 */

/**
 * @docs-group-description Widgets
 * Widgets that wrap some of the package's functionality into embeddable HTML controls.
 */

/**
 * @docs-group-description Tools
 * Interactive- and immediate-mode [tools]($docs/learning/frontend/Tools.md), most of which can be executed via key-in. All key-ins are documented in the package's README.
 */

/**
 * @docs-group-description Controls
 * Rudimentary HTML components used to build the widgets.
 */

/**
 * @docs-group-description Effects
 * Examples of screen-space effects produced by [RenderSystem.createScreenSpaceEffectBuilder]($frontend).
 */

/**
 * @docs-group-description Utilities
 * Utility functions used throughout the package.
 */
>>>>>>> b8770526
<|MERGE_RESOLUTION|>--- conflicted
+++ resolved
@@ -1,101 +1,3 @@
-<<<<<<< HEAD
-/*---------------------------------------------------------------------------------------------
-* Copyright (c) Bentley Systems, Incorporated. All rights reserved.
-* See LICENSE.md in the project root for license terms and full copyright notice.
-*--------------------------------------------------------------------------------------------*/
-
-export * from "./ClipboardUtilities";
-export * from "./FrontEndDevTools";
-
-export * from "./effects/Convolution";
-export * from "./effects/EffectTools";
-export * from "./effects/Explosion";
-export * from "./effects/FlipImage";
-export * from "./effects/LensDistortion";
-export * from "./effects/Random";
-export * from "./effects/Saturation";
-export * from "./effects/Snow";
-
-export * from "./tools/AnimationIntervalTool";
-export * from "./tools/ChangeUnitsTool";
-export * from "./tools/ClipTools";
-export * from "./tools/DisplayStyleTools";
-export * from "./tools/EmphasizeElementsTool";
-export * from "./tools/ExtensionServiceTool";
-export * from "./tools/FrustumDecoration";
-export * from "./tools/InspectElementTool";
-export * from "./tools/MapLayerTool";
-export * from "./tools/MeasureTileLoadTime";
-export * from "./tools/ModelAppearanceTools";
-export * from "./tools/parseArgs";
-export * from "./tools/parseBoolean";
-export * from "./tools/parseToggle";
-export * from "./tools/PlanarMaskTools";
-export * from "./tools/PlanProjectionTools";
-export * from "./tools/ProjectExtents";
-export * from "./tools/RealityModelTools";
-export * from "./tools/RealityTransitionTool";
-export * from "./tools/RenderSystemTools";
-export * from "./tools/RenderTargetTools";
-export * from "./tools/ReportWebGLCompatibilityTool";
-export * from "./tools/SavedViews";
-export * from "./tools/SelectionTools";
-export * from "./tools/SetGpuMemoryLimitTool";
-export * from "./tools/SourceAspectIdTools";
-export * from "./tools/TerrainDrapeTool";
-export * from "./tools/TileRequestDecoration";
-export * from "./tools/TileTreeBoundsDecoration";
-export * from "./tools/ViewportTools";
-
-export * from "./ui/Button";
-export * from "./ui/CheckBox";
-export * from "./ui/ColorInput";
-export * from "./ui/ComboBox";
-export * from "./ui/DataList";
-export * from "./ui/NestedMenu";
-export * from "./ui/NumericInput";
-export * from "./ui/RadioBox";
-export * from "./ui/Slider";
-export * from "./ui/TextBox";
-
-export * from "./widgets/DiagnosticsPanel";
-export * from "./widgets/FpsTracker";
-export * from "./widgets/GpuProfiler";
-export * from "./widgets/KeyinField";
-export * from "./widgets/MemoryTracker";
-export * from "./widgets/TileMemoryBreakdown";
-export * from "./widgets/TileStatisticsTracker";
-export * from "./widgets/ToolSettingsTracker";
-
-/** @docs-package-description
- * The frontend-devtools package contains various tools and widgets for monitoring and debugging the front-end state of an iModel.js application.
- */
-
-/**
- * @docs-group-description Widgets
- * Widgets that wrap some of the package's functionality into embeddable HTML controls.
- */
-
-/**
- * @docs-group-description Tools
- * Interactive- and immediate-mode [tools]($docs/learning/frontend/Tools.md), most of which can be executed via key-in. All key-ins are documented in the package's README.
- */
-
-/**
- * @docs-group-description Controls
- * Rudimentary HTML components used to build the widgets.
- */
-
-/**
- * @docs-group-description Effects
- * Examples of screen-space effects produced by [RenderSystem.createScreenSpaceEffectBuilder]($frontend).
- */
-
-/**
- * @docs-group-description Utilities
- * Utility functions used throughout the package.
- */
-=======
 /*---------------------------------------------------------------------------------------------
 * Copyright (c) Bentley Systems, Incorporated. All rights reserved.
 * See LICENSE.md in the project root for license terms and full copyright notice.
@@ -139,6 +41,7 @@
 export * from "./tools/SelectionTools";
 export * from "./tools/SetGpuMemoryLimitTool";
 export * from "./tools/SourceAspectIdTools";
+export * from "./tools/TerrainDrapeTool";
 export * from "./tools/TileRequestDecoration";
 export * from "./tools/TileTreeBoundsDecoration";
 export * from "./tools/ToolTipProvider";
@@ -191,5 +94,4 @@
 /**
  * @docs-group-description Utilities
  * Utility functions used throughout the package.
- */
->>>>>>> b8770526
+ */