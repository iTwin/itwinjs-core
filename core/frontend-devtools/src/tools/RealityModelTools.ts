/*---------------------------------------------------------------------------------------------
* Copyright (c) Bentley Systems, Incorporated. All rights reserved.
* See LICENSE.md in the project root for license terms and full copyright notice.
*--------------------------------------------------------------------------------------------*/

/** @packageDocumentation
 * @module Tools
 */

import { FeatureAppearance, FeatureAppearanceProps, RgbColorProps } from "@bentley/imodeljs-common";
import { getCesiumAssetUrl, IModelApp, NotifyMessageDetails, OutputMessagePriority, Tool, Viewport } from "@bentley/imodeljs-frontend";
import { copyStringToClipboard } from "../ClipboardUtilities";
import { parseBoolean } from "./parseBoolean";
import { parseToggle } from "./parseToggle";

/** This tool attaches a specified reality model.
 * @beta
 */
export class AttachRealityModelTool extends Tool {
  public static override toolId = "AttachRealityModelTool";
  public static override get minArgs() { return 1; }
  public static override get maxArgs() { return 1; }

  /** This method runs the tool, attaching a specified reality model.
   * @param data a [[ContextRealityModelProps]] JSON representation
   */
  public override async run(data: string): Promise<boolean> {
    const props = JSON.parse(data);
    const vp = IModelApp.viewManager.selectedView;
    if (vp === undefined)
      return false;

    if (props === undefined || props.tilesetUrl === undefined) {
      IModelApp.notifications.outputMessage(new NotifyMessageDetails(OutputMessagePriority.Error, `Properties ${props} are not valid`));
    }

    vp.displayStyle.attachRealityModel(props);
    IModelApp.notifications.outputMessage(new NotifyMessageDetails(OutputMessagePriority.Info, `Reality Model ${props.tilesetUrl} attached`));

    return true;
  }

  /** Executes this tool's run method with args[0] containing `data`.
   * @see [[run]]
   */
  public override async parseAndRun(...args: string[]): Promise<boolean> {
    return this.run(args[0]);
  }
}

/** This tool saves a reality model's JSON representation to the system clipboard.
 * @beta */
export class SaveRealityModelTool extends Tool {
  public static override toolId = "SaveRealityModelTool";
  public static override get minArgs() { return 0; }
  public static override get maxArgs() { return 1; }

  /** This method runs the tool, saving a reality model's JSON representation to the system clipboard.
   * @param name the name of the reality model to copy; if undefined, copy the last found reality model
   */
  public override async run(name: string | undefined): Promise<boolean> {
    const vp = IModelApp.viewManager.selectedView;
    if (vp === undefined)
      return false;
    vp.displayStyle.forEachRealityModel((realityModel) => {
      if (name === undefined || realityModel.name === name) {
        copyStringToClipboard(JSON.stringify(realityModel.toJSON()));
        IModelApp.notifications.outputMessage(new NotifyMessageDetails(OutputMessagePriority.Info, `Reality Model ${realityModel.name} copied to clipboard`));
      }
    });

    return true;
  }

  /** Executes this tool's run method with args[0] containing `name`.
   * @see [[run]]
   */
  public override async parseAndRun(...args: string[]): Promise<boolean> {
    return this.run(args.length > 0 ? args[0] : undefined);
  }
}

function changeRealityModelAppearanceOverrides(vp: Viewport, overrides: FeatureAppearanceProps, index: number): boolean {
  const model = vp.displayStyle.settings.contextRealityModels.models[index];
  if (!model)
    return false;

  model.appearanceOverrides = model.appearanceOverrides ? model.appearanceOverrides.clone(overrides) : FeatureAppearance.fromJSON(overrides);
  return true;
}

/** Set reality model appearance override for transparency in display style.
 * @beta
 */
export class SetRealityModelTransparencyTool extends Tool {
  public static override toolId = "SetRealityModelTransparencyTool";
  public static override get minArgs() { return 1; }
  public static override get maxArgs() { return 2; }

  public override async run(transparency: number, index: number): Promise<boolean> {
    const vp = IModelApp.viewManager.selectedView;
    if (vp === undefined)
      return false;

    const changed = changeRealityModelAppearanceOverrides(vp, { transparency }, index);

    if (changed)
      IModelApp.notifications.outputMessage(new NotifyMessageDetails(OutputMessagePriority.Info, `Reality Model at Index: ${index} set to transparency: ${transparency}`));

    return true;
  }

  public override async parseAndRun(...args: string[]): Promise<boolean> {
    return this.run(parseFloat(args[0]), args.length > 1 ? parseInt(args[1], 10) : -1);
  }
}
/** Set reality model appearance override for locatable in display style.
 * @beta
 */
export class SetRealityModelLocateTool extends Tool {
  public static override toolId = "SetRealityModelLocateTool";
  public static override get minArgs() { return 1; }
  public static override get maxArgs() { return 2; }

  public override async run(locate: boolean, index: number): Promise<boolean> {
    const vp = IModelApp.viewManager.selectedView;
    if (vp === undefined)
      return false;

    const nonLocatable = locate ? undefined : true;
    const changed = changeRealityModelAppearanceOverrides(vp, { nonLocatable }, index);

    if (changed)
      IModelApp.notifications.outputMessage(new NotifyMessageDetails(OutputMessagePriority.Info, `Reality Model at Index: ${index} set to locate: ${locate}`));

    return true;
  }

  public override async parseAndRun(...args: string[]): Promise<boolean> {
    const locate = parseBoolean(args[0]);
    return locate === undefined ? false : this.run(locate, args.length > 1 ? parseInt(args[1], 10) : -1);
  }
}

/** Set reality model appearance override for emphasized in display style.
 * @beta
 */
export class SetRealityModelEmphasizedTool extends Tool {
  public static override toolId = "SetRealityModelEmphasizedTool";
  public static override get minArgs() { return 1; }
  public static override get maxArgs() { return 2; }

  public override async run(emphasized: true | undefined, index: number): Promise<boolean> {
    const vp = IModelApp.viewManager.selectedView;
    if (vp === undefined)
      return false;

    const changed = changeRealityModelAppearanceOverrides(vp, { emphasized }, index);

    if (changed)
      IModelApp.notifications.outputMessage(new NotifyMessageDetails(OutputMessagePriority.Info, `Reality Model at Index: ${index} set to emphasized: ${emphasized}`));

    return true;
  }

  public override async parseAndRun(...args: string[]): Promise<boolean> {
    const emphasized = parseBoolean(args[0]);
    return emphasized === undefined ? false : this.run(emphasized ? true : undefined, args.length > 1 ? parseInt(args[1], 10) : -1);
  }
}

/** Detach reality model from display style.
 * @beta
 */
export class DetachRealityModelTool extends Tool {
  public static override toolId = "ViewportDetachRealityModel";
  public static override get minArgs() { return 0; }
  public static override get maxArgs() { return 1; }

  public override async run(index: number): Promise<boolean> {
    const vp = IModelApp.viewManager.selectedView;
    if (vp === undefined)
      return false;

    const model = vp.displayStyle.settings.contextRealityModels.models[index];
    if (!model)
      return false;

    vp.displayStyle.settings.contextRealityModels.delete(model);
    return true;
  }

  public override async parseAndRun(...args: string[]): Promise<boolean> {
    return this.run(args.length > 1 ? parseInt(args[0], 10) : -1);
  }
}

/** Set reality model appearance override for color in display style.
 * @beta
 */
export class SetRealityModelColorTool extends Tool {
  public static override toolId = "SetRealityModelColorTool";
  public static override get minArgs() { return 3; }
  public static override get maxArgs() { return 4; }

  public override async run(rgb: RgbColorProps, index: number): Promise<boolean> {
    const vp = IModelApp.viewManager.selectedView;
    if (vp === undefined)
      return false;

    const changed = changeRealityModelAppearanceOverrides(vp, { rgb }, index);

    if (changed)
      IModelApp.notifications.outputMessage(new NotifyMessageDetails(OutputMessagePriority.Info, `Reality Model at Index: ${index} set to color: ${rgb}`));

    return true;
  }

  public override async parseAndRun(...args: string[]): Promise<boolean> {
    return this.run({ r: parseFloat(args[0]), g: parseFloat(args[1]), b: parseFloat(args[2]) }, args.length > 3 ? parseInt(args[3], 10) : -1);
  }
}

/** Clear reality model appearance override in display style.
 * @beta
 */
export class ClearRealityModelAppearanceOverrides extends Tool {
  public static override toolId = "ClearRealityModelAppearanceOverrides";
  public static override get minArgs() { return 0; }
  public static override get maxArgs() { return 1; }

  public override async run(index: number): Promise<boolean> {
    const vp = IModelApp.viewManager.selectedView;
    if (!vp)
      return false;

    const model = vp.displayStyle.settings.contextRealityModels.models[index];
    if (!model)
      return false;

    model.appearanceOverrides = undefined;
    return true;
  }

  public override async parseAndRun(...args: string[]): Promise<boolean> {
    return this.run(args[0] === undefined ? -1 : parseInt(args[0], 10));
  }
}

/** Attach a cesium asset from the Ion ID and key.
 * @beta
 */
export class AttachCesiumAssetTool extends Tool {
  public static override toolId = "AttachCesiumAssetTool";
  public static override get minArgs() { return 1; }
  public static override get maxArgs() { return 2; }

<<<<<<< HEAD
  // SWB What does asset mean here?
  public override run(assetId: number, requestKey: string): boolean {
=======
  public override async run(assetId: number, requestKey: string): Promise<boolean> {
>>>>>>> e84249fb
    const vp = IModelApp.viewManager.selectedView;
    if (vp === undefined)
      return false;

    const props = { tilesetUrl: getCesiumAssetUrl(assetId, requestKey) };
    vp.displayStyle.attachRealityModel(props);
    IModelApp.notifications.outputMessage(new NotifyMessageDetails(OutputMessagePriority.Info, `Cesium Asset #${assetId} attached`));
    return true;
  }

  public override async parseAndRun(...args: string[]): Promise<boolean> {
    const assetId = parseInt(args[0], 10);
    return Number.isNaN(assetId) ? false : this.run(assetId, args[1]);
  }
}

/** Turn on/off display of OpenStreetMap buildings
 * @beta
 */
export class ToggleOSMBuildingDisplay extends Tool {
  public static override toolId = "SetBuildingDisplay";
  public static override get minArgs() { return 0; }
  public static override get maxArgs() { return 2; }

  public override async run(onOff?: boolean, transparency?: number): Promise<boolean> {
    const vp = IModelApp.viewManager.selectedView;
    if (vp === undefined)
      return false;

    if (onOff === undefined)
      onOff = undefined === vp.displayStyle.getOSMBuildingRealityModel(); // Toggle current state.

    const appearanceOverrides = (transparency !== undefined && transparency > 0 && transparency < 1) ? FeatureAppearance.fromJSON({ transparency }) : undefined;

    vp.displayStyle.setOSMBuildingDisplay({ onOff, appearanceOverrides });
    return true;
  }

  public override async parseAndRun(...args: string[]): Promise<boolean> {
    const toggle = parseToggle(args[0]);
    const transparency = args.length > 0 ? parseFloat(args[1]) : undefined;
    return typeof toggle === "string" ? false : this.run(toggle, transparency);
  }
}
<|MERGE_RESOLUTION|>--- conflicted
+++ resolved
@@ -1,307 +1,303 @@
-/*---------------------------------------------------------------------------------------------
-* Copyright (c) Bentley Systems, Incorporated. All rights reserved.
-* See LICENSE.md in the project root for license terms and full copyright notice.
-*--------------------------------------------------------------------------------------------*/
-
-/** @packageDocumentation
- * @module Tools
- */
-
-import { FeatureAppearance, FeatureAppearanceProps, RgbColorProps } from "@bentley/imodeljs-common";
-import { getCesiumAssetUrl, IModelApp, NotifyMessageDetails, OutputMessagePriority, Tool, Viewport } from "@bentley/imodeljs-frontend";
-import { copyStringToClipboard } from "../ClipboardUtilities";
-import { parseBoolean } from "./parseBoolean";
-import { parseToggle } from "./parseToggle";
-
-/** This tool attaches a specified reality model.
- * @beta
- */
-export class AttachRealityModelTool extends Tool {
-  public static override toolId = "AttachRealityModelTool";
-  public static override get minArgs() { return 1; }
-  public static override get maxArgs() { return 1; }
-
-  /** This method runs the tool, attaching a specified reality model.
-   * @param data a [[ContextRealityModelProps]] JSON representation
-   */
-  public override async run(data: string): Promise<boolean> {
-    const props = JSON.parse(data);
-    const vp = IModelApp.viewManager.selectedView;
-    if (vp === undefined)
-      return false;
-
-    if (props === undefined || props.tilesetUrl === undefined) {
-      IModelApp.notifications.outputMessage(new NotifyMessageDetails(OutputMessagePriority.Error, `Properties ${props} are not valid`));
-    }
-
-    vp.displayStyle.attachRealityModel(props);
-    IModelApp.notifications.outputMessage(new NotifyMessageDetails(OutputMessagePriority.Info, `Reality Model ${props.tilesetUrl} attached`));
-
-    return true;
-  }
-
-  /** Executes this tool's run method with args[0] containing `data`.
-   * @see [[run]]
-   */
-  public override async parseAndRun(...args: string[]): Promise<boolean> {
-    return this.run(args[0]);
-  }
-}
-
-/** This tool saves a reality model's JSON representation to the system clipboard.
- * @beta */
-export class SaveRealityModelTool extends Tool {
-  public static override toolId = "SaveRealityModelTool";
-  public static override get minArgs() { return 0; }
-  public static override get maxArgs() { return 1; }
-
-  /** This method runs the tool, saving a reality model's JSON representation to the system clipboard.
-   * @param name the name of the reality model to copy; if undefined, copy the last found reality model
-   */
-  public override async run(name: string | undefined): Promise<boolean> {
-    const vp = IModelApp.viewManager.selectedView;
-    if (vp === undefined)
-      return false;
-    vp.displayStyle.forEachRealityModel((realityModel) => {
-      if (name === undefined || realityModel.name === name) {
-        copyStringToClipboard(JSON.stringify(realityModel.toJSON()));
-        IModelApp.notifications.outputMessage(new NotifyMessageDetails(OutputMessagePriority.Info, `Reality Model ${realityModel.name} copied to clipboard`));
-      }
-    });
-
-    return true;
-  }
-
-  /** Executes this tool's run method with args[0] containing `name`.
-   * @see [[run]]
-   */
-  public override async parseAndRun(...args: string[]): Promise<boolean> {
-    return this.run(args.length > 0 ? args[0] : undefined);
-  }
-}
-
-function changeRealityModelAppearanceOverrides(vp: Viewport, overrides: FeatureAppearanceProps, index: number): boolean {
-  const model = vp.displayStyle.settings.contextRealityModels.models[index];
-  if (!model)
-    return false;
-
-  model.appearanceOverrides = model.appearanceOverrides ? model.appearanceOverrides.clone(overrides) : FeatureAppearance.fromJSON(overrides);
-  return true;
-}
-
-/** Set reality model appearance override for transparency in display style.
- * @beta
- */
-export class SetRealityModelTransparencyTool extends Tool {
-  public static override toolId = "SetRealityModelTransparencyTool";
-  public static override get minArgs() { return 1; }
-  public static override get maxArgs() { return 2; }
-
-  public override async run(transparency: number, index: number): Promise<boolean> {
-    const vp = IModelApp.viewManager.selectedView;
-    if (vp === undefined)
-      return false;
-
-    const changed = changeRealityModelAppearanceOverrides(vp, { transparency }, index);
-
-    if (changed)
-      IModelApp.notifications.outputMessage(new NotifyMessageDetails(OutputMessagePriority.Info, `Reality Model at Index: ${index} set to transparency: ${transparency}`));
-
-    return true;
-  }
-
-  public override async parseAndRun(...args: string[]): Promise<boolean> {
-    return this.run(parseFloat(args[0]), args.length > 1 ? parseInt(args[1], 10) : -1);
-  }
-}
-/** Set reality model appearance override for locatable in display style.
- * @beta
- */
-export class SetRealityModelLocateTool extends Tool {
-  public static override toolId = "SetRealityModelLocateTool";
-  public static override get minArgs() { return 1; }
-  public static override get maxArgs() { return 2; }
-
-  public override async run(locate: boolean, index: number): Promise<boolean> {
-    const vp = IModelApp.viewManager.selectedView;
-    if (vp === undefined)
-      return false;
-
-    const nonLocatable = locate ? undefined : true;
-    const changed = changeRealityModelAppearanceOverrides(vp, { nonLocatable }, index);
-
-    if (changed)
-      IModelApp.notifications.outputMessage(new NotifyMessageDetails(OutputMessagePriority.Info, `Reality Model at Index: ${index} set to locate: ${locate}`));
-
-    return true;
-  }
-
-  public override async parseAndRun(...args: string[]): Promise<boolean> {
-    const locate = parseBoolean(args[0]);
-    return locate === undefined ? false : this.run(locate, args.length > 1 ? parseInt(args[1], 10) : -1);
-  }
-}
-
-/** Set reality model appearance override for emphasized in display style.
- * @beta
- */
-export class SetRealityModelEmphasizedTool extends Tool {
-  public static override toolId = "SetRealityModelEmphasizedTool";
-  public static override get minArgs() { return 1; }
-  public static override get maxArgs() { return 2; }
-
-  public override async run(emphasized: true | undefined, index: number): Promise<boolean> {
-    const vp = IModelApp.viewManager.selectedView;
-    if (vp === undefined)
-      return false;
-
-    const changed = changeRealityModelAppearanceOverrides(vp, { emphasized }, index);
-
-    if (changed)
-      IModelApp.notifications.outputMessage(new NotifyMessageDetails(OutputMessagePriority.Info, `Reality Model at Index: ${index} set to emphasized: ${emphasized}`));
-
-    return true;
-  }
-
-  public override async parseAndRun(...args: string[]): Promise<boolean> {
-    const emphasized = parseBoolean(args[0]);
-    return emphasized === undefined ? false : this.run(emphasized ? true : undefined, args.length > 1 ? parseInt(args[1], 10) : -1);
-  }
-}
-
-/** Detach reality model from display style.
- * @beta
- */
-export class DetachRealityModelTool extends Tool {
-  public static override toolId = "ViewportDetachRealityModel";
-  public static override get minArgs() { return 0; }
-  public static override get maxArgs() { return 1; }
-
-  public override async run(index: number): Promise<boolean> {
-    const vp = IModelApp.viewManager.selectedView;
-    if (vp === undefined)
-      return false;
-
-    const model = vp.displayStyle.settings.contextRealityModels.models[index];
-    if (!model)
-      return false;
-
-    vp.displayStyle.settings.contextRealityModels.delete(model);
-    return true;
-  }
-
-  public override async parseAndRun(...args: string[]): Promise<boolean> {
-    return this.run(args.length > 1 ? parseInt(args[0], 10) : -1);
-  }
-}
-
-/** Set reality model appearance override for color in display style.
- * @beta
- */
-export class SetRealityModelColorTool extends Tool {
-  public static override toolId = "SetRealityModelColorTool";
-  public static override get minArgs() { return 3; }
-  public static override get maxArgs() { return 4; }
-
-  public override async run(rgb: RgbColorProps, index: number): Promise<boolean> {
-    const vp = IModelApp.viewManager.selectedView;
-    if (vp === undefined)
-      return false;
-
-    const changed = changeRealityModelAppearanceOverrides(vp, { rgb }, index);
-
-    if (changed)
-      IModelApp.notifications.outputMessage(new NotifyMessageDetails(OutputMessagePriority.Info, `Reality Model at Index: ${index} set to color: ${rgb}`));
-
-    return true;
-  }
-
-  public override async parseAndRun(...args: string[]): Promise<boolean> {
-    return this.run({ r: parseFloat(args[0]), g: parseFloat(args[1]), b: parseFloat(args[2]) }, args.length > 3 ? parseInt(args[3], 10) : -1);
-  }
-}
-
-/** Clear reality model appearance override in display style.
- * @beta
- */
-export class ClearRealityModelAppearanceOverrides extends Tool {
-  public static override toolId = "ClearRealityModelAppearanceOverrides";
-  public static override get minArgs() { return 0; }
-  public static override get maxArgs() { return 1; }
-
-  public override async run(index: number): Promise<boolean> {
-    const vp = IModelApp.viewManager.selectedView;
-    if (!vp)
-      return false;
-
-    const model = vp.displayStyle.settings.contextRealityModels.models[index];
-    if (!model)
-      return false;
-
-    model.appearanceOverrides = undefined;
-    return true;
-  }
-
-  public override async parseAndRun(...args: string[]): Promise<boolean> {
-    return this.run(args[0] === undefined ? -1 : parseInt(args[0], 10));
-  }
-}
-
-/** Attach a cesium asset from the Ion ID and key.
- * @beta
- */
-export class AttachCesiumAssetTool extends Tool {
-  public static override toolId = "AttachCesiumAssetTool";
-  public static override get minArgs() { return 1; }
-  public static override get maxArgs() { return 2; }
-
-<<<<<<< HEAD
-  // SWB What does asset mean here?
-  public override run(assetId: number, requestKey: string): boolean {
-=======
-  public override async run(assetId: number, requestKey: string): Promise<boolean> {
->>>>>>> e84249fb
-    const vp = IModelApp.viewManager.selectedView;
-    if (vp === undefined)
-      return false;
-
-    const props = { tilesetUrl: getCesiumAssetUrl(assetId, requestKey) };
-    vp.displayStyle.attachRealityModel(props);
-    IModelApp.notifications.outputMessage(new NotifyMessageDetails(OutputMessagePriority.Info, `Cesium Asset #${assetId} attached`));
-    return true;
-  }
-
-  public override async parseAndRun(...args: string[]): Promise<boolean> {
-    const assetId = parseInt(args[0], 10);
-    return Number.isNaN(assetId) ? false : this.run(assetId, args[1]);
-  }
-}
-
-/** Turn on/off display of OpenStreetMap buildings
- * @beta
- */
-export class ToggleOSMBuildingDisplay extends Tool {
-  public static override toolId = "SetBuildingDisplay";
-  public static override get minArgs() { return 0; }
-  public static override get maxArgs() { return 2; }
-
-  public override async run(onOff?: boolean, transparency?: number): Promise<boolean> {
-    const vp = IModelApp.viewManager.selectedView;
-    if (vp === undefined)
-      return false;
-
-    if (onOff === undefined)
-      onOff = undefined === vp.displayStyle.getOSMBuildingRealityModel(); // Toggle current state.
-
-    const appearanceOverrides = (transparency !== undefined && transparency > 0 && transparency < 1) ? FeatureAppearance.fromJSON({ transparency }) : undefined;
-
-    vp.displayStyle.setOSMBuildingDisplay({ onOff, appearanceOverrides });
-    return true;
-  }
-
-  public override async parseAndRun(...args: string[]): Promise<boolean> {
-    const toggle = parseToggle(args[0]);
-    const transparency = args.length > 0 ? parseFloat(args[1]) : undefined;
-    return typeof toggle === "string" ? false : this.run(toggle, transparency);
-  }
-}
+/*---------------------------------------------------------------------------------------------
+* Copyright (c) Bentley Systems, Incorporated. All rights reserved.
+* See LICENSE.md in the project root for license terms and full copyright notice.
+*--------------------------------------------------------------------------------------------*/
+
+/** @packageDocumentation
+ * @module Tools
+ */
+
+import { FeatureAppearance, FeatureAppearanceProps, RgbColorProps } from "@bentley/imodeljs-common";
+import { getCesiumAssetUrl, IModelApp, NotifyMessageDetails, OutputMessagePriority, Tool, Viewport } from "@bentley/imodeljs-frontend";
+import { copyStringToClipboard } from "../ClipboardUtilities";
+import { parseBoolean } from "./parseBoolean";
+import { parseToggle } from "./parseToggle";
+
+/** This tool attaches a specified reality model.
+ * @beta
+ */
+export class AttachRealityModelTool extends Tool {
+  public static override toolId = "AttachRealityModelTool";
+  public static override get minArgs() { return 1; }
+  public static override get maxArgs() { return 1; }
+
+  /** This method runs the tool, attaching a specified reality model.
+   * @param data a [[ContextRealityModelProps]] JSON representation
+   */
+  public override async run(data: string): Promise<boolean> {
+    const props = JSON.parse(data);
+    const vp = IModelApp.viewManager.selectedView;
+    if (vp === undefined)
+      return false;
+
+    if (props === undefined || props.tilesetUrl === undefined) {
+      IModelApp.notifications.outputMessage(new NotifyMessageDetails(OutputMessagePriority.Error, `Properties ${props} are not valid`));
+    }
+
+    vp.displayStyle.attachRealityModel(props);
+    IModelApp.notifications.outputMessage(new NotifyMessageDetails(OutputMessagePriority.Info, `Reality Model ${props.tilesetUrl} attached`));
+
+    return true;
+  }
+
+  /** Executes this tool's run method with args[0] containing `data`.
+   * @see [[run]]
+   */
+  public override async parseAndRun(...args: string[]): Promise<boolean> {
+    return this.run(args[0]);
+  }
+}
+
+/** This tool saves a reality model's JSON representation to the system clipboard.
+ * @beta */
+export class SaveRealityModelTool extends Tool {
+  public static override toolId = "SaveRealityModelTool";
+  public static override get minArgs() { return 0; }
+  public static override get maxArgs() { return 1; }
+
+  /** This method runs the tool, saving a reality model's JSON representation to the system clipboard.
+   * @param name the name of the reality model to copy; if undefined, copy the last found reality model
+   */
+  public override async run(name: string | undefined): Promise<boolean> {
+    const vp = IModelApp.viewManager.selectedView;
+    if (vp === undefined)
+      return false;
+    vp.displayStyle.forEachRealityModel((realityModel) => {
+      if (name === undefined || realityModel.name === name) {
+        copyStringToClipboard(JSON.stringify(realityModel.toJSON()));
+        IModelApp.notifications.outputMessage(new NotifyMessageDetails(OutputMessagePriority.Info, `Reality Model ${realityModel.name} copied to clipboard`));
+      }
+    });
+
+    return true;
+  }
+
+  /** Executes this tool's run method with args[0] containing `name`.
+   * @see [[run]]
+   */
+  public override async parseAndRun(...args: string[]): Promise<boolean> {
+    return this.run(args.length > 0 ? args[0] : undefined);
+  }
+}
+
+function changeRealityModelAppearanceOverrides(vp: Viewport, overrides: FeatureAppearanceProps, index: number): boolean {
+  const model = vp.displayStyle.settings.contextRealityModels.models[index];
+  if (!model)
+    return false;
+
+  model.appearanceOverrides = model.appearanceOverrides ? model.appearanceOverrides.clone(overrides) : FeatureAppearance.fromJSON(overrides);
+  return true;
+}
+
+/** Set reality model appearance override for transparency in display style.
+ * @beta
+ */
+export class SetRealityModelTransparencyTool extends Tool {
+  public static override toolId = "SetRealityModelTransparencyTool";
+  public static override get minArgs() { return 1; }
+  public static override get maxArgs() { return 2; }
+
+  public override async run(transparency: number, index: number): Promise<boolean> {
+    const vp = IModelApp.viewManager.selectedView;
+    if (vp === undefined)
+      return false;
+
+    const changed = changeRealityModelAppearanceOverrides(vp, { transparency }, index);
+
+    if (changed)
+      IModelApp.notifications.outputMessage(new NotifyMessageDetails(OutputMessagePriority.Info, `Reality Model at Index: ${index} set to transparency: ${transparency}`));
+
+    return true;
+  }
+
+  public override async parseAndRun(...args: string[]): Promise<boolean> {
+    return this.run(parseFloat(args[0]), args.length > 1 ? parseInt(args[1], 10) : -1);
+  }
+}
+/** Set reality model appearance override for locatable in display style.
+ * @beta
+ */
+export class SetRealityModelLocateTool extends Tool {
+  public static override toolId = "SetRealityModelLocateTool";
+  public static override get minArgs() { return 1; }
+  public static override get maxArgs() { return 2; }
+
+  public override async run(locate: boolean, index: number): Promise<boolean> {
+    const vp = IModelApp.viewManager.selectedView;
+    if (vp === undefined)
+      return false;
+
+    const nonLocatable = locate ? undefined : true;
+    const changed = changeRealityModelAppearanceOverrides(vp, { nonLocatable }, index);
+
+    if (changed)
+      IModelApp.notifications.outputMessage(new NotifyMessageDetails(OutputMessagePriority.Info, `Reality Model at Index: ${index} set to locate: ${locate}`));
+
+    return true;
+  }
+
+  public override async parseAndRun(...args: string[]): Promise<boolean> {
+    const locate = parseBoolean(args[0]);
+    return locate === undefined ? false : this.run(locate, args.length > 1 ? parseInt(args[1], 10) : -1);
+  }
+}
+
+/** Set reality model appearance override for emphasized in display style.
+ * @beta
+ */
+export class SetRealityModelEmphasizedTool extends Tool {
+  public static override toolId = "SetRealityModelEmphasizedTool";
+  public static override get minArgs() { return 1; }
+  public static override get maxArgs() { return 2; }
+
+  public override async run(emphasized: true | undefined, index: number): Promise<boolean> {
+    const vp = IModelApp.viewManager.selectedView;
+    if (vp === undefined)
+      return false;
+
+    const changed = changeRealityModelAppearanceOverrides(vp, { emphasized }, index);
+
+    if (changed)
+      IModelApp.notifications.outputMessage(new NotifyMessageDetails(OutputMessagePriority.Info, `Reality Model at Index: ${index} set to emphasized: ${emphasized}`));
+
+    return true;
+  }
+
+  public override async parseAndRun(...args: string[]): Promise<boolean> {
+    const emphasized = parseBoolean(args[0]);
+    return emphasized === undefined ? false : this.run(emphasized ? true : undefined, args.length > 1 ? parseInt(args[1], 10) : -1);
+  }
+}
+
+/** Detach reality model from display style.
+ * @beta
+ */
+export class DetachRealityModelTool extends Tool {
+  public static override toolId = "ViewportDetachRealityModel";
+  public static override get minArgs() { return 0; }
+  public static override get maxArgs() { return 1; }
+
+  public override async run(index: number): Promise<boolean> {
+    const vp = IModelApp.viewManager.selectedView;
+    if (vp === undefined)
+      return false;
+
+    const model = vp.displayStyle.settings.contextRealityModels.models[index];
+    if (!model)
+      return false;
+
+    vp.displayStyle.settings.contextRealityModels.delete(model);
+    return true;
+  }
+
+  public override async parseAndRun(...args: string[]): Promise<boolean> {
+    return this.run(args.length > 1 ? parseInt(args[0], 10) : -1);
+  }
+}
+
+/** Set reality model appearance override for color in display style.
+ * @beta
+ */
+export class SetRealityModelColorTool extends Tool {
+  public static override toolId = "SetRealityModelColorTool";
+  public static override get minArgs() { return 3; }
+  public static override get maxArgs() { return 4; }
+
+  public override async run(rgb: RgbColorProps, index: number): Promise<boolean> {
+    const vp = IModelApp.viewManager.selectedView;
+    if (vp === undefined)
+      return false;
+
+    const changed = changeRealityModelAppearanceOverrides(vp, { rgb }, index);
+
+    if (changed)
+      IModelApp.notifications.outputMessage(new NotifyMessageDetails(OutputMessagePriority.Info, `Reality Model at Index: ${index} set to color: ${rgb}`));
+
+    return true;
+  }
+
+  public override async parseAndRun(...args: string[]): Promise<boolean> {
+    return this.run({ r: parseFloat(args[0]), g: parseFloat(args[1]), b: parseFloat(args[2]) }, args.length > 3 ? parseInt(args[3], 10) : -1);
+  }
+}
+
+/** Clear reality model appearance override in display style.
+ * @beta
+ */
+export class ClearRealityModelAppearanceOverrides extends Tool {
+  public static override toolId = "ClearRealityModelAppearanceOverrides";
+  public static override get minArgs() { return 0; }
+  public static override get maxArgs() { return 1; }
+
+  public override async run(index: number): Promise<boolean> {
+    const vp = IModelApp.viewManager.selectedView;
+    if (!vp)
+      return false;
+
+    const model = vp.displayStyle.settings.contextRealityModels.models[index];
+    if (!model)
+      return false;
+
+    model.appearanceOverrides = undefined;
+    return true;
+  }
+
+  public override async parseAndRun(...args: string[]): Promise<boolean> {
+    return this.run(args[0] === undefined ? -1 : parseInt(args[0], 10));
+  }
+}
+
+/** Attach a cesium asset from the Ion ID and key.
+ * @beta
+ */
+export class AttachCesiumAssetTool extends Tool {
+  public static override toolId = "AttachCesiumAssetTool";
+  public static override get minArgs() { return 1; }
+  public static override get maxArgs() { return 2; }
+
+  // SWB What does asset mean here?
+  public override async run(assetId: number, requestKey: string): Promise<boolean> {
+    const vp = IModelApp.viewManager.selectedView;
+    if (vp === undefined)
+      return false;
+
+    const props = { tilesetUrl: getCesiumAssetUrl(assetId, requestKey) };
+    vp.displayStyle.attachRealityModel(props);
+    IModelApp.notifications.outputMessage(new NotifyMessageDetails(OutputMessagePriority.Info, `Cesium Asset #${assetId} attached`));
+    return true;
+  }
+
+  public override async parseAndRun(...args: string[]): Promise<boolean> {
+    const assetId = parseInt(args[0], 10);
+    return Number.isNaN(assetId) ? false : this.run(assetId, args[1]);
+  }
+}
+
+/** Turn on/off display of OpenStreetMap buildings
+ * @beta
+ */
+export class ToggleOSMBuildingDisplay extends Tool {
+  public static override toolId = "SetBuildingDisplay";
+  public static override get minArgs() { return 0; }
+  public static override get maxArgs() { return 2; }
+
+  public override async run(onOff?: boolean, transparency?: number): Promise<boolean> {
+    const vp = IModelApp.viewManager.selectedView;
+    if (vp === undefined)
+      return false;
+
+    if (onOff === undefined)
+      onOff = undefined === vp.displayStyle.getOSMBuildingRealityModel(); // Toggle current state.
+
+    const appearanceOverrides = (transparency !== undefined && transparency > 0 && transparency < 1) ? FeatureAppearance.fromJSON({ transparency }) : undefined;
+
+    vp.displayStyle.setOSMBuildingDisplay({ onOff, appearanceOverrides });
+    return true;
+  }
+
+  public override async parseAndRun(...args: string[]): Promise<boolean> {
+    const toggle = parseToggle(args[0]);
+    const transparency = args.length > 0 ? parseFloat(args[1]) : undefined;
+    return typeof toggle === "string" ? false : this.run(toggle, transparency);
+  }
+}