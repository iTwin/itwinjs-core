--- conflicted
+++ resolved
@@ -70,11 +70,7 @@
   public static override toolId = "AttachModelMapLayerTool";
   constructor(protected _formatId: string) { super(); }
 
-<<<<<<< HEAD
-  public override async run(toRealityData: boolean, nameIn?: string): Promise<boolean> {
-=======
   public override async run(nameIn?: string, drapeTarget?: string): Promise<boolean> {
->>>>>>> 3fa8be8a
     const vp = IModelApp.viewManager.selectedView;
     if (!vp)
       return false;
@@ -93,22 +89,14 @@
       const modelProps = await iModel.models.getProps(modelId);
       const modelName = modelProps[0].name ? modelProps[0].name : modelId;
       const name = nameIn ? (modelIds.size > 1 ? `${nameIn}: ${modelName}` : nameIn) : modelName;
-<<<<<<< HEAD
-      const settings = ModelMapLayerSettings.fromJSON({ name, modelId, drapeTarget: true === toRealityData ? ModelMapLayerDrapeTarget.RealityData : undefined });
-=======
       const settings = ModelMapLayerSettings.fromJSON({ name, modelId, drapeTarget: "reality" === drapeTarget ? ModelMapLayerDrapeTarget.RealityData : undefined });
->>>>>>> 3fa8be8a
       vp.displayStyle.attachMapLayer({ settings, mapLayerIndex: { isOverlay: false, index: -1 } });
     }
     return true;
   }
 
   public override async parseAndRun(...args: string[]): Promise<boolean> {
-<<<<<<< HEAD
-    return this.run("reality" === args[0], args[1]);
-=======
     return this.run(args[0], args[1]);
->>>>>>> 3fa8be8a
   }
   public async onRestartTool() {
   }
