--- conflicted
+++ resolved
@@ -7,13 +7,8 @@
  * @module Tools
  */
 
-<<<<<<< HEAD
-import { BaseMapLayerSettings, ColorDef } from "@bentley/imodeljs-common";
-import { IModelApp, MapLayerSource, MapLayerSources, MapLayerSourceStatus, NotifyMessageDetails, OutputMessagePriority, Tool, WmsUtilities } from "@bentley/imodeljs-frontend";
-=======
-import { ColorDef } from "@itwin/core-common";
+import { BaseMapLayerSettings, ColorDef } from "@itwin/core-common";
 import { IModelApp, MapLayerSource, MapLayerSources, MapLayerSourceStatus, NotifyMessageDetails, OutputMessagePriority, Tool, WmsUtilities } from "@itwin/core-frontend";
->>>>>>> 3899371a
 import { parseBoolean } from "./parseBoolean";
 import { parseToggle } from "./parseToggle";
 
@@ -491,7 +486,7 @@
     if (undefined === vp || !vp.view.isSpatialView() || vp.displayStyle.backgroundMapBase instanceof ColorDef)
       return false;
 
-    vp.displayStyle.backgroundMapBase =  vp.displayStyle.backgroundMapBase.clone({ visible });
+    vp.displayStyle.backgroundMapBase = vp.displayStyle.backgroundMapBase.clone({ visible });
     vp.invalidateRenderPlan();
 
     return true;
