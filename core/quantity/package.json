{
  "name": "@itwin/core-quantity",
  "version": "5.0.0-dev.3",
  "description": "Quantity parsing, formatting and conversions for iModel.js",
  "main": "lib/cjs/core-quantity.js",
  "module": "lib/esm/core-quantity.js",
  "typings": "lib/cjs/core-quantity",
  "license": "MIT",
  "repository": {
    "type": "git",
    "url": "https://github.com/iTwin/itwinjs-core.git",
    "directory": "core/quantity"
  },
  "scripts": {
    "build": "npm run -s build:cjs && npm run -s build:esm",
    "build:cjs": "tsc 1>&2 --outDir lib/cjs",
    "build:esm": "tsc 1>&2 --module ES2020 --outDir lib/esm",
    "clean": "rimraf lib .rush/temp/package-deps*.json .nyc_output",
    "extract-api": "betools extract-api --entry=core-quantity",
    "lint": "eslint \"./src/**/*.ts\" 1>&2",
    "test": "vitest --run",
    "docs": "betools docs --includes=../../generated-docs/extract --json=../../generated-docs/core/core-quantity/file.json --tsIndexFile=./core-quantity.ts --onlyJson",
    "cover": "vitest --run --coverage",
    "start": "npm run -s lint && npm run -s clean && npm run -s build && npm run -s test & npm run -s cover & npm run -s docs"
  },
  "keywords": [
    "Bentley",
    "iModel",
    "Quantity"
  ],
  "author": {
    "name": "Bentley Systems, Inc.",
    "url": "http://www.bentley.com"
  },
  "devDependencies": {
    "@itwin/build-tools": "workspace:*",
    "@itwin/core-bentley": "workspace:*",
    "@itwin/eslint-plugin": "5.0.0-dev.1",
    "@types/glob": "^5.0.35",
    "@vitest/coverage-v8": "^2.1.0",
    "eslint": "^9.13.0",
    "rimraf": "^3.0.2",
    "typescript": "~5.6.2",
    "vitest": "^2.1.0"
  },
  "peerDependencies": {
<<<<<<< HEAD
    "@itwin/core-bentley": "workspace:^4.10.0-dev.33"
=======
    "@itwin/core-bentley": "workspace:^5.0.0-dev.3"
  },
  "nyc": {
    "extends": "./node_modules/@itwin/build-tools/.nycrc"
>>>>>>> c638ded3
  }
}<|MERGE_RESOLUTION|>--- conflicted
+++ resolved
@@ -44,13 +44,6 @@
     "vitest": "^2.1.0"
   },
   "peerDependencies": {
-<<<<<<< HEAD
-    "@itwin/core-bentley": "workspace:^4.10.0-dev.33"
-=======
     "@itwin/core-bentley": "workspace:^5.0.0-dev.3"
-  },
-  "nyc": {
-    "extends": "./node_modules/@itwin/build-tools/.nycrc"
->>>>>>> c638ded3
   }
 }