{
  "name": "@itwin/core-quantity",
<<<<<<< HEAD
  "version": "4.1.0-dev.80",
=======
  "version": "4.2.0-dev.3",
>>>>>>> 2c879a05
  "description": "Quantity parsing, formatting and conversions for iModel.js",
  "main": "lib/cjs/core-quantity.js",
  "module": "lib/esm/core-quantity.js",
  "typings": "lib/cjs/core-quantity",
  "license": "MIT",
  "repository": {
    "type": "git",
    "url": "https://github.com/iTwin/itwinjs-core.git",
    "directory": "core/quantity"
  },
  "scripts": {
    "build": "npm run -s build:cjs && npm run -s build:esm",
    "build:cjs": "tsc 1>&2 --outDir lib/cjs",
    "build:esm": "tsc 1>&2 --module ES2020 --outDir lib/esm",
    "clean": "rimraf lib .rush/temp/package-deps*.json .nyc_output",
    "extract-api": "betools extract-api --entry=core-quantity",
    "lint": "eslint -f visualstudio \"./src/**/*.ts\" 1>&2",
    "test": "mocha",
    "docs": "betools docs --includes=../../generated-docs/extract --json=../../generated-docs/core/core-quantity/file.json --tsIndexFile=./core-quantity.ts --onlyJson",
    "cover": "nyc npm -s test",
    "start": "npm run -s lint && npm run -s clean && npm run -s build && npm run -s test & npm run -s cover & npm run -s docs"
  },
  "keywords": [
    "Bentley",
    "iModel",
    "Quantity"
  ],
  "author": {
    "name": "Bentley Systems, Inc.",
    "url": "http://www.bentley.com"
  },
  "devDependencies": {
    "@itwin/build-tools": "workspace:*",
    "@itwin/core-bentley": "workspace:*",
    "@itwin/eslint-plugin": "4.0.0-dev.44",
    "@types/chai": "4.3.1",
    "@types/chai-as-promised": "^7",
    "@types/glob": "^5.0.35",
    "@types/mocha": "^8.2.2",
    "@types/node": "18.16.1",
    "@types/sinon": "^10.0.15",
    "chai": "^4.1.2",
    "chai-as-promised": "^7",
    "eslint": "^8.44.0",
    "mocha": "^10.0.0",
    "nyc": "^15.1.0",
    "rimraf": "^3.0.2",
    "sinon": "^15.0.4",
    "typescript": "~5.0.2"
  },
  "peerDependencies": {
<<<<<<< HEAD
    "@itwin/core-bentley": "workspace:^4.1.0-dev.80"
=======
    "@itwin/core-bentley": "workspace:^4.2.0-dev.3"
>>>>>>> 2c879a05
  },
  "nyc": {
    "extends": "./node_modules/@itwin/build-tools/.nycrc"
  }
}<|MERGE_RESOLUTION|>--- conflicted
+++ resolved
@@ -1,10 +1,6 @@
 {
   "name": "@itwin/core-quantity",
-<<<<<<< HEAD
-  "version": "4.1.0-dev.80",
-=======
   "version": "4.2.0-dev.3",
->>>>>>> 2c879a05
   "description": "Quantity parsing, formatting and conversions for iModel.js",
   "main": "lib/cjs/core-quantity.js",
   "module": "lib/esm/core-quantity.js",
@@ -56,11 +52,7 @@
     "typescript": "~5.0.2"
   },
   "peerDependencies": {
-<<<<<<< HEAD
-    "@itwin/core-bentley": "workspace:^4.1.0-dev.80"
-=======
     "@itwin/core-bentley": "workspace:^4.2.0-dev.3"
->>>>>>> 2c879a05
   },
   "nyc": {
     "extends": "./node_modules/@itwin/build-tools/.nycrc"
