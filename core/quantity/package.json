{
  "name": "@bentley/imodeljs-quantity",
  "version": "3.0.0-dev.66",
  "description": "Quantity parsing, formatting and conversions for iModel.js",
  "main": "lib/imodeljs-quantity.js",
  "typings": "lib/imodeljs-quantity",
  "imodeljsSharedLibrary": true,
  "license": "MIT",
  "repository": {
    "type": "git",
    "url": "https://github.com/imodeljs/imodeljs/tree/master/core/quantity"
  },
  "scripts": {
    "compile": "npm run build",
    "build": "tsc 1>&2",
    "clean": "rimraf lib .rush/temp/package-deps*.json .nyc_output",
    "extract-api": "betools extract-api --entry=imodeljs-quantity",
    "lint": "eslint -f visualstudio \"./src/**/*.ts\" 1>&2",
    "test": "mocha",
    "docs": "betools docs --includes=../../generated-docs/extract --json=../../generated-docs/core/imodeljs-quantity/file.json --tsIndexFile=./imodeljs-quantity.ts --onlyJson",
    "cover": "nyc npm test",
    "start": "npm run lint && npm run clean && npm run build && npm run test & npm run cover & npm run docs"
  },
  "keywords": [
    "Bentley",
    "iModel",
    "Quantity"
  ],
  "author": {
    "name": "Bentley Systems, Inc.",
    "url": "http://www.bentley.com"
  },
  "devDependencies": {
    "@itwin/core-bentley": "workspace:*",
    "@bentley/build-tools": "workspace:*",
    "@bentley/eslint-plugin": "workspace:*",
    "@types/chai": "^4.1.4",
    "@types/chai-as-promised": "^7",
    "@types/glob": "^5.0.35",
    "@types/mocha": "^8.2.2",
    "@types/node": "14.14.31",
    "@types/sinon": "^9.0.0",
    "chai": "^4.1.2",
    "chai-as-promised": "^7",
    "eslint": "^7.11.0",
    "mocha": "^8.3.2",
    "nyc": "^15.1.0",
    "rimraf": "^3.0.2",
    "sinon": "^9.0.2",
    "typescript": "~4.4.0"
  },
  "peerDependencies": {
<<<<<<< HEAD
    "@itwin/core-bentley": "workspace:^3.0.0-dev.65"
=======
    "@bentley/bentleyjs-core": "workspace:^3.0.0-dev.66"
>>>>>>> 570e6594
  },
  "nyc": {
    "extends": "./node_modules/@bentley/build-tools/.nycrc"
  },
  "eslintConfig": {
    "plugins": [
      "@bentley"
    ],
    "extends": "plugin:@bentley/imodeljs-recommended"
  }
}<|MERGE_RESOLUTION|>--- conflicted
+++ resolved
@@ -50,11 +50,7 @@
     "typescript": "~4.4.0"
   },
   "peerDependencies": {
-<<<<<<< HEAD
-    "@itwin/core-bentley": "workspace:^3.0.0-dev.65"
-=======
-    "@bentley/bentleyjs-core": "workspace:^3.0.0-dev.66"
->>>>>>> 570e6594
+    "@itwin/core-bentley": "workspace:^3.0.0-dev.66"
   },
   "nyc": {
     "extends": "./node_modules/@bentley/build-tools/.nycrc"
