{
  "name": "@itwin/core-quantity",
  "version": "3.0.0-dev.71",
  "description": "Quantity parsing, formatting and conversions for iModel.js",
  "main": "lib/core-quantity.js",
  "typings": "lib/core-quantity",
  "imodeljsSharedLibrary": true,
  "license": "MIT",
  "repository": {
    "type": "git",
    "url": "https://github.com/imodeljs/imodeljs/tree/master/core/quantity"
  },
  "scripts": {
    "compile": "npm run -s build",
    "build": "tsc 1>&2",
    "clean": "rimraf lib .rush/temp/package-deps*.json .nyc_output",
    "extract-api": "betools extract-api --entry=core-quantity",
    "lint": "eslint -f visualstudio \"./src/**/*.ts\" 1>&2",
    "test": "mocha",
<<<<<<< HEAD
    "docs": "betools docs --includes=../../generated-docs/extract --json=../../generated-docs/core/imodeljs-quantity/file.json --tsIndexFile=./imodeljs-quantity.ts --onlyJson",
    "cover": "nyc npm -s test",
    "start": "npm run -s lint && npm run -s clean && npm run -s build && npm run -s test & npm run -s cover & npm run -s docs"
=======
    "docs": "betools docs --includes=../../generated-docs/extract --json=../../generated-docs/core/core-quantity/file.json --tsIndexFile=./core-quantity.ts --onlyJson",
    "cover": "nyc npm test",
    "start": "npm run lint && npm run clean && npm run build && npm run test & npm run cover & npm run docs"
>>>>>>> 5575e60a
  },
  "keywords": [
    "Bentley",
    "iModel",
    "Quantity"
  ],
  "author": {
    "name": "Bentley Systems, Inc.",
    "url": "http://www.bentley.com"
  },
  "devDependencies": {
    "@itwin/core-bentley": "workspace:*",
    "@itwin/build-tools": "workspace:*",
    "@itwin/eslint-plugin": "workspace:*",
    "@types/chai": "^4.1.4",
    "@types/chai-as-promised": "^7",
    "@types/glob": "^5.0.35",
    "@types/mocha": "^8.2.2",
    "@types/node": "14.14.31",
    "@types/sinon": "^9.0.0",
    "chai": "^4.1.2",
    "chai-as-promised": "^7",
    "eslint": "^7.11.0",
    "mocha": "^8.3.2",
    "nyc": "^15.1.0",
    "rimraf": "^3.0.2",
    "sinon": "^9.0.2",
    "typescript": "~4.4.0"
  },
  "peerDependencies": {
    "@itwin/core-bentley": "workspace:^3.0.0-dev.71"
  },
  "nyc": {
    "extends": "./node_modules/@itwin/build-tools/.nycrc"
  },
  "eslintConfig": {
    "plugins": [
      "@itwin"
    ],
    "extends": "plugin:@itwin/itwinjs-recommended"
  }
}<|MERGE_RESOLUTION|>--- conflicted
+++ resolved
@@ -17,15 +17,9 @@
     "extract-api": "betools extract-api --entry=core-quantity",
     "lint": "eslint -f visualstudio \"./src/**/*.ts\" 1>&2",
     "test": "mocha",
-<<<<<<< HEAD
-    "docs": "betools docs --includes=../../generated-docs/extract --json=../../generated-docs/core/imodeljs-quantity/file.json --tsIndexFile=./imodeljs-quantity.ts --onlyJson",
+    "docs": "betools docs --includes=../../generated-docs/extract --json=../../generated-docs/core/core-quantity/file.json --tsIndexFile=./core-quantity.ts --onlyJson",
     "cover": "nyc npm -s test",
     "start": "npm run -s lint && npm run -s clean && npm run -s build && npm run -s test & npm run -s cover & npm run -s docs"
-=======
-    "docs": "betools docs --includes=../../generated-docs/extract --json=../../generated-docs/core/core-quantity/file.json --tsIndexFile=./core-quantity.ts --onlyJson",
-    "cover": "nyc npm test",
-    "start": "npm run lint && npm run clean && npm run build && npm run test & npm run cover & npm run docs"
->>>>>>> 5575e60a
   },
   "keywords": [
     "Bentley",
