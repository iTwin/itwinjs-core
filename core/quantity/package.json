--- conflicted
+++ resolved
@@ -44,13 +44,6 @@
     "vitest": "^2.1.0"
   },
   "peerDependencies": {
-<<<<<<< HEAD
-    "@itwin/core-bentley": "workspace:^4.10.0-dev.27"
-=======
     "@itwin/core-bentley": "workspace:^4.10.0-dev.28"
-  },
-  "nyc": {
-    "extends": "./node_modules/@itwin/build-tools/.nycrc"
->>>>>>> 0716d56c
   }
 }