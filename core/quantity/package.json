{
  "name": "@itwin/core-quantity",
  "version": "4.10.0-dev.31",
  "description": "Quantity parsing, formatting and conversions for iModel.js",
  "main": "lib/cjs/core-quantity.js",
  "module": "lib/esm/core-quantity.js",
  "typings": "lib/cjs/core-quantity",
  "license": "MIT",
  "repository": {
    "type": "git",
    "url": "https://github.com/iTwin/itwinjs-core.git",
    "directory": "core/quantity"
  },
  "scripts": {
    "build": "npm run -s build:cjs && npm run -s build:esm",
    "build:cjs": "tsc 1>&2 --outDir lib/cjs",
    "build:esm": "tsc 1>&2 --module ES2020 --outDir lib/esm",
    "clean": "rimraf lib .rush/temp/package-deps*.json .nyc_output",
    "extract-api": "betools extract-api --entry=core-quantity",
    "lint": "eslint -f visualstudio \"./src/**/*.ts\" 1>&2",
    "test": "vitest --run",
    "docs": "betools docs --includes=../../generated-docs/extract --json=../../generated-docs/core/core-quantity/file.json --tsIndexFile=./core-quantity.ts --onlyJson",
    "cover": "vitest --run --coverage",
    "start": "npm run -s lint && npm run -s clean && npm run -s build && npm run -s test & npm run -s cover & npm run -s docs"
  },
  "keywords": [
    "Bentley",
    "iModel",
    "Quantity"
  ],
  "author": {
    "name": "Bentley Systems, Inc.",
    "url": "http://www.bentley.com"
  },
  "devDependencies": {
    "@itwin/build-tools": "workspace:*",
    "@itwin/core-bentley": "workspace:*",
    "@itwin/eslint-plugin": "^4.0.2",
    "@types/glob": "^5.0.35",
    "@vitest/coverage-v8": "^2.1.0",
    "eslint": "^8.56.0",
    "rimraf": "^3.0.2",
    "typescript": "~5.3.3",
    "vitest": "^2.1.0"
  },
  "peerDependencies": {
<<<<<<< HEAD
    "@itwin/core-bentley": "workspace:^4.10.0-dev.30"
=======
    "@itwin/core-bentley": "workspace:^4.10.0-dev.31"
  },
  "nyc": {
    "extends": "./node_modules/@itwin/build-tools/.nycrc"
>>>>>>> 7987a648
  }
}<|MERGE_RESOLUTION|>--- conflicted
+++ resolved
@@ -44,13 +44,6 @@
     "vitest": "^2.1.0"
   },
   "peerDependencies": {
-<<<<<<< HEAD
-    "@itwin/core-bentley": "workspace:^4.10.0-dev.30"
-=======
     "@itwin/core-bentley": "workspace:^4.10.0-dev.31"
-  },
-  "nyc": {
-    "extends": "./node_modules/@itwin/build-tools/.nycrc"
->>>>>>> 7987a648
   }
 }