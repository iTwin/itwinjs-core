--- conflicted
+++ resolved
@@ -31,15 +31,9 @@
     "url": "http://www.bentley.com"
   },
   "devDependencies": {
-<<<<<<< HEAD
     "@bentley/bentleyjs-core": "workspace:*",
     "@bentley/build-tools": "workspace:*",
     "@bentley/eslint-plugin": "workspace:*",
-=======
-    "@bentley/bentleyjs-core": "2.17.0-dev.22",
-    "@bentley/build-tools": "2.17.0-dev.22",
-    "@bentley/eslint-plugin": "2.17.0-dev.22",
->>>>>>> 0f65736b
     "@types/chai": "^4.1.4",
     "@types/chai-as-promised": "^7",
     "@types/glob": "^5.0.35",
@@ -56,11 +50,7 @@
     "typescript": "~4.1.0"
   },
   "peerDependencies": {
-<<<<<<< HEAD
     "@bentley/bentleyjs-core": "workspace:^"
-=======
-    "@bentley/bentleyjs-core": "^2.17.0-dev.22"
->>>>>>> 0f65736b
   },
   "nyc": {
     "extends": "./node_modules/@bentley/build-tools/.nycrc"
