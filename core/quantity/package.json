{
  "name": "@itwin/core-quantity",
  "version": "3.0.0-dev.72",
  "description": "Quantity parsing, formatting and conversions for iModel.js",
<<<<<<< HEAD
  "main": "lib/cjs/imodeljs-quantity.js",
  "module": "lib/esm/imodeljs-quantity.js",
  "typings": "lib/cjs/imodeljs-quantity",
=======
  "main": "lib/core-quantity.js",
  "typings": "lib/core-quantity",
>>>>>>> 200baec2
  "imodeljsSharedLibrary": true,
  "license": "MIT",
  "repository": {
    "type": "git",
    "url": "https://github.com/imodeljs/imodeljs/tree/master/core/quantity"
  },
  "scripts": {
<<<<<<< HEAD
    "compile": "npm run build",
    "build": "npm run build:cjs && npm run build:esm",
    "build:cjs": "tsc 1>&2 --outDir lib/cjs",
    "build:esm": "tsc 1>&2 --module ES2020 --outDir lib/esm",
=======
    "compile": "npm run -s build",
    "build": "tsc 1>&2",
>>>>>>> 200baec2
    "clean": "rimraf lib .rush/temp/package-deps*.json .nyc_output",
    "extract-api": "betools extract-api --entry=core-quantity",
    "lint": "eslint -f visualstudio \"./src/**/*.ts\" 1>&2",
    "test": "mocha",
    "docs": "betools docs --includes=../../generated-docs/extract --json=../../generated-docs/core/core-quantity/file.json --tsIndexFile=./core-quantity.ts --onlyJson",
    "cover": "nyc npm -s test",
    "start": "npm run -s lint && npm run -s clean && npm run -s build && npm run -s test & npm run -s cover & npm run -s docs"
  },
  "keywords": [
    "Bentley",
    "iModel",
    "Quantity"
  ],
  "author": {
    "name": "Bentley Systems, Inc.",
    "url": "http://www.bentley.com"
  },
  "devDependencies": {
    "@itwin/core-bentley": "workspace:*",
    "@itwin/build-tools": "workspace:*",
    "@itwin/eslint-plugin": "workspace:*",
    "@types/chai": "^4.1.4",
    "@types/chai-as-promised": "^7",
    "@types/glob": "^5.0.35",
    "@types/mocha": "^8.2.2",
    "@types/node": "14.14.31",
    "@types/sinon": "^9.0.0",
    "chai": "^4.1.2",
    "chai-as-promised": "^7",
    "eslint": "^7.11.0",
    "mocha": "^8.3.2",
    "nyc": "^15.1.0",
    "rimraf": "^3.0.2",
    "sinon": "^9.0.2",
    "typescript": "~4.4.0"
  },
  "peerDependencies": {
    "@itwin/core-bentley": "workspace:^3.0.0-dev.72"
  },
  "nyc": {
    "extends": "./node_modules/@itwin/build-tools/.nycrc"
  },
  "eslintConfig": {
    "plugins": [
      "@itwin"
    ],
    "extends": "plugin:@itwin/itwinjs-recommended"
  }
}<|MERGE_RESOLUTION|>--- conflicted
+++ resolved
@@ -2,14 +2,9 @@
   "name": "@itwin/core-quantity",
   "version": "3.0.0-dev.72",
   "description": "Quantity parsing, formatting and conversions for iModel.js",
-<<<<<<< HEAD
-  "main": "lib/cjs/imodeljs-quantity.js",
-  "module": "lib/esm/imodeljs-quantity.js",
-  "typings": "lib/cjs/imodeljs-quantity",
-=======
-  "main": "lib/core-quantity.js",
-  "typings": "lib/core-quantity",
->>>>>>> 200baec2
+  "main": "lib/cjs/core-quantity.js",
+  "module": "lib/esm/core-quantity.js",
+  "typings": "lib/cjs/core-quantity",
   "imodeljsSharedLibrary": true,
   "license": "MIT",
   "repository": {
@@ -17,15 +12,10 @@
     "url": "https://github.com/imodeljs/imodeljs/tree/master/core/quantity"
   },
   "scripts": {
-<<<<<<< HEAD
-    "compile": "npm run build",
-    "build": "npm run build:cjs && npm run build:esm",
+    "compile": "npm run -s build",
+    "build": "npm run -s build:cjs && npm run -s build:esm",
     "build:cjs": "tsc 1>&2 --outDir lib/cjs",
     "build:esm": "tsc 1>&2 --module ES2020 --outDir lib/esm",
-=======
-    "compile": "npm run -s build",
-    "build": "tsc 1>&2",
->>>>>>> 200baec2
     "clean": "rimraf lib .rush/temp/package-deps*.json .nyc_output",
     "extract-api": "betools extract-api --entry=core-quantity",
     "lint": "eslint -f visualstudio \"./src/**/*.ts\" 1>&2",
