import { assert, expect } from "chai";
import { Format } from "../Formatter/Format";
import { Formatter } from "../Formatter/Formatter";

import { FormatterSpec } from "../Formatter/FormatterSpec";
import { TestUnitsProvider } from "./TestUtils/TestHelper";
import { FormatProps, ParseError, Parser, ParserSpec, Quantity, QuantityError, UnitProps } from "../core-quantity";

describe("Ratio format tests", () => {
  const vHUnitName = "Units.VERTICAL_PER_HORIZONTAL";
  const hVUnitName = "Units.HORIZONTAL_PER_VERTICAL";

  interface TestData {
    magnitude: number;
    ratio: string;
    precision?: number;
    parseError?: ParseError;
  }

  async function testRatioType(ratioType: string, testData: TestData[], presentationUnitStr: string = vHUnitName, persistenceUnitStr: string = vHUnitName) {
    const defaultPrecision = 3;

    const ratioJson: FormatProps = {
      type: "Ratio",
      ratioType,
      precision: defaultPrecision,
      composite: {
        includeZero: true,
        units: [
          { name: presentationUnitStr }, // presentation unit
        ],
      },
    };

    const unitsProvider = new TestUnitsProvider();
    const ratioFormat = new Format("Ratio");
    await ratioFormat.fromJSON(unitsProvider, ratioJson).catch(() => {});
    assert.isTrue(ratioFormat.hasUnits);

    const persistenceUnit: UnitProps = await unitsProvider.findUnitByName(persistenceUnitStr);
    assert.isTrue(persistenceUnit.isValid);

    const ratioFormatterSpec = await FormatterSpec.create(`${ratioType}`, ratioFormat, unitsProvider, persistenceUnit); // persisted unit
    const ratioParser = await ParserSpec.create(ratioFormat, unitsProvider, persistenceUnit); // persistence unit

    for (const entry of testData) {
      if (null != entry.precision)
        ratioFormatterSpec.format.precision = entry.precision;
      const resultRatio = Formatter.formatQuantity(entry.magnitude, ratioFormatterSpec);
      expect(resultRatio).to.equal(entry.ratio);

      const parserRatioResult = Parser.parseQuantityString(entry.ratio, ratioParser);
      if (!Parser.isParsedQuantity(parserRatioResult)) {
        assert.fail(`Expected a parsed from ratio string ${entry.ratio}`);
      }

      if (null != entry.precision)
        expect(parserRatioResult.value, `Parsed result for ${entry.ratio} from formatted ${entry.magnitude}`).closeTo(entry.magnitude, 4.999 * (0.1 ** entry.precision));
      else
        expect(parserRatioResult.value, `Parsed result for ${entry.ratio} from formatted ${entry.magnitude}`).closeTo(entry.magnitude, 4.999 * (0.1 ** defaultPrecision));
    }
  }

  describe("RatioType Tests", () => {
    it("OneToN", async () => {
      const testData: TestData[] = [
        { magnitude: 1.0, ratio: "1:1" },
        { magnitude: 2.0, ratio: "1:0.5" },
        { magnitude: 0.5, ratio: "1:2" },
        { magnitude: 0.333, ratio: "1:3.003" },
        { magnitude: 0.3333, ratio: "1:3" },
        { magnitude: 0.2857, ratio: "1:3.5" },
        { magnitude: 0.25, ratio: "1:4" },
        { magnitude: 0.6667, ratio: "1:1.5" },
      ];
      await testRatioType("OneToN", testData);
    });

    it("NToOne", async () => {
      const testData: TestData[] = [
        { magnitude: 1.0, ratio: "1:1" },
        { magnitude: 2.0, ratio: "2:1" },
        { magnitude: 0.5, ratio: "0.5:1" },
        { magnitude: 0.333, ratio: "0.333:1" },
        { magnitude: 0.3333, ratio: "0.333:1" },
        { magnitude: 0.2857, ratio: "0.286:1" },
        { magnitude: 0.25, ratio: "0.25:1" },
        { magnitude: 0.6667, ratio: "0.667:1" },
      ];
      await testRatioType("NToOne", testData);
    });

    it("ValueBased", async () => {
      const testData: TestData[] = [
        { magnitude: 1.0, ratio: "1:1" },
        { magnitude: 2.0, ratio: "2:1" },
        { magnitude: 0.5, ratio: "1:2" },
        { magnitude: 0.333, ratio: "1:3.003" },
        { magnitude: 0.3333, ratio: "1:3" },
        { magnitude: 0.2857, ratio: "1:3.5" },
        { magnitude: 3.5, ratio: "3.5:1" },
        { magnitude: 0.25, ratio: "1:4" },
        { magnitude: 4, ratio: "4:1" },
        { magnitude: 0.6667, ratio: "1:1.5" },
      ];
      await testRatioType("ValueBased", testData);
    });

    it("UseGreatestCommonDivisor", async () => {
      const testData: TestData[] = [
        { magnitude: 1.0, ratio: "1:1" },
        { magnitude: 2.0, ratio: "2:1" },
        { magnitude: 0.5, ratio: "1:2" },
        { magnitude: 0.333, ratio: "333:1000" },
        { magnitude: 0.3333, ratio: "333:1000" },
        { magnitude: 0.2857, ratio: "143:500" },
        { magnitude: 0.25, ratio: "1:4" },
        { magnitude: 0.6667, ratio: "667:1000" },

      ];
      await testRatioType("UseGreatestCommonDivisor", testData);
    });
  });

  describe("RatioType Tests with different precision", () => {
    it("ratioType precision test | One To N", async () => {
      const testData: TestData[] = [
        // { magnitude: 3, ratio: "1:0", precision: 0 }, commented out since its expected to fail on parsing.
        // magnitude 3 when formatted to ratio will be "0:1", "0:1" parsed back to quantity will be 0 which does not equal magnitude 3
        { magnitude: 3, ratio: "1:0.3", precision: 1 },
        { magnitude: 3, ratio: "1:0.33", precision: 2 },
        { magnitude: 3, ratio: "1:0.333", precision: 3 },
        { magnitude: 3, ratio: "1:0.3333", precision: 4 },

        { magnitude: 0.667, ratio: "1:1.49925", precision: 5},
        { magnitude: 0.667, ratio: "1:1.4993", precision: 4},
        { magnitude: 0.667, ratio: "1:1.499", precision: 3},
        { magnitude: 0.667, ratio: "1:1.5", precision: 2},
        { magnitude: 0.667, ratio: "1:1.5", precision: 1},
      ];
      await testRatioType("OneToN", testData);
    });

    it("ratioType precision test | NToOne", async () => {
      const testData: TestData[] = [
        { magnitude: 3, ratio: "3:1", precision: 0 },
        { magnitude: 3, ratio: "3:1", precision: 1 },
        { magnitude: 3, ratio: "3:1", precision: 2 },
        { magnitude: 3, ratio: "3:1", precision: 3 },
      ];
      await testRatioType("NToOne", testData);
    });

    it("ratioType precision test | valueBased", async () => {
      const testData: TestData[] = [
        { magnitude: 3, ratio: "3:1", precision: 0 },
        { magnitude: 3, ratio: "3:1", precision: 1 },
        { magnitude: 3, ratio: "3:1", precision: 2 },
        { magnitude: 3, ratio: "3:1", precision: 3 },
      ];
      await testRatioType("ValueBased", testData);
    });

  });

  describe("ratio formatting that should throw an error", () => {
    it("should throw an error if ratioType is not provided", async () => {
      const ratioJson: FormatProps = {
        type: "Ratio",
        composite: {
          includeZero: true,
          units: [
            { name: "Units.VERTICAL_PER_HORIZONTAL" }, // presentation unit
          ],
        },
      };

      const unitsProvider = new TestUnitsProvider();
      const ratioFormat = new Format("Ratio");
      try {
        await ratioFormat.fromJSON(unitsProvider, ratioJson);
        expect.fail("Expected error was not thrown");
      } catch (e: any){
        assert.strictEqual(e.message, "The Format Ratio is 'Ratio' type therefore the attribute 'ratioType' is required.");
        assert.instanceOf(e, QuantityError);
      }
    });

    it("should throw an error if ratioType is invalid", async () => {
      const ratioJson: FormatProps = {
        type: "Ratio",
        ratioType: "someInvalidType",
        composite: {
          includeZero: true,
          units: [
            { name: "Units.VERTICAL_PER_HORIZONTAL" }, // presentation unit
          ],
        },
      };

      const unitsProvider = new TestUnitsProvider();
      const ratioFormat = new Format("Ratio");
      try {
        await ratioFormat.fromJSON(unitsProvider, ratioJson);
        expect.fail("Expected error was not thrown");
      } catch (e: any){
        assert.strictEqual(e.message, "The Format Ratio has an invalid 'ratioType' attribute.");
        assert.instanceOf(e, QuantityError);
      }
    });

  });

  describe("RatioType Tests with special values", () => {
    it("zero value", async () => {
      const testData: TestData[] = [
        { magnitude: 0.0, ratio: "0:1" },
      ];
      await testRatioType("NToOne", testData);
    });

    it("large/small value", async () => {
      const testData: TestData[] = [
        { magnitude: 0.0004, ratio: "0:1" },
        { magnitude: 0.0005, ratio: "0.001:1" }, // threshold due to precision3
        { magnitude: 0.00000001, ratio: "0:1" },
        { magnitude: 100000000, ratio: "100000000:1" },
      ];
      await testRatioType("NToOne", testData);
    });

    it("negative value", async () => {
      const testData: TestData[] = [
        { magnitude: -1.0, ratio: "-1:1" },
        { magnitude: -0.5, ratio: "-0.5:1" },
        { magnitude: -2, ratio: "-2:1" },
      ];
      await testRatioType("NToOne", testData);
    });

    it("irrational number | NToOne", async () => {
      const testData: TestData[] = [
        { magnitude: 1.0 / 7, ratio: "0.143:1" },
        { magnitude: 2.0 / 7, ratio: "0.286:1" },
      ];
      await testRatioType("NToOne", testData);
    });

    it("irrational number", async () => {
      const testData: TestData[] = [
        { magnitude: 1.0 / 7, ratio: "143:1000" },
        { magnitude: 2.0 / 7, ratio: "143:500" }, // comes down from 286:1000
        { magnitude: 1.0 / 7, ratio: "1429:10000", precision: 4}, 
        { magnitude: 2.0 / 7, ratio: "2857:10000", precision: 4},
      ];
      await testRatioType("useGreatestCommonDivisor", testData);
    });
  });

  describe("specific parse ratio string tests", () => {
    async function testRatioParser(
<<<<<<< HEAD
      testData: TestData[], presentationUnitStr: string = vHUnitName, persistenceUnitStr: string = vHUnitName
    ) {

=======
      testData: { output: number, inputRatio: string, precision?: number, parseError?: ParseError }[],
      presentationUnitStr: string = vHUnitName,
      persistenceUnitStr: string = vHUnitName,
    ): Promise<void> {
>>>>>>> 959b09e9
      const ratioJson: FormatProps = {
        type: "Ratio",
        ratioType: "NToOne",
        composite: {
          includeZero: true,
          units: [{ name: presentationUnitStr }],
        },
      };

      const unitsProvider = new TestUnitsProvider();
      const ratioFormat = new Format("Ratio");

      try {
        await ratioFormat.fromJSON(unitsProvider, ratioJson);
      } catch (error) {
        assert.fail("Failed to create ratio format from JSON");
      }

      assert.isTrue(ratioFormat.hasUnits, "Ratio format should have units");

      const persistenceUnit: UnitProps = await unitsProvider.findUnitByName(persistenceUnitStr);
      assert.isTrue(persistenceUnit.isValid, "Persistence unit should be valid");

      const ratioParser = await ParserSpec.create(ratioFormat, unitsProvider, persistenceUnit);
<<<<<<< HEAD
      for (const entry of testData) {
        const parserRatioResult = Parser.parseQuantityString(entry.ratio, ratioParser);

        if (entry.parseError) { // if it is expecting an error
          assert.isTrue(Parser.isParseError(parserRatioResult));
          // Check if parserRatioResult has the err property, which signifies a ParseQuantityError
          if ("error" in parserRatioResult)
            expect(parserRatioResult.error).to.equal(entry.parseError);
          else
            assert.fail(`Expected parse error for input ratio string ${entry.ratio}`);
=======

      for (const { output, inputRatio, parseError } of testData) {
        const parserRatioResult = Parser.parseQuantityString(inputRatio, ratioParser);
>>>>>>> 959b09e9

        if (parseError) {
          assert.isTrue(Parser.isParseError(parserRatioResult), `Expected parse error for input ratio string ${inputRatio}`);
          if ("error" in parserRatioResult) {
            expect(parserRatioResult.error).to.equal(parseError);
          } else {
            assert.fail(`Expected parse error for input ratio string ${inputRatio}`);
          }
        } else {
<<<<<<< HEAD
          if (!Parser.isParsedQuantity(parserRatioResult))
            assert.fail(`Expected a parsed from ratio string ${entry.ratio}`);

          expect(parserRatioResult.value).to.equal(entry.magnitude);
=======
          if (!Parser.isParsedQuantity(parserRatioResult)) {
            assert.fail(`Expected a parsed quantity from ratio string ${inputRatio}`);
          }
          expect(parserRatioResult.value).to.equal(output);
>>>>>>> 959b09e9
        }
      }
    }

    it("zero value", async () => {
      const testData: TestData[] = [
        { magnitude: 0.0, ratio: "0:1", parseError: ParseError.MathematicOperationFoundButIsNotAllowed },
        { magnitude: 0.0, ratio: "0:999", parseError: ParseError.MathematicOperationFoundButIsNotAllowed },
        { magnitude: 0.0, ratio: "0:0", parseError: ParseError.MathematicOperationFoundButIsNotAllowed },
        { magnitude: 0.0, ratio: "0:0.0", parseError: ParseError.MathematicOperationFoundButIsNotAllowed },
      ];
      await testRatioParser(testData, vHUnitName, hVUnitName);
    });

    it("single number", async () => {
      const testData: TestData[] = [
        { magnitude: 1.0, ratio: "1" },
        { magnitude: 30, ratio: "30" },
      ];
      await testRatioParser(testData);
    });

    it("various parse Error expected", async () => {
      const testData: TestData[] = [
        { magnitude: 1.0, ratio: "1:0", parseError: ParseError.MathematicOperationFoundButIsNotAllowed },
        { magnitude: 1.0, ratio: "10:0", parseError: ParseError.MathematicOperationFoundButIsNotAllowed },

        { magnitude: 1.0, ratio: "", parseError: ParseError.NoValueOrUnitFoundInString },
        { magnitude: 1.0, ratio: "1:", parseError: ParseError.NoValueOrUnitFoundInString},
        { magnitude: 1.0, ratio: "1:A", parseError: ParseError.NoValueOrUnitFoundInString},

        { magnitude: 1.0, ratio: "1:2:3", parseError: ParseError.UnableToConvertParseTokensToQuantity},
      ];
      await testRatioParser(testData);
    });

  });

  describe("inverted unit tests", () => {
    it("zero value", async () => {
      const testData: TestData[] = [
        { magnitude: 0.0, ratio: "1:0" },
      ];
      await testRatioType("NToOne", testData, vHUnitName, hVUnitName);
      await testRatioType("NToOne", testData, hVUnitName, vHUnitName);
    });

    it("inverted unit | NToOne", async () => {
      const testData: TestData[] = [
        { magnitude: 1.0, ratio: "1:1" },
        { magnitude: 2.0, ratio: "0.5:1" },
        { magnitude: 0.5, ratio: "2:1" },
        { magnitude: 0.333, ratio: "3.003:1" },
        { magnitude: 0.2857, ratio: "3.5:1" },
        { magnitude: 0.25, ratio: "4:1" },
        { magnitude: 0.6667, ratio: "1.5:1" },
      ];
      await testRatioType("NToOne", testData, vHUnitName, hVUnitName);
    });
  });

  describe("Roundtrip tests", () => {
    it("2:1 slope ratio", async () => {
      const vphRatioFormatJson: FormatProps = {
        type: "Ratio",
        ratioType: "OneToN",
        precision: 0,
        composite: {
          includeZero: true,
          units: [
            { name: "Units.VERTICAL_PER_HORIZONTAL" },
          ],
        },
      };

      const hpvRatioFormatJson: FormatProps = {
        type: "Ratio",
        ratioType: "NToOne",
        precision: 0,
        composite: {
          includeZero: true,
          units: [
            { name: "Units.HORIZONTAL_PER_VERTICAL" },
          ],
        },
      };

      const unitsProvider = new TestUnitsProvider();
      const vphRatioFormat = new Format("VpH");
      await vphRatioFormat.fromJSON(unitsProvider, vphRatioFormatJson);
      assert.isTrue(vphRatioFormat.hasUnits);

      const hvpRatioFormat = new Format("HpV");
      await hvpRatioFormat.fromJSON(unitsProvider, hpvRatioFormatJson);
      assert.isTrue(hvpRatioFormat.hasUnits);

      const vH: UnitProps = await unitsProvider.findUnitByName("Units.VERTICAL_PER_HORIZONTAL");
      assert.isTrue(vH.isValid);
      const hV: UnitProps = await unitsProvider.findUnitByName("Units.HORIZONTAL_PER_VERTICAL");
      assert.isTrue(hV.isValid);

      const vphToVphFormatter = await FormatterSpec.create("vph_to_vph_formatter", vphRatioFormat, unitsProvider,vH);
      const hpvToVphFormatter = await FormatterSpec.create("hvp_to_vph_formatter", vphRatioFormat, unitsProvider,hV);
      const vphToHpvFormatter = await FormatterSpec.create("vph_to_hpv_formatter", hvpRatioFormat, unitsProvider,vH);
      const hpvToHpvFormatter = await FormatterSpec.create("hpv_to_hpv_formatter", hvpRatioFormat, unitsProvider,hV);

      const vphToVphParser = await ParserSpec.create(vphRatioFormat, unitsProvider, vH);
      const hpvToVphParser = await ParserSpec.create(vphRatioFormat, unitsProvider, hV);
      const vphToHvpParser = await ParserSpec.create(hvpRatioFormat, unitsProvider, vH);
      const hpvToHvpParser = await ParserSpec.create(hvpRatioFormat, unitsProvider, hV);

      const vphValue = new Quantity(vH, 0.5);
      const hpvValue = new Quantity(hV, 2.0);

      // test conversion between these quantities
      const vHTohV = await unitsProvider.getConversion(vH, hV);
      const hVToVH = await unitsProvider.getConversion(hV, vH);

      const hVConverted = vphValue.convertTo(hV, vHTohV);
      expect(hVConverted?.magnitude).to.equal(2.0);
      expect(hVConverted?.unit.name).to.equal("Units.HORIZONTAL_PER_VERTICAL");

      const vHConverted = hpvValue.convertTo(vH, hVToVH);
      expect(vHConverted?.magnitude).to.equal(0.5);
      expect(vHConverted?.unit.name).to.equal("Units.VERTICAL_PER_HORIZONTAL");

      // Test all formatting scenarios
      const vphValueString = Formatter.formatQuantity(vphValue.magnitude, vphToVphFormatter);
      expect(vphValueString).to.equal("1:2");

      const hpvValueString = Formatter.formatQuantity(hpvValue.magnitude, hpvToHpvFormatter);
      expect(hpvValueString).to.equal("2:1");

      const vphValueStringConverted = Formatter.formatQuantity(hpvValue.magnitude, hpvToVphFormatter);
      expect(vphValueStringConverted).to.equal("1:2");

      const hpvValueStringConverted = Formatter.formatQuantity(vphValue.magnitude, vphToHpvFormatter);
      expect(hpvValueStringConverted).to.equal("2:1");

      // Test all parsing scenarios
      const vphValueParsed = Parser.parseQuantityString("1:2", vphToVphParser);
      if (!Parser.isParsedQuantity(vphValueParsed)) {
        assert.fail();
      }
      expect(vphValueParsed.value).to.equal(0.5);

      const hpvValueParsed = Parser.parseQuantityString("2:1", hpvToHvpParser);
      if (!Parser.isParsedQuantity(hpvValueParsed)) {
        assert.fail();
      }
      expect(hpvValueParsed.value).to.equal(2.0);

      const vphValueParsedConverted = Parser.parseQuantityString("2:1", hpvToVphParser);
      if (!Parser.isParsedQuantity(vphValueParsedConverted)) {
        assert.fail();
      }
      expect(vphValueParsedConverted.value).to.equal(0.5);

      const hpvValueParsedConverted = Parser.parseQuantityString("1:2", vphToHvpParser);
      if (!Parser.isParsedQuantity(hpvValueParsedConverted)) {
        assert.fail();
      }
      expect(hpvValueParsedConverted.value).to.equal(2.0);
    });
  });
});<|MERGE_RESOLUTION|>--- conflicted
+++ resolved
@@ -250,7 +250,7 @@
       const testData: TestData[] = [
         { magnitude: 1.0 / 7, ratio: "143:1000" },
         { magnitude: 2.0 / 7, ratio: "143:500" }, // comes down from 286:1000
-        { magnitude: 1.0 / 7, ratio: "1429:10000", precision: 4}, 
+        { magnitude: 1.0 / 7, ratio: "1429:10000", precision: 4},
         { magnitude: 2.0 / 7, ratio: "2857:10000", precision: 4},
       ];
       await testRatioType("useGreatestCommonDivisor", testData);
@@ -259,16 +259,9 @@
 
   describe("specific parse ratio string tests", () => {
     async function testRatioParser(
-<<<<<<< HEAD
       testData: TestData[], presentationUnitStr: string = vHUnitName, persistenceUnitStr: string = vHUnitName
     ) {
 
-=======
-      testData: { output: number, inputRatio: string, precision?: number, parseError?: ParseError }[],
-      presentationUnitStr: string = vHUnitName,
-      persistenceUnitStr: string = vHUnitName,
-    ): Promise<void> {
->>>>>>> 959b09e9
       const ratioJson: FormatProps = {
         type: "Ratio",
         ratioType: "NToOne",
@@ -293,7 +286,6 @@
       assert.isTrue(persistenceUnit.isValid, "Persistence unit should be valid");
 
       const ratioParser = await ParserSpec.create(ratioFormat, unitsProvider, persistenceUnit);
-<<<<<<< HEAD
       for (const entry of testData) {
         const parserRatioResult = Parser.parseQuantityString(entry.ratio, ratioParser);
 
@@ -304,31 +296,12 @@
             expect(parserRatioResult.error).to.equal(entry.parseError);
           else
             assert.fail(`Expected parse error for input ratio string ${entry.ratio}`);
-=======
-
-      for (const { output, inputRatio, parseError } of testData) {
-        const parserRatioResult = Parser.parseQuantityString(inputRatio, ratioParser);
->>>>>>> 959b09e9
-
-        if (parseError) {
-          assert.isTrue(Parser.isParseError(parserRatioResult), `Expected parse error for input ratio string ${inputRatio}`);
-          if ("error" in parserRatioResult) {
-            expect(parserRatioResult.error).to.equal(parseError);
-          } else {
-            assert.fail(`Expected parse error for input ratio string ${inputRatio}`);
-          }
+
         } else {
-<<<<<<< HEAD
           if (!Parser.isParsedQuantity(parserRatioResult))
             assert.fail(`Expected a parsed from ratio string ${entry.ratio}`);
 
           expect(parserRatioResult.value).to.equal(entry.magnitude);
-=======
-          if (!Parser.isParsedQuantity(parserRatioResult)) {
-            assert.fail(`Expected a parsed quantity from ratio string ${inputRatio}`);
-          }
-          expect(parserRatioResult.value).to.equal(output);
->>>>>>> 959b09e9
         }
       }
     }
