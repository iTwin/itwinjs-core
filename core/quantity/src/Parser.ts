--- conflicted
+++ resolved
@@ -607,11 +607,7 @@
         let value = sign * (tokenPair[0].value as number);
         let conversion: UnitConversionProps | undefined;
         if(tokenPair.length === 2 && tokenPair[1].isString){
-<<<<<<< HEAD
-          const spacer = format.spacer ? format.spacer : " ";
-=======
           const spacer = format.spacerOrDefault;
->>>>>>> d88133cd
           if(tokenPair[1].value !== spacer){ // ignore spacer
             conversion = Parser.tryFindUnitConversion(tokenPair[1].value as string, unitsConversions, defaultUnit);
           }
@@ -783,14 +779,7 @@
       }
       azimuthBase = this.normalizeAngle(azBaseConverted.magnitude, revolution);
     }
-<<<<<<< HEAD
-    let azimuthCounterClockwise = false;
-    if (spec.format.azimuthCounterClockwise !== undefined) {
-      azimuthCounterClockwise = spec.format.azimuthCounterClockwise;
-    }
-=======
     const azimuthCounterClockwise = spec.format.azimuthCounterClockwiseOrDefault;
->>>>>>> d88133cd
 
     if(azimuthCounterClockwise && azimuthBase === 0) {
       // parsed result already has the same base and orientation as our desired output
