--- conflicted
+++ resolved
@@ -24,11 +24,8 @@
   UnknownUnit,
   UnableToConvertParseTokensToQuantity,
   InvalidParserSpec,
-<<<<<<< HEAD
-  BearingPrefixOrSuffixMissing
-=======
+  BearingPrefixOrSuffixMissing,
   MathematicOperationFoundButIsNotAllowed,
->>>>>>> de59f07b
 }
 
 /** Parse error result from [[Parser.parseToQuantityValue]] or [[Parser.parseToQuantityValue]].
