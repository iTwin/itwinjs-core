/*---------------------------------------------------------------------------------------------
* Copyright (c) Bentley Systems, Incorporated. All rights reserved.
* See LICENSE.md in the project root for license terms and full copyright notice.
*--------------------------------------------------------------------------------------------*/
/** @packageDocumentation
 * @module Quantity
 */

import { QuantityConstants } from "../Constants";
import { QuantityError, QuantityStatus } from "../Exception";
import { FormatterSpec } from "./FormatterSpec";
import { DecimalPrecision, FormatTraits, FormatType, FractionalPrecision, RatioType, ScientificType, ShowSignOption } from "./FormatEnums";
import { applyConversion, Quantity } from "../Quantity";

/**  rounding additive
 * @internal
 */
const FPV_ROUNDFACTOR = 0.50000000001;

/** A private helper class used to format fraction part of value into a numerator and denominator.
 * @internal
 */
class FractionalNumeric {
  private _integral: number = 0;
  private _numerator: number = 0;
  private _denominator: number = 1;
  private _greatestCommonFactor: number = 1;
  private _textParts: string[] = [];

  constructor(value: number, precision: FractionalPrecision, reduce: boolean) {
    this.calculate(value, precision as number);
    this.formTextParts(reduce);
  }

  private calculate(value: number, denominator: number) {
    const positiveValue = Math.abs(value);
    this._denominator = denominator;
    this._integral = Math.floor(positiveValue);
    const fractionPart = positiveValue - this._integral;
    this._numerator = Math.floor(fractionPart * this._denominator + FPV_ROUNDFACTOR);

    if (0 !== denominator && (this._numerator / this._denominator) === 1) {
      this._numerator = 0;
      this._integral += 1;
    } else {
      this._greatestCommonFactor = FractionalNumeric.getGreatestCommonFactor(this._numerator, this._denominator);
    }
  }

  /** Determine the GCD given two values. This value can be used to reduce a fraction.
   * See algorithm description http://en.wikipedia.org/wiki/Euclidean_algorithm
   */
  public static getGreatestCommonFactor(numerator: number, denominator: number): number {
    let r;
    while (denominator !== 0) {
      r = numerator % denominator;
      numerator = denominator;
      denominator = r;
    }
    return (numerator < 0) ? -numerator : numerator;
  }

  public get greatestCommonFactor(): number { return this._greatestCommonFactor; }
  public get hasFractionPart(): boolean { return this._textParts.length > 0; }
  public get isZero(): boolean { return 0 === this._numerator; }

  public getIntegralString(): string {
    if (this._textParts.length > 0)
      return this._textParts[0];

    return "";
  }

  public getNumeratorString(): string {
    if (this._textParts.length >= 3)
      return this._textParts[1];

    return "";
  }

  public getDenominatorString(): string {
    if (this._textParts.length >= 3)
      return this._textParts[2];

    return "";
  }

  private formTextParts(reduce: boolean): void {
    let numerator = this._numerator;
    let denominator = this._denominator;

    if (reduce && this._greatestCommonFactor > 1) {
      numerator /= this.greatestCommonFactor;
      denominator /= this.greatestCommonFactor;
    }

    this._textParts.push(this._integral.toFixed(0));
    if (numerator > 0) {
      this._textParts.push(numerator.toFixed(0));
      this._textParts.push(denominator.toFixed(0));
    }
  }
}

/** A helper class that contains methods used to format quantity values based on a format that are defined via the Format class.
 * @beta
 */
export class Formatter {
  // eslint-disable-next-line @typescript-eslint/naming-convention
  private static FPV_MINTHRESHOLD = 1.0e-14;

  private static isNegligible(value: number): boolean { return (Math.abs(value) < Formatter.FPV_MINTHRESHOLD); }

  /** Return floating point value rounded by specific rounding factor.
   *  @param value    Value to be rounded.
   *  @param roundTo  Rounding factor.
   */
  private static roundDouble(value: number, roundTo: number): number {
    if (Formatter.isNegligible(roundTo))
      return value;

    roundTo = Math.abs(roundTo);
    let rnd = FPV_ROUNDFACTOR + (value / roundTo);
    const iVal = Math.floor(rnd);
    rnd = iVal * roundTo;
    return (value < 0.0) ? -rnd : rnd;
  }

  /** Generate a formatted text string integer value insert 1000 separators if appropriate.
   *  @param wholePart    Integer value to be formatted.
   */
  private static integerPartToText(wholePart: number, spec: FormatterSpec): string {
    // build invariant string represent wholePart
    let formattedValue = wholePart.toFixed(0);

    if ((formattedValue.length > 3) && (spec.format.hasFormatTraitSet(FormatTraits.Use1000Separator) && (spec.format.thousandSeparator.length > 0))) {
      let numSeparators = Math.floor(formattedValue.length / 3);
      let groupLength = formattedValue.length % 3;

      if (groupLength === 0) {
        numSeparators = numSeparators - 1;
        groupLength = groupLength + 3;
      }

      let outString = formattedValue.substring(0, groupLength);

      for (let i = 1; i <= numSeparators; i += 1) {
        outString = outString + spec.format.thousandSeparator + formattedValue.substring(groupLength, groupLength + 3);
        groupLength = groupLength + 3;
      }

      formattedValue = outString;
    }

    return formattedValue;
  }

  /** Trim trailing "0" from the text that represent the fractional part of a floating point value.
   *  @param strVal   The value string.
   */
  private static trimTrailingZeroes(strVal: string): string {
    let lastNonZeroCharIndex = -1;
    for (let i = strVal.length - 1; i >= 0; i--) {
      if (strVal.charCodeAt(i) !== QuantityConstants.CHAR_DIGIT_ZERO) {
        lastNonZeroCharIndex = i;
        break;
      }
    }
    if (lastNonZeroCharIndex >= 0)
      return strVal.substring(0, lastNonZeroCharIndex + 1);
    return "";
  }

  /** Format a quantity value into a composite format such as ft-in or deg-min-sec.
   *  @param compositeValue   The value for this part of the composite
   *  @param isLastPart       If false the composite value should be a whole value, if true then the value should be formatted as a floating point value.
   *  @param label            Label for this part of the composite. This will be either the default unit label or a custom label specified the format specification.
   */
  private static formatCompositePart(compositeValue: number, isLastPart: boolean, label: string, spec: FormatterSpec): string {
    let componentText = "";
    if (!isLastPart) {
      componentText = Formatter.integerPartToText(compositeValue, spec);
      if(spec.format.minWidth) { // integerPartToText does not do this padding
        componentText = this.countAndPad(componentText, spec.format.minWidth);
      }
    } else {
      componentText = Formatter.formatMagnitude(compositeValue, spec);
    }

    if (spec.format.hasFormatTraitSet(FormatTraits.ShowUnitLabel)) {
      componentText = componentText + spec.format.uomSeparator + label;
    }

    return componentText;
  }

  /** Format a quantity value into a composite format such as ft-in or deg-min-sec.
   *  @param magnitude   quantity value
   *  @param fromUnit    quantity unit
   */
  private static formatComposite(magnitude: number, spec: FormatterSpec): string {
    const compositeStrings: string[] = [];

    // Caller will deal with appending +||-||() value sign as specified by formatting options so just format positive value
    let posMagnitude = Math.abs(magnitude);

    // eslint-disable-next-line @typescript-eslint/prefer-for-of
    for (let i = 0; i < spec.unitConversions.length; i++) {
      const currentLabel = spec.unitConversions[i].label;
      const unitConversion = spec.unitConversions[i].conversion;

      if (i > 0 && unitConversion.factor < 1.0)
        throw new QuantityError(QuantityStatus.InvalidCompositeFormat, `The Format ${spec.format.name} has a invalid unit specification..`);
      if (i > 0 && unitConversion.offset !== 0) // offset should only ever be defined for major unit
        throw new QuantityError(QuantityStatus.InvalidCompositeFormat, `The Format ${spec.format.name} has a invalid unit specification..`);

      let unitValue = 0.0;
      if (spec.format.type === FormatType.Ratio){
        if (1 !== spec.format.units!.length)
          throw new QuantityError(QuantityStatus.InvalidCompositeFormat, `The Format ${spec.format.name} has an invalid unit specification, we require single presentation unit when using format type 'ratio'`);

        try {
          unitValue = applyConversion(posMagnitude, unitConversion) + this.FPV_MINTHRESHOLD;
        } catch (e) {
          // The "InvertingZero" error is thrown when the value is zero and the conversion factor is inverted.
          // For ratio, we actually want to support this corner case and return "1:0" as the formatted value.
          if (e instanceof QuantityError && e.errorNumber === QuantityStatus.InvertingZero) {
            return "1:0";
          }
        }

        compositeStrings.push(this.formatRatio(unitValue, spec));
        continue;
      }

      unitValue = applyConversion(posMagnitude, unitConversion) + this.FPV_MINTHRESHOLD;

      if (0 === i) {
        const precisionScale = Math.pow(10, 8);  // use a fixed round off precision of 8 to avoid loss of precision in actual magnitude
        unitValue = Math.floor(unitValue * precisionScale + FPV_ROUNDFACTOR) / precisionScale;
        if ((Math.abs(unitValue) < 0.0001) && spec.format.hasFormatTraitSet(FormatTraits.ZeroEmpty))
          return "";
      }

      if (i < spec.format.units!.length - 1) {
        const wholePart = Math.floor(unitValue);
        const componentText = Formatter.formatCompositePart(wholePart, false, currentLabel, spec);
        posMagnitude = unitValue - wholePart;
        compositeStrings.push(componentText);
      } else {
        const componentText = Formatter.formatCompositePart(unitValue, true, currentLabel, spec);
        compositeStrings.push(componentText);
      }
    }

    return compositeStrings.join(spec.format.spacerOrDefault);
  }

  /** Format a quantity value into a single text string. Imitate how formatting done by server method NumericFormatSpec::FormatDouble.
   *  @param magnitude   quantity value
   */
  private static formatMagnitude(magnitude: number, spec: FormatterSpec): string {
    let posMagnitude = Math.abs(magnitude);
    if ((Math.abs(posMagnitude) < 0.0001) && spec.format.hasFormatTraitSet(FormatTraits.ZeroEmpty))
      return "";

    if (spec.format.hasFormatTraitSet(FormatTraits.ApplyRounding))
      posMagnitude = Math.abs(Formatter.roundDouble(magnitude, spec.format.roundFactor));

    const isSci = ((posMagnitude > 1.0e12) || spec.format.type === FormatType.Scientific);
    const isDecimal = (isSci || spec.format.type === FormatType.Decimal || spec.format.type === FormatType.Bearing || spec.format.type === FormatType.Azimuth) || spec.format.type === FormatType.Ratio;
    const isFractional = (!isDecimal && spec.format.type === FormatType.Fractional);
    /* const usesStops = spec.format.type === FormatType.Station; */
    const isPrecisionZero = spec.format.precision === DecimalPrecision.Zero;
    const isKeepSingleZero = spec.format.hasFormatTraitSet(FormatTraits.KeepSingleZero);
    const precisionScale = Math.pow(10.0, spec.format.precision);
    const isKeepTrailingZeroes = spec.format.hasFormatTraitSet(FormatTraits.TrailZeroes);
    let expInt = 0.0;

    if (isSci && (posMagnitude !== 0.0)) {
      let exp = Math.log10(posMagnitude);
      let negativeExp = false;
      if (exp < 0.0) {
        exp = -exp;
        negativeExp = true;
      }

      expInt = Math.floor(exp);
      if (spec.format.type === FormatType.Scientific) {
        if (spec.format.scientificType === ScientificType.ZeroNormalized && posMagnitude > 1.0)
          expInt += 1.0;
        else if (spec.format.scientificType === ScientificType.Normalized && posMagnitude < 1.0)
          expInt += 1.0;

        if (negativeExp)
          expInt = -expInt;
      }

      const factor = Math.pow(10.0, -expInt);
      posMagnitude *= factor;
    }

    let formattedValue = "";
    if (isDecimal) {
      const actualVal = isPrecisionZero ? posMagnitude + FPV_ROUNDFACTOR : posMagnitude + Formatter.FPV_MINTHRESHOLD;
      let wholePart = Math.floor(actualVal);
      let fractionPart = actualVal - wholePart;
      if (!isPrecisionZero) {
        fractionPart = Math.abs(fractionPart) * precisionScale + FPV_ROUNDFACTOR;
        if (fractionPart >= precisionScale) {
          wholePart += 1;
          fractionPart -= precisionScale;
        }
      }

      formattedValue = Formatter.integerPartToText(wholePart, spec);
      if (isPrecisionZero) {
        if (spec.format.hasFormatTraitSet(FormatTraits.KeepDecimalPoint) && !isKeepSingleZero)
          formattedValue = formattedValue + spec.format.decimalSeparator;
        else if (isKeepSingleZero)
          formattedValue = `${formattedValue + spec.format.decimalSeparator}0`;
      } else {
        fractionPart = Math.floor(fractionPart) / precisionScale;
        let fractionString = fractionPart.toFixed(spec.format.precision);
        // remove leading "0."
        fractionString = fractionString.substring(2).padEnd(spec.format.precision, "0");
        if (!isKeepTrailingZeroes)
          fractionString = Formatter.trimTrailingZeroes(fractionString);

        if (fractionString.length > 0)
          formattedValue = formattedValue + spec.format.decimalSeparator + fractionString;
        else {
          if (spec.format.hasFormatTraitSet(FormatTraits.KeepDecimalPoint))
            formattedValue = formattedValue + spec.format.decimalSeparator + (isKeepSingleZero ? "0" : "");
        }
      }

      if (isSci) {
        const expString = `e${expInt.toFixed(0)}`;
        formattedValue = formattedValue + expString;
      }
    } else if (isFractional) {
      const fn = new FractionalNumeric(posMagnitude, spec.format.precision as FractionalPrecision, true);
      formattedValue = fn.getIntegralString();

      if (!fn.isZero && fn.hasFractionPart) {
        const wholeFractionSeparator = spec.format.hasFormatTraitSet(FormatTraits.FractionDash) ? "-" : " ";
        const fractionString = `${fn.getNumeratorString()}/${fn.getDenominatorString()}`;
        formattedValue = formattedValue + wholeFractionSeparator + fractionString;
      }
    } else /* if (usesStops)*/ {
      // we assume that stopping value is always positive
      posMagnitude = Math.floor(posMagnitude * precisionScale + FPV_ROUNDFACTOR) / precisionScale;

      const denominator = (Math.pow(10, spec.format.stationOffsetSize!));
      const tVal = Math.floor(posMagnitude); // this is the integer part only
      const hiPart = Math.floor(tVal / denominator);
      const lowPart = tVal - hiPart * denominator;
      const fract = posMagnitude - tVal;
      const fractionPart = Math.floor(fract * precisionScale + FPV_ROUNDFACTOR);
      const stationString = hiPart.toFixed(0) + spec.format.stationSeparator + lowPart.toFixed(0).padStart(spec.format.stationOffsetSize!, "0");
      let fractionString = "";
      if (fractionPart > 0) {
        fractionString = (fractionPart/precisionScale).toFixed(spec.format.precision);
        // remove leading "0."
        fractionString = fractionString.substring(2).padEnd(spec.format.precision, "0");
        if (!isKeepTrailingZeroes)
          fractionString = Formatter.trimTrailingZeroes(fractionString);

        formattedValue = stationString + spec.format.decimalSeparator + fractionString;
      } else {
        if (isKeepTrailingZeroes)
          fractionString = spec.format.decimalSeparator + "".padEnd(spec.format.precision, "0");
        else if (spec.format.hasFormatTraitSet(FormatTraits.KeepDecimalPoint))
          fractionString = spec.format.decimalSeparator;
        formattedValue = stationString + fractionString;
      }
    }

    if(spec.format.minWidth) {
      formattedValue = this.countAndPad(formattedValue, spec.format.minWidth);
    }

    return formattedValue;
  }

  private static countAndPad(value: string, minWidth: number): string {
    const regex = /[\d,.]/g;
    const matches = value.match(regex);
    const count = matches ? matches.length : 0;
    if (count < minWidth) {
      value = value.padStart(minWidth, "0");
    }
    return value;
  }

  /** Format a quantity value into a single text string based on the current format specification of this class.
   *  @param magnitude   defines the value to spec.format.
   *  @param spec      A FormatterSpec object the defines specification for the magnitude and unit conversions for the formatter.
   */
  public static formatQuantity(magnitude: number, spec: FormatterSpec): string {
    const valueIsNegative = magnitude < 0.0;
    let prefix = "";
    let suffix = "";
    let formattedValue = "";
    if(spec.format.type === FormatType.Bearing || spec.format.type === FormatType.Azimuth) {
      const result = this.processBearingAndAzimuth(magnitude, spec);
      magnitude = result.magnitude;
      prefix = result.prefix ?? "";
      suffix = result.suffix ?? "";
    }

    switch (spec.format.showSignOption) {
      case ShowSignOption.NegativeParentheses:
        if (valueIsNegative) {
          prefix += "(";
          suffix = `)${suffix}`;
        }
        break;

      case ShowSignOption.OnlyNegative:
        if (valueIsNegative)
          prefix += "-";

        break;

      case ShowSignOption.SignAlways:
        if (valueIsNegative)
          prefix += "-";
        else
          prefix += "+";

        break;

      case ShowSignOption.NoSign:
      default:
        break;
    }

    let formattedMagnitude = "";

    if (spec.format.hasUnits) {
      formattedMagnitude = Formatter.formatComposite(magnitude, spec);
    } else {
      // unitless quantity
      formattedMagnitude = Formatter.formatMagnitude(magnitude, spec);
      if (formattedMagnitude.length > 0 && spec.unitConversions.length > 0 && spec.format.hasFormatTraitSet(FormatTraits.ShowUnitLabel)) {
        if (spec.format.hasFormatTraitSet(FormatTraits.PrependUnitLabel))
          formattedMagnitude = spec.unitConversions[0].label + spec.format.uomSeparator + formattedMagnitude;
        else
          formattedMagnitude = formattedMagnitude + spec.format.uomSeparator + spec.unitConversions[0].label;
      }
    }
    // add Sign prefix and suffix as necessary
    if ((prefix.length > 0 || suffix.length > 0) && formattedMagnitude.length > 0)
      formattedValue = prefix + formattedMagnitude + suffix;
    else
      formattedValue = formattedMagnitude;

    return formattedValue;
  }

  private static processBearingAndAzimuth(magnitude: number, spec: FormatterSpec): {magnitude: number, prefix?: string, suffix?: string} {
    const type = spec.format.type;
    if (type !== FormatType.Bearing && type !== FormatType.Azimuth)
      return {magnitude};

    const revolution = this.getRevolution(spec);
    magnitude = this.normalizeAngle(magnitude, revolution);
    const quarterRevolution = revolution / 4;

    if (type === FormatType.Bearing) {
      let quadrant = 0;
      while (magnitude > quarterRevolution) {
        magnitude -= quarterRevolution;
        quadrant++;
      }
      let prefix, suffix: string;

      // Quadrants are
      // 3 0
      // 2 1
      // For quadrants 1 and 3 we have to subtract the angle from quarterRevolution degrees because they go counter-clockwise
      if (quadrant === 1 || quadrant === 3)
        magnitude = quarterRevolution - magnitude;

      // TODO: at some point we will want to open this for localization, in the first release it's going to be hard coded
      if (quadrant === 0 || quadrant === 3)
        prefix = "N";

      if (quadrant === 2 || quadrant === 1)
        prefix = "S";

      if (quadrant === 0 || quadrant === 1)
        suffix = "E";

      if (quadrant === 3 || quadrant === 2)
        suffix = "W";

      // special case, if in quadrant 2 and value is very close to quarter revolution (90°), turn prefix to N because N90:00:00W is preferred over S90:00:00W
      if (quadrant === 2 && spec.unitConversions.length > 0) {
        // To determine if value is small, we need to convert it to the smallest unit presented and use the provided precision on it
        const unitConversion = spec.unitConversions[spec.unitConversions.length - 1].conversion;
<<<<<<< HEAD
        const smallestFormattedDelta = ((quarterRevolution - magnitude) * unitConversion.factor) + unitConversion.offset + Formatter.FPV_MINTHRESHOLD;
=======
        const smallestFormattedValue = applyConversion(magnitude, unitConversion) + this.FPV_MINTHRESHOLD;
>>>>>>> c9558ba5

        const precisionScale = Math.pow(10.0, spec.format.precision);
        const floor = Math.floor((smallestFormattedDelta) * precisionScale + FPV_ROUNDFACTOR) / precisionScale;
        if(floor === 0) {
          prefix = "N";
        }
      }

      return {magnitude, prefix, suffix: suffix!};
    }

    if (type === FormatType.Azimuth) {
      let azimuthBase = 0; // default base is North
      if (spec.format.azimuthBase !== undefined) {
        if (spec.azimuthBaseConversion === undefined) {
          throw new QuantityError(QuantityStatus.MissingRequiredProperty, `Missing azimuth base conversion for interpreting ${spec.name}'s azimuth base.`);
        }
        const azBaseQuantity: Quantity = new Quantity(spec.format.azimuthBaseUnit, spec.format.azimuthBase);
        const azBaseConverted = azBaseQuantity.convertTo(spec.persistenceUnit, spec.azimuthBaseConversion);
        if (azBaseConverted === undefined || !azBaseConverted.isValid) {
          throw new QuantityError(QuantityStatus.UnsupportedUnit, `Failed to convert azimuth base unit to ${spec.persistenceUnit.name}.`);
        }
        azimuthBase = this.normalizeAngle(azBaseConverted.magnitude, revolution);
      }

      if (azimuthBase === 0.0 && spec.format.azimuthClockwiseOrDefault)
        return {magnitude}; // no conversion necessary, the input is already using the result parameters (north base and clockwise)

      // subtract the base from the actual value
      magnitude -= azimuthBase;
      if (spec.format.azimuthClockwiseOrDefault)
        return {magnitude: this.normalizeAngle(magnitude, revolution)};

      // turn it into a counter-clockwise angle
      magnitude = revolution - magnitude;
      // normalize the result as it may have become negative or exceed the revolution
      magnitude = this.normalizeAngle(magnitude, revolution);
    }

    return {magnitude};
  }

  private static normalizeAngle(magnitude: number, revolution: number): number {
    magnitude = magnitude % revolution; // Strip anything that goes around more than once

    if (magnitude < 0) // If the value is negative, we want to normalize it to a positive angle
      magnitude += revolution;

    return magnitude;
  }

  private static getRevolution(spec: FormatterSpec): number {
    if (spec.revolutionConversion === undefined) {
      throw new QuantityError(QuantityStatus.MissingRequiredProperty, `Missing revolution unit conversion for calculating ${spec.name}'s revolution.`);
    }

    const revolution: Quantity = new Quantity(spec.format.revolutionUnit, 1.0);
    const converted = revolution.convertTo(spec.persistenceUnit, spec.revolutionConversion);
    if (converted === undefined || !converted.isValid) {
      throw new QuantityError(QuantityStatus.UnsupportedUnit, `Failed to convert revolution unit to ${spec.persistenceUnit.name}.`);
    }

    return converted.magnitude;
  }

  private static formatRatio(magnitude: number, spec: FormatterSpec): string {
    if (null === spec.format.ratioType)
      throw new QuantityError(QuantityStatus.InvalidCompositeFormat, `The Format ${spec.format.name} must have a ratio type specified.`);

    const precisionScale = Math.pow(10.0, spec.format.precision);

    let reciprocal = 0;

    if (magnitude === 0.0)
      return "0:1";
    else
      reciprocal = 1.0/magnitude;

    switch (spec.format.ratioType) {
      case RatioType.OneToN:
        return `1:${this.formatMagnitude(reciprocal, spec)}`;
      case RatioType.NToOne:
        return `${this.formatMagnitude(magnitude, spec)}:1`;
      case RatioType.ValueBased:
        if (magnitude > 1.0)
          return `${this.formatMagnitude(magnitude, spec)}:1`;
        else
          return `1:${this.formatMagnitude(reciprocal, spec)}`;
      case RatioType.UseGreatestCommonDivisor:
        magnitude = Math.round(magnitude * precisionScale)/precisionScale;
        let numerator = magnitude * precisionScale;
        let denominator = precisionScale;

        const gcd = FractionalNumeric.getGreatestCommonFactor(numerator, denominator);
        numerator /= gcd;
        denominator /= gcd;

        return `${this.formatMagnitude(numerator, spec)}:${this.formatMagnitude(denominator, spec)}`;
      default:
        throw new QuantityError(QuantityStatus.InvalidCompositeFormat, `The Format ${spec.format.name} has an invalid ratio type specified.`);
    }
  }
}<|MERGE_RESOLUTION|>--- conflicted
+++ resolved
@@ -501,11 +501,7 @@
       if (quadrant === 2 && spec.unitConversions.length > 0) {
         // To determine if value is small, we need to convert it to the smallest unit presented and use the provided precision on it
         const unitConversion = spec.unitConversions[spec.unitConversions.length - 1].conversion;
-<<<<<<< HEAD
-        const smallestFormattedDelta = ((quarterRevolution - magnitude) * unitConversion.factor) + unitConversion.offset + Formatter.FPV_MINTHRESHOLD;
-=======
-        const smallestFormattedValue = applyConversion(magnitude, unitConversion) + this.FPV_MINTHRESHOLD;
->>>>>>> c9558ba5
+        const smallestFormattedDelta = applyConversion((quarterRevolution - magnitude), unitConversion) + this.FPV_MINTHRESHOLD;
 
         const precisionScale = Math.pow(10.0, spec.format.precision);
         const floor = Math.floor((smallestFormattedDelta) * precisionScale + FPV_ROUNDFACTOR) / precisionScale;
