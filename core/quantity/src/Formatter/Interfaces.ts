--- conflicted
+++ resolved
@@ -25,14 +25,11 @@
   readonly scientificType?: string; // conditionally required
   readonly stationOffsetSize?: number; // conditionally required
   readonly stationSeparator?: string;
-<<<<<<< HEAD
   readonly azimuthBase?: number; // value is specified from east counter-clockwise
   readonly azimuthBaseUnit?: string; // name of unit for azimuthBase value
   readonly azimuthCounterClockwise?: boolean; // if set to true, azimuth values are returned counter-clockwise from base
   readonly revolutionUnit?: string; // name of unit that represents a revolution/perigon, required for bearing or azimuth types
-=======
   readonly allowMathematicOperations?: boolean;
->>>>>>> de59f07b
   readonly composite?: {
     readonly spacer?: string; // separates values when formatting composite strings
     readonly includeZero?: boolean; // not currently used in Native formatter
