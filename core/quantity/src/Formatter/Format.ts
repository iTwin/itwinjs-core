/*---------------------------------------------------------------------------------------------
* Copyright (c) Bentley Systems, Incorporated. All rights reserved.
* See LICENSE.md in the project root for license terms and full copyright notice.
*--------------------------------------------------------------------------------------------*/
/** @packageDocumentation
 * @module Quantity
 */

import { QuantityConstants } from "../Constants";
import { QuantityError, QuantityStatus } from "../Exception";
import { UnitProps, UnitsProvider } from "../Interfaces";
<<<<<<< HEAD
import { DecimalPrecision, FormatTraits, formatTraitsToArray, FormatType, formatTypeToString, FractionalPrecision,
  getTraitString, parseFormatTrait, parseFormatType, parsePrecision, parseScientificType, parseShowSignOption, ScientificType,
  scientificTypeToString, ShowSignOption, showSignOptionToString } from "./FormatEnums";
import { CustomFormatProps, FormatProps } from "./Interfaces";
=======
import { DecimalPrecision, FormatTraits, FormatType, FractionalPrecision, ScientificType, ShowSignOption } from "./FormatEnums";
import { CloneOptions, CustomFormatProps, FormatProps, isCustomFormatProps } from "./Interfaces";
>>>>>>> 67a98fec

// cSpell:ignore ZERONORMALIZED, nosign, onlynegative, signalways, negativeparentheses
// cSpell:ignore trailzeroes, keepsinglezero, zeroempty, keepdecimalpoint, applyrounding, fractiondash, showunitlabel, prependunitlabel, exponentonlynegative

/** A base Format class with shared properties and functionality between quantity and ecschema-metadata Format classes
 * @internal
 */
export class BaseFormat {
  private _name = "";
  protected _roundFactor: number = 0.0;
  protected _type: FormatType = FormatType.Decimal; // required; options are decimal, fractional, scientific, station
  protected _precision: number = DecimalPrecision.Six; // required
  protected _showSignOption: ShowSignOption = ShowSignOption.OnlyNegative; // options: noSign, onlyNegative, signAlways, negativeParentheses
  protected _decimalSeparator: string = QuantityConstants.LocaleSpecificDecimalSeparator;
  protected _thousandSeparator: string = QuantityConstants.LocaleSpecificThousandSeparator;
  protected _uomSeparator = " "; // optional; default is " "; defined separator between magnitude and the unit
  protected _stationSeparator = "+"; // optional; default is "+"
  protected _formatTraits: FormatTraits = 0x0;
  protected _spacer: string = " "; // optional; default is " "
  protected _includeZero: boolean = true; // optional; default is true
  protected _minWidth?: number; // optional; positive int
  protected _scientificType?: ScientificType; // required if type is scientific; options: normalized, zeroNormalized
  protected _stationOffsetSize?: number; // required when type is station; positive integer > 0

  constructor(name: string) {
    this._name = name;
  }

  public get name(): string { return this._name; }

  public get roundFactor(): number { return this._roundFactor; }
  public set roundFactor(roundFactor: number) { this._roundFactor = roundFactor; }

  public get type(): FormatType { return this._type; }
  public set type(formatType: FormatType) { this._type = formatType; }

  public get precision(): DecimalPrecision | FractionalPrecision { return this._precision; }
  public set precision(precision: DecimalPrecision | FractionalPrecision) { this._precision = precision; }

  public get minWidth(): number | undefined { return this._minWidth; }
  public set minWidth(minWidth: number | undefined) { this._minWidth = minWidth; }

  public get scientificType(): ScientificType | undefined { return this._scientificType; }
  public set scientificType(scientificType: ScientificType | undefined) { this._scientificType = scientificType; }

  public get showSignOption(): ShowSignOption { return this._showSignOption; }
  public set showSignOption(showSignOption: ShowSignOption) { this._showSignOption = showSignOption; }

  public get decimalSeparator(): string { return this._decimalSeparator; }
  public set decimalSeparator(decimalSeparator: string) { this._decimalSeparator = decimalSeparator; }

  public get thousandSeparator(): string { return this._thousandSeparator; }
  public set thousandSeparator(thousandSeparator: string) { this._thousandSeparator = thousandSeparator; }

  public get uomSeparator(): string { return this._uomSeparator; }
  public set uomSeparator(uomSeparator: string) { this._uomSeparator = uomSeparator; }

  public get stationSeparator(): string { return this._stationSeparator; }
  public set stationSeparator(stationSeparator: string) { this._stationSeparator = stationSeparator; }

  public get stationOffsetSize(): number | undefined { return this._stationOffsetSize; }
  public set stationOffsetSize(stationOffsetSize: number | undefined) {stationOffsetSize =  this._stationOffsetSize = stationOffsetSize; }

  public get formatTraits(): FormatTraits { return this._formatTraits; }
<<<<<<< HEAD
  public set formatTraits(formatTraits: FormatTraits) { this._formatTraits = formatTraits; }

  public get spacer(): string | undefined { return this._spacer; }
  public set spacer(spacer: string | undefined) { this._spacer = spacer ?? this._spacer; }
=======
  public get spacer(): string { return this._spacer; }
  public get includeZero(): boolean { return this._includeZero; }
  public get units(): Array<[UnitProps, string | undefined]> | undefined { return this._units; }
  public get hasUnits(): boolean { return this._units !== undefined && this._units.length > 0; }
  public get customProps(): any { return this._customProps; }
>>>>>>> 67a98fec

  public get includeZero(): boolean | undefined { return this._includeZero; }
  public set includeZero(includeZero: boolean | undefined) { this._includeZero = includeZero ?? this._includeZero; }

  /** This method parses input string that is typically extracted for persisted JSON data and validates that the string is a valid FormatType. Throws exception if not valid. */
  public parseFormatTraits(formatTraitsFromJson: string | string[]) {
    const formatTraits = (Array.isArray(formatTraitsFromJson)) ? formatTraitsFromJson : formatTraitsFromJson.split(/,|;|\|/);
    formatTraits.forEach((formatTraitsString: string) => { // for each element in the string array
      const formatTrait = parseFormatTrait(formatTraitsString, this.name);
      this._formatTraits = this.formatTraits | formatTrait;
    });
  }

  /** This method returns true if the formatTrait is set in this Format object. */
  public hasFormatTraitSet(formatTrait: FormatTraits): boolean {
    return (this._formatTraits & formatTrait) === formatTrait;
  }

  public loadFormatProperties(formatProps: FormatProps) {
    this._type = parseFormatType(formatProps.type, this.name);

    if (formatProps.precision !== undefined) {
      if (!Number.isInteger(formatProps.precision)) // mut be an integer
        throw new QuantityError(QuantityStatus.InvalidJson, `The Format ${this.name} has an invalid 'precision' attribute. It should be an integer.`);

      this._precision = parsePrecision(formatProps.precision, this._type, this.name);
    }
    if (this.type === FormatType.Scientific) {
      if (undefined === formatProps.scientificType) // if format type is scientific and scientific type is undefined, throw
        throw new QuantityError(QuantityStatus.InvalidJson, `The Format ${this.name} is 'Scientific' type therefore the attribute 'scientificType' is required.`);

      this._scientificType = parseScientificType(formatProps.scientificType, this.name);
    }

    if (undefined !== formatProps.roundFactor) { // optional; default is 0.0
      if (typeof (formatProps.roundFactor) !== "number")
        throw new QuantityError(QuantityStatus.InvalidJson, `The Format ${this.name} has an invalid 'roundFactor' attribute. It should be of type 'number'.`);
      if (formatProps.roundFactor !== this.roundFactor) // if roundFactor isn't default value of 0.0, reassign roundFactor variable
        this._roundFactor = formatProps.roundFactor;
    }

    if (undefined !== formatProps.minWidth) { // optional
      if (!Number.isInteger(formatProps.minWidth) || formatProps.minWidth < 0) // must be a positive int
        throw new QuantityError(QuantityStatus.InvalidJson, `The Format ${this.name} has an invalid 'minWidth' attribute. It should be a positive integer.`);
      this._minWidth = formatProps.minWidth;
    }
    if (FormatType.Station === this.type) {
      if (undefined === formatProps.stationOffsetSize)
        throw new QuantityError(QuantityStatus.InvalidJson, `The Format ${this.name} is 'Station' type therefore the attribute 'stationOffsetSize' is required.`);
      if (!Number.isInteger(formatProps.stationOffsetSize) || formatProps.stationOffsetSize < 0) // must be a positive int > 0
        throw new QuantityError(QuantityStatus.InvalidJson, `The Format ${this.name} has an invalid 'stationOffsetSize' attribute. It should be a positive integer.`);
      this._stationOffsetSize = formatProps.stationOffsetSize;
    }

    if (undefined !== formatProps.showSignOption) { // optional; default is "onlyNegative"
      this._showSignOption = parseShowSignOption(formatProps.showSignOption, this.name);
    }

    if (undefined !== formatProps.formatTraits && formatProps.formatTraits.length !== 0) { // FormatTraits is optional
      if (!Array.isArray(formatProps.formatTraits) && typeof (formatProps.formatTraits) !== "string") // must be either an array of strings or a string
        throw new QuantityError(QuantityStatus.InvalidJson, `The Format ${this.name} has an invalid 'formatTraits' attribute. It should be of type 'string' or 'string[]'.`);
      this.parseFormatTraits(formatProps.formatTraits); // check that all of the options for formatTraits are valid. If now, throw
    }

    if (undefined !== formatProps.decimalSeparator) { // optional
      if (typeof (formatProps.decimalSeparator) !== "string") // not a string or not a one character string
        throw new QuantityError(QuantityStatus.InvalidJson, `The Format ${this.name} has an invalid 'decimalSeparator' attribute. It should be of type 'string'.`);
      if (formatProps.decimalSeparator.length > 1)
        throw new QuantityError(QuantityStatus.InvalidJson, `The Format ${this.name} has an invalid 'decimalSeparator' attribute. It should be an empty or one character string.`);
      this._decimalSeparator = formatProps.decimalSeparator;
    }

    if (undefined !== formatProps.thousandSeparator) { // optional
      if (typeof (formatProps.thousandSeparator) !== "string")
        throw new QuantityError(QuantityStatus.InvalidJson, `The Format ${this.name} has an invalid 'thousandSeparator' attribute. It should be of type 'string'.`);
      if (formatProps.thousandSeparator.length > 1)
        throw new QuantityError(QuantityStatus.InvalidJson, `The Format ${this.name} has an invalid 'thousandSeparator' attribute. It should be an empty or one character string.`);
      this._thousandSeparator = formatProps.thousandSeparator;
    }

    if (undefined !== formatProps.uomSeparator) { // optional; default is " "
      if (typeof (formatProps.uomSeparator) !== "string")
        throw new QuantityError(QuantityStatus.InvalidJson, `The Format ${this.name} has an invalid 'uomSeparator' attribute. It should be of type 'string'.`);
      if (formatProps.uomSeparator.length < 0 || formatProps.uomSeparator.length > 1)
        throw new QuantityError(QuantityStatus.InvalidJson, `The Format ${this.name} has an invalid 'uomSeparator' attribute. It should be an empty or one character string.`);
      this._uomSeparator = formatProps.uomSeparator;
    }

    if (undefined !== formatProps.stationSeparator) { // optional; default is "+"
      if (typeof (formatProps.stationSeparator) !== "string")
        throw new QuantityError(QuantityStatus.InvalidJson, `The Format ${this.name} has an invalid 'stationSeparator' attribute. It should be of type 'string'.`);
      if (formatProps.stationSeparator.length > 1)
        throw new QuantityError(QuantityStatus.InvalidJson, `The Format ${this.name} has an invalid 'stationSeparator' attribute. It should be an empty or one character string.`);
      this._stationSeparator = formatProps.stationSeparator;
    }
  }
}

/** A class used to define the specifications for formatting quantity values. This class is typically loaded by reading [[FormatProps]].
 * @beta
 */
export class Format extends BaseFormat {
  protected _units?: Array<[UnitProps, string | undefined]>;
  protected _customProps?: any;  // used by custom formatters and parsers

  /** Constructor
   *  @param name     The name of a format specification. TODO: make optional or remove
   */
  constructor(name: string) {
    super(name);
  }

  public get units(): Array<[UnitProps, string | undefined]> | undefined { return this._units; }
  public get hasUnits(): boolean { return this._units !== undefined && this._units.length > 0; }
  public get customProps(): any { return this._customProps; }

  public static isFormatTraitSetInProps(formatProps: FormatProps, trait: FormatTraits) {
    if (!formatProps.formatTraits)
      return false;
    const formatTraits = Array.isArray(formatProps.formatTraits) ? formatProps.formatTraits : formatProps.formatTraits.split(/,|;|\|/);
    const traitStr = getTraitString(trait);
    return formatTraits.find((traitEntry) => traitStr === traitEntry) ? true : false;
  }

  private async createUnit(unitsProvider: UnitsProvider, name: string, label?: string): Promise<void> {
    if (name === undefined || typeof (name) !== "string" || (label !== undefined && typeof (label) !== "string")) // throws if name is undefined or name isn't a string or if label is defined and isn't a string
      throw new QuantityError(QuantityStatus.InvalidJson, `This Composite has a unit with an invalid 'name' or 'label' attribute.`);
    for (const unit of this.units!) {
      const unitObj = unit[0].name;
      if (unitObj.toLowerCase() === name.toLowerCase()) // duplicate names are not allowed
        throw new QuantityError(QuantityStatus.InvalidJson, `The unit ${unitObj} has a duplicate name.`);
    }
    const newUnit: UnitProps = await unitsProvider.findUnitByName(name);
    if (!newUnit || !newUnit.isValid)
      throw new QuantityError(QuantityStatus.InvalidJson, `Invalid unit name '${name}'.`);
    this.units!.push([newUnit, label]);
  }

<<<<<<< HEAD
=======
  /**
   *  Clone Format
   */
  public clone(options?: CloneOptions): Format {
    const newFormat = new Format(this.name);
    newFormat._roundFactor = this._roundFactor;
    newFormat._type = this._type;
    newFormat._precision = this._precision;
    newFormat._minWidth = this._minWidth;
    newFormat._scientificType = this._scientificType;
    newFormat._showSignOption = this._showSignOption;
    newFormat._decimalSeparator = this._decimalSeparator;
    newFormat._thousandSeparator = this._thousandSeparator;
    newFormat._uomSeparator = this._uomSeparator;
    newFormat._stationSeparator = this._stationSeparator;
    newFormat._stationOffsetSize = this._stationOffsetSize;
    newFormat._formatTraits = this._formatTraits;
    newFormat._spacer = this._spacer;
    newFormat._includeZero = this._includeZero;
    newFormat._customProps = this._customProps;
    this._units && (newFormat._units = [...this._units]);

    if (newFormat._units) {
      if (options?.showOnlyPrimaryUnit) {
        if (newFormat._units.length > 1)
          newFormat._units.length = 1;
      }
    }

    if (undefined !== options?.traits)
      newFormat._formatTraits = options?.traits;

    if (undefined !== options?.type)
      newFormat._type = options.type;

    if (undefined !== options?.precision) {
      // ensure specified precision is valid
      const precision = Format.parsePrecision(options?.precision, "clone", newFormat._type);
      newFormat._precision = precision;
    }

    if (undefined !== options?.primaryUnit) {
      if (options.primaryUnit.unit) {
        const newUnits = new Array<[UnitProps, string | undefined]>();
        newUnits.push([options.primaryUnit.unit, options.primaryUnit.label]);
        newFormat._units = newUnits;
      } else if (options.primaryUnit.label && newFormat._units?.length) {
        // update label only
        newFormat._units[0][1] = options.primaryUnit.label;
      }
    }
    return newFormat;
  }

  private loadFormatProperties(jsonObj: FormatProps) {
    if (isCustomFormatProps(jsonObj))
      this._customProps = jsonObj.custom;

    if (undefined === jsonObj.type) // type is required
      throw new QuantityError(QuantityStatus.InvalidJson, `The Format ${this.name} does not have the required 'type' attribute.`);
    if (typeof (jsonObj.type) !== "string")
      throw new QuantityError(QuantityStatus.InvalidJson, `The Format ${this.name} has an invalid 'type' attribute. It should be of type 'string'.`);
    this._type = Format.parseFormatType(jsonObj.type, this.name);

    if (undefined === jsonObj.precision) // precision is required
      throw new QuantityError(QuantityStatus.InvalidJson, `The Format ${this.name} does not have the required 'precision' attribute.`);
    else if (typeof (jsonObj.precision) !== "number") // must be a number
      throw new QuantityError(QuantityStatus.InvalidJson, `The Format ${this.name} has an invalid 'precision' attribute. It should be of type 'number'.`);
    else if (!Number.isInteger(jsonObj.precision)) // must be an integer
      throw new QuantityError(QuantityStatus.InvalidJson, `The Format ${this.name} has an invalid 'precision' attribute. It should be an integer.`);
    this._precision = Format.parsePrecision(jsonObj.precision, this.name, this._type);

    if (this.type === FormatType.Scientific) {
      if (undefined === jsonObj.scientificType) // if format type is scientific and scientific type is undefined, throw
        throw new QuantityError(QuantityStatus.InvalidJson, `The Format ${this.name} has type 'Scientific' therefore attribute 'scientificType' is required.`);
      if (typeof (jsonObj.scientificType) !== "string")
        throw new QuantityError(QuantityStatus.InvalidJson, `The Format ${this.name} has an invalid 'scientificType' attribute. It should be of type 'string'.`);
      this._scientificType = Format.parseScientificType(jsonObj.scientificType.toLowerCase(), this.name);
    }

    if (this.type === FormatType.Station) {
      if (undefined === jsonObj.stationOffsetSize)
        throw new QuantityError(QuantityStatus.InvalidJson, `The Format ${this.name} has type 'Station' therefore attribute 'stationOffsetSize' is required.`);
      if (typeof (jsonObj.stationOffsetSize) !== "number")
        throw new QuantityError(QuantityStatus.InvalidJson, `The Format ${this.name} has an invalid 'stationOffsetSize' attribute. It should be of type 'number'.`);
      if (!Number.isInteger(jsonObj.stationOffsetSize) || jsonObj.stationOffsetSize <= 0) // must be a positive int > 0
        throw new QuantityError(QuantityStatus.InvalidJson, `The Format ${this.name} has an invalid 'stationOffsetSize' attribute. It should be a positive integer.`);
      this._stationOffsetSize = jsonObj.stationOffsetSize;
    }

    if (undefined !== jsonObj.roundFactor) { // optional; default is 0.0
      if (typeof (jsonObj.roundFactor) !== "number")
        throw new QuantityError(QuantityStatus.InvalidJson, `The Format ${this.name} has an invalid 'roundFactor' attribute. It should be of type 'number'.`);
      if (jsonObj.roundFactor !== this.roundFactor) // if roundFactor isn't default value of 0.0, reassign roundFactor variable
        this._roundFactor = jsonObj.roundFactor;
    }

    if (undefined !== jsonObj.minWidth) { // optional
      if (typeof (jsonObj.minWidth) !== "number")
        throw new QuantityError(QuantityStatus.InvalidJson, `The Format ${this.name} has an invalid 'minWidth' attribute. It should be of type 'number'.`);
      if (!Number.isInteger(jsonObj.minWidth) || jsonObj.minWidth < 0) // must be a positive int
        throw new QuantityError(QuantityStatus.InvalidJson, `The Format ${this.name} has an invalid 'minWidth' attribute. It should be a positive integer.`);
      this._minWidth = jsonObj.minWidth;
    }

    if (undefined !== jsonObj.showSignOption) { // optional; default is "onlyNegative"
      if (typeof (jsonObj.showSignOption) !== "string")
        throw new QuantityError(QuantityStatus.InvalidJson, `The Format ${this.name} has an invalid 'showSignOption' attribute. It should be of type 'string'.`);
      this._showSignOption = Format.parseShowSignOption(jsonObj.showSignOption, this.name);
    }

    if (undefined !== jsonObj.formatTraits && jsonObj.formatTraits.length !== 0) { // FormatTraits is optional
      if (!Array.isArray(jsonObj.formatTraits) && typeof (jsonObj.formatTraits) !== "string") // must be either an array of strings or a string
        throw new QuantityError(QuantityStatus.InvalidJson, `The Format ${this.name} has an invalid 'formatTraits' attribute. It should be of type 'string' or 'string[]'.`);
      this.verifyFormatTraitsOptions(jsonObj.formatTraits); // check that all of the options for formatTraits are valid. If now, throw
    }

    if (undefined !== jsonObj.decimalSeparator) { // optional
      if (typeof (jsonObj.decimalSeparator) !== "string") // not a string or not a one character string
        throw new QuantityError(QuantityStatus.InvalidJson, `The Format ${this.name} has an invalid 'decimalSeparator' attribute. It should be of type 'string'.`);
      if (jsonObj.decimalSeparator.length !== 1)
        throw new QuantityError(QuantityStatus.InvalidJson, `The Format ${this.name} has an invalid 'decimalSeparator' attribute. It must be a one character string.`);
      this._decimalSeparator = jsonObj.decimalSeparator;
    }

    if (undefined !== jsonObj.thousandSeparator) { // optional
      if (typeof (jsonObj.thousandSeparator) !== "string")
        throw new QuantityError(QuantityStatus.InvalidJson, `The Format ${this.name} has an invalid 'thousandSeparator' attribute. It should be of type 'string'.`);
      if (jsonObj.thousandSeparator.length !== 1)
        throw new QuantityError(QuantityStatus.InvalidJson, `The Format ${this.name} has an invalid 'thousandSeparator' attribute. It must be a one character string.`);
      this._thousandSeparator = jsonObj.thousandSeparator;
    }

    if (undefined !== jsonObj.uomSeparator) { // optional; default is " "
      if (typeof (jsonObj.uomSeparator) !== "string")
        throw new QuantityError(QuantityStatus.InvalidJson, `The Format ${this.name} has an invalid 'uomSeparator' attribute. It should be of type 'string'.`);
      if (jsonObj.uomSeparator.length < 0 || jsonObj.uomSeparator.length > 1)
        throw new QuantityError(QuantityStatus.InvalidJson, `The Format ${this.name} has an invalid 'uomSeparator' attribute. It must be empty or a string with a single character.`);
      this._uomSeparator = jsonObj.uomSeparator;
    }

    if (undefined !== jsonObj.stationSeparator) { // optional; default is "+"
      if (typeof (jsonObj.stationSeparator) !== "string")
        throw new QuantityError(QuantityStatus.InvalidJson, `The Format ${this.name} has an invalid 'stationSeparator' attribute. It should be of type 'string'.`);
      if (jsonObj.stationSeparator.length !== 1)
        throw new QuantityError(QuantityStatus.InvalidJson, `The Format ${this.name} has an invalid 'stationSeparator' attribute. It must be a one character string.`);
      this._stationSeparator = jsonObj.stationSeparator;
    }
  }

>>>>>>> 67a98fec
  /**
   * Populates this Format with the values from the provided.
   */
  public async fromJSON(unitsProvider: UnitsProvider, jsonObj: FormatProps): Promise<void> {
    this.loadFormatProperties(jsonObj);

    if (undefined !== jsonObj.composite) { // optional
      this._units = new Array<[UnitProps, string | undefined]>();
      if (jsonObj.composite.includeZero !== undefined) {
        if (typeof (jsonObj.composite.includeZero) !== "boolean") // includeZero must be a boolean IF it is defined
          throw new QuantityError(QuantityStatus.InvalidJson, `The Format ${this.name} has a Composite with an invalid 'includeZero' attribute. It should be of type 'boolean'.`);
        this._includeZero = jsonObj.composite.includeZero;
      }
      if (jsonObj.composite.spacer !== undefined) {  // spacer must be a string IF it is defined
        if (typeof (jsonObj.composite.spacer) !== "string")
          throw new QuantityError(QuantityStatus.InvalidJson, `The Format ${this.name} has a Composite with an invalid 'spacer' attribute. It must be of type 'string'.`);
        if (jsonObj.composite.spacer.length > 1)
          throw new QuantityError(QuantityStatus.InvalidJson, `The Format ${this.name} has a Composite with an invalid 'spacer' attribute. It should be an empty or one character string.`);
        this._spacer = jsonObj.composite.spacer;
      }
      if (jsonObj.composite.units !== undefined) { // if composite is defined, it must be an array with 1-4 units
        if (!Array.isArray(jsonObj.composite.units)) { // must be an array
          throw new QuantityError(QuantityStatus.InvalidJson, `The Format ${this.name} has a Composite with an invalid 'units' attribute. It must be of type 'array'`);
        }
        if (jsonObj.composite.units.length > 0 && jsonObj.composite.units.length <= 4) { // Composite requires 1-4 units
          try {
            const createUnitPromises: Array<Promise<void>> = [];
            for (const unit of jsonObj.composite.units) {
              createUnitPromises.push(this.createUnit(unitsProvider, unit.name, unit.label));
            }

            await Promise.all(createUnitPromises);
          } catch (e) {
            throw e;
          }
        }
      }
      if (undefined === this.units || this.units.length === 0)
        throw new QuantityError(QuantityStatus.InvalidJson, `The Format ${this.name} has a Composite with no valid 'units'`);
    }
  }

  /** Create a Format from FormatProps */
  public static async createFromJSON(name: string, unitsProvider: UnitsProvider, formatProps: FormatProps) {
    const actualFormat = new Format(name);
    await actualFormat.fromJSON(unitsProvider, formatProps);
    return actualFormat;
  }

  /**
   * Returns a JSON object that contain the specification for this Format.
   */
  public toJSON(): FormatProps {
    let composite;
    if (this.units) {
      const units = this.units.map((value) => {
        if (undefined !== value[1])
          return { name: value[0].name, label: value[1] };
        else
          return { name: value[0].name };
      });

      composite = {
        spacer: this.spacer,
        includeZero: this.includeZero,
        units,
      };
    }

    if (this.customProps)
      return {
        type: formatTypeToString(this.type),
        precision: this.precision,
        roundFactor: this.roundFactor,
        minWidth: this.minWidth,
        showSignOption: showSignOptionToString(this.showSignOption),
        formatTraits: formatTraitsToArray(this.formatTraits),
        decimalSeparator: this.decimalSeparator,
        thousandSeparator: this.thousandSeparator,
        uomSeparator: this.uomSeparator,
        scientificType: this.scientificType ? scientificTypeToString(this.scientificType) : undefined,
        stationOffsetSize: this.stationOffsetSize,
        stationSeparator: this.stationSeparator,
        composite,
        custom: this.customProps,
      } as CustomFormatProps;

    return {
      type: formatTypeToString(this.type),
      precision: this.precision,
      roundFactor: this.roundFactor,
      minWidth: this.minWidth,
      showSignOption: showSignOptionToString(this.showSignOption),
      formatTraits: formatTraitsToArray(this.formatTraits),
      decimalSeparator: this.decimalSeparator,
      thousandSeparator: this.thousandSeparator,
      uomSeparator: this.uomSeparator,
      scientificType: this.scientificType ? scientificTypeToString(this.scientificType) : undefined,
      stationOffsetSize: this.stationOffsetSize,
      stationSeparator: this.stationSeparator,
      composite,
    };
  }
}<|MERGE_RESOLUTION|>--- conflicted
+++ resolved
@@ -9,15 +9,10 @@
 import { QuantityConstants } from "../Constants";
 import { QuantityError, QuantityStatus } from "../Exception";
 import { UnitProps, UnitsProvider } from "../Interfaces";
-<<<<<<< HEAD
 import { DecimalPrecision, FormatTraits, formatTraitsToArray, FormatType, formatTypeToString, FractionalPrecision,
   getTraitString, parseFormatTrait, parseFormatType, parsePrecision, parseScientificType, parseShowSignOption, ScientificType,
   scientificTypeToString, ShowSignOption, showSignOptionToString } from "./FormatEnums";
-import { CustomFormatProps, FormatProps } from "./Interfaces";
-=======
-import { DecimalPrecision, FormatTraits, FormatType, FractionalPrecision, ScientificType, ShowSignOption } from "./FormatEnums";
 import { CloneOptions, CustomFormatProps, FormatProps, isCustomFormatProps } from "./Interfaces";
->>>>>>> 67a98fec
 
 // cSpell:ignore ZERONORMALIZED, nosign, onlynegative, signalways, negativeparentheses
 // cSpell:ignore trailzeroes, keepsinglezero, zeroempty, keepdecimalpoint, applyrounding, fractiondash, showunitlabel, prependunitlabel, exponentonlynegative
@@ -82,18 +77,10 @@
   public set stationOffsetSize(stationOffsetSize: number | undefined) {stationOffsetSize =  this._stationOffsetSize = stationOffsetSize; }
 
   public get formatTraits(): FormatTraits { return this._formatTraits; }
-<<<<<<< HEAD
   public set formatTraits(formatTraits: FormatTraits) { this._formatTraits = formatTraits; }
 
   public get spacer(): string | undefined { return this._spacer; }
   public set spacer(spacer: string | undefined) { this._spacer = spacer ?? this._spacer; }
-=======
-  public get spacer(): string { return this._spacer; }
-  public get includeZero(): boolean { return this._includeZero; }
-  public get units(): Array<[UnitProps, string | undefined]> | undefined { return this._units; }
-  public get hasUnits(): boolean { return this._units !== undefined && this._units.length > 0; }
-  public get customProps(): any { return this._customProps; }
->>>>>>> 67a98fec
 
   public get includeZero(): boolean | undefined { return this._includeZero; }
   public set includeZero(includeZero: boolean | undefined) { this._includeZero = includeZero ?? this._includeZero; }
@@ -232,8 +219,6 @@
     this.units!.push([newUnit, label]);
   }
 
-<<<<<<< HEAD
-=======
   /**
    *  Clone Format
    */
@@ -384,7 +369,6 @@
     }
   }
 
->>>>>>> 67a98fec
   /**
    * Populates this Format with the values from the provided.
    */
