/*---------------------------------------------------------------------------------------------
* Copyright (c) Bentley Systems, Incorporated. All rights reserved.
* See LICENSE.md in the project root for license terms and full copyright notice.
*--------------------------------------------------------------------------------------------*/
/** @packageDocumentation
 * @module Quantity
 */

import { QuantityConstants } from "../Constants";
import { QuantityError, QuantityStatus } from "../Exception";
import { UnitProps, UnitsProvider } from "../Interfaces";
import {
<<<<<<< HEAD
  DecimalPrecision, FormatTraits, formatTraitsToArray, FormatType, FractionalPrecision,
  getTraitString, parseFormatTrait, parseFormatType, parsePrecision, parseScientificType,
  parseShowSignOption, ScientificType, ShowSignOption,
=======
  DecimalPrecision, FormatTraits, formatTraitsToArray, FormatType, formatTypeToString, FractionalPrecision,
  getTraitString, parseFormatTrait, parseFormatType, parsePrecision, parseRatioType, parseScientificType, parseShowSignOption,
  RatioType, ScientificType, scientificTypeToString,
  ShowSignOption, showSignOptionToString,
>>>>>>> a8ed2e31
} from "./FormatEnums";
import { CloneOptions, CustomFormatProps, FormatProps, isCustomFormatProps } from "./Interfaces";

// cSpell:ignore ZERONORMALIZED, nosign, onlynegative, signalways, negativeparentheses
// cSpell:ignore trailzeroes, keepsinglezero, zeroempty, keepdecimalpoint, applyrounding, fractiondash, showunitlabel, prependunitlabel, exponentonlynegative

/** A base Format class with shared properties and functionality between quantity and ecschema-metadata Format classes
 * @beta
 */
export class BaseFormat {
  private _name = "";
  protected _roundFactor: number = 0.0;
  protected _type: FormatType = FormatType.Decimal; // required; options are decimal, fractional, scientific, station
  protected _precision: number = DecimalPrecision.Six; // required
  protected _showSignOption: ShowSignOption = ShowSignOption.OnlyNegative; // options: noSign, onlyNegative, signAlways, negativeParentheses
  protected _decimalSeparator: string = QuantityConstants.LocaleSpecificDecimalSeparator;
  protected _thousandSeparator: string = QuantityConstants.LocaleSpecificThousandSeparator;
  protected _uomSeparator = " "; // optional; default is " "; defined separator between magnitude and the unit
  protected _stationSeparator = "+"; // optional; default is "+"
  protected _formatTraits: FormatTraits = FormatTraits.Uninitialized;
  protected _spacer: string = " "; // optional; default is " "
  protected _includeZero: boolean = true; // optional; default is true
  protected _minWidth?: number; // optional; positive int
  protected _scientificType?: ScientificType; // required if type is scientific; options: normalized, zeroNormalized
  protected _stationOffsetSize?: number; // required when type is station; positive integer > 0
  protected _ratioType?: RatioType; // required if type is ratio; options: oneToN, NToOne, ValueBased, useGreatestCommonDivisor
  protected _azimuthBase?: number; // value always clockwise from north
  protected _azimuthBaseUnit?: UnitProps; // unit for azimuthBase value
  protected _azimuthCounterClockwise?: boolean; // if set to true, azimuth values are returned counter-clockwise from base
  protected _revolutionUnit?: UnitProps; // unit that represents a revolution, required for bearing or azimuth types
  protected _allowMathematicOperations: boolean = false; // optional; enables calculating mathematic operations like addition and subtraction; default is false.

  constructor(name: string) {
    this._name = name;
  }

  public get name(): string { return this._name; }

  public get roundFactor(): number { return this._roundFactor; }
  public set roundFactor(roundFactor: number) { this._roundFactor = roundFactor; }

  public get type(): FormatType { return this._type; }
  public set type(formatType: FormatType) { this._type = formatType; }

  public get precision(): DecimalPrecision | FractionalPrecision { return this._precision; }
  public set precision(precision: DecimalPrecision | FractionalPrecision) { this._precision = precision; }

  public get minWidth(): number | undefined { return this._minWidth; }
  public set minWidth(minWidth: number | undefined) { this._minWidth = minWidth; }

  public get scientificType(): ScientificType | undefined { return this._scientificType; }
  public set scientificType(scientificType: ScientificType | undefined) { this._scientificType = scientificType; }

  public get ratioType(): RatioType | undefined { return this._ratioType; }
  public set ratioType(ratioType: RatioType | undefined) { this._ratioType = ratioType; }

  public get showSignOption(): ShowSignOption { return this._showSignOption; }
  public set showSignOption(showSignOption: ShowSignOption) { this._showSignOption = showSignOption; }

  public get decimalSeparator(): string { return this._decimalSeparator; }
  public set decimalSeparator(decimalSeparator: string) { this._decimalSeparator = decimalSeparator; }

  public get thousandSeparator(): string { return this._thousandSeparator; }
  public set thousandSeparator(thousandSeparator: string) { this._thousandSeparator = thousandSeparator; }

  public get uomSeparator(): string { return this._uomSeparator; }
  public set uomSeparator(uomSeparator: string) { this._uomSeparator = uomSeparator; }

  public get stationSeparator(): string { return this._stationSeparator; }
  public set stationSeparator(stationSeparator: string) { this._stationSeparator = stationSeparator; }

  public get stationOffsetSize(): number | undefined { return this._stationOffsetSize; }
  public set stationOffsetSize(stationOffsetSize: number | undefined) { stationOffsetSize = this._stationOffsetSize = stationOffsetSize; }

  public get allowMathematicOperations(): boolean { return this._allowMathematicOperations; }
  public set allowMathematicOperations(allowMathematicOperations: boolean) { this._allowMathematicOperations = allowMathematicOperations; }

  public get formatTraits(): FormatTraits { return this._formatTraits; }
  public set formatTraits(formatTraits: FormatTraits) { this._formatTraits = formatTraits; }

  public get spacer(): string | undefined { return this._spacer; }
  public set spacer(spacer: string | undefined) { this._spacer = spacer ?? this._spacer; }
  public get spacerOrDefault(): string { return this._spacer ?? " "; }

  public get includeZero(): boolean | undefined { return this._includeZero; }
  public set includeZero(includeZero: boolean | undefined) { this._includeZero = includeZero ?? this._includeZero; }

  // default "north" is applied by the formatter (quarter rotation counter clockwise from east, the value depends on the units used)
  public get azimuthBase(): number | undefined { return this._azimuthBase; }
  public set azimuthBase(azimuthBase: number | undefined) { this._azimuthBase = azimuthBase; }

  public get azimuthBaseUnit(): UnitProps | undefined { return this._azimuthBaseUnit; }
  public set azimuthBaseUnit(azimuthBaseUnit: UnitProps | undefined) { this._azimuthBaseUnit = azimuthBaseUnit; }

  public get azimuthCounterClockwise(): boolean | undefined { return this._azimuthCounterClockwise; }
  public set azimuthCounterClockwise(azimuthCounterClockwise: boolean | undefined) { this._azimuthCounterClockwise = azimuthCounterClockwise; }
  public get azimuthClockwiseOrDefault(): boolean { return !this._azimuthCounterClockwise; }

  public get revolutionUnit(): UnitProps | undefined { return this._revolutionUnit; }
  public set revolutionUnit(revolutionUnit: UnitProps | undefined) { this._revolutionUnit = revolutionUnit; }

  /** This method parses input string that is typically extracted for persisted JSON data and validates that the string is a valid FormatType. Throws exception if not valid. */
  public parseFormatTraits(formatTraitsFromJson: string | string[]) {
    const formatTraits = (Array.isArray(formatTraitsFromJson)) ? formatTraitsFromJson : formatTraitsFromJson.split(/,|;|\|/);
    formatTraits.forEach((formatTraitsString: string) => { // for each element in the string array
      const formatTrait = parseFormatTrait(formatTraitsString, this.name);
      this._formatTraits = this.formatTraits | formatTrait;
    });
  }

  /** This method returns true if the formatTrait is set in this Format object. */
  public hasFormatTraitSet(formatTrait: FormatTraits): boolean {
    return (this._formatTraits & formatTrait) === formatTrait;
  }

  public loadFormatProperties(formatProps: FormatProps) {
    this._type = parseFormatType(formatProps.type, this.name);

    if (formatProps.precision !== undefined) {
      if (!Number.isInteger(formatProps.precision)) // mut be an integer
        throw new QuantityError(QuantityStatus.InvalidJson, `The Format ${this.name} has an invalid 'precision' attribute. It should be an integer.`);

      this._precision = parsePrecision(formatProps.precision, this._type, this.name);
    }
    if (this.type === FormatType.Scientific) {
      if (undefined === formatProps.scientificType) // if format type is scientific and scientific type is undefined, throw
        throw new QuantityError(QuantityStatus.InvalidJson, `The Format ${this.name} is 'Scientific' type therefore the attribute 'scientificType' is required.`);

      this._scientificType = parseScientificType(formatProps.scientificType, this.name);
    }

    if (this.type === FormatType.Ratio){
      if (undefined === formatProps.ratioType)
        throw new QuantityError(QuantityStatus.InvalidJson, `The Format ${this.name} is 'Ratio' type therefore the attribute 'ratioType' is required.`);

      this._ratioType = parseRatioType(formatProps.ratioType, this.name);
    }

    if (undefined !== formatProps.roundFactor) { // optional; default is 0.0
      if (typeof (formatProps.roundFactor) !== "number")
        throw new QuantityError(QuantityStatus.InvalidJson, `The Format ${this.name} has an invalid 'roundFactor' attribute. It should be of type 'number'.`);
      if (formatProps.roundFactor !== this.roundFactor) // if roundFactor isn't default value of 0.0, reassign roundFactor variable
        this._roundFactor = formatProps.roundFactor;
    }

    if (undefined !== formatProps.minWidth) { // optional
      if (!Number.isInteger(formatProps.minWidth) || formatProps.minWidth < 0) // must be a positive int
        throw new QuantityError(QuantityStatus.InvalidJson, `The Format ${this.name} has an invalid 'minWidth' attribute. It should be a positive integer.`);
      this._minWidth = formatProps.minWidth;
    }
    if (FormatType.Station === this.type) {
      if (undefined === formatProps.stationOffsetSize)
        throw new QuantityError(QuantityStatus.InvalidJson, `The Format ${this.name} is 'Station' type therefore the attribute 'stationOffsetSize' is required.`);
      if (!Number.isInteger(formatProps.stationOffsetSize) || formatProps.stationOffsetSize < 0) // must be a positive int > 0
        throw new QuantityError(QuantityStatus.InvalidJson, `The Format ${this.name} has an invalid 'stationOffsetSize' attribute. It should be a positive integer.`);
      this._stationOffsetSize = formatProps.stationOffsetSize;
    }

    if (undefined !== formatProps.showSignOption) { // optional; default is "onlyNegative"
      this._showSignOption = parseShowSignOption(formatProps.showSignOption, this.name);
    }

    if (undefined !== formatProps.formatTraits && formatProps.formatTraits.length !== 0) { // FormatTraits is optional
      if (!Array.isArray(formatProps.formatTraits) && typeof (formatProps.formatTraits) !== "string") // must be either an array of strings or a string
        throw new QuantityError(QuantityStatus.InvalidJson, `The Format ${this.name} has an invalid 'formatTraits' attribute. It should be of type 'string' or 'string[]'.`);
      this.parseFormatTraits(formatProps.formatTraits); // check that all of the options for formatTraits are valid. If now, throw
    }

    if (undefined !== formatProps.decimalSeparator) { // optional
      if (typeof (formatProps.decimalSeparator) !== "string") // not a string or not a one character string
        throw new QuantityError(QuantityStatus.InvalidJson, `The Format ${this.name} has an invalid 'decimalSeparator' attribute. It should be of type 'string'.`);
      if (formatProps.decimalSeparator.length > 1)
        throw new QuantityError(QuantityStatus.InvalidJson, `The Format ${this.name} has an invalid 'decimalSeparator' attribute. It should be an empty or one character string.`);
      this._decimalSeparator = formatProps.decimalSeparator;
    }

    if (undefined !== formatProps.thousandSeparator) { // optional
      if (typeof (formatProps.thousandSeparator) !== "string")
        throw new QuantityError(QuantityStatus.InvalidJson, `The Format ${this.name} has an invalid 'thousandSeparator' attribute. It should be of type 'string'.`);
      if (formatProps.thousandSeparator.length > 1)
        throw new QuantityError(QuantityStatus.InvalidJson, `The Format ${this.name} has an invalid 'thousandSeparator' attribute. It should be an empty or one character string.`);
      this._thousandSeparator = formatProps.thousandSeparator;
    }

    if (undefined !== formatProps.uomSeparator) { // optional; default is " "
      if (typeof (formatProps.uomSeparator) !== "string")
        throw new QuantityError(QuantityStatus.InvalidJson, `The Format ${this.name} has an invalid 'uomSeparator' attribute. It should be of type 'string'.`);
      if (formatProps.uomSeparator.length < 0 || formatProps.uomSeparator.length > 1)
        throw new QuantityError(QuantityStatus.InvalidJson, `The Format ${this.name} has an invalid 'uomSeparator' attribute. It should be an empty or one character string.`);
      this._uomSeparator = formatProps.uomSeparator;
    }

    if (undefined !== formatProps.stationSeparator) { // optional; default is "+"
      if (typeof (formatProps.stationSeparator) !== "string")
        throw new QuantityError(QuantityStatus.InvalidJson, `The Format ${this.name} has an invalid 'stationSeparator' attribute. It should be of type 'string'.`);
      if (formatProps.stationSeparator.length > 1)
        throw new QuantityError(QuantityStatus.InvalidJson, `The Format ${this.name} has an invalid 'stationSeparator' attribute. It should be an empty or one character string.`);
      this._stationSeparator = formatProps.stationSeparator;
    }

    if (undefined !== formatProps.azimuthBase) { // optional; default is a quarter rotation (90 degrees) which represents north
      if (typeof (formatProps.azimuthBase) !== "number")
        throw new QuantityError(QuantityStatus.InvalidJson, `The Format ${this.name} has an invalid 'azimuthBase' attribute. It should be of type 'number'.`);
      this._azimuthBase = formatProps.azimuthBase;
    }

    if (undefined !== formatProps.azimuthCounterClockwise) { // optional; default is false
      if (typeof (formatProps.azimuthCounterClockwise) !== "boolean")
        throw new QuantityError(QuantityStatus.InvalidJson, `The Format ${this.name} has an invalid 'azimuthCounterClockwise' attribute. It should be of type 'boolean'.`);
      this._azimuthCounterClockwise = formatProps.azimuthCounterClockwise;
    }
    if (undefined !== formatProps.allowMathematicOperations) { // optional; default is false
      if (typeof (formatProps.allowMathematicOperations) !== "boolean")
        throw new QuantityError(QuantityStatus.InvalidJson, `The Format ${this.name} has an invalid 'allowMathematicOperations' attribute. It should be of type 'boolean'.`);
      this._allowMathematicOperations = formatProps.allowMathematicOperations;
    }
  }
}

/** A class used to define the specifications for formatting quantity values. This class is typically loaded by reading [[FormatProps]].
 * @beta
 */
export class Format extends BaseFormat {
  protected _units?: Array<[UnitProps, string | undefined]>;
  protected _customProps?: any;  // used by custom formatters and parsers

  /** Constructor
   *  @param name     The name of a format specification. TODO: make optional or remove
   */
  constructor(name: string) {
    super(name);
  }

  public get units(): Array<[UnitProps, string | undefined]> | undefined { return this._units; }
  public get hasUnits(): boolean { return this._units !== undefined && this._units.length > 0; }
  public get customProps(): any { return this._customProps; }

  public static isFormatTraitSetInProps(formatProps: FormatProps, trait: FormatTraits) {
    if (!formatProps.formatTraits)
      return false;
    const formatTraits = Array.isArray(formatProps.formatTraits) ? formatProps.formatTraits : formatProps.formatTraits.split(/,|;|\|/);
    const traitStr = getTraitString(trait);
    return formatTraits.find((traitEntry) => traitStr === traitEntry) ? true : false;
  }

  private async createUnit(unitsProvider: UnitsProvider, name: string, label?: string): Promise<void> {
    if (name === undefined || typeof (name) !== "string" || (label !== undefined && typeof (label) !== "string")) // throws if name is undefined or name isn't a string or if label is defined and isn't a string
      throw new QuantityError(QuantityStatus.InvalidJson, `This Composite has a unit with an invalid 'name' or 'label' attribute.`);
    for (const unit of this.units!) {
      const unitObj = unit[0].name;
      if (unitObj.toLowerCase() === name.toLowerCase()) // duplicate names are not allowed
        throw new QuantityError(QuantityStatus.InvalidJson, `The unit ${unitObj} has a duplicate name.`);
    }
    const newUnit: UnitProps = await unitsProvider.findUnitByName(name);
    if (!newUnit || !newUnit.isValid)
      throw new QuantityError(QuantityStatus.InvalidJson, `Invalid unit name '${name}'.`);
    this.units!.push([newUnit, label]);
  }

  /**
   *  Clone Format
   */
  public clone(options?: CloneOptions): Format {
    const newFormat = new Format(this.name);
    newFormat._roundFactor = this._roundFactor;
    newFormat._type = this._type;
    newFormat._precision = this._precision;
    newFormat._minWidth = this._minWidth;
    newFormat._scientificType = this._scientificType;
    newFormat._showSignOption = this._showSignOption;
    newFormat._decimalSeparator = this._decimalSeparator;
    newFormat._thousandSeparator = this._thousandSeparator;
    newFormat._uomSeparator = this._uomSeparator;
    newFormat._stationSeparator = this._stationSeparator;
    newFormat._stationOffsetSize = this._stationOffsetSize;
    newFormat._formatTraits = this._formatTraits;
    newFormat._spacer = this._spacer;
    newFormat._includeZero = this._includeZero;
    newFormat._azimuthBase = this._azimuthBase;
    newFormat._azimuthBaseUnit = this._azimuthBaseUnit;
    newFormat._azimuthCounterClockwise = this._azimuthCounterClockwise;
    newFormat._ratioType = this._ratioType;
    newFormat._revolutionUnit = this._revolutionUnit;
    newFormat._customProps = this._customProps;
    this._units && (newFormat._units = [...this._units]);

    if (newFormat._units) {
      if (options?.showOnlyPrimaryUnit) {
        if (newFormat._units.length > 1)
          newFormat._units.length = 1;
      }
    }

    if (undefined !== options?.traits)
      newFormat._formatTraits = options?.traits;

    if (undefined !== options?.type)
      newFormat._type = options.type;

    if (undefined !== options?.precision) {
      // ensure specified precision is valid
      const precision = parsePrecision(options?.precision, newFormat._type, newFormat.name);
      newFormat._precision = precision;
    }

    if (undefined !== options?.primaryUnit) {
      if (options.primaryUnit.unit) {
        const newUnits = new Array<[UnitProps, string | undefined]>();
        newUnits.push([options.primaryUnit.unit, options.primaryUnit.label]);
        newFormat._units = newUnits;
      } else if (options.primaryUnit.label && newFormat._units?.length) {
        // update label only
        newFormat._units[0][1] = options.primaryUnit.label;
      }
    }
    return newFormat;
  }

  /**
   * Populates this Format with the values from the provided.
   */
  public async fromJSON(unitsProvider: UnitsProvider, jsonObj: FormatProps): Promise<void> {
    this.loadFormatProperties(jsonObj);

    if (isCustomFormatProps(jsonObj))
      this._customProps = jsonObj.custom;

    if (undefined !== jsonObj.composite) { // optional
      this._units = new Array<[UnitProps, string | undefined]>();
      if (jsonObj.composite.includeZero !== undefined) {
        if (typeof (jsonObj.composite.includeZero) !== "boolean") // includeZero must be a boolean IF it is defined
          throw new QuantityError(QuantityStatus.InvalidJson, `The Format ${this.name} has a Composite with an invalid 'includeZero' attribute. It should be of type 'boolean'.`);
        this._includeZero = jsonObj.composite.includeZero;
      }
      if (jsonObj.composite.spacer !== undefined) {  // spacer must be a string IF it is defined
        if (typeof (jsonObj.composite.spacer) !== "string")
          throw new QuantityError(QuantityStatus.InvalidJson, `The Format ${this.name} has a Composite with an invalid 'spacer' attribute. It must be of type 'string'.`);
        if (jsonObj.composite.spacer.length > 1)
          throw new QuantityError(QuantityStatus.InvalidJson, `The Format ${this.name} has a Composite with an invalid 'spacer' attribute. It should be an empty or one character string.`);
        this._spacer = jsonObj.composite.spacer;
      }
      if (jsonObj.composite.units !== undefined) { // if composite is defined, it must be an array with 1-4 units
        if (!Array.isArray(jsonObj.composite.units)) { // must be an array
          throw new QuantityError(QuantityStatus.InvalidJson, `The Format ${this.name} has a Composite with an invalid 'units' attribute. It must be of type 'array'`);
        }
        if (jsonObj.composite.units.length > 0 && jsonObj.composite.units.length <= 4) { // Composite requires 1-4 units
          try {
            const createUnitPromises: Array<Promise<void>> = [];
            for (const unit of jsonObj.composite.units) {
              createUnitPromises.push(this.createUnit(unitsProvider, unit.name, unit.label));
            }

            await Promise.all(createUnitPromises);
          } catch (e) {
            throw e;
          }
        }
      }
      if (undefined === this.units || this.units.length === 0)
        throw new QuantityError(QuantityStatus.InvalidJson, `The Format ${this.name} has a Composite with no valid 'units'`);
    }

    if(this.type === FormatType.Azimuth || this.type === FormatType.Bearing) {
      // these units cannot be loaded from loadFormatProperties() because they require an async call, and the method signature is already public

      if (undefined !== jsonObj.azimuthBaseUnit) {
        if (typeof (jsonObj.azimuthBaseUnit) !== "string")
          throw new QuantityError(QuantityStatus.InvalidJson, `The Format ${this.name} has an invalid 'azimuthBaseUnit' attribute. It should be of type 'string'.`);

        const baseUnit: UnitProps = await unitsProvider.findUnitByName(jsonObj.azimuthBaseUnit);
        if (!baseUnit || !baseUnit.isValid)
          throw new QuantityError(QuantityStatus.InvalidJson, `Invalid unit name '${jsonObj.azimuthBaseUnit}' for azimuthBaseUnit in Format '${this.name}'.`);

        this._azimuthBaseUnit = baseUnit;
      }

      if (undefined !== jsonObj.revolutionUnit) {
        if (typeof (jsonObj.revolutionUnit) !== "string")
          throw new QuantityError(QuantityStatus.InvalidJson, `The Format ${this.name} has an invalid 'revolutionUnit' attribute. It should be of type 'string'.`);

        const revolutionUnit: UnitProps = await unitsProvider.findUnitByName(jsonObj.revolutionUnit);
        if (!revolutionUnit || !revolutionUnit.isValid)
          throw new QuantityError(QuantityStatus.InvalidJson, `Invalid unit name '${jsonObj.revolutionUnit}' for revolutionUnit in Format '${this.name}'.`);

        this._revolutionUnit = revolutionUnit;
      }

      if (this._revolutionUnit === undefined)
        throw new QuantityError(QuantityStatus.InvalidJson, `The Format ${this.name} is 'Azimuth' or 'Bearing' type therefore the attribute 'revolutionUnit' is required.`);
      if (this._azimuthBase !== undefined && this._azimuthBaseUnit === undefined)
        throw new QuantityError(QuantityStatus.InvalidJson, `The Format ${this.name} has an 'azimuthBase' attribute therefore the attribute 'azimuthBaseUnit' is required.`);
    }
  }

  /** Create a Format from FormatProps */
  public static async createFromJSON(name: string, unitsProvider: UnitsProvider, formatProps: FormatProps) {
    const actualFormat = new Format(name);
    await actualFormat.fromJSON(unitsProvider, formatProps);
    return actualFormat;
  }

  /**
   * Returns a JSON object that contain the specification for this Format.
   */
  public toJSON(): FormatProps {
    let composite;
    if (this.units) {
      const units = this.units.map((value) => {
        if (undefined !== value[1])
          return { name: value[0].name, label: value[1] };
        else
          return { name: value[0].name };
      });

      composite = {
        spacer: this.spacer,
        includeZero: this.includeZero,
        units,
      };
    }

    const azimuthBaseUnit = this.azimuthBaseUnit ? this.azimuthBaseUnit.name : undefined;
    const revolutionUnit = this.revolutionUnit ? this.revolutionUnit.name : undefined;

<<<<<<< HEAD
    if (this.customProps)
      return {
        //type: formatTypeToString(this.type),
        type: this.type,
        precision: this.precision,
        roundFactor: this.roundFactor,
        minWidth: this.minWidth,
        //showSignOption: showSignOptionToString(this.showSignOption),
        showSignOption: this.showSignOption,
        formatTraits: formatTraitsToArray(this.formatTraits),
        decimalSeparator: this.decimalSeparator,
        thousandSeparator: this.thousandSeparator,
        uomSeparator: this.uomSeparator,
        //scientificType: this.scientificType ? scientificTypeToString(this.scientificType) : undefined,
        scientificType: this.scientificType ? this.scientificType : undefined,
        stationOffsetSize: this.stationOffsetSize,
        stationSeparator: this.stationSeparator,
        azimuthBase: this.azimuthBase,
        azimuthBaseUnit,
        azimuthCounterClockwise: this.azimuthCounterClockwise,
        revolutionUnit,
        composite,
        custom: this.customProps,
      } as CustomFormatProps;

    return {
      //type: formatTypeToString(this.type),
      type: this.type,
=======
    const baseFormatProps: FormatProps = {
      type: formatTypeToString(this.type),
>>>>>>> a8ed2e31
      precision: this.precision,
      roundFactor: this.roundFactor,
      minWidth: this.minWidth,
      //showSignOption: showSignOptionToString(this.showSignOption),
      showSignOption: this.showSignOption,
      formatTraits: formatTraitsToArray(this.formatTraits),
      decimalSeparator: this.decimalSeparator,
      thousandSeparator: this.thousandSeparator,
      uomSeparator: this.uomSeparator,
<<<<<<< HEAD
      //scientificType: this.scientificType ? scientificTypeToString(this.scientificType) : undefined,
      scientificType: this.scientificType ? this.scientificType : undefined,
=======
      scientificType: this.scientificType !== undefined ? scientificTypeToString(this.scientificType) : undefined,
      ratioType: this.ratioType,
>>>>>>> a8ed2e31
      stationOffsetSize: this.stationOffsetSize,
      stationSeparator: this.stationSeparator,
      azimuthBase: this.azimuthBase,
      azimuthBaseUnit,
      azimuthCounterClockwise: this.azimuthCounterClockwise,
      revolutionUnit,
      composite,
    };

    if (this.customProps)
      return {
        ...baseFormatProps,
        custom: this.customProps,
      } as CustomFormatProps;

    return baseFormatProps;
  }
}<|MERGE_RESOLUTION|>--- conflicted
+++ resolved
@@ -10,16 +10,10 @@
 import { QuantityError, QuantityStatus } from "../Exception";
 import { UnitProps, UnitsProvider } from "../Interfaces";
 import {
-<<<<<<< HEAD
   DecimalPrecision, FormatTraits, formatTraitsToArray, FormatType, FractionalPrecision,
-  getTraitString, parseFormatTrait, parseFormatType, parsePrecision, parseScientificType,
-  parseShowSignOption, ScientificType, ShowSignOption,
-=======
-  DecimalPrecision, FormatTraits, formatTraitsToArray, FormatType, formatTypeToString, FractionalPrecision,
   getTraitString, parseFormatTrait, parseFormatType, parsePrecision, parseRatioType, parseScientificType, parseShowSignOption,
-  RatioType, ScientificType, scientificTypeToString,
-  ShowSignOption, showSignOptionToString,
->>>>>>> a8ed2e31
+  RatioType, ScientificType,
+  ShowSignOption,
 } from "./FormatEnums";
 import { CloneOptions, CustomFormatProps, FormatProps, isCustomFormatProps } from "./Interfaces";
 
@@ -444,39 +438,9 @@
     const azimuthBaseUnit = this.azimuthBaseUnit ? this.azimuthBaseUnit.name : undefined;
     const revolutionUnit = this.revolutionUnit ? this.revolutionUnit.name : undefined;
 
-<<<<<<< HEAD
-    if (this.customProps)
-      return {
-        //type: formatTypeToString(this.type),
-        type: this.type,
-        precision: this.precision,
-        roundFactor: this.roundFactor,
-        minWidth: this.minWidth,
-        //showSignOption: showSignOptionToString(this.showSignOption),
-        showSignOption: this.showSignOption,
-        formatTraits: formatTraitsToArray(this.formatTraits),
-        decimalSeparator: this.decimalSeparator,
-        thousandSeparator: this.thousandSeparator,
-        uomSeparator: this.uomSeparator,
-        //scientificType: this.scientificType ? scientificTypeToString(this.scientificType) : undefined,
-        scientificType: this.scientificType ? this.scientificType : undefined,
-        stationOffsetSize: this.stationOffsetSize,
-        stationSeparator: this.stationSeparator,
-        azimuthBase: this.azimuthBase,
-        azimuthBaseUnit,
-        azimuthCounterClockwise: this.azimuthCounterClockwise,
-        revolutionUnit,
-        composite,
-        custom: this.customProps,
-      } as CustomFormatProps;
-
-    return {
-      //type: formatTypeToString(this.type),
+
+    const baseFormatProps: FormatProps = {
       type: this.type,
-=======
-    const baseFormatProps: FormatProps = {
-      type: formatTypeToString(this.type),
->>>>>>> a8ed2e31
       precision: this.precision,
       roundFactor: this.roundFactor,
       minWidth: this.minWidth,
@@ -486,13 +450,9 @@
       decimalSeparator: this.decimalSeparator,
       thousandSeparator: this.thousandSeparator,
       uomSeparator: this.uomSeparator,
-<<<<<<< HEAD
       //scientificType: this.scientificType ? scientificTypeToString(this.scientificType) : undefined,
       scientificType: this.scientificType ? this.scientificType : undefined,
-=======
-      scientificType: this.scientificType !== undefined ? scientificTypeToString(this.scientificType) : undefined,
       ratioType: this.ratioType,
->>>>>>> a8ed2e31
       stationOffsetSize: this.stationOffsetSize,
       stationSeparator: this.stationSeparator,
       azimuthBase: this.azimuthBase,
