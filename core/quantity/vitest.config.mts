--- conflicted
+++ resolved
@@ -20,16 +20,12 @@
         "cobertura"
       ],
       reportsDirectory: "./lib/cjs/test/coverage",
-<<<<<<< HEAD
-    }
+    },
+    minWorkers: 1,
+    maxWorkers: 3,
   },
   optimizeDeps: {
     include: ["@itwin/core-bentley"],
     force: true,
-=======
-    },
-    minWorkers: 1,
-    maxWorkers: 3,
->>>>>>> bdf9534c
   }
 })