{
  "name": "@itwin/ecschema-editing",
  "version": "3.0.0-dev.183",
  "description": "ECSchema editing and validation API",
  "license": "MIT",
  "main": "lib/cjs/ecschema-editing.js",
  "typings": "lib/cjs/ecschema-editing",
  "repository": {
    "type": "git",
    "url": "https://github.com/iTwin/itwinjs-core/tree/master/core/ecschema-editing"
  },
  "scripts": {
    "build": "npm run -s build:cjs && npm run -s createLocalization && npm run -s copy:test-assets",
    "build:ci": "npm run -s build",
    "build:cjs": "tsc 1>&2 --outDir lib/cjs",
    "clean": "rimraf lib .rush/temp/package-deps*.json",
    "copy:test-assets": "cpx \"./src/test/assets/**/*\" ./lib/cjs/test/assets",
    "extract-api": "betools extract-api --entry=ecschema-editing",
    "lint": "eslint -f visualstudio \"./src/**/*.ts\" 1>&2",
    "test": "mocha",
    "docs": "betools docs --includes=../../generated-docs/extract --json=../../generated-docs/core/ecschema-editing/file.json --tsIndexFile=./ecschema-editing.ts --onlyJson",
    "cover": "nyc npm -s test",
    "start": "npm run -s lint && npm run -s clean && npm run -s build && npm run -s test & npm run -s cover & npm run -s docs",
    "createLocalization": "node ./scripts/createLocalization.js && cpx \"./public/locales/**/*\" ./lib/public"
  },
  "keywords": [
    "Bentley",
    "iModel",
    "iTwin",
    "iTwin.js",
    "EC"
  ],
  "author": {
    "name": "Bentley Systems, Inc.",
    "url": "http://www.bentley.com"
  },
  "devDependencies": {
    "@bentley/units-schema": "^1.0.5",
    "@itwin/build-tools": "workspace:*",
    "@itwin/core-bentley": "workspace:*",
    "@itwin/core-common": "workspace:*",
    "@itwin/ecschema-metadata": "workspace:*",
    "@itwin/core-quantity": "workspace:*",
    "@types/almost-equal": "1.1.0",
    "@itwin/eslint-plugin": "workspace:*",
    "@types/benchmark": "^2.1.0",
    "@types/chai": "^4.1.4",
    "@types/chai-as-promised": "^7",
    "@types/mocha": "^8.2.2",
    "@types/node": "14.14.31",
    "@types/sinon": "^9.0.0",
    "@xmldom/xmldom": "^0.7.0",
    "benchmark": "^2.1.4",
    "chai": "^4.1.2",
    "chai-as-promised": "^7",
    "cpx2": "^3.0.0",
    "eslint": "^7.11.0",
    "mocha": "^8.3.2",
    "nyc": "^15.1.0",
    "rimraf": "^3.0.2",
    "sinon": "^9.0.2",
    "typescript": "~4.4.0"
  },
  "peerDependencies": {
<<<<<<< HEAD
    "@itwin/core-bentley": "workspace:^3.0.0-dev.182",
    "@itwin/ecschema-metadata": "workspace:^3.0.0-dev.182",
    "@itwin/core-quantity": "workspace:^3.0.0-dev.182"
  },
  "dependencies": {
    "almost-equal": "^1.1.0"
=======
    "@itwin/core-bentley": "workspace:^3.0.0-dev.183",
    "@itwin/ecschema-metadata": "workspace:^3.0.0-dev.183"
>>>>>>> b1e6c76a
  },
  "nyc": {
    "extends": "./node_modules/@itwin/build-tools/.nycrc"
  },
  "eslintConfig": {
    "plugins": [
      "@itwin"
    ],
    "extends": "plugin:@itwin/itwinjs-recommended",
    "rules": {
      "radix": "warn",
      "@typescript-eslint/explicit-member-accessibility": "warn"
    }
  }
}<|MERGE_RESOLUTION|>--- conflicted
+++ resolved
@@ -62,17 +62,12 @@
     "typescript": "~4.4.0"
   },
   "peerDependencies": {
-<<<<<<< HEAD
-    "@itwin/core-bentley": "workspace:^3.0.0-dev.182",
-    "@itwin/ecschema-metadata": "workspace:^3.0.0-dev.182",
-    "@itwin/core-quantity": "workspace:^3.0.0-dev.182"
+    "@itwin/core-bentley": "workspace:^3.0.0-dev.183",
+    "@itwin/ecschema-metadata": "workspace:^3.0.0-dev.183",
+    "@itwin/core-quantity": "workspace:^3.0.0-dev.183"
   },
   "dependencies": {
     "almost-equal": "^1.1.0"
-=======
-    "@itwin/core-bentley": "workspace:^3.0.0-dev.183",
-    "@itwin/ecschema-metadata": "workspace:^3.0.0-dev.183"
->>>>>>> b1e6c76a
   },
   "nyc": {
     "extends": "./node_modules/@itwin/build-tools/.nycrc"
