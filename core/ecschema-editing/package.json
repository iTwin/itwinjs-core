{
  "name": "@itwin/ecschema-editing",
<<<<<<< HEAD
  "version": "4.9.3",
=======
  "version": "5.0.0-dev.0",
>>>>>>> 62721a0e
  "description": "ECSchema editing and validation API",
  "license": "MIT",
  "main": "lib/cjs/ecschema-editing.js",
  "typings": "lib/cjs/ecschema-editing",
  "repository": {
    "type": "git",
    "url": "https://github.com/iTwin/itwinjs-core.git",
    "directory": "core/ecschema-editing"
  },
  "scripts": {
    "build": "npm run -s build:cjs && npm run -s createLocalization && npm run -s copy:test-assets",
    "build:cjs": "tsc 1>&2 --outDir lib/cjs",
    "clean": "rimraf lib .rush/temp/package-deps*.json",
    "copy:test-assets": "cpx \"./src/test/assets/**/*\" ./lib/cjs/test/assets",
    "extract-api": "betools extract-api --entry=ecschema-editing",
    "lint": "eslint \"./src/**/*.ts\" 1>&2",
    "test": "mocha",
    "docs": "betools docs --includes=../../generated-docs/extract --json=../../generated-docs/core/ecschema-editing/file.json --tsIndexFile=./ecschema-editing.ts --onlyJson",
    "cover": "nyc npm -s test",
    "start": "npm run -s lint && npm run -s clean && npm run -s build && npm run -s test & npm run -s cover & npm run -s docs",
    "createLocalization": "node ./scripts/createLocalization.js && cpx \"./public/locales/**/*\" ./lib/public"
  },
  "keywords": [
    "Bentley",
    "iModel",
    "iTwin",
    "iTwin.js",
    "EC"
  ],
  "author": {
    "name": "Bentley Systems, Inc.",
    "url": "http://www.bentley.com"
  },
  "devDependencies": {
    "@bentley/units-schema": "^1.0.8",
    "@itwin/build-tools": "workspace:*",
    "@itwin/core-bentley": "workspace:*",
    "@itwin/core-common": "workspace:*",
    "@itwin/core-quantity": "workspace:*",
    "@itwin/eslint-plugin": "5.0.0-dev.1",
    "@itwin/ecschema-metadata": "workspace:*",
    "@types/benchmark": "^2.1.0",
    "@types/chai": "4.3.1",
    "@types/chai-as-promised": "^7",
    "@types/mocha": "^10.0.6",
    "@types/node": "~18.16.20",
    "@types/sinon": "^17.0.2",
    "@xmldom/xmldom": "~0.8.5",
    "benchmark": "^2.1.4",
    "chai": "^4.3.10",
    "chai-as-promised": "^7.1.1",
    "cpx2": "^3.0.0",
    "eslint": "^9.13.0",
    "mocha": "^10.2.0",
    "nyc": "^15.1.0",
    "rimraf": "^3.0.2",
    "sinon": "^17.0.2",
    "typescript": "~5.6.2"
  },
  "peerDependencies": {
<<<<<<< HEAD
    "@itwin/core-bentley": "workspace:^4.9.3",
    "@itwin/core-quantity": "workspace:^4.9.3",
    "@itwin/ecschema-metadata": "workspace:^4.9.3"
=======
    "@itwin/core-bentley": "workspace:^5.0.0-dev.0",
    "@itwin/core-quantity": "workspace:^5.0.0-dev.0",
    "@itwin/ecschema-metadata": "workspace:^5.0.0-dev.0"
>>>>>>> 62721a0e
  },
  "nyc": {
    "extends": "./node_modules/@itwin/build-tools/.nycrc"
  }
}<|MERGE_RESOLUTION|>--- conflicted
+++ resolved
@@ -1,10 +1,6 @@
 {
   "name": "@itwin/ecschema-editing",
-<<<<<<< HEAD
-  "version": "4.9.3",
-=======
   "version": "5.0.0-dev.0",
->>>>>>> 62721a0e
   "description": "ECSchema editing and validation API",
   "license": "MIT",
   "main": "lib/cjs/ecschema-editing.js",
@@ -65,15 +61,9 @@
     "typescript": "~5.6.2"
   },
   "peerDependencies": {
-<<<<<<< HEAD
-    "@itwin/core-bentley": "workspace:^4.9.3",
-    "@itwin/core-quantity": "workspace:^4.9.3",
-    "@itwin/ecschema-metadata": "workspace:^4.9.3"
-=======
     "@itwin/core-bentley": "workspace:^5.0.0-dev.0",
     "@itwin/core-quantity": "workspace:^5.0.0-dev.0",
     "@itwin/ecschema-metadata": "workspace:^5.0.0-dev.0"
->>>>>>> 62721a0e
   },
   "nyc": {
     "extends": "./node_modules/@itwin/build-tools/.nycrc"
