{
  "name": "@itwin/ecschema-editing",
<<<<<<< HEAD
  "version": "4.1.0-dev.67",
=======
  "version": "4.2.0-dev.4",
>>>>>>> f3567a30
  "description": "ECSchema editing and validation API",
  "license": "MIT",
  "main": "lib/cjs/ecschema-editing.js",
  "typings": "lib/cjs/ecschema-editing",
  "repository": {
    "type": "git",
    "url": "https://github.com/iTwin/itwinjs-core.git",
    "directory": "core/ecschema-editing"
  },
  "scripts": {
    "build": "npm run -s build:cjs && npm run -s createLocalization && npm run -s copy:test-assets",
    "build:cjs": "tsc 1>&2 --outDir lib/cjs",
    "clean": "rimraf lib .rush/temp/package-deps*.json",
    "copy:test-assets": "cpx \"./src/test/assets/**/*\" ./lib/cjs/test/assets",
    "extract-api": "betools extract-api --entry=ecschema-editing",
    "lint": "eslint -f visualstudio \"./src/**/*.ts\" 1>&2",
    "test": "mocha",
    "docs": "betools docs --includes=../../generated-docs/extract --json=../../generated-docs/core/ecschema-editing/file.json --tsIndexFile=./ecschema-editing.ts --onlyJson",
    "cover": "nyc npm -s test",
    "start": "npm run -s lint && npm run -s clean && npm run -s build && npm run -s test & npm run -s cover & npm run -s docs",
    "createLocalization": "node ./scripts/createLocalization.js && cpx \"./public/locales/**/*\" ./lib/public"
  },
  "keywords": [
    "Bentley",
    "iModel",
    "iTwin",
    "iTwin.js",
    "EC"
  ],
  "author": {
    "name": "Bentley Systems, Inc.",
    "url": "http://www.bentley.com"
  },
  "devDependencies": {
    "@bentley/units-schema": "^1.0.5",
    "@itwin/build-tools": "workspace:*",
    "@itwin/core-bentley": "workspace:*",
    "@itwin/core-common": "workspace:*",
    "@itwin/core-quantity": "workspace:*",
    "@itwin/eslint-plugin": "4.0.0-dev.44",
    "@itwin/ecschema-metadata": "workspace:*",
    "@types/almost-equal": "1.1.0",
    "@types/benchmark": "^2.1.0",
    "@types/chai": "4.3.1",
    "@types/chai-as-promised": "^7",
    "@types/mocha": "^8.2.2",
    "@types/node": "18.16.1",
    "@types/sinon": "^10.0.15",
    "@xmldom/xmldom": "~0.8.5",
    "benchmark": "^2.1.4",
    "chai": "^4.1.2",
    "chai-as-promised": "^7",
    "cpx2": "^3.0.0",
    "eslint": "^8.44.0",
    "mocha": "^10.0.0",
    "nyc": "^15.1.0",
    "rimraf": "^3.0.2",
    "sinon": "^15.0.4",
    "typescript": "~5.0.2"
  },
  "peerDependencies": {
<<<<<<< HEAD
    "@itwin/core-bentley": "workspace:^4.1.0-dev.67",
    "@itwin/core-quantity": "workspace:^4.1.0-dev.67",
    "@itwin/ecschema-metadata": "workspace:^4.1.0-dev.67"
=======
    "@itwin/core-bentley": "workspace:^4.2.0-dev.4",
    "@itwin/core-quantity": "workspace:^4.2.0-dev.4",
    "@itwin/ecschema-metadata": "workspace:^4.2.0-dev.4"
>>>>>>> f3567a30
  },
  "nyc": {
    "extends": "./node_modules/@itwin/build-tools/.nycrc"
  }
}<|MERGE_RESOLUTION|>--- conflicted
+++ resolved
@@ -1,10 +1,6 @@
 {
   "name": "@itwin/ecschema-editing",
-<<<<<<< HEAD
-  "version": "4.1.0-dev.67",
-=======
   "version": "4.2.0-dev.4",
->>>>>>> f3567a30
   "description": "ECSchema editing and validation API",
   "license": "MIT",
   "main": "lib/cjs/ecschema-editing.js",
@@ -66,15 +62,9 @@
     "typescript": "~5.0.2"
   },
   "peerDependencies": {
-<<<<<<< HEAD
-    "@itwin/core-bentley": "workspace:^4.1.0-dev.67",
-    "@itwin/core-quantity": "workspace:^4.1.0-dev.67",
-    "@itwin/ecschema-metadata": "workspace:^4.1.0-dev.67"
-=======
     "@itwin/core-bentley": "workspace:^4.2.0-dev.4",
     "@itwin/core-quantity": "workspace:^4.2.0-dev.4",
     "@itwin/ecschema-metadata": "workspace:^4.2.0-dev.4"
->>>>>>> f3567a30
   },
   "nyc": {
     "extends": "./node_modules/@itwin/build-tools/.nycrc"
