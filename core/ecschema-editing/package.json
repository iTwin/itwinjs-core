--- conflicted
+++ resolved
@@ -62,14 +62,9 @@
     "typescript": "~4.4.0"
   },
   "peerDependencies": {
-<<<<<<< HEAD
-    "@itwin/core-bentley": "workspace:^3.1.0-dev.26",
-    "@itwin/ecschema-metadata": "workspace:^3.1.0-dev.26",
-    "@itwin/core-quantity": "workspace:^3.1.0-dev.26"
-=======
     "@itwin/core-bentley": "workspace:^3.1.0-dev.27",
-    "@itwin/ecschema-metadata": "workspace:^3.1.0-dev.27"
->>>>>>> cc4d171c
+    "@itwin/ecschema-metadata": "workspace:^3.1.0-dev.27",
+    "@itwin/core-quantity": "workspace:^3.1.0-dev.27"
   },
   "nyc": {
     "extends": "./node_modules/@itwin/build-tools/.nycrc"
