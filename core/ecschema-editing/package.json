{
  "name": "@itwin/ecschema-editing",
  "version": "3.1.0-dev.12",
  "description": "ECSchema editing and validation API",
  "license": "MIT",
  "main": "lib/cjs/ecschema-editing.js",
  "typings": "lib/cjs/ecschema-editing",
  "repository": {
    "type": "git",
    "url": "https://github.com/iTwin/itwinjs-core/tree/master/core/ecschema-editing"
  },
  "scripts": {
    "build": "npm run -s build:cjs && npm run -s createLocalization && npm run -s copy:test-assets",
    "build:ci": "npm run -s build",
    "build:cjs": "tsc 1>&2 --outDir lib/cjs",
    "clean": "rimraf lib .rush/temp/package-deps*.json",
    "copy:test-assets": "cpx \"./src/test/assets/**/*\" ./lib/cjs/test/assets",
    "extract-api": "betools extract-api --entry=ecschema-editing",
    "lint": "eslint -f visualstudio \"./src/**/*.ts\" 1>&2",
    "test": "mocha",
    "docs": "betools docs --includes=../../generated-docs/extract --json=../../generated-docs/core/ecschema-editing/file.json --tsIndexFile=./ecschema-editing.ts --onlyJson",
    "cover": "nyc npm -s test",
    "start": "npm run -s lint && npm run -s clean && npm run -s build && npm run -s test & npm run -s cover & npm run -s docs",
    "createLocalization": "node ./scripts/createLocalization.js && cpx \"./public/locales/**/*\" ./lib/public"
  },
  "keywords": [
    "Bentley",
    "iModel",
    "iTwin",
    "iTwin.js",
    "EC"
  ],
  "author": {
    "name": "Bentley Systems, Inc.",
    "url": "http://www.bentley.com"
  },
  "devDependencies": {
    "@bentley/units-schema": "^1.0.5",
    "@itwin/build-tools": "workspace:*",
    "@itwin/core-bentley": "workspace:*",
    "@itwin/core-common": "workspace:*",
    "@itwin/ecschema-metadata": "workspace:*",
    "@itwin/core-quantity": "workspace:*",
    "@types/almost-equal": "1.1.0",
    "@itwin/eslint-plugin": "workspace:*",
    "@types/benchmark": "^2.1.0",
    "@types/chai": "^4.1.4",
    "@types/chai-as-promised": "^7",
    "@types/mocha": "^8.2.2",
    "@types/node": "14.14.31",
    "@types/sinon": "^9.0.0",
    "@xmldom/xmldom": "^0.7.0",
    "benchmark": "^2.1.4",
    "chai": "^4.1.2",
    "chai-as-promised": "^7",
    "cpx2": "^3.0.0",
    "eslint": "^7.11.0",
    "mocha": "^8.3.2",
    "nyc": "^15.1.0",
    "rimraf": "^3.0.2",
    "sinon": "^9.0.2",
    "typescript": "~4.4.0"
  },
  "peerDependencies": {
<<<<<<< HEAD
    "@itwin/core-bentley": "workspace:^3.0.0-dev.183",
    "@itwin/ecschema-metadata": "workspace:^3.0.0-dev.183",
    "@itwin/core-quantity": "workspace:^3.0.0-dev.183"
  },
  "dependencies": {
    "almost-equal": "^1.1.0"
=======
    "@itwin/core-bentley": "workspace:^3.1.0-dev.12",
    "@itwin/ecschema-metadata": "workspace:^3.1.0-dev.12"
>>>>>>> ba6ebd4b
  },
  "nyc": {
    "extends": "./node_modules/@itwin/build-tools/.nycrc"
  },
  "eslintConfig": {
    "plugins": [
      "@itwin"
    ],
    "extends": "plugin:@itwin/itwinjs-recommended",
    "rules": {
      "radix": "warn",
      "@typescript-eslint/explicit-member-accessibility": "warn"
    }
  }
}<|MERGE_RESOLUTION|>--- conflicted
+++ resolved
@@ -62,17 +62,12 @@
     "typescript": "~4.4.0"
   },
   "peerDependencies": {
-<<<<<<< HEAD
-    "@itwin/core-bentley": "workspace:^3.0.0-dev.183",
-    "@itwin/ecschema-metadata": "workspace:^3.0.0-dev.183",
-    "@itwin/core-quantity": "workspace:^3.0.0-dev.183"
+    "@itwin/core-bentley": "workspace:^3.1.0-dev.12",
+    "@itwin/ecschema-metadata": "workspace:^3.1.0-dev.12",
+    "@itwin/core-quantity": "workspace:^3.1.0-dev.12"
   },
   "dependencies": {
     "almost-equal": "^1.1.0"
-=======
-    "@itwin/core-bentley": "workspace:^3.1.0-dev.12",
-    "@itwin/ecschema-metadata": "workspace:^3.1.0-dev.12"
->>>>>>> ba6ebd4b
   },
   "nyc": {
     "extends": "./node_modules/@itwin/build-tools/.nycrc"
