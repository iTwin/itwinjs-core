--- conflicted
+++ resolved
@@ -39,13 +39,9 @@
     "@itwin/core-bentley": "workspace:*",
     "@itwin/core-common": "workspace:*",
     "@itwin/ecschema-metadata": "workspace:*",
-<<<<<<< HEAD
     "@itwin/core-quantity": "workspace:*",
-    "@bentley/units-schema": "^1.0.5",
     "@types/almost-equal": "1.1.0",
-=======
     "@itwin/eslint-plugin": "workspace:*",
->>>>>>> 4f65aae1
     "@types/benchmark": "^2.1.0",
     "@types/chai": "^4.1.4",
     "@types/chai-as-promised": "^7",
@@ -65,17 +61,12 @@
     "typescript": "~4.4.0"
   },
   "peerDependencies": {
-<<<<<<< HEAD
-    "@itwin/core-bentley": "workspace:^3.0.0-dev.123",
-    "@itwin/ecschema-metadata": "workspace:^3.0.0-dev.123",
-    "@itwin/core-quantity": "workspace:^3.0.0-dev.123"
+    "@itwin/core-bentley": "workspace:^3.0.0-dev.136",
+    "@itwin/ecschema-metadata": "workspace:^3.0.0-dev.136",
+    "@itwin/core-quantity": "workspace:^3.0.0-dev.136"
   },
   "dependencies": {
     "almost-equal": "^1.1.0"
-=======
-    "@itwin/core-bentley": "workspace:^3.0.0-dev.136",
-    "@itwin/ecschema-metadata": "workspace:^3.0.0-dev.136"
->>>>>>> 4f65aae1
   },
   "nyc": {
     "extends": "./node_modules/@itwin/build-tools/.nycrc"
