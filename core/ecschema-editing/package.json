{
  "name": "@itwin/ecschema-editing",
<<<<<<< HEAD
  "version": "4.1.0-dev.62",
=======
  "version": "4.1.0-dev.57",
>>>>>>> 3c9808a6
  "description": "ECSchema editing and validation API",
  "license": "MIT",
  "main": "lib/cjs/ecschema-editing.js",
  "typings": "lib/cjs/ecschema-editing",
  "repository": {
    "type": "git",
    "url": "https://github.com/iTwin/itwinjs-core.git",
    "directory": "core/ecschema-editing"
  },
  "scripts": {
    "build": "npm run -s build:cjs && npm run -s createLocalization && npm run -s copy:test-assets",
    "build:cjs": "tsc 1>&2 --outDir lib/cjs",
    "clean": "rimraf lib .rush/temp/package-deps*.json",
    "copy:test-assets": "cpx \"./src/test/assets/**/*\" ./lib/cjs/test/assets",
    "extract-api": "betools extract-api --entry=ecschema-editing",
    "lint": "eslint -f visualstudio \"./src/**/*.ts\" 1>&2",
    "test": "mocha",
    "docs": "betools docs --includes=../../generated-docs/extract --json=../../generated-docs/core/ecschema-editing/file.json --tsIndexFile=./ecschema-editing.ts --onlyJson",
    "cover": "nyc npm -s test",
    "start": "npm run -s lint && npm run -s clean && npm run -s build && npm run -s test & npm run -s cover & npm run -s docs",
    "createLocalization": "node ./scripts/createLocalization.js && cpx \"./public/locales/**/*\" ./lib/public"
  },
  "keywords": [
    "Bentley",
    "iModel",
    "iTwin",
    "iTwin.js",
    "EC"
  ],
  "author": {
    "name": "Bentley Systems, Inc.",
    "url": "http://www.bentley.com"
  },
  "devDependencies": {
    "@bentley/units-schema": "^1.0.5",
    "@itwin/build-tools": "workspace:*",
    "@itwin/core-bentley": "workspace:*",
    "@itwin/core-common": "workspace:*",
    "@itwin/core-quantity": "workspace:*",
    "@itwin/eslint-plugin": "4.0.0-dev.36",
    "@itwin/ecschema-metadata": "workspace:*",
    "@types/almost-equal": "1.1.0",
    "@types/benchmark": "^2.1.0",
    "@types/chai": "4.3.1",
    "@types/chai-as-promised": "^7",
    "@types/mocha": "^8.2.2",
    "@types/node": "18.16.1",
    "@types/sinon": "^10.0.15",
    "@xmldom/xmldom": "~0.8.5",
    "benchmark": "^2.1.4",
    "chai": "^4.1.2",
    "chai-as-promised": "^7",
    "cpx2": "^3.0.0",
    "eslint": "^8.36.0",
    "mocha": "^10.0.0",
    "nyc": "^15.1.0",
    "rimraf": "^3.0.2",
    "sinon": "^15.0.4",
    "typescript": "~5.0.2"
  },
  "peerDependencies": {
<<<<<<< HEAD
    "@itwin/core-bentley": "workspace:^4.1.0-dev.62",
    "@itwin/core-quantity": "workspace:^4.1.0-dev.62",
    "@itwin/ecschema-metadata": "workspace:^4.1.0-dev.62"
=======
    "@itwin/core-bentley": "workspace:^4.1.0-dev.57",
    "@itwin/core-quantity": "workspace:^4.1.0-dev.57",
    "@itwin/ecschema-metadata": "workspace:^4.1.0-dev.57"
>>>>>>> 3c9808a6
  },
  "nyc": {
    "extends": "./node_modules/@itwin/build-tools/.nycrc"
  },
  "eslintConfig": {
    "plugins": [
      "@itwin"
    ],
    "extends": "plugin:@itwin/itwinjs-recommended",
    "rules": {
      "radix": "warn",
      "@typescript-eslint/explicit-member-accessibility": "warn"
    }
  }
}<|MERGE_RESOLUTION|>--- conflicted
+++ resolved
@@ -1,10 +1,6 @@
 {
   "name": "@itwin/ecschema-editing",
-<<<<<<< HEAD
   "version": "4.1.0-dev.62",
-=======
-  "version": "4.1.0-dev.57",
->>>>>>> 3c9808a6
   "description": "ECSchema editing and validation API",
   "license": "MIT",
   "main": "lib/cjs/ecschema-editing.js",
@@ -66,15 +62,9 @@
     "typescript": "~5.0.2"
   },
   "peerDependencies": {
-<<<<<<< HEAD
     "@itwin/core-bentley": "workspace:^4.1.0-dev.62",
     "@itwin/core-quantity": "workspace:^4.1.0-dev.62",
     "@itwin/ecschema-metadata": "workspace:^4.1.0-dev.62"
-=======
-    "@itwin/core-bentley": "workspace:^4.1.0-dev.57",
-    "@itwin/core-quantity": "workspace:^4.1.0-dev.57",
-    "@itwin/ecschema-metadata": "workspace:^4.1.0-dev.57"
->>>>>>> 3c9808a6
   },
   "nyc": {
     "extends": "./node_modules/@itwin/build-tools/.nycrc"
