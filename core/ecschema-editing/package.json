{
  "name": "@itwin/ecschema-editing",
  "version": "3.0.0-dev.123",
  "description": "ECSchema editing and validation API",
  "license": "MIT",
  "main": "lib/cjs/ecschema-editing.js",
  "typings": "lib/cjs/ecschema-editing",
  "repository": {
    "type": "git",
    "url": "https://github.com/iTwin/itwinjs-core/tree/master/core/ecschema-editing"
  },
  "scripts": {
    "build": "npm run -s build:cjs && npm run -s createLocalization && npm run -s copy:test-assets",
    "build:ci": "npm run -s build",
    "build:cjs": "tsc 1>&2 --outDir lib/cjs",
    "clean": "rimraf lib .rush/temp/package-deps*.json",
    "copy:test-assets": "cpx \"./src/test/assets/**/*\" ./lib/cjs/test/assets",
    "extract-api": "betools extract-api --entry=ecschema-editing",
    "lint": "eslint -f visualstudio \"./src/**/*.ts\" 1>&2",
    "test": "mocha",
    "docs": "betools docs --includes=../../generated-docs/extract --json=../../generated-docs/core/ecschema-editing/file.json --tsIndexFile=./ecschema-editing.ts --onlyJson",
    "cover": "nyc npm -s test",
    "start": "npm run -s lint && npm run -s clean && npm run -s build && npm run -s test & npm run -s cover & npm run -s docs",
    "createLocalization": "node ./scripts/createLocalization.js && cpx \"./public/locales/**/*\" ./lib/public"
  },
  "keywords": [
    "Bentley",
    "iModel",
    "iModel.js",
    "EC"
  ],
  "author": {
    "name": "Bentley Systems, Inc.",
    "url": "http://www.bentley.com"
  },
  "devDependencies": {
    "@itwin/core-bentley": "workspace:*",
    "@itwin/core-common": "workspace:*",
    "@itwin/build-tools": "workspace:*",
    "@itwin/eslint-plugin": "workspace:*",
    "@itwin/ecschema-metadata": "workspace:*",
    "@itwin/core-quantity": "workspace:*",
    "@bentley/units-schema": "^1.0.5",
    "@types/almost-equal": "1.1.0",
    "@types/benchmark": "^2.1.0",
    "@types/chai": "^4.1.4",
    "@types/chai-as-promised": "^7",
    "@types/mocha": "^8.2.2",
    "@types/node": "14.14.31",
    "@types/sinon": "^9.0.0",
    "@xmldom/xmldom": "^0.7.0",
    "benchmark": "^2.1.4",
    "chai": "^4.1.2",
    "chai-as-promised": "^7",
    "cpx2": "^3.0.0",
    "eslint": "^7.11.0",
    "mocha": "^8.3.2",
    "nyc": "^15.1.0",
    "rimraf": "^3.0.2",
    "sinon": "^9.0.2",
    "typescript": "~4.4.0"
  },
  "peerDependencies": {
<<<<<<< HEAD
    "@itwin/core-bentley": "workspace:^3.0.0-dev.120",
    "@itwin/ecschema-metadata": "workspace:^3.0.0-dev.120",
    "@itwin/core-quantity": "workspace:^3.0.0-dev.120"
=======
    "@itwin/core-bentley": "workspace:^3.0.0-dev.123",
    "@itwin/ecschema-metadata": "workspace:^3.0.0-dev.123"
>>>>>>> 86900b46
  },
  "dependencies": {
    "almost-equal": "^1.1.0"
  },
  "nyc": {
    "extends": "./node_modules/@itwin/build-tools/.nycrc"
  },
  "eslintConfig": {
    "plugins": [
      "@itwin"
    ],
    "extends": "plugin:@itwin/itwinjs-recommended",
    "rules": {
      "radix": "warn",
      "@typescript-eslint/explicit-member-accessibility": "warn"
    }
  }
}<|MERGE_RESOLUTION|>--- conflicted
+++ resolved
@@ -61,14 +61,9 @@
     "typescript": "~4.4.0"
   },
   "peerDependencies": {
-<<<<<<< HEAD
-    "@itwin/core-bentley": "workspace:^3.0.0-dev.120",
-    "@itwin/ecschema-metadata": "workspace:^3.0.0-dev.120",
-    "@itwin/core-quantity": "workspace:^3.0.0-dev.120"
-=======
     "@itwin/core-bentley": "workspace:^3.0.0-dev.123",
-    "@itwin/ecschema-metadata": "workspace:^3.0.0-dev.123"
->>>>>>> 86900b46
+    "@itwin/ecschema-metadata": "workspace:^3.0.0-dev.123",
+    "@itwin/core-quantity": "workspace:^3.0.0-dev.123"
   },
   "dependencies": {
     "almost-equal": "^1.1.0"
