--- conflicted
+++ resolved
@@ -17,14 +17,10 @@
 import * as Rules from "../Validation/ECRules";
 import { AnyDiagnostic, RelationshipConstraintDiagnostic, SchemaItemDiagnostic } from "../Validation/Diagnostic";
 import { NavigationProperties } from "./Properties";
-<<<<<<< HEAD
 import { ECEditingStatus, SchemaEditingError } from "./Exception";
 import { ClassId, CustomAttributeId, RelationshipConstraintId } from "./SchemaItemIdentifiers";
 import { SchemaEditType } from "./SchemaEditType";
-=======
-import { ClassId, CustomAttributeId, ECEditingStatus, RelationshipConstraintId, SchemaEditingError } from "./Exception";
 import { MutableClass } from "./Mutable/MutableClass";
->>>>>>> 09de5a73
 
 /**
  * @alpha
@@ -116,7 +112,7 @@
   public override async setBaseClass(itemKey: SchemaItemKey, baseClassKey?: SchemaItemKey): Promise<void> {
     const relClass = await this.schemaEditor.schemaContext.getSchemaItem<RelationshipClass>(itemKey)
       .catch((e) => {
-        throw new SchemaEditingError(ECEditingStatus.SetBaseClass, new ClassId(this.schemaItemType, itemKey), e);
+        throw new SchemaEditingError(SchemaEditType.SetBaseClass, new ClassId(this.schemaItemType, itemKey), e);
       });
     const baseClass = relClass?.baseClass;
 
@@ -124,15 +120,9 @@
 
     try {
       await this.validate(relClass!);
-<<<<<<< HEAD
-    } catch (e: any) {
-      relClass!.baseClass = baseClass;
+    } catch (e: any) {
+      await (relClass! as ECClass as MutableClass).setBaseClass(baseClass);
       throw new SchemaEditingError(SchemaEditType.SetBaseClass, new ClassId(SchemaItemType.RelationshipClass, itemKey), e);
-=======
-    } catch(e: any) {
-      await (relClass! as ECClass as MutableClass).setBaseClass(baseClass);
-      throw new SchemaEditingError(ECEditingStatus.SetBaseClass, new ClassId(SchemaItemType.RelationshipClass, itemKey), e);
->>>>>>> 09de5a73
     }
   }
 
