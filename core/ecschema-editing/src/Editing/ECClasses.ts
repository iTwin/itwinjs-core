--- conflicted
+++ resolved
@@ -285,7 +285,6 @@
   }
 
   /**
-<<<<<<< HEAD
    * Renames the property on the specified class. The rename will fail if the new
    * name causes a conflict with a base or derived property. All derived classes
    * containing a property override will be renamed, as well.
@@ -294,23 +293,14 @@
    * @param newPropertyName The new property name.
    */
   public async setPropertyName(classKey: SchemaItemKey, existingPropertyName: string, newPropertyName: string): Promise<PropertyEditResults> {
-=======
-   * Sets the name of the ECClass.
-   * @param classKey The SchemaItemKey of the class.
-   * @param name The new name of the class.
-   * @throws ECObjectsError if `name` does not meet the criteria for a valid EC name
-   */
-  public async setName(classKey: SchemaItemKey, name: string): Promise<SchemaItemEditResults> {
->>>>>>> d9c4a03f
-    let mutableClass: MutableClass;
-    try {
-      mutableClass = await this.getClass(classKey);
-    } catch (e: any) {
-      return { errorMessage: e.message };
-    }
-
-<<<<<<< HEAD
     const newName = new ECName(newPropertyName);
+
+    let mutableClass: MutableClass;
+    try {
+      mutableClass = await this.getClass(classKey);
+    } catch (e: any) {
+      return { errorMessage: e.message };
+    }
 
     // Does this suffice for not allowing property overrides to be renamed?
     const existingProperty = await mutableClass.getProperty(existingPropertyName) as MutableProperty;
@@ -343,11 +333,24 @@
     existingProperty.setName(newName);
 
     return { itemKey: classKey, propertyName: newName.name };
-=======
+  }
+
+  /**
+   * Sets the name of the ECClass.
+   * @param classKey The SchemaItemKey of the class.
+   * @param name The new name of the class.
+   * @throws ECObjectsError if `name` does not meet the criteria for a valid EC name
+   */
+  public async setName(classKey: SchemaItemKey, name: string): Promise<SchemaItemEditResults> {
+    let mutableClass: MutableClass;
+    try {
+      mutableClass = await this.getClass(classKey);
+    } catch (e: any) {
+      return { errorMessage: e.message };
+    }
     mutableClass.setName(name);
 
     return {};
->>>>>>> d9c4a03f
   }
 
   private async getClass(classKey: SchemaItemKey): Promise<MutableClass> {
