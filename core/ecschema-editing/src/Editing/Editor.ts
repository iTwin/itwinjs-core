/*---------------------------------------------------------------------------------------------
* Copyright (c) Bentley Systems, Incorporated. All rights reserved.
* See LICENSE.md in the project root for license terms and full copyright notice.
*--------------------------------------------------------------------------------------------*/
/** @packageDocumentation
 * @module Editing
 */

import * as Rules from "../Validation/ECRules";
import { CustomAttribute, Schema, SchemaContext, SchemaKey, SchemaMatchType } from "@itwin/ecschema-metadata";
import { MutableSchema } from "./Mutable/MutableSchema";
import { assert } from "@itwin/core-bentley";
import { Constants } from "./Constants";
import { CustomAttributes } from "./CustomAttributes";
import { Entities } from "./Entities";
import { Enumerations } from "./Enumerations";
import { Formats } from "./Formats";
import { InvertedUnits } from "./InvertedUnits";
import { KindOfQuantities } from "./KindOfQuantities";
import { Mixins } from "./Mixins";
import { Phenomena } from "./Phenomena";
import { PropertyCategories } from "./PropertyCategories";
import { RelationshipClasses } from "./RelationshipClasses";
import { Structs } from "./Structs";
import { Units } from "./Units";
import { UnitSystems } from "./UnitSystems";
import { CustomAttributeId, ECEditingStatus, SchemaEditingError, SchemaId } from "./Exception";
import { AnyDiagnostic } from "../Validation/Diagnostic";

/**
 * A class that allows you to edit and create schemas, classes, and items from the SchemaContext level.
 * @alpha
 */
export class SchemaContextEditor {
  private _schemaContext: SchemaContext;
  public readonly entities = new Entities(this);
  public readonly mixins = new Mixins(this);
  public readonly structs = new Structs(this);
  public readonly customAttributes = new CustomAttributes(this);
  public readonly relationships = new RelationshipClasses(this);
  public readonly constants = new Constants(this);
  public readonly enumerations = new Enumerations(this);
  public readonly formats = new Formats(this);
  public readonly kindOfQuantities = new KindOfQuantities(this);
  public readonly units = new Units(this);
  public readonly phenomenons = new Phenomena(this);
  public readonly unitSystems = new UnitSystems(this);
  public readonly propertyCategories = new PropertyCategories(this);
  public readonly invertedUnits = new InvertedUnits(this);

  /** @internal */
  // public readonly schemaItems = new SchemaItems(this);

  /**
   * Creates a new SchemaContextEditor instance.
   * @param schemaContext The SchemaContext the Editor will use to edit in.
   */
  constructor(schemaContext: SchemaContext) {
    // TODO: Make copy
    this._schemaContext = schemaContext;
  }

  /** Allows you to get schema classes and items through regular SchemaContext methods. */
  public get schemaContext(): SchemaContext { return this._schemaContext; }

  public async finish(): Promise<SchemaContext> {
    return this._schemaContext;
  }

  /**
   * Helper method for retrieving a schema, previously added, from the SchemaContext.
   * @param schemaKey The SchemaKey identifying the schema.
  */
  public async getSchema(schemaKey: SchemaKey): Promise<MutableSchema | undefined> {
    const schema = await this.schemaContext.getCachedSchema<MutableSchema>(schemaKey, SchemaMatchType.Latest);
    if (schema === undefined)
      return undefined;

    return schema;
  }

  /**
   * Creates a Schema with the given properties and adds it to the current schema context.
   * @param name The name given to the new schema.
   * @param alias The alias of the new schema.
   * @param readVersion The read version number of the schema.
   * @param writeVersion The write version number of the schema.
   * @param minorVersion The minor version number of the schema.
   * @returns Resolves to the SchemaKey of created schema.
   */
  public async createSchema(name: string, alias: string, readVersion: number, writeVersion: number, minorVersion: number): Promise<SchemaKey> {
    const newSchema = new Schema(this._schemaContext, name, alias, readVersion, writeVersion, minorVersion);
    await this._schemaContext.addSchema(newSchema);
    return newSchema.schemaKey;
  }

  /**
   * Adds a referenced schema to the schema identified by the given SchemaKey.
   * @param schemaKey The SchemaKey identifying the schema.
   * @param refSchema The referenced schema to add.
   */
  public async addSchemaReference(schemaKey: SchemaKey, refSchema: Schema): Promise<void> {
    try {
<<<<<<< HEAD
      const schema = (await this.schemaContext.getCachedSchema<MutableSchema>(schemaKey, SchemaMatchType.Exact));
      if (schema === undefined)
        throw new SchemaEditingError(ECEditingStatus.SchemaNotFound, new SchemaId(schemaKey));

=======
      const schema = await this.lookupSchema(schemaKey, SchemaMatchType.Exact);
>>>>>>> 6da21a54
      await schema.addReference(refSchema);

      const diagnostics: AnyDiagnostic[] = [];
      for await (const diagnostic of Rules.validateSchemaReferences(schema)) {
        diagnostics.push(diagnostic);
      }

      if (diagnostics.length > 0) {
        this.removeReference(schema, refSchema);
        throw new SchemaEditingError(ECEditingStatus.RuleViolation, new SchemaId(schemaKey), undefined, diagnostics);
      }

      if (!await this.schemaContext.getCachedSchema(refSchema.schemaKey)) {
        await this.schemaContext.addSchema(refSchema);
      }
    } catch(e: any) {
      throw new SchemaEditingError(ECEditingStatus.AddSchemaReference, new SchemaId(schemaKey), e);
    }
  }

  /**
   * Adds a CustomAttribute instance to the schema identified by the given SchemaKey
   * @param schemaKey The SchemaKey identifying the schema.
   * @param customAttribute The CustomAttribute instance to add.
   */
  public async addCustomAttribute(schemaKey: SchemaKey, customAttribute: CustomAttribute): Promise<void> {
    try {
<<<<<<< HEAD
      const schema = (await this.schemaContext.getCachedSchema<MutableSchema>(schemaKey, SchemaMatchType.Latest));
      if (schema === undefined)
        throw new SchemaEditingError(ECEditingStatus.SchemaNotFound, new SchemaId(schemaKey));

      schema.addCustomAttribute(customAttribute);

      const diagnosticIterable = Rules.validateCustomAttributeInstance(schema, customAttribute);
=======
      const schema = await this.lookupSchema(schemaKey);
      schema.addCustomAttribute(customAttribute);
>>>>>>> 6da21a54

      const diagnostics: AnyDiagnostic[] = [];
      for await (const diagnostic of Rules.validateCustomAttributeInstance(schema, customAttribute)) {
        diagnostics.push(diagnostic);
      }

      if (diagnostics.length > 0) {
        this.removeCustomAttribute(schema, customAttribute);
        throw new SchemaEditingError(ECEditingStatus.RuleViolation, new CustomAttributeId(customAttribute.className, schema), undefined, diagnostics);
      }
    } catch(e: any) {
      throw new SchemaEditingError(ECEditingStatus.AddCustomAttributeToClass, new SchemaId(schemaKey), e);
    }
  }

  /**
   * Sets the schema version.
   * @param schemaKey The SchemaKey identifying the schema.
   * @param readVersion The read version of the schema. If not specified, the existing read version will be maintained.
   * @param writeVersion The write version of the schema. If not specified, the existing write version will be maintained.
   * @param minorVersion The minor version of the schema. If not specified, the existing minor version will be maintained.
   * @returns Resolves to the new SchemaKey containing version updates.
   */
  public async setVersion(schemaKey: SchemaKey, readVersion?: number, writeVersion?: number, minorVersion?: number): Promise<SchemaKey> {
    try {
<<<<<<< HEAD
      const schema = (await this.schemaContext.getCachedSchema(schemaKey, SchemaMatchType.Latest));
      if (schema === undefined)
        throw new SchemaEditingError(ECEditingStatus.SchemaNotFound, new SchemaId(schemaKey));

=======
      const schema = await this.lookupSchema(schemaKey);
>>>>>>> 6da21a54
      schema.setVersion(readVersion || schema.readVersion, writeVersion || schema.writeVersion, minorVersion || schema.minorVersion);

      return schema.schemaKey;
    } catch(e: any) {
      throw new SchemaEditingError(ECEditingStatus.SetSchemaVersion, new SchemaId(schemaKey), e);
    }
  }

  /**
   * Increments the minor version of a schema.
   * @param schemaKey The SchemaKey identifying the schema.
   * @returns Resolves to the new SchemaKey containing version updates.
   */
  public async incrementMinorVersion(schemaKey: SchemaKey): Promise<SchemaKey> {
    try {
<<<<<<< HEAD
      const schema = (await this.schemaContext.getCachedSchema(schemaKey, SchemaMatchType.Latest));
      if (schema === undefined)
        throw new SchemaEditingError(ECEditingStatus.SchemaNotFound, new SchemaId(schemaKey));

=======
      const schema = await this.lookupSchema(schemaKey);
>>>>>>> 6da21a54
      schema.setVersion(schema.readVersion, schema.writeVersion, schema.minorVersion + 1);

      return schema.schemaKey;
    } catch (e: any) {
      throw new SchemaEditingError(ECEditingStatus.IncrementSchemaMinorVersion, new SchemaId(schemaKey), e);
    }
  }

  private removeReference(schema: Schema, refSchema: Schema) {
    const index: number = schema.references.indexOf(refSchema);
    if (index !== -1) {
      schema.references.splice(index, 1);
    }
  }

  private removeCustomAttribute(schema: Schema, customAttribute: CustomAttribute) {
    assert(schema.customAttributes !== undefined);
    const map = schema.customAttributes as Map<string, CustomAttribute>;
    map.delete(customAttribute.className);
  }

  private async lookupSchema(schemaKey: SchemaKey, matchType: SchemaMatchType = SchemaMatchType.Latest): Promise<MutableSchema> {
    const schema = await this.schemaContext.getCachedSchema<MutableSchema>(schemaKey, matchType);
    if (schema === undefined)
      throw new SchemaEditingError(ECEditingStatus.SchemaNotFound, { schemaKey });

    return schema;
  }
}
<|MERGE_RESOLUTION|>--- conflicted
+++ resolved
@@ -101,14 +101,7 @@
    */
   public async addSchemaReference(schemaKey: SchemaKey, refSchema: Schema): Promise<void> {
     try {
-<<<<<<< HEAD
-      const schema = (await this.schemaContext.getCachedSchema<MutableSchema>(schemaKey, SchemaMatchType.Exact));
-      if (schema === undefined)
-        throw new SchemaEditingError(ECEditingStatus.SchemaNotFound, new SchemaId(schemaKey));
-
-=======
       const schema = await this.lookupSchema(schemaKey, SchemaMatchType.Exact);
->>>>>>> 6da21a54
       await schema.addReference(refSchema);
 
       const diagnostics: AnyDiagnostic[] = [];
@@ -136,18 +129,8 @@
    */
   public async addCustomAttribute(schemaKey: SchemaKey, customAttribute: CustomAttribute): Promise<void> {
     try {
-<<<<<<< HEAD
-      const schema = (await this.schemaContext.getCachedSchema<MutableSchema>(schemaKey, SchemaMatchType.Latest));
-      if (schema === undefined)
-        throw new SchemaEditingError(ECEditingStatus.SchemaNotFound, new SchemaId(schemaKey));
-
-      schema.addCustomAttribute(customAttribute);
-
-      const diagnosticIterable = Rules.validateCustomAttributeInstance(schema, customAttribute);
-=======
       const schema = await this.lookupSchema(schemaKey);
       schema.addCustomAttribute(customAttribute);
->>>>>>> 6da21a54
 
       const diagnostics: AnyDiagnostic[] = [];
       for await (const diagnostic of Rules.validateCustomAttributeInstance(schema, customAttribute)) {
@@ -173,14 +156,7 @@
    */
   public async setVersion(schemaKey: SchemaKey, readVersion?: number, writeVersion?: number, minorVersion?: number): Promise<SchemaKey> {
     try {
-<<<<<<< HEAD
-      const schema = (await this.schemaContext.getCachedSchema(schemaKey, SchemaMatchType.Latest));
-      if (schema === undefined)
-        throw new SchemaEditingError(ECEditingStatus.SchemaNotFound, new SchemaId(schemaKey));
-
-=======
       const schema = await this.lookupSchema(schemaKey);
->>>>>>> 6da21a54
       schema.setVersion(readVersion || schema.readVersion, writeVersion || schema.writeVersion, minorVersion || schema.minorVersion);
 
       return schema.schemaKey;
@@ -196,14 +172,7 @@
    */
   public async incrementMinorVersion(schemaKey: SchemaKey): Promise<SchemaKey> {
     try {
-<<<<<<< HEAD
-      const schema = (await this.schemaContext.getCachedSchema(schemaKey, SchemaMatchType.Latest));
-      if (schema === undefined)
-        throw new SchemaEditingError(ECEditingStatus.SchemaNotFound, new SchemaId(schemaKey));
-
-=======
       const schema = await this.lookupSchema(schemaKey);
->>>>>>> 6da21a54
       schema.setVersion(schema.readVersion, schema.writeVersion, schema.minorVersion + 1);
 
       return schema.schemaKey;
@@ -228,7 +197,7 @@
   private async lookupSchema(schemaKey: SchemaKey, matchType: SchemaMatchType = SchemaMatchType.Latest): Promise<MutableSchema> {
     const schema = await this.schemaContext.getCachedSchema<MutableSchema>(schemaKey, matchType);
     if (schema === undefined)
-      throw new SchemaEditingError(ECEditingStatus.SchemaNotFound, { schemaKey });
+      throw new SchemaEditingError(ECEditingStatus.SchemaNotFound, new SchemaId(schemaKey));
 
     return schema;
   }
