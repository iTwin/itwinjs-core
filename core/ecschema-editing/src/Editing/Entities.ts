--- conflicted
+++ resolved
@@ -78,13 +78,6 @@
     }
 
     // Add a deserializing method.
-<<<<<<< HEAD
-    if (baseClass !== undefined) {
-      const baseClassItem = await schema.lookupItem<EntityClass>(baseClass);
-      if (baseClassItem === undefined) return { errorMessage: `Unable to locate base class ${baseClass.fullName} in schema ${schema.fullName}.` };
-      if (baseClassItem.schemaItemType !== SchemaItemType.EntityClass) return { errorMessage: `${baseClassItem.fullName} is not of type Entity Class.` };
-      newClass.baseClass = new DelayedPromiseWithProps<SchemaItemKey, EntityClass>(baseClass, async () => baseClassItem);
-=======
     if (baseClassKey !== undefined) {
       let baseClassSchema = schema;
       if (!baseClassKey.schemaKey.matches(schema.schemaKey))
@@ -93,7 +86,7 @@
       if (baseClassSchema === undefined)
         return { errorMessage: `Unable to locate the schema ${baseClassKey.schemaKey.toString()} for the specified base class ${baseClassKey.fullName}.` };
 
-      const baseClassItem = await baseClassSchema.lookupItem(baseClassKey) as EntityClass;
+      const baseClassItem = await baseClassSchema.lookupItem<EntityClass>(baseClassKey);
       if (baseClassItem === undefined)
         return { errorMessage: `Unable to locate base class ${baseClassKey.fullName} in schema ${baseClassSchema.fullName}.` };
 
@@ -101,7 +94,6 @@
         return { errorMessage: `${baseClassItem.fullName} is not of type Entity Class.` };
 
       newClass.baseClass = new DelayedPromiseWithProps<SchemaItemKey, EntityClass>(baseClassKey, async () => baseClassItem);
->>>>>>> a1cf15bc
     }
 
     if (mixins !== undefined) {
