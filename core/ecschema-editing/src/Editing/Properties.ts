import {
  CustomAttribute, CustomAttributeContainerProps, DelayedPromiseWithProps, ECClass, ECName,
  EnumerationProperty, KindOfQuantity, NavigationProperty, PrimitiveProperty,
  primitiveTypeToString,
  Property,
  PropertyCategory, SchemaItemKey, SchemaItemType, StructProperty
} from "@itwin/ecschema-metadata";
import { assert } from "@itwin/core-bentley";
import { SchemaContextEditor } from "./Editor";
import * as Rules from "../Validation/ECRules";
import { MutableArrayProperty } from "./Mutable/MutableArrayProperty";
import { MutableProperty } from "./Mutable/MutableProperty";
import { MutablePrimitiveOrEnumPropertyBase } from "./Mutable/MutablePrimitiveOrEnumProperty";
import { MutableClass } from "./Mutable/MutableClass";
import { MutableStructProperty } from "./Mutable/MutableStructProperty";
import { MutableNavigationProperty } from "./Mutable/MutableNavigationProperty";
import { ECClassSchemaItems } from "./ECClasses";
import { ECEditingStatus, SchemaEditingError } from "./Exception";
import { AnyDiagnostic } from "../Validation/Diagnostic";
import { ECElementSelection } from "./ECElementSelection";
import { EditOptions } from "./EditInfoObjects/EditOptions";
import { ISchemaEditInfo } from "./EditInfoObjects/SchemaEditInfo";
import { RenamePropertyEdit } from "./EditInfoObjects/RenamePropertyEdit";
import { ClassId, CustomAttributeId, PropertyId, PropertyTypeName, SchemaId } from "./SchemaItemIdentifiers";
import { SchemaEditType } from "./SchemaEditType";
import { NumberAttributeEdit } from "./EditInfoObjects/NumberAttributeEdit";

type MutablePropertyType = MutableProperty | MutableArrayProperty | MutablePrimitiveOrEnumPropertyBase | MutableNavigationProperty | MutableStructProperty;

/**
 * @alpha
 * A class allowing editing of attributes of the base Property class.
 */
export class Properties {
  public constructor(protected ecClassType: ECClassSchemaItems, protected _schemaEditor: SchemaContextEditor) {
  }

  public async revertChange(changeInfo: ISchemaEditInfo) {
    switch (changeInfo.editType) {
      case SchemaEditType.SetPropertyName:

    }
  }

  public async setName(classKey: SchemaItemKey, propertyName: string, newPropertyName: string, options: EditOptions = EditOptions.default) {
    let newECName: ECName;
    try {
<<<<<<< HEAD
      newECName = new ECName(newPropertyName);
    } catch (e: any) {
      throw new SchemaEditingError(SchemaEditType.SetPropertyName, new PropertyId(this.ecClassType, classKey, propertyName),
=======
      newName = new ECName(newPropertyName);
    } catch {
      throw new SchemaEditingError(ECEditingStatus.SetPropertyName, new PropertyId(this.ecClassType, classKey, propertyName),
>>>>>>> 09de5a73
        new SchemaEditingError(ECEditingStatus.InvalidECName, new PropertyId(this.ecClassType, classKey, newPropertyName)));
    }

    const existingProperty = await this.getProperty<MutableProperty>(classKey, propertyName)
      .catch((e: any) => {
        throw new SchemaEditingError(SchemaEditType.SetPropertyName, new PropertyId(this.ecClassType, classKey, propertyName), e);
      });

    // verify property does not already exist in this class
    const localProperty = await existingProperty.class.getProperty(newPropertyName) as MutableProperty;
    if (localProperty) {
      throw new SchemaEditingError(SchemaEditType.SetPropertyName, new PropertyId(this.ecClassType, classKey, propertyName),
        new SchemaEditingError(ECEditingStatus.PropertyAlreadyExists, new PropertyId(this.ecClassType, localProperty.class.key, newPropertyName)));
    }

    // handle property override
    let overridingBaseProperty = false;
    const baseProperty = await existingProperty.class.getProperty(newPropertyName, true) as MutableProperty;
    if (baseProperty) {
      if (!options.allowPropertyOverrides) {
        throw new SchemaEditingError(SchemaEditType.SetPropertyName, new PropertyId(this.ecClassType, classKey, propertyName),
          new SchemaEditingError(ECEditingStatus.PropertyAlreadyExists, new PropertyId(this.ecClassType, baseProperty.class.key, newPropertyName)));
      }

      if (baseProperty.propertyType !== existingProperty.propertyType) {
        throw new SchemaEditingError(SchemaEditType.SetPropertyName, new PropertyId(this.ecClassType, classKey, propertyName),
          new SchemaEditingError(ECEditingStatus.InvalidPropertyType, new PropertyId(this.ecClassType, baseProperty.class.key, newPropertyName), undefined, undefined,
            `Found base Property '${baseProperty.name}' of type '${Properties.propertyTypeToString(baseProperty)}' which is not compatible with type '${Properties.propertyTypeToString(existingProperty)}'`));
      }

      overridingBaseProperty = true;
    }

    const elements = new ECElementSelection(this._schemaEditor, existingProperty.class.schema, existingProperty.class, existingProperty, options);

    if (!options.localChange)
      await ECElementSelection.gatherClassesAndPropertyOverrides(existingProperty.class, elements);

    // Verify that rename will not cause invalid overrides.
    if (!overridingBaseProperty)
      await this.validatePropertyAgainstDerivedProperties(existingProperty.class, existingProperty, newPropertyName, elements.gatheredDerivedClasses, options);

    // Create change info object to allow for edit cancelling and change reversal.
    const editInfo = new RenamePropertyEdit(existingProperty.class, newPropertyName, propertyName, elements);

    // Callback returns false to cancel the edit.
    if (!(await this._schemaEditor.beginEdit(editInfo)))
      return;

    // Rename base and/or derived properties
    await this.renameAllCollectedOverrides(editInfo);

    // set local name
    existingProperty.setName(newECName);

    // handle class property map
    (existingProperty.class as MutableClass).deleteProperty(propertyName);
    (existingProperty.class as MutableClass).addProperty(existingProperty);
  }

  /**
   * Sets the property description.
   * @param classKey The SchemaItemKey of the class.
   * @param propertyName The name of the property.
   * @param description The new description to set.
   */
  public async setDescription(classKey: SchemaItemKey, propertyName: string, description: string) {
    const property = await this.getProperty<MutableProperty>(classKey, propertyName)
      .catch((e: any) => {
        throw new SchemaEditingError(SchemaEditType.SetDescription, new PropertyId(this.ecClassType, classKey, propertyName), e);
      });
    property.setDescription(description);
  }

  /**
   * Sets the property label.
   * @param classKey The SchemaItemKey of the class.
   * @param propertyName The name of the property.
   * @param label The new label to set.
   */
  public async setLabel(classKey: SchemaItemKey, propertyName: string, label: string) {
    const property = await this.getProperty<MutableProperty>(classKey, propertyName)
      .catch((e: any) => {
        throw new SchemaEditingError(SchemaEditType.SetLabel, new PropertyId(this.ecClassType, classKey, propertyName), e);
      });
    property.setLabel(label);
  }

  /**
   * Sets the property isReadOnly attribute.
   * @param classKey The SchemaItemKey of the class.
   * @param propertyName The name of the property.
   * @param isReadOnly The new isReadOnly value.
   */
  public async setIsReadOnly(classKey: SchemaItemKey, propertyName: string, isReadOnly: boolean) {
    const property = await this.getProperty<MutableProperty>(classKey, propertyName)
      .catch((e: any) => {
        throw new SchemaEditingError(SchemaEditType.SetIsReadOnly, new PropertyId(this.ecClassType, classKey, propertyName), e);
      });
    property.setIsReadOnly(isReadOnly);
  }

  /**
   * Sets the property priority.
   * @param classKey The SchemaItemKey of the class.
   * @param propertyName The name of the property.
   * @param priority The new priority.
   */
  public async setPriority(classKey: SchemaItemKey, propertyName: string, priority: number) {
    const property = await this.getProperty<MutableProperty>(classKey, propertyName)
      .catch((e: any) => {
        throw new SchemaEditingError(SchemaEditType.SetPriority, new PropertyId(this.ecClassType, classKey, propertyName), e);
      });

    const editInfo = new NumberAttributeEdit(SchemaEditType.SetPriority, priority, property.priority, property);
    if (!this._schemaEditor.beginEdit(editInfo))
      return;

    property.setPriority(priority);
  }

  /**
   * Sets the property category.
   * @param classKey The SchemaItemKey of the class.
   * @param propertyName The name of the property.
   * @param categoryKey The SchemaItemKey of the property category.
   */
  public async setCategory(classKey: SchemaItemKey, propertyName: string, categoryKey: SchemaItemKey) {
    const property = await this.getProperty<MutableProperty>(classKey, propertyName)
      .catch((e: any) => {
        throw new SchemaEditingError(SchemaEditType.SetCategory, new PropertyId(this.ecClassType, classKey, propertyName), e);
      });

    const category = await this._schemaEditor.lookupSchemaItem<PropertyCategory>(property.class.schema, categoryKey, SchemaItemType.PropertyCategory)
      .catch((e: any) => {
        throw new SchemaEditingError(SchemaEditType.SetCategory, new PropertyId(this.ecClassType, classKey, propertyName), e);
      });

    property.setCategory(new DelayedPromiseWithProps<SchemaItemKey, PropertyCategory>(categoryKey, async () => category));
  }

  /**
   * Sets the KindOfQuantity of a property.
   * @param classKey The SchemaItemKey of the class.
   * @param propertyName The name of the property.
   * @param kindOfQuantityKey The SchemaItemKey of the KindOfQuantity.
   */
  public async setKindOfQuantity(classKey: SchemaItemKey, propertyName: string, kindOfQuantityKey: SchemaItemKey) {
    const property = await this.getProperty<MutableProperty>(classKey, propertyName)
      .catch((e: any) => {
        throw new SchemaEditingError(SchemaEditType.SetKindOfQuantity, new PropertyId(this.ecClassType, classKey, propertyName), e);
      });

    const koq = await this._schemaEditor.lookupSchemaItem<KindOfQuantity>(property.class.schema, kindOfQuantityKey, SchemaItemType.KindOfQuantity)
      .catch((e: any) => {
        throw new SchemaEditingError(SchemaEditType.SetKindOfQuantity, new PropertyId(this.ecClassType, classKey, propertyName), e);
      });

    const currentKoq = await property.kindOfQuantity;
    if(currentKoq && currentKoq.persistenceUnit && koq.persistenceUnit && !currentKoq.persistenceUnit.matchesFullName(koq.persistenceUnit.fullName)) {
      throw new SchemaEditingError(ECEditingStatus.SetKindOfQuantity, new PropertyId(this.ecClassType, classKey, propertyName), undefined, undefined, "KindOfQuantity can only be changed if it has the same persistence unit as the property.");
    }

    property.setKindOfQuantity(new DelayedPromiseWithProps<SchemaItemKey, KindOfQuantity>(kindOfQuantityKey, async () => koq));
  }

  /**
   * Adds a CustomAttribute instance to the Property identified by the given SchemaItemKey and property name.
   * @param classKey The SchemaItemKey identifying the class.
   * @param propertyName The name of the property.
   * @param customAttribute The CustomAttribute instance to add.
   */
  public async addCustomAttribute(classKey: SchemaItemKey, propertyName: string, customAttribute: CustomAttribute) {
    const property = await this.getProperty<MutableProperty>(classKey, propertyName)
      .catch((e: any) => {
        throw new SchemaEditingError(SchemaEditType.AddCustomAttributeToProperty, new PropertyId(this.ecClassType, classKey, propertyName), e);
      });

    property.addCustomAttribute(customAttribute);

    const diagnosticsIterable = Rules.validateCustomAttributeInstance(property, customAttribute);

    const diagnostics: AnyDiagnostic[] = [];
    for await (const diagnostic of diagnosticsIterable) {
      diagnostics.push(diagnostic);
    }

    if (diagnostics.length > 0) {
      this.removeCustomAttribute(property, customAttribute);
      throw new SchemaEditingError(SchemaEditType.AddCustomAttributeToProperty, new PropertyId(this.ecClassType, classKey, propertyName),
        new SchemaEditingError(ECEditingStatus.RuleViolation, new CustomAttributeId(customAttribute.className, property)));
    }
  }

  public static propertyTypeToString(property: Property) {
    let typeName = "";

    if (property.isPrimitive()) {
      typeName = primitiveTypeToString(property.primitiveType);
      if (property.isEnumeration())
        typeName = `${typeName} enumeration`;
    } else if (property.isStruct()) {
      typeName = "struct";
    } else if (property.isNavigation()) {
      typeName = "navigation";
    }

    if (property.isArray())
      typeName = `${typeName} array`;

    return typeName;
  }

  /**
   * Removes a CustomAttribute from a property.
   * @param container
   * @param customAttribute
   */
  protected removeCustomAttribute(container: CustomAttributeContainerProps, customAttribute: CustomAttribute) {
    assert(container.customAttributes !== undefined);
    const map = container.customAttributes as Map<string, CustomAttribute>;
    map.delete(customAttribute.className);
  }

  /**
   * Gets the property with the specified name from the class identified by the given key.
   * @param classKey The SchemaItemKey of the class.
   * @param propertyName The name of the property to retrieve.
   */
  protected async getProperty<T extends MutablePropertyType>(classKey: SchemaItemKey, propertyName: string): Promise<T> {
    const mutableClass = await this.getClass(classKey);

    const property = await mutableClass.getProperty(propertyName) as T;
    if (property === undefined) {
      throw new SchemaEditingError(ECEditingStatus.PropertyNotFound, new PropertyId(mutableClass.schemaItemType as ECClassSchemaItems, classKey, propertyName));
    }

    return property;
  }

  private async renameAllCollectedOverrides(renameChangeInfo: RenamePropertyEdit): Promise<void> {
    if (!renameChangeInfo.isLocalChange && renameChangeInfo.changeBase && renameChangeInfo.baseProperties) {
      for (const propertyToRename of renameChangeInfo.baseProperties) {
        const property = await this.getPropertyFromId(propertyToRename);
        property.setName(new ECName(renameChangeInfo.newPropertyName))
      }
    }

<<<<<<< HEAD
    if (!renameChangeInfo.isLocalChange && renameChangeInfo.changeDerived && renameChangeInfo.derivedProperties) {
      for (const propertyToRename of renameChangeInfo.derivedProperties) {
        const property = await this.getPropertyFromId(propertyToRename);
        property.setName(new ECName(renameChangeInfo.newPropertyName))
=======
    for (const schemaItem of this._schemaEditor.schemaContext.getSchemaItems()) {
      if(ECClass.isECClass(schemaItem) && await schemaItem.is(mutableClass)) {
        if (!mutableClass.key.matches(schemaItem.key)) {
          derivedClasses.push(schemaItem as MutableClass);
        }
>>>>>>> 09de5a73
      }
    }
  }

  private async getPropertyFromId(propertyId: PropertyId): Promise<MutableProperty> {
    return await this.getProperty(propertyId.ecClass.schemaItemKey, propertyId.name) as MutableProperty;
  }

  private async getClass(classKey: SchemaItemKey): Promise<MutableClass> {
    const schema = await this._schemaEditor.getSchema(classKey.schemaKey);
    if (schema === undefined)
      throw new SchemaEditingError(ECEditingStatus.SchemaNotFound, new SchemaId(classKey.schemaKey));

    const ecClass = await schema.getItem(classKey.name);
    if (ecClass === undefined)
      throw new SchemaEditingError(ECEditingStatus.SchemaItemNotFound, new ClassId(this.ecClassType, classKey));

    if (ecClass.schemaItemType !== this.ecClassType) {
      throw new SchemaEditingError(ECEditingStatus.InvalidSchemaItemType, new ClassId(this.ecClassType, classKey));
    }

    return ecClass as MutableClass;
  }

  /** If you are calling for a newly added property, set newName to undefined. If you are renaming a property, set newName. */
  private async validatePropertyAgainstDerivedProperties(baseClass: ECClass, baseProperty: Property, newName: string | undefined, derivedClasses: Map<string, ECClass>, options: EditOptions) {
    for (const mapItem of derivedClasses) {
      const derivedClass = mapItem[1];
      // If this is a new property, newName will be undefined, as opposed to renaming a property
      newName = newName ?? baseProperty.name;
      const derivedProperty = await derivedClass.getProperty(newName);
      if (undefined !== derivedProperty) {
        if (!options.allowPropertyOverrides) {
          throw new SchemaEditingError(SchemaEditType.SetPropertyName, new PropertyId(this.ecClassType, baseClass.key, baseProperty),
            new SchemaEditingError(ECEditingStatus.PropertyAlreadyExists, new PropertyId(this.ecClassType, derivedProperty.class.key, derivedProperty)));
        }
        if (baseProperty.propertyType !== derivedProperty.propertyType) {
          throw new SchemaEditingError(SchemaEditType.SetPropertyName, new PropertyId(this.ecClassType, baseClass.key, baseProperty),
            new SchemaEditingError(ECEditingStatus.InvalidPropertyType, new PropertyId(this.ecClassType, derivedClass.key, derivedProperty), undefined, undefined,
              `Found derived Property '${derivedProperty.fullName}' of type '${Properties.propertyTypeToString(derivedProperty)}' which is not compatible with type '${Properties.propertyTypeToString(baseProperty)}'`));
        }
      }
    }
  }
}



/**
 * @alpha
 * A class extending Properties allowing editing of attributes of PrimitiveArrayProperty,
 * EnumerationArrayProperty and StructArrayProperty.
 */
export class ArrayProperties extends Properties {
  public constructor(ecClassType: ECClassSchemaItems, _schemaEditor: SchemaContextEditor) {
    super(ecClassType, _schemaEditor);
  }

  /**
   * Sets the array property minOccurs attribute.
   * @param classKey The SchemaItemKey of the class.
   * @param propertyName The name of the property.
   * @param minOccurs The new minOccurs value.
   */
  public async setMinOccurs(classKey: SchemaItemKey, propertyName: string, minOccurs: number) {
    const property = await this.getProperty<MutableArrayProperty>(classKey, propertyName)
      .catch((e: any) => {
        throw new SchemaEditingError(SchemaEditType.SetMinOccurs, new PropertyId(this.ecClassType, classKey, propertyName), e);
      });
    property.setMinOccurs(minOccurs);
  }

  /**
   * Sets the array property maxOccurs attribute.
   * @param classKey The SchemaItemKey of the class.
   * @param propertyName The name of the property.
   * @param maxOccurs The new maxOccurs value.
   */
  public async setMaxOccurs(classKey: SchemaItemKey, propertyName: string, maxOccurs: number) {
    const property = await this.getProperty<MutableArrayProperty>(classKey, propertyName)
      .catch((e: any) => {
        throw new SchemaEditingError(SchemaEditType.SetMaxOccurs, new PropertyId(this.ecClassType, classKey, propertyName), e);
      });
    property.setMaxOccurs(maxOccurs);
  }

  /**
   * Override to validate that the found property is an ArrayProperty.
   * @param classKey The SchemaItemKey of the class.
   * @param propertyName The name of the property.
   */
  protected override async getProperty<T extends MutablePropertyType>(classKey: SchemaItemKey, propertyName: string): Promise<T> {
    const property = await super.getProperty<MutableArrayProperty>(classKey, propertyName) as T;
    if (!property.isArray()) {
      throw new SchemaEditingError(ECEditingStatus.InvalidPropertyType, new PropertyId(this.ecClassType, classKey, propertyName, PropertyTypeName.ArrayProperty));
    }
    return property;
  }
}

/**
 * @alpha
 * A class extending Properties allowing editing of attributes of PrimitiveProperty and EnumerationProperty.
 */
class PrimitiveOrEnumProperties extends Properties {
  public constructor(ecClassType: ECClassSchemaItems, _schemaEditor: SchemaContextEditor) {
    super(ecClassType, _schemaEditor);
  }

  /**
   * Sets the extendedTypeName attribute value.
   * @param classKey The SchemaItemKey of the class.
   * @param propertyName The name of the property.
   * @param extendedTypeName The extended type name of the property.
   */
  public async setExtendedTypeName(classKey: SchemaItemKey, propertyName: string, extendedTypeName: string) {
    const property = await this.getProperty<MutablePrimitiveOrEnumPropertyBase>(classKey, propertyName)
      .catch((e: any) => {
        throw new SchemaEditingError(SchemaEditType.SetExtendedTypeName, new PropertyId(this.ecClassType, classKey, propertyName), e);
      });
    property.setExtendedTypeName(extendedTypeName);
  }

  /**
   * Sets the minLength attribute value.
   * @param classKey The SchemaItemKey of the class.
   * @param propertyName The name of the property.
   * @param minLength The minimum length of the property.
   */
  public async setMinLength(classKey: SchemaItemKey, propertyName: string, minLength: number) {
    const property = await this.getProperty<MutablePrimitiveOrEnumPropertyBase>(classKey, propertyName)
      .catch((e: any) => {
        throw new SchemaEditingError(SchemaEditType.SetMinLength, new PropertyId(this.ecClassType, classKey, propertyName), e);
      });
    property.setMinLength(minLength);
  }

  /**
   * Sets the maxLength attribute value.
   * @param classKey The SchemaItemKey of the class.
   * @param propertyName The name of the property.
   * @param maxLength The maximum length of the property.
   */
  public async setMaxLength(classKey: SchemaItemKey, propertyName: string, maxLength: number) {
    const property = await this.getProperty<MutablePrimitiveOrEnumPropertyBase>(classKey, propertyName)
      .catch((e: any) => {
        throw new SchemaEditingError(SchemaEditType.SetMaxLength, new PropertyId(this.ecClassType, classKey, propertyName), e);
      });
    property.setMaxLength(maxLength);
  }

  /**
   * Sets the minValue attribute value.
   * @param classKey The SchemaItemKey of the class.
   * @param propertyName The name of the property.
   * @param minValue The minimum value of the property.
   */
  public async setMinValue(classKey: SchemaItemKey, propertyName: string, minValue: number) {
    const property = await this.getProperty<MutablePrimitiveOrEnumPropertyBase>(classKey, propertyName)
      .catch((e: any) => {
        throw new SchemaEditingError(SchemaEditType.SetMinValue, new PropertyId(this.ecClassType, classKey, propertyName), e);
      });
    property.setMinValue(minValue);
  }

  /**
   * Sets the maxValue attribute value.
   * @param classKey The SchemaItemKey of the class.
   * @param propertyName The name of the property.
   * @param maxValue The maximum value of the property.
   */
  public async setMaxValue(classKey: SchemaItemKey, propertyName: string, maxValue: number) {
    const property = await this.getProperty<MutablePrimitiveOrEnumPropertyBase>(classKey, propertyName)
      .catch((e: any) => {
        throw new SchemaEditingError(SchemaEditType.SetMaxValue, new PropertyId(this.ecClassType, classKey, propertyName), e);
      });
    property.setMaxValue(maxValue);
  }
}

/**
 * @alpha
 * A class extending Properties allowing editing of PrimitiveProperty attributes.
 */
export class PrimitiveProperties extends PrimitiveOrEnumProperties {
  public constructor(ecClassType: ECClassSchemaItems, _schemaEditor: SchemaContextEditor) {
    super(ecClassType, _schemaEditor);
  }

  /**
   * Override to validate that the found property is a PrimitiveProperty.
   * @param classKey The SchemaItemKey of the class.
   * @param propertyName The name of the property.
   */
  protected override async getProperty<T extends MutablePropertyType>(classKey: SchemaItemKey, propertyName: string): Promise<T> {
    const property = await super.getProperty<MutablePrimitiveOrEnumPropertyBase>(classKey, propertyName) as T;
    if (!(property instanceof PrimitiveProperty)) {
      throw new SchemaEditingError(ECEditingStatus.InvalidPropertyType, new PropertyId(this.ecClassType, classKey, propertyName, PropertyTypeName.PrimitiveProperty));
    }
    return property;
  }
}

/**
 * @alpha
 * A class extending Properties allowing editing of EnumerationProperty attributes.
 */
export class EnumerationProperties extends PrimitiveOrEnumProperties {
  public constructor(ecClassType: ECClassSchemaItems, _schemaEditor: SchemaContextEditor) {
    super(ecClassType, _schemaEditor);
  }

  /**
   * Override to validate that the found property is a EnumerationProperty.
   * @param classKey The SchemaItemKey of the class.
   * @param propertyName The name of the property.
   */
  protected override async getProperty<T extends MutablePropertyType>(classKey: SchemaItemKey, propertyName: string): Promise<T> {
    const property = await super.getProperty<MutablePrimitiveOrEnumPropertyBase>(classKey, propertyName) as T;
    if (!(property instanceof EnumerationProperty)) {
      throw new SchemaEditingError(ECEditingStatus.InvalidPropertyType, new PropertyId(this.ecClassType, classKey, propertyName, PropertyTypeName.EnumerationProperty));
    }
    return property;
  }
}

/**
 * @alpha
 * A class extending Properties allowing editing of NavigationProperties attributes.
 */
export class NavigationProperties extends Properties {
  public constructor(ecClassType: ECClassSchemaItems, _schemaEditor: SchemaContextEditor) {
    super(ecClassType, _schemaEditor);
  }

  /**
   * Override to validate that the found property is a NavigationProperty.
   * @param classKey The SchemaItemKey of the class.
   * @param propertyName The name of the property.
   */
  protected override async getProperty<T extends MutablePropertyType>(classKey: SchemaItemKey, propertyName: string): Promise<T> {
    const property = await super.getProperty<MutableNavigationProperty>(classKey, propertyName) as T;
    if (!(property instanceof NavigationProperty)) {
      throw new SchemaEditingError(ECEditingStatus.InvalidPropertyType, new PropertyId(this.ecClassType, classKey, propertyName, PropertyTypeName.NavigationProperty));
    }
    return property;
  }
}

/**
 * @alpha
 * A class extending Properties allowing editing of StructProperty attributes.
 */
export class StructProperties extends Properties {
  public constructor(ecClassType: ECClassSchemaItems, _schemaEditor: SchemaContextEditor) {
    super(ecClassType, _schemaEditor);
  }

  /**
   * Override to validate that the found property is a StructProperty.
   * @param classKey The SchemaItemKey of the class.
   * @param propertyName The name of the property.
   */
  protected override async getProperty<T extends MutablePropertyType>(classKey: SchemaItemKey, propertyName: string): Promise<T> {
    const property = await super.getProperty<MutableStructProperty>(classKey, propertyName) as T;
    if (!(property instanceof StructProperty)) {
      throw new SchemaEditingError(ECEditingStatus.InvalidPropertyType, new PropertyId(this.ecClassType, classKey, propertyName, PropertyTypeName.StructProperty));
    }
    return property;
  }
}
<|MERGE_RESOLUTION|>--- conflicted
+++ resolved
@@ -45,15 +45,9 @@
   public async setName(classKey: SchemaItemKey, propertyName: string, newPropertyName: string, options: EditOptions = EditOptions.default) {
     let newECName: ECName;
     try {
-<<<<<<< HEAD
       newECName = new ECName(newPropertyName);
     } catch (e: any) {
       throw new SchemaEditingError(SchemaEditType.SetPropertyName, new PropertyId(this.ecClassType, classKey, propertyName),
-=======
-      newName = new ECName(newPropertyName);
-    } catch {
-      throw new SchemaEditingError(ECEditingStatus.SetPropertyName, new PropertyId(this.ecClassType, classKey, propertyName),
->>>>>>> 09de5a73
         new SchemaEditingError(ECEditingStatus.InvalidECName, new PropertyId(this.ecClassType, classKey, newPropertyName)));
     }
 
@@ -214,7 +208,7 @@
 
     const currentKoq = await property.kindOfQuantity;
     if(currentKoq && currentKoq.persistenceUnit && koq.persistenceUnit && !currentKoq.persistenceUnit.matchesFullName(koq.persistenceUnit.fullName)) {
-      throw new SchemaEditingError(ECEditingStatus.SetKindOfQuantity, new PropertyId(this.ecClassType, classKey, propertyName), undefined, undefined, "KindOfQuantity can only be changed if it has the same persistence unit as the property.");
+      throw new SchemaEditingError(SchemaEditType.SetKindOfQuantity, new PropertyId(this.ecClassType, classKey, propertyName), undefined, undefined, "KindOfQuantity can only be changed if it has the same persistence unit as the property.");
     }
 
     property.setKindOfQuantity(new DelayedPromiseWithProps<SchemaItemKey, KindOfQuantity>(kindOfQuantityKey, async () => koq));
@@ -301,21 +295,26 @@
         property.setName(new ECName(renameChangeInfo.newPropertyName))
       }
     }
-
-<<<<<<< HEAD
     if (!renameChangeInfo.isLocalChange && renameChangeInfo.changeDerived && renameChangeInfo.derivedProperties) {
       for (const propertyToRename of renameChangeInfo.derivedProperties) {
         const property = await this.getPropertyFromId(propertyToRename);
         property.setName(new ECName(renameChangeInfo.newPropertyName))
-=======
+      }
+    }
+  }
+
+  private async findDerivedClasses(mutableClass: MutableClass): Promise<Array<MutableClass>>{
+    const derivedClasses: Array<MutableClass> = [];
+
     for (const schemaItem of this._schemaEditor.schemaContext.getSchemaItems()) {
       if(ECClass.isECClass(schemaItem) && await schemaItem.is(mutableClass)) {
         if (!mutableClass.key.matches(schemaItem.key)) {
           derivedClasses.push(schemaItem as MutableClass);
         }
->>>>>>> 09de5a73
       }
     }
+
+    return derivedClasses;
   }
 
   private async getPropertyFromId(propertyId: PropertyId): Promise<MutableProperty> {
