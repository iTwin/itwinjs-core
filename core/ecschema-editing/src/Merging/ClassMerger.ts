/*---------------------------------------------------------------------------------------------
* Copyright (c) Bentley Systems, Incorporated. All rights reserved.
* See LICENSE.md in the project root for license terms and full copyright notice.
*--------------------------------------------------------------------------------------------*/
<<<<<<< HEAD
import { ECClass, ECClassModifier, parseClassModifier, SchemaItemKey, schemaItemTypeToString, SchemaKey } from "@itwin/ecschema-metadata";
=======
import { ECClass, ECClassModifier, Mixin, parseClassModifier, SchemaItemKey, SchemaItemType, schemaItemTypeToString, SchemaKey } from "@itwin/ecschema-metadata";
>>>>>>> 9c6ca930
import { SchemaItemEditResults } from "../Editing/Editor";
import { MutableClass } from "../Editing/Mutable/MutableClass";
import { SchemaMergeContext } from "./SchemaMerger";
import { BaseClassDelta, ChangeType, ClassChanges, PropertyValueChange } from "../Validation/SchemaChanges";
import { ClassPropertyMerger } from "./ClassPropertyMerger";
import { mergeCustomAttributes } from "./CustomAttributeMerger";

/**
 * @internal
 */
export class ClassMerger<TClass extends ECClass> {
  protected readonly context: SchemaMergeContext;

  constructor(context: SchemaMergeContext) {
    this.context = context;
  }

  protected async create(_schemaKey: SchemaKey, ecClass: TClass): Promise<SchemaItemEditResults> {
    return { errorMessage: `${schemaItemTypeToString(ecClass.schemaItemType)} class type is not implemented.`};
  }

  protected async merge(itemKey: SchemaItemKey, _change: ClassChanges): Promise<SchemaItemEditResults> {
    return { itemKey };
  }

  protected async mergeAttributes(ecClass: TClass, attributeName: string, attributeNewValue: any, attributeOldValue: any): Promise<SchemaItemEditResults | boolean> {
    const mutableClass = ecClass as unknown as MutableClass;
    switch(attributeName) {
      case "schemaItemType":
        if (attributeOldValue !== undefined && attributeOldValue !== attributeNewValue) {
          return { errorMessage: `Changing the class '${ecClass.name}' type is not supported.` };
        }
        return true;

      case "label":
        mutableClass.setDisplayLabel(attributeNewValue);
        return true;

      case "description":
        mutableClass.setDescription(attributeNewValue);
        return true;

      case "modifier":
        const modifier = parseClassModifier(attributeNewValue);
        if (modifier === undefined) {
          return { errorMessage: "An invalid class modifier has been provided." };
        }

        if (attributeOldValue === undefined || modifier === ECClassModifier.None) {
          mutableClass.setModifier(modifier);
          return true;
        }
        return { errorMessage: `Changing the class '${ecClass.name}' modifier is not supported.` };
    }
    return false;
  }

  protected isSchemaItemEditResults(obj: any): obj is SchemaItemEditResults {
    return typeof obj === "object" && "errorMessage" in obj;
  }

  private async setBaseClass(itemKey: SchemaItemKey, baseClassDelta: BaseClassDelta, changeType?: ChangeType): Promise<SchemaItemEditResults> {
    const [sourceBaseClass, targetBaseClass] = baseClassDelta.diagnostic.messageArgs! as [ECClass, ECClass];
    if (sourceBaseClass !== undefined) {
      const baseClassKey = new SchemaItemKey(sourceBaseClass.name, sourceBaseClass.schema.schemaKey.matches(this.context.sourceSchema.schemaKey)
        ? this.context.targetSchema.schemaKey
        : sourceBaseClass.schema.schemaKey);

      if (changeType === ChangeType.Missing && targetBaseClass === undefined) {
        if (sourceBaseClass.schemaItemType === SchemaItemType.EntityClass) {
          return this.context.editor.entities.setBaseClass(itemKey, baseClassKey);
        } else if (sourceBaseClass.schemaItemType === SchemaItemType.Mixin) {
          return this.context.editor.mixins.setMixinBaseClass(itemKey, baseClassKey);
        }
      }

      if (targetBaseClass !== undefined) {
        const baseClass = await this.context.targetSchema.lookupItem<ECClass>(baseClassKey);
        if (baseClass === undefined) {
          return { errorMessage: `'${baseClassKey.name}' class could not be located in the merged schema.`};
        }
        if (await baseClass.is(targetBaseClass)) {
          if (baseClass.schemaItemType === SchemaItemType.EntityClass) {
            return this.context.editor.entities.setBaseClass(itemKey, baseClassKey);
          } else if (baseClass.schemaItemType === SchemaItemType.Mixin) {
            return this.context.editor.mixins.setMixinBaseClass(itemKey, baseClassKey);
          }
        }
      }
    }
    return { errorMessage: `Changing the class '${itemKey.name}' baseClass is not supported.`};
  }

  private async mergeAttributeValueChanges(itemKey: SchemaItemKey, propertyValueChanges: PropertyValueChange[]): Promise<SchemaItemEditResults> {
    if (propertyValueChanges.length > 0) {

      const targetItem = await this.context.targetSchema.lookupItem<TClass>(itemKey);
      if (targetItem === undefined) {
        return { errorMessage: `'${itemKey.name}' class could not be located in the merged schema.` };
      }

      for (const change of propertyValueChanges) {
        const [attributeName, attributeNewValue, attributeOldValue] = change.diagnostic.messageArgs!;
        const results = await this.mergeAttributes(targetItem, attributeName, attributeNewValue, attributeOldValue);
        if (this.isSchemaItemEditResults(results) && results.errorMessage !== undefined) {
          return results;
        }
      }
    }

    return { itemKey };
  }

  private async handleError(callback: Promise<SchemaItemEditResults>) {
    const result = await callback;
    if (result.errorMessage) {
      throw new Error(result.errorMessage);
    }
  }

  // First pass to create missing changes
  public static async mergeItemStubChanges(context: SchemaMergeContext, classChanges: Iterable<ClassChanges>) {
    const merger = new this(context);

    for (const change of classChanges) {
      const sourceItem = (await change.schema.getItem<ECClass>(change.ecTypeName))!;
      const targetItemKey = new SchemaItemKey(change.ecTypeName, context.targetSchema.schemaKey);
      const changeType = change.schemaItemMissing?.changeType;

      if (changeType === ChangeType.Missing) {

        if (await context.targetSchema.lookupItem<ECClass>(targetItemKey) !== undefined) {
          throw new Error(`Merged schema already contains a class '${change.ecTypeName}'.`);
        }

        // create class
        const results = await merger.create(context.targetSchema.schemaKey, sourceItem);
        if (results.errorMessage !== undefined) {
          throw new Error(results.errorMessage);
        }
      }
    }
  }

  // 2nd pass to merge baseClass, properties, mixins and CA.
  public static async mergeItemContentChanges(context: SchemaMergeContext, classChanges: Iterable<ClassChanges>){
    const merger = new this(context);
    let mergeResults: SchemaItemEditResults;

    for (const change of classChanges) {
      const targetItemKey = new SchemaItemKey(change.ecTypeName, context.targetSchema.schemaKey);
      const changeType = change.schemaItemMissing?.changeType;

      // merge base classes
      if (change.baseClassDelta !== undefined) {
        await merger.handleError(merger.setBaseClass(targetItemKey, change.baseClassDelta, changeType));
      }

      // merge class attributes
      await merger.handleError(merger.mergeAttributeValueChanges(targetItemKey, change.propertyValueChanges));

<<<<<<< HEAD
      // merge class property values
      await merger.handleError(ClassPropertyMerger.mergeChanges(context, targetItemKey, change.propertyChanges.values()));

      // merge class mixins/constraints/etc
      await merger.handleError(merger.merge(targetItemKey, change));
=======
      await merger.mergeAttributeValueChanges(targetItemKey, change.propertyValueChanges);
      mergeResults  = await ClassPropertyMerger.mergeChanges(context, targetItemKey, change.propertyChanges.values());
      if (mergeResults.errorMessage !== undefined) {
        throw new Error(mergeResults.errorMessage);
      }
>>>>>>> 9c6ca930

      // merge custom attributes
      await merger.handleError(mergeCustomAttributes(merger.context, change.customAttributeChanges.values(), async (ca) => {
        return merger.context.editor.entities.addCustomAttribute(targetItemKey, ca);
      }));
    }
  }
}<|MERGE_RESOLUTION|>--- conflicted
+++ resolved
@@ -2,11 +2,7 @@
 * Copyright (c) Bentley Systems, Incorporated. All rights reserved.
 * See LICENSE.md in the project root for license terms and full copyright notice.
 *--------------------------------------------------------------------------------------------*/
-<<<<<<< HEAD
-import { ECClass, ECClassModifier, parseClassModifier, SchemaItemKey, schemaItemTypeToString, SchemaKey } from "@itwin/ecschema-metadata";
-=======
-import { ECClass, ECClassModifier, Mixin, parseClassModifier, SchemaItemKey, SchemaItemType, schemaItemTypeToString, SchemaKey } from "@itwin/ecschema-metadata";
->>>>>>> 9c6ca930
+import { ECClass, ECClassModifier, parseClassModifier, SchemaItemKey, SchemaItemType, schemaItemTypeToString, SchemaKey } from "@itwin/ecschema-metadata";
 import { SchemaItemEditResults } from "../Editing/Editor";
 import { MutableClass } from "../Editing/Mutable/MutableClass";
 import { SchemaMergeContext } from "./SchemaMerger";
@@ -142,11 +138,7 @@
           throw new Error(`Merged schema already contains a class '${change.ecTypeName}'.`);
         }
 
-        // create class
-        const results = await merger.create(context.targetSchema.schemaKey, sourceItem);
-        if (results.errorMessage !== undefined) {
-          throw new Error(results.errorMessage);
-        }
+        await merger.handleError(merger.create(context.targetSchema.schemaKey, sourceItem));
       }
     }
   }
@@ -154,13 +146,10 @@
   // 2nd pass to merge baseClass, properties, mixins and CA.
   public static async mergeItemContentChanges(context: SchemaMergeContext, classChanges: Iterable<ClassChanges>){
     const merger = new this(context);
-    let mergeResults: SchemaItemEditResults;
-
     for (const change of classChanges) {
       const targetItemKey = new SchemaItemKey(change.ecTypeName, context.targetSchema.schemaKey);
       const changeType = change.schemaItemMissing?.changeType;
 
-      // merge base classes
       if (change.baseClassDelta !== undefined) {
         await merger.handleError(merger.setBaseClass(targetItemKey, change.baseClassDelta, changeType));
       }
@@ -168,19 +157,11 @@
       // merge class attributes
       await merger.handleError(merger.mergeAttributeValueChanges(targetItemKey, change.propertyValueChanges));
 
-<<<<<<< HEAD
       // merge class property values
       await merger.handleError(ClassPropertyMerger.mergeChanges(context, targetItemKey, change.propertyChanges.values()));
 
       // merge class mixins/constraints/etc
       await merger.handleError(merger.merge(targetItemKey, change));
-=======
-      await merger.mergeAttributeValueChanges(targetItemKey, change.propertyValueChanges);
-      mergeResults  = await ClassPropertyMerger.mergeChanges(context, targetItemKey, change.propertyChanges.values());
-      if (mergeResults.errorMessage !== undefined) {
-        throw new Error(mergeResults.errorMessage);
-      }
->>>>>>> 9c6ca930
 
       // merge custom attributes
       await merger.handleError(mergeCustomAttributes(merger.context, change.customAttributeChanges.values(), async (ca) => {
