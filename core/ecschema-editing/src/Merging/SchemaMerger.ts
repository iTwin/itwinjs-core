/*---------------------------------------------------------------------------------------------
* Copyright (c) Bentley Systems, Incorporated. All rights reserved.
* See LICENSE.md in the project root for license terms and full copyright notice.
*--------------------------------------------------------------------------------------------*/
/** @packageDocumentation
 * @module Merging
 */

import { Schema, SchemaItemType } from "@itwin/ecschema-metadata";
import { SchemaChanges, SchemaItemChanges } from "../Validation/SchemaChanges";
import { SchemaComparer } from "../Validation/SchemaComparer";
import { SchemaContextEditor } from "../Editing/Editor";
import { SchemaItemMerger } from "./SchemaItemMerger";

import mergeSchemaReferences from "./SchemaReferenceMerger";
import CAClassMerger from "./CAClassMerger";
import EnumerationMerger from "./EnumerationMerger";
import ConstantsMerger from "./ConstantMerger";
import EntityClassMerger from "./EntityClassMerger";
import StructClassMerger from "./StructClassMerger";
import MixinMerger from "./MixinMerger";
import { mergeCustomAttributes } from "./CustomAttributeMerger";
import KindOfQuantityMerger from "./KindOfQuantityMerger";
import RelationshipClassMerger from "./RelationshipClassMerger";

/**
 * Defines the context of a Schema merging run.
 * @beta
 */
export interface SchemaMergeContext {
  readonly targetSchema: Schema;
  readonly sourceSchema: Schema;
  readonly editor: SchemaContextEditor;
}

/**
 * Class to merge two schemas together.
 * @see [[merge]] to merge the schemas.
 * @beta
 */
export class SchemaMerger {
  /**
   * Gets the @see SchemaChanges between the two given Schemas from perspective of the source
   * to the target schema. For example if source contains a class which does not exists in the
   * target one, it would be listed as missing.
   * @param targetSchema  The schema the differences gets merged into.
   * @param sourceSchema  The schema to compare.
   * @returns             An instance of @see SchemaChanges between the two schemas.
   */
  private async getSchemaChanges(targetSchema: Schema, sourceSchema: Schema): Promise<SchemaChanges> {
    const changesList: SchemaChanges[] = [];
    const schemaComparer = new SchemaComparer({ report: changesList.push.bind(changesList) });

    // It is important to compare the schema items by name, not full name as otherwise
    // we'd often see differences when comparing two different schemas.
    await schemaComparer.compareSchemas(sourceSchema, targetSchema);

    return changesList[0];
  }

  /**
   * Copy the SchemaItems of the source schemas to the target schema.
   * @param targetSchema  The schema the SchemaItems gets merged to.
   * @param sourceSchema  The schema the SchemaItems gets copied from.
   * @returns             The merged target schema.
   */
  public async merge(targetSchema: Schema, sourceSchema: Schema): Promise<Schema> {
    const schemaChanges = await this.getSchemaChanges(targetSchema, sourceSchema);
    const mergeContext: SchemaMergeContext = {
      editor: new SchemaContextEditor(targetSchema.context),
      targetSchema,
      sourceSchema,
    };

    await mergeSchemaReferences(mergeContext, schemaChanges);

    const itemChanges = getSchemaItemChanges(schemaChanges);
    await EnumerationMerger.mergeChanges(mergeContext, itemChanges.enumeratations);
    await SchemaItemMerger.mergeChanges(mergeContext, itemChanges.propertyCategories);

    await SchemaItemMerger.mergeChanges(mergeContext, itemChanges.unitSystems);
    await SchemaItemMerger.mergeChanges(mergeContext, itemChanges.phenomenons);
    await ConstantsMerger.mergeChanges(mergeContext, itemChanges.constants);
    await KindOfQuantityMerger.mergeChanges(mergeContext, itemChanges.kindOfQuantities);

    // TODO: For now we just do simple copy and merging of properties and classes. For more complex types
    //       with bases classes or relationships, this might need to get extended.
<<<<<<< HEAD
    await CAClassMerger.mergeChanges(mergeContext, itemChanges.customAttributeClasses);
    await StructClassMerger.mergeChanges(mergeContext, itemChanges.structClasses);
    await EntityClassMerger.mergeChanges(mergeContext, itemChanges.entityClasses);
    await MixinMerger.mergeChanges(mergeContext, itemChanges.mixins);
    await RelationshipClassMerger.mergeChanges(mergeContext, itemChanges.relationships);
=======
    await CAClassMerger.mergeItemStubChanges(mergeContext, itemChanges.customAttributeClasses);
    await StructClassMerger.mergeItemStubChanges(mergeContext, itemChanges.structClasses);
    await EntityClassMerger.mergeItemStubChanges(mergeContext, itemChanges.entityClasses);
    await MixinMerger.mergeItemStubChanges(mergeContext, itemChanges.mixins);

    // 2nd pass to complete merge changes such as properties, baseClasses and mixins.
    await CAClassMerger.mergeItemContentChanges(mergeContext, itemChanges.customAttributeClasses);
    await StructClassMerger.mergeItemContentChanges(mergeContext, itemChanges.structClasses);
    await EntityClassMerger.mergeItemContentChanges(mergeContext, itemChanges.entityClasses);
    await MixinMerger.mergeItemContentChanges(mergeContext, itemChanges.mixins);
>>>>>>> 9c6ca930

    await mergeCustomAttributes(mergeContext, schemaChanges.customAttributeChanges.values(), async (ca) => {
      return mergeContext.editor.addCustomAttribute(mergeContext.targetSchema.schemaKey, ca);
    });

    // TODO: For now we directly manipulate the target schema. For error handing purposes, we should first
    //       merge into a temporary schema and eventually swap that with the given instance.
    return targetSchema;
  }
}

/**
 * This helper method composes the different schema change objects to a single easier
 * to use object that should improve readability when the methods get called.
 */
function getSchemaItemChanges(schemaChanges: SchemaChanges) {
  return {
    get constants() { return filterChangesByItemType(schemaChanges.schemaItemChanges, SchemaItemType.Constant); },
    get customAttributeClasses() { return filterChangesByItemType(schemaChanges.classChanges, SchemaItemType.CustomAttributeClass); },
    get entityClasses() { return filterChangesByItemType(schemaChanges.classChanges, SchemaItemType.EntityClass); },
    get enumeratations() { return schemaChanges.enumerationChanges.values(); },
    get kindOfQuantities() { return schemaChanges.kindOfQuantityChanges.values(); },
    get mixins() { return filterChangesByItemType(schemaChanges.classChanges, SchemaItemType.Mixin); },
    get phenomenons() { return filterChangesByItemType(schemaChanges.schemaItemChanges, SchemaItemType.Phenomenon); },
    get propertyCategories() { return filterChangesByItemType(schemaChanges.schemaItemChanges, SchemaItemType.PropertyCategory); },
    get relationships() { return filterChangesByItemType(schemaChanges.classChanges, SchemaItemType.RelationshipClass); },
    get structClasses() { return filterChangesByItemType(schemaChanges.classChanges, SchemaItemType.StructClass); },
    get unitSystems() { return filterChangesByItemType(schemaChanges.schemaItemChanges, SchemaItemType.UnitSystem); },
  };
}

/**
 * Filters and returns the changed items by its schema item type.
 * @param changes   A map of changed schema items.
 * @param types     A list of schema item types to filter.
 * @returns         An Iterable with the filtered schema items.
 */
function * filterChangesByItemType<TChange extends SchemaItemChanges>(changes: Map<string, TChange>, ...types: SchemaItemType[]): Iterable<TChange> {
  for(const change of changes.values()) {
    if (types.includes(change.schemaItemType)) {
      yield change;
    }
  }
}<|MERGE_RESOLUTION|>--- conflicted
+++ resolved
@@ -85,24 +85,18 @@
 
     // TODO: For now we just do simple copy and merging of properties and classes. For more complex types
     //       with bases classes or relationships, this might need to get extended.
-<<<<<<< HEAD
-    await CAClassMerger.mergeChanges(mergeContext, itemChanges.customAttributeClasses);
-    await StructClassMerger.mergeChanges(mergeContext, itemChanges.structClasses);
-    await EntityClassMerger.mergeChanges(mergeContext, itemChanges.entityClasses);
-    await MixinMerger.mergeChanges(mergeContext, itemChanges.mixins);
-    await RelationshipClassMerger.mergeChanges(mergeContext, itemChanges.relationships);
-=======
     await CAClassMerger.mergeItemStubChanges(mergeContext, itemChanges.customAttributeClasses);
     await StructClassMerger.mergeItemStubChanges(mergeContext, itemChanges.structClasses);
     await EntityClassMerger.mergeItemStubChanges(mergeContext, itemChanges.entityClasses);
     await MixinMerger.mergeItemStubChanges(mergeContext, itemChanges.mixins);
+    await RelationshipClassMerger.mergeItemStubChanges(mergeContext, itemChanges.relationships);
 
     // 2nd pass to complete merge changes such as properties, baseClasses and mixins.
     await CAClassMerger.mergeItemContentChanges(mergeContext, itemChanges.customAttributeClasses);
     await StructClassMerger.mergeItemContentChanges(mergeContext, itemChanges.structClasses);
     await EntityClassMerger.mergeItemContentChanges(mergeContext, itemChanges.entityClasses);
     await MixinMerger.mergeItemContentChanges(mergeContext, itemChanges.mixins);
->>>>>>> 9c6ca930
+    await RelationshipClassMerger.mergeItemContentChanges(mergeContext, itemChanges.relationships);
 
     await mergeCustomAttributes(mergeContext, schemaChanges.customAttributeChanges.values(), async (ca) => {
       return mergeContext.editor.addCustomAttribute(mergeContext.targetSchema.schemaKey, ca);
