--- conflicted
+++ resolved
@@ -2,34 +2,9 @@
 * Copyright (c) Bentley Systems, Incorporated. All rights reserved.
 * See LICENSE.md in the project root for license terms and full copyright notice.
 *--------------------------------------------------------------------------------------------*/
-<<<<<<< HEAD
 import { Enumeration, SchemaItemKey} from "@itwin/ecschema-metadata";
 import { ChangeType, EnumerationChanges } from "../Validation/SchemaChanges";
 import { SchemaItemMerger } from "./SchemaItemMerger";
-=======
-import { AnyEnumerator, Enumeration, parsePrimitiveType, primitiveTypeToString } from "@itwin/ecschema-metadata";
-import { ChangeType, EnumerationChanges, EnumeratorDelta } from "../Validation/SchemaChanges";
-import { mergeSchemaItemProperties } from "./SchemaItemMerger";
-import { MutableEnumeration } from "../Editing/Mutable/MutableEnumeration";
->>>>>>> 0802da31
-
-/**
- * @internal
- * @param item Type Enumerator, the Enumerator the differences get merged into.
- * @param attributeName Name of the Enumerator attribute that changed.
- * @param deltaChange Provides information about the changes in Enumerator attributes.
- * @param attributeValue The value that gets merged into the Enumerator attribute.
- */
-type EnumeratorAttributeChanged<TEnumerator extends AnyEnumerator> = (item: TEnumerator, attributeName: string, deltaChange: string, attributeValue: any) => void | boolean;
-
-/**
- * Simple interface to extend access Enumerator attributes
- * and allow editing.
- */
-interface MutableEnumerator extends AnyEnumerator {
-  label?: string;
-  description?: string;
-}
 
 /**
  * @param target The Enumeration the differences get merged into
@@ -39,7 +14,6 @@
  * target one, it would be listed in propertyValueChanges.
  * @internal
  */
-<<<<<<< HEAD
 export default class EnumerationMerger extends SchemaItemMerger<Enumeration> {
   protected override async merge(itemKey: SchemaItemKey, source: Enumeration, changes: EnumerationChanges) {
     for (const enumeratorChange of changes.enumeratorChanges.values()) {
@@ -56,71 +30,6 @@
         // instances or a schema. That allows to simply copy them over.
         await this.context.editor.enumerations.addEnumerator(itemKey, enumerator);
       }
-=======
-export default async function mergeEnumeration(target: Enumeration, source: Enumeration, changes: EnumerationChanges) {
-  const mutableEnumeration = target as MutableEnumeration;
-
-  await mergeSchemaItemProperties(mutableEnumeration, changes.propertyValueChanges, (item, propertyName, propertyValue) => {
-    switch (propertyName) {
-      case "isStrict": return item.setIsStrict(propertyValue);
-      case "type": {
-        const primitiveType = parsePrimitiveType(propertyValue);
-        if (primitiveType && item.type !== primitiveType) {
-          throw Error(`Merged enumeration ${item.name} types not equal: ${primitiveTypeToString(item.type!)} -> ${propertyValue}`);
-        }
-      }
-    }
-  });
-
-  for (const enumeratorChange of changes.enumeratorChanges.values()) {
-    if (enumeratorChange.enumeratorMissing?.changeType === ChangeType.Missing) {
-      const enumerator = source.getEnumeratorByName(enumeratorChange.ecTypeName);
-      if (enumerator === undefined) {
-        throw Error(`Enumerator '${enumeratorChange.ecTypeName}' not found in Enumeration ${source.fullName}`);
-      }
-      const result = mutableEnumeration.createEnumerator(enumerator.name, enumerator.value, enumerator.label, enumerator.description);
-      mutableEnumeration.addEnumerator(result);
-    } else {
-      const targetEnumerator = target.getEnumeratorByName(enumeratorChange.ecTypeName);
-      if (targetEnumerator === undefined) {
-        throw Error(`Enumerator '${enumeratorChange.ecTypeName}' not found in Enumeration ${target.fullName}`);
-      }
-      const mutableEnumerator = targetEnumerator as MutableEnumerator;
-      await mergeEnumeratorAttributes(mutableEnumerator, enumeratorChange.enumeratorDeltas, (enumerator, attributeName, deltaChange, attributeValue) => {
-        switch (attributeName) {
-          case "label": {
-            enumerator.label = attributeValue;
-            return;
-          }
-          case "description": {
-            enumerator.description = attributeValue;
-            return;
-          }
-          case "value": {
-            throw Error(`Failed to merge enumerator attribute, ${deltaChange} in ${enumerator.name}`);
-          }
-        }
-      });
-    }
-  }
-}
-
-/**
- * Similar logic to mergeSchemaItemProperties but for EnumeratorDelta, which has the differences starting at index 1,
- * hence the .slice(1), this is the main difference between mergeSchemaItemProperties.
- * @param targetEnumerator The enumerator the differences get merged into.
- * @param changes Gets the @see EnumeratorDelta, the Enumerator delta array holds information about changes between two Enumerators.
- * @param handler Defines the information needed to merge the attributes.
- * @internal
- */
-async function mergeEnumeratorAttributes<T extends AnyEnumerator>(targetEnumerator: T, changes: EnumeratorDelta[], handler: EnumeratorAttributeChanged<T>) {
-  for (let index = 0, stepUp = true; index < changes.length; stepUp && index++, stepUp = true) {
-    const deltaChange = changes[index].toString(); // this will be useful for error message.
-    const [attributeName, attributeValue] = changes[index].diagnostic.messageArgs!.slice(1); // messageArgs[0] seems to be an object, need to get to the next one, slice to start at index 1
-    if (handler(targetEnumerator, attributeName, deltaChange, attributeValue) === true) {
-      changes.splice(index, 1);
-      stepUp = false;
->>>>>>> 0802da31
     }
   }
 }