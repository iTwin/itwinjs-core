/*---------------------------------------------------------------------------------------------
* Copyright (c) Bentley Systems, Incorporated. All rights reserved.
* See LICENSE.md in the project root for license terms and full copyright notice.
*--------------------------------------------------------------------------------------------*/
/** @packageDocumentation
 * @module Differencing
 */

import type { AnyDiagnostic } from "../Validation/Diagnostic";
import { SchemaCompareCodes } from "../Validation/SchemaCompareDiagnostics";
import {
  AnyEnumerator, AnyPropertyProps, AnySchemaItem, CustomAttribute, ECClass, ECClassModifier,
  Enumeration, Mixin, Property, PropertyProps,
  RelationshipConstraint, RelationshipConstraintProps, Schema, SchemaItem, SchemaItemType,
} from "@itwin/ecschema-metadata";
import {
  type AnySchemaItemDifference,
  type AnySchemaItemPathDifference,
  ClassItemDifference,
  ClassPropertyDifference,
  type CustomAttributeDifference,
  type DifferenceType,
  EntityClassMixinDifference,
  EnumeratorDifference,
  RelationshipConstraintClassDifference,
  RelationshipConstraintDifference,
  type SchemaDifference,
  SchemaOtherTypes,
  type SchemaReferenceDifference,
  type SchemaType,
} from "./SchemaDifference";
import { ConflictCode, SchemaDifferenceConflict } from "./SchemaConflicts";

/**
 * Recursive synchronous function to figure whether a given class derived from
 * a class with the given baseClassName.
 */
function derivedFrom(ecClass: ECClass | undefined, baseClassName: string): boolean {
  if (ecClass === undefined) {
    return false;
  }
  if (ecClass && ecClass.name === baseClassName) {
    return true;
  }
  return derivedFrom(ecClass.getBaseClassSync(), baseClassName);
}

/**
 * The SchemaDiagnosticVisitor is a visitor implementation for diagnostic entries
 * from the schema comparer api. Depending on the diagnostic code, the difference
 * result is build together.
 * @internal
 */
export class SchemaDiagnosticVisitor {

  public readonly schemaDifferences: Array<SchemaDifference | SchemaReferenceDifference>;
  public readonly schemaItemDifferences: Array<AnySchemaItemDifference>;
  public readonly schemaItemPathDifferences: Array<AnySchemaItemPathDifference>;
  public readonly customAttributeDifferences: Array<CustomAttributeDifference>;
  public readonly conflicts: Array<SchemaDifferenceConflict>;

  constructor() {
    this.schemaDifferences = [];
    this.schemaItemDifferences = [];
    this.schemaItemPathDifferences = [];
    this.customAttributeDifferences = [];
    this.conflicts = [];
  }

  private addConflict(conflict: SchemaDifferenceConflict) {
    this.conflicts.push(conflict);
  }

  /**
   * Visitor function to process the schema change diagnostic object.
   * @internal
   */
  public visit(diagnostic: AnyDiagnostic) {
    switch (diagnostic.code) {
      case SchemaCompareCodes.SchemaDelta:
        return this.visitChangedSchemaProperties(diagnostic);

      case SchemaCompareCodes.SchemaReferenceMissing:
        return this.visitSchemaReference(diagnostic, "add");
      case SchemaCompareCodes.SchemaReferenceDelta:
        return this.visitSchemaReference(diagnostic, "modify");

      case SchemaCompareCodes.SchemaItemMissing:
        return this.visitMissingSchemaItem(diagnostic);

      case SchemaCompareCodes.SchemaItemDelta:
      case SchemaCompareCodes.ClassDelta:
      case SchemaCompareCodes.ConstantDelta:
      case SchemaCompareCodes.CustomAttributeClassDelta:
      case SchemaCompareCodes.FormatDelta:
      case SchemaCompareCodes.InvertedUnitDelta:
      case SchemaCompareCodes.KoqDelta:
      case SchemaCompareCodes.MixinDelta:
      case SchemaCompareCodes.PhenomenonDelta:
      case SchemaCompareCodes.PropertyCategoryDelta:
      case SchemaCompareCodes.RelationshipDelta:
      case SchemaCompareCodes.UnitDelta:
        return this.visitChangedSchemaItem(diagnostic);

      case SchemaCompareCodes.EnumerationDelta:
        return this.visitChangedEnumeration(diagnostic);

      case SchemaCompareCodes.EnumeratorDelta:
        return this.visitChangedEnumerator(diagnostic);
      case SchemaCompareCodes.EnumeratorMissing:
        return this.visitMissingEnumerator(diagnostic);

      case SchemaCompareCodes.BaseClassDelta:
        return this.visitMissingBaseClass(diagnostic);
      case SchemaCompareCodes.EntityMixinMissing:
        return this.visitMissingMixinOnClass(diagnostic);
      case SchemaCompareCodes.PropertyDelta:
        return this.visitChangedProperty(diagnostic);
      case SchemaCompareCodes.PropertyMissing:
        return this.visitMissingProperty(diagnostic);

      case SchemaCompareCodes.RelationshipConstraintClassMissing:
        return this.visitMissingRelationshipConstraintClass(diagnostic);
      case SchemaCompareCodes.RelationshipConstraintDelta:
        return this.visitChangedRelationshipConstraint(diagnostic);

      case SchemaCompareCodes.CustomAttributeInstanceClassMissing:
        return this.visitMissingCustomAttributeInstance(diagnostic);

      // Currently not handled...
      case SchemaCompareCodes.FormatUnitMissing:
      case SchemaCompareCodes.PresentationUnitMissing:
      case SchemaCompareCodes.UnitLabelOverrideDelta:
        break;
    }
    return;
  }

  private visitChangedSchemaProperties(diagnostic: AnyDiagnostic) {
    let modifyEntry = this.schemaDifferences.find((entry): entry is SchemaDifference => {
      return entry.changeType === "modify" && entry.schemaType === SchemaOtherTypes.Schema;
    });

    let hasChanges = false;
    let addEntry = false;
    if (modifyEntry === undefined) {
      addEntry = true;
      modifyEntry = {
        changeType: "modify",
        schemaType: SchemaOtherTypes.Schema,
        difference: {},
      };
    }

    // Only label and description are taken from the source schema. If the schema name or alias
    // differs, those are ignored for now.
    const [propertyName, propertyValue] = diagnostic.messageArgs as [string, any];
    if (propertyName === "label") {
      modifyEntry.difference.label = propertyValue;
      hasChanges = true;
    }
    if (propertyName === "description") {
      modifyEntry.difference.description = propertyValue;
      hasChanges = true;
    }

    if (addEntry && hasChanges) {
      this.schemaDifferences.push(modifyEntry);
    }
  }

  private visitMissingSchemaItem(diagnostic: AnyDiagnostic) {
    const schemaItem = diagnostic.ecDefinition as AnySchemaItem;

    this.schemaItemDifferences.push({
      changeType: "add",
      schemaType: schemaItem.schemaItemType,
      itemName: schemaItem.name,
      difference: schemaItem.toJSON(),
    });
  }

  private visitChangedSchemaItem(diagnostic: AnyDiagnostic) {
    const schemaItem = diagnostic.ecDefinition as AnySchemaItem;
    const [propertyName, sourceValue, targetValue] = diagnostic.messageArgs as [string, unknown, unknown];
    if (propertyName === "schemaItemType") {
      return this.addConflict({
        code: ConflictCode.ConflictingItemName,
        schemaType: schemaItem.schemaItemType,
        itemName: schemaItem.name,
        source: sourceValue,
        target: targetValue,
        description: "Target schema already contains a schema item with the name but different type.",
        difference: schemaItem.toJSON(),
      });
    }

    if (sourceValue === undefined) {
      return;
    }

    let modifyEntry = this.schemaItemDifferences.find((entry): entry is AnySchemaItemDifference => {
      return entry.changeType === "modify" && entry.itemName === schemaItem.name;
    });

    if (modifyEntry === undefined) {
      modifyEntry = {
        changeType: "modify",
        schemaType: schemaItem.schemaItemType,
        itemName: schemaItem.name,
        difference: {},
      } as AnySchemaItemDifference;
      this.schemaItemDifferences.push(modifyEntry);
    }

    // TODO: Since propertyName is type of string, the compiler complains about accepting
    // an unspecific string as property indexer. Casted to any as short term fix but that
    // needs to be handled better in future.
    (modifyEntry.difference as any)[propertyName] = sourceValue;
  }

  private visitChangedEnumeration(diagnostic: AnyDiagnostic) {
    const enumeration = diagnostic.ecDefinition as Enumeration;
    if (this.schemaItemPathDifferences.find((entry) => entry.changeType === "add" && entry.itemName === enumeration.name)) {
      return;
    }

    const [propertyName, sourceValue, targetValue] = diagnostic.messageArgs as [string, string, string];
    if (propertyName === "type") {
      return this.addConflict({
        code: ConflictCode.ConflictingEnumerationType,
        schemaType: SchemaItemType.Enumeration,
        itemName: enumeration.name,
        source: sourceValue,
        target: targetValue,
        description: "Enumeration has a different primitive type.",
      });
    }

    return this.visitChangedSchemaItem(diagnostic);
  }

  private visitMissingEnumerator(diagnostic: AnyDiagnostic) {
    const enumeration = diagnostic.ecDefinition as Enumeration;
    const [enumerator] = diagnostic.messageArgs as [AnyEnumerator];
    this.schemaItemPathDifferences.push({
      changeType: "add",
      schemaType: SchemaOtherTypes.Enumerator,
      itemName: enumeration.name,
      path: "$enumerators",
      difference: enumerator,
    });
  }

  private lookupEnumeratorEntry(changeType: DifferenceType, item: string, enumeratorName: string) {
    return this.schemaItemPathDifferences.find((change) => {
      return change.changeType === changeType
        && change.schemaType === SchemaOtherTypes.Enumerator
        && change.itemName === item
        && change.path === "$enumerators"
        && change.difference.name === enumeratorName;
    });
  }

  private lookupConflictEntry(code: ConflictCode, schemaType: SchemaType, itemName: string, path: string) {
    return this.conflicts.find((change) => {
      return change.code === code
        && change.schemaType === schemaType
        && change.itemName === itemName
        && change.path === path;
    });
  }

  private visitChangedEnumerator(diagnostic: AnyDiagnostic) {
    const enumeration = diagnostic.ecDefinition as Enumeration;
    const [enumerator, propertyName, sourceValue, targetValue] = diagnostic.messageArgs as [AnyEnumerator, keyof AnyEnumerator, any, any];
    if (this.lookupEnumeratorEntry("add", enumeration.name, enumerator.name)) {
      return;
    }

    if (!this.validateEnumerator(enumeration, enumerator, propertyName, sourceValue, targetValue)) {
      return;
    }

    let modifyEntry = this.schemaItemPathDifferences.find((entry): entry is EnumeratorDifference => {
      return entry.changeType === "modify" && entry.schemaType === SchemaOtherTypes.Enumerator && entry.itemName === enumeration.name && entry.path === enumerator.name;
    });

    if (modifyEntry === undefined) {
      modifyEntry = {
        changeType: "modify",
        schemaType: SchemaOtherTypes.Enumerator,
        itemName: enumeration.name,
        path: enumerator.name,
        difference: {},
      };
      this.schemaItemPathDifferences.push(modifyEntry);
    }

    if (sourceValue !== undefined) {
      modifyEntry.difference[propertyName] = sourceValue;
    }
  }

  private validateEnumerator(enumeration: Enumeration, enumerator: AnyEnumerator, propertyName: string, sourceValue: unknown, targetValue: unknown) {
    if (propertyName === "value") {
      this.addConflict({
        code: ConflictCode.ConflictingEnumeratorValue,
        schemaType: SchemaItemType.Enumeration,
        itemName: enumeration.name,
        path: enumerator.name,
        source: sourceValue,
        target: targetValue,
        description: "Enumerator values must not differ.",
      });
      return false;
    }

    return true;
  }

  private visitMissingProperty(diagnostic: AnyDiagnostic) {
    const property = diagnostic.ecDefinition as Property;
    this.schemaItemPathDifferences.push({
      changeType: "add",
      schemaType: SchemaOtherTypes.Property,
      itemName: property.class.name,
      path: property.name,
      difference: property.toJSON() as AnyPropertyProps,
    });
  }

  private visitChangedProperty(diagnostic: AnyDiagnostic) {
    const property = diagnostic.ecDefinition as Property;
    const [propertyName, sourceValue, targetValue] = diagnostic.messageArgs as [keyof PropertyProps, any, any];
    if (!this.validatePropertyChange(property, propertyName, sourceValue, targetValue)) {
      return;
    }

    let modifyEntry = this.schemaItemPathDifferences.find((entry): entry is ClassPropertyDifference => {
      return entry.changeType === "modify" && entry.schemaType === SchemaOtherTypes.Property && entry.itemName === property.class.name && entry.path === property.name;
    });

    if (modifyEntry === undefined) {
      modifyEntry = {
        changeType: "modify",
        schemaType: SchemaOtherTypes.Property,
        itemName: property.class.name,
        path: property.name,
        difference: {},
      };
      this.schemaItemPathDifferences.push(modifyEntry);
    }

    if (propertyName !== "name" && sourceValue !== undefined) {
      modifyEntry.difference[propertyName] = sourceValue;
    }
  }

  private validatePropertyChange(ecProperty: Property, propertyName: string, sourceValue: unknown, targetValue: unknown): boolean {
<<<<<<< HEAD
    if (propertyName === "primitiveType" || propertyName === "type") {
      this.addConflict({
        code: ConflictCode.ConflictingPropertyName,
        schemaType: ecProperty.class.schemaItemType,
        itemName: ecProperty.class.name,
        path: ecProperty.name,
        source: sourceValue,
        target: targetValue,
        description: "Target class already contains a property with a different type.",
        difference: ecProperty.toJSON(),
      });
      return false;
=======
    if (propertyName === "type"
      || propertyName === "primitiveType"
      || (propertyName === "enumeration" && (sourceValue === undefined || targetValue === undefined))) {
      if (!this.lookupConflictEntry(ConflictCode.ConflictingPropertyName, ecProperty.class.schemaItemType,
        ecProperty.class.name, ecProperty.name)) {
        this.addConflict({
          code: ConflictCode.ConflictingPropertyName,
          schemaType: ecProperty.class.schemaItemType,
          itemName: ecProperty.class.name,
          path: ecProperty.name,
          source: sourceValue,
          target: targetValue,
          description: "Target class already contains a property with a different type.",
        });
        return false;
      }
>>>>>>> ced17f4e
    }
    return true;
  }

  private visitMissingBaseClass(diagnostic: AnyDiagnostic) {
    const ecClass = diagnostic.ecDefinition as ECClass;
    const [sourceBaseClass, targetBaseClass] = diagnostic.messageArgs as [ECClass, ECClass];
    if (!this.validateBaseClassChange(ecClass, sourceBaseClass, targetBaseClass)) {
      return;
    }

    let modifyEntry = this.schemaItemDifferences.find((entry): entry is ClassItemDifference => {
      return entry.changeType === "modify" && entry.schemaType === ecClass.schemaItemType && entry.itemName === ecClass.name;
    });

    if (modifyEntry === undefined) {
      modifyEntry = {
        changeType: "modify",
        schemaType: ecClass.schemaItemType,
        itemName: ecClass.name,
        difference: {},
      } as ClassItemDifference;
      this.schemaItemDifferences.push(modifyEntry);
    }

    modifyEntry.difference.baseClass = sourceBaseClass.fullName;
  }

  private validateBaseClassChange(targetClass: ECClass, sourceBaseClass?: ECClass, targetBaseClass?: ECClass): boolean {
    if (sourceBaseClass === undefined) {
      this.addConflict({
        code: ConflictCode.RemovingBaseClass,
        schemaType: targetClass.schemaItemType,
        itemName: targetClass.name,
        path: "$baseClass",
        source: undefined,
        target: targetBaseClass?.fullName,
        description: "BaseClass cannot be set unset if there has been a baseClass before.",
      });
      return false;
    }

    if (sourceBaseClass.modifier === ECClassModifier.Sealed) {
      this.addConflict({
        code: ConflictCode.SealedBaseClass,
        schemaType: targetClass.schemaItemType,
        itemName: targetClass.name,
        path: "$baseClass",
        source: sourceBaseClass.fullName,
        target: targetBaseClass?.fullName,
        description: "BaseClass is sealed.",
      });
      return false;
    }

    if (targetBaseClass && !derivedFrom(sourceBaseClass, targetBaseClass.name)) {
      this.addConflict({
        code: ConflictCode.ConflictingBaseClass,
        schemaType: targetClass.schemaItemType,
        itemName: targetClass.name,
        path: "$baseClass",
        source: sourceBaseClass.fullName,
        target: targetBaseClass.fullName,
        description: "BaseClass is not valid, source class must derive from target.",
      });
      return false;
    }
    return true;
  }

  private visitMissingMixinOnClass(diagnostic: AnyDiagnostic) {
    const ecClass = diagnostic.ecDefinition as ECClass;
    const [mixin] = diagnostic.messageArgs as [Mixin];
    if (!this.validateMixin(ecClass, mixin)) {
      return;
    }

    let modifyEntry = this.schemaItemDifferences.find((entry): entry is EntityClassMixinDifference => {
      return entry.changeType === "add" && entry.schemaType === SchemaOtherTypes.EntityClassMixin && entry.itemName === ecClass.name;
    });

    if (modifyEntry === undefined) {
      modifyEntry = {
        changeType: "add",
        schemaType: SchemaOtherTypes.EntityClassMixin,
        itemName: ecClass.name,
        difference: [],
      };
      this.schemaItemDifferences.push(modifyEntry);
    }
    modifyEntry.difference.push(mixin.fullName);
  }

  private validateMixin(targetClass: ECClass, mixin: Mixin): boolean {
    if (mixin.appliesTo && !derivedFrom(targetClass, mixin.appliesTo.name)) {
      this.addConflict({
        code: ConflictCode.MixinAppliedMustDeriveFromConstraint,
        schemaType: targetClass.schemaItemType,
        itemName: targetClass.name,
        path: "$mixins",
        source: mixin.fullName,
        target: undefined,
        description: "Mixin cannot applied to this class.",
      });
      return false;
    }

    return true;
  }

  private visitMissingRelationshipConstraintClass(diagnostic: AnyDiagnostic) {
    const constraint = diagnostic.ecDefinition as RelationshipConstraint;
    const className = constraint.relationshipClass.name;
    const constraintPath = constraint.isSource ? "$source" : "$target";

    let modifyEntry = this.schemaItemPathDifferences.find((entry): entry is RelationshipConstraintClassDifference => {
      return entry.changeType === "add" && entry.schemaType === SchemaOtherTypes.RelationshipConstraintClass, entry.itemName === className && entry.path === constraintPath;
    });

    if (!modifyEntry) {
      modifyEntry = {
        changeType: "add",
        schemaType: SchemaOtherTypes.RelationshipConstraintClass,
        itemName: className,
        path: constraintPath,
        difference: [],
      };
      this.schemaItemPathDifferences.push(modifyEntry);
    }

    const [constraintClass] = diagnostic.messageArgs as [ECClass];
    modifyEntry.difference.push(constraintClass.fullName);
  }

  private visitChangedRelationshipConstraint(diagnostic: AnyDiagnostic) {
    const constraint = diagnostic.ecDefinition as RelationshipConstraint;
    const className = constraint.relationshipClass.name;
    const constraintPath = constraint.isSource ? "$source" : "$target";
    if (this.schemaItemDifferences.find((entry) => entry.changeType === "add" && entry.itemName === className)) {
      return;
    }

    let modifyEntry = this.schemaItemPathDifferences.find((entry): entry is RelationshipConstraintDifference => {
      return entry.changeType === "modify" && entry.schemaType === SchemaOtherTypes.RelationshipConstraint && entry.itemName === className && entry.path === constraintPath;
    });

    if (modifyEntry === undefined) {
      modifyEntry = {
        changeType: "modify",
        schemaType: SchemaOtherTypes.RelationshipConstraint,
        itemName: className,
        path: constraintPath,
        difference: {},
      };
      this.schemaItemPathDifferences.push(modifyEntry);
    }

    const [propertyName, propertyValue] = diagnostic.messageArgs as [keyof RelationshipConstraintProps, any];
    if (propertyName === "abstractConstraint" && propertyValue !== undefined) {
      modifyEntry.difference.abstractConstraint = propertyValue;
    }
    if (propertyName === "multiplicity" && propertyValue !== undefined) {
      modifyEntry.difference.multiplicity = propertyValue;
    }
    if (propertyName === "polymorphic" && propertyValue !== undefined) {
      modifyEntry.difference.polymorphic = propertyValue;
    }
    if (propertyName === "roleLabel" && propertyValue !== undefined) {
      modifyEntry.difference.roleLabel = propertyValue;
    }
  }

  private visitSchemaReference(diagnostic: AnyDiagnostic, changeType: DifferenceType) {
    const [referencedSchema] = diagnostic.messageArgs as [Schema];
    this.schemaDifferences.push({
      changeType,
      schemaType: SchemaOtherTypes.SchemaReference,
      difference: {
        name: referencedSchema.name,
        version: referencedSchema.schemaKey.version.toString(),
      },
    });
  }

  private visitMissingCustomAttributeInstance(diagnostic: AnyDiagnostic) {
    const [customAttribute] = diagnostic.messageArgs as [CustomAttribute];
    const ecType = diagnostic.ecDefinition;
    if (Schema.isSchema(ecType)) {
      return this.customAttributeDifferences.push({
        changeType: "add",
        schemaType: SchemaOtherTypes.CustomAttributeInstance,
        appliedTo: "Schema",
        difference: customAttribute,
      });
    }

    if (SchemaItem.isSchemaItem(ecType)) {
      return this.customAttributeDifferences.push({
        changeType: "add",
        schemaType: SchemaOtherTypes.CustomAttributeInstance,
        appliedTo: "SchemaItem",
        itemName: ecType.name,
        difference: customAttribute,
      });
    }

    if (Property.isProperty(ecType)) {
      return this.customAttributeDifferences.push({
        changeType: "add",
        schemaType: SchemaOtherTypes.CustomAttributeInstance,
        appliedTo: "Property",
        itemName: ecType.class.name,
        path: ecType.name,
        difference: customAttribute,
      });
    }

    if (RelationshipConstraint.isRelationshipConstraint(ecType)) {
      return this.customAttributeDifferences.push({
        changeType: "add",
        schemaType: SchemaOtherTypes.CustomAttributeInstance,
        appliedTo: "RelationshipConstraint",
        itemName: ecType.relationshipClass.name,
        path: ecType.isSource ? "$source" : "$target",
        difference: customAttribute,
      });
    }
    return;
  }
}<|MERGE_RESOLUTION|>--- conflicted
+++ resolved
@@ -358,20 +358,6 @@
   }
 
   private validatePropertyChange(ecProperty: Property, propertyName: string, sourceValue: unknown, targetValue: unknown): boolean {
-<<<<<<< HEAD
-    if (propertyName === "primitiveType" || propertyName === "type") {
-      this.addConflict({
-        code: ConflictCode.ConflictingPropertyName,
-        schemaType: ecProperty.class.schemaItemType,
-        itemName: ecProperty.class.name,
-        path: ecProperty.name,
-        source: sourceValue,
-        target: targetValue,
-        description: "Target class already contains a property with a different type.",
-        difference: ecProperty.toJSON(),
-      });
-      return false;
-=======
     if (propertyName === "type"
       || propertyName === "primitiveType"
       || (propertyName === "enumeration" && (sourceValue === undefined || targetValue === undefined))) {
@@ -385,10 +371,10 @@
           source: sourceValue,
           target: targetValue,
           description: "Target class already contains a property with a different type.",
+          difference: ecProperty.toJSON(),
         });
         return false;
       }
->>>>>>> ced17f4e
     }
     return true;
   }
