/*---------------------------------------------------------------------------------------------
* Copyright (c) Bentley Systems, Incorporated. All rights reserved.
* See LICENSE.md in the project root for license terms and full copyright notice.
*--------------------------------------------------------------------------------------------*/
/** @packageDocumentation
 * @module Differencing
 */

import { AnySchemaFix } from "././SchemaFixes";
import { SchemaChanges } from "../Validation/SchemaChanges";
import { SchemaComparer } from "../Validation/SchemaComparer";
import { ConflictCode, SchemaDifferenceConflict } from "./SchemaConflicts";
import { SchemaDiagnosticVisitor } from "./SchemaDiagnosticVisitor";
import {
  AnyEnumerator, AnyPropertyProps, ConstantProps, CustomAttribute,
  CustomAttributeClassProps, EntityClassProps, EnumerationProps, InvertedUnitProps, KindOfQuantityProps,
  MixinProps, PhenomenonProps, PropertyCategoryProps, RelationshipClassProps, RelationshipConstraintProps,
  type Schema, SchemaItemFormatProps, SchemaItemProps, SchemaItemType, SchemaItemUnitProps, SchemaReferenceProps, StructClassProps, UnitSystemProps,
} from "@itwin/ecschema-metadata";

/** Utility-Type to remove possible readonly flags on the given type. */
export type PartialEditable<T> = {
  -readonly [P in keyof T]?: T[P];
};

/**
 * Utility-Type to simplify the expected SchemaItem props by omitting the base properties
 * that are not needed for the schema differencing. Also all properties are made mutable
 * by removing the readonly flag if present.
 */
export type SchemaItemProperties<T extends SchemaItemProps> = {
  [P in keyof PartialEditable<Omit<T, keyof Omit<SchemaItemProps, "label" | "description" | "customAttributes">>>]: T[P]
};

/**
 * Defines the type of the difference operation.
 * @alpha
 */
export type DifferenceType = "add" | "modify";

/**
 * Defines the SchemaTypes that are not SchemaItems.
 * @alpha
 */
export enum SchemaOtherTypes {
  Schema = "Schema",
  SchemaReference = "SchemaReference",
  Property = "Property",
  Enumerator = "Enumerator",
  CustomAttributeInstance = "CustomAttributeInstance",
  RelationshipConstraint = "RelationshipConstraint",
  RelationshipConstraintClass = "RelationshipConstraintClass",
  EntityClassMixin = "EntityClassMixin",
}

/**
 * Defines the possible values SchemaTypes that can occur in SchemaDifferences or Conflicts.
 * @alpha
 */
export type SchemaType = SchemaOtherTypes | SchemaItemType;

/**
 * @alpha
 */
export namespace SchemaDifference {
  /**
   * Creates a [[SchemaDifference]] for two given schemas.
   * @param targetSchema  The schema the differences gets merged into.
   * @param sourceSchema  The schema to get merged in the target.
   * @returns             An [[SchemaDifference]] object.
   * @alpha
   */
  export async function fromSchemas(targetSchema: Schema, sourceSchema: Schema): Promise<SchemaDifferences> {
    const changesList: SchemaChanges[] = [];
    const schemaComparer = new SchemaComparer({ report: changesList.push.bind(changesList) });
    await schemaComparer.compareSchemas(sourceSchema, targetSchema);

    return fromSchemaChanges(targetSchema, changesList[0]);
  }

  /**
   * Creates a [[SchemaDifference]] for a given [[SchemaChanges]] report.
   * @param targetSchema
   * @param schemaChanges   A changes report of two schemas.
   * @returns               An [[SchemaDifference]] object.
   * @internal
   */
  export async function fromSchemaChanges(targetSchema: Schema, schemaChanges: SchemaChanges): Promise<SchemaDifferences> {
    const visitor = new SchemaDiagnosticVisitor();
    for (const diagnostic of schemaChanges.allDiagnostics) {
      visitor.visit(diagnostic);
    }
    const schemaItemChanges = visitor.schemaItemChanges.filter((difference) => 
      !visitor.conflicts.find((conflict) => conflict.code === ConflictCode.ConflictingItemName 
        && conflict.itemName === difference.itemName && conflict.schemaType === difference.schemaType));

    const schemaItemPathChanges = visitor.schemaItemPathChanges.filter((difference) => 
      !visitor.conflicts.find((conflict) => (conflict.code === ConflictCode.ConflictingPropertyName &&
        conflict.itemName === difference.itemName && conflict.path === difference.path 
        && difference.schemaType === SchemaOtherTypes.Property)));

<<<<<<< HEAD
    const changes: AnySchemaDifference[] = [
      ...visitor.schemaChanges,
      ...schemaItemChanges,
      ...schemaItemPathChanges,
      ...visitor.customAttributeChanges,
=======
    const differences: AnySchemaDifference[] = [
      ...visitor.schemaDifferences,
      ...visitor.schemaItemDifferences,
      ...visitor.schemaItemPathDifferences,
      ...visitor.customAttributeDifferences,
>>>>>>> d86e385d
    ];

    return {
      sourceSchemaName: schemaChanges.schema.schemaKey.toString(),
      targetSchemaName: targetSchema.schemaKey.toString(),
      conflicts: visitor.conflicts.length > 0 ? visitor.conflicts : undefined,
      differences,
    };
  }

  /**
   * Indicates whether the given difference is type of ConstantDifference.
   * @alpha
   */
  export function isConstantDifference(difference: AnySchemaDifference): difference is ConstantDifference {
    return difference.schemaType === SchemaItemType.Constant;
  }

  /**
   * Indicates whether the given difference is type of ClassPropertyDifference.
   * @alpha
   */
  export function isClassPropertyDifference(difference: AnySchemaDifference): difference is ClassPropertyDifference {
    return difference.schemaType === SchemaOtherTypes.Property;
  }

  /**
   * Indicates whether the given difference is type of CustomAttributeClassDifference.
   * @alpha
   */
  export function isCustomAttributeClassDifference(difference: AnySchemaDifference): difference is CustomAttributeClassDifference {
    return difference.schemaType === SchemaItemType.CustomAttributeClass;
  }

  /**
   * Indicates whether the given difference is type of CustomAttributeDifference.
   * @alpha
   */
  export function isCustomAttributeDifference(difference: AnySchemaDifference): difference is CustomAttributeDifference {
    return difference.schemaType === SchemaOtherTypes.CustomAttributeInstance;
  }

  /**
   * Indicates whether the given difference is type of EntityClassDifference.
   * @alpha
   */
  export function isEntityClassDifference(difference: AnySchemaDifference): difference is EntityClassDifference {
    return difference.schemaType === SchemaItemType.EntityClass;
  }

  /**
   * Indicates whether the given difference is type of EntityClassMixinDifference.
   * @alpha
   */
  export function isEntityClassMixinDifference(difference: AnySchemaDifference): difference is EntityClassMixinDifference {
    return difference.schemaType === SchemaOtherTypes.EntityClassMixin;
  }

  /**
   * Indicates whether the given difference is type of EnumerationDifference.
   * @alpha
   */
  export function isEnumerationDifference(difference: AnySchemaDifference): difference is EnumerationDifference {
    return difference.schemaType === SchemaItemType.Enumeration;
  }

  /**
   * Indicates whether the given difference is type of EnumeratorDifference.
   * @alpha
   */
  export function isEnumeratorDifference(difference: AnySchemaDifference): difference is EnumeratorDifference {
    return difference.schemaType === SchemaOtherTypes.Enumerator;
  }

  /**
   * Indicates whether the given difference is type of KindOfQuantityDifference.
   * @alpha
   */
  export function isKindOfQuantityDifference(difference: AnySchemaDifference): difference is KindOfQuantityDifference {
    return difference.schemaType === SchemaItemType.KindOfQuantity;
  }

  /**
   * Indicates whether the given difference is type of MixinClassDifference.
   * @alpha
   */
  export function isMixinClassDifference(difference: AnySchemaDifference): difference is MixinClassDifference {
    return difference.schemaType === SchemaItemType.Mixin;
  }

  /**
   * Indicates whether the given difference is type of PhenomenonDifference.
   * @alpha
   */
  export function isPhenomenonDifference(difference: AnySchemaDifference): difference is PhenomenonDifference {
    return difference.schemaType === SchemaItemType.Phenomenon;
  }

  /**
   * Indicates whether the given difference is type of PropertyCategoryDifference.
   * @alpha
   */
  export function isPropertyCategoryDifference(difference: AnySchemaDifference): difference is PropertyCategoryDifference {
    return difference.schemaType === SchemaItemType.PropertyCategory;
  }

  /**
   * Indicates whether the given difference is type of SchemaDifference.
   * @alpha
   */
  export function isSchemaDifference(difference: AnySchemaDifference): difference is SchemaDifference {
    return difference.schemaType === SchemaOtherTypes.Schema;
  }

  /**
   * Indicates whether the given difference is type of SchemaReferenceDifference.
   * @alpha
   */
  export function isSchemaReferenceDifference(difference: AnySchemaDifference): difference is SchemaReferenceDifference {
    return difference.schemaType === SchemaOtherTypes.SchemaReference;
  }

  /**
   * Indicates whether the given difference is type of CustomAttributeDifference.
   * @alpha
   */
  export function isStructClassDifference(difference: AnySchemaDifference): difference is StructClassDifference {
    return difference.schemaType === SchemaItemType.StructClass;
  }

  /**
   * Indicates whether the given difference is type of UnitSystemDifference.
   * @alpha
   */
  export function isUnitSystemDifference(difference: AnySchemaDifference): difference is UnitSystemDifference {
    return difference.schemaType === SchemaItemType.UnitSystem;
  }

  /**
   * Indicates whether the given difference is type of RelationshipClassDifference.
   * @alpha
   */
  export function isRelationshipClassDifference(difference: AnySchemaDifference): difference is RelationshipClassDifference {
    return difference.schemaType === SchemaItemType.RelationshipClass;
  }

  /**
   * Indicates whether the given difference is type of RelationshipConstraintDifference.
   * @alpha
   */
  export function isRelationshipConstraintDifference(difference: AnySchemaDifference): difference is RelationshipConstraintDifference {
    return difference.schemaType === SchemaOtherTypes.RelationshipConstraint;
  }

  /**
   * Indicates whether the given difference is type of RelationshipConstraintClassDifference.
   * @alpha
   */
  export function isRelationshipConstraintClassDifference(difference: AnySchemaDifference): difference is RelationshipConstraintClassDifference {
    return difference.schemaType === SchemaOtherTypes.RelationshipConstraintClass;
  }

    /**
   * Indicates whether the given difference is type of ClassItemDifference.
   * @alpha
   */
    export function isClassItemDifference(difference: AnySchemaDifference): difference is ClassItemDifference {
      return isStructClassDifference(difference)
        || isCustomAttributeClassDifference(difference)
        || isEntityClassDifference(difference)
        || isMixinClassDifference(difference)
        || isRelationshipClassDifference(difference);
    }
}

/**
 * Definition of the differences between two Schemas.
 * @alpha
 */
export interface SchemaDifferences {
  /** Full name of the source schema */
  readonly sourceSchemaName: string;
  /** Full name of the target schema */
  readonly targetSchemaName: string;

  /** List of differences between the compared schemas. */
  readonly differences: AnySchemaDifference[];

  /** List of conflicts found while comparing the schemas. */
  readonly conflicts?: SchemaDifferenceConflict[];

  fixes?: AnySchemaFix[];
}

/**
 * Union of all supported schema differencing types.
 * @alpha
 */
export type AnySchemaDifference =
  SchemaDifference |
  SchemaReferenceDifference |
  AnySchemaItemDifference |
  AnySchemaItemPathDifference |
  CustomAttributeDifference;

/**
 * Differencing entry for changes on a Schema.
 * @alpha
 */
export interface SchemaDifference {
  readonly changeType: "modify";
  readonly schemaType: SchemaOtherTypes.Schema;
  readonly difference: {
    label?: string;
    description?: string;
  };
}

/**
 * Differencing entry for added or changed Schema References of a Schema.
 * @alpha
 */
export interface SchemaReferenceDifference {
  readonly changeType: "add" | "modify";
  readonly schemaType: SchemaOtherTypes.SchemaReference;
  readonly difference: SchemaReferenceProps;
}

/**
 * Union of all supported schema item differencing types.
 * @alpha
 */
export type AnySchemaItemDifference =
  ClassItemDifference |
  ConstantDifference |
  EnumerationDifference |
  EntityClassMixinDifference |
  FormatDifference |
  KindOfQuantityDifference |
  InvertedUnitDifference |
  PhenomenonDifference |
  PropertyCategoryDifference |
  UnitDifference |
  UnitSystemDifference;

/**
 * Union for supported class Schema Items.
 * @alpha
 */
export type ClassItemDifference =
  EntityClassDifference |
  MixinClassDifference |
  StructClassDifference |
  CustomAttributeClassDifference |
  RelationshipClassDifference;

/**
 * Union of all differences that have a path pointing inside a schema item.
 * @alpha
 */
export type AnySchemaItemPathDifference =
  RelationshipConstraintDifference |
  RelationshipConstraintClassDifference |
  CustomAttributePropertyDifference |
  EnumeratorDifference |
  ClassPropertyDifference;

/**
 * Internal base class for all Schema Item differencing entries.
 * @alpha
 */
interface SchemaItemDifference<T extends SchemaItemProps> {
  readonly changeType: "add" | "modify";
  readonly itemName: string;
  readonly difference: SchemaItemProperties<T>;
}

/**
 * Differencing entry for Constant Schema Items.
 * @alpha
 */
export interface ConstantDifference extends SchemaItemDifference<ConstantProps> {
  readonly schemaType: SchemaItemType.Constant;
}

/**
 * Differencing entry for Custom Attribute Class Schema Items.
 * @alpha
 */
export interface CustomAttributeClassDifference extends SchemaItemDifference<CustomAttributeClassProps> {
  readonly schemaType: SchemaItemType.CustomAttributeClass;
}

/**
 * Differencing entry for Entity Class Schema Items.
 * @alpha
 */
export interface EntityClassDifference extends SchemaItemDifference<EntityClassProps> {
  readonly schemaType: SchemaItemType.EntityClass;
}

/**
 * Differencing entry for Enumerator Schema Items.
 * @alpha
 */
export interface EnumerationDifference extends SchemaItemDifference<EnumerationProps> {
  readonly schemaType: SchemaItemType.Enumeration;
}

/**
 * Differencing entry for Kind-Of-Quantities Schema Items.
 * @alpha
 */
export interface KindOfQuantityDifference extends SchemaItemDifference<KindOfQuantityProps> {
  readonly schemaType: SchemaItemType.KindOfQuantity;
}

/**
 * Differencing entry for Mixin Class Schema Items.
 * @alpha
 */
export interface MixinClassDifference extends SchemaItemDifference<MixinProps> {
  readonly schemaType: SchemaItemType.Mixin;
}

/**
 * Differencing entry for Phenomenon Schema Items.
 * @alpha
 */
export interface PhenomenonDifference extends SchemaItemDifference<PhenomenonProps> {
  readonly schemaType: SchemaItemType.Phenomenon;
}

/**
 * Differencing entry for Property Category Schema Items.
 * @alpha
 */
export interface PropertyCategoryDifference extends SchemaItemDifference<PropertyCategoryProps> {
  readonly schemaType: SchemaItemType.PropertyCategory;
}

/**
 * Differencing entry for Relationship Class Schema Items.
 * @alpha
 */
export interface RelationshipClassDifference extends SchemaItemDifference<RelationshipClassProps> {
  readonly schemaType: SchemaItemType.RelationshipClass;
}

/**
 * Differencing entry for Struct Class Schema Items.
 * @alpha
 */
export interface StructClassDifference extends SchemaItemDifference<StructClassProps> {
  readonly schemaType: SchemaItemType.StructClass;
}

/**
 * Differencing entry for Unit System Schema Items.
 * @alpha
 */
export interface UnitSystemDifference extends SchemaItemDifference<UnitSystemProps> {
  readonly schemaType: SchemaItemType.UnitSystem;
}

/**
 * Differencing entry for Unit Schema Items.
 * @alpha
 */
export interface UnitDifference extends SchemaItemDifference<SchemaItemUnitProps> {
  readonly schemaType: SchemaItemType.Unit;
}

/**
 * Differencing entry for Inverted Unit Schema Items.
 * @alpha
 */
export interface InvertedUnitDifference extends SchemaItemDifference<InvertedUnitProps> {
  readonly schemaType: SchemaItemType.InvertedUnit;
}
/**
 * Differencing entry for Format Schema Items.
 * @alpha
 */
export interface FormatDifference extends SchemaItemDifference<SchemaItemFormatProps> {
  readonly schemaType: SchemaItemType.Format;
}

/**
 * Differencing entry for added or changed Properties.
 * @alpha
 */
export interface ClassPropertyDifference {
  readonly changeType: "add" | "modify";
  readonly schemaType: SchemaOtherTypes.Property;
  readonly itemName: string;
  readonly path: string;
  readonly difference: PartialEditable<AnyPropertyProps>;
}

/**
 * Union of supported Custom Attribute Differences.
 * @alpha
 */
export type CustomAttributeDifference =
  CustomAttributeSchemaDifference |
  CustomAttributeSchemaItemDifference |
  CustomAttributePropertyDifference |
  CustomAttributeRelationshipConstraintDifference;

/**
 * Differencing entry for Custom Attributes on Schema.
 * @alpha
 */
export interface CustomAttributeSchemaDifference {
  readonly changeType: "add";
  readonly schemaType: SchemaOtherTypes.CustomAttributeInstance;
  readonly appliedTo: "Schema";
  readonly difference: PartialEditable<CustomAttribute>;
}

/**
 * Differencing entry for Custom Attributes on Schema Items.
 * @alpha
 */
export interface CustomAttributeSchemaItemDifference {
  readonly changeType: "add";
  readonly schemaType: SchemaOtherTypes.CustomAttributeInstance;
  readonly appliedTo: "SchemaItem";
  readonly itemName: string;
  readonly difference: PartialEditable<CustomAttribute>;
}

/**
 * Differencing entry for Custom Attributes on Properties.
 * @alpha
 */
export interface CustomAttributePropertyDifference {
  readonly changeType: "add";
  readonly schemaType: SchemaOtherTypes.CustomAttributeInstance;
  readonly appliedTo: "Property";
  readonly itemName: string;
  readonly path: string;
  readonly difference: PartialEditable<CustomAttribute>;
}

/**
 * Differencing entry for Custom Attributes on Relationship Constraints.
 * @alpha
 */
export interface CustomAttributeRelationshipConstraintDifference {
  readonly changeType: "add";
  readonly schemaType: SchemaOtherTypes.CustomAttributeInstance;
  readonly appliedTo: "RelationshipConstraint";
  readonly itemName: string;
  readonly path: "$source" | "$target";
  readonly difference: PartialEditable<CustomAttribute>;
}

/**
 * Differencing entry for changed mixins on EntityClasses.
 * @alpha
 */
export interface EntityClassMixinDifference {
  readonly changeType: "add";
  readonly schemaType: SchemaOtherTypes.EntityClassMixin;
  readonly itemName: string;
  readonly difference: string[];
}

/**
 * Differencing entry for changed Enumerators on Enumerable Schema Items.
 * @alpha
 */
export interface EnumeratorDifference {
  readonly changeType: "add" | "modify";
  readonly schemaType: SchemaOtherTypes.Enumerator;
  readonly itemName: string;
  readonly path: string;
  readonly difference: PartialEditable<AnyEnumerator>;
}

/**
 * Differencing entry for Relationship Constraints.
 * @alpha
 */
export interface RelationshipConstraintDifference {
  readonly changeType: "modify";
  readonly schemaType: SchemaOtherTypes.RelationshipConstraint;
  readonly itemName: string;
  readonly path: "$source" | "$target";
  readonly difference: PartialEditable<Omit<RelationshipConstraintProps, "constraintClasses">>;
}

/**
 * Differencing entry for constraint classes added to Relationship Constrains.
 * @alpha
 */
export interface RelationshipConstraintClassDifference {
  readonly changeType: "add";
  readonly schemaType: SchemaOtherTypes.RelationshipConstraintClass;
  readonly itemName: string;
  readonly path: "$source" | "$target";
  readonly difference: string[];
}<|MERGE_RESOLUTION|>--- conflicted
+++ resolved
@@ -90,28 +90,20 @@
     for (const diagnostic of schemaChanges.allDiagnostics) {
       visitor.visit(diagnostic);
     }
-    const schemaItemChanges = visitor.schemaItemChanges.filter((difference) => 
+    const schemaItemChanges = visitor.schemaItemDifferences.filter((difference) => 
       !visitor.conflicts.find((conflict) => conflict.code === ConflictCode.ConflictingItemName 
         && conflict.itemName === difference.itemName && conflict.schemaType === difference.schemaType));
 
-    const schemaItemPathChanges = visitor.schemaItemPathChanges.filter((difference) => 
+    const schemaItemPathChanges = visitor.schemaItemPathDifferences.filter((difference) => 
       !visitor.conflicts.find((conflict) => (conflict.code === ConflictCode.ConflictingPropertyName &&
         conflict.itemName === difference.itemName && conflict.path === difference.path 
         && difference.schemaType === SchemaOtherTypes.Property)));
 
-<<<<<<< HEAD
-    const changes: AnySchemaDifference[] = [
-      ...visitor.schemaChanges,
+    const differences: AnySchemaDifference[] = [
+      ...visitor.schemaDifferences,
       ...schemaItemChanges,
       ...schemaItemPathChanges,
-      ...visitor.customAttributeChanges,
-=======
-    const differences: AnySchemaDifference[] = [
-      ...visitor.schemaDifferences,
-      ...visitor.schemaItemDifferences,
-      ...visitor.schemaItemPathDifferences,
       ...visitor.customAttributeDifferences,
->>>>>>> d86e385d
     ];
 
     return {
