/*---------------------------------------------------------------------------------------------
* Copyright (c) Bentley Systems, Incorporated. All rights reserved.
* See LICENSE.md in the project root for license terms and full copyright notice.
*--------------------------------------------------------------------------------------------*/
<<<<<<< HEAD
import { describe, expect, it } from "vitest";
=======
>>>>>>> 4e220227
import { EntityClass, PrimitiveProperty, PrimitiveType, Schema, SchemaContext, StructClass } from "@itwin/ecschema-metadata";
import { ConflictCode, getSchemaDifferences, SchemaEdits, SchemaMerger } from "../../../ecschema-editing";
import { BisTestHelper } from "../../TestUtils/BisTestHelper";
import { expect } from "chai";

/* eslint-disable @typescript-eslint/naming-convention */

describe("Schema Edit tests", () => {
  it("shall re-apply stored conflict resolutions", async () => {
    const targetSchema = await Schema.fromJson({
      $schema: "https://dev.bentley.com/json_schemas/ec/32/ecschema",
      name: "ConflictSchema",
      version: "1.0.0",
      alias: "conflict",
      references: [
        {
          name: "CoreCustomAttributes",
          version: "01.00.01",
        },
      ],
      customAttributes: [
        {
          className: "CoreCustomAttributes.DynamicSchema",
        },
      ],
      items: {
        SameNameOtherItemType: {
          schemaItemType: "EntityClass",
          properties: [
            {
              name: "MyProperty",
              type: "PrimitiveProperty",
              typeName: "string",
            },
          ],
        },
      },
    }, await BisTestHelper.getNewContext());

    const sourceSchemas: Schema[] = [
      // 1st case: Conflicting name
      await Schema.fromJson({
        $schema: "https://dev.bentley.com/json_schemas/ec/32/ecschema",
        name: "ConflictSchema",
        version: "1.0.1",
        alias: "conflict",
        items: {
          SameNameOtherItemType: {
            schemaItemType: "StructClass",
          },
          ClassToBeSkipped: {
            schemaItemType: "EntityClass",
          },
        },
      }, new SchemaContext()),

      // 2nd case: Conflicting name - reapply saved conflicts
      await Schema.fromJson({
        $schema: "https://dev.bentley.com/json_schemas/ec/32/ecschema",
        name: "ConflictSchema",
        version: "1.0.2",
        alias: "conflict",
        items: {
          SameNameOtherItemType: {
            schemaItemType: "EntityClass",
            description: "This is an Entity Class",
          },
          SameNameOtherItemType_1: {
            schemaItemType: "StructClass",
            description: "This is a Struct Class",
          },
        },
      }, new SchemaContext()),

      // 3rd case: Conflicting property
      await Schema.fromJson({
        $schema: "https://dev.bentley.com/json_schemas/ec/32/ecschema",
        name: "ConflictSchema",
        version: "1.0.3",
        alias: "conflict",
        items: {
          SameNameOtherItemType: {
            schemaItemType: "EntityClass",
            properties: [
              {
                name: "MyProperty",
                type: "PrimitiveProperty",
                typeName: "boolean",
              },
              {
                name: "PropertyToSkip",
                type: "PrimitiveProperty",
                typeName: "boolean",
              },
            ],
          },
        },
      }, new SchemaContext()),
    ];

    // For all runs the class ClassToBeSkipped shall be skipped.
    const initialSchemaChanges = new SchemaEdits();
    initialSchemaChanges.items.skip("ConflictSchema", "ClassToBeSkipped");
    initialSchemaChanges.properties.skip("ConflictSchema", "SameNameOtherItemType", "PropertyToSkip");

    let storedSchemaEdits = initialSchemaChanges.toJSON();

    // Iterate over the different source schemas to simulate several merging runs
    for (const sourceSchema of sourceSchemas) {
      const differences = await getSchemaDifferences(targetSchema, sourceSchema);
      const schemaEdits = new SchemaEdits(storedSchemaEdits);

      if (differences.conflicts) {
        for (const conflict of differences.conflicts) {
          if (conflict.code === ConflictCode.ConflictingItemName && conflict.itemName === "SameNameOtherItemType") {
            schemaEdits.items.rename(sourceSchema.name, conflict.itemName, `${conflict.itemName}_1`);
          }
          if (conflict.code === ConflictCode.ConflictingPropertyName && conflict.path === "MyProperty") {
            schemaEdits.properties.rename(sourceSchema.name, conflict.itemName!, conflict.path, `${conflict.path}_1`);
          }
        }
      }

      const merger = new SchemaMerger(targetSchema.context);
      await expect(merger.merge(differences, schemaEdits)).resolves.toBeDefined();

      storedSchemaEdits = schemaEdits.toJSON();
    }

    await expect(targetSchema.getItem("ClassToBeSkipped")).resolves.toBeUndefined();
    await expect(targetSchema.getItem("SameNameOtherItemType")).resolves.toBeInstanceOf(EntityClass);

    const ecClass = await targetSchema.getItem("SameNameOtherItemType") as EntityClass;
    await expect(ecClass.getProperty("PropertyToSkip")).resolves.toBeUndefined();

    const myProperty = await ecClass.getProperty("MyProperty");
    expect(myProperty, "Could not find MyProperty").toBeDefined();
    expect(myProperty).toBeInstanceOf(PrimitiveProperty);
    expect(myProperty).toHaveProperty("primitiveType", PrimitiveType.String);

    const myProperty1 = await ecClass.getProperty("MyProperty_1");
    expect(myProperty1, "Could not find MyProperty_1").toBeDefined();
    expect(myProperty1).toBeInstanceOf(PrimitiveProperty);
    expect(myProperty1).toHaveProperty("primitiveType", PrimitiveType.Boolean);
    await expect(targetSchema.getItem("SameNameOtherItemType_1")).resolves.toBeInstanceOf(StructClass);
  });
});<|MERGE_RESOLUTION|>--- conflicted
+++ resolved
@@ -2,14 +2,10 @@
 * Copyright (c) Bentley Systems, Incorporated. All rights reserved.
 * See LICENSE.md in the project root for license terms and full copyright notice.
 *--------------------------------------------------------------------------------------------*/
-<<<<<<< HEAD
 import { describe, expect, it } from "vitest";
-=======
->>>>>>> 4e220227
 import { EntityClass, PrimitiveProperty, PrimitiveType, Schema, SchemaContext, StructClass } from "@itwin/ecschema-metadata";
 import { ConflictCode, getSchemaDifferences, SchemaEdits, SchemaMerger } from "../../../ecschema-editing";
 import { BisTestHelper } from "../../TestUtils/BisTestHelper";
-import { expect } from "chai";
 
 /* eslint-disable @typescript-eslint/naming-convention */
 
