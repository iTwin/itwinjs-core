/*---------------------------------------------------------------------------------------------
* Copyright (c) Bentley Systems, Incorporated. All rights reserved.
* See LICENSE.md in the project root for license terms and full copyright notice.
*--------------------------------------------------------------------------------------------*/
import schemas from "./Data/index";
import { PrimitiveType, Schema, SchemaItemType } from "@itwin/ecschema-metadata";
import { AnySchemaDifferenceConflict, ConflictCode, getSchemaDifferences, SchemaEdits, SchemaMerger } from "../../../../ecschema-editing";
import { expect } from "chai";
import { BisTestHelper } from "../../../TestUtils/BisTestHelper";

<<<<<<< HEAD
describe("Primitive Type conflict iterative resolutions", () => {
  it.only("shall re-apply stored conflict resolutions", async () => {
=======
describe.only("Primitive Type conflict iterative resolutions", () => {
  it("shall re-apply stored conflict resolutions", async () => {
>>>>>>> 66b54632
    const targetSchema = await Schema.fromJson(schemas[0], await BisTestHelper.getNewContext());

    // First iteration: A property is added to the entity class with the same name as the
    // existing property but with a different type. The source property will be renamed.
    let sourceSchema = await Schema.fromJson(schemas[1], await BisTestHelper.getNewContext());
    let result = await getSchemaDifferences(targetSchema, sourceSchema);
    expect(result.differences).has.lengthOf(5, "Unexpected length of differences");
    expect(result.conflicts).to.satisfy(([conflict]: AnySchemaDifferenceConflict[]) => {
      expect(conflict).to.exist;
      expect(conflict).to.have.a.property("code", ConflictCode.ConflictingPropertyName);
      expect(conflict).to.have.a.property("source", "double");
      expect(conflict).to.have.a.property("target", "string");
      return true;
    });

    const schemaEdits = new SchemaEdits();
    schemaEdits.properties.rename(sourceSchema.name, "ARCWALL", "OVERAL_HEIGHT", "MERGED_OVERAL_HEIGHT");

    let merger = new SchemaMerger(targetSchema.context);
    let mergedSchema = await merger.merge(result, schemaEdits);

    await expect(mergedSchema.getItem("ARCWALL")).to.be.eventually.fulfilled.then(async (ecClass) => {
      expect(ecClass).to.exist;
      await expect(ecClass.getProperty("OVERAL_HEIGHT")).to.be.eventually.fulfilled.then((property) => {
        expect(property).to.exist;
        expect(property).has.property("primitiveType").equals(PrimitiveType.String);
      });
      await expect(ecClass.getProperty("MERGED_OVERAL_HEIGHT")).to.be.eventually.fulfilled.then((property) => {
        expect(property).to.exist;
        expect(property).has.property("primitiveType").equals(PrimitiveType.Double);
      });
    });

    // Second iteration: Changed isReadOnly and label values for merged property.
    sourceSchema = await Schema.fromJson(schemas[2], await BisTestHelper.getNewContext());
    result = await getSchemaDifferences(mergedSchema, sourceSchema, schemaEdits.toJSON());
    expect(result.differences).has.lengthOf(3, "Unexpected length of differences");

    merger = new SchemaMerger(mergedSchema.context);
    mergedSchema = await merger.merge(result, schemaEdits);
    
    await expect(mergedSchema.getItem("ARCWALL")).to.be.eventually.fulfilled.then(async (ecClass) => {
      expect(ecClass).to.exist;
      await expect(ecClass.getProperty("MERGED_OVERAL_HEIGHT")).to.be.eventually.fulfilled.then((property) => {
        expect(property).to.exist;
        expect(property).has.property("isReadOnly").equals(true);
        expect(property).has.property("label").equals("Overall Height");
      });
    });
    
    // Third iteration: A PropertyCategory is added with the name of existing UnitSystem. Source item
    // will be renamed and used as category for merged property. 
    sourceSchema = await Schema.fromJson(schemas[3], await BisTestHelper.getNewContext());
    result = await getSchemaDifferences(mergedSchema, sourceSchema, schemaEdits.toJSON());
    expect(result.differences).has.lengthOf(5, "Unexpected length of differences");
    expect(result.conflicts).to.satisfy(([conflict]: AnySchemaDifferenceConflict[]) => {
      expect(conflict).to.exist;
      expect(conflict).to.have.a.property("code", ConflictCode.ConflictingItemName);
      expect(conflict).to.have.a.property("source", "PropertyCategory");
      expect(conflict).to.have.a.property("target", "UnitSystem");
      return true;
    });

    schemaEdits.items.rename(sourceSchema.name, "CONSTRAINTS", "MERGED_CONSTRAINTS");
    merger = new SchemaMerger(mergedSchema.context);
    mergedSchema = await merger.merge(result, schemaEdits);

    await expect(mergedSchema.getItem("CONSTRAINTS")).to.be.eventually.fulfilled.then(async (ecClass) => {
      expect(ecClass).to.exist;
      expect(ecClass).has.property("schemaItemType").equals(SchemaItemType.UnitSystem);
    });
    await expect(mergedSchema.getItem("MERGED_CONSTRAINTS")).to.be.eventually.fulfilled.then(async (ecClass) => {
      expect(ecClass).to.exist;
      expect(ecClass).has.property("schemaItemType").equals(SchemaItemType.PropertyCategory);
    });
    await expect(mergedSchema.getItem("ARCWALL")).to.be.eventually.fulfilled.then(async (ecClass) => {
      expect(ecClass).to.exist;
      // add category
      await expect(ecClass.getProperty("WALL_WIDTH_TYPE")).to.be.eventually.fulfilled.then((property) => {
        expect(property).to.exist;
        expect(property).has.a.nested.property("category.name").equals("MERGED_CONSTRAINTS");
      });
      // modify category
      await expect(ecClass.getProperty("OVERAL_LENGTH")).to.be.eventually.fulfilled.then((property) => {
        expect(property).to.exist;
        expect(property).has.a.nested.property("category.name").equals("MERGED_CONSTRAINTS");
      });
      await expect(ecClass.getProperty("MERGED_OVERAL_HEIGHT")).to.be.eventually.fulfilled.then((property) => {
        expect(property).to.exist;
        expect(property).has.a.nested.property("category.name").equals("MERGED_CONSTRAINTS");
      });
    });

    // Fourth iteration: custom attributes are added to renamed property, renamed property category
    // added as category for entity class properties
    sourceSchema = await Schema.fromJson(schemas[4], await BisTestHelper.getNewContext());
    result = await getSchemaDifferences(mergedSchema, sourceSchema, schemaEdits.toJSON());
    expect(result.differences).has.lengthOf(6, "Unexpected length of differences");
    expect(result.conflicts).to.satisfy(([conflict]: AnySchemaDifferenceConflict[]) => {
      expect(conflict).to.exist;
      expect(conflict).to.have.a.property("code", ConflictCode.ConflictingItemName);
      expect(conflict).to.have.a.property("source", "CustomAttributeClass");
      expect(conflict).to.have.a.property("target", "PropertyCategory");
      return true;
    });

    schemaEdits.items.rename(sourceSchema.name, "MEASUREINFO", "MERGED_MEASUREINFO");
    merger = new SchemaMerger(mergedSchema.context);
    mergedSchema = await merger.merge(result, schemaEdits);

    await expect(mergedSchema.getItem("MEASUREINFO")).to.be.eventually.fulfilled.then(async (ecClass) => {
      expect(ecClass).to.exist;
      expect(ecClass).has.property("schemaItemType").equals(SchemaItemType.PropertyCategory);
    });
    await expect(mergedSchema.getItem("MERGED_MEASUREINFO")).to.be.eventually.fulfilled.then(async (ecClass) => {
      expect(ecClass).to.exist;
      expect(ecClass).has.property("schemaItemType").equals(SchemaItemType.CustomAttributeClass);
    });
    await expect(mergedSchema.getItem("ARCWALL")).to.be.eventually.fulfilled.then(async (ecClass) => {
      expect(ecClass).to.exist;
      await expect(ecClass.getProperty("OVERAL_LENGTH")).to.be.eventually.fulfilled.then((property) => {
        expect(property).to.exist;
        expect(property).to.have.a.property("customAttributes").is.not.undefined;
        expect(property).to.have.a.property("customAttributes").satisfies((customAttributes: any) => {
          return customAttributes.has("ConflictingPrimitiveType.MERGED_MEASUREINFO");
        });
      });
      // custom attribute of merged property
      await expect(ecClass.getProperty("MERGED_OVERAL_HEIGHT")).to.be.eventually.fulfilled.then((property) => {
        expect(property).to.exist;
        expect(property).has.property("label").equals("Overall Wall Height");
        expect(property).to.have.a.property("customAttributes").is.not.undefined;
        expect(property).to.have.a.property("customAttributes").satisfies((customAttributes: any) => {
          return customAttributes.has("ConflictingPrimitiveType.MERGED_MEASUREINFO");
        });        
      });
    });

    /* await expect(targetSchema.getItem("ARCWALL")).to.be.eventually.fulfilled.then(async (ecClass: EntityClass) => {
      expect(ecClass).instanceOf(EntityClass);
      await expect(ecClass.getProperty("OVERAL_HEIGHT")).to.be.eventually.fulfilled.then((property) => {
        expect(property, "Failed to find OVERAL_HEIGHT property").to.be.not.undefined;
        expect(property).instanceOf(PrimitiveProperty);
        expect(property).has.property("primitiveType").equals(PrimitiveType.String);
      });
      await expect(ecClass.getProperty("MERGED_OVERAL_HEIGHT")).to.be.eventually.fulfilled.then((property)=> {
        expect(property, "Failed to find MERGED_OVERAL_HEIGHT property").to.be.not.undefined;
        expect(property).instanceOf(PrimitiveProperty);
        expect(property).has.property("primitiveType").equals(PrimitiveType.Double);
      });
    }); */
  });
});<|MERGE_RESOLUTION|>--- conflicted
+++ resolved
@@ -8,13 +8,8 @@
 import { expect } from "chai";
 import { BisTestHelper } from "../../../TestUtils/BisTestHelper";
 
-<<<<<<< HEAD
 describe("Primitive Type conflict iterative resolutions", () => {
   it.only("shall re-apply stored conflict resolutions", async () => {
-=======
-describe.only("Primitive Type conflict iterative resolutions", () => {
-  it("shall re-apply stored conflict resolutions", async () => {
->>>>>>> 66b54632
     const targetSchema = await Schema.fromJson(schemas[0], await BisTestHelper.getNewContext());
 
     // First iteration: A property is added to the entity class with the same name as the
@@ -152,19 +147,5 @@
         });        
       });
     });
-
-    /* await expect(targetSchema.getItem("ARCWALL")).to.be.eventually.fulfilled.then(async (ecClass: EntityClass) => {
-      expect(ecClass).instanceOf(EntityClass);
-      await expect(ecClass.getProperty("OVERAL_HEIGHT")).to.be.eventually.fulfilled.then((property) => {
-        expect(property, "Failed to find OVERAL_HEIGHT property").to.be.not.undefined;
-        expect(property).instanceOf(PrimitiveProperty);
-        expect(property).has.property("primitiveType").equals(PrimitiveType.String);
-      });
-      await expect(ecClass.getProperty("MERGED_OVERAL_HEIGHT")).to.be.eventually.fulfilled.then((property)=> {
-        expect(property, "Failed to find MERGED_OVERAL_HEIGHT property").to.be.not.undefined;
-        expect(property).instanceOf(PrimitiveProperty);
-        expect(property).has.property("primitiveType").equals(PrimitiveType.Double);
-      });
-    }); */
   });
 });