--- conflicted
+++ resolved
@@ -75,7 +75,6 @@
     }, targetSchemaContext);
 
     const merger = new SchemaMerger(targetSchema.context);
-<<<<<<< HEAD
     const mergedSchema = await merger.merge({
       sourceSchemaName: "SourceSchema.01.02.03",
       targetSchemaName: "TargetSchema.01.00.00",
@@ -83,35 +82,25 @@
         changeType: "modify",
         schemaType: SchemaOtherTypes.SchemaReference,
         difference: {
-=======
-    const mergedSchema = await merger.mergeSchemas(targetSchema, sourceSchema);
-    const bisCoreReference = await mergedSchema.getReference("BisCore");
-    expect(bisCoreReference?.schemaKey.toString()).equals("BisCore.01.00.16");
-  });
-
-  it("should fail if schema references are incompatible", async () => {
-    const targetSchemaContext = new SchemaContext();
-    await Schema.fromJson({
-      $schema: "https://dev.bentley.com/json_schemas/ec/32/ecschema",
-      name: "BisCore",
-      version: "01.00.15",
-      alias: "bis",
-    }, targetSchemaContext);
-
-    const targetSchema = await Schema.fromJson({
-      ...targetJson,
-      references: [
-        {
->>>>>>> 5117e4ba
           name: "BisCore",
           version: "01.00.00",
         },
-<<<<<<< HEAD
       }],
     });
     const bisCoreReference = await mergedSchema.getReference("BisCore");
     expect(bisCoreReference?.schemaKey.toString()).equals("BisCore.01.00.01");
-=======
+  });
+
+  it("should fail if schema references are incompatible", async () => {
+    const targetSchemaContext = await BisTestHelper.getNewContext();
+    const targetSchema = await Schema.fromJson({
+      ...targetJson,
+      references: [
+        ...targetJson.references,
+        {
+          name: "BisCore",
+          version: "01.00.01",
+        },
       ],
     }, targetSchemaContext);
 
@@ -128,7 +117,6 @@
         },
       }],
     });
-    await expect(merge).to.eventually.rejectedWith("Schemas references of BisCore have incompatible versions: 01.00.15 and 01.01.01");
->>>>>>> 5117e4ba
+    await expect(merge).to.eventually.rejectedWith("Schemas references of BisCore have incompatible versions: 01.00.01 and 01.01.01");
   });
 });