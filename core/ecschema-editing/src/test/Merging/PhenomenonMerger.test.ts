/*---------------------------------------------------------------------------------------------
* Copyright (c) Bentley Systems, Incorporated. All rights reserved.
* See LICENSE.md in the project root for license terms and full copyright notice.
*--------------------------------------------------------------------------------------------*/
import { Phenomenon, Schema, SchemaItemType } from "@itwin/ecschema-metadata";
import { SchemaMerger } from "../../Merging/SchemaMerger";
<<<<<<< HEAD
import { describe, expect, it } from "vitest";
=======
import { BisTestHelper } from "../TestUtils/BisTestHelper";
import { expect } from "chai";
>>>>>>> 4e220227

describe("Phenomenon merger tests", () => {
  const targetJson = {
    $schema: "https://dev.bentley.com/json_schemas/ec/32/ecschema",
    name: "TargetSchema",
    version: "1.0.0",
    alias: "target",
    references: [
      { name: "CoreCustomAttributes", version: "01.00.01" },
    ],
    customAttributes: [
      { className: "CoreCustomAttributes.DynamicSchema" },
    ],
  };

  it("should merge missing phenomenon item", async () => {
    const targetSchema = await Schema.fromJson(targetJson, await BisTestHelper.getNewContext());
    const merger = new SchemaMerger(targetSchema.context);

    const mergedSchema = await merger.merge({
      sourceSchemaName: "SourceSchema.01.02.03",
      targetSchemaName: "TargetSchema.01.00.00",
      differences: [
        {
          changeType: "add",
          schemaType: SchemaItemType.Phenomenon,
          itemName: "testPhenomenon",
          difference: {
            label: "Area",
            description: "Area description",
            definition: "Units.LENGTH(2)",
          },
        },
      ],
    });

    await expect(mergedSchema.getItem("testPhenomenon")).to.be.eventually.not.undefined
      .then((phenomenon: Phenomenon) => {
        expect(phenomenon).to.have.a.property("schemaItemType", SchemaItemType.Phenomenon);
        expect(phenomenon).to.have.a.property("label").to.equal("Area");
        expect(phenomenon).to.have.a.property("description").to.equal("Area description");
        expect(phenomenon).to.have.a.property("definition").to.equal("Units.LENGTH(2)");
      });
  });

  it("should throw error for definition conflict", async () => {
    const targetSchema = await Schema.fromJson({
      ...targetJson,
      items: {
        testPhenomenon: {
          schemaItemType: "Phenomenon",
          name: "AREA",
          label: "Area",
          description: "Area description",
          definition: "Units.LENGTH(4)",
        },
      },
    }, await BisTestHelper.getNewContext());

    const merger = new SchemaMerger(targetSchema.context);
    await expect(merger.merge({
      sourceSchemaName: "SourceSchema.01.02.03",
      targetSchemaName: "TargetSchema.01.00.00",
      differences: [
        {
          changeType: "modify",
          schemaType: SchemaItemType.Phenomenon,
          itemName: "testPhenomenon",
          difference: {
            definition: "Units.LENGTH(2)",
          },
        },
      ],
    })).rejects.toThrow("The Phenomenon testPhenomenon has an invalid 'definition' attribute.");
  });
});<|MERGE_RESOLUTION|>--- conflicted
+++ resolved
@@ -4,12 +4,8 @@
 *--------------------------------------------------------------------------------------------*/
 import { Phenomenon, Schema, SchemaItemType } from "@itwin/ecschema-metadata";
 import { SchemaMerger } from "../../Merging/SchemaMerger";
-<<<<<<< HEAD
 import { describe, expect, it } from "vitest";
-=======
 import { BisTestHelper } from "../TestUtils/BisTestHelper";
-import { expect } from "chai";
->>>>>>> 4e220227
 
 describe("Phenomenon merger tests", () => {
   const targetJson = {
@@ -46,13 +42,12 @@
       ],
     });
 
-    await expect(mergedSchema.getItem("testPhenomenon")).to.be.eventually.not.undefined
-      .then((phenomenon: Phenomenon) => {
-        expect(phenomenon).to.have.a.property("schemaItemType", SchemaItemType.Phenomenon);
-        expect(phenomenon).to.have.a.property("label").to.equal("Area");
-        expect(phenomenon).to.have.a.property("description").to.equal("Area description");
-        expect(phenomenon).to.have.a.property("definition").to.equal("Units.LENGTH(2)");
-      });
+    const phenomenon = await mergedSchema.getItem("testPhenomenon") as Phenomenon;
+    expect(phenomenon).toBeDefined();
+    expect(phenomenon.schemaItemType).toBe(SchemaItemType.Phenomenon);
+    expect(phenomenon.label).toBe("Area");
+    expect(phenomenon.description).toBe("Area description");
+    expect(phenomenon.definition).toBe("Units.LENGTH(2)");
   });
 
   it("should throw error for definition conflict", async () => {
