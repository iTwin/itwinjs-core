
/*---------------------------------------------------------------------------------------------
* Copyright (c) Bentley Systems, Incorporated. All rights reserved.
* See LICENSE.md in the project root for license terms and full copyright notice.
*--------------------------------------------------------------------------------------------*/
import { ConflictCode } from "../../Differencing/SchemaConflicts";
import { Schema, SchemaContext, SchemaProps } from "@itwin/ecschema-metadata";
import { getSchemaDifferences, SchemaDifferenceResult } from "../../Differencing/SchemaDifference";
import { expect } from "chai";
/* eslint-disable @typescript-eslint/naming-convention */

describe("Difference Conflict Reporting", () => {

  function findConflictItem({ conflicts }: SchemaDifferenceResult, name: string, path?: string) {
    return conflicts && conflicts.find((entry) => {
      return entry.itemName === name && (entry.path === path || entry.path);
    });
  }

  async function runDifferences(sourceSchemaJson: SchemaProps, targetSchemaJson: SchemaProps) {
    const sourceContext = new SchemaContext();
    const sourceSchema = await Schema.fromJson(sourceSchemaJson, sourceContext);

    const targetContext = new SchemaContext();
    const targetSchema = await Schema.fromJson(targetSchemaJson, targetContext);

    return getSchemaDifferences(targetSchema, sourceSchema);
  }

  const schemaHeader = {
    $schema: "https://dev.bentley.com/json_schemas/ec/32/ecschema",
    name: "ConflictSchema",
    version: "1.0.0",
    alias: "conflict",
  };

  describe("Different schema item type conflicts", () => {
    it("should find a conflict between EntityClass and KindOfQuantity types", async () => {
      const sourceSchema = {
        ...schemaHeader,
        items: {
          TestCustomAttributeClass: {
            schemaItemType: "CustomAttributeClass",
            appliesTo: "Any",
          },
          TestItem: {
            schemaItemType: "EntityClass",
            modifier: "Sealed",
            customAttributes: [
              {
                className: "ConflictSchema.TestCustomAttributeClass",
              },
            ],
            properties: [
              {
                name: "Name",
                type: "PrimitiveProperty",
                description: "name of item",
                label: "Name",
                priority: 0,
                typeName: "string",
              },
            ],
          },
        },
      };

      const targetSchema = {
        ...schemaHeader,
        items: {
          TestUnitSystem: {
            schemaItemType: "UnitSystem",
          },
          TestPhenomenon: {
            schemaItemType: "Phenomenon",
            definition: "TestPhenomenon",
          },
          TestUnit: {
            schemaItemType: "Unit",
            unitSystem: "ConflictSchema.TestUnitSystem",
            phenomenon: "ConflictSchema.TestPhenomenon",
            definition: "TestUnit",
          },
          TestItem: {
            schemaItemType: "KindOfQuantity",
            description: "Description of koq",
            persistenceUnit: "ConflictSchema.TestUnit",
            relativeError: 1.23,
          },
        },
      };

      const differences = await runDifferences(sourceSchema, targetSchema);
      expect(findConflictItem(differences, "TestItem")).deep.equals({
        code: ConflictCode.ConflictingItemName,
        schemaType: "EntityClass",
        itemName: "TestItem",
        source: "EntityClass",
        target: "KindOfQuantity",
        description: "Target schema already contains a schema item with the name but different type.",
        difference: {
          customAttributes: [
            {
              className: "ConflictSchema.TestCustomAttributeClass",
            },
          ],
          modifier: "Sealed",
          properties: [{
            description: "name of item",
            label: "Name",
            name: "Name",
            priority: 0,
            type: "PrimitiveProperty",
            typeName: "string",
          }],
          schemaItemType: "EntityClass",
        },
      });
    });

    it("should find a conflict between RelationshipClass and Mixin types", async () => {
      const sourceSchema = {
        ...schemaHeader,
        items: {
          TestCustomAttributeClass: {
            schemaItemType: "CustomAttributeClass",
            appliesTo: "Any",
          },
          TestEntityClass: {
            schemaItemType: "EntityClass",
          },
          TestItem: {
            schemaItemType: "RelationshipClass",
            customAttributes: [
              {
                className: "ConflictSchema.TestCustomAttributeClass",
              },
            ],
            description: "Description of TestRelationship",
            modifier: "None",
            strength: "Referencing",
            strengthDirection: "Forward",
            source: {
              multiplicity: "(0..*)",
              polymorphic: true,
              roleLabel: "refers to",
              abstractContraint: "ConflictSchema.TestEntityClass",
              constraintClasses: [
                "ConflictSchema.TestEntityClass",
              ],
              customAttributes: [
                {
                  className: "ConflictSchema.TestCustomAttributeClass",
                },
              ],
            },
            target: {
              multiplicity: "(0..*)",
              roleLabel: "is referenced by",
              polymorphic: true,
              abstractContraint: "ConflictSchema.TestEntityClass",
              constraintClasses: [
                "ConflictSchema.TestEntityClass",
              ],
              customAttributes: [
                {
                  className: "ConflictSchema.TestCustomAttributeClass",
                },
              ],
            },
          },
        },
      };

      const targetSchema = {
        ...schemaHeader,
        items: {
          TestCustomAttributeClass: {
            schemaItemType: "CustomAttributeClass",
            appliesTo: "Any",
          },
          TestEntityClass: {
            schemaItemType: "EntityClass",
          },
          TestItem: {
            schemaItemType: "Mixin",
            appliesTo: "ConflictSchema.TestEntityClass",
            customAttributes: [
              {
                className: "ConflictSchema.TestCustomAttributeClass",
              },
            ],
            properties: [
              {
                name: "Name",
                type: "PrimitiveProperty",
                description: "name of item",
                label: "Name",
                priority: 0,
                typeName: "string",
              },
            ],
          },
        },
      };

      const differences = await runDifferences(sourceSchema, targetSchema);
      expect(findConflictItem(differences, "TestItem")).deep.equals({
        code: ConflictCode.ConflictingItemName,
        schemaType: "RelationshipClass",
        itemName: "TestItem",
        source: "RelationshipClass",
        target: "Mixin",
        description: "Target schema already contains a schema item with the name but different type.",
        difference: {
          customAttributes: [
            {
              className: "ConflictSchema.TestCustomAttributeClass",
            },
          ],
          description: "Description of TestRelationship",
          modifier: "None",
          schemaItemType: "RelationshipClass",
          source: {
            constraintClasses: [
              "ConflictSchema.TestEntityClass",
            ],
            customAttributes: [
              {
                className: "ConflictSchema.TestCustomAttributeClass",
              },
            ],
            multiplicity: "(0..*)",
            polymorphic: true,
            roleLabel: "refers to",
          },
          strength: "Referencing",
          strengthDirection: "Forward",
          target: {
            constraintClasses: [
              "ConflictSchema.TestEntityClass",
            ],
            customAttributes: [
              {
                className: "ConflictSchema.TestCustomAttributeClass",
              },
            ],
            multiplicity: "(0..*)",
            polymorphic: true,
            roleLabel: "is referenced by",
          },
        },
      });
    });

    it("should find a conflict between CustomAttributeClass and Enumeration types", async () => {
      const sourceSchema = {
        ...schemaHeader,
        items: {
          TestItem: {
            schemaItemType: "Enumeration",
            type: "int",
            enumerators: [
              {
                name: "EnumeratorOne",
                value: 1,
              },
            ],
          },
        },
      };

      const targetSchema = {
        ...schemaHeader,
        items: {
          TestCustomAttributeClass: {
            schemaItemType: "CustomAttributeClass",
            appliesTo: "Any",
          },
          TestItem: {
            schemaItemType: "CustomAttributeClass",
            appliesTo: "Any",
            customAttributes: [
              {
                className: "ConflictSchema.TestCustomAttributeClass",
              },
            ],
            properties: [
              {
                name: "Name",
                type: "PrimitiveProperty",
                description: "name of item",
                label: "Name",
                priority: 0,
                typeName: "string",
                customAttributes: [
                  {
                    className: "ConflictSchema.TestCustomAttributeClass",
                  },
                ],
              },
            ],
          },
        },
      };

      const differences = await runDifferences(sourceSchema, targetSchema);
      expect(findConflictItem(differences, "TestItem")).deep.equals({
        code: ConflictCode.ConflictingItemName,
        schemaType: "Enumeration",
        itemName: "TestItem",
        source: "Enumeration",
        target: "CustomAttributeClass",
        description: "Target schema already contains a schema item with the name but different type.",
        difference: {
          enumerators: [
            {
              name: "EnumeratorOne",
              value: 1,
            },
          ],
          isStrict: undefined,
          schemaItemType: "Enumeration",
          type: "int",
        },
      });
    });

    it("should find a conflict between PropertyCategory and Phenomenon types", async () => {
      const sourceSchema = {
        ...schemaHeader,
        items: {
          TestItem: {
            schemaItemType: "Phenomenon",
            definition: "TestPhenomenon",
          },
        },
      };

      const targetSchema = {
        ...schemaHeader,
        items: {
          TestItem: {
            schemaItemType: "PropertyCategory",
            priority: 4,
          },
        },
      };

      const differences = await runDifferences(sourceSchema, targetSchema);
      expect(findConflictItem(differences, "TestItem")).deep.equals({
        code: ConflictCode.ConflictingItemName,
        schemaType: "Phenomenon",
        itemName: "TestItem",
        source: "Phenomenon",
        target: "PropertyCategory",
        description: "Target schema already contains a schema item with the name but different type.",
        difference: {
          definition: "TestPhenomenon",
          schemaItemType: "Phenomenon",
        },
      });
    });

    it("should find a conflict between StructClass and Format types", async () => {
      const sourceSchema = {
        ...schemaHeader,
        items: {
          TestUnitSystem: {
            schemaItemType: "UnitSystem",
          },
          TestPhenomenon: {
            schemaItemType: "Phenomenon",
            definition: "TestPhenomenon",
          },
          TestUnit: {
            schemaItemType: "Unit",
            unitSystem: "ConflictSchema.TestUnitSystem",
            phenomenon: "ConflictSchema.TestPhenomenon",
            definition: "TestUnit",
          },
          TestItem: {
            schemaItemType: "Format",
            type: "Fractional",
            precision: 8,
            formatTraits: [
              "KeepSingleZero",
              "KeepDecimalPoint",
              "ShowUnitLabel",
            ],
            decimalSeparator: ",",
            thousandSeparator: ".",
            uomSeparator: "",
            composite: {
              spacer: "",
              units: [
                {
                  name: "ConflictSchema.TestUnit",
                  label: "'",
                },
              ],
            },
          },
        },
      };

      const targetSchema = {
        ...schemaHeader,
        items: {
          TestCustomAttributeClass: {
            schemaItemType: "CustomAttributeClass",
            appliesTo: "Any",
          },
          TestItem: {
            schemaItemType: "StructClass",
            modifier: "Sealed",
            customAttributes: [
              {
                className: "ConflictSchema.TestCustomAttributeClass",
              },
            ],
            properties: [
              {
                name: "Name",
                type: "PrimitiveProperty",
                description: "name of item",
                label: "Name",
                priority: 0,
                typeName: "string",
                customAttributes: [
                  {
                    className: "ConflictSchema.TestCustomAttributeClass",
                  },
                ],
              },
            ],
          },
        },
      };

      const differences = await runDifferences(sourceSchema, targetSchema);
      expect(findConflictItem(differences, "TestItem")).deep.equals({
        code: ConflictCode.ConflictingItemName,
        schemaType: "Format",
        itemName: "TestItem",
        source: "Format",
        target: "StructClass",
        description: "Target schema already contains a schema item with the name but different type.",
        difference: {
          composite: {
            spacer: "",
            units: [
              {
                label: "'",
                name: "ConflictSchema.TestUnit",
              },
            ],
          },
          decimalSeparator: ",",
          formatTraits: [
            "KeepSingleZero",
            "KeepDecimalPoint",
            "ShowUnitLabel",
          ],
          precision: 8,
          schemaItemType: "Format",
          thousandSeparator: ".",
          type: "Fractional",
          uomSeparator: "",
        },
      });
    });
  });

  describe("Different property type conflicts", () => {
    it("should find a conflict between primitive properties with different primitive types", async () => {
      const sourceSchema = {
        ...schemaHeader,
        items: {
          TestItem: {
            schemaItemType: "EntityClass",
            properties: [
              {
                name: "TestProperty",
                type: "PrimitiveProperty",
                typeName: "string",
              },
            ],
          },
        },
      };

      const targetSchema = {
        ...schemaHeader,
        items: {
          TestItem: {
            schemaItemType: "EntityClass",
            properties: [
              {
                name: "TestProperty",
                type: "PrimitiveProperty",
                typeName: "double",
              },
            ],
          },
        },
      };

      const differences = await runDifferences(sourceSchema, targetSchema);
      expect(findConflictItem(differences, "TestItem")).deep.equals({
        code: ConflictCode.ConflictingPropertyName,
        schemaType: "EntityClass",
        itemName: "TestItem",
        path: "TestProperty",
        source: "string",
        target: "double",
        description: "Target class already contains a property with a different type.",
      });
    });

    it("should find a conflict between primitive and primitive array properties", async () => {
      const sourceSchema = {
        ...schemaHeader,
        items: {
          TestItem: {
            schemaItemType: "EntityClass",
            properties: [
              {
                name: "TestProperty",
                type: "PrimitiveArrayProperty",
                typeName: "int",
              },
            ],
          },
        },
      };

      const targetSchema = {
        ...schemaHeader,
        items: {
          TestItem: {
            schemaItemType: "EntityClass",
            properties: [
              {
                name: "TestProperty",
                type: "PrimitiveProperty",
                typeName: "string",
              },
            ],
          },
        },
      };

      const differences = await runDifferences(sourceSchema, targetSchema);
      expect(differences.conflicts).has.lengthOf(1);
      expect(findConflictItem(differences, "TestItem")).deep.equals({
        code: ConflictCode.ConflictingPropertyName,
        schemaType: "EntityClass",
        itemName: "TestItem",
        path: "TestProperty",
        source: "PrimitiveArrayProperty",
        target: "PrimitiveProperty",
        description: "Target class already contains a property with a different type.",
      });
    });

    it("should find a conflict between primitive and enumeration properties", async () => {
      const sourceSchema = {
        ...schemaHeader,
        items: {
          TestEnum: {
            schemaItemType: "Enumeration",
            type: "int",
            isStrict: false,
            enumerators: [
              {
                label: "first value",
                name: "FirstValue",
                value: 0,
              },
            ],
          },
          TestItem: {
            schemaItemType: "EntityClass",
            properties: [
              {
                name: "TestProperty",
                type: "PrimitiveProperty",
                typeName: "ConflictSchema.TestEnum",
              },
            ],
          },
        },
      };

      const targetSchema = {
        ...schemaHeader,
        items: {
          TestItem: {
            schemaItemType: "EntityClass",
            properties: [
              {
                name: "TestProperty",
                type: "PrimitiveProperty",
                typeName: "int",
              },
            ],
          },
        },
      };

      const differences = await runDifferences(sourceSchema, targetSchema);
      expect(findConflictItem(differences, "TestItem")).deep.equals({
        code: ConflictCode.ConflictingPropertyName,
        schemaType: "EntityClass",
        itemName: "TestItem",
        path: "TestProperty",
        source: "ConflictSchema.TestEnum",
        target: undefined,
        description: "Target class already contains a property with a different type.",
      });
    });

    it("should find a conflict between struct and enumeration array properties", async () => {
      const sourceSchema = {
        ...schemaHeader,
        items: {
          TestEnum: {
            schemaItemType: "Enumeration",
            type: "int",
            isStrict: false,
            enumerators: [
              {
                label: "first value",
                name: "FirstValue",
                value: 0,
              },
            ],
          },
          TestItem: {
            schemaItemType: "EntityClass",
            properties: [
              {
                name: "TestProperty",
                type: "PrimitiveProperty",
                typeName: "ConflictSchema.TestEnum",
              },
            ],
          },
        },
      };

      const targetSchema = {
        ...schemaHeader,
        items: {
          TestStruct: {
            schemaItemType: "StructClass",
          },
          TestItem: {
            schemaItemType: "EntityClass",
            properties: [
              {
                name: "TestProperty",
                type: "StructArrayProperty",
                typeName: "ConflictSchema.TestStruct",
              },
            ],
          },
        },
      };

      const differences = await runDifferences(sourceSchema, targetSchema);
      expect(differences.conflicts).has.lengthOf(1);
      expect(findConflictItem(differences, "TestItem")).deep.equals({
        code: ConflictCode.ConflictingPropertyName,
        schemaType: "EntityClass",
        itemName: "TestItem",
        path: "TestProperty",
        source: "PrimitiveProperty",
        target: "StructArrayProperty",
        description: "Target class already contains a property with a different type.",
      });
    });

    it("should find a conflict between struct and navigation properties", async () => {
      const sourceSchema = {
        ...schemaHeader,
        items: {
          TestEntity: {
            schemaItemType: "EntityClass",
          },
          TestRelationship: {
            schemaItemType: "RelationshipClass",
            strength: "Embedding",
            strengthDirection: "Forward",
            modifier: "Sealed",
            source: {
              polymorphic: true,
              multiplicity: "(0..*)",
              roleLabel: "Source RoleLabel",
              constraintClasses: [
                "ConflictSchema.TestEntity",
              ],
            },
            target: {
              polymorphic: true,
              multiplicity: "(0..*)",
              roleLabel: "Target RoleLabel",
              constraintClasses: [
                "ConflictSchema.TestEntity",
              ],
            },
          },
          TestItem: {
            schemaItemType: "EntityClass",
            properties: [
              {
                name: "TestProperty",
                type: "NavigationProperty",
                relationshipName: "ConflictSchema.TestRelationship",
                direction: "backward",
              },
            ],
          },
        },
      };

      const targetSchema = {
        ...schemaHeader,
        items: {
          TestStruct: {
            schemaItemType: "StructClass",
          },
          TestItem: {
            schemaItemType: "EntityClass",
            properties: [
              {
                name: "TestProperty",
                type: "StructProperty",
                typeName: "ConflictSchema.TestStruct",
              },
            ],
          },
        },
      };

      const differences = await runDifferences(sourceSchema, targetSchema);
      expect(findConflictItem(differences, "TestItem")).deep.equals({
        code: ConflictCode.ConflictingPropertyName,
        schemaType: "EntityClass",
        itemName: "TestItem",
        path: "TestProperty",
        source: "NavigationProperty",
        target: "StructProperty",
        description: "Target class already contains a property with a different type.",
      });
    });
  });

  describe("Base Class conflicts", () => {
    const sourceSchema = {
      ...schemaHeader,
      items: {
        EmptyAbstractEntity: {
          schemaItemType: "EntityClass",
          modifier: "Abstract",
        },
        ConflictingBaseClassEntity: {
          schemaItemType: "EntityClass",
          baseClass: "ConflictSchema.InvalidBaseClassEntity",
        },
        InvalidBaseClassEntity: {
          schemaItemType: "EntityClass",
        },
        InvalidBaseClassEntityWithSealedBaseClass: {
          schemaItemType: "EntityClass",
          baseClass: "ConflictSchema.SealedBaseClassEntity",
        },
        SealedBaseClassEntity: {
          schemaItemType: "EntityClass",
          modifier: "Sealed",
        },
      },
    };

    const targetSchema = {
      ...schemaHeader,
      items: {
        EmptyAbstractEntity: {
          schemaItemType: "EntityClass",
          modifier: "Abstract",
        },
        ConflictingBaseClassEntity: {
          schemaItemType: "EntityClass",
          baseClass: "ConflictSchema.EmptyAbstractEntity",
        },
        InvalidBaseClassEntity: {
          schemaItemType: "EntityClass",
          baseClass: "ConflictSchema.EmptyAbstractEntity",
        },
        InvalidBaseClassEntityWithSealedBaseClass: {
          schemaItemType: "EntityClass",
        },
      },
    };

    it("should find a conflict for changing base classes", async () => {
      const differences = await runDifferences(sourceSchema, targetSchema);
      expect(findConflictItem(differences, "ConflictingBaseClassEntity")).deep.equals({
        code: ConflictCode.ConflictingBaseClass,
        schemaType: "EntityClass",
        itemName: "ConflictingBaseClassEntity",
        path: "$baseClass",
        source: "ConflictSchema.InvalidBaseClassEntity",
        target: "ConflictSchema.EmptyAbstractEntity",
        description: "BaseClass is not valid, source class must derive from target.",
      });
    });

    it("should find a conflict for invalid base class value", async () => {
      const differences = await runDifferences(sourceSchema, targetSchema);
      expect(findConflictItem(differences, "InvalidBaseClassEntity")).deep.equals({
        code: ConflictCode.RemovingBaseClass,
        schemaType: "EntityClass",
        itemName: "InvalidBaseClassEntity",
        path: "$baseClass",
        source: undefined,
        target: "ConflictSchema.EmptyAbstractEntity",
        description: "BaseClass cannot be set unset if there has been a baseClass before.",
      });
    });

    it("should find a conflict if change tries to assign a sealed baseclass value", async () => {
      const differences = await runDifferences(sourceSchema, targetSchema);
      expect(findConflictItem(differences, "InvalidBaseClassEntityWithSealedBaseClass")).deep.equals({
        code: ConflictCode.SealedBaseClass,
        schemaType: "EntityClass",
        itemName: "InvalidBaseClassEntityWithSealedBaseClass",
        path: "$baseClass",
        source: "ConflictSchema.SealedBaseClassEntity",
        target: undefined,
        description: "BaseClass is sealed.",
      });
    });
  });

  describe("Mixin conflicts", () => {
    it("should find a conflict if the mixins does not derive from constraint", async () => {
      const sourceSchema = {
        ...schemaHeader,
        items: {
          EmptyAbstractEntity: {
            schemaItemType: "EntityClass",
            modifier: "Abstract",
          },
          ConflictingMixin: {
            schemaItemType: "Mixin",
            label: "Missing Mixin",
            appliesTo: "ConflictSchema.EmptyAbstractEntity",
          },
          ConflictingMixinEntity: {
            schemaItemType: "EntityClass",
            mixins: [
              "ConflictSchema.ConflictingMixin",
            ],
          },
        },
      };

      const targetSchema = {
        ...schemaHeader,
        items: {
          EmptyAbstractEntity: {
            schemaItemType: "EntityClass",
            modifier: "Abstract",
          },
          ConflictingMixin: {
            schemaItemType: "Mixin",
            label: "Missing Mixin",
            appliesTo: "ConflictSchema.EmptyAbstractEntity",
          },
          ConflictingMixinEntity: {
            schemaItemType: "EntityClass",
          },
        },
      };

      const differences = await runDifferences(sourceSchema, targetSchema);
      expect(findConflictItem(differences, "ConflictingMixinEntity")).deep.equals({
        code: ConflictCode.MixinAppliedMustDeriveFromConstraint,
        schemaType: "EntityClass",
        itemName: "ConflictingMixinEntity",
        path: "$mixins",
        source: "ConflictSchema.ConflictingMixin",
        target: undefined,
        description: "Mixin cannot applied to this class.",
      });
    });
  });

<<<<<<< HEAD
  describe("Property conflicts", () => {
    const sourceSchema = {
      ...schemaHeader,
      items: {
        ConflictingPropertyEntity: {
          schemaItemType: "EntityClass",
          properties: [
            {
              name: "MyProperty",
              type: "PrimitiveProperty",
              typeName: "boolean",
            },
          ],
        },
      },
    };

    const targetSchema = {
      ...schemaHeader,
      items: {
        ConflictingPropertyEntity: {
          schemaItemType: "EntityClass",
          properties: [
            {
              name: "MyProperty",
              type: "PrimitiveProperty",
              typeName: "string",
            },
          ],
        },
      },
    };

    it("should find a conflict for properties with different type", async () => {
      const differences = await runDifferences(sourceSchema, targetSchema);
      expect(findConflictItem(differences, "ConflictingPropertyEntity")).deep.equals({
        code: ConflictCode.ConflictingPropertyName,
        schemaType: "EntityClass",
        itemName: "ConflictingPropertyEntity",
        path: "MyProperty",
        source: "boolean",
        target: "string",
        description: "Target class already contains a property with a different type.",
        difference: {
          name: "MyProperty",
          type: "PrimitiveProperty",
          typeName: "boolean",
        },
      });
    });
  });

=======
>>>>>>> ced17f4e
  describe("Enumeration conflicts", () => {
    const sourceSchema = {
      ...schemaHeader,
      items: {
        ConflictEnumerators: {
          schemaItemType: "Enumeration",
          type: "int",
          enumerators: [
            {
              name: "EnumeratorOne",
              value: 1000,
            },
          ],
        },
        ConflictEnumerationType: {
          schemaItemType: "Enumeration",
          type: "string",
          enumerators: [
            {
              name: "EnumeratorOne",
              value: "one",
            },
          ],
        },
      },
    };

    const targetSchema = {
      ...schemaHeader,
      items: {
        ConflictEnumerators: {
          schemaItemType: "Enumeration",
          type: "int",
          enumerators: [
            {
              name: "EnumeratorOne",
              value: 1,
            },
          ],
        },
        ConflictEnumerationType: {
          schemaItemType: "Enumeration",
          type: "int",
          enumerators: [
            {
              name: "EnumeratorOne",
              value: 1,
            },
          ],
        },
      },
    };

    it("should find a conflict for conflicting enumerator value", async () => {
      const differences = await runDifferences(sourceSchema, targetSchema);
      expect(findConflictItem(differences, "ConflictEnumerators")).deep.equals({
        code: ConflictCode.ConflictingEnumeratorValue,
        schemaType: "Enumeration",
        itemName: "ConflictEnumerators",
        path: "EnumeratorOne",
        source: 1000,
        target: 1,
        description: "Enumerator values must not differ.",
      });
    });

    it("should find a conflict for enumerations with different primitive types", async () => {
      const differences = await runDifferences(sourceSchema, targetSchema);
      expect(findConflictItem(differences, "ConflictEnumerationType")).deep.equals({
        code: ConflictCode.ConflictingEnumerationType,
        schemaType: "Enumeration",
        itemName: "ConflictEnumerationType",
        source: "string",
        target: "int",
        description: "Enumeration has a different primitive type.",
      });
    });
  });
});<|MERGE_RESOLUTION|>--- conflicted
+++ resolved
@@ -898,61 +898,6 @@
     });
   });
 
-<<<<<<< HEAD
-  describe("Property conflicts", () => {
-    const sourceSchema = {
-      ...schemaHeader,
-      items: {
-        ConflictingPropertyEntity: {
-          schemaItemType: "EntityClass",
-          properties: [
-            {
-              name: "MyProperty",
-              type: "PrimitiveProperty",
-              typeName: "boolean",
-            },
-          ],
-        },
-      },
-    };
-
-    const targetSchema = {
-      ...schemaHeader,
-      items: {
-        ConflictingPropertyEntity: {
-          schemaItemType: "EntityClass",
-          properties: [
-            {
-              name: "MyProperty",
-              type: "PrimitiveProperty",
-              typeName: "string",
-            },
-          ],
-        },
-      },
-    };
-
-    it("should find a conflict for properties with different type", async () => {
-      const differences = await runDifferences(sourceSchema, targetSchema);
-      expect(findConflictItem(differences, "ConflictingPropertyEntity")).deep.equals({
-        code: ConflictCode.ConflictingPropertyName,
-        schemaType: "EntityClass",
-        itemName: "ConflictingPropertyEntity",
-        path: "MyProperty",
-        source: "boolean",
-        target: "string",
-        description: "Target class already contains a property with a different type.",
-        difference: {
-          name: "MyProperty",
-          type: "PrimitiveProperty",
-          typeName: "boolean",
-        },
-      });
-    });
-  });
-
-=======
->>>>>>> ced17f4e
   describe("Enumeration conflicts", () => {
     const sourceSchema = {
       ...schemaHeader,
