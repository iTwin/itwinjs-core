{
  "name": "@bentley/imodel-bridge",
  "version": "3.0.0-dev.6",
  "description": "iModel.js bridge components",
  "main": "lib/imodel-bridge.js",
  "typings": "lib/imodel-bridge",
  "license": "MIT",
  "engines": {
    "node": ">=10.17.0 <15.0"
  },
  "repository": {
    "type": "git",
    "url": "https://github.com/imodeljs/imodeljs/tree/master/core/imodel-bridge"
  },
  "scripts": {
    "compile": "npm run build",
    "build": "tsc 1>&2 && npm run copy:assets && npm run copy:test-assets",
    "clean": "rimraf lib .rush/temp/package-deps*.json",
    "docs": "betools docs --tsIndexFile=./imodel-bridge.ts --json=../../generated-docs/core/imodel-bridge/file.json --onlyJson",
    "copy:assets": "cpx \"./src/assets/**/*\" ./lib/assets",
    "copy:config": "internal-tools copy-config",
    "copy:test-assets": "cpx \"./src/test/assets/**/*\" ./lib/test/assets",
    "cover": "nyc npm test",
    "cover:integration": "nyc npm run test:integration",
    "extract-api": "betools extract-api --entry=imodel-bridge",
    "lint": "eslint -f visualstudio \"./src/**/*.ts\" 1>&2",
    "pretest": "cpx ./src/test/logging.config.json ./lib/test",
    "test": "betools test --offline=\"mock\" --grep=\"#integration|#WebGLPerformance\" --invert",
    "test:all": "npm run pretest && betools test --grep=\"IModelBridgeFwk\"",
    "test:standalone": "npm run pretest && betools test --offline=\"mock\" --grep=\"IModelBridgeFwkStandAlone\"",
    "test:integration": "npm run pretest && betools test --testDir=\"./lib/test/integration\""
  },
  "keywords": [
    "Bentley",
    "BIM",
    "iModel"
  ],
  "author": {
    "name": "Bentley Systems, Inc.",
    "url": "http://www.bentley.com"
  },
  "peerDependencies": {
<<<<<<< HEAD
    "@bentley/backend-itwin-client": "workspace:^3.0.0-dev.3",
    "@bentley/bentleyjs-core": "workspace:^3.0.0-dev.3",
    "@bentley/context-registry-client": "workspace:^3.0.0-dev.3",
    "@bentley/geometry-core": "workspace:^3.0.0-dev.3",
    "@bentley/imodelhub-client": "workspace:^3.0.0-dev.3",
    "@bentley/imodeljs-backend": "workspace:^3.0.0-dev.3",
    "@bentley/imodeljs-common": "workspace:^3.0.0-dev.3"
=======
    "@bentley/backend-itwin-client": "workspace:^3.0.0-dev.6",
    "@bentley/bentleyjs-core": "workspace:^3.0.0-dev.6",
    "@bentley/context-registry-client": "workspace:^3.0.0-dev.6",
    "@bentley/geometry-core": "workspace:^3.0.0-dev.6",
    "@bentley/imodelhub-client": "workspace:^3.0.0-dev.6",
    "@bentley/imodeljs-backend": "workspace:^3.0.0-dev.6",
    "@bentley/imodeljs-common": "workspace:^3.0.0-dev.6",
    "@bentley/rbac-client": "workspace:^3.0.0-dev.6"
>>>>>>> 995a887c
  },
  "//devDependencies": [
    "NOTE: All peerDependencies should also be listed as devDependencies since peerDependencies are not considered by npm install",
    "NOTE: All tools used by scripts in this package must be listed as devDependencies"
  ],
  "devDependencies": {
    "@bentley/backend-itwin-client": "workspace:*",
    "@bentley/bentleyjs-core": "workspace:*",
    "@bentley/build-tools": "workspace:*",
    "@bentley/config-loader": "workspace:*",
    "@bentley/context-registry-client": "workspace:*",
    "@bentley/eslint-plugin": "workspace:*",
    "@bentley/geometry-core": "workspace:*",
    "@bentley/imodelhub-client": "workspace:*",
    "@bentley/imodeljs-backend": "workspace:*",
    "@bentley/imodeljs-common": "workspace:*",
    "@bentley/itwin-client": "workspace:*",
    "@bentley/oidc-signin-tool": "workspace:*",
    "@types/chai": "^4.1.4",
    "@types/mocha": "^8.2.2",
    "@types/node": "10.14.1",
    "@types/object-hash": "^1.3.0",
    "chai": "^4.1.2",
    "cpx": "^1.5.0",
    "eslint": "^7.11.0",
    "internal-tools": "workspace:*",
    "mocha": "^8.3.2",
    "nyc": "^15.1.0",
    "rimraf": "^3.0.2",
    "typescript": "~4.3.0"
  },
  "dependencies": {
    "object-hash": "^1.3.1"
  },
  "nyc": {
    "extends": "./node_modules/@bentley/build-tools/.nycrc"
  },
  "eslintConfig": {
    "plugins": [
      "@bentley"
    ],
    "extends": "plugin:@bentley/imodeljs-recommended"
  }
}<|MERGE_RESOLUTION|>--- conflicted
+++ resolved
@@ -40,24 +40,13 @@
     "url": "http://www.bentley.com"
   },
   "peerDependencies": {
-<<<<<<< HEAD
-    "@bentley/backend-itwin-client": "workspace:^3.0.0-dev.3",
-    "@bentley/bentleyjs-core": "workspace:^3.0.0-dev.3",
-    "@bentley/context-registry-client": "workspace:^3.0.0-dev.3",
-    "@bentley/geometry-core": "workspace:^3.0.0-dev.3",
-    "@bentley/imodelhub-client": "workspace:^3.0.0-dev.3",
-    "@bentley/imodeljs-backend": "workspace:^3.0.0-dev.3",
-    "@bentley/imodeljs-common": "workspace:^3.0.0-dev.3"
-=======
     "@bentley/backend-itwin-client": "workspace:^3.0.0-dev.6",
     "@bentley/bentleyjs-core": "workspace:^3.0.0-dev.6",
     "@bentley/context-registry-client": "workspace:^3.0.0-dev.6",
     "@bentley/geometry-core": "workspace:^3.0.0-dev.6",
     "@bentley/imodelhub-client": "workspace:^3.0.0-dev.6",
     "@bentley/imodeljs-backend": "workspace:^3.0.0-dev.6",
-    "@bentley/imodeljs-common": "workspace:^3.0.0-dev.6",
-    "@bentley/rbac-client": "workspace:^3.0.0-dev.6"
->>>>>>> 995a887c
+    "@bentley/imodeljs-common": "workspace:^3.0.0-dev.6"
   },
   "//devDependencies": [
     "NOTE: All peerDependencies should also be listed as devDependencies since peerDependencies are not considered by npm install",
