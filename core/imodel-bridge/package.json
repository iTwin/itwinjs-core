{
  "name": "@bentley/imodel-bridge",
<<<<<<< HEAD
  "version": "2.9.0-dev.11",
=======
  "version": "2.9.0-dev.8",
>>>>>>> 9b514dc3
  "description": "iModel.js bridge components",
  "main": "lib/imodel-bridge.js",
  "typings": "lib/imodel-bridge",
  "license": "MIT",
  "engines": {
    "node": ">=10.16.0 <13.0"
  },
  "repository": {
    "type": "git",
    "url": "https://github.com/imodeljs/imodeljs/tree/master/core/imodel-bridge"
  },
  "scripts": {
    "compile": "npm run build",
    "build": "tsc 1>&2 && npm run copy:assets && npm run copy:test-assets",
    "clean": "rimraf lib .rush/temp/package-deps*.json",
    "docs": "betools docs --tsIndexFile=./imodel-bridge.ts --json=../../generated-docs/core/imodel-bridge/file.json --onlyJson",
    "copy:assets": "cpx \"./src/assets/**/*\" ./lib/assets",
    "copy:test-assets": "cpx \"./src/test/assets/**/*\" ./lib/test/assets",
    "cover": "nyc npm test",
    "cover:integration": "nyc npm run test:integration",
    "extract-api": "betools extract-api --entry=imodel-bridge",
    "lint": "eslint -f visualstudio --max-warnings 0 ./src/**/*.ts 1>&2",
    "pretest": "cpx ./src/test/logging.config.json ./lib/test",
    "test": "betools test --offline=\"mock\" --grep=\"#integration|#WebGLPerformance\" --invert",
    "test:all": "npm run pretest && betools test --grep=\"IModelBridgeFwk\"",
    "test:standalone": "npm run pretest && betools test --offline=\"mock\" --grep=\"IModelBridgeFwkStandAlone\"",
    "test:integration": "npm run pretest && betools test --testDir=\"./lib/test/integration\""
  },
  "keywords": [
    "Bentley",
    "BIM",
    "iModel"
  ],
  "author": {
    "name": "Bentley Systems, Inc.",
    "url": "http://www.bentley.com"
  },
  "peerDependencies": {
<<<<<<< HEAD
    "@bentley/bentleyjs-core": "^2.9.0-dev.11",
    "@bentley/geometry-core": "^2.9.0-dev.11",
    "@bentley/imodeljs-backend": "^2.9.0-dev.11",
    "@bentley/imodelhub-client": "^2.9.0-dev.11",
    "@bentley/backend-itwin-client": "^2.9.0-dev.11",
    "@bentley/imodeljs-common": "^2.9.0-dev.11",
    "@bentley/context-registry-client": "^2.9.0-dev.11",
    "@bentley/rbac-client": "^2.9.0-dev.11"
=======
    "@bentley/bentleyjs-core": "^2.9.0-dev.8",
    "@bentley/geometry-core": "^2.9.0-dev.8",
    "@bentley/imodeljs-backend": "^2.9.0-dev.8",
    "@bentley/imodelhub-client": "^2.9.0-dev.8",
    "@bentley/backend-itwin-client": "^2.9.0-dev.8",
    "@bentley/imodeljs-common": "^2.9.0-dev.8",
    "@bentley/context-registry-client": "^2.9.0-dev.8",
    "@bentley/rbac-client": "^2.9.0-dev.8"
>>>>>>> 9b514dc3
  },
  "//devDependencies": [
    "NOTE: All peerDependencies should also be listed as devDependencies since peerDependencies are not considered by npm install",
    "NOTE: All tools used by scripts in this package must be listed as devDependencies"
  ],
  "devDependencies": {
<<<<<<< HEAD
    "@bentley/imodeljs-backend": "2.9.0-dev.11",
    "@bentley/itwin-client": "2.9.0-dev.11",
    "@bentley/bentleyjs-core": "2.9.0-dev.11",
    "@bentley/geometry-core": "2.9.0-dev.11",
    "@bentley/backend-itwin-client": "2.9.0-dev.11",
    "@bentley/imodeljs-common": "2.9.0-dev.11",
    "@bentley/oidc-signin-tool": "2.9.0-dev.11",
    "@bentley/build-tools": "2.9.0-dev.11",
    "@bentley/eslint-plugin": "2.9.0-dev.11",
    "@bentley/config-loader": "2.9.0-dev.11",
    "@bentley/rbac-client": "2.9.0-dev.11",
=======
    "@bentley/imodeljs-backend": "2.9.0-dev.8",
    "@bentley/itwin-client": "2.9.0-dev.8",
    "@bentley/bentleyjs-core": "2.9.0-dev.8",
    "@bentley/geometry-core": "2.9.0-dev.8",
    "@bentley/backend-itwin-client": "2.9.0-dev.8",
    "@bentley/imodeljs-common": "2.9.0-dev.8",
    "@bentley/oidc-signin-tool": "2.9.0-dev.8",
    "@bentley/build-tools": "2.9.0-dev.8",
    "@bentley/eslint-plugin": "2.9.0-dev.8",
    "@bentley/config-loader": "2.9.0-dev.8",
    "@bentley/rbac-client": "2.9.0-dev.8",
>>>>>>> 9b514dc3
    "@types/chai": "^4.1.4",
    "@types/mocha": "^5.2.5",
    "@types/node": "10.14.1",
    "@types/object-hash": "^1.3.0",
    "chai": "^4.1.2",
    "cpx": "^1.5.0",
    "eslint": "^6.8.0",
    "mocha": "^5.2.0",
    "nyc": "^14.0.0",
    "rimraf": "^3.0.2",
    "typescript": "~3.7.4"
  },
  "dependencies": {
    "object-hash": "^1.3.1"
  },
  "nyc": {
    "nycrc-path": "./node_modules/@bentley/build-tools/.nycrc"
  },
  "eslintConfig": {
    "plugins": [
      "@bentley"
    ],
    "extends": "plugin:@bentley/imodeljs-recommended"
  }
}<|MERGE_RESOLUTION|>--- conflicted
+++ resolved
@@ -1,10 +1,6 @@
 {
   "name": "@bentley/imodel-bridge",
-<<<<<<< HEAD
-  "version": "2.9.0-dev.11",
-=======
   "version": "2.9.0-dev.8",
->>>>>>> 9b514dc3
   "description": "iModel.js bridge components",
   "main": "lib/imodel-bridge.js",
   "typings": "lib/imodel-bridge",
@@ -43,16 +39,6 @@
     "url": "http://www.bentley.com"
   },
   "peerDependencies": {
-<<<<<<< HEAD
-    "@bentley/bentleyjs-core": "^2.9.0-dev.11",
-    "@bentley/geometry-core": "^2.9.0-dev.11",
-    "@bentley/imodeljs-backend": "^2.9.0-dev.11",
-    "@bentley/imodelhub-client": "^2.9.0-dev.11",
-    "@bentley/backend-itwin-client": "^2.9.0-dev.11",
-    "@bentley/imodeljs-common": "^2.9.0-dev.11",
-    "@bentley/context-registry-client": "^2.9.0-dev.11",
-    "@bentley/rbac-client": "^2.9.0-dev.11"
-=======
     "@bentley/bentleyjs-core": "^2.9.0-dev.8",
     "@bentley/geometry-core": "^2.9.0-dev.8",
     "@bentley/imodeljs-backend": "^2.9.0-dev.8",
@@ -61,26 +47,12 @@
     "@bentley/imodeljs-common": "^2.9.0-dev.8",
     "@bentley/context-registry-client": "^2.9.0-dev.8",
     "@bentley/rbac-client": "^2.9.0-dev.8"
->>>>>>> 9b514dc3
   },
   "//devDependencies": [
     "NOTE: All peerDependencies should also be listed as devDependencies since peerDependencies are not considered by npm install",
     "NOTE: All tools used by scripts in this package must be listed as devDependencies"
   ],
   "devDependencies": {
-<<<<<<< HEAD
-    "@bentley/imodeljs-backend": "2.9.0-dev.11",
-    "@bentley/itwin-client": "2.9.0-dev.11",
-    "@bentley/bentleyjs-core": "2.9.0-dev.11",
-    "@bentley/geometry-core": "2.9.0-dev.11",
-    "@bentley/backend-itwin-client": "2.9.0-dev.11",
-    "@bentley/imodeljs-common": "2.9.0-dev.11",
-    "@bentley/oidc-signin-tool": "2.9.0-dev.11",
-    "@bentley/build-tools": "2.9.0-dev.11",
-    "@bentley/eslint-plugin": "2.9.0-dev.11",
-    "@bentley/config-loader": "2.9.0-dev.11",
-    "@bentley/rbac-client": "2.9.0-dev.11",
-=======
     "@bentley/imodeljs-backend": "2.9.0-dev.8",
     "@bentley/itwin-client": "2.9.0-dev.8",
     "@bentley/bentleyjs-core": "2.9.0-dev.8",
@@ -92,7 +64,6 @@
     "@bentley/eslint-plugin": "2.9.0-dev.8",
     "@bentley/config-loader": "2.9.0-dev.8",
     "@bentley/rbac-client": "2.9.0-dev.8",
->>>>>>> 9b514dc3
     "@types/chai": "^4.1.4",
     "@types/mocha": "^5.2.5",
     "@types/node": "10.14.1",
