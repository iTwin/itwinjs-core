{
  "name": "@itwin/core-electron",
  "version": "3.5.0-dev.27",
  "description": "iTwin.js ElectronHost and ElectronApp",
  "license": "MIT",
  "engines": {
    "node": ">=12.22.0 < 14.0 || >=14.17.0 <17.0 || >= 18.9.0 < 19.0"
  },
  "scripts": {
    "build": "npm run -s build:cjs",
    "build:ci": "npm run -s build",
    "build:cjs": "tsc 1>&2 --outDir lib/cjs",
    "clean": "rimraf lib .rush/temp/package-deps*.json",
    "docs": "betools docs --includes=../../generated-docs/extract --json=../../generated-docs/core/core-electron/file.json --tsIndexFile=./__DOC_ONLY__.ts --onlyJson",
    "extract-api": "betools extract-api --entry=__DOC_ONLY__",
    "lint": "eslint -f visualstudio \"./src/**/*.ts\" 1>&2",
    "test": "",
    "test:integration": "npm run test:integration:backend && npm run test:integration:frontend:ci",
    "test:integration:backend": "mocha --config src/test/backend/.mocharc.json",
    "test:integration:frontend:ci": "npm run -s webpack:frontend-test && npm run test:integration:frontend",
    "test:integration:frontend": "certa -r electron --config src/test/frontend/utils/certa.json",
    "webpack:frontend-test": "webpack --config ./src/test/frontend/utils/webpack.config.js 1>&2",
    "cover": ""
  },
  "repository": {
    "type": "git",
    "url": "https://github.com/iTwin/itwinjs-core/tree/master/core/core-electron"
  },
  "keywords": [
    "Bentley",
    "BIM",
    "iModel"
  ],
  "author": {
    "name": "Bentley Systems, Inc.",
    "url": "http://www.bentley.com"
  },
  "peerDependencies": {
    "@itwin/core-backend": "workspace:^3.5.0-dev.27",
    "@itwin/core-bentley": "workspace:^3.5.0-dev.27",
    "@itwin/core-common": "workspace:^3.5.0-dev.27",
    "@itwin/core-frontend": "workspace:^3.5.0-dev.27",
    "@itwin/presentation-common": "workspace:^3.5.0-dev.27",
    "electron": ">=14.0.0 <18.0.0"
  },
  "devDependencies": {
    "@itwin/build-tools": "workspace:*",
<<<<<<< HEAD
    "@types/chai": "4.3.1",
=======
    "@itwin/certa": "workspace:*",
>>>>>>> 645c5717
    "@itwin/core-backend": "workspace:*",
    "@itwin/core-bentley": "workspace:*",
    "@itwin/core-common": "workspace:*",
    "@itwin/core-frontend": "workspace:*",
    "@itwin/eslint-plugin": "workspace:*",
    "@types/mocha": "^8.2.2",
    "@types/node": "18.11.2",
    "@itwin/presentation-common": "workspace:*",
    "chai": "^4.1.2",
    "electron": "^17.0.0",
    "eslint": "^7.11.0",
    "mocha": "^10.0.0",
    "rimraf": "^3.0.2",
    "source-map-loader": "^4.0.0",
    "typescript": "~4.4.0",
    "webpack": "^5.64.4"
  },
  "dependencies": {
    "@openid/appauth": "^1.2.6",
    "open": "^7.0.0",
    "username": "^5.1.0"
  },
  "eslintConfig": {
    "plugins": [
      "@itwin"
    ],
    "extends": "plugin:@itwin/itwinjs-recommended"
  }
}<|MERGE_RESOLUTION|>--- conflicted
+++ resolved
@@ -45,19 +45,16 @@
   },
   "devDependencies": {
     "@itwin/build-tools": "workspace:*",
-<<<<<<< HEAD
-    "@types/chai": "4.3.1",
-=======
     "@itwin/certa": "workspace:*",
->>>>>>> 645c5717
     "@itwin/core-backend": "workspace:*",
     "@itwin/core-bentley": "workspace:*",
     "@itwin/core-common": "workspace:*",
     "@itwin/core-frontend": "workspace:*",
     "@itwin/eslint-plugin": "workspace:*",
+    "@itwin/presentation-common": "workspace:*",
+    "@types/chai": "4.3.1",
     "@types/mocha": "^8.2.2",
     "@types/node": "18.11.2",
-    "@itwin/presentation-common": "workspace:*",
     "chai": "^4.1.2",
     "electron": "^17.0.0",
     "eslint": "^7.11.0",
