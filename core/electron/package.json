{
  "name": "@itwin/core-electron",
  "version": "3.6.0-dev.7",
  "description": "iTwin.js ElectronHost and ElectronApp",
  "license": "MIT",
  "engines": {
    "node": ">=12.22.0 < 14.0 || >=14.17.0 < 19.0"
  },
  "scripts": {
    "build": "npm run -s build:cjs",
    "build:ci": "npm run -s build",
    "build:cjs": "tsc 1>&2 --outDir lib/cjs",
    "clean": "rimraf lib .rush/temp/package-deps*.json",
    "docs": "betools docs --includes=../../generated-docs/extract --json=../../generated-docs/core/core-electron/file.json --tsIndexFile=./__DOC_ONLY__.ts --onlyJson",
    "extract-api": "betools extract-api --entry=__DOC_ONLY__",
    "lint": "eslint -f visualstudio \"./src/**/*.ts\" 1>&2",
    "test": "",
    "test:integration": "npm run test:integration:backend && npm run test:integration:frontend:ci",
    "test:integration:backend": "mocha --config src/test/backend/.mocharc.json",
    "test:integration:frontend:ci": "npm run -s webpack:frontend-test && npm run test:integration:frontend",
    "test:integration:frontend": "certa -r electron --config src/test/frontend/utils/certa.json",
    "webpack:frontend-test": "webpack --config ./src/test/frontend/utils/webpack.config.js 1>&2",
    "cover": ""
  },
  "repository": {
    "type": "git",
    "url": "https://github.com/iTwin/itwinjs-core/tree/master/core/core-electron"
  },
  "keywords": [
    "Bentley",
    "BIM",
    "iModel"
  ],
  "author": {
    "name": "Bentley Systems, Inc.",
    "url": "http://www.bentley.com"
  },
  "peerDependencies": {
<<<<<<< HEAD
    "@itwin/core-backend": "workspace:^3.6.0-dev.1",
    "@itwin/core-bentley": "workspace:^3.6.0-dev.1",
    "@itwin/core-common": "workspace:^3.6.0-dev.1",
    "@itwin/core-frontend": "workspace:^3.6.0-dev.1",
    "@itwin/presentation-common": "workspace:^3.6.0-dev.1",
    "electron": ">=14.0.0 <18.0.0 || >=22.0.0 <23.0.0"
=======
    "@itwin/core-backend": "workspace:^3.6.0-dev.7",
    "@itwin/core-bentley": "workspace:^3.6.0-dev.7",
    "@itwin/core-common": "workspace:^3.6.0-dev.7",
    "@itwin/core-frontend": "workspace:^3.6.0-dev.7",
    "@itwin/presentation-common": "workspace:^3.6.0-dev.7",
    "electron": ">=14.0.0 <18.0.0"
>>>>>>> 4ebf06ce
  },
  "devDependencies": {
    "@itwin/build-tools": "workspace:*",
    "@itwin/certa": "workspace:*",
    "@itwin/core-backend": "workspace:*",
    "@itwin/core-bentley": "workspace:*",
    "@itwin/core-common": "workspace:*",
    "@itwin/core-frontend": "workspace:*",
    "@itwin/eslint-plugin": "workspace:*",
    "@itwin/presentation-common": "workspace:*",
    "@types/chai": "4.3.1",
    "@types/mocha": "^8.2.2",
    "@types/node": "18.11.5",
    "chai": "^4.1.2",
    "electron": "^22.0.0",
    "eslint": "^7.11.0",
    "mocha": "^10.0.0",
    "rimraf": "^3.0.2",
    "source-map-loader": "^4.0.0",
    "typescript": "~4.4.0",
    "webpack": "^5.64.4"
  },
  "dependencies": {
    "@openid/appauth": "^1.2.6",
    "open": "^7.0.0",
    "username": "^5.1.0"
  },
  "eslintConfig": {
    "plugins": [
      "@itwin"
    ],
    "extends": "plugin:@itwin/itwinjs-recommended"
  }
}<|MERGE_RESOLUTION|>--- conflicted
+++ resolved
@@ -36,21 +36,12 @@
     "url": "http://www.bentley.com"
   },
   "peerDependencies": {
-<<<<<<< HEAD
-    "@itwin/core-backend": "workspace:^3.6.0-dev.1",
-    "@itwin/core-bentley": "workspace:^3.6.0-dev.1",
-    "@itwin/core-common": "workspace:^3.6.0-dev.1",
-    "@itwin/core-frontend": "workspace:^3.6.0-dev.1",
-    "@itwin/presentation-common": "workspace:^3.6.0-dev.1",
-    "electron": ">=14.0.0 <18.0.0 || >=22.0.0 <23.0.0"
-=======
     "@itwin/core-backend": "workspace:^3.6.0-dev.7",
     "@itwin/core-bentley": "workspace:^3.6.0-dev.7",
     "@itwin/core-common": "workspace:^3.6.0-dev.7",
     "@itwin/core-frontend": "workspace:^3.6.0-dev.7",
     "@itwin/presentation-common": "workspace:^3.6.0-dev.7",
-    "electron": ">=14.0.0 <18.0.0"
->>>>>>> 4ebf06ce
+    "electron": ">=14.0.0 <18.0.0 || >=22.0.0 <23.0.0"
   },
   "devDependencies": {
     "@itwin/build-tools": "workspace:*",
