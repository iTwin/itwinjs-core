{
  "name": "@itwin/core-electron",
  "version": "3.0.0-dev.87",
  "description": "iTwin.js ElectronHost and ElectronApp",
  "license": "MIT",
  "engines": {
    "node": ">=10.17.0 <15.0"
  },
  "scripts": {
    "compile": "npm run -s build",
    "build": "npm run -s build:cjs",
    "build:cjs": "tsc 1>&2 --outDir lib/cjs",
    "clean": "rimraf lib .rush/temp/package-deps*.json",
    "docs": "betools docs --includes=../../generated-docs/extract --json=../../generated-docs/core/core-electron/file.json --tsIndexFile=./__DOC_ONLY__.ts --onlyJson",
    "extract-api": "betools extract-api --entry=__DOC_ONLY__",
    "lint": "eslint -f visualstudio \"./src/**/*.ts\" 1>&2",
    "test": "",
    "cover": ""
  },
  "repository": {
    "type": "git",
    "url": "https://github.com/imodeljs/imodeljs/tree/master/core/core-electron"
  },
  "keywords": [
    "Bentley",
    "BIM",
    "iModel"
  ],
  "author": {
    "name": "Bentley Systems, Inc.",
    "url": "http://www.bentley.com"
  },
  "peerDependencies": {
<<<<<<< HEAD
    "@itwin/core-bentley": "workspace:^3.0.0-dev.85",
    "@itwin/core-backend": "workspace:^3.0.0-dev.85",
    "@itwin/core-common": "workspace:^3.0.0-dev.85",
    "@itwin/core-frontend": "workspace:^3.0.0-dev.85",
    "@bentley/itwin-client": "workspace:^3.0.0-dev.85",
    "@itwin/presentation-common": "workspace:^3.0.0-dev.85",
    "@itwin/electron-authorization": "^0.2.0",
=======
    "@itwin/core-bentley": "workspace:^3.0.0-dev.87",
    "@itwin/core-backend": "workspace:^3.0.0-dev.87",
    "@itwin/core-common": "workspace:^3.0.0-dev.87",
    "@itwin/core-frontend": "workspace:^3.0.0-dev.87",
    "@bentley/itwin-client": "workspace:^3.0.0-dev.87",
    "@itwin/presentation-common": "workspace:^3.0.0-dev.87",
>>>>>>> abfb043c
    "electron": "^14.0.0"
  },
  "devDependencies": {
    "@itwin/core-bentley": "workspace:*",
    "@itwin/build-tools": "workspace:*",
    "@itwin/eslint-plugin": "workspace:*",
    "@itwin/core-backend": "workspace:*",
    "@itwin/core-common": "workspace:*",
    "@itwin/core-frontend": "workspace:*",
    "@bentley/itwin-client": "workspace:*",
    "@itwin/presentation-common": "workspace:*",
    "@types/node": "14.14.31",
    "electron": "^14.0.0",
    "eslint": "^7.11.0",
    "rimraf": "^3.0.2",
    "typescript": "~4.4.0"
  },
  "dependencies": {
    "@openid/appauth": "^1.2.6",
    "open": "^7.0.0",
    "username": "^5.1.0"
  },
  "eslintConfig": {
    "plugins": [
      "@itwin"
    ],
    "extends": "plugin:@itwin/itwinjs-recommended"
  }
}<|MERGE_RESOLUTION|>--- conflicted
+++ resolved
@@ -31,22 +31,13 @@
     "url": "http://www.bentley.com"
   },
   "peerDependencies": {
-<<<<<<< HEAD
-    "@itwin/core-bentley": "workspace:^3.0.0-dev.85",
-    "@itwin/core-backend": "workspace:^3.0.0-dev.85",
-    "@itwin/core-common": "workspace:^3.0.0-dev.85",
-    "@itwin/core-frontend": "workspace:^3.0.0-dev.85",
-    "@bentley/itwin-client": "workspace:^3.0.0-dev.85",
-    "@itwin/presentation-common": "workspace:^3.0.0-dev.85",
-    "@itwin/electron-authorization": "^0.2.0",
-=======
     "@itwin/core-bentley": "workspace:^3.0.0-dev.87",
     "@itwin/core-backend": "workspace:^3.0.0-dev.87",
     "@itwin/core-common": "workspace:^3.0.0-dev.87",
     "@itwin/core-frontend": "workspace:^3.0.0-dev.87",
     "@bentley/itwin-client": "workspace:^3.0.0-dev.87",
     "@itwin/presentation-common": "workspace:^3.0.0-dev.87",
->>>>>>> abfb043c
+    "@itwin/electron-authorization": "^0.3.0",
     "electron": "^14.0.0"
   },
   "devDependencies": {
