{
  "name": "@itwin/core-electron",
<<<<<<< HEAD
  "version": "3.4.0-dev.43",
=======
  "version": "3.4.0-dev.49",
>>>>>>> 34654961
  "description": "iTwin.js ElectronHost and ElectronApp",
  "license": "MIT",
  "engines": {
    "node": ">=12.22.0 < 14.0 || >=14.17.0 <17.0"
  },
  "scripts": {
    "build": "npm run -s build:cjs",
    "build:ci": "npm run -s build",
    "build:cjs": "tsc 1>&2 --outDir lib/cjs",
    "clean": "rimraf lib .rush/temp/package-deps*.json",
    "docs": "betools docs --includes=../../generated-docs/extract --json=../../generated-docs/core/core-electron/file.json --tsIndexFile=./__DOC_ONLY__.ts --onlyJson",
    "extract-api": "betools extract-api --entry=__DOC_ONLY__",
    "lint": "eslint -f visualstudio \"./src/**/*.ts\" 1>&2",
    "test": "",
    "test:integration": "mocha lib/cjs/test/backend/RunElectronBackendTests.js",
    "cover": ""
  },
  "repository": {
    "type": "git",
    "url": "https://github.com/iTwin/itwinjs-core/tree/master/core/core-electron"
  },
  "keywords": [
    "Bentley",
    "BIM",
    "iModel"
  ],
  "author": {
    "name": "Bentley Systems, Inc.",
    "url": "http://www.bentley.com"
  },
  "peerDependencies": {
<<<<<<< HEAD
    "@itwin/core-backend": "workspace:^3.4.0-dev.43",
    "@itwin/core-bentley": "workspace:^3.4.0-dev.43",
    "@itwin/core-common": "workspace:^3.4.0-dev.43",
    "@itwin/core-frontend": "workspace:^3.4.0-dev.43",
    "@itwin/presentation-common": "workspace:^3.4.0-dev.43",
=======
    "@itwin/core-backend": "workspace:^3.4.0-dev.49",
    "@itwin/core-bentley": "workspace:^3.4.0-dev.49",
    "@itwin/core-common": "workspace:^3.4.0-dev.49",
    "@itwin/core-frontend": "workspace:^3.4.0-dev.49",
    "@itwin/presentation-common": "workspace:^3.4.0-dev.49",
>>>>>>> 34654961
    "electron": ">=14.0.0 <18.0.0"
  },
  "devDependencies": {
    "@itwin/build-tools": "workspace:*",
    "@itwin/core-backend": "workspace:*",
    "@itwin/core-bentley": "workspace:*",
    "@itwin/core-common": "workspace:*",
    "@itwin/core-frontend": "workspace:*",
    "@itwin/eslint-plugin": "workspace:*",
    "@itwin/presentation-common": "workspace:*",
    "@types/chai": "4.3.1",
    "@types/mocha": "^8.2.2",
    "@types/node": "16.11.59",
    "chai": "^4.1.2",
    "electron": "^17.0.0",
    "eslint": "^7.11.0",
    "mocha": "^10.0.0",
    "rimraf": "^3.0.2",
    "typescript": "~4.4.0"
  },
  "dependencies": {
    "@openid/appauth": "^1.2.6",
    "open": "^7.0.0",
    "username": "^5.1.0"
  },
  "eslintConfig": {
    "plugins": [
      "@itwin"
    ],
    "extends": "plugin:@itwin/itwinjs-recommended"
  }
}<|MERGE_RESOLUTION|>--- conflicted
+++ resolved
@@ -1,10 +1,6 @@
 {
   "name": "@itwin/core-electron",
-<<<<<<< HEAD
-  "version": "3.4.0-dev.43",
-=======
   "version": "3.4.0-dev.49",
->>>>>>> 34654961
   "description": "iTwin.js ElectronHost and ElectronApp",
   "license": "MIT",
   "engines": {
@@ -36,19 +32,11 @@
     "url": "http://www.bentley.com"
   },
   "peerDependencies": {
-<<<<<<< HEAD
-    "@itwin/core-backend": "workspace:^3.4.0-dev.43",
-    "@itwin/core-bentley": "workspace:^3.4.0-dev.43",
-    "@itwin/core-common": "workspace:^3.4.0-dev.43",
-    "@itwin/core-frontend": "workspace:^3.4.0-dev.43",
-    "@itwin/presentation-common": "workspace:^3.4.0-dev.43",
-=======
     "@itwin/core-backend": "workspace:^3.4.0-dev.49",
     "@itwin/core-bentley": "workspace:^3.4.0-dev.49",
     "@itwin/core-common": "workspace:^3.4.0-dev.49",
     "@itwin/core-frontend": "workspace:^3.4.0-dev.49",
     "@itwin/presentation-common": "workspace:^3.4.0-dev.49",
->>>>>>> 34654961
     "electron": ">=14.0.0 <18.0.0"
   },
   "devDependencies": {
