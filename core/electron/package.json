{
  "name": "@itwin/core-electron",
  "version": "4.3.0-dev.31",
  "description": "iTwin.js ElectronHost and ElectronApp",
  "license": "MIT",
  "engines": {
    "node": "^18.0.0 || ^20.0.0"
  },
  "scripts": {
    "build": "npm run -s build:cjs && npm run -s webpack:test",
    "build:cjs": "tsc 1>&2 --outDir lib/cjs",
    "clean": "rimraf lib .rush/temp/package-deps*.json",
    "docs": "betools docs --includes=../../generated-docs/extract --json=../../generated-docs/core/core-electron/file.json --tsIndexFile=./__DOC_ONLY__.ts --onlyJson",
    "extract-api": "betools extract-api --entry=__DOC_ONLY__",
    "lint": "eslint -f visualstudio \"./src/**/*.ts\" 1>&2",
    "test": "",
    "test:integration": "npm run test:integration:backend && npm run test:integration:frontend",
    "test:integration:backend": "mocha --config src/test/backend/.mocharc.json",
    "test:integration:frontend": "certa -r electron --config src/test/frontend/utils/certa.json",
    "webpack:test": "webpack --config ./src/test/frontend/utils/webpack.config.js 1>&2",
    "cover": ""
  },
  "repository": {
    "type": "git",
    "url": "https://github.com/iTwin/itwinjs-core.git",
    "directory": "core/electron"
  },
  "keywords": [
    "Bentley",
    "BIM",
    "iModel"
  ],
  "author": {
    "name": "Bentley Systems, Inc.",
    "url": "http://www.bentley.com"
  },
  "peerDependencies": {
    "@itwin/core-backend": "workspace:^4.3.0-dev.31",
    "@itwin/core-bentley": "workspace:^4.3.0-dev.31",
    "@itwin/core-common": "workspace:^4.3.0-dev.31",
    "@itwin/core-frontend": "workspace:^4.3.0-dev.31",
    "electron": ">=23.0.0 <28.0.0"
  },
  "devDependencies": {
    "@itwin/build-tools": "workspace:*",
    "@itwin/certa": "workspace:*",
    "@itwin/core-backend": "workspace:*",
    "@itwin/core-bentley": "workspace:*",
    "@itwin/core-common": "workspace:*",
    "@itwin/core-frontend": "workspace:*",
    "@itwin/eslint-plugin": "4.0.0-dev.44",
    "@types/chai": "4.3.1",
<<<<<<< HEAD
    "@types/mocha": "^10.0.6",
    "@types/node": "18.16.1",
=======
    "@types/mocha": "^8.2.2",
    "@types/node": "~18.16.20",
>>>>>>> a3db487f
    "chai": "^4.3.10",
    "electron": "^27.0.0",
    "eslint": "^8.44.0",
    "glob": "^7.1.2",
    "mocha": "^10.2.0",
    "rimraf": "^3.0.2",
    "source-map-loader": "^4.0.0",
    "typescript": "~5.0.2",
    "webpack": "^5.76.0",
    "webpack-cli": "^5.0.1"
  },
  "dependencies": {
    "@openid/appauth": "^1.2.6",
    "open": "^7.0.0",
    "username": "^5.1.0"
  }
}<|MERGE_RESOLUTION|>--- conflicted
+++ resolved
@@ -50,13 +50,8 @@
     "@itwin/core-frontend": "workspace:*",
     "@itwin/eslint-plugin": "4.0.0-dev.44",
     "@types/chai": "4.3.1",
-<<<<<<< HEAD
     "@types/mocha": "^10.0.6",
-    "@types/node": "18.16.1",
-=======
-    "@types/mocha": "^8.2.2",
     "@types/node": "~18.16.20",
->>>>>>> a3db487f
     "chai": "^4.3.10",
     "electron": "^27.0.0",
     "eslint": "^8.44.0",
