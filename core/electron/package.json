--- conflicted
+++ resolved
@@ -52,11 +52,7 @@
     "@itwin/eslint-plugin": "5.0.0-dev.1",
     "@types/chai": "4.3.1",
     "@types/mocha": "^10.0.6",
-<<<<<<< HEAD
-    "@types/node": "~18.19.61",
-=======
     "@types/node": "~20.9.5",
->>>>>>> 3670ac42
     "chai": "^4.3.10",
     "cpx2": "^3.0.0",
     "electron": "^33.0.0",
