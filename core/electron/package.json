--- conflicted
+++ resolved
@@ -35,20 +35,11 @@
     "url": "http://www.bentley.com"
   },
   "peerDependencies": {
-<<<<<<< HEAD
-    "@itwin/core-backend": "workspace:^4.0.0-dev.60",
-    "@itwin/core-bentley": "workspace:^4.0.0-dev.60",
-    "@itwin/core-common": "workspace:^4.0.0-dev.60",
-    "@itwin/core-frontend": "workspace:^4.0.0-dev.60",
-    "electron": "^23.0.0"
-=======
     "@itwin/core-backend": "workspace:^4.0.0-dev.71",
     "@itwin/core-bentley": "workspace:^4.0.0-dev.71",
     "@itwin/core-common": "workspace:^4.0.0-dev.71",
     "@itwin/core-frontend": "workspace:^4.0.0-dev.71",
-    "@itwin/presentation-common": "workspace:^4.0.0-dev.71",
     "electron": ">=23.0.0 <25.0.0"
->>>>>>> 0001e1ff
   },
   "devDependencies": {
     "@itwin/build-tools": "workspace:*",
