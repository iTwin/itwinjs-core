--- conflicted
+++ resolved
@@ -35,19 +35,11 @@
     "url": "http://www.bentley.com"
   },
   "peerDependencies": {
-<<<<<<< HEAD
-    "@itwin/core-backend": "workspace:^4.1.0-dev.39",
-    "@itwin/core-bentley": "workspace:^4.1.0-dev.39",
-    "@itwin/core-common": "workspace:^4.1.0-dev.39",
-    "@itwin/core-frontend": "workspace:^4.1.0-dev.39",
-    "electron": ">=23.0.0 <26.0.0"
-=======
     "@itwin/core-backend": "workspace:^4.1.0-dev.41",
     "@itwin/core-bentley": "workspace:^4.1.0-dev.41",
     "@itwin/core-common": "workspace:^4.1.0-dev.41",
     "@itwin/core-frontend": "workspace:^4.1.0-dev.41",
-    "electron": ">=23.0.0 <25.0.0"
->>>>>>> 0b60dc3a
+    "electron": ">=23.0.0 <26.0.0"
   },
   "devDependencies": {
     "@itwin/build-tools": "workspace:*",
