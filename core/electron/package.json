{
  "name": "@itwin/core-electron",
  "version": "4.3.0-dev.15",
  "description": "iTwin.js ElectronHost and ElectronApp",
  "license": "MIT",
  "engines": {
    "node": "^18.0.0 || ^20.0.0"
  },
  "scripts": {
    "build": "npm run -s build:cjs && npm run -s webpack:test",
    "build:cjs": "tsc 1>&2 --outDir lib/cjs",
    "clean": "rimraf lib .rush/temp/package-deps*.json",
    "docs": "betools docs --includes=../../generated-docs/extract --json=../../generated-docs/core/core-electron/file.json --tsIndexFile=./__DOC_ONLY__.ts --onlyJson",
    "extract-api": "betools extract-api --entry=__DOC_ONLY__",
    "lint": "eslint -f visualstudio \"./src/**/*.ts\" 1>&2",
    "test": "",
    "test:integration": "npm run test:integration:backend && npm run test:integration:frontend",
    "test:integration:backend": "mocha --config src/test/backend/.mocharc.json",
    "test:integration:frontend": "certa -r electron --config src/test/frontend/utils/certa.json",
    "webpack:test": "webpack --config ./src/test/frontend/utils/webpack.config.js 1>&2",
    "cover": ""
  },
  "repository": {
    "type": "git",
    "url": "https://github.com/iTwin/itwinjs-core.git",
    "directory": "core/electron"
  },
  "keywords": [
    "Bentley",
    "BIM",
    "iModel"
  ],
  "author": {
    "name": "Bentley Systems, Inc.",
    "url": "http://www.bentley.com"
  },
  "peerDependencies": {
    "@itwin/core-backend": "workspace:^4.3.0-dev.15",
    "@itwin/core-bentley": "workspace:^4.3.0-dev.15",
    "@itwin/core-common": "workspace:^4.3.0-dev.15",
    "@itwin/core-frontend": "workspace:^4.3.0-dev.15",
    "electron": ">=23.0.0 <28.0.0"
  },
  "devDependencies": {
    "@itwin/build-tools": "workspace:*",
    "@itwin/certa": "workspace:*",
    "@itwin/core-backend": "workspace:*",
    "@itwin/core-bentley": "workspace:*",
    "@itwin/core-common": "workspace:*",
    "@itwin/core-frontend": "workspace:*",
    "@itwin/eslint-plugin": "4.0.0-dev.44",
    "@types/chai": "4.3.1",
    "@types/mocha": "^8.2.2",
<<<<<<< HEAD
    "@types/node": "20.6.0",
    "chai": "^4.1.2",
    "electron": "^26.0.0",
=======
    "@types/node": "18.16.1",
    "chai": "^4.3.10",
    "electron": "^27.0.0",
>>>>>>> 1445a0bc
    "eslint": "^8.44.0",
    "glob": "^7.1.2",
    "mocha": "^10.0.0",
    "rimraf": "^3.0.2",
    "source-map-loader": "^4.0.0",
    "typescript": "~5.0.2",
    "webpack": "^5.76.0",
    "webpack-cli": "^5.0.1"
  },
  "dependencies": {
    "@openid/appauth": "^1.2.6",
    "open": "^7.0.0",
    "username": "^5.1.0"
  }
}<|MERGE_RESOLUTION|>--- conflicted
+++ resolved
@@ -51,15 +51,9 @@
     "@itwin/eslint-plugin": "4.0.0-dev.44",
     "@types/chai": "4.3.1",
     "@types/mocha": "^8.2.2",
-<<<<<<< HEAD
     "@types/node": "20.6.0",
-    "chai": "^4.1.2",
-    "electron": "^26.0.0",
-=======
-    "@types/node": "18.16.1",
     "chai": "^4.3.10",
     "electron": "^27.0.0",
->>>>>>> 1445a0bc
     "eslint": "^8.44.0",
     "glob": "^7.1.2",
     "mocha": "^10.0.0",
