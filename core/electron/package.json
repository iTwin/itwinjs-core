{
  "name": "@itwin/core-electron",
  "version": "4.0.0-dev.8",
  "description": "iTwin.js ElectronHost and ElectronApp",
  "license": "MIT",
  "engines": {
    "node": ">=16.13.0 < 19.0"
  },
  "scripts": {
    "build": "npm run -s build:cjs",
    "build:ci": "npm run -s build",
    "build:cjs": "tsc 1>&2 --outDir lib/cjs",
    "clean": "rimraf lib .rush/temp/package-deps*.json",
    "docs": "betools docs --includes=../../generated-docs/extract --json=../../generated-docs/core/core-electron/file.json --tsIndexFile=./__DOC_ONLY__.ts --onlyJson",
    "extract-api": "betools extract-api --entry=__DOC_ONLY__",
    "lint": "eslint -f visualstudio \"./src/**/*.ts\" 1>&2",
    "test": "",
    "test:integration": "npm run test:integration:backend && npm run test:integration:frontend",
    "test:integration:backend": "mocha --config src/test/backend/.mocharc.json",
    "test:integration:frontend": "certa -r electron --config src/test/frontend/utils/certa.json",
    "webpack:test": "webpack --config ./src/test/frontend/utils/webpack.config.js 1>&2",
    "cover": ""
  },
  "repository": {
    "type": "git",
    "url": "https://github.com/iTwin/itwinjs-core/tree/master/core/core-electron"
  },
  "keywords": [
    "Bentley",
    "BIM",
    "iModel"
  ],
  "author": {
    "name": "Bentley Systems, Inc.",
    "url": "http://www.bentley.com"
  },
  "peerDependencies": {
<<<<<<< HEAD
    "@itwin/core-backend": "workspace:^3.6.0-dev.53",
    "@itwin/core-bentley": "workspace:^3.6.0-dev.53",
    "@itwin/core-common": "workspace:^3.6.0-dev.53",
    "@itwin/core-frontend": "workspace:^3.6.0-dev.53",
    "@itwin/presentation-common": "workspace:^3.6.0-dev.53",
    "electron": "^23.0.0"
=======
    "@itwin/core-backend": "workspace:^4.0.0-dev.8",
    "@itwin/core-bentley": "workspace:^4.0.0-dev.8",
    "@itwin/core-common": "workspace:^4.0.0-dev.8",
    "@itwin/core-frontend": "workspace:^4.0.0-dev.8",
    "@itwin/presentation-common": "workspace:^4.0.0-dev.8",
    "electron": ">=14.0.0 <18.0.0 || >=22.0.0 <23.0.0"
>>>>>>> 354f4991
  },
  "devDependencies": {
    "@itwin/build-tools": "workspace:*",
    "@itwin/certa": "workspace:*",
    "@itwin/core-backend": "workspace:*",
    "@itwin/core-bentley": "workspace:*",
    "@itwin/core-common": "workspace:*",
    "@itwin/core-frontend": "workspace:*",
    "@itwin/eslint-plugin": "workspace:*",
    "@itwin/presentation-common": "workspace:*",
    "@types/chai": "4.3.1",
    "@types/mocha": "^8.2.2",
    "@types/node": "18.11.5",
    "chai": "^4.1.2",
    "electron": "^23.0.0",
    "eslint": "^7.11.0",
    "mocha": "^10.0.0",
    "rimraf": "^3.0.2",
    "source-map-loader": "^4.0.0",
    "typescript": "~4.4.0",
    "webpack": "^5.64.4"
  },
  "dependencies": {
    "@openid/appauth": "^1.2.6",
    "open": "^7.0.0",
    "username": "^5.1.0"
  },
  "eslintConfig": {
    "plugins": [
      "@itwin"
    ],
    "extends": "plugin:@itwin/itwinjs-recommended"
  }
}<|MERGE_RESOLUTION|>--- conflicted
+++ resolved
@@ -35,21 +35,12 @@
     "url": "http://www.bentley.com"
   },
   "peerDependencies": {
-<<<<<<< HEAD
-    "@itwin/core-backend": "workspace:^3.6.0-dev.53",
-    "@itwin/core-bentley": "workspace:^3.6.0-dev.53",
-    "@itwin/core-common": "workspace:^3.6.0-dev.53",
-    "@itwin/core-frontend": "workspace:^3.6.0-dev.53",
-    "@itwin/presentation-common": "workspace:^3.6.0-dev.53",
-    "electron": "^23.0.0"
-=======
     "@itwin/core-backend": "workspace:^4.0.0-dev.8",
     "@itwin/core-bentley": "workspace:^4.0.0-dev.8",
     "@itwin/core-common": "workspace:^4.0.0-dev.8",
     "@itwin/core-frontend": "workspace:^4.0.0-dev.8",
     "@itwin/presentation-common": "workspace:^4.0.0-dev.8",
-    "electron": ">=14.0.0 <18.0.0 || >=22.0.0 <23.0.0"
->>>>>>> 354f4991
+    "electron": "^23.0.0"
   },
   "devDependencies": {
     "@itwin/build-tools": "workspace:*",
