{
  "name": "@itwin/core-electron",
  "version": "3.3.0-dev.72",
  "description": "iTwin.js ElectronHost and ElectronApp",
  "license": "MIT",
  "engines": {
    "node": ">=12.22.0 < 14.0 || >=14.17.0 <17.0"
  },
  "scripts": {
    "build": "npm run -s build:cjs",
    "build:ci": "npm run -s build",
    "build:cjs": "tsc 1>&2 --outDir lib/cjs",
    "clean": "rimraf lib .rush/temp/package-deps*.json",
    "docs": "betools docs --includes=../../generated-docs/extract --json=../../generated-docs/core/core-electron/file.json --tsIndexFile=./__DOC_ONLY__.ts --onlyJson",
    "extract-api": "betools extract-api --entry=__DOC_ONLY__",
    "lint": "eslint -f visualstudio \"./src/**/*.ts\" 1>&2",
    "test": "",
    "cover": ""
  },
  "repository": {
    "type": "git",
    "url": "https://github.com/iTwin/itwinjs-core/tree/master/core/core-electron"
  },
  "keywords": [
    "Bentley",
    "BIM",
    "iModel"
  ],
  "author": {
    "name": "Bentley Systems, Inc.",
    "url": "http://www.bentley.com"
  },
  "peerDependencies": {
<<<<<<< HEAD
    "@itwin/core-backend": "workspace:^3.3.0-dev.65",
    "@itwin/core-bentley": "workspace:^3.3.0-dev.65",
    "@itwin/core-common": "workspace:^3.3.0-dev.65",
    "@itwin/core-frontend": "workspace:^3.3.0-dev.65",
    "@itwin/presentation-common": "workspace:^3.3.0-dev.65",
    "electron": ">=14.0.0 <20.0.0"
=======
    "@itwin/core-backend": "workspace:^3.3.0-dev.72",
    "@itwin/core-bentley": "workspace:^3.3.0-dev.72",
    "@itwin/core-common": "workspace:^3.3.0-dev.72",
    "@itwin/core-frontend": "workspace:^3.3.0-dev.72",
    "@itwin/presentation-common": "workspace:^3.3.0-dev.72",
    "electron": "^14.0.0"
>>>>>>> b6b32358
  },
  "devDependencies": {
    "@itwin/build-tools": "workspace:*",
    "@itwin/core-backend": "workspace:*",
    "@itwin/core-bentley": "workspace:*",
    "@itwin/core-common": "workspace:*",
    "@itwin/core-frontend": "workspace:*",
    "@itwin/eslint-plugin": "workspace:*",
    "@itwin/presentation-common": "workspace:*",
    "@types/node": "16.11.7",
    "electron": "^14.0.0",
    "eslint": "^7.11.0",
    "rimraf": "^3.0.2",
    "typescript": "~4.4.0"
  },
  "dependencies": {
    "@openid/appauth": "^1.2.6",
    "open": "^7.0.0",
    "username": "^5.1.0"
  },
  "eslintConfig": {
    "plugins": [
      "@itwin"
    ],
    "extends": "plugin:@itwin/itwinjs-recommended"
  }
}<|MERGE_RESOLUTION|>--- conflicted
+++ resolved
@@ -31,21 +31,12 @@
     "url": "http://www.bentley.com"
   },
   "peerDependencies": {
-<<<<<<< HEAD
-    "@itwin/core-backend": "workspace:^3.3.0-dev.65",
-    "@itwin/core-bentley": "workspace:^3.3.0-dev.65",
-    "@itwin/core-common": "workspace:^3.3.0-dev.65",
-    "@itwin/core-frontend": "workspace:^3.3.0-dev.65",
-    "@itwin/presentation-common": "workspace:^3.3.0-dev.65",
-    "electron": ">=14.0.0 <20.0.0"
-=======
     "@itwin/core-backend": "workspace:^3.3.0-dev.72",
     "@itwin/core-bentley": "workspace:^3.3.0-dev.72",
     "@itwin/core-common": "workspace:^3.3.0-dev.72",
     "@itwin/core-frontend": "workspace:^3.3.0-dev.72",
     "@itwin/presentation-common": "workspace:^3.3.0-dev.72",
-    "electron": "^14.0.0"
->>>>>>> b6b32358
+    "electron": ">=14.0.0 <20.0.0"
   },
   "devDependencies": {
     "@itwin/build-tools": "workspace:*",
