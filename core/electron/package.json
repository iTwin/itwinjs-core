{
  "name": "@itwin/core-electron",
  "version": "3.4.0-dev.22",
  "description": "iTwin.js ElectronHost and ElectronApp",
  "license": "MIT",
  "engines": {
    "node": ">=12.22.0 < 14.0 || >=14.17.0 <17.0"
  },
  "scripts": {
    "build": "npm run -s build:cjs",
    "build:ci": "npm run -s build",
    "build:cjs": "tsc 1>&2 --outDir lib/cjs",
    "clean": "rimraf lib .rush/temp/package-deps*.json",
    "docs": "betools docs --includes=../../generated-docs/extract --json=../../generated-docs/core/core-electron/file.json --tsIndexFile=./__DOC_ONLY__.ts --onlyJson",
    "extract-api": "betools extract-api --entry=__DOC_ONLY__",
    "lint": "eslint -f visualstudio \"./src/**/*.ts\" 1>&2",
    "test": "",
    "cover": ""
  },
  "repository": {
    "type": "git",
    "url": "https://github.com/iTwin/itwinjs-core/tree/master/core/core-electron"
  },
  "keywords": [
    "Bentley",
    "BIM",
    "iModel"
  ],
  "author": {
    "name": "Bentley Systems, Inc.",
    "url": "http://www.bentley.com"
  },
  "peerDependencies": {
<<<<<<< HEAD
    "@itwin/core-backend": "workspace:^3.4.0-dev.21",
    "@itwin/core-bentley": "workspace:^3.4.0-dev.21",
    "@itwin/core-common": "workspace:^3.4.0-dev.21",
    "@itwin/core-frontend": "workspace:^3.4.0-dev.21",
    "@itwin/presentation-common": "workspace:^3.4.0-dev.21",
    "electron": ">=14.0.0 <18.0.0"
=======
    "@itwin/core-backend": "workspace:^3.4.0-dev.22",
    "@itwin/core-bentley": "workspace:^3.4.0-dev.22",
    "@itwin/core-common": "workspace:^3.4.0-dev.22",
    "@itwin/core-frontend": "workspace:^3.4.0-dev.22",
    "@itwin/presentation-common": "workspace:^3.4.0-dev.22",
    "electron": "^14.0.0"
>>>>>>> a8e351c8
  },
  "devDependencies": {
    "@itwin/build-tools": "workspace:*",
    "@itwin/core-backend": "workspace:*",
    "@itwin/core-bentley": "workspace:*",
    "@itwin/core-common": "workspace:*",
    "@itwin/core-frontend": "workspace:*",
    "@itwin/eslint-plugin": "workspace:*",
    "@itwin/presentation-common": "workspace:*",
    "@types/node": "16.11.7",
    "electron": "^17.0.0",
    "eslint": "^7.11.0",
    "rimraf": "^3.0.2",
    "typescript": "~4.4.0"
  },
  "dependencies": {
    "@openid/appauth": "^1.2.6",
    "open": "^7.0.0",
    "username": "^5.1.0"
  },
  "eslintConfig": {
    "plugins": [
      "@itwin"
    ],
    "extends": "plugin:@itwin/itwinjs-recommended"
  }
}<|MERGE_RESOLUTION|>--- conflicted
+++ resolved
@@ -31,21 +31,12 @@
     "url": "http://www.bentley.com"
   },
   "peerDependencies": {
-<<<<<<< HEAD
-    "@itwin/core-backend": "workspace:^3.4.0-dev.21",
-    "@itwin/core-bentley": "workspace:^3.4.0-dev.21",
-    "@itwin/core-common": "workspace:^3.4.0-dev.21",
-    "@itwin/core-frontend": "workspace:^3.4.0-dev.21",
-    "@itwin/presentation-common": "workspace:^3.4.0-dev.21",
-    "electron": ">=14.0.0 <18.0.0"
-=======
     "@itwin/core-backend": "workspace:^3.4.0-dev.22",
     "@itwin/core-bentley": "workspace:^3.4.0-dev.22",
     "@itwin/core-common": "workspace:^3.4.0-dev.22",
     "@itwin/core-frontend": "workspace:^3.4.0-dev.22",
     "@itwin/presentation-common": "workspace:^3.4.0-dev.22",
-    "electron": "^14.0.0"
->>>>>>> a8e351c8
+    "electron": ">=14.0.0 <18.0.0"
   },
   "devDependencies": {
     "@itwin/build-tools": "workspace:*",
