--- conflicted
+++ resolved
@@ -35,19 +35,11 @@
     "url": "http://www.bentley.com"
   },
   "peerDependencies": {
-<<<<<<< HEAD
-    "@itwin/core-backend": "workspace:^4.5.0-dev.15",
-    "@itwin/core-bentley": "workspace:^4.5.0-dev.15",
-    "@itwin/core-common": "workspace:^4.5.0-dev.15",
-    "@itwin/core-frontend": "workspace:^4.5.0-dev.15",
-    "electron": ">=23.0.0 <30.0.0"
-=======
     "@itwin/core-backend": "workspace:^4.5.0-dev.16",
     "@itwin/core-bentley": "workspace:^4.5.0-dev.16",
     "@itwin/core-common": "workspace:^4.5.0-dev.16",
     "@itwin/core-frontend": "workspace:^4.5.0-dev.16",
-    "electron": ">=23.0.0 <29.0.0"
->>>>>>> 5ddf72e8
+    "electron": ">=23.0.0 <30.0.0"
   },
   "devDependencies": {
     "@itwin/build-tools": "workspace:*",
