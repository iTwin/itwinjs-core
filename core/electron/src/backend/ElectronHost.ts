/*---------------------------------------------------------------------------------------------
* Copyright (c) Bentley Systems, Incorporated. All rights reserved.
* See LICENSE.md in the project root for license terms and full copyright notice.
*--------------------------------------------------------------------------------------------*/

/** @packageDocumentation
 * @module Main
 */

// Note: only import *types* from electron so this file can be imported by apps that sometimes use Electron and sometimes not.
import type { BrowserWindow, BrowserWindowConstructorOptions, WebPreferences } from "electron";
import type * as ElectronModule from "electron";

import * as fs from "fs";
import * as path from "path";
import { BeDuration, IModelStatus, ProcessDetector } from "@itwin/core-bentley";
import { IpcHandler, IpcHost, NativeHost, NativeHostOpts } from "@itwin/core-backend";
import { IModelError, IpcListener, IpcSocketBackend, RemoveFunction, RpcConfiguration, RpcInterfaceDefinition } from "@itwin/core-common";
import { ElectronRpcConfiguration, ElectronRpcManager } from "../common/ElectronRpcManager";
import { DialogModuleMethod, electronIpcStrings } from "../common/ElectronIpcInterface";

// cSpell:ignore signin devserver webcontents copyfile unmaximize eopt

class ElectronIpc implements IpcSocketBackend {
<<<<<<< HEAD
  public addListener(channel: string, listener: IpcListener): RemoveFunction {
    ElectronHost.ipcMain.addListener(channel, listener as any);
=======
  public addListener(
    channel: string,
    listener: (evt: any, ...args: any[]) => void, // There is mismatch between IPC Event and Electron.IpcMainEvent. Defining `evt` as any as a temporary fix
  ): RemoveFunction {
    ElectronHost.ipcMain.addListener(channel, listener);
>>>>>>> ab609601
    return () => ElectronHost.ipcMain.removeListener(channel, listener);
  }
  public removeListener(channel: string, listener: IpcListener) {
    ElectronHost.ipcMain.removeListener(channel, listener);
  }
  public send(channel: string, ...args: any[]): void {
    const window = ElectronHost.mainWindow ?? ElectronHost.electron.BrowserWindow.getAllWindows()[0];
    window?.webContents.send(channel, ...args);
  }
  public handle(channel: string, listener: (evt: any, ...args: any[]) => Promise<any>): RemoveFunction {
    ElectronHost.ipcMain.removeHandler(channel); // make sure there's not already a handler registered
    ElectronHost.ipcMain.handle(channel, listener);
    return () => ElectronHost.ipcMain.removeHandler(channel);
  }
}

/**
 * Options for  [[ElectronHost.startup]]
 * @beta
 */
export interface ElectronHostOptions {
  /** the path to find web resources  */
  webResourcesPath?: string;
  /** filename for the app's icon, relative to [[webResourcesPath]] */
  iconName?: string;
  /** name of frontend url to open.  */
  frontendURL?: string;
  /** use a development server rather than the "electron" protocol for loading frontend (see https://www.electronjs.org/docs/api/protocol) */
  developmentServer?: boolean;
  /** port number for development server. Default is 3000 */
  frontendPort?: number;
  /** list of RPC interface definitions to register */
  rpcInterfaces?: RpcInterfaceDefinition[];
  /** list of [IpcHandler]($backend) classes to register */
  ipcHandlers?: (typeof IpcHandler)[];
}

/** @beta */
export interface ElectronHostOpts extends NativeHostOpts {
  electronHost?: ElectronHostOptions;
}

/** @beta */
export interface ElectronHostWindowOptions extends BrowserWindowConstructorOptions {
  storeWindowName?: string;
  /** The style of window title bar. Default is `default`. */
  titleBarStyle?: ("default" | "hidden" | "hiddenInset" | "customButtonsOnHover");
}

/** the size and position of a window as stored in the settings file.
 * @beta
 */
export interface WindowSizeAndPositionProps {
  width: number;
  height: number;
  x: number;
  y: number;
}

/**
 * The backend for Electron-based desktop applications
 * @beta
 */
export class ElectronHost {
  private static readonly _deprecatedSizeAndPosStoreKey = "windowPos";
  private static readonly _sizeAndPosStoreKey = "windowSizeAndPos";

  private static _ipc: ElectronIpc;
  private static _developmentServer: boolean;
  private static _electron: typeof ElectronModule;
  private static _electronFrontend = "electron://frontend/";
  private static _mainWindow?: BrowserWindow;
  public static webResourcesPath: string;
  public static appIconPath: string;
  public static frontendURL: string;
  public static rpcConfig: RpcConfiguration;
  public static get ipcMain() { return this._electron?.ipcMain; }
  public static get app() { return this._electron?.app; }
  public static get electron() { return this._electron; }

  private constructor() { }

  /**
   * Converts an "electron://frontend/" URL to an absolute file path.
   *
   * We use this protocol in production builds because our frontend must be built with absolute URLs,
   * however, since we're loading everything directly from the install directory, we cannot know the
   * absolute path at build time.
   */
  private static parseElectronUrl(requestedUrl: string): string {
    // Note that the "frontend/" path is arbitrary - this is just so we can handle *some* relative URLs...
    let assetPath = requestedUrl.substring(this._electronFrontend.length);
    if (assetPath.length === 0)
      assetPath = "index.html";
    assetPath = path.normalize(`${this.webResourcesPath}/${assetPath}`);
    // File protocols don't follow symlinks, so we need to resolve this to a real path.
    // However, if the file doesn't exist, it's fine to return an invalid path here - the request will just fail with net::ERR_FILE_NOT_FOUND
    try {
      assetPath = fs.realpathSync(assetPath);
    } catch {
      // console.warn(`WARNING: Frontend requested "${requestedUrl}", but ${assetPath} does not exist`);
    }
    if (!assetPath.startsWith(this.webResourcesPath))
      throw new Error(`Access to files outside installation directory (${this.webResourcesPath}) is prohibited`);
    return assetPath;
  }

  private static _openWindow(options?: ElectronHostWindowOptions) {
    const webPreferences: WebPreferences = {
      ...options?.webPreferences,

      // These web preference variables should not be overriden by the ElectronHostWindowOptions
      preload: require.resolve(/* webpack: copyfile */"./ElectronPreload.js"),
      experimentalFeatures: false,
      nodeIntegration: false,
      contextIsolation: true,
      sandbox: true,
      nodeIntegrationInWorker: false,
      nodeIntegrationInSubFrames: false,
    };

    const opts: BrowserWindowConstructorOptions = {
      ...options,
      autoHideMenuBar: true,
      icon: this.appIconPath,
      webPreferences,
    };

    this._mainWindow = new (this.electron.BrowserWindow)(opts);
    ElectronRpcConfiguration.targetWindowId = this._mainWindow.id;
    this._mainWindow.on("closed", () => this._mainWindow = undefined);
    this._mainWindow.loadURL(this.frontendURL); // eslint-disable-line @typescript-eslint/no-floating-promises

    /** Monitors and saves main window size, position and maximized state */
    if (options?.storeWindowName) {
      const mainWindow = this._mainWindow;
      const name = options.storeWindowName;
      const saveWindowPosition = (key: string) => {
        const bounds: WindowSizeAndPositionProps = mainWindow.getBounds();
        NativeHost.settingsStore.setData(`${key}-${name}`, JSON.stringify(bounds));
      };
      const saveMaximized = (maximized: boolean) => {
        if (!maximized)
          saveWindowPosition(this._deprecatedSizeAndPosStoreKey);
        NativeHost.settingsStore.setData(`windowMaximized-${name}`, maximized);
      };

      mainWindow.on("maximize", () => saveMaximized(true));
      mainWindow.on("unmaximize", () => saveMaximized(false));
      saveMaximized(mainWindow.isMaximized());

      mainWindow.on("resized", () => saveWindowPosition(this._deprecatedSizeAndPosStoreKey));
      mainWindow.on("moved", () => saveWindowPosition(this._deprecatedSizeAndPosStoreKey));

      const debouncedSaveWindowSizeAndPos = debounce(() => saveWindowPosition(this._sizeAndPosStoreKey));
      mainWindow.on("resize", () => debouncedSaveWindowSizeAndPos());
      mainWindow.on("move", () => debouncedSaveWindowSizeAndPos());
      saveWindowPosition(this._sizeAndPosStoreKey);
    }
  }

  /** The "main" BrowserWindow for this application. */
  public static get mainWindow() { return this._mainWindow; }

  /**
   * Gets window size and position for a window, by name, from settings file, if present.
   * @note Size and position values in the settings file will be updated differently depending on platform.
   *       On Linux values are only updated on window "unmaximize".
   *       On Windows and MacOS values are also updated on window manual resize or move.
   *       To get consistent behavior across different platforms, use [[ElectronHost.getWindowSizeAndPositionSetting]].
   * @deprecated in 3.6. Use [[ElectronHost.getWindowSizeAndPositionSetting]].
   */
  public static getWindowSizeSetting(windowName: string): WindowSizeAndPositionProps | undefined {
    const saved = NativeHost.settingsStore.getString(`${this._deprecatedSizeAndPosStoreKey}-${windowName}`);
    return saved ? JSON.parse(saved) as WindowSizeAndPositionProps : undefined;
  }

  /**
   * Gets window size and position for a window, by name, from settings file, if present.
   */
  public static getWindowSizeAndPositionSetting(windowName: string): WindowSizeAndPositionProps | undefined {
    const saved = NativeHost.settingsStore.getString(`${this._sizeAndPosStoreKey}-${windowName}`);
    return saved ? JSON.parse(saved) as WindowSizeAndPositionProps : undefined;
  }

  /** Gets "window maximized" flag for a window, by name, from settings file if present */
  public static getWindowMaximizedSetting(windowName: string): boolean | undefined {
    return NativeHost.settingsStore.getBoolean(`windowMaximized-${windowName}`);
  }

  /**
   * Open the main Window when the app is ready.
   * @param windowOptions Options for constructing the main BrowserWindow. See: https://electronjs.org/docs/api/browser-window#new-browserwindowoptions
   */
  public static async openMainWindow(windowOptions?: ElectronHostWindowOptions): Promise<void> {
    const app = this.app;
    // quit the application when all windows are closed (unless we're running on MacOS)
    app.on("window-all-closed", () => {
      if (process.platform !== "darwin")
        app.quit();
    });

    // re-open the main window if it was closed and the app is re-activated (this is the normal MacOS behavior)
    app.on("activate", () => {
      if (!this._mainWindow)
        this._openWindow(windowOptions);
    });

    if (this._developmentServer) {
      // Occasionally, the electron backend may start before the webpack devserver has even started.
      // If this happens, we'll just retry and keep reloading the page.
      app.on("web-contents-created", (_e, webcontents) => {
        webcontents.on("did-fail-load", async (_event, errorCode, _errorDescription, _validatedURL, isMainFrame) => {
          // errorCode -102 is CONNECTION_REFUSED - see https://cs.chromium.org/chromium/src/net/base/net_error_list.h
          if (isMainFrame && errorCode === -102) {
            await BeDuration.wait(100);
            webcontents.reload();
          }
        });
      });
    }

    await app.whenReady();

    if (!this._developmentServer) {
      // handle any "electron://" requests and redirect them to "file://" URLs
      this.electron.protocol.registerFileProtocol("electron", (request, callback) => callback(this.parseElectronUrl(request.url))); // eslint-disable-line @typescript-eslint/no-deprecated
    }

    this._openWindow(windowOptions);
  }

  public static get isValid() { return this._ipc !== undefined; }

  /**
   * Initialize the backend of an Electron app.
   * This method configures the backend for all of the inter-process communication (RPC and IPC) for an
   * Electron app. It should be called from your Electron main function.
   * @param opts Options that control aspects of your backend.
   * @note This method must only be called from the backend of an Electron app (i.e. when [ProcessDetector.isElectronAppBackend]($bentley) is `true`).
   */
  public static async startup(opts?: ElectronHostOpts) {
    if (!ProcessDetector.isElectronAppBackend)
      throw new Error("Not running under Electron");

    if (!this.isValid) {
      this._electron = require("electron"); // eslint-disable-line @typescript-eslint/no-require-imports
      this._ipc = new ElectronIpc();
      const app = this.app;
      if (!app.isReady())
        this.electron.protocol.registerSchemesAsPrivileged([{
          scheme: "electron",
          privileges: {
            standard: true,
            secure: true,
            supportFetchAPI: true,
          },
        }]);
      const eopt = opts?.electronHost;
      this._developmentServer = eopt?.developmentServer ?? false;
      const frontendPort = eopt?.frontendPort ?? 3000;
      this.webResourcesPath = eopt?.webResourcesPath ?? "";
      this.frontendURL = eopt?.frontendURL ?? (this._developmentServer ? `http://localhost:${frontendPort}` : `${this._electronFrontend}index.html`);
      this.appIconPath = path.join(this.webResourcesPath, eopt?.iconName ?? "appicon.ico");
      this.rpcConfig = ElectronRpcManager.initializeBackend(this._ipc, eopt?.rpcInterfaces);
    }

    opts = opts ?? {};
    opts.ipcHost = opts.ipcHost ?? {};
    opts.ipcHost.socket = this._ipc;
    await NativeHost.startup(opts);
    if (IpcHost.isValid) {
      ElectronDialogHandler.register();
      opts.electronHost?.ipcHandlers?.forEach((ipc) => ipc.register());
    }
  }
}

class ElectronDialogHandler extends IpcHandler {
  public get channelName() { return electronIpcStrings.dialogChannel; }
  public async callDialog(method: DialogModuleMethod, ...args: any) {
    const dialog = ElectronHost.electron.dialog;
    const dialogMethod = dialog[method] as (...args: any[]) => any;
    if (typeof dialogMethod !== "function")
      throw new IModelError(IModelStatus.FunctionNotFound, `illegal electron dialog method`);

    return dialogMethod.call(dialog, ...args);
  }
}

function debounce(func: (...args: any[]) => any, ms: number = 200) {
  let timeout: NodeJS.Timeout;
  return function (this: any, ...args: any[]) {
    clearTimeout(timeout);
    timeout = setTimeout(() => {
      func.apply(this, args);
    }, ms);
  };
}
<|MERGE_RESOLUTION|>--- conflicted
+++ resolved
@@ -1,333 +1,328 @@
-/*---------------------------------------------------------------------------------------------
-* Copyright (c) Bentley Systems, Incorporated. All rights reserved.
-* See LICENSE.md in the project root for license terms and full copyright notice.
-*--------------------------------------------------------------------------------------------*/
-
-/** @packageDocumentation
- * @module Main
- */
-
-// Note: only import *types* from electron so this file can be imported by apps that sometimes use Electron and sometimes not.
-import type { BrowserWindow, BrowserWindowConstructorOptions, WebPreferences } from "electron";
-import type * as ElectronModule from "electron";
-
-import * as fs from "fs";
-import * as path from "path";
-import { BeDuration, IModelStatus, ProcessDetector } from "@itwin/core-bentley";
-import { IpcHandler, IpcHost, NativeHost, NativeHostOpts } from "@itwin/core-backend";
-import { IModelError, IpcListener, IpcSocketBackend, RemoveFunction, RpcConfiguration, RpcInterfaceDefinition } from "@itwin/core-common";
-import { ElectronRpcConfiguration, ElectronRpcManager } from "../common/ElectronRpcManager";
-import { DialogModuleMethod, electronIpcStrings } from "../common/ElectronIpcInterface";
-
-// cSpell:ignore signin devserver webcontents copyfile unmaximize eopt
-
-class ElectronIpc implements IpcSocketBackend {
-<<<<<<< HEAD
-  public addListener(channel: string, listener: IpcListener): RemoveFunction {
-    ElectronHost.ipcMain.addListener(channel, listener as any);
-=======
-  public addListener(
-    channel: string,
-    listener: (evt: any, ...args: any[]) => void, // There is mismatch between IPC Event and Electron.IpcMainEvent. Defining `evt` as any as a temporary fix
-  ): RemoveFunction {
-    ElectronHost.ipcMain.addListener(channel, listener);
->>>>>>> ab609601
-    return () => ElectronHost.ipcMain.removeListener(channel, listener);
-  }
-  public removeListener(channel: string, listener: IpcListener) {
-    ElectronHost.ipcMain.removeListener(channel, listener);
-  }
-  public send(channel: string, ...args: any[]): void {
-    const window = ElectronHost.mainWindow ?? ElectronHost.electron.BrowserWindow.getAllWindows()[0];
-    window?.webContents.send(channel, ...args);
-  }
-  public handle(channel: string, listener: (evt: any, ...args: any[]) => Promise<any>): RemoveFunction {
-    ElectronHost.ipcMain.removeHandler(channel); // make sure there's not already a handler registered
-    ElectronHost.ipcMain.handle(channel, listener);
-    return () => ElectronHost.ipcMain.removeHandler(channel);
-  }
-}
-
-/**
- * Options for  [[ElectronHost.startup]]
- * @beta
- */
-export interface ElectronHostOptions {
-  /** the path to find web resources  */
-  webResourcesPath?: string;
-  /** filename for the app's icon, relative to [[webResourcesPath]] */
-  iconName?: string;
-  /** name of frontend url to open.  */
-  frontendURL?: string;
-  /** use a development server rather than the "electron" protocol for loading frontend (see https://www.electronjs.org/docs/api/protocol) */
-  developmentServer?: boolean;
-  /** port number for development server. Default is 3000 */
-  frontendPort?: number;
-  /** list of RPC interface definitions to register */
-  rpcInterfaces?: RpcInterfaceDefinition[];
-  /** list of [IpcHandler]($backend) classes to register */
-  ipcHandlers?: (typeof IpcHandler)[];
-}
-
-/** @beta */
-export interface ElectronHostOpts extends NativeHostOpts {
-  electronHost?: ElectronHostOptions;
-}
-
-/** @beta */
-export interface ElectronHostWindowOptions extends BrowserWindowConstructorOptions {
-  storeWindowName?: string;
-  /** The style of window title bar. Default is `default`. */
-  titleBarStyle?: ("default" | "hidden" | "hiddenInset" | "customButtonsOnHover");
-}
-
-/** the size and position of a window as stored in the settings file.
- * @beta
- */
-export interface WindowSizeAndPositionProps {
-  width: number;
-  height: number;
-  x: number;
-  y: number;
-}
-
-/**
- * The backend for Electron-based desktop applications
- * @beta
- */
-export class ElectronHost {
-  private static readonly _deprecatedSizeAndPosStoreKey = "windowPos";
-  private static readonly _sizeAndPosStoreKey = "windowSizeAndPos";
-
-  private static _ipc: ElectronIpc;
-  private static _developmentServer: boolean;
-  private static _electron: typeof ElectronModule;
-  private static _electronFrontend = "electron://frontend/";
-  private static _mainWindow?: BrowserWindow;
-  public static webResourcesPath: string;
-  public static appIconPath: string;
-  public static frontendURL: string;
-  public static rpcConfig: RpcConfiguration;
-  public static get ipcMain() { return this._electron?.ipcMain; }
-  public static get app() { return this._electron?.app; }
-  public static get electron() { return this._electron; }
-
-  private constructor() { }
-
-  /**
-   * Converts an "electron://frontend/" URL to an absolute file path.
-   *
-   * We use this protocol in production builds because our frontend must be built with absolute URLs,
-   * however, since we're loading everything directly from the install directory, we cannot know the
-   * absolute path at build time.
-   */
-  private static parseElectronUrl(requestedUrl: string): string {
-    // Note that the "frontend/" path is arbitrary - this is just so we can handle *some* relative URLs...
-    let assetPath = requestedUrl.substring(this._electronFrontend.length);
-    if (assetPath.length === 0)
-      assetPath = "index.html";
-    assetPath = path.normalize(`${this.webResourcesPath}/${assetPath}`);
-    // File protocols don't follow symlinks, so we need to resolve this to a real path.
-    // However, if the file doesn't exist, it's fine to return an invalid path here - the request will just fail with net::ERR_FILE_NOT_FOUND
-    try {
-      assetPath = fs.realpathSync(assetPath);
-    } catch {
-      // console.warn(`WARNING: Frontend requested "${requestedUrl}", but ${assetPath} does not exist`);
-    }
-    if (!assetPath.startsWith(this.webResourcesPath))
-      throw new Error(`Access to files outside installation directory (${this.webResourcesPath}) is prohibited`);
-    return assetPath;
-  }
-
-  private static _openWindow(options?: ElectronHostWindowOptions) {
-    const webPreferences: WebPreferences = {
-      ...options?.webPreferences,
-
-      // These web preference variables should not be overriden by the ElectronHostWindowOptions
-      preload: require.resolve(/* webpack: copyfile */"./ElectronPreload.js"),
-      experimentalFeatures: false,
-      nodeIntegration: false,
-      contextIsolation: true,
-      sandbox: true,
-      nodeIntegrationInWorker: false,
-      nodeIntegrationInSubFrames: false,
-    };
-
-    const opts: BrowserWindowConstructorOptions = {
-      ...options,
-      autoHideMenuBar: true,
-      icon: this.appIconPath,
-      webPreferences,
-    };
-
-    this._mainWindow = new (this.electron.BrowserWindow)(opts);
-    ElectronRpcConfiguration.targetWindowId = this._mainWindow.id;
-    this._mainWindow.on("closed", () => this._mainWindow = undefined);
-    this._mainWindow.loadURL(this.frontendURL); // eslint-disable-line @typescript-eslint/no-floating-promises
-
-    /** Monitors and saves main window size, position and maximized state */
-    if (options?.storeWindowName) {
-      const mainWindow = this._mainWindow;
-      const name = options.storeWindowName;
-      const saveWindowPosition = (key: string) => {
-        const bounds: WindowSizeAndPositionProps = mainWindow.getBounds();
-        NativeHost.settingsStore.setData(`${key}-${name}`, JSON.stringify(bounds));
-      };
-      const saveMaximized = (maximized: boolean) => {
-        if (!maximized)
-          saveWindowPosition(this._deprecatedSizeAndPosStoreKey);
-        NativeHost.settingsStore.setData(`windowMaximized-${name}`, maximized);
-      };
-
-      mainWindow.on("maximize", () => saveMaximized(true));
-      mainWindow.on("unmaximize", () => saveMaximized(false));
-      saveMaximized(mainWindow.isMaximized());
-
-      mainWindow.on("resized", () => saveWindowPosition(this._deprecatedSizeAndPosStoreKey));
-      mainWindow.on("moved", () => saveWindowPosition(this._deprecatedSizeAndPosStoreKey));
-
-      const debouncedSaveWindowSizeAndPos = debounce(() => saveWindowPosition(this._sizeAndPosStoreKey));
-      mainWindow.on("resize", () => debouncedSaveWindowSizeAndPos());
-      mainWindow.on("move", () => debouncedSaveWindowSizeAndPos());
-      saveWindowPosition(this._sizeAndPosStoreKey);
-    }
-  }
-
-  /** The "main" BrowserWindow for this application. */
-  public static get mainWindow() { return this._mainWindow; }
-
-  /**
-   * Gets window size and position for a window, by name, from settings file, if present.
-   * @note Size and position values in the settings file will be updated differently depending on platform.
-   *       On Linux values are only updated on window "unmaximize".
-   *       On Windows and MacOS values are also updated on window manual resize or move.
-   *       To get consistent behavior across different platforms, use [[ElectronHost.getWindowSizeAndPositionSetting]].
-   * @deprecated in 3.6. Use [[ElectronHost.getWindowSizeAndPositionSetting]].
-   */
-  public static getWindowSizeSetting(windowName: string): WindowSizeAndPositionProps | undefined {
-    const saved = NativeHost.settingsStore.getString(`${this._deprecatedSizeAndPosStoreKey}-${windowName}`);
-    return saved ? JSON.parse(saved) as WindowSizeAndPositionProps : undefined;
-  }
-
-  /**
-   * Gets window size and position for a window, by name, from settings file, if present.
-   */
-  public static getWindowSizeAndPositionSetting(windowName: string): WindowSizeAndPositionProps | undefined {
-    const saved = NativeHost.settingsStore.getString(`${this._sizeAndPosStoreKey}-${windowName}`);
-    return saved ? JSON.parse(saved) as WindowSizeAndPositionProps : undefined;
-  }
-
-  /** Gets "window maximized" flag for a window, by name, from settings file if present */
-  public static getWindowMaximizedSetting(windowName: string): boolean | undefined {
-    return NativeHost.settingsStore.getBoolean(`windowMaximized-${windowName}`);
-  }
-
-  /**
-   * Open the main Window when the app is ready.
-   * @param windowOptions Options for constructing the main BrowserWindow. See: https://electronjs.org/docs/api/browser-window#new-browserwindowoptions
-   */
-  public static async openMainWindow(windowOptions?: ElectronHostWindowOptions): Promise<void> {
-    const app = this.app;
-    // quit the application when all windows are closed (unless we're running on MacOS)
-    app.on("window-all-closed", () => {
-      if (process.platform !== "darwin")
-        app.quit();
-    });
-
-    // re-open the main window if it was closed and the app is re-activated (this is the normal MacOS behavior)
-    app.on("activate", () => {
-      if (!this._mainWindow)
-        this._openWindow(windowOptions);
-    });
-
-    if (this._developmentServer) {
-      // Occasionally, the electron backend may start before the webpack devserver has even started.
-      // If this happens, we'll just retry and keep reloading the page.
-      app.on("web-contents-created", (_e, webcontents) => {
-        webcontents.on("did-fail-load", async (_event, errorCode, _errorDescription, _validatedURL, isMainFrame) => {
-          // errorCode -102 is CONNECTION_REFUSED - see https://cs.chromium.org/chromium/src/net/base/net_error_list.h
-          if (isMainFrame && errorCode === -102) {
-            await BeDuration.wait(100);
-            webcontents.reload();
-          }
-        });
-      });
-    }
-
-    await app.whenReady();
-
-    if (!this._developmentServer) {
-      // handle any "electron://" requests and redirect them to "file://" URLs
-      this.electron.protocol.registerFileProtocol("electron", (request, callback) => callback(this.parseElectronUrl(request.url))); // eslint-disable-line @typescript-eslint/no-deprecated
-    }
-
-    this._openWindow(windowOptions);
-  }
-
-  public static get isValid() { return this._ipc !== undefined; }
-
-  /**
-   * Initialize the backend of an Electron app.
-   * This method configures the backend for all of the inter-process communication (RPC and IPC) for an
-   * Electron app. It should be called from your Electron main function.
-   * @param opts Options that control aspects of your backend.
-   * @note This method must only be called from the backend of an Electron app (i.e. when [ProcessDetector.isElectronAppBackend]($bentley) is `true`).
-   */
-  public static async startup(opts?: ElectronHostOpts) {
-    if (!ProcessDetector.isElectronAppBackend)
-      throw new Error("Not running under Electron");
-
-    if (!this.isValid) {
-      this._electron = require("electron"); // eslint-disable-line @typescript-eslint/no-require-imports
-      this._ipc = new ElectronIpc();
-      const app = this.app;
-      if (!app.isReady())
-        this.electron.protocol.registerSchemesAsPrivileged([{
-          scheme: "electron",
-          privileges: {
-            standard: true,
-            secure: true,
-            supportFetchAPI: true,
-          },
-        }]);
-      const eopt = opts?.electronHost;
-      this._developmentServer = eopt?.developmentServer ?? false;
-      const frontendPort = eopt?.frontendPort ?? 3000;
-      this.webResourcesPath = eopt?.webResourcesPath ?? "";
-      this.frontendURL = eopt?.frontendURL ?? (this._developmentServer ? `http://localhost:${frontendPort}` : `${this._electronFrontend}index.html`);
-      this.appIconPath = path.join(this.webResourcesPath, eopt?.iconName ?? "appicon.ico");
-      this.rpcConfig = ElectronRpcManager.initializeBackend(this._ipc, eopt?.rpcInterfaces);
-    }
-
-    opts = opts ?? {};
-    opts.ipcHost = opts.ipcHost ?? {};
-    opts.ipcHost.socket = this._ipc;
-    await NativeHost.startup(opts);
-    if (IpcHost.isValid) {
-      ElectronDialogHandler.register();
-      opts.electronHost?.ipcHandlers?.forEach((ipc) => ipc.register());
-    }
-  }
-}
-
-class ElectronDialogHandler extends IpcHandler {
-  public get channelName() { return electronIpcStrings.dialogChannel; }
-  public async callDialog(method: DialogModuleMethod, ...args: any) {
-    const dialog = ElectronHost.electron.dialog;
-    const dialogMethod = dialog[method] as (...args: any[]) => any;
-    if (typeof dialogMethod !== "function")
-      throw new IModelError(IModelStatus.FunctionNotFound, `illegal electron dialog method`);
-
-    return dialogMethod.call(dialog, ...args);
-  }
-}
-
-function debounce(func: (...args: any[]) => any, ms: number = 200) {
-  let timeout: NodeJS.Timeout;
-  return function (this: any, ...args: any[]) {
-    clearTimeout(timeout);
-    timeout = setTimeout(() => {
-      func.apply(this, args);
-    }, ms);
-  };
-}
+/*---------------------------------------------------------------------------------------------
+* Copyright (c) Bentley Systems, Incorporated. All rights reserved.
+* See LICENSE.md in the project root for license terms and full copyright notice.
+*--------------------------------------------------------------------------------------------*/
+
+/** @packageDocumentation
+ * @module Main
+ */
+
+// Note: only import *types* from electron so this file can be imported by apps that sometimes use Electron and sometimes not.
+import type { BrowserWindow, BrowserWindowConstructorOptions, WebPreferences } from "electron";
+import type * as ElectronModule from "electron";
+
+import * as fs from "fs";
+import * as path from "path";
+import { BeDuration, IModelStatus, ProcessDetector } from "@itwin/core-bentley";
+import { IpcHandler, IpcHost, NativeHost, NativeHostOpts } from "@itwin/core-backend";
+import { IModelError, IpcListener, IpcSocketBackend, RemoveFunction, RpcConfiguration, RpcInterfaceDefinition } from "@itwin/core-common";
+import { ElectronRpcConfiguration, ElectronRpcManager } from "../common/ElectronRpcManager";
+import { DialogModuleMethod, electronIpcStrings } from "../common/ElectronIpcInterface";
+
+// cSpell:ignore signin devserver webcontents copyfile unmaximize eopt
+
+class ElectronIpc implements IpcSocketBackend {
+  public addListener(
+    channel: string,
+    listener: (evt: any, ...args: any[]) => void, // There is mismatch between IPC Event and Electron.IpcMainEvent. Defining `evt` as any as a temporary fix
+  ): RemoveFunction {
+    ElectronHost.ipcMain.addListener(channel, listener);
+    return () => ElectronHost.ipcMain.removeListener(channel, listener);
+  }
+  public removeListener(channel: string, listener: IpcListener) {
+    ElectronHost.ipcMain.removeListener(channel, listener);
+  }
+  public send(channel: string, ...args: any[]): void {
+    const window = ElectronHost.mainWindow ?? ElectronHost.electron.BrowserWindow.getAllWindows()[0];
+    window?.webContents.send(channel, ...args);
+  }
+  public handle(channel: string, listener: (evt: any, ...args: any[]) => Promise<any>): RemoveFunction {
+    ElectronHost.ipcMain.removeHandler(channel); // make sure there's not already a handler registered
+    ElectronHost.ipcMain.handle(channel, listener);
+    return () => ElectronHost.ipcMain.removeHandler(channel);
+  }
+}
+
+/**
+ * Options for  [[ElectronHost.startup]]
+ * @beta
+ */
+export interface ElectronHostOptions {
+  /** the path to find web resources  */
+  webResourcesPath?: string;
+  /** filename for the app's icon, relative to [[webResourcesPath]] */
+  iconName?: string;
+  /** name of frontend url to open.  */
+  frontendURL?: string;
+  /** use a development server rather than the "electron" protocol for loading frontend (see https://www.electronjs.org/docs/api/protocol) */
+  developmentServer?: boolean;
+  /** port number for development server. Default is 3000 */
+  frontendPort?: number;
+  /** list of RPC interface definitions to register */
+  rpcInterfaces?: RpcInterfaceDefinition[];
+  /** list of [IpcHandler]($backend) classes to register */
+  ipcHandlers?: (typeof IpcHandler)[];
+}
+
+/** @beta */
+export interface ElectronHostOpts extends NativeHostOpts {
+  electronHost?: ElectronHostOptions;
+}
+
+/** @beta */
+export interface ElectronHostWindowOptions extends BrowserWindowConstructorOptions {
+  storeWindowName?: string;
+  /** The style of window title bar. Default is `default`. */
+  titleBarStyle?: ("default" | "hidden" | "hiddenInset" | "customButtonsOnHover");
+}
+
+/** the size and position of a window as stored in the settings file.
+ * @beta
+ */
+export interface WindowSizeAndPositionProps {
+  width: number;
+  height: number;
+  x: number;
+  y: number;
+}
+
+/**
+ * The backend for Electron-based desktop applications
+ * @beta
+ */
+export class ElectronHost {
+  private static readonly _deprecatedSizeAndPosStoreKey = "windowPos";
+  private static readonly _sizeAndPosStoreKey = "windowSizeAndPos";
+
+  private static _ipc: ElectronIpc;
+  private static _developmentServer: boolean;
+  private static _electron: typeof ElectronModule;
+  private static _electronFrontend = "electron://frontend/";
+  private static _mainWindow?: BrowserWindow;
+  public static webResourcesPath: string;
+  public static appIconPath: string;
+  public static frontendURL: string;
+  public static rpcConfig: RpcConfiguration;
+  public static get ipcMain() { return this._electron?.ipcMain; }
+  public static get app() { return this._electron?.app; }
+  public static get electron() { return this._electron; }
+
+  private constructor() { }
+
+  /**
+   * Converts an "electron://frontend/" URL to an absolute file path.
+   *
+   * We use this protocol in production builds because our frontend must be built with absolute URLs,
+   * however, since we're loading everything directly from the install directory, we cannot know the
+   * absolute path at build time.
+   */
+  private static parseElectronUrl(requestedUrl: string): string {
+    // Note that the "frontend/" path is arbitrary - this is just so we can handle *some* relative URLs...
+    let assetPath = requestedUrl.substring(this._electronFrontend.length);
+    if (assetPath.length === 0)
+      assetPath = "index.html";
+    assetPath = path.normalize(`${this.webResourcesPath}/${assetPath}`);
+    // File protocols don't follow symlinks, so we need to resolve this to a real path.
+    // However, if the file doesn't exist, it's fine to return an invalid path here - the request will just fail with net::ERR_FILE_NOT_FOUND
+    try {
+      assetPath = fs.realpathSync(assetPath);
+    } catch {
+      // console.warn(`WARNING: Frontend requested "${requestedUrl}", but ${assetPath} does not exist`);
+    }
+    if (!assetPath.startsWith(this.webResourcesPath))
+      throw new Error(`Access to files outside installation directory (${this.webResourcesPath}) is prohibited`);
+    return assetPath;
+  }
+
+  private static _openWindow(options?: ElectronHostWindowOptions) {
+    const webPreferences: WebPreferences = {
+      ...options?.webPreferences,
+
+      // These web preference variables should not be overriden by the ElectronHostWindowOptions
+      preload: require.resolve(/* webpack: copyfile */"./ElectronPreload.js"),
+      experimentalFeatures: false,
+      nodeIntegration: false,
+      contextIsolation: true,
+      sandbox: true,
+      nodeIntegrationInWorker: false,
+      nodeIntegrationInSubFrames: false,
+    };
+
+    const opts: BrowserWindowConstructorOptions = {
+      ...options,
+      autoHideMenuBar: true,
+      icon: this.appIconPath,
+      webPreferences,
+    };
+
+    this._mainWindow = new (this.electron.BrowserWindow)(opts);
+    ElectronRpcConfiguration.targetWindowId = this._mainWindow.id;
+    this._mainWindow.on("closed", () => this._mainWindow = undefined);
+    this._mainWindow.loadURL(this.frontendURL); // eslint-disable-line @typescript-eslint/no-floating-promises
+
+    /** Monitors and saves main window size, position and maximized state */
+    if (options?.storeWindowName) {
+      const mainWindow = this._mainWindow;
+      const name = options.storeWindowName;
+      const saveWindowPosition = (key: string) => {
+        const bounds: WindowSizeAndPositionProps = mainWindow.getBounds();
+        NativeHost.settingsStore.setData(`${key}-${name}`, JSON.stringify(bounds));
+      };
+      const saveMaximized = (maximized: boolean) => {
+        if (!maximized)
+          saveWindowPosition(this._deprecatedSizeAndPosStoreKey);
+        NativeHost.settingsStore.setData(`windowMaximized-${name}`, maximized);
+      };
+
+      mainWindow.on("maximize", () => saveMaximized(true));
+      mainWindow.on("unmaximize", () => saveMaximized(false));
+      saveMaximized(mainWindow.isMaximized());
+
+      mainWindow.on("resized", () => saveWindowPosition(this._deprecatedSizeAndPosStoreKey));
+      mainWindow.on("moved", () => saveWindowPosition(this._deprecatedSizeAndPosStoreKey));
+
+      const debouncedSaveWindowSizeAndPos = debounce(() => saveWindowPosition(this._sizeAndPosStoreKey));
+      mainWindow.on("resize", () => debouncedSaveWindowSizeAndPos());
+      mainWindow.on("move", () => debouncedSaveWindowSizeAndPos());
+      saveWindowPosition(this._sizeAndPosStoreKey);
+    }
+  }
+
+  /** The "main" BrowserWindow for this application. */
+  public static get mainWindow() { return this._mainWindow; }
+
+  /**
+   * Gets window size and position for a window, by name, from settings file, if present.
+   * @note Size and position values in the settings file will be updated differently depending on platform.
+   *       On Linux values are only updated on window "unmaximize".
+   *       On Windows and MacOS values are also updated on window manual resize or move.
+   *       To get consistent behavior across different platforms, use [[ElectronHost.getWindowSizeAndPositionSetting]].
+   * @deprecated in 3.6. Use [[ElectronHost.getWindowSizeAndPositionSetting]].
+   */
+  public static getWindowSizeSetting(windowName: string): WindowSizeAndPositionProps | undefined {
+    const saved = NativeHost.settingsStore.getString(`${this._deprecatedSizeAndPosStoreKey}-${windowName}`);
+    return saved ? JSON.parse(saved) as WindowSizeAndPositionProps : undefined;
+  }
+
+  /**
+   * Gets window size and position for a window, by name, from settings file, if present.
+   */
+  public static getWindowSizeAndPositionSetting(windowName: string): WindowSizeAndPositionProps | undefined {
+    const saved = NativeHost.settingsStore.getString(`${this._sizeAndPosStoreKey}-${windowName}`);
+    return saved ? JSON.parse(saved) as WindowSizeAndPositionProps : undefined;
+  }
+
+  /** Gets "window maximized" flag for a window, by name, from settings file if present */
+  public static getWindowMaximizedSetting(windowName: string): boolean | undefined {
+    return NativeHost.settingsStore.getBoolean(`windowMaximized-${windowName}`);
+  }
+
+  /**
+   * Open the main Window when the app is ready.
+   * @param windowOptions Options for constructing the main BrowserWindow. See: https://electronjs.org/docs/api/browser-window#new-browserwindowoptions
+   */
+  public static async openMainWindow(windowOptions?: ElectronHostWindowOptions): Promise<void> {
+    const app = this.app;
+    // quit the application when all windows are closed (unless we're running on MacOS)
+    app.on("window-all-closed", () => {
+      if (process.platform !== "darwin")
+        app.quit();
+    });
+
+    // re-open the main window if it was closed and the app is re-activated (this is the normal MacOS behavior)
+    app.on("activate", () => {
+      if (!this._mainWindow)
+        this._openWindow(windowOptions);
+    });
+
+    if (this._developmentServer) {
+      // Occasionally, the electron backend may start before the webpack devserver has even started.
+      // If this happens, we'll just retry and keep reloading the page.
+      app.on("web-contents-created", (_e, webcontents) => {
+        webcontents.on("did-fail-load", async (_event, errorCode, _errorDescription, _validatedURL, isMainFrame) => {
+          // errorCode -102 is CONNECTION_REFUSED - see https://cs.chromium.org/chromium/src/net/base/net_error_list.h
+          if (isMainFrame && errorCode === -102) {
+            await BeDuration.wait(100);
+            webcontents.reload();
+          }
+        });
+      });
+    }
+
+    await app.whenReady();
+
+    if (!this._developmentServer) {
+      // handle any "electron://" requests and redirect them to "file://" URLs
+      this.electron.protocol.registerFileProtocol("electron", (request, callback) => callback(this.parseElectronUrl(request.url))); // eslint-disable-line @typescript-eslint/no-deprecated
+    }
+
+    this._openWindow(windowOptions);
+  }
+
+  public static get isValid() { return this._ipc !== undefined; }
+
+  /**
+   * Initialize the backend of an Electron app.
+   * This method configures the backend for all of the inter-process communication (RPC and IPC) for an
+   * Electron app. It should be called from your Electron main function.
+   * @param opts Options that control aspects of your backend.
+   * @note This method must only be called from the backend of an Electron app (i.e. when [ProcessDetector.isElectronAppBackend]($bentley) is `true`).
+   */
+  public static async startup(opts?: ElectronHostOpts) {
+    if (!ProcessDetector.isElectronAppBackend)
+      throw new Error("Not running under Electron");
+
+    if (!this.isValid) {
+      this._electron = require("electron"); // eslint-disable-line @typescript-eslint/no-require-imports
+      this._ipc = new ElectronIpc();
+      const app = this.app;
+      if (!app.isReady())
+        this.electron.protocol.registerSchemesAsPrivileged([{
+          scheme: "electron",
+          privileges: {
+            standard: true,
+            secure: true,
+            supportFetchAPI: true,
+          },
+        }]);
+      const eopt = opts?.electronHost;
+      this._developmentServer = eopt?.developmentServer ?? false;
+      const frontendPort = eopt?.frontendPort ?? 3000;
+      this.webResourcesPath = eopt?.webResourcesPath ?? "";
+      this.frontendURL = eopt?.frontendURL ?? (this._developmentServer ? `http://localhost:${frontendPort}` : `${this._electronFrontend}index.html`);
+      this.appIconPath = path.join(this.webResourcesPath, eopt?.iconName ?? "appicon.ico");
+      this.rpcConfig = ElectronRpcManager.initializeBackend(this._ipc, eopt?.rpcInterfaces);
+    }
+
+    opts = opts ?? {};
+    opts.ipcHost = opts.ipcHost ?? {};
+    opts.ipcHost.socket = this._ipc;
+    await NativeHost.startup(opts);
+    if (IpcHost.isValid) {
+      ElectronDialogHandler.register();
+      opts.electronHost?.ipcHandlers?.forEach((ipc) => ipc.register());
+    }
+  }
+}
+
+class ElectronDialogHandler extends IpcHandler {
+  public get channelName() { return electronIpcStrings.dialogChannel; }
+  public async callDialog(method: DialogModuleMethod, ...args: any) {
+    const dialog = ElectronHost.electron.dialog;
+    const dialogMethod = dialog[method] as (...args: any[]) => any;
+    if (typeof dialogMethod !== "function")
+      throw new IModelError(IModelStatus.FunctionNotFound, `illegal electron dialog method`);
+
+    return dialogMethod.call(dialog, ...args);
+  }
+}
+
+function debounce(func: (...args: any[]) => any, ms: number = 200) {
+  let timeout: NodeJS.Timeout;
+  return function (this: any, ...args: any[]) {
+    clearTimeout(timeout);
+    timeout = setTimeout(() => {
+      func.apply(this, args);
+    }, ms);
+  };
+}