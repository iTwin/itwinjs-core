/*---------------------------------------------------------------------------------------------
* Copyright (c) Bentley Systems, Incorporated. All rights reserved.
* See LICENSE.md in the project root for license terms and full copyright notice.
*--------------------------------------------------------------------------------------------*/

import * as path from "path";
import { assert } from "chai";
import { exec } from "child_process";
import { IModelHost, IpcHandler, NativeHost } from "@itwin/core-backend";
import { BeDuration } from "@itwin/core-bentley";
import { IModelReadRpcInterface, IModelTileRpcInterface, RpcInterface, RpcRegistry, SnapshotIModelRpcInterface } from "@itwin/core-common";
import { PresentationRpcInterface } from "@itwin/presentation-common";
import { ElectronHost, ElectronHostOptions } from "../../ElectronBackend";
import { TestSuite } from "./ElectronBackendTests";

export const electronHostTestSuite: TestSuite = {
  title: "ElectronHost tests.",
  tests: [
    {
      title: "Should start without options.",
      func: testStartWithoutOptions,
    },
    {
      title: "Should start with options.",
      func: testStartWithOptions,
    },
    {
      title: "Should register IPC handler.",
      func: testRegisterIpcHandler,
    },
    {
      title: "Should initialize provided RPC interface.",
      func: testInitializeProvidedRpcInterface,
    },
    {
      title: "Should initialize default RPC interface.",
      func: testInitializeDefaultRpcInterface,
    },
    {
      title: "Should open main window.",
      func: testOpenMainWindow,
    },
    {
      title: "Should open provided URL in main window.",
      func: testMainWindowUrl,
    },
    {
      title: "Should save main window size, position and maximized flag.",
      func: testWindowSizeSettings,
    },
  ],
};

async function testStartWithoutOptions() {
  assertElectronHostNotInitialized();
  await ElectronHost.startup();
  assertElectronHostIsInitialized();
}

async function testStartWithOptions() {
  assertElectronHostNotInitialized();

  const options: ElectronHostOptions = {
    webResourcesPath: path.join("not", "a", "real", "path"),
    iconName: "notARealFile.ico",
  };
  await ElectronHost.startup({ electronHost: options });

  assertElectronHostIsInitialized();

  // If relative path doesn't exist (is empty), paths are the same.
  let relativePath = path.relative(ElectronHost.webResourcesPath, options.webResourcesPath!);
  assert(relativePath.length === 0);
  relativePath = path.relative(ElectronHost.appIconPath, path.join(options.webResourcesPath!, options.iconName!));
  assert(relativePath.length === 0);
}

async function testRegisterIpcHandler() {
  class IpcHandlerMock extends IpcHandler {
    public override get channelName() { return "IpcHandlerMock-channel"; }
    public static wasRegisterCalled = false;

    public static override register() {
      IpcHandlerMock.wasRegisterCalled = true;
      return () => undefined;
    }
  }

  await ElectronHost.startup({
    electronHost: {
      ipcHandlers: [IpcHandlerMock],
    },
  });

  assert(IpcHandlerMock.wasRegisterCalled);
}

async function testInitializeProvidedRpcInterface() {
  abstract class TestRpcInterface extends RpcInterface {
    public static readonly interfaceName = "TestRpcInterface";
    public static interfaceVersion = "0.0.0";
  }

  await ElectronHost.startup({
    electronHost: {
      rpcInterfaces: [TestRpcInterface],
    },
  });

  assert(RpcRegistry.instance.definitionClasses.has(TestRpcInterface.interfaceName));
}

async function testInitializeDefaultRpcInterface() {
  const defaultInterfaces = [
    IModelReadRpcInterface,
    IModelTileRpcInterface,
    SnapshotIModelRpcInterface,
    PresentationRpcInterface,
  ];

  await ElectronHost.startup();

  for (const interfaceDef of defaultInterfaces)
    assert(RpcRegistry.instance.definitionClasses.has(interfaceDef.interfaceName));
}

async function testOpenMainWindow() {
  await ElectronHost.startup();
  const electron = ElectronHost.electron;

  let windows = electron.BrowserWindow.getAllWindows();
  assert(windows.length === 0);

  await ElectronHost.openMainWindow();

  windows = electron.BrowserWindow.getAllWindows();
  assert(windows.length === 1);
  assert(ElectronHost.mainWindow?.id === windows[0].id);
}

async function testMainWindowUrl() {
  const url = "https://www.itwinjs.org/";

  await ElectronHost.startup({
    electronHost: {
      frontendURL: url,
    },
  });
  await ElectronHost.openMainWindow();

  const window = ElectronHost.electron.BrowserWindow.getAllWindows()[0];
  assert(window !== undefined);

  await new Promise((resolve) => window.webContents.once("did-finish-load", resolve));
  assert(url === window.webContents.getURL());
}

async function testWindowSizeSettings() {
  const storeWindowName = "settingsTestWindow";
  const isXvfbRunning = await isXvfbProcessRunning();

  await ElectronHost.startup();

  NativeHost.settingsStore.removeData(`windowMaximized-${storeWindowName}`);
  NativeHost.settingsStore.removeData(`windowPos-${storeWindowName}`);

  await ElectronHost.openMainWindow({ storeWindowName });

  const window = ElectronHost.mainWindow;
  assert(window);

<<<<<<< HEAD
  let size = ElectronHost.getWindowSizeAndPositionSetting(storeWindowName);
  const expectedSize = ElectronHost.getWindowSizeAndPositionSetting(storeWindowName);
  assert(size?.width === expectedSize?.width);
  assert(size?.height === expectedSize?.height);
  assert(size?.x === expectedSize?.x);
  assert(size?.y === expectedSize?.y);
=======
  let size = ElectronHost.getWindowSizeSetting(storeWindowName);
  const expectedSize = window.getSize();
  const expectedPos = window.getPosition();
  assert(size?.width === expectedSize?.[0]);
  assert(size?.height === expectedSize?.[1]);
  assert(size?.x === expectedPos?.[0]);
  assert(size?.y === expectedPos?.[1]);
>>>>>>> 966d4754

  let isMaximized = ElectronHost.getWindowMaximizedSetting(storeWindowName);
  assert(isMaximized === window.isMaximized());

  window.maximize();
  if (isXvfbRunning)
    window.emit("maximize"); // "maximize" event is not emitted when running with xvfb (linux)
  else
    await BeDuration.wait(100); // "maximize" event is not always emitted immediately

  isMaximized = ElectronHost.getWindowMaximizedSetting(storeWindowName);
  assert(isMaximized);

  window.unmaximize();
  if (isXvfbRunning)
    window.emit("unmaximize"); // "unmaximize" event is not emitted when running with xvfb (linux)
  else
    await BeDuration.wait(100); // "unmaximize" event is not always emitted immediately

  isMaximized = ElectronHost.getWindowMaximizedSetting(storeWindowName);
  assert(!isMaximized);

  const width = 250;
  const height = 251;
  window.setSize(width, height);
<<<<<<< HEAD
  size = ElectronHost.getWindowSizeAndPositionSetting(storeWindowName);
=======
  window.emit("resized"); // "resized" event is only emitted during manual resize and only on Windows and Macos
  size = ElectronHost.getWindowSizeSetting(storeWindowName);
>>>>>>> 966d4754
  assert(size?.width === width);
  assert(size?.height === height);

  const x = 15;
  const y = 16;
  window.setPosition(x, y);
<<<<<<< HEAD
  size = ElectronHost.getWindowSizeAndPositionSetting(storeWindowName);
=======
  window.emit("moved"); // "moved" event is only emitted during manual move and only on Windows and Macos
  size = ElectronHost.getWindowSizeSetting(storeWindowName);
>>>>>>> 966d4754
  assert(size?.x === x);
  assert(size?.y === y);
}

function assertElectronHostNotInitialized() {
  assert(!ElectronHost.isValid);
  assert(!NativeHost.isValid);
  assert(!IModelHost.isValid);
  assert(ElectronHost.electron === undefined);
  assert(ElectronHost.app === undefined);
  assert(ElectronHost.ipcMain === undefined);
  assert(ElectronHost.rpcConfig === undefined);
  assert(ElectronHost.webResourcesPath === undefined);
  assert(ElectronHost.appIconPath === undefined);
  assert(ElectronHost.frontendURL === undefined);
}

function assertElectronHostIsInitialized() {
  assert(ElectronHost.isValid);
  assert(NativeHost.isValid);
  assert(IModelHost.isValid);
  assert(ElectronHost.electron !== undefined);
  assert(ElectronHost.app !== undefined);
  assert(ElectronHost.ipcMain !== undefined);
  assert(ElectronHost.rpcConfig !== undefined);
  assert(typeof ElectronHost.webResourcesPath === "string");
  assert(typeof ElectronHost.appIconPath === "string");
  assert(typeof ElectronHost.frontendURL === "string");
}

/**
 * Checks if `xvfb` is running on the machine.
 * @note `true` doesn't necessary mean that tests are using `xvfb`.
 */
async function isXvfbProcessRunning(): Promise<boolean> {
  if (process.platform !== "linux")
    return false;

  let doesXvfbProcessExists = false;
  const bashProcess = exec("pgrep xvfb", (_, stdout) => {
    const processNumber = Number(stdout);
    doesXvfbProcessExists = !isNaN(processNumber);
  });

  await new Promise((resolve) => bashProcess.on("close", resolve));
  return doesXvfbProcessExists;
}<|MERGE_RESOLUTION|>--- conflicted
+++ resolved
@@ -169,22 +169,13 @@
   const window = ElectronHost.mainWindow;
   assert(window);
 
-<<<<<<< HEAD
   let size = ElectronHost.getWindowSizeAndPositionSetting(storeWindowName);
-  const expectedSize = ElectronHost.getWindowSizeAndPositionSetting(storeWindowName);
-  assert(size?.width === expectedSize?.width);
-  assert(size?.height === expectedSize?.height);
-  assert(size?.x === expectedSize?.x);
-  assert(size?.y === expectedSize?.y);
-=======
-  let size = ElectronHost.getWindowSizeSetting(storeWindowName);
   const expectedSize = window.getSize();
   const expectedPos = window.getPosition();
   assert(size?.width === expectedSize?.[0]);
   assert(size?.height === expectedSize?.[1]);
   assert(size?.x === expectedPos?.[0]);
   assert(size?.y === expectedPos?.[1]);
->>>>>>> 966d4754
 
   let isMaximized = ElectronHost.getWindowMaximizedSetting(storeWindowName);
   assert(isMaximized === window.isMaximized());
@@ -210,24 +201,16 @@
   const width = 250;
   const height = 251;
   window.setSize(width, height);
-<<<<<<< HEAD
+  window.emit("resized"); // "resized" event is only emitted during manual resize and only on Windows and Macos
   size = ElectronHost.getWindowSizeAndPositionSetting(storeWindowName);
-=======
-  window.emit("resized"); // "resized" event is only emitted during manual resize and only on Windows and Macos
-  size = ElectronHost.getWindowSizeSetting(storeWindowName);
->>>>>>> 966d4754
   assert(size?.width === width);
   assert(size?.height === height);
 
   const x = 15;
   const y = 16;
   window.setPosition(x, y);
-<<<<<<< HEAD
+  window.emit("moved"); // "moved" event is only emitted during manual move and only on Windows and Macos
   size = ElectronHost.getWindowSizeAndPositionSetting(storeWindowName);
-=======
-  window.emit("moved"); // "moved" event is only emitted during manual move and only on Windows and Macos
-  size = ElectronHost.getWindowSizeSetting(storeWindowName);
->>>>>>> 966d4754
   assert(size?.x === x);
   assert(size?.y === y);
 }
