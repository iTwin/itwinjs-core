--- conflicted
+++ resolved
@@ -4,13 +4,8 @@
 /** @module iModels */
 
 import { AccessToken, ChangeSet, UserInfo, UserInfoQuery, ChangeSetQuery } from "@bentley/imodeljs-clients";
-<<<<<<< HEAD
 import { ErrorStatusOrResult } from "./imodeljs-native-platform-api";
-import { Id64, using, assert, Logger, PerfLogger, OpenMode, DbResult } from "@bentley/bentleyjs-core";
-=======
-import { ErrorStatusOrResult } from "@bentley/imodeljs-native-platform-api";
 import { Id64, using, assert, Logger, PerfLogger, DbResult } from "@bentley/bentleyjs-core";
->>>>>>> 604be765
 import { IModelDb } from "./IModelDb";
 import { ECDb, ECDbOpenMode } from "./ECDb";
 import { ECSqlStatement } from "./ECSqlStatement";
