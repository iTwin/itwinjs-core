--- conflicted
+++ resolved
@@ -13,10 +13,6 @@
 import { Schema, Schemas } from "./Schema";
 import { EntityReferences } from "./EntityReferences";
 import * as assert from "assert";
-<<<<<<< HEAD
-import type { EntityClassProps, MixinProps, RelationshipClassProps } from "@itwin/ecschema-metadata";
-=======
->>>>>>> b3234bf8
 
 const isGeneratedClassTag = Symbol("isGeneratedClassTag");
 
@@ -76,21 +72,13 @@
     const schemaItemJson = iModel.nativeDb.getSchemaItem(classSchema, className);
     if (schemaItemJson.error)
       throw new IModelError(schemaItemJson.error, `failed to get schema item '${ecTypeQualifier}'`);
-<<<<<<< HEAD
-    const schemaItem = JSON.parse(schemaItemJson.result as string) as EntityClassProps | MixinProps;
-=======
     const schemaItem = JSON.parse(schemaItemJson.result as string);
->>>>>>> b3234bf8
     if (!("appliesTo" in schemaItem) && schemaItem.baseClass === undefined) {
       return ecTypeQualifier;
     }
     // typescript doesn't understand that the inverse of the above condition is
     // ("appliesTo" in rootclassMetaData || rootClassMetaData.baseClass !== undefined)
-<<<<<<< HEAD
-    const parentItemQualifier = (schemaItem as MixinProps).appliesTo ?? schemaItem.baseClass as string;
-=======
     const parentItemQualifier = schemaItem.appliesTo ?? schemaItem.baseClass as string;
->>>>>>> b3234bf8
     return this.getRootEntity(iModel, parentItemQualifier);
   }
 
@@ -156,11 +144,7 @@
           assert(prop.relationshipClass);
           const maybeMetaData = iModel.nativeDb.getSchemaItem(...prop.relationshipClass.split(":") as [string, string]);
           assert(maybeMetaData.result !== undefined, "The nav props relationship metadata was not found");
-<<<<<<< HEAD
-          const relMetaData: RelationshipClassProps = JSON.parse(maybeMetaData.result);
-=======
           const relMetaData = JSON.parse(maybeMetaData.result);
->>>>>>> b3234bf8
           const rootClassMetaData = ClassRegistry.getRootEntity(iModel, relMetaData.target.constraintClasses[0]);
           // root class must be in BisCore so should be loaded since biscore classes will never get this
           // generated implementation
