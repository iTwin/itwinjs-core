/*---------------------------------------------------------------------------------------------
* Copyright (c) Bentley Systems, Incorporated. All rights reserved.
* See LICENSE.md in the project root for license terms and full copyright notice.
*--------------------------------------------------------------------------------------------*/
/** @packageDocumentation
 * @module Schema
 */

<<<<<<< HEAD
import { DbResult, Id64, Id64Set, IModelStatus, isSubclassOf, Logger } from "@itwin/core-bentley";
=======
import { DbResult, Id64, Id64Set, IModelStatus, Logger } from "@itwin/core-bentley";
>>>>>>> 6b83262e
import { EntityMetaData, IModelError, RelatedElement } from "@itwin/core-common";
import { Entity } from "./Entity";
import { Element } from "./Element";
import { IModelDb } from "./IModelDb";
import { Schema, Schemas } from "./Schema";

const isGeneratedClassTag = Symbol("isGeneratedClassTag");

/** The mapping between a BIS class name (in the form "schema:class") and its JavaScript constructor function
 * @public
 */
export class ClassRegistry {
  private static readonly _classMap = new Map<string, typeof Entity>();
  /** @internal */
  public static isNotFoundError(err: any) { return (err instanceof IModelError) && (err.errorNumber === IModelStatus.NotFound); }
  /** @internal */
  public static makeMetaDataNotFoundError(className: string): IModelError { return new IModelError(IModelStatus.NotFound, `metadata not found for ${className}`); }
  /** @internal */
  public static register(entityClass: typeof Entity, schema: typeof Schema) {
    entityClass.schema = schema;
    const key = (`${schema.schemaName}:${entityClass.className}`).toLowerCase();
    if (this._classMap.has(key)) {
      const errMsg = `Class ${key} is already registered. Make sure static className member is correct on JavaScript class ${entityClass.name}`;
      Logger.logError("core-frontend.classRegistry", errMsg);
      throw new Error(errMsg);
    }

    this._classMap.set(key, entityClass);
  }

  /** Generate a proxy Schema for a domain that has not been registered. */
  private static generateProxySchema(domain: string, iModel: IModelDb): typeof Schema {
    const hasBehavior = iModel.withPreparedSqliteStatement(`
      SELECT NULL FROM [ec_CustomAttribute] [c]
        JOIN [ec_schema] [s] ON [s].[Id] = [c].[ContainerId]
        JOIN [ec_class] [e] ON [e].[Id] = [c].[ClassId]
        JOIN [ec_schema] [b] ON [e].[SchemaId] = [b].[Id]
      WHERE [c].[ContainerType] = 1 AND [s].[Name] = ? AND [b].[Name] || '.' || [e].[name] = ?`, (stmt) => {
      stmt.bindString(1, domain);
      stmt.bindString(2, "BisCore.SchemaHasBehavior");
      return stmt.step() === DbResult.BE_SQLITE_ROW;
    });

    const schemaClass = class extends Schema {
      public static override get schemaName() { return domain; }
      public static override get missingRequiredBehavior() { return hasBehavior; }
    };

    Schemas.registerSchema(schemaClass); // register the class before we return it.
    return schemaClass;
  }

  /** Generate a JavaScript class from Entity metadata.
   * @param entityMetaData The Entity metadata that defines the class
   */
  private static generateClassForEntity(entityMetaData: EntityMetaData, iModel: IModelDb): typeof Entity {
    const name = entityMetaData.ecclass.split(":");
    const domainName = name[0];
    const className = name[1];

    if (0 === entityMetaData.baseClasses.length) // metadata must contain a superclass
      throw new IModelError(IModelStatus.BadArg, `class ${name} has no superclass`);

    // make sure schema exists
    let schema = Schemas.getRegisteredSchema(domainName);
    if (undefined === schema)
      schema = this.generateProxySchema(domainName, iModel); // no schema found, create it too

    const superclass = this._classMap.get(entityMetaData.baseClasses[0].toLowerCase());
    if (undefined === superclass)
      throw new IModelError(IModelStatus.NotFound, `cannot find superclass for class ${name}`);

    // user defined class hierarchies may skip a class in the hierarchy, and therefore their JS base class cannot
    // be used to tell if there are any generated classes in the hierarchy
    let generatedClassHasNonGeneratedNonCoreAncestor = false;
    let currentSuperclass = superclass;
    const MAX_ITERS = 1000;
    for (let i = 0; i < MAX_ITERS; ++i) {
      if (currentSuperclass.schema.schemaName === "BisCore") break;
      if (!currentSuperclass.isGeneratedClass) {
        generatedClassHasNonGeneratedNonCoreAncestor = true;
        break;
      }
      const superclassMetaData = iModel.classMetaDataRegistry.find(currentSuperclass.classFullName);
      if (superclassMetaData === undefined)
        throw new IModelError(IModelStatus.BadSchema, `could not find the metadata for class '${currentSuperclass.name}', class metadata should be loaded by now`);
      const maybeNextSuperclass = this.getClass(superclassMetaData.baseClasses[0], iModel);
      if (maybeNextSuperclass === undefined)
        throw new IModelError(IModelStatus.BadSchema, `could not find the base class of '${currentSuperclass.name}', all generated classes must have a base class`);
      currentSuperclass = maybeNextSuperclass;
    }

    const generatedClass = class extends superclass {
      public static override get className() { return className; }
      private static [isGeneratedClassTag] = true;
      public static override get isGeneratedClass() { return this.hasOwnProperty(isGeneratedClassTag); }
    };

    // the above creates an anonymous class. For help debugging, set the "constructor.name" property to be the same as the bisClassName.
    Object.defineProperty(generatedClass, "name", { get: () => className });  // this is the (only) way to change that readonly property.

    const navigationProps = Object.entries(entityMetaData.properties)
      .filter(([_propName, prop]) => prop.isNavigation)
      .map(([propName, _prop]) => propName);

<<<<<<< HEAD
    if (superclass.is(Element)) {
=======
    const isElement = (t: typeof Entity): t is typeof Element => t.is(Element); // Entity.is check but with type information to avoid casts later

    // a class only gets an automatic `collectPredecessorIds` implementation if:
    // - it derives from `BisCore:Element`
    // - it is not in the `BisCore` schema
    // - there are no ancestors with manually registered JS implementations, (excluding BisCore base classes)
    if (!generatedClassHasNonGeneratedNonCoreAncestor && isElement(superclass)) {
>>>>>>> 6b83262e
      Object.defineProperty(
        generatedClass.prototype,
        "collectPredecessorIds",
        {
<<<<<<< HEAD
          value(this: typeof generatedClass, predecessorIds: Id64Set) {
            // eslint-disable-next-line @typescript-eslint/unbound-method
            const superImpl = (superclass as typeof Element).prototype["collectPredecessorIds"];
=======
          // first prototype of `this` is its class
          value(this: typeof generatedClass, predecessorIds: Id64Set) {
            // eslint-disable-next-line @typescript-eslint/dot-notation
            const superImpl = superclass.prototype["collectPredecessorIds"];
>>>>>>> 6b83262e
            superImpl.call(this, predecessorIds);
            for (const navProp of navigationProps) {
              const relatedElem: RelatedElement | undefined = (this as any)[navProp]; // cast to any since subclass can have any extensions
              if (!relatedElem || !Id64.isValid(relatedElem.id)) continue;
              predecessorIds.add(relatedElem.id);
            }
          },
<<<<<<< HEAD
=======
          // defaults for methods on a prototype (required for sinon to stub out methods on tests)
          writable: true,
          configurable: true,
>>>>>>> 6b83262e
        }
      );
    }

    // if the schema is a proxy for a domain with behavior, throw exceptions for all protected operations
    if (schema.missingRequiredBehavior) {
      const throwError = () => { throw new IModelError(IModelStatus.WrongHandler, `Schema [${domainName}] not registered, but is marked with SchemaHasBehavior`); };
      superclass.protectedOperations.forEach((operation) => (generatedClass as any)[operation] = throwError);
    }

    this.register(generatedClass, schema); // register it before returning
    return generatedClass;
  }

  /** Register all of the classes found in the given module that derive from Entity. See the example in [[Schema]]
   * @param moduleObj The module to search for subclasses of Entity
   * @param schema The schema for all found classes
   */
  public static registerModule(moduleObj: any, schema: typeof Schema) {
    for (const thisMember in moduleObj) { // eslint-disable-line guard-for-in
      const thisClass = moduleObj[thisMember];
      if (thisClass.prototype instanceof Entity)
        this.register(thisClass, schema);
    }
  }

  /**
   * This function fetches the specified Entity from the imodel, generates a JavaScript class for it, and registers the generated
   * class. This function also ensures that all of the base classes of the Entity exist and are registered.
   */
  private static generateClass(classFullName: string, iModel: IModelDb): typeof Entity {
    const metadata: EntityMetaData | undefined = iModel.classMetaDataRegistry.find(classFullName);
    if (metadata === undefined || metadata.ecclass === undefined)
      throw this.makeMetaDataNotFoundError(classFullName);

    // Make sure we have all base classes registered.
    if (metadata.baseClasses && (0 !== metadata.baseClasses.length))
      this.getClass(metadata.baseClasses[0], iModel);

    // Now we can generate the class from the classDef.
    return this.generateClassForEntity(metadata, iModel);
  }

  /** Find a registered class by classFullName.
   * @param classFullName class to find
   * @param iModel The IModel that contains the class definitions
   * @returns The Entity class or undefined
   */
  public static findRegisteredClass(classFullName: string): typeof Entity | undefined {
    return this._classMap.get(classFullName.toLowerCase());
  }

  /** Get the Entity class for the specified Entity className.
   * @param classFullName The full BIS class name of the Entity
   * @param iModel The IModel that contains the class definitions
   * @returns The Entity class
   */
  public static getClass(classFullName: string, iModel: IModelDb): typeof Entity {
    const key = classFullName.toLowerCase();
    const ctor = this._classMap.get(key);
    return ctor ? ctor : this.generateClass(key, iModel);
  }

  /** Unregister a class, by name, if one is already registered.
   * This function is not normally needed, but is useful for cases where a generated *proxy* class needs to be replaced by the *real* class.
   * @param classFullName Name of the class to unregister
   * @return true if the class was unregistered
   * @internal
   */
  public static unregisterCLass(classFullName: string) { return this._classMap.delete(classFullName.toLowerCase()); }
  /** Unregister all classes from a schema.
   * This function is not normally needed, but is useful for cases where a generated *proxy* schema needs to be replaced by the *real* schema.
   * @param schema Name of the schema to unregister
   * @internal
   */
  public static unregisterClassesFrom(schema: typeof Schema) {
    for (const entry of Array.from(this._classMap)) {
      if (entry[1].schema === schema)
        this.unregisterCLass(entry[0]);
    }
  }
}

/**
 * A cache that records the mapping between class names and class metadata
 * @internal
 */
export class MetaDataRegistry {
  private _registry: Map<string, EntityMetaData> = new Map<string, EntityMetaData>();

  /** Get the specified Entity metadata */
  public find(classFullName: string): EntityMetaData | undefined { return this._registry.get(classFullName.toLowerCase()); }

  /** Add metadata to the cache */
  public add(classFullName: string, metaData: EntityMetaData): void { this._registry.set(classFullName.toLowerCase(), metaData); }
}<|MERGE_RESOLUTION|>--- conflicted
+++ resolved
@@ -6,11 +6,7 @@
  * @module Schema
  */
 
-<<<<<<< HEAD
-import { DbResult, Id64, Id64Set, IModelStatus, isSubclassOf, Logger } from "@itwin/core-bentley";
-=======
 import { DbResult, Id64, Id64Set, IModelStatus, Logger } from "@itwin/core-bentley";
->>>>>>> 6b83262e
 import { EntityMetaData, IModelError, RelatedElement } from "@itwin/core-common";
 import { Entity } from "./Entity";
 import { Element } from "./Element";
@@ -116,9 +112,6 @@
       .filter(([_propName, prop]) => prop.isNavigation)
       .map(([propName, _prop]) => propName);
 
-<<<<<<< HEAD
-    if (superclass.is(Element)) {
-=======
     const isElement = (t: typeof Entity): t is typeof Element => t.is(Element); // Entity.is check but with type information to avoid casts later
 
     // a class only gets an automatic `collectPredecessorIds` implementation if:
@@ -126,21 +119,14 @@
     // - it is not in the `BisCore` schema
     // - there are no ancestors with manually registered JS implementations, (excluding BisCore base classes)
     if (!generatedClassHasNonGeneratedNonCoreAncestor && isElement(superclass)) {
->>>>>>> 6b83262e
       Object.defineProperty(
         generatedClass.prototype,
         "collectPredecessorIds",
         {
-<<<<<<< HEAD
-          value(this: typeof generatedClass, predecessorIds: Id64Set) {
-            // eslint-disable-next-line @typescript-eslint/unbound-method
-            const superImpl = (superclass as typeof Element).prototype["collectPredecessorIds"];
-=======
           // first prototype of `this` is its class
           value(this: typeof generatedClass, predecessorIds: Id64Set) {
             // eslint-disable-next-line @typescript-eslint/dot-notation
             const superImpl = superclass.prototype["collectPredecessorIds"];
->>>>>>> 6b83262e
             superImpl.call(this, predecessorIds);
             for (const navProp of navigationProps) {
               const relatedElem: RelatedElement | undefined = (this as any)[navProp]; // cast to any since subclass can have any extensions
@@ -148,12 +134,9 @@
               predecessorIds.add(relatedElem.id);
             }
           },
-<<<<<<< HEAD
-=======
           // defaults for methods on a prototype (required for sinon to stub out methods on tests)
           writable: true,
           configurable: true,
->>>>>>> 6b83262e
         }
       );
     }
