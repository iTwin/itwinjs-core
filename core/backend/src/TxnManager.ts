--- conflicted
+++ resolved
@@ -1,456 +1,450 @@
-/*---------------------------------------------------------------------------------------------
-* Copyright (c) Bentley Systems, Incorporated. All rights reserved.
-* See LICENSE.md in the project root for license terms and full copyright notice.
-*--------------------------------------------------------------------------------------------*/
-/** @packageDocumentation
- * @module iModels
- */
-
-import {
-<<<<<<< HEAD
-  assert, BeEvent, BentleyError, compareStrings, CompressedId64Set, DbResult, Id64Array, Id64String, IModelStatus, IndexMap, Logger, OrderedId64Array,
-} from "@bentley/bentleyjs-core";
-import { ChangedEntities, EntityIdAndClassIdIterable, ModelGeometryChangesProps, ModelIdAndGeometryGuid } from "@bentley/imodeljs-common";
-=======
-  assert, BeEvent, compareStrings, CompressedId64Set, DbResult, getErrorMessage, Id64Array, Id64String, IModelStatus, IndexMap, Logger, OrderedId64Array,
-} from "@itwin/core-bentley";
-import { ChangedEntities, EntityIdAndClassIdIterable, ModelGeometryChangesProps, ModelIdAndGeometryGuid } from "@itwin/core-common";
->>>>>>> 5575e60a
-import { BackendLoggerCategory } from "./BackendLoggerCategory";
-import { BriefcaseDb, StandaloneDb } from "./IModelDb";
-import { IpcHost } from "./IpcHost";
-import { Relationship, RelationshipProps } from "./Relationship";
-import { SqliteStatement } from "./SqliteStatement";
-
-/** A string that identifies a Txn.
- * @public
- */
-export type TxnIdString = string;
-
-/** An error generated during dependency validation.
- * @see [[TxnManager.validationErrors]].
- * @public
- */
-export interface ValidationError {
-  /** If true, txn is aborted. */
-  fatal: boolean;
-  /** The type of error. */
-  errorType: string;
-  /** Optional description of what went wrong. */
-  message?: string;
-}
-
-/** Describes a set of [[Element]]s or [[Model]]s that changed as part of a transaction.
- * @see [[TxnManager.onElementsChanged]] and [[TxnManager.onModelsChanged]].
- * @public
- */
-export interface TxnChangedEntities {
-  /** The entities that were inserted by the transaction. */
-  readonly inserts: EntityIdAndClassIdIterable;
-  /** The entities that were deleted by the transaction. */
-  readonly deletes: EntityIdAndClassIdIterable;
-  /** The entities that were modified by the transaction, including any [[Element]]s for which one of their [[ElementAspect]]s was changed. */
-  readonly updates: EntityIdAndClassIdIterable;
-}
-
-type EntitiesChangedEvent = BeEvent<(changes: TxnChangedEntities) => void>;
-
-/** Strictly for tests. @internal */
-export function setMaxEntitiesPerEvent(max: number): number {
-  const prevMax = ChangedEntitiesProc.maxPerEvent;
-  ChangedEntitiesProc.maxPerEvent = max;
-  return prevMax;
-}
-
-/** Maintains an ordered array of entity Ids and a parallel array containing the index of the corresponding entity's class Id. */
-class ChangedEntitiesArray {
-  public readonly entityIds = new OrderedId64Array();
-  private readonly _classIndices: number[] = [];
-  private readonly _classIds: IndexMap<Id64String>;
-
-  public constructor(classIds: IndexMap<Id64String>) {
-    this._classIds = classIds;
-  }
-
-  public insert(entityId: Id64String, classId: Id64String): void {
-    const entityIndex = this.entityIds.insert(entityId);
-    const classIndex = this._classIds.insert(classId);
-    assert(classIndex >= 0);
-    if (this.entityIds.length !== this._classIndices.length) {
-      // New entity - insert corresponding class index entry.
-      this._classIndices.splice(entityIndex, 0, classIndex);
-    } else {
-      // Existing entity - update corresponding class index.
-      // (We do this because apparently connectors can (very rarely) change the class Id of an existing element).
-      this._classIndices[entityIndex] = classIndex;
-    }
-
-    assert(this.entityIds.length === this._classIndices.length);
-  }
-
-  public clear(): void {
-    this.entityIds.clear();
-    this._classIndices.length = 0;
-  }
-
-  public addToChangedEntities(entities: ChangedEntities, type: "deleted" | "inserted" | "updated"): void {
-    if (this.entityIds.length > 0)
-      entities[type] = CompressedId64Set.compressIds(this.entityIds);
-  }
-
-  public iterable(classIds: Id64Array): EntityIdAndClassIdIterable {
-    function* iterator(entityIds: ReadonlyArray<Id64String>, classIndices: number[]) {
-      const entity = { id: "", classId: "" };
-      for (let i = 0; i < entityIds.length; i++) {
-        entity.id = entityIds[i];
-        entity.classId = classIds[classIndices[i]];
-        yield entity;
-      }
-    }
-
-    return {
-      [Symbol.iterator]: () => iterator(this.entityIds.array, this._classIndices),
-    };
-  }
-}
-
-class ChangedEntitiesProc {
-  private readonly _classIds = new IndexMap<Id64String>((lhs, rhs) => compareStrings(lhs, rhs));
-  private readonly _inserted = new ChangedEntitiesArray(this._classIds);
-  private readonly _deleted = new ChangedEntitiesArray(this._classIds);
-  private readonly _updated = new ChangedEntitiesArray(this._classIds);
-  private _currSize = 0;
-
-  public static maxPerEvent = 1000;
-
-  public static process(iModel: BriefcaseDb | StandaloneDb, mgr: TxnManager): void {
-    if (mgr.isDisposed) {
-      // The iModel is being closed. Do not prepare new sqlite statements.
-      return;
-    }
-
-    this.processChanges(iModel, mgr.onElementsChanged, "notifyElementsChanged");
-    this.processChanges(iModel, mgr.onModelsChanged, "notifyModelsChanged");
-  }
-
-  private sendEvent(iModel: BriefcaseDb | StandaloneDb, evt: EntitiesChangedEvent, evtName: "notifyElementsChanged" | "notifyModelsChanged") {
-    if (this._currSize === 0)
-      return;
-
-    const classIds = this._classIds.toArray();
-
-    // Notify backend listeners.
-    const txnEntities: TxnChangedEntities = {
-      inserts: this._inserted.iterable(classIds),
-      deletes: this._deleted.iterable(classIds),
-      updates: this._updated.iterable(classIds),
-    };
-    evt.raiseEvent(txnEntities);
-
-    // Notify frontend listeners.
-    const entities: ChangedEntities = {};
-    this._inserted.addToChangedEntities(entities, "inserted");
-    this._deleted.addToChangedEntities(entities, "deleted");
-    this._updated.addToChangedEntities(entities, "updated");
-    IpcHost.notifyTxns(iModel, evtName, entities);
-
-    // Reset state.
-    this._inserted.clear();
-    this._deleted.clear();
-    this._updated.clear();
-    this._classIds.clear();
-    this._currSize = 0;
-  }
-
-  private static processChanges(iModel: BriefcaseDb | StandaloneDb, changedEvent: EntitiesChangedEvent, evtName: "notifyElementsChanged" | "notifyModelsChanged") {
-    try {
-      const maxSize = this.maxPerEvent;
-      const changes = new ChangedEntitiesProc();
-      const select = "notifyElementsChanged" === evtName
-        ? "SELECT ElementId, ChangeType, ECClassId FROM temp.txn_Elements"
-        : "SELECT ModelId, ChangeType, ECClassId FROM temp.txn_Models";
-      iModel.withPreparedSqliteStatement(select, (sql: SqliteStatement) => {
-        const stmt = sql.stmt!;
-        while (sql.step() === DbResult.BE_SQLITE_ROW) {
-          const id = stmt.getValueId(0);
-          const classId = stmt.getValueId(2);
-          switch (stmt.getValueInteger(1)) {
-            case 0:
-              changes._inserted.insert(id, classId);
-              break;
-            case 1:
-              changes._updated.insert(id, classId);
-              break;
-            case 2:
-              changes._deleted.insert(id, classId);
-              break;
-          }
-
-          if (++changes._currSize >= maxSize)
-            changes.sendEvent(iModel, changedEvent, evtName);
-        }
-      });
-
-      changes.sendEvent(iModel, changedEvent, evtName);
-    } catch (err) {
-      Logger.logError(BackendLoggerCategory.IModelDb, BentleyError.getErrorMessage(err));
-    }
-  }
-}
-
-/** Manages local changes to a [[BriefcaseDb]] or [[StandaloneDb]] via [Txns]($docs/learning/InteractiveEditing.md)
- * @public
- */
-export class TxnManager {
-  /** @internal */
-  private _isDisposed = false;
-
-  /** @internal */
-  public get isDisposed(): boolean {
-    return this._isDisposed;
-  }
-
-  /** @internal */
-  constructor(private _iModel: BriefcaseDb | StandaloneDb) {
-    _iModel.onBeforeClose.addOnce(() => {
-      this._isDisposed = true;
-    });
-  }
-
-  /** Array of errors from dependency propagation */
-  public readonly validationErrors: ValidationError[] = [];
-
-  private get _nativeDb() { return this._iModel.nativeDb; }
-  private _getElementClass(elClassName: string): typeof Element {
-    return this._iModel.getJsClass(elClassName) as unknown as typeof Element;
-  }
-  private _getRelationshipClass(relClassName: string): typeof Relationship {
-    return this._iModel.getJsClass<typeof Relationship>(relClassName);
-  }
-  /** @internal */
-  protected _onBeforeOutputsHandled(elClassName: string, elId: Id64String): void {
-    (this._getElementClass(elClassName) as any).onBeforeOutputsHandled(elId, this._iModel);
-  }
-  /** @internal */
-  protected _onAllInputsHandled(elClassName: string, elId: Id64String): void {
-    (this._getElementClass(elClassName) as any).onAllInputsHandled(elId, this._iModel);
-  }
-  /** @internal */
-  protected _onRootChanged(props: RelationshipProps): void {
-    this._getRelationshipClass(props.classFullName).onRootChanged(props, this._iModel);
-  }
-  /** @internal */
-  protected _onDeletedDependency(props: RelationshipProps): void {
-    this._getRelationshipClass(props.classFullName).onDeletedDependency(props, this._iModel);
-  }
-  /** @internal */
-  protected _onBeginValidate() { this.validationErrors.length = 0; }
-
-  /** called from native code after validation of a Txn, either from saveChanges or apply changeset.
-   * @internal
-   */
-  protected _onEndValidate() {
-    ChangedEntitiesProc.process(this._iModel, this);
-    this.onEndValidation.raiseEvent();
-    // TODO: if (this.validationErrors.length !== 0) throw new IModelError(validation ...)
-  }
-
-  /** @internal */
-  protected _onGeometryChanged(modelProps: ModelGeometryChangesProps[]) {
-    this.onGeometryChanged.raiseEvent(modelProps);
-    IpcHost.notifyEditingScope(this._iModel, "notifyGeometryChanged", modelProps); // send to frontend
-  }
-
-  /** @internal */
-  protected _onGeometryGuidsChanged(changes: ModelIdAndGeometryGuid[]): void {
-    this.onModelGeometryChanged.raiseEvent(changes);
-    IpcHost.notifyTxns(this._iModel, "notifyGeometryGuidsChanged", changes);
-  }
-
-  /** @internal */
-  protected _onCommit() {
-    this.onCommit.raiseEvent();
-    IpcHost.notifyTxns(this._iModel, "notifyCommit");
-  }
-
-  /** @internal */
-  protected _onCommitted() {
-    this.onCommitted.raiseEvent();
-    IpcHost.notifyTxns(this._iModel, "notifyCommitted", this.hasPendingTxns, Date.now());
-  }
-
-  /** @internal */
-  protected _onChangesApplied() {
-    ChangedEntitiesProc.process(this._iModel, this);
-    this.onChangesApplied.raiseEvent();
-    IpcHost.notifyTxns(this._iModel, "notifyChangesApplied");
-  }
-
-  /** @internal */
-  protected _onBeforeUndoRedo(isUndo: boolean) {
-    this.onBeforeUndoRedo.raiseEvent(isUndo);
-    IpcHost.notifyTxns(this._iModel, "notifyBeforeUndoRedo", isUndo);
-  }
-
-  /** @internal */
-  protected _onAfterUndoRedo(isUndo: boolean) {
-    this.onAfterUndoRedo.raiseEvent(isUndo);
-    IpcHost.notifyTxns(this._iModel, "notifyAfterUndoRedo", isUndo);
-  }
-
-  /** Dependency handlers may call method this to report a validation error.
-   * @param error The error. If error.fatal === true, the transaction will cancel rather than commit.
-   */
-  public reportError(error: ValidationError) { this.validationErrors.push(error); this._nativeDb.logTxnError(error.fatal); }
-
-  /** Determine whether any fatal validation errors have occurred during dependency propagation.  */
-  public get hasFatalError(): boolean { return this._nativeDb.hasFatalTxnError(); }
-
-  /** @internal */
-  public readonly onEndValidation = new BeEvent<() => void>();
-
-  /** Called after validation completes from [[IModelDb.saveChanges]].
-   * The argument to the event holds the list of elements that were inserted, updated, and deleted.
-   * @note If there are many changed elements in a single Txn, the notifications are sent in batches so this event *may be called multiple times* per Txn.
-   */
-  public readonly onElementsChanged = new BeEvent<(changes: TxnChangedEntities) => void>();
-
-  /** Called after validation completes from [[IModelDb.saveChanges]].
-   * The argument to the event holds the list of models that were inserted, updated, and deleted.
-   * @note If there are many changed models in a single Txn, the notifications are sent in batches so this event *may be called multiple times* per Txn.
-   */
-  public readonly onModelsChanged = new BeEvent<(changes: TxnChangedEntities) => void>();
-
-  /** Event raised after the geometry within one or more [[GeometricModel]]s is modified by applying a changeset or validation of a transaction.
-   * A model's geometry can change as a result of:
-   *  - Insertion or deletion of a geometric element within the model; or
-   *  - Modification of an existing element's geometric properties; or
-   *  - An explicit request to flag it as changed via [[IModelDb.Models.updateModel]].
-   */
-  public readonly onModelGeometryChanged = new BeEvent<(changes: ReadonlyArray<ModelIdAndGeometryGuid>) => void>();
-
-  public readonly onGeometryChanged = new BeEvent<(models: ModelGeometryChangesProps[]) => void>();
-  /** Event raised before a commit operation is performed. Initiated by a call to [[IModelDb.saveChanges]], unless there are no changes to save. */
-  public readonly onCommit = new BeEvent<() => void>();
-  /** Event raised after a commit operation has been performed. Initiated by a call to [[IModelDb.saveChanges]], even if there were no changes to save. */
-  public readonly onCommitted = new BeEvent<() => void>();
-  /** Event raised after a ChangeSet has been applied to this briefcase */
-  public readonly onChangesApplied = new BeEvent<() => void>();
-  /** Event raised before an undo/redo operation is performed. */
-  public readonly onBeforeUndoRedo = new BeEvent<(isUndo: boolean) => void>();
-  /** Event raised after an undo/redo operation has been performed.
-   * @param _action The action that was performed.
-   */
-  public readonly onAfterUndoRedo = new BeEvent<(isUndo: boolean) => void>();
-
-  /**
-   * Restart the current TxnManager session. This causes all Txns in the current session to no longer be undoable (as if the file was closed
-   * and reopened.)
-   * @note This can be quite disconcerting to the user expecting to be able to undo previously made changes. It should only be used
-   * under extreme circumstances where damage to the file or session could happen if the currently committed are reversed. Use sparingly and with care.
-   * Probably a good idea to alert the user it happened.
-   */
-  public restartSession() {
-    this._nativeDb.restartTxnSession();
-  }
-
-  /** Determine whether current txn is propagating indirect changes or not. */
-  public get isIndirectChanges(): boolean { return this._nativeDb.isIndirectChanges(); }
-
-  /** Determine if there are currently any reversible (undoable) changes from this editing session. */
-  public get isUndoPossible(): boolean { return this._nativeDb.isUndoPossible(); }
-
-  /** Determine if there are currently any reinstatable (redoable) changes */
-  public get isRedoPossible(): boolean { return this._nativeDb.isRedoPossible(); }
-
-  /** Get the description of the operation that would be reversed by calling reverseTxns(1).
-   * This is useful for showing the operation that would be undone, for example in a menu.
-   */
-  public getUndoString(): string { return this._nativeDb.getUndoString(); }
-
-  /** Get a description of the operation that would be reinstated by calling reinstateTxn.
-   * This is useful for showing the operation that would be redone, in a pull-down menu for example.
-   */
-  public getRedoString(): string { return this._nativeDb.getRedoString(); }
-
-  /** Begin a new multi-Txn operation. This can be used to cause a series of Txns that would normally
-   * be considered separate actions for undo to be grouped into a single undoable operation. This means that when reverseTxns(1) is called,
-   * the entire group of changes are undone together. Multi-Txn operations can be nested and until the outermost operation is closed
-   * all changes constitute a single operation.
-   * @note This method must always be paired with a call to endMultiTxnAction.
-   */
-  public beginMultiTxnOperation(): DbResult { return this._nativeDb.beginMultiTxnOperation(); }
-
-  /** End a multi-Txn operation */
-  public endMultiTxnOperation(): DbResult { return this._nativeDb.endMultiTxnOperation(); }
-
-  /** Return the depth of the multi-Txn stack. Generally for diagnostic use only. */
-  public getMultiTxnOperationDepth(): number { return this._nativeDb.getMultiTxnOperationDepth(); }
-
-  /** Reverse (undo) the most recent operation(s) to this IModelDb.
-   * @param numOperations the number of operations to reverse. If this is greater than 1, the entire set of operations will
-   *  be reinstated together when/if ReinstateTxn is called.
-   * @note If there are any outstanding uncommitted changes, they are reversed.
-   * @note The term "operation" is used rather than Txn, since multiple Txns can be grouped together via [[beginMultiTxnOperation]]. So,
-   * even if numOperations is 1, multiple Txns may be reversed if they were grouped together when they were made.
-   * @note If numOperations is too large only the operations are reversible are reversed.
-   */
-  public reverseTxns(numOperations: number): IModelStatus {
-    return this._iModel.reverseTxns(numOperations);
-  }
-
-  /** Reverse the most recent operation. */
-  public reverseSingleTxn(): IModelStatus { return this.reverseTxns(1); }
-
-  /** Reverse all changes back to the beginning of the session. */
-  public reverseAll(): IModelStatus { return this._nativeDb.reverseAll(); }
-
-  /** Reverse all changes back to a previously saved TxnId.
-   * @param txnId a TxnId obtained from a previous call to GetCurrentTxnId.
-   * @returns Success if the transactions were reversed, error status otherwise.
-   * @see  [[getCurrentTxnId]] [[cancelTo]]
-   */
-  public reverseTo(txnId: TxnIdString): IModelStatus { return this._nativeDb.reverseTo(txnId); }
-
-  /** Reverse and then cancel (make non-reinstatable) all changes back to a previous TxnId.
-   * @param txnId a TxnId obtained from a previous call to [[getCurrentTxnId]]
-   * @returns Success if the transactions were reversed and cleared, error status otherwise.
-   */
-  public cancelTo(txnId: TxnIdString): IModelStatus { return this._nativeDb.cancelTo(txnId); }
-
-  /** Reinstate the most recently reversed transaction. Since at any time multiple transactions can be reversed, it
-   * may take multiple calls to this method to reinstate all reversed operations.
-   * @returns Success if a reversed transaction was reinstated, error status otherwise.
-   * @note If there are any outstanding uncommitted changes, they are canceled before the Txn is reinstated.
-   */
-  public reinstateTxn(): IModelStatus { return this._iModel.reinstateTxn(); }
-
-  /** Get the Id of the first transaction, if any.
-   */
-  public queryFirstTxnId(): TxnIdString { return this._nativeDb.queryFirstTxnId(); }
-
-  /** Get the successor of the specified TxnId */
-  public queryNextTxnId(txnId: TxnIdString): TxnIdString { return this._nativeDb.queryNextTxnId(txnId); }
-
-  /** Get the predecessor of the specified TxnId */
-  public queryPreviousTxnId(txnId: TxnIdString): TxnIdString { return this._nativeDb.queryPreviousTxnId(txnId); }
-
-  /** Get the Id of the current (tip) transaction.  */
-  public getCurrentTxnId(): TxnIdString { return this._nativeDb.getCurrentTxnId(); }
-
-  /** Get the description that was supplied when the specified transaction was saved. */
-  public getTxnDescription(txnId: TxnIdString): string { return this._nativeDb.getTxnDescription(txnId); }
-
-  /** Test if a TxnId is valid */
-  public isTxnIdValid(txnId: TxnIdString): boolean { return this._nativeDb.isTxnIdValid(txnId); }
-
-  /** Query if there are any pending Txns in this IModelDb that are waiting to be pushed.  */
-  public get hasPendingTxns(): boolean { return this._nativeDb.hasPendingTxns(); }
-
-  /** Query if there are any changes in memory that have yet to be saved to the IModelDb. */
-  public get hasUnsavedChanges(): boolean { return this._nativeDb.hasUnsavedChanges(); }
-
-  /** Query if there are un-saved or un-pushed local changes. */
-  public get hasLocalChanges(): boolean { return this.hasUnsavedChanges || this.hasPendingTxns; }
-
-}
+/*---------------------------------------------------------------------------------------------
+* Copyright (c) Bentley Systems, Incorporated. All rights reserved.
+* See LICENSE.md in the project root for license terms and full copyright notice.
+*--------------------------------------------------------------------------------------------*/
+/** @packageDocumentation
+ * @module iModels
+ */
+
+import {
+  assert, BeEvent, BentleyError, compareStrings, CompressedId64Set, DbResult, Id64Array, Id64String, IModelStatus, IndexMap, Logger, OrderedId64Array,
+} from "@itwin/core-bentley";
+import { ChangedEntities, EntityIdAndClassIdIterable, ModelGeometryChangesProps, ModelIdAndGeometryGuid } from "@itwin/core-common";
+import { BackendLoggerCategory } from "./BackendLoggerCategory";
+import { BriefcaseDb, StandaloneDb } from "./IModelDb";
+import { IpcHost } from "./IpcHost";
+import { Relationship, RelationshipProps } from "./Relationship";
+import { SqliteStatement } from "./SqliteStatement";
+
+/** A string that identifies a Txn.
+ * @public
+ */
+export type TxnIdString = string;
+
+/** An error generated during dependency validation.
+ * @see [[TxnManager.validationErrors]].
+ * @public
+ */
+export interface ValidationError {
+  /** If true, txn is aborted. */
+  fatal: boolean;
+  /** The type of error. */
+  errorType: string;
+  /** Optional description of what went wrong. */
+  message?: string;
+}
+
+/** Describes a set of [[Element]]s or [[Model]]s that changed as part of a transaction.
+ * @see [[TxnManager.onElementsChanged]] and [[TxnManager.onModelsChanged]].
+ * @public
+ */
+export interface TxnChangedEntities {
+  /** The entities that were inserted by the transaction. */
+  readonly inserts: EntityIdAndClassIdIterable;
+  /** The entities that were deleted by the transaction. */
+  readonly deletes: EntityIdAndClassIdIterable;
+  /** The entities that were modified by the transaction, including any [[Element]]s for which one of their [[ElementAspect]]s was changed. */
+  readonly updates: EntityIdAndClassIdIterable;
+}
+
+type EntitiesChangedEvent = BeEvent<(changes: TxnChangedEntities) => void>;
+
+/** Strictly for tests. @internal */
+export function setMaxEntitiesPerEvent(max: number): number {
+  const prevMax = ChangedEntitiesProc.maxPerEvent;
+  ChangedEntitiesProc.maxPerEvent = max;
+  return prevMax;
+}
+
+/** Maintains an ordered array of entity Ids and a parallel array containing the index of the corresponding entity's class Id. */
+class ChangedEntitiesArray {
+  public readonly entityIds = new OrderedId64Array();
+  private readonly _classIndices: number[] = [];
+  private readonly _classIds: IndexMap<Id64String>;
+
+  public constructor(classIds: IndexMap<Id64String>) {
+    this._classIds = classIds;
+  }
+
+  public insert(entityId: Id64String, classId: Id64String): void {
+    const entityIndex = this.entityIds.insert(entityId);
+    const classIndex = this._classIds.insert(classId);
+    assert(classIndex >= 0);
+    if (this.entityIds.length !== this._classIndices.length) {
+      // New entity - insert corresponding class index entry.
+      this._classIndices.splice(entityIndex, 0, classIndex);
+    } else {
+      // Existing entity - update corresponding class index.
+      // (We do this because apparently connectors can (very rarely) change the class Id of an existing element).
+      this._classIndices[entityIndex] = classIndex;
+    }
+
+    assert(this.entityIds.length === this._classIndices.length);
+  }
+
+  public clear(): void {
+    this.entityIds.clear();
+    this._classIndices.length = 0;
+  }
+
+  public addToChangedEntities(entities: ChangedEntities, type: "deleted" | "inserted" | "updated"): void {
+    if (this.entityIds.length > 0)
+      entities[type] = CompressedId64Set.compressIds(this.entityIds);
+  }
+
+  public iterable(classIds: Id64Array): EntityIdAndClassIdIterable {
+    function* iterator(entityIds: ReadonlyArray<Id64String>, classIndices: number[]) {
+      const entity = { id: "", classId: "" };
+      for (let i = 0; i < entityIds.length; i++) {
+        entity.id = entityIds[i];
+        entity.classId = classIds[classIndices[i]];
+        yield entity;
+      }
+    }
+
+    return {
+      [Symbol.iterator]: () => iterator(this.entityIds.array, this._classIndices),
+    };
+  }
+}
+
+class ChangedEntitiesProc {
+  private readonly _classIds = new IndexMap<Id64String>((lhs, rhs) => compareStrings(lhs, rhs));
+  private readonly _inserted = new ChangedEntitiesArray(this._classIds);
+  private readonly _deleted = new ChangedEntitiesArray(this._classIds);
+  private readonly _updated = new ChangedEntitiesArray(this._classIds);
+  private _currSize = 0;
+
+  public static maxPerEvent = 1000;
+
+  public static process(iModel: BriefcaseDb | StandaloneDb, mgr: TxnManager): void {
+    if (mgr.isDisposed) {
+      // The iModel is being closed. Do not prepare new sqlite statements.
+      return;
+    }
+
+    this.processChanges(iModel, mgr.onElementsChanged, "notifyElementsChanged");
+    this.processChanges(iModel, mgr.onModelsChanged, "notifyModelsChanged");
+  }
+
+  private sendEvent(iModel: BriefcaseDb | StandaloneDb, evt: EntitiesChangedEvent, evtName: "notifyElementsChanged" | "notifyModelsChanged") {
+    if (this._currSize === 0)
+      return;
+
+    const classIds = this._classIds.toArray();
+
+    // Notify backend listeners.
+    const txnEntities: TxnChangedEntities = {
+      inserts: this._inserted.iterable(classIds),
+      deletes: this._deleted.iterable(classIds),
+      updates: this._updated.iterable(classIds),
+    };
+    evt.raiseEvent(txnEntities);
+
+    // Notify frontend listeners.
+    const entities: ChangedEntities = {};
+    this._inserted.addToChangedEntities(entities, "inserted");
+    this._deleted.addToChangedEntities(entities, "deleted");
+    this._updated.addToChangedEntities(entities, "updated");
+    IpcHost.notifyTxns(iModel, evtName, entities);
+
+    // Reset state.
+    this._inserted.clear();
+    this._deleted.clear();
+    this._updated.clear();
+    this._classIds.clear();
+    this._currSize = 0;
+  }
+
+  private static processChanges(iModel: BriefcaseDb | StandaloneDb, changedEvent: EntitiesChangedEvent, evtName: "notifyElementsChanged" | "notifyModelsChanged") {
+    try {
+      const maxSize = this.maxPerEvent;
+      const changes = new ChangedEntitiesProc();
+      const select = "notifyElementsChanged" === evtName
+        ? "SELECT ElementId, ChangeType, ECClassId FROM temp.txn_Elements"
+        : "SELECT ModelId, ChangeType, ECClassId FROM temp.txn_Models";
+      iModel.withPreparedSqliteStatement(select, (sql: SqliteStatement) => {
+        const stmt = sql.stmt!;
+        while (sql.step() === DbResult.BE_SQLITE_ROW) {
+          const id = stmt.getValueId(0);
+          const classId = stmt.getValueId(2);
+          switch (stmt.getValueInteger(1)) {
+            case 0:
+              changes._inserted.insert(id, classId);
+              break;
+            case 1:
+              changes._updated.insert(id, classId);
+              break;
+            case 2:
+              changes._deleted.insert(id, classId);
+              break;
+          }
+
+          if (++changes._currSize >= maxSize)
+            changes.sendEvent(iModel, changedEvent, evtName);
+        }
+      });
+
+      changes.sendEvent(iModel, changedEvent, evtName);
+    } catch (err) {
+      Logger.logError(BackendLoggerCategory.IModelDb, BentleyError.getErrorMessage(err));
+    }
+  }
+}
+
+/** Manages local changes to a [[BriefcaseDb]] or [[StandaloneDb]] via [Txns]($docs/learning/InteractiveEditing.md)
+ * @public
+ */
+export class TxnManager {
+  /** @internal */
+  private _isDisposed = false;
+
+  /** @internal */
+  public get isDisposed(): boolean {
+    return this._isDisposed;
+  }
+
+  /** @internal */
+  constructor(private _iModel: BriefcaseDb | StandaloneDb) {
+    _iModel.onBeforeClose.addOnce(() => {
+      this._isDisposed = true;
+    });
+  }
+
+  /** Array of errors from dependency propagation */
+  public readonly validationErrors: ValidationError[] = [];
+
+  private get _nativeDb() { return this._iModel.nativeDb; }
+  private _getElementClass(elClassName: string): typeof Element {
+    return this._iModel.getJsClass(elClassName) as unknown as typeof Element;
+  }
+  private _getRelationshipClass(relClassName: string): typeof Relationship {
+    return this._iModel.getJsClass<typeof Relationship>(relClassName);
+  }
+  /** @internal */
+  protected _onBeforeOutputsHandled(elClassName: string, elId: Id64String): void {
+    (this._getElementClass(elClassName) as any).onBeforeOutputsHandled(elId, this._iModel);
+  }
+  /** @internal */
+  protected _onAllInputsHandled(elClassName: string, elId: Id64String): void {
+    (this._getElementClass(elClassName) as any).onAllInputsHandled(elId, this._iModel);
+  }
+  /** @internal */
+  protected _onRootChanged(props: RelationshipProps): void {
+    this._getRelationshipClass(props.classFullName).onRootChanged(props, this._iModel);
+  }
+  /** @internal */
+  protected _onDeletedDependency(props: RelationshipProps): void {
+    this._getRelationshipClass(props.classFullName).onDeletedDependency(props, this._iModel);
+  }
+  /** @internal */
+  protected _onBeginValidate() { this.validationErrors.length = 0; }
+
+  /** called from native code after validation of a Txn, either from saveChanges or apply changeset.
+   * @internal
+   */
+  protected _onEndValidate() {
+    ChangedEntitiesProc.process(this._iModel, this);
+    this.onEndValidation.raiseEvent();
+    // TODO: if (this.validationErrors.length !== 0) throw new IModelError(validation ...)
+  }
+
+  /** @internal */
+  protected _onGeometryChanged(modelProps: ModelGeometryChangesProps[]) {
+    this.onGeometryChanged.raiseEvent(modelProps);
+    IpcHost.notifyEditingScope(this._iModel, "notifyGeometryChanged", modelProps); // send to frontend
+  }
+
+  /** @internal */
+  protected _onGeometryGuidsChanged(changes: ModelIdAndGeometryGuid[]): void {
+    this.onModelGeometryChanged.raiseEvent(changes);
+    IpcHost.notifyTxns(this._iModel, "notifyGeometryGuidsChanged", changes);
+  }
+
+  /** @internal */
+  protected _onCommit() {
+    this.onCommit.raiseEvent();
+    IpcHost.notifyTxns(this._iModel, "notifyCommit");
+  }
+
+  /** @internal */
+  protected _onCommitted() {
+    this.onCommitted.raiseEvent();
+    IpcHost.notifyTxns(this._iModel, "notifyCommitted", this.hasPendingTxns, Date.now());
+  }
+
+  /** @internal */
+  protected _onChangesApplied() {
+    ChangedEntitiesProc.process(this._iModel, this);
+    this.onChangesApplied.raiseEvent();
+    IpcHost.notifyTxns(this._iModel, "notifyChangesApplied");
+  }
+
+  /** @internal */
+  protected _onBeforeUndoRedo(isUndo: boolean) {
+    this.onBeforeUndoRedo.raiseEvent(isUndo);
+    IpcHost.notifyTxns(this._iModel, "notifyBeforeUndoRedo", isUndo);
+  }
+
+  /** @internal */
+  protected _onAfterUndoRedo(isUndo: boolean) {
+    this.onAfterUndoRedo.raiseEvent(isUndo);
+    IpcHost.notifyTxns(this._iModel, "notifyAfterUndoRedo", isUndo);
+  }
+
+  /** Dependency handlers may call method this to report a validation error.
+   * @param error The error. If error.fatal === true, the transaction will cancel rather than commit.
+   */
+  public reportError(error: ValidationError) { this.validationErrors.push(error); this._nativeDb.logTxnError(error.fatal); }
+
+  /** Determine whether any fatal validation errors have occurred during dependency propagation.  */
+  public get hasFatalError(): boolean { return this._nativeDb.hasFatalTxnError(); }
+
+  /** @internal */
+  public readonly onEndValidation = new BeEvent<() => void>();
+
+  /** Called after validation completes from [[IModelDb.saveChanges]].
+   * The argument to the event holds the list of elements that were inserted, updated, and deleted.
+   * @note If there are many changed elements in a single Txn, the notifications are sent in batches so this event *may be called multiple times* per Txn.
+   */
+  public readonly onElementsChanged = new BeEvent<(changes: TxnChangedEntities) => void>();
+
+  /** Called after validation completes from [[IModelDb.saveChanges]].
+   * The argument to the event holds the list of models that were inserted, updated, and deleted.
+   * @note If there are many changed models in a single Txn, the notifications are sent in batches so this event *may be called multiple times* per Txn.
+   */
+  public readonly onModelsChanged = new BeEvent<(changes: TxnChangedEntities) => void>();
+
+  /** Event raised after the geometry within one or more [[GeometricModel]]s is modified by applying a changeset or validation of a transaction.
+   * A model's geometry can change as a result of:
+   *  - Insertion or deletion of a geometric element within the model; or
+   *  - Modification of an existing element's geometric properties; or
+   *  - An explicit request to flag it as changed via [[IModelDb.Models.updateModel]].
+   */
+  public readonly onModelGeometryChanged = new BeEvent<(changes: ReadonlyArray<ModelIdAndGeometryGuid>) => void>();
+
+  public readonly onGeometryChanged = new BeEvent<(models: ModelGeometryChangesProps[]) => void>();
+  /** Event raised before a commit operation is performed. Initiated by a call to [[IModelDb.saveChanges]], unless there are no changes to save. */
+  public readonly onCommit = new BeEvent<() => void>();
+  /** Event raised after a commit operation has been performed. Initiated by a call to [[IModelDb.saveChanges]], even if there were no changes to save. */
+  public readonly onCommitted = new BeEvent<() => void>();
+  /** Event raised after a ChangeSet has been applied to this briefcase */
+  public readonly onChangesApplied = new BeEvent<() => void>();
+  /** Event raised before an undo/redo operation is performed. */
+  public readonly onBeforeUndoRedo = new BeEvent<(isUndo: boolean) => void>();
+  /** Event raised after an undo/redo operation has been performed.
+   * @param _action The action that was performed.
+   */
+  public readonly onAfterUndoRedo = new BeEvent<(isUndo: boolean) => void>();
+
+  /**
+   * Restart the current TxnManager session. This causes all Txns in the current session to no longer be undoable (as if the file was closed
+   * and reopened.)
+   * @note This can be quite disconcerting to the user expecting to be able to undo previously made changes. It should only be used
+   * under extreme circumstances where damage to the file or session could happen if the currently committed are reversed. Use sparingly and with care.
+   * Probably a good idea to alert the user it happened.
+   */
+  public restartSession() {
+    this._nativeDb.restartTxnSession();
+  }
+
+  /** Determine whether current txn is propagating indirect changes or not. */
+  public get isIndirectChanges(): boolean { return this._nativeDb.isIndirectChanges(); }
+
+  /** Determine if there are currently any reversible (undoable) changes from this editing session. */
+  public get isUndoPossible(): boolean { return this._nativeDb.isUndoPossible(); }
+
+  /** Determine if there are currently any reinstatable (redoable) changes */
+  public get isRedoPossible(): boolean { return this._nativeDb.isRedoPossible(); }
+
+  /** Get the description of the operation that would be reversed by calling reverseTxns(1).
+   * This is useful for showing the operation that would be undone, for example in a menu.
+   */
+  public getUndoString(): string { return this._nativeDb.getUndoString(); }
+
+  /** Get a description of the operation that would be reinstated by calling reinstateTxn.
+   * This is useful for showing the operation that would be redone, in a pull-down menu for example.
+   */
+  public getRedoString(): string { return this._nativeDb.getRedoString(); }
+
+  /** Begin a new multi-Txn operation. This can be used to cause a series of Txns that would normally
+   * be considered separate actions for undo to be grouped into a single undoable operation. This means that when reverseTxns(1) is called,
+   * the entire group of changes are undone together. Multi-Txn operations can be nested and until the outermost operation is closed
+   * all changes constitute a single operation.
+   * @note This method must always be paired with a call to endMultiTxnAction.
+   */
+  public beginMultiTxnOperation(): DbResult { return this._nativeDb.beginMultiTxnOperation(); }
+
+  /** End a multi-Txn operation */
+  public endMultiTxnOperation(): DbResult { return this._nativeDb.endMultiTxnOperation(); }
+
+  /** Return the depth of the multi-Txn stack. Generally for diagnostic use only. */
+  public getMultiTxnOperationDepth(): number { return this._nativeDb.getMultiTxnOperationDepth(); }
+
+  /** Reverse (undo) the most recent operation(s) to this IModelDb.
+   * @param numOperations the number of operations to reverse. If this is greater than 1, the entire set of operations will
+   *  be reinstated together when/if ReinstateTxn is called.
+   * @note If there are any outstanding uncommitted changes, they are reversed.
+   * @note The term "operation" is used rather than Txn, since multiple Txns can be grouped together via [[beginMultiTxnOperation]]. So,
+   * even if numOperations is 1, multiple Txns may be reversed if they were grouped together when they were made.
+   * @note If numOperations is too large only the operations are reversible are reversed.
+   */
+  public reverseTxns(numOperations: number): IModelStatus {
+    return this._iModel.reverseTxns(numOperations);
+  }
+
+  /** Reverse the most recent operation. */
+  public reverseSingleTxn(): IModelStatus { return this.reverseTxns(1); }
+
+  /** Reverse all changes back to the beginning of the session. */
+  public reverseAll(): IModelStatus { return this._nativeDb.reverseAll(); }
+
+  /** Reverse all changes back to a previously saved TxnId.
+   * @param txnId a TxnId obtained from a previous call to GetCurrentTxnId.
+   * @returns Success if the transactions were reversed, error status otherwise.
+   * @see  [[getCurrentTxnId]] [[cancelTo]]
+   */
+  public reverseTo(txnId: TxnIdString): IModelStatus { return this._nativeDb.reverseTo(txnId); }
+
+  /** Reverse and then cancel (make non-reinstatable) all changes back to a previous TxnId.
+   * @param txnId a TxnId obtained from a previous call to [[getCurrentTxnId]]
+   * @returns Success if the transactions were reversed and cleared, error status otherwise.
+   */
+  public cancelTo(txnId: TxnIdString): IModelStatus { return this._nativeDb.cancelTo(txnId); }
+
+  /** Reinstate the most recently reversed transaction. Since at any time multiple transactions can be reversed, it
+   * may take multiple calls to this method to reinstate all reversed operations.
+   * @returns Success if a reversed transaction was reinstated, error status otherwise.
+   * @note If there are any outstanding uncommitted changes, they are canceled before the Txn is reinstated.
+   */
+  public reinstateTxn(): IModelStatus { return this._iModel.reinstateTxn(); }
+
+  /** Get the Id of the first transaction, if any.
+   */
+  public queryFirstTxnId(): TxnIdString { return this._nativeDb.queryFirstTxnId(); }
+
+  /** Get the successor of the specified TxnId */
+  public queryNextTxnId(txnId: TxnIdString): TxnIdString { return this._nativeDb.queryNextTxnId(txnId); }
+
+  /** Get the predecessor of the specified TxnId */
+  public queryPreviousTxnId(txnId: TxnIdString): TxnIdString { return this._nativeDb.queryPreviousTxnId(txnId); }
+
+  /** Get the Id of the current (tip) transaction.  */
+  public getCurrentTxnId(): TxnIdString { return this._nativeDb.getCurrentTxnId(); }
+
+  /** Get the description that was supplied when the specified transaction was saved. */
+  public getTxnDescription(txnId: TxnIdString): string { return this._nativeDb.getTxnDescription(txnId); }
+
+  /** Test if a TxnId is valid */
+  public isTxnIdValid(txnId: TxnIdString): boolean { return this._nativeDb.isTxnIdValid(txnId); }
+
+  /** Query if there are any pending Txns in this IModelDb that are waiting to be pushed.  */
+  public get hasPendingTxns(): boolean { return this._nativeDb.hasPendingTxns(); }
+
+  /** Query if there are any changes in memory that have yet to be saved to the IModelDb. */
+  public get hasUnsavedChanges(): boolean { return this._nativeDb.hasUnsavedChanges(); }
+
+  /** Query if there are un-saved or un-pushed local changes. */
+  public get hasLocalChanges(): boolean { return this.hasUnsavedChanges || this.hasPendingTxns; }
+
+}