/*---------------------------------------------------------------------------------------------
* Copyright (c) Bentley Systems, Incorporated. All rights reserved.
* See LICENSE.md in the project root for license terms and full copyright notice.
*--------------------------------------------------------------------------------------------*/
/** @packageDocumentation
 * @module ChangedElementsDb
 */

<<<<<<< HEAD
import { DbResult, IDisposable, IModelStatus, OpenMode } from "@itwin/core-bentley";
import { ChangeData, ChangedElements, ChangedModels, IModelError } from "@itwin/core-common";
=======
import { AccessToken, DbResult, IDisposable, IModelStatus, OpenMode } from "@bentley/bentleyjs-core";
import { ChangeData, ChangedElements, ChangedModels, IModelError } from "@bentley/imodeljs-common";
>>>>>>> 405c9a93
import { IModelJsNative } from "@bentley/imodeljs-native";
import { BriefcaseManager } from "./BriefcaseManager";
import { ECDbOpenMode } from "./ECDb";
import { IModelDb } from "./IModelDb";
import { IModelHost } from "./IModelHost";

/**
 * Options for processChangesets function
 * @internal
 * */
export interface ProcessChangesetOptions {
  startChangesetId: string;
  endChangesetId: string;
  rulesetId: string;
  filterSpatial?: boolean;
  wantParents?: boolean;
  wantPropertyChecksums?: boolean;
  rulesetDir?: string;
  tempDir?: string;
}

/** An ChangedElementsDb file
 * @internal
 */
export class ChangedElementsDb implements IDisposable {
  private _nativeDb: IModelJsNative.ChangedElementsECDb | undefined;

  constructor() {
    this._nativeDb = new IModelHost.platform.ChangedElementsECDb();
  }

  public dispose(): void {
    if (!this._nativeDb)
      return;

    this.closeDb();
    this._nativeDb.dispose();
    this._nativeDb = undefined;
  }

  /** Create a ChangedElementsDb
   * @param pathName The path to the ECDb file to create.
   * @throws [IModelError]($common) if the operation failed.
   */
  private _createDb(briefcase: IModelDb, pathName: string): void {
    const status: DbResult = this.nativeDb.createDb(briefcase.nativeDb, pathName);
    if (status !== DbResult.BE_SQLITE_OK)
      throw new IModelError(status, "Failed to created ECDb");
  }

  /** Open the Changed Elements Db.
   * @param pathName The path to the ECDb file to open
   * @param openMode Open mode
   * @throws [IModelError]($common) if the operation failed.
   */
  private _openDb(pathName: string, openMode: ECDbOpenMode = ECDbOpenMode.Readonly): void {
    const nativeOpenMode = openMode === ECDbOpenMode.Readonly ? OpenMode.Readonly : OpenMode.ReadWrite;
    const tryUpgrade = openMode === ECDbOpenMode.FileUpgrade;
    const status = this.nativeDb.openDb(pathName, nativeOpenMode, tryUpgrade);
    if (status !== DbResult.BE_SQLITE_OK)
      throw new IModelError(status, "Failed to open ECDb");
  }

  /** Open the Changed Elements Db.
   * @param pathName The path to the ECDb file to open
   * @param openMode Open mode
   * @returns ChangedElementsDb
   */
  public static openDb(pathName: string, openMode: ECDbOpenMode = ECDbOpenMode.Readonly): ChangedElementsDb {
    const cacheDb = new ChangedElementsDb();
    cacheDb._openDb(pathName, openMode);
    return cacheDb;
  }

  /** Create the changed elements cache db
   * @param briefcase IModelDb to use
   * @param pathName The path to the ECDb file to create.
   * @returns The new cache db
   */
  public static createDb(briefcase: IModelDb, pathName: string): ChangedElementsDb {
    const cacheDb = new ChangedElementsDb();
    cacheDb._createDb(briefcase, pathName);
    return cacheDb;
  }

  /** Processes a range of changesets and adds it to the changed elements cache
   * @param requestContext The client request context
   * @param briefcase iModel briefcase to use
   * @param options Options for processing
   */
  public async processChangesets(user: AccessToken, briefcase: IModelDb, options: ProcessChangesetOptions): Promise<DbResult> {
    const iModelId = briefcase.iModelId;
    const first = (await IModelHost.hubAccess.queryChangeset({ iModelId, changeset: { id: options.startChangesetId }, user })).index;
    const end = (await IModelHost.hubAccess.queryChangeset({ iModelId, changeset: { id: options.endChangesetId }, user })).index;
    const changesets = await IModelHost.hubAccess.downloadChangesets({ user, iModelId, range: { first, end }, targetDir: BriefcaseManager.getChangeSetsPath(iModelId) });

    // ChangeSets need to be processed from newest to oldest
    changesets.reverse();
    const status = this.nativeDb.processChangesets(
      briefcase.nativeDb,
      changesets,
      options.rulesetId,
      options.filterSpatial,
      options.wantParents,
      options.wantPropertyChecksums,
      options.rulesetDir,
      options.tempDir,
    );
    if (status !== DbResult.BE_SQLITE_OK)
      throw new IModelError(status, "Failed to process changesets");
    return status;
  }

  /** Processes a range of changesets and adds it to the changed elements cache
   * This call will close the IModelDb object as it is required for processing and applying changesets
   * @param requestContext The client request context
   * @param briefcase iModel briefcase to use
   * @param options options for processing
   */
  public async processChangesetsAndRoll(user: AccessToken, briefcase: IModelDb, options: ProcessChangesetOptions): Promise<DbResult> {
    const iModelId = briefcase.iModelId;
    const first = (await IModelHost.hubAccess.queryChangeset({ iModelId, changeset: { id: options.startChangesetId }, user })).index;
    const end = (await IModelHost.hubAccess.queryChangeset({ iModelId, changeset: { id: options.endChangesetId }, user })).index;
    const changesets = await IModelHost.hubAccess.downloadChangesets({ user, iModelId, range: { first, end }, targetDir: BriefcaseManager.getChangeSetsPath(iModelId) });

    // ChangeSets need to be processed from newest to oldest
    changesets.reverse();
    // Close briefcase before doing processing and rolling briefcase
    const dbFilename = briefcase.pathName;
    const dbGuid = briefcase.iModelId;
    briefcase.close();
    // Process changesets
    const status = this.nativeDb.processChangesetsAndRoll(
      dbFilename,
      dbGuid,
      changesets,
      options.rulesetId,
      options.filterSpatial,
      options.wantParents,
      options.wantPropertyChecksums,
      options.rulesetDir,
      options.tempDir,
    );
    if (status !== DbResult.BE_SQLITE_OK)
      throw new IModelError(status, "Failed to process changesets");
    return status;
  }

  /** Get changed elements between two changesets
   * @param startChangesetId Start Changeset Id
   * @param endChangesetId End Changeset Id
   * @returns Returns the changed elements between the changesets provided
   * @throws [IModelError]($common) if the operation failed.
   */
  public getChangedElements(startChangesetId: string, endChangesetId: string): ChangedElements | undefined {
    const result = this.nativeDb.getChangedElements(startChangesetId, endChangesetId);
    if (result.error || !result.result)
      throw new IModelError(result.error ? result.error.status : -1, result.error ? result.error.message : "Problem getting changed elements");
    return (result.result.changedElements) as ChangedElements;
  }

  /** Get changed models between two changesets
   * @param startChangesetId Start Changeset Id
   * @param endChangesetId End Changeset Id
   * @returns Returns the changed models between the changesets provided
   * @throws [IModelError]($common) if the operation failed.
   */
  public getChangedModels(startChangesetId: string, endChangesetId: string): ChangedModels | undefined {
    const result = this.nativeDb.getChangedElements(startChangesetId, endChangesetId);
    if (result.error || !result.result)
      throw new IModelError(result.error ? result.error.status : -1, result.error ? result.error.message : "Problem getting changed models");
    return (result.result.changedModels) as ChangedModels;
  }

  /** Get changed models between two changesets
   * @param startChangesetId Start Changeset Id
   * @param endChangesetId End Changeset Id
   * @returns Returns the changed models between the changesets provided
   * @throws [IModelError]($common) if the operation failed.
   */
  public getChangeData(startChangesetId: string, endChangesetId: string): ChangeData | undefined {
    const result = this.nativeDb.getChangedElements(startChangesetId, endChangesetId);
    if (result.error)
      throw new IModelError(result.error.status, result.error.message);
    return result.result as ChangeData;
  }

  /** Returns true if the Changed Elements Db is open */
  public get isOpen(): boolean { return this.nativeDb.isOpen(); }

  /** Returns true if the cache already contains this changeset Id */
  public isProcessed(changesetId: string): boolean { return this.nativeDb.isProcessed(changesetId); }

  /** Close the Db after saving any uncommitted changes.
   * @throws [IModelError]($common) if the database is not open.
   */
  public closeDb(): void {
    this.nativeDb.closeDb();
  }

  public cleanCaches(): void {
    this.nativeDb.cleanCaches();
  }

  /** @internal */
  public get nativeDb(): IModelJsNative.ChangedElementsECDb {
    if (!this._nativeDb)
      throw new IModelError(IModelStatus.BadRequest, "ChangedElementsDb object has already been disposed.");

    return this._nativeDb;
  }
}<|MERGE_RESOLUTION|>--- conflicted
+++ resolved
@@ -6,13 +6,8 @@
  * @module ChangedElementsDb
  */
 
-<<<<<<< HEAD
-import { DbResult, IDisposable, IModelStatus, OpenMode } from "@itwin/core-bentley";
+import { AccessToken, DbResult, IDisposable, IModelStatus, OpenMode } from "@itwin/core-bentley";
 import { ChangeData, ChangedElements, ChangedModels, IModelError } from "@itwin/core-common";
-=======
-import { AccessToken, DbResult, IDisposable, IModelStatus, OpenMode } from "@bentley/bentleyjs-core";
-import { ChangeData, ChangedElements, ChangedModels, IModelError } from "@bentley/imodeljs-common";
->>>>>>> 405c9a93
 import { IModelJsNative } from "@bentley/imodeljs-native";
 import { BriefcaseManager } from "./BriefcaseManager";
 import { ECDbOpenMode } from "./ECDb";
