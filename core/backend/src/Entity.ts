/*---------------------------------------------------------------------------------------------
* Copyright (c) Bentley Systems, Incorporated. All rights reserved.
* See LICENSE.md in the project root for license terms and full copyright notice.
*--------------------------------------------------------------------------------------------*/
/** @packageDocumentation
 * @module Schema
 */

import { Id64, Id64String, isSubclassOf } from "@itwin/core-bentley";
import { EntityProps, PropertyCallback, PropertyMetaData } from "@itwin/core-common";
import { IModelDb } from "./IModelDb";
import { Schema } from "./Schema";

/** Represents an entity in an [[IModelDb]] such as an [[Element]], [[Model]], or [[Relationship]].
 * Every subclass of Entity represents one BIS [ECClass]($ecschema-metadata).
 * An Entity is typically instantiated from an [EntityProps]($common) and can be converted back to this representation via [[Entity.toJSON]].
 * @public
 */
export class Entity {
  /** An immutable property used to discriminate between [[Entity]] and [EntityProps]($common), used to inform the TypeScript compiler that these two types
   * are never substitutable for one another. To obtain an EntityProps from an Entity, use [[Entity.toJSON]].
   */
  public readonly isInstanceOfEntity: true = true;
  /** The Schema that defines this class. */
  public static schema: typeof Schema;

  private get _ctor(): typeof Entity { return this.constructor as typeof Entity; }

  /** The name of the BIS class associated with this class.
   * @note Every subclass of Entity **MUST** override this method to identify its BIS class.
   * Failure to do so will ordinarily result in an error when the class is registered, since there may only
   * be one JavaScript class for a given BIS class (usually the errant class will collide with its superclass.)
   */
  public static get className(): string { return "Entity"; }

  /** When working with an Entity it can be useful to set property values directly, bypassing the compiler's type checking.
   * This property makes such code slightly less tedious to read and write.
   * @internal
   */
  public get asAny(): any { return this; }

  /** The name of the BIS Schema that defines this class */
  public get schemaName(): string { return this._ctor.schema.schemaName; }

  /** The name of the BIS class associated with this class. */
  public get className(): string { return this._ctor.className; }

  /** The [[IModelDb]] that contains this Entity */
  public iModel: IModelDb;

  /** The Id of this Entity. May be invalid if the Entity has not yet been saved in the database. */
  public id: Id64String;

  /** @internal */
  constructor(props: EntityProps, iModel: IModelDb) {
    this.iModel = iModel;
    this.id = Id64.fromJSON(props.id);
    // copy all auto-handled properties from input to the object being constructed
    this.forEachProperty((propName: string, meta: PropertyMetaData) => (this as any)[propName] = meta.createProperty((props as any)[propName]), false);
  }

  /** Obtain the JSON representation of this Entity. Subclasses of [[Entity]] typically override this method to return their corresponding sub-type of [EntityProps]($common) -
   * for example, [[GeometricElement.toJSON]] returns a [GeometricElementProps]($common).
   */
  public toJSON(): EntityProps {
    const val: any = {};
    val.classFullName = this.classFullName;
    if (Id64.isValid(this.id))
      val.id = this.id;
    this.forEachProperty((propName: string) => val[propName] = (this as any)[propName], false);
    return val;
  }

  /** Call a function for each property of this Entity.
   * @param func The callback to be invoked on each property
   * @param includeCustom If true (default), include custom-handled properties in the iteration. Otherwise, skip custom-handled properties.
   * @note Custom-handled properties are core properties that have behavior enforced by C++ handlers.
   */
  public forEachProperty(func: PropertyCallback, includeCustom: boolean = true) { IModelDb.forEachMetaData(this.iModel, this.classFullName, true, func, includeCustom); }

  /** Get the full BIS class name of this Entity in the form "schema:class" */
  public static get classFullName(): string { return `${this.schema.schemaName}:${this.className}`; }

  /** Get the full BIS class name of this Entity in the form "schema:class". */
  public get classFullName(): string { return this._ctor.classFullName; }

  /** @internal */
  public static get protectedOperations(): string[] { return []; }

  /** return whether this Entity class is a subclass of another Entity class
   * @note the subclass-ness is checked according to JavaScript inheritance, to check the underlying raw EC class's
   * inheritance, you can use [ECClass.is]($ecschema-metadata)
<<<<<<< HEAD
   */
  public static is(otherClass: typeof Entity): boolean { return isSubclassOf(this, otherClass); }
=======
   * @note this should have a type of `is<T extends typeof Entity>(otherClass: T): this is T` but can't because of
   * typescript's restriction on the `this` type in static methods
   */
  public static is(otherClass: typeof Entity): boolean { return isSubclassOf(this, otherClass); }

  /** whether this JavaScript class was generated for this ECClass because there was no registered custom implementation
   * ClassRegistry overrides this when generating a class
   * @internal
   */
  public static get isGeneratedClass() { return false; }
>>>>>>> 6b83262e
}

/** Parameter type that can accept both abstract constructor types and non-abstract constructor types for `instanceof` to test.
 * @public
 */
export type EntityClassType<T> = Function & { prototype: T };<|MERGE_RESOLUTION|>--- conflicted
+++ resolved
@@ -90,10 +90,6 @@
   /** return whether this Entity class is a subclass of another Entity class
    * @note the subclass-ness is checked according to JavaScript inheritance, to check the underlying raw EC class's
    * inheritance, you can use [ECClass.is]($ecschema-metadata)
-<<<<<<< HEAD
-   */
-  public static is(otherClass: typeof Entity): boolean { return isSubclassOf(this, otherClass); }
-=======
    * @note this should have a type of `is<T extends typeof Entity>(otherClass: T): this is T` but can't because of
    * typescript's restriction on the `this` type in static methods
    */
@@ -104,7 +100,6 @@
    * @internal
    */
   public static get isGeneratedClass() { return false; }
->>>>>>> 6b83262e
 }
 
 /** Parameter type that can accept both abstract constructor types and non-abstract constructor types for `instanceof` to test.
