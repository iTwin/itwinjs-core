/*---------------------------------------------------------------------------------------------
* Copyright (c) Bentley Systems, Incorporated. All rights reserved.
* See LICENSE.md in the project root for license terms and full copyright notice.
*--------------------------------------------------------------------------------------------*/
/** @packageDocumentation
 * @module Schema
 */

import { Id64, Id64String } from "@itwin/core-bentley";
import { EntityProps, EntityReferenceSet, PropertyCallback, PropertyMetaData } from "@itwin/core-common";
import type { IModelDb } from "./IModelDb";
import { Schema } from "./Schema";
import { EntityClass, PropertyHandler, SchemaItemKey } from "@itwin/ecschema-metadata";
import { _nativeDb } from "./internal/Symbols";

export interface ECSqlRow {
  [key: string]: any
}

export interface InstanceProps {
  row: ECSqlRow;
  iModel: IModelDb;
}

export interface CustomHandledProperty {
  name: string;
  isComputed?: true;
}
export type CustomHandledPropertyList = CustomHandledProperty[];

/** Represents one of the fundamental building block in an [[IModelDb]]: as an [[Element]], [[Model]], or [[Relationship]].
 * Every subclass of Entity represents one BIS [ECClass]($ecschema-metadata).
 * An Entity is typically instantiated from an [EntityProps]($common) and can be converted back to this representation via [[Entity.toJSON]].
 * @public
 */
export class Entity {
  /** An immutable property used to discriminate between [[Entity]] and [EntityProps]($common), used to inform the TypeScript compiler that these two types
   * are never substitutable for one another. To obtain an EntityProps from an Entity, use [[Entity.toJSON]].
   */
  public readonly isInstanceOfEntity = true as const;
  /** The Schema that defines this class. */
  public static schema: typeof Schema; // TODO: Schema key on the static level, but it requires a version which may differ between imodels

  private get _ctor(): typeof Entity { return this.constructor as typeof Entity; }

  /** The name of the BIS class associated with this class.
   * @note Every subclass of Entity **MUST** override this method to identify its BIS class.
   * Failure to do so will ordinarily result in an error when the class is registered, since there may only
   * be one JavaScript class for a given BIS class (usually the errant class will collide with its superclass.)
   */
  public static get className(): string { return "Entity"; }

  /** Serves as a unique identifier for this class. Typed variant of [[classFullName]].
   * @beta
   */
  public static get schemaItemKey(): SchemaItemKey {
    // We cannot cache this here because the className gets overridden in subclasses
    return new SchemaItemKey(this.className, this.schema.schemaKey);
  }

  private _metadata?: EntityClass;

  /** When working with an Entity it can be useful to set property values directly, bypassing the compiler's type checking.
   * This property makes such code slightly less tedious to read and write.
   * @internal
   */
  public get asAny(): any { return this; }

  /** The name of the BIS Schema that defines this class */
  public get schemaName(): string { return this._ctor.schema.schemaName; }

  /** The name of the BIS class associated with this class. */
  public get className(): string { return this._ctor.className; }

  /** The [[IModelDb]] that contains this Entity */
  public iModel: IModelDb;

  /** The Id of this Entity. May be invalid if the Entity has not yet been saved in the database. */
  public id: Id64String;


  protected constructor(props: EntityProps, iModel: IModelDb) {
    this.iModel = iModel;
    this.id = Id64.fromJSON(props.id);
    // copy all auto-handled properties from input to the object being constructed
    // eslint-disable-next-line @typescript-eslint/no-deprecated
    this.forEachProperty((propName: string, meta: PropertyMetaData) => (this as any)[propName] = meta.createProperty((props as any)[propName]), false);
  }

  /** Invoke the constructor of the specified `Entity` subclass.
   * @internal
   */
  public static instantiate(subclass: typeof Entity, props: EntityProps, iModel: IModelDb): Entity {
    return new subclass(props, iModel);
  }

  protected static get customHandledProperties(): CustomHandledPropertyList {
    return [ {name: "id"}, {name: "className"}, {name: "jsonProperties"} ];
  }

  public static deserialize(props: InstanceProps): EntityProps {
    const enProps: EntityProps = {
      classFullName: props.row.classFullName,
      id: props.row.id,
<<<<<<< HEAD
      classFullName: props.row.classFullName,
    }
    if (props.row.jsonProperties) {
      // Deserialize the jsonProperties field and convert it to a JSON object
      const deserializedProps = props.iModel[_nativeDb].patchElementProperties(props.row.jsonProperties);
      enProps.jsonProperties = JSON.parse(deserializedProps);
=======
>>>>>>> 258476ab
    }
    // Deserialize the standard handled properties
    Object.keys(props.row).filter((property) => !this.customHandledProperties.map((val) => val.name).includes(property)).forEach((property) => {
      (enProps as any)[property] = props.row[property];
    });
    return enProps;
  }

  public static serialize(props: EntityProps, _iModel: IModelDb): ECSqlRow {
    const inst: ECSqlRow = {
      id: props.id,
      className: props.classFullName,
    }
    Object.keys(props).filter((property) => !this.customHandledProperties.map((val) => val.name).includes(property)).forEach((property) => {
      inst[property] = (props as any)[property];
    });
    return inst;
  }

  /** Obtain the JSON representation of this Entity. Subclasses of [[Entity]] typically override this method to return their corresponding sub-type of [EntityProps]($common) -
   * for example, [[GeometricElement.toJSON]] returns a [GeometricElementProps]($common).
   */
  public toJSON(): EntityProps {
    const val: any = {};
    val.classFullName = this.classFullName;
    if (Id64.isValid(this.id))
      val.id = this.id;
    // eslint-disable-next-line @typescript-eslint/no-deprecated
    this.forEachProperty((propName: string) => val[propName] = (this as any)[propName], false);
    return val;
  }

  /** Call a function for each property of this Entity.
   * @param func The callback to be invoked on each property
   * @param includeCustom If true (default), include custom-handled properties in the iteration. Otherwise, skip custom-handled properties.
   * @note Custom-handled properties are core properties that have behavior enforced by C++ handlers.
   * @deprecated in 5.0. Please use `forEach` to get the metadata and iterate over the properties instead.
   *
   * @example
   * ```typescript
   * // Deprecated method
   * entity.forEachProperty((name, propMetaData) => {
   *   console.log(`Property name: ${name}, Property type: ${propMetaData.primitiveType}`);
   * });
   *
   * // New method
   * entity.forEach((name, property) => {
   *   console.log(`Property name: ${name}, Property type: ${property.propertyType}`);
   * });
   * ```
   */
  // eslint-disable-next-line @typescript-eslint/no-deprecated
  public forEachProperty(func: PropertyCallback, includeCustom: boolean = true) {
    // eslint-disable-next-line @typescript-eslint/no-deprecated
    this.iModel.forEachMetaData(this.classFullName, true, func, includeCustom);
  }

  /**
   * Call a function for each property of this Entity.
   * @param func The callback to be invoked on each property.
   * @param includeCustom If true (default), include custom-handled properties in the iteration. Otherwise, skip custom-handled properties.
   * @note Custom-handled properties are core properties that have behavior enforced by C++ handlers.
   * @throws Error if metadata for the class cannot be retrieved.
   *
   * @example
   * ```typescript
   * entity.forEach((name, property) => {
   *   console.log(`Property name: ${name}, Property type: ${property.propertyType}`);
   * });
   * ```
   */
  public forEach(func: PropertyHandler, includeCustom: boolean = true) {
    const metaData = this.iModel.schemaContext.getSchemaItemSync(this.schemaItemKey, EntityClass);
    if (!metaData)
      throw new Error(`Cannot get metadata for ${this.classFullName}`);

    for (const property of metaData.getPropertiesSync()) {
      if (includeCustom || !property.customAttributes?.has(`BisCore.CustomHandledProperty`))
        func(property.name, property);
    }
  }

  /** Get the full BIS class name of this Entity in the form "schema:class" */
  public static get classFullName(): string { return `${this.schema.schemaName}:${this.className}`; }

  /** Get the full BIS class name of this Entity in the form "schema:class". */
  public get classFullName(): string { return this._ctor.classFullName; }
  /**
   * Get the item key used by the ecschema-metadata package to identify this entity class
   * @beta
   */
  public get schemaItemKey(): SchemaItemKey { return this._ctor.schemaItemKey; }

  /** query metadata for this entity class from the iModel's schema
   * @throws [[IModelError]] if there is a problem querying the schema
   * @returns The metadata for the current entity
   * @beta
   */
  public async getMetaData(): Promise<EntityClass> {
    if (!this._metadata) {
      this._metadata = await this.iModel.schemaContext.getSchemaItem(this.schemaItemKey, EntityClass);
    }

    if (!this._metadata) {
      throw new Error(`Cannot get metadata for ${this.classFullName}`);
    }

    return this._metadata;
  }


  /** @internal */
  public static get protectedOperations(): string[] { return []; }

  /** return whether this Entity class is a subclass of another Entity class
   * @note the subclass-ness is checked according to JavaScript inheritance, to check the underlying raw EC class's
   * inheritance, you can use [ECClass.is]($ecschema-metadata)
   * @note this should have a type of `is<T extends typeof Entity>(otherClass: T): this is T` but can't because of
   * typescript's restriction on the `this` type in static methods
   */
  public static is(otherClass: typeof Entity): boolean {
    // inline of @itwin/core-bentley's isSubclassOf due to protected constructor.
    return this === otherClass || this.prototype instanceof otherClass;
  }

  /** whether this JavaScript class was generated for this ECClass because there was no registered custom implementation
   * ClassRegistry overrides this when generating a class
   * @internal
   */
  public static get isGeneratedClass() { return false; }

  /** Get the set of this entity's *entity references*, [EntityReferenceSet]($backend). An *entity reference* is any id
   * stored on the entity, in its EC properties or json fields.
   * This is important for cloning operations but can be useful in other situations as well.
   * @see this.collectReferenceIds
   * @beta
   */
  public getReferenceIds(): EntityReferenceSet {
    const referenceIds = new EntityReferenceSet();
    this.collectReferenceIds(referenceIds);
    return referenceIds;
  }

  /** Collect the Ids of this entity's *references* at this level of the class hierarchy.
   * A *reference* is any entity referenced by this entity's EC Data, including json fields.
   * This is important for cloning operations but can be useful in other situations as well.
   * @param _referenceIds The Id64Set to populate with reference Ids.
   * @note This should be overridden (with `super` called) at each level the class hierarchy that introduces references.
   * @see getReferenceIds
   * @beta
   */
  protected collectReferenceIds(_referenceIds: EntityReferenceSet): void {
    return; // no references by default
  }
}

/** Parameter type that can accept both abstract constructor types and non-abstract constructor types for `instanceof` to test.
 * @public
 */
export type EntityClassType<T> = Function & { prototype: T }; // eslint-disable-line @typescript-eslint/no-unsafe-function-type<|MERGE_RESOLUTION|>--- conflicted
+++ resolved
@@ -102,15 +102,11 @@
     const enProps: EntityProps = {
       classFullName: props.row.classFullName,
       id: props.row.id,
-<<<<<<< HEAD
-      classFullName: props.row.classFullName,
     }
     if (props.row.jsonProperties) {
       // Deserialize the jsonProperties field and convert it to a JSON object
       const deserializedProps = props.iModel[_nativeDb].patchElementProperties(props.row.jsonProperties);
       enProps.jsonProperties = JSON.parse(deserializedProps);
-=======
->>>>>>> 258476ab
     }
     // Deserialize the standard handled properties
     Object.keys(props.row).filter((property) => !this.customHandledProperties.map((val) => val.name).includes(property)).forEach((property) => {
