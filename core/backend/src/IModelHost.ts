/*---------------------------------------------------------------------------------------------
* Copyright (c) Bentley Systems, Incorporated. All rights reserved.
* See LICENSE.md in the project root for license terms and full copyright notice.
*--------------------------------------------------------------------------------------------*/
/** @packageDocumentation
 * @module IModelHost
 */

// To avoid circular load errors, the "Element" classes must be loaded before IModelHost.
import "./IModelDb"; // DO NOT REMOVE OR MOVE THIS LINE!

import { IModelNative, loadNativePlatform } from "./internal/NativePlatform";
import * as os from "node:os";
import { NativeLibrary } from "@bentley/imodeljs-native";
import { AccessToken, assert, BeEvent, BentleyStatus, DbResult, Guid, GuidString, IModelStatus, Logger, Mutable, ProcessDetector } from "@itwin/core-bentley";
import { AuthorizationClient, IModelError, LocalDirName, SessionProps } from "@itwin/core-common";
import { AzureServerStorage, AzureServerStorageConfig, BlobServiceClientWrapper } from "@itwin/object-storage-azure";
import { BlobServiceClient, StorageSharedKeyCredential } from "@azure/storage-blob";
import type { ServerStorage } from "@itwin/object-storage-core";
import { BackendHubAccess, CreateNewIModelProps } from "./BackendHubAccess";
import { BackendLoggerCategory } from "./BackendLoggerCategory";
import { BisCoreSchema } from "./BisCoreSchema";
import { BriefcaseManager } from "./BriefcaseManager";
import { CloudSqlite } from "./CloudSqlite";
import { FunctionalSchema } from "./domains/FunctionalSchema";
import { GenericSchema } from "./domains/GenericSchema";
import { GeoCoordConfig } from "./GeoCoordConfig";
import { IModelJsFs } from "./IModelJsFs";
import { DevToolsRpcImpl } from "./rpc-impl/DevToolsRpcImpl";
import { IModelReadRpcImpl } from "./rpc-impl/IModelReadRpcImpl";
import { IModelTileRpcImpl } from "./rpc-impl/IModelTileRpcImpl";
import { SnapshotIModelRpcImpl } from "./rpc-impl/SnapshotIModelRpcImpl";
import { initializeRpcBackend } from "./RpcBackend";
import { TileStorage } from "./TileStorage";
import { SettingsContainer, SettingsPriority } from "./workspace/Settings";
import { SettingsSchemas } from "./workspace/SettingsSchemas";
import { Workspace, WorkspaceOpts } from "./workspace/Workspace";
import { join, normalize as normalizeDir } from "path";
import { constructWorkspace, OwnedWorkspace } from "./internal/workspace/WorkspaceImpl";
import { SettingsImpl } from "./internal/workspace/SettingsImpl";
import { constructSettingsSchemas } from "./internal/workspace/SettingsSchemasImpl";
import { _getHubAccess, _hubAccess, _setHubAccess } from "./internal/Symbols";

const loggerCategory = BackendLoggerCategory.IModelHost;

// cspell:ignore nodereport fatalerror apicall alicloud rpcs

/** @internal */
export interface CrashReportingConfigNameValuePair {
  name: string;
  value: string;
}

/** Configuration of the crash-reporting system.
 * @internal
 */
export interface CrashReportingConfig {
  /** The directory to which *.dmp and/or iModelJsNativeCrash*.properties.txt files are written. This directory will be created if it does not already exist. */
  crashDir: string;
  /** max # .dmp files that may exist in crashDir. The default is 50. */
  maxDumpsInDir?: number;
  /** Enable crash-dumps? If so, .dmp and .properties.txt files will be generated and written to crashDir in the event of an unhandled native-code exception. If not, only .properties.txt files will be written. The default is false. */
  enableCrashDumps?: boolean;
  /** If enableCrashDumps is true, do you want a full-memory dump? Defaults to false. */
  wantFullMemoryDumps?: boolean;
  /** Enable Node.js crash reporting? If so, report files will be generated in the event of an unhandled exception or fatal error and written to crashDir. The default is false. */
  enableNodeReport?: boolean;
  /** Additional name, value pairs to write to iModelJsNativeCrash*.properties.txt file in the event of a crash. */
  params?: CrashReportingConfigNameValuePair[];
  /** Run this .js file to process .dmp and Node.js crash reporting .json files in the event of a crash.
   * This script will be executed with a single command-line parameter: the name of the dump or Node.js report file.
   * In the case of a dump file, there will be a second file with the same basename and the extension ".properties.txt".
   * Since it runs in a separate process, this script will have no access to the Javascript
   * context of the exiting backend. No default.
   */
  dumpProcessorScriptFileName?: string;
  /** Upload crash dump and node-reports to Bentley's crash-reporting service? Defaults to false */
  uploadToBentley?: boolean;
}

/** @beta */
export interface AzureBlobStorageCredentials {
  account: string;
  accessKey: string;
  baseUrl?: string;
}

/**
 * Options for [[IModelHost.startup]]
 * @public
 */
export interface IModelHostOptions {
  /**
   * The name of the *Profile* subdirectory of [[cacheDir]] for this process. If not present, "default" is used.
   * @see [[IModelHost.profileName]]
   * @beta
   */
  profileName?: string;

  /**
   * Root of the directory holding all the files that iTwin.js caches
   * - If not specified at startup a platform specific default is used -
   *   - Windows: $(HOMEDIR)/AppData/Local/iModelJs/
   *   - Mac/iOS: $(HOMEDIR)/Library/Caches/iModelJs/
   *   - Linux:   $(HOMEDIR)/.cache/iModelJs/
   *   where $(HOMEDIR) is documented [here](https://nodejs.org/api/os.html#os_os_homedir)
   * - if specified, ensure it is set to a folder with read/write access.
   * @see [[IModelHost.cacheDir]] for the value it's set to after startup
   */
  cacheDir?: LocalDirName;

  /** The directory where application assets are found. */
  appAssetsDir?: LocalDirName;

  /**
   * Options for creating the [[IModelHost.appWorkspace]]
   * @beta
   */
  workspace?: WorkspaceOpts;

  /**
   * The kind of iModel hub server to use.
   */
  hubAccess?: BackendHubAccess;

  /** The Azure blob storage credentials to use for the tile cache service. If omitted and no external service implementation is provided, a local cache will be used.
   * @beta
   */
  tileCacheAzureCredentials?: AzureBlobStorageCredentials;

  /**
   * @beta
   * @note A reference implementation is set for AzureServerStorage from @itwin/object-storage-azure if [[tileCacheAzureCredentials]] property is set. To supply a different implementation for any service provider (such as AWS),
   *       set this property with a custom ServerStorage.
   */
  tileCacheStorage?: ServerStorage;

  /** The maximum size in bytes to which a local sqlite database used for caching tiles can grow before it is purged of least-recently-used tiles.
   * The local cache is used only if an external cache has not been configured via [[tileCacheStorage]], and [[tileCacheAzureCredentials]].
   * Defaults to 1 GB. Must be an unsigned integer. A value of zero disables the local cache entirely.
   * @beta
   */
  maxTileCacheDbSize?: number;

  /** Whether to restrict tile cache URLs by client IP address (if available).
   * @beta
   */
  restrictTileUrlsByClientIp?: boolean;

  /** Whether to enable OpenTelemetry tracing.
   * Defaults to `false`.
   */
  enableOpenTelemetry?: boolean;

  /** Whether to compress cached tiles.
   * Defaults to `true`.
   */
  compressCachedTiles?: boolean;

  /** The time, in milliseconds, for which [IModelTileRpcInterface.requestTileTreeProps]($common) should wait before returning a "pending" status.
   * @internal
   */
  tileTreeRequestTimeout?: number;

  /** The time, in milliseconds, for which [IModelTileRpcInterface.requestTileContent]($common) should wait before returning a "pending" status.
   * @internal
   */
  tileContentRequestTimeout?: number;

  /** The backend will log when a tile took longer to load than this threshold in seconds.
   * @internal
   */
  logTileLoadTimeThreshold?: number;

  /** The backend will log when a tile is loaded with a size in bytes above this threshold.
   * @internal
   */
  logTileSizeThreshold?: number;

  /** Crash-reporting configuration
   * @internal
   */
  crashReportingConfig?: CrashReportingConfig;

  /** The AuthorizationClient used to obtain [AccessToken]($bentley)s. */
  authorizationClient?: AuthorizationClient;

  /**
   * Automatically enable shared channel when opening iModels for read/write (see [Working With Channels]($docs/learning/backend/Channel.md)).
   * If not present, defaults to `true` for backwards compatibility. This means that the shared channel may be edited by default. Generally
   * that is undesirable because it allows applications to "accidentally" modify data it shouldn't be allowed to modify. Unfortunately the
   * previous versions of iTwin.js allowed it so this is necessary so they won't break.
   * Will be changed to default to `false` in 5.0.
   */
  allowSharedChannel?: boolean;

  /**
   * Setting this to true will revert to the previous behavior of using the native side for all CRUD operations.
   * While set to false, the getElement(), getModel() and getAspect() functions will use a thinned down native workflow to read the entities from the database.
   * This workflow performs work previously done on the native side in the TS side, resulting in performance improvements, if errors are detected,
   * this option can be set to true to revert to old workflow.
   */
  disableThinnedNativeInstanceWorkflow?: boolean;

  /**
   * Configuration controlling whether to disable the creation of restore points during pull/merge operations.
   * @beta
   */
  disableRestorePointOnPullMerge?: true;
<<<<<<< HEAD

  /**
   * Configuration to enable more permissive schema table locks. If false, the whole file will be locked.
   * Defaults to false
   * @beta
   */
  enableSchemaTableLocks?: boolean;
=======
  /**
   * Configuration controlling whether incremental schema loading is enabled or disabled.
   * @beta
   */
  incrementalSchemaLoading?: "enabled" | "disabled";
>>>>>>> c7c817eb
}

/** Configuration of core-backend.
 * @public
 */
export class IModelHostConfiguration implements IModelHostOptions {
  public static defaultTileRequestTimeout = 20 * 1000;
  public static defaultLogTileLoadTimeThreshold = 40;
  public static defaultLogTileSizeThreshold = 20 * 1000000;
  /** @internal */
  public static defaultMaxTileCacheDbSize = 1024 * 1024 * 1024;
  public appAssetsDir?: LocalDirName;
  public cacheDir?: LocalDirName;

  /** @beta */
  public workspace?: WorkspaceOpts;
  public hubAccess?: BackendHubAccess;
  /** The AuthorizationClient used to obtain [AccessToken]($bentley)s. */
  public authorizationClient?: AuthorizationClient;
  /** @beta */
  public restrictTileUrlsByClientIp?: boolean;
  public compressCachedTiles?: boolean;
  /** @beta */
  public tileCacheAzureCredentials?: AzureBlobStorageCredentials;
  /** @internal */
  public tileTreeRequestTimeout = IModelHostConfiguration.defaultTileRequestTimeout;
  /** @internal */
  public tileContentRequestTimeout = IModelHostConfiguration.defaultTileRequestTimeout;
  /** @internal */
  public logTileLoadTimeThreshold = IModelHostConfiguration.defaultLogTileLoadTimeThreshold;
  /** @internal */
  public logTileSizeThreshold = IModelHostConfiguration.defaultLogTileSizeThreshold;
  /** @internal */
  public crashReportingConfig?: CrashReportingConfig;
  /**
   * Configuration controlling whether to use the thinned down native instance functions for element, model, and aspect CRUD operations
   * or use the previous behavior of using the native side for all CRUD operations. Set to true to revert to the previous behavior.
   * @beta
  */
  public disableThinnedNativeInstanceWorkflow?: boolean;

  /**
   * Configuration controlling whether to disable the creation of restore points during pull/merge operations.
   * @beta
   */
  public disableRestorePointOnPullMerge?: true;
<<<<<<< HEAD

  /**
   * Configuration to enable more permissive schema table locks. If false, the whole file will be locked.
   * Defaults to false
   * @beta
   */
  public enableSchemaTableLocks?: boolean;
=======
  /**
   * Configuration controlling whether incremental schema loading is disabled.
   * Default is "disabled" at the moment to preserve existing behavior.
   * @beta
   */
  public incrementalSchemaLoading: "enabled" | "disabled" = "disabled";
>>>>>>> c7c817eb
}

/**
 * Settings for `IModelHost.appWorkspace`.
 * @note this includes the default dictionary from the SettingsSpecRegistry
 */
class ApplicationSettings extends SettingsImpl {
  private _remove?: VoidFunction;
  protected override verifyPriority(priority: SettingsPriority) {
    if (priority > SettingsPriority.application) // only application or lower may appear in ApplicationSettings
      throw new Error("Use IModelSettings");
  }
  private updateDefaults() {
    const defaults: SettingsContainer = {};
    for (const [schemaName, val] of IModelHost.settingsSchemas.settingDefs) {
      if (val.default)
        defaults[schemaName] = val.default;
    }
    this.addDictionary({ name: "_default_", priority: 0 }, defaults);
  }

  public constructor() {
    super();
    this._remove = IModelHost.settingsSchemas.onSchemaChanged.addListener(() => this.updateDefaults());
    this.updateDefaults();
  }

  public override close() {
    if (this._remove) {
      this._remove();
      this._remove = undefined;
    }
  }
}

const definedInStartup = <T>(obj: T | undefined): T => {
  if (obj === undefined)
    throw new Error("IModelHost.startup must be called first");
  return obj;
};

/** IModelHost initializes ($backend) and captures its configuration. A backend must call [[IModelHost.startup]] before using any backend classes.
 * See [the learning article]($docs/learning/backend/IModelHost.md)
 * @public
 */
export class IModelHost {
  private constructor() { }

  /** The AuthorizationClient used to obtain [AccessToken]($bentley)s. */
  public static authorizationClient?: AuthorizationClient;

  public static backendVersion = "";
  private static _profileName: string;
  private static _cacheDir = "";
  private static _settingsSchemas?: SettingsSchemas;
  private static _appWorkspace?: OwnedWorkspace;

  // Omit the hubAccess field from configuration so it stays internal.
  public static configuration?: Omit<IModelHostOptions, "hubAccess">;

  /**
   * The name of the *Profile* directory (a subdirectory of "[[cacheDir]]/profiles/") for this process.
   *
   * The *Profile* directory is used to cache data that is specific to a type-of-usage of the iTwin.js library.
   * It is important that information in the profile cache be consistent but isolated across sessions (i.e.
   * data for a profile is maintained between runs, but each profile is completely independent and
   * unaffected by the presence or use of others.)
   * @note **Only one process at a time may be using a given profile**, and an exception will be thrown by [[startup]]
   * if a second process attempts to use the same profile.
   * @beta
   */
  public static get profileName(): string {
    return this._profileName;
  }

  /** The full path of the Profile directory.
   * @see [[profileName]]
   * @beta
   */
  public static get profileDir(): LocalDirName {
    return join(this._cacheDir, "profiles", this._profileName);
  }

  /** Event raised during startup to allow loading settings data */
  public static readonly onWorkspaceStartup = new BeEvent<() => void>();

  /** Event raised just after the backend IModelHost was started */
  public static readonly onAfterStartup = new BeEvent<() => void>();

  /** Event raised just before the backend IModelHost is to be shut down */
  public static readonly onBeforeShutdown = new BeEvent<() => void>();

  /** @internal */
  public static readonly session: Mutable<SessionProps> = { applicationId: "2686", applicationVersion: "1.0.0", sessionId: "" };

  /** A uniqueId for this session */
  public static get sessionId() { return this.session.sessionId; }
  public static set sessionId(id: GuidString) { this.session.sessionId = id; }

  /** The Id of this application - needs to be set only if it is an agent application. The applicationId will otherwise originate at the frontend. */
  public static get applicationId() { return this.session.applicationId; }
  public static set applicationId(id: string) { this.session.applicationId = id; }

  /** The version of this application - needs to be set if is an agent application. The applicationVersion will otherwise originate at the frontend. */
  public static get applicationVersion() { return this.session.applicationVersion; }
  public static set applicationVersion(version: string) { this.session.applicationVersion = version; }

  /** A string that can identify the current user to other users when collaborating. */
  public static userMoniker = "unknown";

  /** Root directory holding files that iTwin.js caches */
  public static get cacheDir(): LocalDirName { return this._cacheDir; }

  /** The application [[Workspace]] for this `IModelHost`
   * @note this `Workspace` only holds [[WorkspaceContainer]]s and [[Settings]] scoped to the currently loaded application(s).
   * All organization, iTwin, and iModel based containers or settings must be accessed through [[IModelDb.workspace]] and
   * attempting to add them to this Workspace will fail.
   * @beta
   */
  public static get appWorkspace(): Workspace { return definedInStartup(this._appWorkspace); }

  /** The registry of schemas describing the [[Setting]]s for the application session.
   * Applications should register their schemas via methods like [[SettingsSchemas.addGroup]].
   * @beta
   */
  public static get settingsSchemas(): SettingsSchemas { return definedInStartup(this._settingsSchemas); }

  /** The optional [[FileNameResolver]] that resolves keys and partial file names for snapshot iModels.
   * @deprecated in 4.10 - will not be removed until after 2026-06-13. When opening a snapshot by file name, ensure to pass already resolved path. Using a key to open a snapshot is now deprecated.
   */
  public static snapshotFileNameResolver?: FileNameResolver; // eslint-disable-line @typescript-eslint/no-deprecated

  /** Get the current access token for this IModelHost, or a blank string if none is available.
   * @note for web backends, this will *always* return a blank string because the backend itself has no token (but never needs one either.)
   * For all IpcHosts, where this backend is servicing a single frontend, this will be the user's token. For ElectronHost, the backend
   * obtains the token and forwards it to the frontend.
   * @note accessTokens expire periodically and are automatically refreshed, if possible. Therefore tokens should not be saved, and the value
   * returned by this method may change over time throughout the course of a session.
   */
  public static async getAccessToken(): Promise<AccessToken> {
    try {
      return (await IModelHost.authorizationClient?.getAccessToken()) ?? "";
    } catch {
      return "";
    }
  }

  private static loadNative(options: IModelHostOptions) {
    loadNativePlatform();

    if (options.crashReportingConfig && options.crashReportingConfig.crashDir && !ProcessDetector.isElectronAppBackend && !ProcessDetector.isMobileAppBackend) {
      IModelNative.platform.setCrashReporting(options.crashReportingConfig);

      Logger.logTrace(loggerCategory, "Configured crash reporting", {
        enableCrashDumps: options.crashReportingConfig?.enableCrashDumps,
        wantFullMemoryDumps: options.crashReportingConfig?.wantFullMemoryDumps,
        enableNodeReport: options.crashReportingConfig?.enableNodeReport,
        uploadToBentley: options.crashReportingConfig?.uploadToBentley,
      });

      if (options.crashReportingConfig.enableNodeReport) {
        if (process.report !== undefined) {
          process.report.reportOnFatalError = true;
          process.report.reportOnUncaughtException = true;
          process.report.directory = options.crashReportingConfig.crashDir;
          Logger.logTrace(loggerCategory, "Configured Node.js crash reporting");
        } else {
          Logger.logWarning(loggerCategory, "Unable to configure Node.js crash reporting");
        }
      }
    }
  }

  /** @internal */
  public static tileStorage?: TileStorage;

  private static _hubAccess?: BackendHubAccess;
  /** @internal */
  public static [_setHubAccess](hubAccess: BackendHubAccess | undefined) { this._hubAccess = hubAccess; }

  /** get the current hubAccess, if present.
   * @internal
   */
  public static [_getHubAccess](): BackendHubAccess | undefined { return this._hubAccess; }

  /** Provides access to the IModelHub for this IModelHost
   * @internal
   * @note If [[IModelHostOptions.hubAccess]] was undefined when initializing this class, accessing this property will throw an error.
   * To determine whether one is present, use [[_getHubAccess]].
   */
  public static get [_hubAccess](): BackendHubAccess {
    if (IModelHost._hubAccess === undefined)
      throw new IModelError(IModelStatus.BadRequest, "No BackendHubAccess supplied in IModelHostOptions");
    return IModelHost._hubAccess;
  }

  private static initializeWorkspace(configuration: IModelHostOptions) {
    const settingAssets = join(KnownLocations.packageAssetsDir, "Settings");
    this._settingsSchemas = constructSettingsSchemas();
    this._settingsSchemas.addDirectory(join(settingAssets, "Schemas"));
    this._appWorkspace = constructWorkspace(new ApplicationSettings(), configuration.workspace);

    // Create the CloudCache for Workspaces. This will fail if another process is already using the same profile.
    try {
      this.appWorkspace.getCloudCache();
    } catch (e: any) {
      throw (e.errorNumber === DbResult.BE_SQLITE_BUSY) ? new IModelError(DbResult.BE_SQLITE_BUSY, `Profile [${this.profileDir}] is already in use by another process`) : e;
    }

    this.appWorkspace.settings.addDirectory(settingAssets, SettingsPriority.defaults);

    GeoCoordConfig.onStartup();
    // allow applications to load their default settings
    this.onWorkspaceStartup.raiseEvent();
  }

  private static _isValid = false;

  /** true between a successful call to [[startup]] and before [[shutdown]] */
  public static get isValid() {
    return IModelHost._isValid;
  }

  /** This method must be called before any iTwin.js services are used.
   * @param options Host configuration data.
   * Raises [[onAfterStartup]].
   * @see [[shutdown]].
   */
  public static async startup(options?: IModelHostOptions): Promise<void> {
    if (this._isValid)
      return; // we're already initialized
    this._isValid = true;

    options = options ?? {};
    if (this.sessionId === "")
      this.sessionId = Guid.createValue();

    this.authorizationClient = options.authorizationClient;

    this.backendVersion = require("../../package.json").version; // eslint-disable-line @typescript-eslint/no-require-imports
    initializeRpcBackend(options.enableOpenTelemetry);

    this.loadNative(options);
    this.setupCacheDir(options);
    this.initializeWorkspace(options);

    BriefcaseManager.initialize(join(this._cacheDir, "imodels"));

    [
      IModelReadRpcImpl,
      IModelTileRpcImpl,
      SnapshotIModelRpcImpl, // eslint-disable-line @typescript-eslint/no-deprecated
      DevToolsRpcImpl,
    ].forEach((rpc) => rpc.register()); // register all of the RPC implementations

    [
      BisCoreSchema,
      GenericSchema,
      FunctionalSchema,
    ].forEach((schema) => schema.registerSchema()); // register all of the schemas

    const { hubAccess, ...otherOptions } = options;
    if (undefined !== hubAccess)
      this._hubAccess = hubAccess;

    this.configuration = otherOptions;
    this.setupTileCache();

    process.once("beforeExit", IModelHost.shutdown);
    this.onAfterStartup.raiseEvent();
  }

  private static setupCacheDir(configuration: IModelHostOptions) {
    this._cacheDir = normalizeDir(configuration.cacheDir ?? NativeLibrary.defaultCacheDir);
    IModelJsFs.recursiveMkDirSync(this._cacheDir);

    this._profileName = configuration.profileName ?? "default";
    Logger.logInfo(loggerCategory, `cacheDir: [${this.cacheDir}], profileDir: [${this.profileDir}]`);
  }

  /** This method must be called when an iTwin.js host is shut down. Raises [[onBeforeShutdown]] */
  public static async shutdown(this: void): Promise<void> {
    // Note: This method is set as a node listener where `this` is unbound. Call private method to
    // ensure `this` is correct. Don't combine these methods.
    return IModelHost.doShutdown();
  }

  /**
   * Create a new iModel.
   * @returns the Guid of the newly created iModel.
   * @throws [IModelError]($common) in case of errors.
   * @note If [[IModelHostOptions.hubAccess]] was undefined in the call to [[startup]], this function will throw an error.
   */
  public static async createNewIModel(arg: CreateNewIModelProps): Promise<GuidString> {
    return this[_hubAccess].createNewIModel(arg);
  }

  private static async doShutdown() {
    if (!this._isValid)
      return;

    this._isValid = false;
    this.onBeforeShutdown.raiseEvent();

    this.configuration = undefined;
    this.tileStorage = undefined;

    this._appWorkspace?.close();
    this._appWorkspace = undefined;
    this._settingsSchemas = undefined;

    CloudSqlite.CloudCaches.destroy();
    process.removeListener("beforeExit", IModelHost.shutdown);
  }

  /**
   * Add or update a property that should be included in a crash report.
   * @internal
   */
  public static setCrashReportProperty(name: string, value: string): void {
    IModelNative.platform.setCrashReportProperty(name, value);
  }

  /**
   * Remove a previously defined property so that will not be included in a crash report.
   * @internal
   */
  public static removeCrashReportProperty(name: string): void {
    IModelNative.platform.setCrashReportProperty(name, undefined);
  }

  /**
   * Get all properties that will be included in a crash report.
   * @internal
   */
  public static getCrashReportProperties(): CrashReportingConfigNameValuePair[] {
    return IModelNative.platform.getCrashReportProperties();
  }

  /** The directory where application assets may be found */
  public static get appAssetsDir(): string | undefined {
    return undefined !== IModelHost.configuration ? IModelHost.configuration.appAssetsDir : undefined;
  }

  /** The time, in milliseconds, for which IModelTileRpcInterface.requestTileTreeProps should wait before returning a "pending" status.
   * @internal
   */
  public static get tileTreeRequestTimeout(): number {
    return IModelHost.configuration?.tileTreeRequestTimeout ?? IModelHostConfiguration.defaultTileRequestTimeout;
  }
  /** The time, in milliseconds, for which IModelTileRpcInterface.requestTileContent should wait before returning a "pending" status.
   * @internal
   */
  public static get tileContentRequestTimeout(): number {
    return IModelHost.configuration?.tileContentRequestTimeout ?? IModelHostConfiguration.defaultTileRequestTimeout;
  }

  /** The backend will log when a tile took longer to load than this threshold in seconds. */
  public static get logTileLoadTimeThreshold(): number {
    return IModelHost.configuration?.logTileLoadTimeThreshold ?? IModelHostConfiguration.defaultLogTileLoadTimeThreshold;
  }
  /** The backend will log when a tile is loaded with a size in bytes above this threshold. */
  public static get logTileSizeThreshold(): number {
    return IModelHost.configuration?.logTileSizeThreshold ?? IModelHostConfiguration.defaultLogTileSizeThreshold;
  }

  /** Whether external tile caching is active.
   * @internal
   */
  public static get usingExternalTileCache(): boolean {
    return undefined !== IModelHost.tileStorage;
  }

  /** Whether to restrict tile cache URLs by client IP address.
   * @internal
   */
  public static get restrictTileUrlsByClientIp(): boolean {
    return undefined !== IModelHost.configuration && (IModelHost.configuration.restrictTileUrlsByClientIp ? true : false);
  }

  /** Whether to compress cached tiles.
   * @internal
   */
  public static get compressCachedTiles(): boolean {
    return false !== IModelHost.configuration?.compressCachedTiles;
  }

  private static setupTileCache() {
    assert(undefined !== IModelHost.configuration);
    const config = IModelHost.configuration;
    const storage = config.tileCacheStorage;
    const credentials = config.tileCacheAzureCredentials;

    if (!storage && !credentials) {
      IModelNative.platform.setMaxTileCacheSize(config.maxTileCacheDbSize ?? IModelHostConfiguration.defaultMaxTileCacheDbSize);
      return;
    }

    IModelNative.platform.setMaxTileCacheSize(0);
    if (credentials) {
      if (storage)
        throw new IModelError(BentleyStatus.ERROR, "Cannot use both Azure and custom cloud storage providers for tile cache.");
      this.setupAzureTileCache(credentials);
    }
    if (storage)
      IModelHost.tileStorage = new TileStorage(storage);
  }

  private static setupAzureTileCache(credentials: AzureBlobStorageCredentials) {
    const storageConfig: AzureServerStorageConfig = {
      accountName: credentials.account,
      accountKey: credentials.accessKey,
      baseUrl: credentials.baseUrl ?? `https://${credentials.account}.blob.core.windows.net`,
    }
    const blobServiceClient = new BlobServiceClient(
      storageConfig.baseUrl,
      new StorageSharedKeyCredential(storageConfig.accountName, storageConfig.accountKey),
    );
    const azureStorage: ServerStorage = new AzureServerStorage(storageConfig, new BlobServiceClientWrapper(blobServiceClient))
    IModelHost.tileStorage = new TileStorage(azureStorage);
  }

  /** @internal */
  public static computeSchemaChecksum(arg: { schemaXmlPath: string, referencePaths: string[], exactMatch?: boolean }): string {
    return IModelNative.platform.computeSchemaChecksum(arg);
  }
}

/** Information about the platform on which the app is running.
 * @public
 */
export class Platform {
  /** Get the name of the platform. */
  public static get platformName(): "win32" | "linux" | "darwin" | "ios" | "android" | "uwp" {
    return process.platform as any;
  }
}

/** Well known directories that may be used by the application.
 * @public
 */
export class KnownLocations {

  /** The directory where the imodeljs-native assets are stored. */
  public static get nativeAssetsDir(): LocalDirName {
    return IModelNative.platform.DgnDb.getAssetsDir();
  }

  /** The directory where the core-backend assets are stored. */
  public static get packageAssetsDir(): LocalDirName {
    return join(__dirname, "assets");
  }

  /** The temporary directory. */
  public static get tmpdir(): LocalDirName {
    return os.tmpdir();
  }
}

/** Extend this class to provide custom file name resolution behavior.
 * @note Only `tryResolveKey` and/or `tryResolveFileName` need to be overridden as the implementations of `resolveKey` and `resolveFileName` work for most purposes.
 * @see [[IModelHost.snapshotFileNameResolver]]
 * @public
 * @deprecated in 4.10 - will not be removed until after 2026-06-13. When opening a snapshot by file name, ensure to pass already resolved path. Using a key to open a snapshot is now deprecated.
 */
export abstract class FileNameResolver {
  /** Resolve a file name from the specified key.
   * @param _fileKey The key that identifies the file name in a `Map` or other similar data structure.
   * @returns The resolved file name or `undefined` if not found.
   */
  public tryResolveKey(_fileKey: string): string | undefined { return undefined; }
  /** Resolve a file name from the specified key.
   * @param fileKey The key that identifies the file name in a `Map` or other similar data structure.
   * @returns The resolved file name.
   * @throws [[IModelError]] if not found.
   */
  public resolveKey(fileKey: string): string {
    const resolvedFileName: string | undefined = this.tryResolveKey(fileKey);
    if (undefined === resolvedFileName) {
      throw new IModelError(IModelStatus.NotFound, `${fileKey} not resolved`);
    }
    return resolvedFileName;
  }
  /** Resolve the input file name, which may be a partial name, into a full path file name.
   * @param inFileName The partial file name.
   * @returns The resolved full path file name or `undefined` if not found.
   */
  public tryResolveFileName(inFileName: string): string | undefined { return inFileName; }
  /** Resolve the input file name, which may be a partial name, into a full path file name.
   * @param inFileName The partial file name.
   * @returns The resolved full path file name.
   * @throws [[IModelError]] if not found.
   */
  public resolveFileName(inFileName: string): string {
    const resolvedFileName: string | undefined = this.tryResolveFileName(inFileName);
    if (undefined === resolvedFileName) {
      throw new IModelError(IModelStatus.NotFound, `${inFileName} not resolved`);
    }
    return resolvedFileName;
  }
}<|MERGE_RESOLUTION|>--- conflicted
+++ resolved
@@ -207,7 +207,6 @@
    * @beta
    */
   disableRestorePointOnPullMerge?: true;
-<<<<<<< HEAD
 
   /**
    * Configuration to enable more permissive schema table locks. If false, the whole file will be locked.
@@ -215,13 +214,11 @@
    * @beta
    */
   enableSchemaTableLocks?: boolean;
-=======
   /**
    * Configuration controlling whether incremental schema loading is enabled or disabled.
    * @beta
    */
   incrementalSchemaLoading?: "enabled" | "disabled";
->>>>>>> c7c817eb
 }
 
 /** Configuration of core-backend.
@@ -268,7 +265,6 @@
    * @beta
    */
   public disableRestorePointOnPullMerge?: true;
-<<<<<<< HEAD
 
   /**
    * Configuration to enable more permissive schema table locks. If false, the whole file will be locked.
@@ -276,14 +272,12 @@
    * @beta
    */
   public enableSchemaTableLocks?: boolean;
-=======
   /**
    * Configuration controlling whether incremental schema loading is disabled.
    * Default is "disabled" at the moment to preserve existing behavior.
    * @beta
    */
   public incrementalSchemaLoading: "enabled" | "disabled" = "disabled";
->>>>>>> c7c817eb
 }
 
 /**
