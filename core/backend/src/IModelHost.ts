--- conflicted
+++ resolved
@@ -12,12 +12,7 @@
 import { IModelJsNative, NativeLibrary } from "@bentley/imodeljs-native";
 import { TelemetryManager } from "@bentley/telemetry-client";
 import { AccessToken, assert, BeEvent, Guid, GuidString, IModelStatus, Logger, LogLevel, Mutable, ProcessDetector } from "@itwin/core-bentley";
-<<<<<<< HEAD
-import { AuthorizationClient, BentleyStatus, IModelError, SessionProps } from "@itwin/core-common";
-=======
 import { AuthorizationClient, BentleyStatus, IModelError, LocalDirName, SessionProps } from "@itwin/core-common";
-import { AliCloudStorageService } from "./AliCloudStorageService";
->>>>>>> 0ca18d33
 import { BackendHubAccess } from "./BackendHubAccess";
 import { BackendLoggerCategory } from "./BackendLoggerCategory";
 import { BisCoreSchema } from "./BisCoreSchema";
@@ -451,13 +446,10 @@
     IModelHost._isValid = false;
     IModelHost.onBeforeShutdown.raiseEvent();
     IModelHost.configuration = undefined;
-<<<<<<< HEAD
     IModelHost.tileCacheService = undefined;
     IModelHost.tileUploader = undefined;
-=======
     IModelHost.appWorkspace.close();
     IModelHost._appWorkspace = undefined;
->>>>>>> 0ca18d33
     process.removeListener("beforeExit", IModelHost.shutdown);
   }
 
