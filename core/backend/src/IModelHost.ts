--- conflicted
+++ resolved
@@ -521,12 +521,8 @@
     IModelHost.tileCacheService = undefined;
     // eslint-disable-next-line deprecation/deprecation
     IModelHost.tileUploader = undefined;
-<<<<<<< HEAD
     IModelHost.tileStorage = undefined;
-    IModelHost.appWorkspace.close();
-=======
     IModelHost._appWorkspace?.close();
->>>>>>> 85d4b894
     IModelHost._appWorkspace = undefined;
     ITwinWorkspace.finalize();
     process.removeListener("beforeExit", IModelHost.shutdown);
