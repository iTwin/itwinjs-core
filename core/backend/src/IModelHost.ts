/*---------------------------------------------------------------------------------------------
* Copyright (c) Bentley Systems, Incorporated. All rights reserved.
* See LICENSE.md in the project root for license terms and full copyright notice.
*--------------------------------------------------------------------------------------------*/
/** @packageDocumentation
 * @module IModelHost
 */

import * as os from "os";
import * as path from "path";
import * as semver from "semver";
import { IModelJsNative, NativeLibrary } from "@bentley/imodeljs-native";
import { TelemetryManager } from "@bentley/telemetry-client";
import { AccessToken, assert, BeEvent, Guid, GuidString, IModelStatus, Logger, LogLevel, Mutable, ProcessDetector } from "@itwin/core-bentley";
import { AuthorizationClient, BentleyStatus, IModelError, LocalDirName, SessionProps } from "@itwin/core-common";
import { BackendHubAccess } from "./BackendHubAccess";
import { BackendLoggerCategory } from "./BackendLoggerCategory";
import { BisCoreSchema } from "./BisCoreSchema";
import { BriefcaseManager } from "./BriefcaseManager";
import { AzureBlobStorage, AzureBlobStorageCredentials, CloudStorageService, CloudStorageTileUploader } from "./CloudStorageBackend";
import { FunctionalSchema } from "./domains/FunctionalSchema";
import { GenericSchema } from "./domains/GenericSchema";
import { IModelJsFs } from "./IModelJsFs";
import { DevToolsRpcImpl } from "./rpc-impl/DevToolsRpcImpl";
import { IModelReadRpcImpl } from "./rpc-impl/IModelReadRpcImpl";
import { IModelTileRpcImpl } from "./rpc-impl/IModelTileRpcImpl";
import { SnapshotIModelRpcImpl } from "./rpc-impl/SnapshotIModelRpcImpl";
import { WipRpcImpl } from "./rpc-impl/WipRpcImpl";
import { initializeRpcBackend } from "./RpcBackend";
import { ITwinWorkspace, Workspace, WorkspaceOpts } from "./workspace/Workspace";
import { BaseSettings, SettingDictionary, SettingsPriority } from "./workspace/Settings";
import { SettingsSpecRegistry } from "./workspace/SettingsSpecRegistry";

const loggerCategory = BackendLoggerCategory.IModelHost;

// cspell:ignore nodereport fatalerror apicall alicloud rpcs

/** @alpha */
export interface CrashReportingConfigNameValuePair {
  name: string;
  value: string;
}

/** Configuration of the crash-reporting system.
 * @alpha
 */
export interface CrashReportingConfig {
  /** The directory to which *.dmp and/or iModelJsNativeCrash*.properties.txt files are written. This directory will be created if it does not already exist. */
  crashDir: string;
  /** max # .dmp files that may exist in crashDir. The default is 50. */
  maxDumpsInDir?: number;
  /** Enable crash-dumps? If so, .dmp and .properties.txt files will be generated and written to crashDir in the event of an unhandled native-code exception. If not, only .properties.txt files will be written. The default is false. */
  enableCrashDumps?: boolean;
  /** If enableCrashDumps is true, do you want a full-memory dump? Defaults to false. */
  wantFullMemoryDumps?: boolean;
  /** Enable node-report? If so, node-report files will be generated in the event of an unhandled exception or fatal error and written to crashDir. The default is false. */
  enableNodeReport?: boolean;
  /** Additional name, value pairs to write to iModelJsNativeCrash*.properties.txt file in the event of a crash. */
  params?: CrashReportingConfigNameValuePair[];
  /** Run this .js file to process .dmp and node-report files in the event of a crash.
   * This script will be executed with a single command-line parameter: the name of the dump or node-report file.
   * In the case of a dump file, there will be a second file with the same basename and the extension ".properties.txt".
   * Since it runs in a separate process, this script will have no access to the Javascript
   * context of the exiting backend. No default.
   */
  dumpProcessorScriptFileName?: string;
  /** Upload crash dump and node-reports to Bentley's crash-reporting service? Defaults to false */
  uploadToBentley?: boolean;
}

/** Configuration of core-backend.
 * @public
 */
export class IModelHostConfiguration {

  /**
   * Root of the directory holding all the files that iModel.js caches
   * - If not specified at startup a platform specific default is used -
   *   - Windows: $(HOMEDIR)/AppData/Local/iModelJs/
   *   - Mac/iOS: $(HOMEDIR)/Library/Caches/iModelJs/
   *   - Linux:   $(HOMEDIR)/.cache/iModelJs/
   *   where $(HOMEDIR) is documented [here](https://nodejs.org/api/os.html#os_os_homedir)
   * - if specified, ensure it is set to a folder with read/write access.
   * - Sub-folders within this folder organize various caches -
   *   - bc/ -> Briefcases
   *   - appSettings/ -> Offline application settings (only relevant in native applications)
   *   - etc.
   * @see [[IModelHost.cacheDir]] for the value it's set to after startup
   */
  public cacheDir?: LocalDirName;

  /** Options for creating the [[Workspace]]
   * @beta
   */
  public workspace?: WorkspaceOpts;

  /** The directory where the app's assets are found. */
  public appAssetsDir?: LocalDirName;

  /** The kind of iModel hub server to use.
   * @beta
   */
  public hubAccess?: BackendHubAccess;

  /** The Azure blob storage credentials to use for the tile cache service. If omitted and no external service implementation is provided, a local cache will be used.
   * @beta
   */
  public tileCacheAzureCredentials?: AzureBlobStorageCredentials;

  /**
   * @beta
   * @note A reference implementation is set for [[AzureBlobStorage]] if [[tileCacheAzureCredentials]] property is set. To supply a different implementation for any service provider (such as AWS),
   *       set this property with a custom [[CloudStorageService]].
   */
  public tileCacheService?: CloudStorageService;

  /** Whether to restrict tile cache URLs by client IP address (if available).
   * @beta
   */
  public restrictTileUrlsByClientIp?: boolean;

  /** Whether to compress cached tiles.
   * Defaults to `true`.
   */
  public compressCachedTiles?: boolean;

  /** The time, in milliseconds, for which [IModelTileRpcInterface.requestTileTreeProps]($common) should wait before returning a "pending" status.
   * @internal
   */
  public tileTreeRequestTimeout = IModelHostConfiguration.defaultTileRequestTimeout;
  /** The time, in milliseconds, for which [IModelTileRpcInterface.requestTileContent]($common) should wait before returning a "pending" status.
   * @internal
   */
  public tileContentRequestTimeout = IModelHostConfiguration.defaultTileRequestTimeout;
  /** The default time, in milliseconds, used for [[tileTreeRequestTimeout]] and [[tileContentRequestTimeout]]. To change this, override one or both of those properties.
   * @internal
   */
  public static defaultTileRequestTimeout = 20 * 1000;

  /** The default time, in seconds, used for [[logTileLoadTimeThreshold]]. To change this, override that property.
   * @internal
   */
  public static defaultLogTileLoadTimeThreshold = 40;
  /** The backend will log when a tile took longer to load than this threshold in seconds.
   * @internal
   */
  public logTileLoadTimeThreshold: number = IModelHostConfiguration.defaultLogTileLoadTimeThreshold;

  /** The default size, in bytes, used for [[logTileSizeThreshold]]. To change this, override that property.
   * @internal
   */
  public static defaultLogTileSizeThreshold = 20 * 1000000;
  /** The backend will log when a tile is loaded with a size in bytes above this threshold.
   * @internal
   */
  public logTileSizeThreshold: number = IModelHostConfiguration.defaultLogTileSizeThreshold;

  /** Crash-reporting configuration
   * @alpha
   */
  public crashReportingConfig?: CrashReportingConfig;

}

/**
 * Settings for the application workspace.
 * @note this includes the default dictionary from the SettingsSpecRegistry
 */
class ApplicationSettings extends BaseSettings {
  private _remove?: VoidFunction;
  protected override verifyPriority(priority: SettingsPriority) {
    if (priority >= SettingsPriority.iModel) // iModel settings may not appear in ApplicationSettings
      throw new Error("Use IModelSettings");
  }
  private updateDefaults() {
    const defaults: SettingDictionary = {};
    for (const [specName, val] of SettingsSpecRegistry.allSpecs) {
      if (val.default)
        defaults[specName] = val.default;
    }
    this.addDictionary("_default_", 0, defaults);
  }

  public constructor() {
    super();
    this._remove = SettingsSpecRegistry.onSpecsChanged.addListener(() => this.updateDefaults());
    this.updateDefaults();
  }
  public override close() {
    if (this._remove) {
      this._remove();
      this._remove = undefined;
    }
  }
}

/** IModelHost initializes ($backend) and captures its configuration. A backend must call [[IModelHost.startup]] before using any backend classes.
 * See [the learning article]($docs/learning/backend/IModelHost.md)
 * @public
 */
export class IModelHost {
  private constructor() { }
  public static authorizationClient?: AuthorizationClient;

  /** @alpha */
  public static readonly telemetry = new TelemetryManager();

  public static backendVersion = "";
  private static _cacheDir = "";
  private static _appWorkspace?: Workspace;

  private static _platform?: typeof IModelJsNative;
  /** @internal */
  public static get platform(): typeof IModelJsNative {
    if (this._platform === undefined)
      throw new Error("IModelHost.startup must be called first");
    return this._platform;
  }

  public static configuration?: IModelHostConfiguration;
  /** Event raised just after the backend IModelHost was started */
  public static readonly onAfterStartup = new BeEvent<() => void>();

  /** Event raised just before the backend IModelHost is to be shut down */
  public static readonly onBeforeShutdown = new BeEvent<() => void>();

  /** @internal */
  public static readonly session: Mutable<SessionProps> = { applicationId: "2686", applicationVersion: "1.0.0", sessionId: "" };

  /** A uniqueId for this session */
  public static get sessionId() { return this.session.sessionId; }
  public static set sessionId(id: GuidString) { this.session.sessionId = id; }

  /** The Id of this application - needs to be set only if it is an agent application. The applicationId will otherwise originate at the frontend. */
  public static get applicationId() { return this.session.applicationId; }
  public static set applicationId(id: string) { this.session.applicationId = id; }

  /** The version of this application - needs to be set if is an agent application. The applicationVersion will otherwise originate at the frontend. */
  public static get applicationVersion() { return this.session.applicationVersion; }
  public static set applicationVersion(version: string) { this.session.applicationVersion = version; }

  /** Root directory holding files that iTwin.js caches */
  public static get cacheDir(): LocalDirName { return this._cacheDir; }

  /** The application [[Workspace]] for this `IModelHost`
   * @note this `Workspace` only holds [[WorkspaceContainer]]s and [[Settings]] scoped to the currently loaded application(s).
   * All organization, iTwin, and iModel based containers or settings must be accessed through [[IModelDb.workspace]] and
   * attempting to add them to this Workspace will fail.
   * @beta
   */
  public static get appWorkspace(): Workspace { return this._appWorkspace!; } // eslint-disable-line @typescript-eslint/no-non-null-assertion

  /** The optional [[FileNameResolver]] that resolves keys and partial file names for snapshot iModels. */
  public static snapshotFileNameResolver?: FileNameResolver;

  /** Get the current access token for this IModelHost, or a blank string if none is available.
   * @note for web backends, this will *always* return a blank string because the backend itself has no token (but never needs one either.)
   * For all IpcHosts, where this backend is servicing a single frontend, this will be the user's token. For ElectronHost, the backend
   * obtains the token and forwards it to the frontend.
   * @note accessTokens expire periodically and are automatically refreshed, if possible. Therefore tokens should not be saved, and the value
   * returned by this method may change over time throughout the course of a session.
   */
  public static async getAccessToken(): Promise<AccessToken> {
    try {
      return (await this.authorizationClient?.getAccessToken()) ?? "";
    } catch (e) {
      return "";
    }
  }

  /** @internal */
  public static flushLog() {
    return this.platform.DgnDb.flushLog();
  }
  /** @internal */
  public static loadNative(): void {
    const platform = Platform.load();
    this.registerPlatform(platform);
  }

  private static registerPlatform(platform: typeof IModelJsNative): void {
    this._platform = platform;
    if (undefined === platform)
      return;

    if (!ProcessDetector.isMobileAppBackend)
      this.validateNativePlatformVersion();

    platform.logger = Logger;
  }

  private static validateNativePlatformVersion(): void {
    const requiredVersion = require("../../package.json").dependencies["@bentley/imodeljs-native"]; // eslint-disable-line @typescript-eslint/no-var-requires
    const thisVersion = this.platform.version;
    if (semver.satisfies(thisVersion, requiredVersion))
      return;
    if (IModelJsFs.existsSync(path.join(__dirname, "DevBuild.txt"))) {
      console.log("Bypassing version checks for development build"); // eslint-disable-line no-console
      return;
    }
    this._platform = undefined;
    throw new IModelError(IModelStatus.BadRequest, `imodeljs-native version is (${thisVersion}). core-backend requires version (${requiredVersion})`);
  }

  /**
   * @internal
   * @note Use [[IModelHostConfiguration.tileCacheService]] to set the service provider.
   */
  public static tileCacheService?: CloudStorageService;

  /** @internal */
  public static tileUploader?: CloudStorageTileUploader;

  private static _hubAccess: BackendHubAccess;
  /** @internal */
  public static setHubAccess(hubAccess: BackendHubAccess) { this._hubAccess = hubAccess; }

  /** Provides access to the IModelHub for this IModelHost
   * @beta
   */
  public static get hubAccess(): BackendHubAccess { return this._hubAccess; }

  private static _isValid = false;
  /** Returns true if IModelHost is started.  */
  public static get isValid() { return this._isValid; }
  /** This method must be called before any iModel.js services are used.
   * @param configuration Host configuration data.
   * Raises [[onAfterStartup]].
   * @see [[shutdown]].
   */
  public static async startup(configuration: IModelHostConfiguration = new IModelHostConfiguration()): Promise<void> {
    if (this._isValid)
      return; // we're already initialized
    this._isValid = true;

    if (IModelHost.sessionId === "")
      IModelHost.sessionId = Guid.createValue();

    this.logStartup();

    this.backendVersion = require("../../package.json").version; // eslint-disable-line @typescript-eslint/no-var-requires
    initializeRpcBackend();

    if (this._platform === undefined) {
      try {
        this.loadNative();
      } catch (error) {
        Logger.logError(loggerCategory, "Error registering/loading the native platform API", () => (configuration));
        throw error;
      }
    }

    if (configuration.crashReportingConfig && configuration.crashReportingConfig.crashDir && !ProcessDetector.isElectronAppBackend && !ProcessDetector.isMobileAppBackend) {
      this.platform.setCrashReporting(configuration.crashReportingConfig);

      Logger.logTrace(loggerCategory, "Configured crash reporting", () => ({
        enableCrashDumps: configuration.crashReportingConfig?.enableCrashDumps,
        wantFullMemoryDumps: configuration.crashReportingConfig?.wantFullMemoryDumps,
        enableNodeReport: configuration.crashReportingConfig?.enableNodeReport,
        uploadToBentley: configuration.crashReportingConfig?.uploadToBentley,
      }));

      if (configuration.crashReportingConfig.enableNodeReport) {
        try {
          // node-report reports on V8 fatal errors and unhandled exceptions/Promise rejections.
          const nodereport = require("node-report/api"); // eslint-disable-line @typescript-eslint/no-var-requires
          nodereport.setEvents("exception+fatalerror+apicall");
          nodereport.setDirectory(configuration.crashReportingConfig.crashDir);
          nodereport.setVerbose("yes");
          Logger.logTrace(loggerCategory, "Configured native crash reporting (node-report)");
        } catch (err) {
          Logger.logWarning(loggerCategory, "node-report is not installed.");
        }
      }
    }

    this.setupHostDirs(configuration);
    this._appWorkspace = new ITwinWorkspace(new ApplicationSettings(), configuration.workspace);

    BriefcaseManager.initialize(this._briefcaseCacheDir);

    [
      IModelReadRpcImpl,
      IModelTileRpcImpl,
      SnapshotIModelRpcImpl,
      WipRpcImpl,
      DevToolsRpcImpl,
    ].forEach((rpc) => rpc.register()); // register all of the RPC implementations

    [
      BisCoreSchema,
      GenericSchema,
      FunctionalSchema,
    ].forEach((schema) => schema.registerSchema()); // register all of the schemas

    if (undefined !== configuration.hubAccess)
      IModelHost._hubAccess = configuration.hubAccess;
    IModelHost.configuration = configuration;
    IModelHost.setupTileCache();

    this.platform.setUseTileCache(IModelHost.tileCacheService ? false : true);

    process.once("beforeExit", IModelHost.shutdown);
    IModelHost.onAfterStartup.raiseEvent();
  }

  private static _briefcaseCacheDir: LocalDirName;

  private static logStartup() {
    if (!Logger.isEnabled(loggerCategory, LogLevel.Trace))
      return;

    // Extract the iModel details from environment - note this is very specific to Bentley hosted backends, but is quite useful for tracing
    let startupInfo: any = {};
    const serviceName = process.env.FABRIC_SERVICE_NAME;
    if (serviceName) {
      // e.g., fabric:/iModelWebViewer3.0/iModelJSGuest/1/08daaeb3-b56f-480b-9051-7efc834d18ae/512d971d-b641-4735-bb1c-c07ab3e44ce7/c1315fcce125ca40b2d405bb7809214daf8b4c85
      const serviceNameComponents = serviceName.split("/");
      if (serviceNameComponents.length === 7) {
        startupInfo = {
          ...startupInfo,
          iTwinId: serviceNameComponents[4],
          iModelId: serviceNameComponents[5],
          changesetId: serviceNameComponents[6],
        };
      }
    }

    Logger.logTrace(loggerCategory, "IModelHost.startup", () => startupInfo);
  }

  private static setupHostDirs(configuration: IModelHostConfiguration) {
    const setupDir = (dir: LocalDirName) => {
      dir = path.normalize(dir);
      IModelJsFs.recursiveMkDirSync(dir);
      return dir;
    };
    this._cacheDir = setupDir(configuration.cacheDir ?? NativeLibrary.defaultCacheDir);
    this._briefcaseCacheDir = path.join(this._cacheDir, "imodels");
  }

  /** This method must be called when an iModel.js services is shut down. Raises [[onBeforeShutdown]] */
  public static async shutdown(): Promise<void> {
    // NB: This method is set as a node listener where `this` is unbound
    if (!IModelHost._isValid)
      return;

    IModelHost._isValid = false;
    IModelHost.onBeforeShutdown.raiseEvent();
    IModelHost.configuration = undefined;
    IModelHost.tileCacheService = undefined;
    IModelHost.tileUploader = undefined;
    IModelHost.appWorkspace.close();
    IModelHost._appWorkspace = undefined;
    process.removeListener("beforeExit", IModelHost.shutdown);
  }

  /**
   * Add or update a property that should be included in a crash report.
   * @param name The name of the property
   * @param value The value of the property
   * @alpha
   */
  public static setCrashReportProperty(name: string, value: string): void {
    assert(undefined !== this._platform);
    this._platform.setCrashReportProperty(name, value);
  }

  /**
   * Remove a previously defined property so that will not be included in a crash report.
   * @param name The name of the property
   * @alpha
   */
  public static removeCrashReportProperty(name: string): void {
    assert(undefined !== this._platform);
    this._platform.setCrashReportProperty(name, undefined);
  }

  /**
   * Get all properties that will be included in a crash report.
   * @alpha
   */
  public static getCrashReportProperties(): CrashReportingConfigNameValuePair[] {
    assert(undefined !== this._platform);
    return this._platform.getCrashReportProperties();
  }

  /** The directory where application assets may be found */
  public static get appAssetsDir(): string | undefined { return undefined !== IModelHost.configuration ? IModelHost.configuration.appAssetsDir : undefined; }

  /** The time, in milliseconds, for which [IModelTileRpcInterface.requestTileTreeProps]($common) should wait before returning a "pending" status.
   * @internal
   */
  public static get tileTreeRequestTimeout(): number {
    return undefined !== IModelHost.configuration ? IModelHost.configuration.tileTreeRequestTimeout : IModelHostConfiguration.defaultTileRequestTimeout;
  }
  /** The time, in milliseconds, for which [IModelTileRpcInterface.requestTileContent]($common) should wait before returning a "pending" status.
   * @internal
   */
  public static get tileContentRequestTimeout(): number {
    return undefined !== IModelHost.configuration ? IModelHost.configuration.tileContentRequestTimeout : IModelHostConfiguration.defaultTileRequestTimeout;
  }

  /** The backend will log when a tile took longer to load than this threshold in seconds. */
  public static get logTileLoadTimeThreshold(): number { return undefined !== IModelHost.configuration ? IModelHost.configuration.logTileLoadTimeThreshold : IModelHostConfiguration.defaultLogTileLoadTimeThreshold; }
  /** The backend will log when a tile is loaded with a size in bytes above this threshold. */
  public static get logTileSizeThreshold(): number { return undefined !== IModelHost.configuration ? IModelHost.configuration.logTileSizeThreshold : IModelHostConfiguration.defaultLogTileSizeThreshold; }

  /** Whether external tile caching is active.
   * @internal
   */
  public static get usingExternalTileCache(): boolean {
    return undefined !== IModelHost.tileCacheService;
  }

  /** Whether to restrict tile cache URLs by client IP address.
   * @internal
   */
  public static get restrictTileUrlsByClientIp(): boolean { return undefined !== IModelHost.configuration && (IModelHost.configuration.restrictTileUrlsByClientIp ? true : false); }

  /** Whether to compress cached tiles.
   * @internal
   */
  public static get compressCachedTiles(): boolean { return false !== IModelHost.configuration?.compressCachedTiles; }

  private static setupTileCache() {
<<<<<<< HEAD
    const config = IModelHost.configuration!;
    const service = config.tileCacheService;
    const credentials = config.tileCacheAzureCredentials;

    if (!service && !credentials)
=======
    assert(undefined !== IModelHost.configuration);
    const config = IModelHost.configuration;
    const credentials = config.tileCacheCredentials;
    if (undefined === credentials)
>>>>>>> 90760bb1
      return;

    IModelHost.tileUploader = new CloudStorageTileUploader();

    if (credentials && !service) {
      IModelHost.tileCacheService = new AzureBlobStorage(credentials);
    } else if (!credentials && service) {
      IModelHost.tileCacheService = service;
    } else {
      throw new IModelError(BentleyStatus.ERROR, "Cannot use both Azure and custom cloud storage providers for tile cache.");
    }
  }
}

/** Information about the platform on which the app is running. Also see [[KnownLocations]] and [[IModelJsFs]].
 * @public
 */
export class Platform {
  /** Get the name of the platform. */
  public static get platformName(): "win32" | "linux" | "darwin" | "ios" | "android" | "uwp" {
    return process.platform as any;
  }

  /** @internal */
  public static load(): typeof IModelJsNative {
    return ProcessDetector.isMobileAppBackend ? (process as any)._linkedBinding("iModelJsNative") : NativeLibrary.load();
  }
}

/** Well known directories that may be used by the application. Also see [[Platform]]
 * @public
 */
export class KnownLocations {

  /** The directory where the imodeljs-native assets are stored. */
  public static get nativeAssetsDir(): string { return IModelHost.platform.DgnDb.getAssetsDir(); }

  /** The directory where the core-backend assets are stored. */
  public static get packageAssetsDir(): string {
    return path.join(__dirname, "assets");
  }

  /** The temporary directory. */
  public static get tmpdir(): string {
    return os.tmpdir();
  }
}

/** Extend this class to provide custom file name resolution behavior.
 * @note Only `tryResolveKey` and/or `tryResolveFileName` need to be overridden as the implementations of `resolveKey` and `resolveFileName` work for most purposes.
 * @see [[IModelHost.snapshotFileNameResolver]]
 * @public
 */
export abstract class FileNameResolver {
  /** Resolve a file name from the specified key.
   * @param _fileKey The key that identifies the file name in a `Map` or other similar data structure.
   * @returns The resolved file name or `undefined` if not found.
   */
  public tryResolveKey(_fileKey: string): string | undefined { return undefined; }
  /** Resolve a file name from the specified key.
   * @param fileKey The key that identifies the file name in a `Map` or other similar data structure.
   * @returns The resolved file name.
   * @throws [[IModelError]] if not found.
   */
  public resolveKey(fileKey: string): string {
    const resolvedFileName: string | undefined = this.tryResolveKey(fileKey);
    if (undefined === resolvedFileName) {
      throw new IModelError(IModelStatus.NotFound, `${fileKey} not resolved`);
    }
    return resolvedFileName;
  }
  /** Resolve the input file name, which may be a partial name, into a full path file name.
   * @param inFileName The partial file name.
   * @returns The resolved full path file name or `undefined` if not found.
   */
  public tryResolveFileName(inFileName: string): string | undefined { return inFileName; }
  /** Resolve the input file name, which may be a partial name, into a full path file name.
   * @param inFileName The partial file name.
   * @returns The resolved full path file name.
   * @throws [[IModelError]] if not found.
   */
  public resolveFileName(inFileName: string): string {
    const resolvedFileName: string | undefined = this.tryResolveFileName(inFileName);
    if (undefined === resolvedFileName) {
      throw new IModelError(IModelStatus.NotFound, `${inFileName} not resolved`);
    }
    return resolvedFileName;
  }
}<|MERGE_RESOLUTION|>--- conflicted
+++ resolved
@@ -524,18 +524,12 @@
   public static get compressCachedTiles(): boolean { return false !== IModelHost.configuration?.compressCachedTiles; }
 
   private static setupTileCache() {
-<<<<<<< HEAD
-    const config = IModelHost.configuration!;
+    assert(undefined !== IModelHost.configuration);
+    const config = IModelHost.configuration;
     const service = config.tileCacheService;
     const credentials = config.tileCacheAzureCredentials;
 
     if (!service && !credentials)
-=======
-    assert(undefined !== IModelHost.configuration);
-    const config = IModelHost.configuration;
-    const credentials = config.tileCacheCredentials;
-    if (undefined === credentials)
->>>>>>> 90760bb1
       return;
 
     IModelHost.tileUploader = new CloudStorageTileUploader();
