/*---------------------------------------------------------------------------------------------
* Copyright (c) Bentley Systems, Incorporated. All rights reserved.
* See LICENSE.md in the project root for license terms and full copyright notice.
*--------------------------------------------------------------------------------------------*/
/** @packageDocumentation
 * @module IModelHost
 */

import * as os from "os";
import * as path from "path";
import * as semver from "semver";
import { IModelJsNative, NativeLibrary } from "@bentley/imodeljs-native";
import { TelemetryManager } from "@itwin/core-telemetry";
import { AccessToken, assert, BeEvent, Guid, GuidString, IModelStatus, Logger, LogLevel, Mutable, ProcessDetector } from "@itwin/core-bentley";
import { AuthorizationClient, BentleyStatus, IModelError, LocalDirName, SessionProps } from "@itwin/core-common";
import { BackendHubAccess } from "./BackendHubAccess";
import { BackendLoggerCategory } from "./BackendLoggerCategory";
import { BisCoreSchema } from "./BisCoreSchema";
import { BriefcaseManager } from "./BriefcaseManager";
import { AzureBlobStorage, AzureBlobStorageCredentials, CloudStorageService, CloudStorageTileUploader } from "./CloudStorageBackend";
import { FunctionalSchema } from "./domains/FunctionalSchema";
import { GenericSchema } from "./domains/GenericSchema";
import { IModelJsFs } from "./IModelJsFs";
import { DevToolsRpcImpl } from "./rpc-impl/DevToolsRpcImpl";
import { IModelReadRpcImpl } from "./rpc-impl/IModelReadRpcImpl";
import { IModelTileRpcImpl } from "./rpc-impl/IModelTileRpcImpl";
import { SnapshotIModelRpcImpl } from "./rpc-impl/SnapshotIModelRpcImpl";
import { WipRpcImpl } from "./rpc-impl/WipRpcImpl";
import { initializeRpcBackend } from "./RpcBackend";
import { ITwinWorkspace, Workspace, WorkspaceOpts } from "./workspace/Workspace";
import { BaseSettings, SettingDictionary, SettingsPriority } from "./workspace/Settings";
import { SettingsSpecRegistry } from "./workspace/SettingsSpecRegistry";

const loggerCategory = BackendLoggerCategory.IModelHost;

// cspell:ignore nodereport fatalerror apicall alicloud rpcs

/** @alpha */
export interface CrashReportingConfigNameValuePair {
  name: string;
  value: string;
}

/** Configuration of the crash-reporting system.
 * @alpha
 */
export interface CrashReportingConfig {
  /** The directory to which *.dmp and/or iModelJsNativeCrash*.properties.txt files are written. This directory will be created if it does not already exist. */
  crashDir: string;
  /** max # .dmp files that may exist in crashDir. The default is 50. */
  maxDumpsInDir?: number;
  /** Enable crash-dumps? If so, .dmp and .properties.txt files will be generated and written to crashDir in the event of an unhandled native-code exception. If not, only .properties.txt files will be written. The default is false. */
  enableCrashDumps?: boolean;
  /** If enableCrashDumps is true, do you want a full-memory dump? Defaults to false. */
  wantFullMemoryDumps?: boolean;
  /** Enable node-report? If so, node-report files will be generated in the event of an unhandled exception or fatal error and written to crashDir. The default is false. */
  enableNodeReport?: boolean;
  /** Additional name, value pairs to write to iModelJsNativeCrash*.properties.txt file in the event of a crash. */
  params?: CrashReportingConfigNameValuePair[];
  /** Run this .js file to process .dmp and node-report files in the event of a crash.
   * This script will be executed with a single command-line parameter: the name of the dump or node-report file.
   * In the case of a dump file, there will be a second file with the same basename and the extension ".properties.txt".
   * Since it runs in a separate process, this script will have no access to the Javascript
   * context of the exiting backend. No default.
   */
  dumpProcessorScriptFileName?: string;
  /** Upload crash dump and node-reports to Bentley's crash-reporting service? Defaults to false */
  uploadToBentley?: boolean;
}

/** Configuration of core-backend.
 * @public
 */
export class IModelHostConfiguration {

  /**
   * Root of the directory holding all the files that iTwin.js caches
   * - If not specified at startup a platform specific default is used -
   *   - Windows: $(HOMEDIR)/AppData/Local/iModelJs/
   *   - Mac/iOS: $(HOMEDIR)/Library/Caches/iModelJs/
   *   - Linux:   $(HOMEDIR)/.cache/iModelJs/
   *   where $(HOMEDIR) is documented [here](https://nodejs.org/api/os.html#os_os_homedir)
   * - if specified, ensure it is set to a folder with read/write access.
   * - Sub-folders within this folder organize various caches -
   *   - bc/ -> Briefcases
   *   - appSettings/ -> Offline application settings (only relevant in native applications)
   *   - etc.
   * @see [[IModelHost.cacheDir]] for the value it's set to after startup
   */
  public cacheDir?: LocalDirName;

  /** Options for creating the [[Workspace]]
   * @beta
   */
  public workspace?: WorkspaceOpts;

  /** The directory where the app's assets are found. */
  public appAssetsDir?: LocalDirName;

  /** The kind of iModel hub server to use.
   * @beta
   */
  public hubAccess?: BackendHubAccess;

  /** The Azure blob storage credentials to use for the tile cache service. If omitted and no external service implementation is provided, a local cache will be used.
   * @beta
   */
  public tileCacheAzureCredentials?: AzureBlobStorageCredentials;

  /**
   * @beta
   * @note A reference implementation is set for [[AzureBlobStorage]] if [[tileCacheAzureCredentials]] property is set. To supply a different implementation for any service provider (such as AWS),
   *       set this property with a custom [[CloudStorageService]].
   */
  public tileCacheService?: CloudStorageService;

  /** Whether to restrict tile cache URLs by client IP address (if available).
   * @beta
   */
  public restrictTileUrlsByClientIp?: boolean;

  /** Whether to compress cached tiles.
   * Defaults to `true`.
   */
  public compressCachedTiles?: boolean;

  /** The time, in milliseconds, for which [IModelTileRpcInterface.requestTileTreeProps]($common) should wait before returning a "pending" status.
   * @internal
   */
  public tileTreeRequestTimeout = IModelHostConfiguration.defaultTileRequestTimeout;
  /** The time, in milliseconds, for which [IModelTileRpcInterface.requestTileContent]($common) should wait before returning a "pending" status.
   * @internal
   */
  public tileContentRequestTimeout = IModelHostConfiguration.defaultTileRequestTimeout;
  /** The default time, in milliseconds, used for [[tileTreeRequestTimeout]] and [[tileContentRequestTimeout]]. To change this, override one or both of those properties.
   * @internal
   */
  public static defaultTileRequestTimeout = 20 * 1000;

  /** The default time, in seconds, used for [[logTileLoadTimeThreshold]]. To change this, override that property.
   * @internal
   */
  public static defaultLogTileLoadTimeThreshold = 40;
  /** The backend will log when a tile took longer to load than this threshold in seconds.
   * @internal
   */
  public logTileLoadTimeThreshold: number = IModelHostConfiguration.defaultLogTileLoadTimeThreshold;

  /** The default size, in bytes, used for [[logTileSizeThreshold]]. To change this, override that property.
   * @internal
   */
  public static defaultLogTileSizeThreshold = 20 * 1000000;
  /** The backend will log when a tile is loaded with a size in bytes above this threshold.
   * @internal
   */
  public logTileSizeThreshold: number = IModelHostConfiguration.defaultLogTileSizeThreshold;

  /** Crash-reporting configuration
   * @alpha
   */
  public crashReportingConfig?: CrashReportingConfig;

  /** The AuthorizationClient used to get accessTokens
   * @beta
   */
  public authorizationClient?: AuthorizationClient;
}

/**
 * Settings for the application workspace.
 * @note this includes the default dictionary from the SettingsSpecRegistry
 */
class ApplicationSettings extends BaseSettings {
  private _remove?: VoidFunction;
  protected override verifyPriority(priority: SettingsPriority) {
    if (priority >= SettingsPriority.iModel) // iModel settings may not appear in ApplicationSettings
      throw new Error("Use IModelSettings");
  }
  private updateDefaults() {
    const defaults: SettingDictionary = {};
    for (const [specName, val] of SettingsSpecRegistry.allSpecs) {
      if (val.default)
        defaults[specName] = val.default;
    }
    this.addDictionary("_default_", 0, defaults);
  }

  public constructor() {
    super();
    this._remove = SettingsSpecRegistry.onSpecsChanged.addListener(() => this.updateDefaults());
    this.updateDefaults();
  }
  public override close() {
    if (this._remove) {
      this._remove();
      this._remove = undefined;
    }
  }
}

/** IModelHost initializes ($backend) and captures its configuration. A backend must call [[IModelHost.startup]] before using any backend classes.
 * See [the learning article]($docs/learning/backend/IModelHost.md)
 * @public
 */
export class IModelHost {
  private constructor() { }
  public static authorizationClient?: AuthorizationClient;

  /** @alpha */
  public static readonly telemetry = new TelemetryManager();

  public static backendVersion = "";
  private static _cacheDir = "";
  private static _appWorkspace?: Workspace;

  private static _platform?: typeof IModelJsNative;
  /** @internal */
  public static get platform(): typeof IModelJsNative {
    if (this._platform === undefined)
      throw new Error("IModelHost.startup must be called first");
    return this._platform;
  }

  public static configuration?: IModelHostConfiguration;
  /** Event raised just after the backend IModelHost was started */
  public static readonly onAfterStartup = new BeEvent<() => void>();

  /** Event raised just before the backend IModelHost is to be shut down */
  public static readonly onBeforeShutdown = new BeEvent<() => void>();

  /** @internal */
  public static readonly session: Mutable<SessionProps> = { applicationId: "2686", applicationVersion: "1.0.0", sessionId: "" };

  /** A uniqueId for this session */
  public static get sessionId() { return this.session.sessionId; }
  public static set sessionId(id: GuidString) { this.session.sessionId = id; }

  /** The Id of this application - needs to be set only if it is an agent application. The applicationId will otherwise originate at the frontend. */
  public static get applicationId() { return this.session.applicationId; }
  public static set applicationId(id: string) { this.session.applicationId = id; }

  /** The version of this application - needs to be set if is an agent application. The applicationVersion will otherwise originate at the frontend. */
  public static get applicationVersion() { return this.session.applicationVersion; }
  public static set applicationVersion(version: string) { this.session.applicationVersion = version; }

  /** Root directory holding files that iTwin.js caches */
  public static get cacheDir(): LocalDirName { return this._cacheDir; }

  /** The application [[Workspace]] for this `IModelHost`
   * @note this `Workspace` only holds [[WorkspaceContainer]]s and [[Settings]] scoped to the currently loaded application(s).
   * All organization, iTwin, and iModel based containers or settings must be accessed through [[IModelDb.workspace]] and
   * attempting to add them to this Workspace will fail.
   * @beta
   */
  public static get appWorkspace(): Workspace { return this._appWorkspace!; } // eslint-disable-line @typescript-eslint/no-non-null-assertion

  /** The optional [[FileNameResolver]] that resolves keys and partial file names for snapshot iModels. */
  public static snapshotFileNameResolver?: FileNameResolver;

  /** Get the current access token for this IModelHost, or a blank string if none is available.
   * @note for web backends, this will *always* return a blank string because the backend itself has no token (but never needs one either.)
   * For all IpcHosts, where this backend is servicing a single frontend, this will be the user's token. For ElectronHost, the backend
   * obtains the token and forwards it to the frontend.
   * @note accessTokens expire periodically and are automatically refreshed, if possible. Therefore tokens should not be saved, and the value
   * returned by this method may change over time throughout the course of a session.
   */
  public static async getAccessToken(): Promise<AccessToken> {
    try {
      return (await this.authorizationClient?.getAccessToken()) ?? "";
    } catch (e) {
      return "";
    }
  }

  /** @internal */
  public static flushLog() {
    return this.platform.DgnDb.flushLog();
  }
  /** @internal */
  public static loadNative(): void {
    const platform = Platform.load();
    this.registerPlatform(platform);
  }

  private static registerPlatform(platform: typeof IModelJsNative): void {
    this._platform = platform;
    if (undefined === platform)
      return;

    if (!ProcessDetector.isMobileAppBackend)
      this.validateNativePlatformVersion();

    platform.logger = Logger;
  }

  private static validateNativePlatformVersion(): void {
    const requiredVersion = require("../../package.json").dependencies["@bentley/imodeljs-native"]; // eslint-disable-line @typescript-eslint/no-var-requires
    const thisVersion = this.platform.version;
    if (semver.satisfies(thisVersion, requiredVersion))
      return;
    if (IModelJsFs.existsSync(path.join(__dirname, "DevBuild.txt"))) {
      console.log("Bypassing version checks for development build"); // eslint-disable-line no-console
      return;
    }
    this._platform = undefined;
    throw new IModelError(IModelStatus.BadRequest, `imodeljs-native version is (${thisVersion}). core-backend requires version (${requiredVersion})`);
  }

  /**
   * @internal
   * @note Use [[IModelHostConfiguration.tileCacheService]] to set the service provider.
   */
  public static tileCacheService?: CloudStorageService;

  /** @internal */
  public static tileUploader?: CloudStorageTileUploader;

  private static _hubAccess: BackendHubAccess;
  /** @internal */
  public static setHubAccess(hubAccess: BackendHubAccess) { this._hubAccess = hubAccess; }

  /** Provides access to the IModelHub for this IModelHost
   * @beta
   */
  public static get hubAccess(): BackendHubAccess { return this._hubAccess; }

  private static _isValid = false;
  /** Returns true if IModelHost is started.  */
  public static get isValid() { return this._isValid; }
  /** This method must be called before any iTwin.js services are used.
   * @param configuration Host configuration data.
   * Raises [[onAfterStartup]].
   * @see [[shutdown]].
   */
  public static async startup(configuration: IModelHostConfiguration = new IModelHostConfiguration()): Promise<void> {
    if (this._isValid)
      return; // we're already initialized
    this._isValid = true;

    if (IModelHost.sessionId === "")
      IModelHost.sessionId = Guid.createValue();

    this.authorizationClient = configuration.authorizationClient;

    this.logStartup();

    this.backendVersion = require("../../package.json").version; // eslint-disable-line @typescript-eslint/no-var-requires
    initializeRpcBackend();

    if (this._platform === undefined) {
      try {
        this.loadNative();
      } catch (error) {
        Logger.logError(loggerCategory, "Error registering/loading the native platform API", () => (configuration));
        throw error;
      }
    }

    if (configuration.crashReportingConfig && configuration.crashReportingConfig.crashDir && !ProcessDetector.isElectronAppBackend && !ProcessDetector.isMobileAppBackend) {
      this.platform.setCrashReporting(configuration.crashReportingConfig);

      Logger.logTrace(loggerCategory, "Configured crash reporting", () => ({
        enableCrashDumps: configuration.crashReportingConfig?.enableCrashDumps,
        wantFullMemoryDumps: configuration.crashReportingConfig?.wantFullMemoryDumps,
        enableNodeReport: configuration.crashReportingConfig?.enableNodeReport,
        uploadToBentley: configuration.crashReportingConfig?.uploadToBentley,
      }));

      if (configuration.crashReportingConfig.enableNodeReport) {
        try {
          // node-report reports on V8 fatal errors and unhandled exceptions/Promise rejections.
          const nodereport = require("node-report/api"); // eslint-disable-line @typescript-eslint/no-var-requires
          nodereport.setEvents("exception+fatalerror+apicall");
          nodereport.setDirectory(configuration.crashReportingConfig.crashDir);
          nodereport.setVerbose("yes");
          Logger.logTrace(loggerCategory, "Configured native crash reporting (node-report)");
        } catch (err) {
          Logger.logWarning(loggerCategory, "node-report is not installed.");
        }
      }
    }

    this.setupHostDirs(configuration);
    this._appWorkspace = new ITwinWorkspace(new ApplicationSettings(), configuration.workspace);

    BriefcaseManager.initialize(this._briefcaseCacheDir);

    [
      IModelReadRpcImpl,
      IModelTileRpcImpl,
      SnapshotIModelRpcImpl,
      WipRpcImpl,
      DevToolsRpcImpl,
    ].forEach((rpc) => rpc.register()); // register all of the RPC implementations

    [
      BisCoreSchema,
      GenericSchema,
      FunctionalSchema,
    ].forEach((schema) => schema.registerSchema()); // register all of the schemas

    if (undefined !== configuration.hubAccess)
      IModelHost._hubAccess = configuration.hubAccess;
    IModelHost.configuration = configuration;
    IModelHost.setupTileCache();

    this.platform.setUseTileCache(IModelHost.tileCacheService ? false : true);

    process.once("beforeExit", IModelHost.shutdown);
    IModelHost.onAfterStartup.raiseEvent();
  }

  private static _briefcaseCacheDir: LocalDirName;

  private static logStartup() {
    if (!Logger.isEnabled(loggerCategory, LogLevel.Trace))
      return;

    // Extract the iModel details from environment - note this is very specific to Bentley hosted backends, but is quite useful for tracing
    let startupInfo: any = {};
    const serviceName = process.env.FABRIC_SERVICE_NAME;
    if (serviceName) {
      // e.g., fabric:/iModelWebViewer3.0/iModelJSGuest/1/08daaeb3-b56f-480b-9051-7efc834d18ae/512d971d-b641-4735-bb1c-c07ab3e44ce7/c1315fcce125ca40b2d405bb7809214daf8b4c85
      const serviceNameComponents = serviceName.split("/");
      if (serviceNameComponents.length === 7) {
        startupInfo = {
          ...startupInfo,
          iTwinId: serviceNameComponents[4],
          iModelId: serviceNameComponents[5],
          changesetId: serviceNameComponents[6],
        };
      }
    }

    Logger.logTrace(loggerCategory, "IModelHost.startup", () => startupInfo);
  }

  private static setupHostDirs(configuration: IModelHostConfiguration) {
    const setupDir = (dir: LocalDirName) => {
      dir = path.normalize(dir);
      IModelJsFs.recursiveMkDirSync(dir);
      return dir;
    };
    this._cacheDir = setupDir(configuration.cacheDir ?? NativeLibrary.defaultCacheDir);
    this._briefcaseCacheDir = path.join(this._cacheDir, "imodels");
  }

<<<<<<< HEAD
  /** This method must be called when an iTwin.js host is shut down. Raises [[onBeforeShutdown]] */
=======
  /** This method must be called when an iTwin.js services is shut down. Raises [[onBeforeShutdown]] */
>>>>>>> 1a2ad005
  public static async shutdown(): Promise<void> {
    // NB: This method is set as a node listener where `this` is unbound
    if (!IModelHost._isValid)
      return;

    IModelHost._isValid = false;
    IModelHost.onBeforeShutdown.raiseEvent();
    IModelHost.configuration = undefined;
    IModelHost.tileCacheService = undefined;
    IModelHost.tileUploader = undefined;
    IModelHost.appWorkspace.close();
    IModelHost._appWorkspace = undefined;
    process.removeListener("beforeExit", IModelHost.shutdown);
  }

  /**
   * Add or update a property that should be included in a crash report.
   * @param name The name of the property
   * @param value The value of the property
   * @alpha
   */
  public static setCrashReportProperty(name: string, value: string): void {
    assert(undefined !== this._platform);
    this._platform.setCrashReportProperty(name, value);
  }

  /**
   * Remove a previously defined property so that will not be included in a crash report.
   * @param name The name of the property
   * @alpha
   */
  public static removeCrashReportProperty(name: string): void {
    assert(undefined !== this._platform);
    this._platform.setCrashReportProperty(name, undefined);
  }

  /**
   * Get all properties that will be included in a crash report.
   * @alpha
   */
  public static getCrashReportProperties(): CrashReportingConfigNameValuePair[] {
    assert(undefined !== this._platform);
    return this._platform.getCrashReportProperties();
  }

  /** The directory where application assets may be found */
  public static get appAssetsDir(): string | undefined { return undefined !== IModelHost.configuration ? IModelHost.configuration.appAssetsDir : undefined; }

  /** The time, in milliseconds, for which [IModelTileRpcInterface.requestTileTreeProps]($common) should wait before returning a "pending" status.
   * @internal
   */
  public static get tileTreeRequestTimeout(): number {
    return undefined !== IModelHost.configuration ? IModelHost.configuration.tileTreeRequestTimeout : IModelHostConfiguration.defaultTileRequestTimeout;
  }
  /** The time, in milliseconds, for which [IModelTileRpcInterface.requestTileContent]($common) should wait before returning a "pending" status.
   * @internal
   */
  public static get tileContentRequestTimeout(): number {
    return undefined !== IModelHost.configuration ? IModelHost.configuration.tileContentRequestTimeout : IModelHostConfiguration.defaultTileRequestTimeout;
  }

  /** The backend will log when a tile took longer to load than this threshold in seconds. */
  public static get logTileLoadTimeThreshold(): number { return undefined !== IModelHost.configuration ? IModelHost.configuration.logTileLoadTimeThreshold : IModelHostConfiguration.defaultLogTileLoadTimeThreshold; }
  /** The backend will log when a tile is loaded with a size in bytes above this threshold. */
  public static get logTileSizeThreshold(): number { return undefined !== IModelHost.configuration ? IModelHost.configuration.logTileSizeThreshold : IModelHostConfiguration.defaultLogTileSizeThreshold; }

  /** Whether external tile caching is active.
   * @internal
   */
  public static get usingExternalTileCache(): boolean {
    return undefined !== IModelHost.tileCacheService;
  }

  /** Whether to restrict tile cache URLs by client IP address.
   * @internal
   */
  public static get restrictTileUrlsByClientIp(): boolean { return undefined !== IModelHost.configuration && (IModelHost.configuration.restrictTileUrlsByClientIp ? true : false); }

  /** Whether to compress cached tiles.
   * @internal
   */
  public static get compressCachedTiles(): boolean { return false !== IModelHost.configuration?.compressCachedTiles; }

  private static setupTileCache() {
    assert(undefined !== IModelHost.configuration);
    const config = IModelHost.configuration;
    const service = config.tileCacheService;
    const credentials = config.tileCacheAzureCredentials;

    if (!service && !credentials)
      return;

    IModelHost.tileUploader = new CloudStorageTileUploader();

    if (credentials && !service) {
      IModelHost.tileCacheService = new AzureBlobStorage(credentials);
    } else if (!credentials && service) {
      IModelHost.tileCacheService = service;
    } else {
      throw new IModelError(BentleyStatus.ERROR, "Cannot use both Azure and custom cloud storage providers for tile cache.");
    }
  }
}

/** Information about the platform on which the app is running. Also see [[KnownLocations]] and [[IModelJsFs]].
 * @public
 */
export class Platform {
  /** Get the name of the platform. */
  public static get platformName(): "win32" | "linux" | "darwin" | "ios" | "android" | "uwp" {
    return process.platform as any;
  }

  /** @internal */
  public static load(): typeof IModelJsNative {
    return ProcessDetector.isMobileAppBackend ? (process as any)._linkedBinding("iModelJsNative") : NativeLibrary.load();
  }
}

/** Well known directories that may be used by the application. Also see [[Platform]]
 * @public
 */
export class KnownLocations {

  /** The directory where the imodeljs-native assets are stored. */
  public static get nativeAssetsDir(): string { return IModelHost.platform.DgnDb.getAssetsDir(); }

  /** The directory where the core-backend assets are stored. */
  public static get packageAssetsDir(): string {
    return path.join(__dirname, "assets");
  }

  /** The temporary directory. */
  public static get tmpdir(): string {
    return os.tmpdir();
  }
}

/** Extend this class to provide custom file name resolution behavior.
 * @note Only `tryResolveKey` and/or `tryResolveFileName` need to be overridden as the implementations of `resolveKey` and `resolveFileName` work for most purposes.
 * @see [[IModelHost.snapshotFileNameResolver]]
 * @public
 */
export abstract class FileNameResolver {
  /** Resolve a file name from the specified key.
   * @param _fileKey The key that identifies the file name in a `Map` or other similar data structure.
   * @returns The resolved file name or `undefined` if not found.
   */
  public tryResolveKey(_fileKey: string): string | undefined { return undefined; }
  /** Resolve a file name from the specified key.
   * @param fileKey The key that identifies the file name in a `Map` or other similar data structure.
   * @returns The resolved file name.
   * @throws [[IModelError]] if not found.
   */
  public resolveKey(fileKey: string): string {
    const resolvedFileName: string | undefined = this.tryResolveKey(fileKey);
    if (undefined === resolvedFileName) {
      throw new IModelError(IModelStatus.NotFound, `${fileKey} not resolved`);
    }
    return resolvedFileName;
  }
  /** Resolve the input file name, which may be a partial name, into a full path file name.
   * @param inFileName The partial file name.
   * @returns The resolved full path file name or `undefined` if not found.
   */
  public tryResolveFileName(inFileName: string): string | undefined { return inFileName; }
  /** Resolve the input file name, which may be a partial name, into a full path file name.
   * @param inFileName The partial file name.
   * @returns The resolved full path file name.
   * @throws [[IModelError]] if not found.
   */
  public resolveFileName(inFileName: string): string {
    const resolvedFileName: string | undefined = this.tryResolveFileName(inFileName);
    if (undefined === resolvedFileName) {
      throw new IModelError(IModelStatus.NotFound, `${inFileName} not resolved`);
    }
    return resolvedFileName;
  }
}<|MERGE_RESOLUTION|>--- conflicted
+++ resolved
@@ -445,11 +445,7 @@
     this._briefcaseCacheDir = path.join(this._cacheDir, "imodels");
   }
 
-<<<<<<< HEAD
   /** This method must be called when an iTwin.js host is shut down. Raises [[onBeforeShutdown]] */
-=======
-  /** This method must be called when an iTwin.js services is shut down. Raises [[onBeforeShutdown]] */
->>>>>>> 1a2ad005
   public static async shutdown(): Promise<void> {
     // NB: This method is set as a node listener where `this` is unbound
     if (!IModelHost._isValid)
