/*---------------------------------------------------------------------------------------------
* Copyright (c) Bentley Systems, Incorporated. All rights reserved.
* See LICENSE.md in the project root for license terms and full copyright notice.
*--------------------------------------------------------------------------------------------*/
/** @packageDocumentation
 * @module IModelHost
 */

<<<<<<< HEAD
=======
import * as os from "os";
import * as path from "path";
>>>>>>> 3413869d
import { IModelJsNative, NativeLibrary } from "@bentley/imodeljs-native";
import { AzureServerStorageBindings } from "@itwin/object-storage-azure";
import { DependenciesConfig, Types as ExtensionTypes } from "@itwin/cloud-agnostic-core";
import { ServerStorage } from "@itwin/object-storage-core";
import { AccessToken, assert, BeEvent, Guid, GuidString, IModelStatus, Logger, LogLevel, Mutable, ProcessDetector } from "@itwin/core-bentley";
import { AuthorizationClient, BentleyStatus, IModelError, LocalDirName, SessionProps } from "@itwin/core-common";
import { TelemetryManager } from "@itwin/core-telemetry";
import { Container } from "inversify";
import * as os from "os";
import * as path from "path";
import * as semver from "semver";
import { BackendHubAccess } from "./BackendHubAccess";
import { BackendLoggerCategory } from "./BackendLoggerCategory";
import { BisCoreSchema } from "./BisCoreSchema";
import { BriefcaseManager } from "./BriefcaseManager";
import { AzureBlobStorage, AzureBlobStorageCredentials, CloudStorageService, CloudStorageTileUploader } from "./CloudStorageBackend";
import { FunctionalSchema } from "./domains/FunctionalSchema";
import { GenericSchema } from "./domains/GenericSchema";
import { GeoCoordConfig } from "./GeoCoordConfig";
import { IModelJsFs } from "./IModelJsFs";
import { DevToolsRpcImpl } from "./rpc-impl/DevToolsRpcImpl";
import { IModelReadRpcImpl } from "./rpc-impl/IModelReadRpcImpl";
import { IModelTileRpcImpl } from "./rpc-impl/IModelTileRpcImpl";
import { SnapshotIModelRpcImpl } from "./rpc-impl/SnapshotIModelRpcImpl";
import { WipRpcImpl } from "./rpc-impl/WipRpcImpl";
import { initializeRpcBackend } from "./RpcBackend";
import { TileStorage } from "./TileStorage";
import { BaseSettings, SettingDictionary, SettingsPriority } from "./workspace/Settings";
import { SettingsSchemas } from "./workspace/SettingsSchemas";
import { ITwinWorkspace, Workspace, WorkspaceOpts } from "./workspace/Workspace";

const loggerCategory = BackendLoggerCategory.IModelHost;

// cspell:ignore nodereport fatalerror apicall alicloud rpcs

/** @alpha */
export interface CrashReportingConfigNameValuePair {
  name: string;
  value: string;
}

/** Configuration of the crash-reporting system.
 * @alpha
 */
export interface CrashReportingConfig {
  /** The directory to which *.dmp and/or iModelJsNativeCrash*.properties.txt files are written. This directory will be created if it does not already exist. */
  crashDir: string;
  /** max # .dmp files that may exist in crashDir. The default is 50. */
  maxDumpsInDir?: number;
  /** Enable crash-dumps? If so, .dmp and .properties.txt files will be generated and written to crashDir in the event of an unhandled native-code exception. If not, only .properties.txt files will be written. The default is false. */
  enableCrashDumps?: boolean;
  /** If enableCrashDumps is true, do you want a full-memory dump? Defaults to false. */
  wantFullMemoryDumps?: boolean;
  /** Enable node-report? If so, node-report files will be generated in the event of an unhandled exception or fatal error and written to crashDir. The default is false. */
  enableNodeReport?: boolean;
  /** Additional name, value pairs to write to iModelJsNativeCrash*.properties.txt file in the event of a crash. */
  params?: CrashReportingConfigNameValuePair[];
  /** Run this .js file to process .dmp and node-report files in the event of a crash.
   * This script will be executed with a single command-line parameter: the name of the dump or node-report file.
   * In the case of a dump file, there will be a second file with the same basename and the extension ".properties.txt".
   * Since it runs in a separate process, this script will have no access to the Javascript
   * context of the exiting backend. No default.
   */
  dumpProcessorScriptFileName?: string;
  /** Upload crash dump and node-reports to Bentley's crash-reporting service? Defaults to false */
  uploadToBentley?: boolean;
}

/**
 * Options for [[IModelHost.startup]]
 * @public
 */
export interface IModelHostOptions {
  /**
   * Root of the directory holding all the files that iTwin.js caches
   * - If not specified at startup a platform specific default is used -
   *   - Windows: $(HOMEDIR)/AppData/Local/iModelJs/
   *   - Mac/iOS: $(HOMEDIR)/Library/Caches/iModelJs/
   *   - Linux:   $(HOMEDIR)/.cache/iModelJs/
   *   where $(HOMEDIR) is documented [here](https://nodejs.org/api/os.html#os_os_homedir)
   * - if specified, ensure it is set to a folder with read/write access.
   * - Sub-folders within this folder organize various caches -
   *   - bc/ -> Briefcases
   *   - appSettings/ -> Offline application settings (only relevant in native applications)
   *   - etc.
   * @see [[IModelHost.cacheDir]] for the value it's set to after startup
   */
  cacheDir?: LocalDirName;

  /** The directory where application assets are found. */
  appAssetsDir?: LocalDirName;

  /**
   * Options for creating the [[Workspace]]
   * @beta
   */
  workspace?: WorkspaceOpts;

  /**
   * The kind of iModel hub server to use.
   * @beta
   */
  hubAccess?: BackendHubAccess;

  /** The Azure blob storage credentials to use for the tile cache service. If omitted and no external service implementation is provided, a local cache will be used.
   * @beta
   */
  tileCacheAzureCredentials?: AzureBlobStorageCredentials;

  /**
   * @beta
   * @deprecated use tileCacheStorage
   */
  tileCacheService?: CloudStorageService; // eslint-disable-line deprecation/deprecation

  /**
   * @beta
   * @note A reference implementation is set for AzureServerStorage from @itwin/object-storage-azure if [[tileCacheAzureCredentials]] property is set. To supply a different implementation for any service provider (such as AWS),
   *       set this property with a custom ServerStorage.
   */
  tileCacheStorage?: ServerStorage;

  /** Whether to restrict tile cache URLs by client IP address (if available).
   * @beta
   */
  restrictTileUrlsByClientIp?: boolean;

  /**
   * Whether to enable OpenTelemetry tracing
   * @beta
   */
  enableOpenTelemetry?: boolean;

  /** Whether to compress cached tiles.
   * Defaults to `true`.
   */
  compressCachedTiles?: boolean;

  /** The time, in milliseconds, for which [IModelTileRpcInterface.requestTileTreeProps]($common) should wait before returning a "pending" status.
   * @internal
   */
  tileTreeRequestTimeout?: number;

  /** The time, in milliseconds, for which [IModelTileRpcInterface.requestTileContent]($common) should wait before returning a "pending" status.
   * @internal
   */
  tileContentRequestTimeout?: number;

  /** The backend will log when a tile took longer to load than this threshold in seconds.
   * @internal
   */
  logTileLoadTimeThreshold?: number;

  /** The backend will log when a tile is loaded with a size in bytes above this threshold.
   * @internal
   */
  logTileSizeThreshold?: number;

  /** Crash-reporting configuration
   * @alpha
   */
  crashReportingConfig?: CrashReportingConfig;

  /** The AuthorizationClient used to get accessTokens
   * @beta
   */
  authorizationClient?: AuthorizationClient;
}

/** Configuration of core-backend.
 * @public
 */
export class IModelHostConfiguration implements IModelHostOptions {
  public static defaultTileRequestTimeout = 20 * 1000;
  public static defaultLogTileLoadTimeThreshold = 40;
  public static defaultLogTileSizeThreshold = 20 * 1000000;

  public appAssetsDir?: LocalDirName;
  public cacheDir?: LocalDirName;

  /** @beta */
  public workspace?: WorkspaceOpts;
  /** @beta */
  public hubAccess?: BackendHubAccess;
  /** @beta */
  public authorizationClient?: AuthorizationClient;
  /** @beta @deprecated */
  public tileCacheService?: CloudStorageService; // eslint-disable-line deprecation/deprecation
  /** @beta */
  public restrictTileUrlsByClientIp?: boolean;
  public compressCachedTiles?: boolean;
  /** @beta */
  public tileCacheAzureCredentials?: AzureBlobStorageCredentials;
  /** @internal */
  public tileTreeRequestTimeout = IModelHostConfiguration.defaultTileRequestTimeout;
  /** @internal */
  public tileContentRequestTimeout = IModelHostConfiguration.defaultTileRequestTimeout;
  /** @internal */
  public logTileLoadTimeThreshold = IModelHostConfiguration.defaultLogTileLoadTimeThreshold;
  /** @internal */
  public logTileSizeThreshold = IModelHostConfiguration.defaultLogTileSizeThreshold;
  /** @alpha */
  public crashReportingConfig?: CrashReportingConfig;
}

/**
 * Settings for `IModelHost.appWorkspace`.
 * @note this includes the default dictionary from the SettingsSpecRegistry
 */
class ApplicationSettings extends BaseSettings {
  private _remove?: VoidFunction;
  protected override verifyPriority(priority: SettingsPriority) {
    if (priority >= SettingsPriority.iModel) // iModel settings may not appear in ApplicationSettings
      throw new Error("Use IModelSettings");
  }
  private updateDefaults() {
    const defaults: SettingDictionary = {};
    for (const [schemaName, val] of SettingsSchemas.allSchemas) {
      if (val.default)
        defaults[schemaName] = val.default;
    }
    this.addDictionary("_default_", 0, defaults);
  }

  public constructor() {
    super();
    this._remove = SettingsSchemas.onSchemaChanged.addListener(() => this.updateDefaults());
    this.updateDefaults();
  }

  public override close() {
    if (this._remove) {
      this._remove();
      this._remove = undefined;
    }
  }
}

/** IModelHost initializes ($backend) and captures its configuration. A backend must call [[IModelHost.startup]] before using any backend classes.
 * See [the learning article]($docs/learning/backend/IModelHost.md)
 * @public
 */
export class IModelHost {
  private constructor() { }
  public static authorizationClient?: AuthorizationClient;

  /** @alpha */
  public static readonly telemetry = new TelemetryManager();

  public static backendVersion = "";
  private static _cacheDir = "";
  private static _appWorkspace?: Workspace;

  private static _platform?: typeof IModelJsNative;
  /** @internal */
  public static get platform(): typeof IModelJsNative {
    if (this._platform === undefined)
      throw new Error("IModelHost.startup must be called first");
    return this._platform;
  }

  public static configuration?: IModelHostOptions;

  /** Event raised during startup to allow loading settings data */
  public static readonly onWorkspaceStartup = new BeEvent<() => void>();

  /** Event raised just after the backend IModelHost was started */
  public static readonly onAfterStartup = new BeEvent<() => void>();

  /** Event raised just before the backend IModelHost is to be shut down */
  public static readonly onBeforeShutdown = new BeEvent<() => void>();

  /** @internal */
  public static readonly session: Mutable<SessionProps> = { applicationId: "2686", applicationVersion: "1.0.0", sessionId: "" };

  /** A uniqueId for this session */
  public static get sessionId() { return this.session.sessionId; }
  public static set sessionId(id: GuidString) { this.session.sessionId = id; }

  /** The Id of this application - needs to be set only if it is an agent application. The applicationId will otherwise originate at the frontend. */
  public static get applicationId() { return this.session.applicationId; }
  public static set applicationId(id: string) { this.session.applicationId = id; }

  /** The version of this application - needs to be set if is an agent application. The applicationVersion will otherwise originate at the frontend. */
  public static get applicationVersion() { return this.session.applicationVersion; }
  public static set applicationVersion(version: string) { this.session.applicationVersion = version; }

  /** Root directory holding files that iTwin.js caches */
  public static get cacheDir(): LocalDirName { return this._cacheDir; }

  /** The application [[Workspace]] for this `IModelHost`
   * @note this `Workspace` only holds [[WorkspaceContainer]]s and [[Settings]] scoped to the currently loaded application(s).
   * All organization, iTwin, and iModel based containers or settings must be accessed through [[IModelDb.workspace]] and
   * attempting to add them to this Workspace will fail.
   * @beta
   */
  public static get appWorkspace(): Workspace { return this._appWorkspace!; } // eslint-disable-line @typescript-eslint/no-non-null-assertion

  /** The optional [[FileNameResolver]] that resolves keys and partial file names for snapshot iModels. */
  public static snapshotFileNameResolver?: FileNameResolver;

  /** Get the current access token for this IModelHost, or a blank string if none is available.
   * @note for web backends, this will *always* return a blank string because the backend itself has no token (but never needs one either.)
   * For all IpcHosts, where this backend is servicing a single frontend, this will be the user's token. For ElectronHost, the backend
   * obtains the token and forwards it to the frontend.
   * @note accessTokens expire periodically and are automatically refreshed, if possible. Therefore tokens should not be saved, and the value
   * returned by this method may change over time throughout the course of a session.
   */
  public static async getAccessToken(): Promise<AccessToken> {
    try {
      return (await this.authorizationClient?.getAccessToken()) ?? "";
    } catch (e) {
      return "";
    }
  }

  /** @internal */
  public static flushLog() {
    return this.platform.flushLog();
  }
  /** @internal */
  public static loadNative(): void {
    const platform = Platform.load();
    this.registerPlatform(platform);
  }

  private static registerPlatform(platform: typeof IModelJsNative): void {
    this._platform = platform;
    if (undefined === platform)
      return;

    platform.logger = Logger;
  }

  /**
   * @internal
   * @deprecated
   * @note Use [[IModelHostOptions.tileCacheService]] to set the service provider.
   */
  public static tileCacheService?: CloudStorageService; // eslint-disable-line deprecation/deprecation

  /** @internal */
  public static tileStorage?: TileStorage;

  /**
   * @internal
   * @deprecated
   */
  public static tileUploader?: CloudStorageTileUploader; // eslint-disable-line deprecation/deprecation

  private static _hubAccess?: BackendHubAccess;
  /** @internal */
  public static setHubAccess(hubAccess: BackendHubAccess | undefined) { this._hubAccess = hubAccess; }

  /** get the current hubAccess, if present.
   * @beta
   */
  public static getHubAccess(): BackendHubAccess | undefined { return this._hubAccess; }

  /** Provides access to the IModelHub for this IModelHost
   * @beta
   * @note If [[IModelHostOptions.hubAccess]] was undefined when initializing this class, accessing this property will throw an error.
   * To determine whether one is present, use [[getHubAccess]].
   */
  public static get hubAccess(): BackendHubAccess {
    if (this._hubAccess === undefined)
      throw new IModelError(IModelStatus.BadRequest, "No BackendHubAccess supplied in IModelHostOptions");
    return this._hubAccess;
  }

  private static initializeWorkspace(configuration: IModelHostOptions) {
    const settingAssets = path.join(KnownLocations.packageAssetsDir, "Settings");
    SettingsSchemas.addDirectory(path.join(settingAssets, "Schemas"));
    this._appWorkspace = new ITwinWorkspace(new ApplicationSettings(), configuration.workspace);
    this.appWorkspace.settings.addDirectory(settingAssets, SettingsPriority.defaults);

    GeoCoordConfig.onStartup();
    // allow applications to load their default settings
    this.onWorkspaceStartup.raiseEvent();
  }

  private static _isValid = false;
  /** Returns true if IModelHost is started.  */
  public static get isValid() { return this._isValid; }
  /** This method must be called before any iTwin.js services are used.
   * @param options Host configuration data.
   * Raises [[onAfterStartup]].
   * @see [[shutdown]].
   */
  public static async startup(options?: IModelHostOptions): Promise<void> {
    if (this._isValid)
      return; // we're already initialized
    this._isValid = true;

    options = options ?? {};
    if (IModelHost.sessionId === "")
      IModelHost.sessionId = Guid.createValue();

    this.authorizationClient = options.authorizationClient;

    this.logStartup();

    this.backendVersion = require("../../package.json").version; // eslint-disable-line @typescript-eslint/no-var-requires
    initializeRpcBackend(options.enableOpenTelemetry);

    if (this._platform === undefined) {
      try {
        this.loadNative();
      } catch (error) {
        Logger.logError(loggerCategory, "Error registering/loading the native platform API", () => (options));
        throw error;
      }
    }

    if (options.crashReportingConfig && options.crashReportingConfig.crashDir && !ProcessDetector.isElectronAppBackend && !ProcessDetector.isMobileAppBackend) {
      this.platform.setCrashReporting(options.crashReportingConfig);

      Logger.logTrace(loggerCategory, "Configured crash reporting", {
        enableCrashDumps: options.crashReportingConfig?.enableCrashDumps,
        wantFullMemoryDumps: options.crashReportingConfig?.wantFullMemoryDumps,
        enableNodeReport: options.crashReportingConfig?.enableNodeReport,
        uploadToBentley: options.crashReportingConfig?.uploadToBentley,
      });

      if (options.crashReportingConfig.enableNodeReport) {
        try {
          // node-report reports on V8 fatal errors and unhandled exceptions/Promise rejections.
          const nodereport = require("node-report/api"); // eslint-disable-line @typescript-eslint/no-var-requires
          nodereport.setEvents("exception+fatalerror+apicall");
          nodereport.setDirectory(options.crashReportingConfig.crashDir);
          nodereport.setVerbose("yes");
          Logger.logTrace(loggerCategory, "Configured native crash reporting (node-report)");
        } catch (err) {
          Logger.logWarning(loggerCategory, "node-report is not installed.");
        }
      }
    }

    this.setupHostDirs(options);
    this.initializeWorkspace(options);

    BriefcaseManager.initialize(this._briefcaseCacheDir);

    [
      IModelReadRpcImpl,
      IModelTileRpcImpl,
      SnapshotIModelRpcImpl,
      WipRpcImpl,
      DevToolsRpcImpl,
    ].forEach((rpc) => rpc.register()); // register all of the RPC implementations

    [
      BisCoreSchema,
      GenericSchema,
      FunctionalSchema,
    ].forEach((schema) => schema.registerSchema()); // register all of the schemas

    if (undefined !== options.hubAccess)
      this._hubAccess = options.hubAccess;

    this.configuration = options;
    this.setupTileCache();

    process.once("beforeExit", IModelHost.shutdown);
    this.onAfterStartup.raiseEvent();
  }

  private static _briefcaseCacheDir: LocalDirName;

  private static logStartup() {
    if (!Logger.isEnabled(loggerCategory, LogLevel.Trace))
      return;

    // Extract the iModel details from environment - note this is very specific to Bentley hosted backends, but is quite useful for tracing
    let startupInfo: any = {};
    const serviceName = process.env.FABRIC_SERVICE_NAME;
    if (serviceName) {
      // e.g., fabric:/iModelWebViewer3.0/iModelJSGuest/1/08daaeb3-b56f-480b-9051-7efc834d18ae/512d971d-b641-4735-bb1c-c07ab3e44ce7/c1315fcce125ca40b2d405bb7809214daf8b4c85
      const serviceNameComponents = serviceName.split("/");
      if (serviceNameComponents.length === 7) {
        startupInfo = {
          ...startupInfo,
          iTwinId: serviceNameComponents[4],
          iModelId: serviceNameComponents[5],
          changesetId: serviceNameComponents[6],
        };
      }
    }

    Logger.logTrace(loggerCategory, "IModelHost.startup", () => startupInfo);
  }

  private static setupHostDirs(configuration: IModelHostOptions) {
    const setupDir = (dir: LocalDirName) => {
      dir = path.normalize(dir);
      IModelJsFs.recursiveMkDirSync(dir);
      return dir;
    };
    this._cacheDir = setupDir(configuration.cacheDir ?? NativeLibrary.defaultCacheDir);
    this._briefcaseCacheDir = path.join(this._cacheDir, "imodels");
  }

  /** This method must be called when an iTwin.js host is shut down. Raises [[onBeforeShutdown]] */
  public static async shutdown(): Promise<void> {
    // NB: This method is set as a node listener where `this` is unbound
    if (!IModelHost._isValid)
      return;

    IModelHost._isValid = false;
    IModelHost.onBeforeShutdown.raiseEvent();
    IModelHost.configuration = undefined;
    // eslint-disable-next-line deprecation/deprecation
    IModelHost.tileCacheService = undefined;
    // eslint-disable-next-line deprecation/deprecation
    IModelHost.tileUploader = undefined;
    IModelHost.tileStorage = undefined;
    IModelHost.appWorkspace.close();
    IModelHost._appWorkspace = undefined;
    process.removeListener("beforeExit", IModelHost.shutdown);
  }

  /**
   * Add or update a property that should be included in a crash report.
   * @param name The name of the property
   * @param value The value of the property
   * @alpha
   */
  public static setCrashReportProperty(name: string, value: string): void {
    assert(undefined !== this._platform);
    this._platform.setCrashReportProperty(name, value);
  }

  /**
   * Remove a previously defined property so that will not be included in a crash report.
   * @param name The name of the property
   * @alpha
   */
  public static removeCrashReportProperty(name: string): void {
    assert(undefined !== this._platform);
    this._platform.setCrashReportProperty(name, undefined);
  }

  /**
   * Get all properties that will be included in a crash report.
   * @alpha
   */
  public static getCrashReportProperties(): CrashReportingConfigNameValuePair[] {
    assert(undefined !== this._platform);
    return this._platform.getCrashReportProperties();
  }

  /** The directory where application assets may be found */
  public static get appAssetsDir(): string | undefined { return undefined !== IModelHost.configuration ? IModelHost.configuration.appAssetsDir : undefined; }

  /** The time, in milliseconds, for which IModelTileRpcInterface.requestTileTreeProps should wait before returning a "pending" status.
   * @internal
   */
  public static get tileTreeRequestTimeout(): number {
    return IModelHost.configuration?.tileTreeRequestTimeout ?? IModelHostConfiguration.defaultTileRequestTimeout;
  }
  /** The time, in milliseconds, for which IModelTileRpcInterface.requestTileContent should wait before returning a "pending" status.
   * @internal
   */
  public static get tileContentRequestTimeout(): number {
    return IModelHost.configuration?.tileContentRequestTimeout ?? IModelHostConfiguration.defaultTileRequestTimeout;
  }

  /** The backend will log when a tile took longer to load than this threshold in seconds. */
  public static get logTileLoadTimeThreshold(): number { return IModelHost.configuration?.logTileLoadTimeThreshold ?? IModelHostConfiguration.defaultLogTileLoadTimeThreshold; }
  /** The backend will log when a tile is loaded with a size in bytes above this threshold. */
  public static get logTileSizeThreshold(): number { return IModelHost.configuration?.logTileSizeThreshold ?? IModelHostConfiguration.defaultLogTileSizeThreshold; }

  /** Whether external tile caching is active.
   * @internal
   */
  public static get usingExternalTileCache(): boolean {
    return undefined !== IModelHost.tileStorage;
  }

  /** Whether to restrict tile cache URLs by client IP address.
   * @internal
   */
  public static get restrictTileUrlsByClientIp(): boolean { return undefined !== IModelHost.configuration && (IModelHost.configuration.restrictTileUrlsByClientIp ? true : false); }

  /** Whether to compress cached tiles.
   * @internal
   */
  public static get compressCachedTiles(): boolean { return false !== IModelHost.configuration?.compressCachedTiles; }

  private static setupTileCache() {
    assert(undefined !== IModelHost.configuration);
    const config = IModelHost.configuration;
    // eslint-disable-next-line deprecation/deprecation
    const service = config.tileCacheService;
    const storage = config.tileCacheStorage;
    const credentials = config.tileCacheAzureCredentials;

    if(!service && !storage && !credentials) {
      this.platform.setUseTileCache(true);
      return;
    }
    this.platform.setUseTileCache(false);
    // eslint-disable-next-line deprecation/deprecation
    IModelHost.tileUploader = new CloudStorageTileUploader();
    if(credentials) {
      if(storage || service)
        throw new IModelError(BentleyStatus.ERROR, "Cannot use both Azure and custom cloud storage providers for tile cache.");
      this.setupAzureTileCache(credentials);
    }
    if(service) {
      if(!storage)
        Logger.logWarning(loggerCategory, "Using tileCacheService without tileCacheStorage is unsupported");
      IModelHost.tileCacheService = service; // eslint-disable-line deprecation/deprecation
    }
    if(storage)
      IModelHost.tileStorage = new TileStorage(storage);
  }

  private static setupAzureTileCache(credentials: AzureBlobStorageCredentials) {
    const config = {
      // eslint-disable-next-line @typescript-eslint/naming-convention
      ServerSideStorage: {
        dependencyName: "azure",
        accountName: credentials.account,
        accountKey: credentials.accessKey,
        baseUrl: credentials.baseUrl ?? `https://${credentials.account}.blob.core.windows.net`,
      },
    };
    const ioc: Container = new Container();
    ioc.bind<DependenciesConfig>(ExtensionTypes.dependenciesConfig).toConstantValue(config);
    new AzureServerStorageBindings().register(ioc, config.ServerSideStorage);
    IModelHost.tileStorage = new TileStorage(ioc.get(ServerStorage));
    // eslint-disable-next-line deprecation/deprecation
    IModelHost.tileCacheService = new AzureBlobStorage(credentials); // needed for backwards compatibility with old frontends
  }

  /** @internal */
  public static computeSchemaChecksum(arg: { schemaXmlPath: string, referencePaths: string[], exactMatch?: boolean }): string {
    return this.platform.computeSchemaChecksum(arg);
  }
}

/** Information about the platform on which the app is running. Also see [[KnownLocations]] and [[IModelJsFs]].
 * @public
 */
export class Platform {
  /** Get the name of the platform. */
  public static get platformName(): "win32" | "linux" | "darwin" | "ios" | "android" | "uwp" {
    return process.platform as any;
  }

  /** @internal */
  public static load(): typeof IModelJsNative {
    return ProcessDetector.isMobileAppBackend ? (process as any)._linkedBinding("iModelJsNative") : NativeLibrary.load();
  }
}

/** Well known directories that may be used by the application. Also see [[Platform]]
 * @public
 */
export class KnownLocations {

  /** The directory where the imodeljs-native assets are stored. */
  public static get nativeAssetsDir(): string { return IModelHost.platform.DgnDb.getAssetsDir(); }

  /** The directory where the core-backend assets are stored. */
  public static get packageAssetsDir(): string {
    return path.join(__dirname, "assets");
  }

  /** The temporary directory. */
  public static get tmpdir(): string {
    return os.tmpdir();
  }
}

/** Extend this class to provide custom file name resolution behavior.
 * @note Only `tryResolveKey` and/or `tryResolveFileName` need to be overridden as the implementations of `resolveKey` and `resolveFileName` work for most purposes.
 * @see [[IModelHost.snapshotFileNameResolver]]
 * @public
 */
export abstract class FileNameResolver {
  /** Resolve a file name from the specified key.
   * @param _fileKey The key that identifies the file name in a `Map` or other similar data structure.
   * @returns The resolved file name or `undefined` if not found.
   */
  public tryResolveKey(_fileKey: string): string | undefined { return undefined; }
  /** Resolve a file name from the specified key.
   * @param fileKey The key that identifies the file name in a `Map` or other similar data structure.
   * @returns The resolved file name.
   * @throws [[IModelError]] if not found.
   */
  public resolveKey(fileKey: string): string {
    const resolvedFileName: string | undefined = this.tryResolveKey(fileKey);
    if (undefined === resolvedFileName) {
      throw new IModelError(IModelStatus.NotFound, `${fileKey} not resolved`);
    }
    return resolvedFileName;
  }
  /** Resolve the input file name, which may be a partial name, into a full path file name.
   * @param inFileName The partial file name.
   * @returns The resolved full path file name or `undefined` if not found.
   */
  public tryResolveFileName(inFileName: string): string | undefined { return inFileName; }
  /** Resolve the input file name, which may be a partial name, into a full path file name.
   * @param inFileName The partial file name.
   * @returns The resolved full path file name.
   * @throws [[IModelError]] if not found.
   */
  public resolveFileName(inFileName: string): string {
    const resolvedFileName: string | undefined = this.tryResolveFileName(inFileName);
    if (undefined === resolvedFileName) {
      throw new IModelError(IModelStatus.NotFound, `${inFileName} not resolved`);
    }
    return resolvedFileName;
  }
}<|MERGE_RESOLUTION|>--- conflicted
+++ resolved
@@ -6,11 +6,6 @@
  * @module IModelHost
  */
 
-<<<<<<< HEAD
-=======
-import * as os from "os";
-import * as path from "path";
->>>>>>> 3413869d
 import { IModelJsNative, NativeLibrary } from "@bentley/imodeljs-native";
 import { AzureServerStorageBindings } from "@itwin/object-storage-azure";
 import { DependenciesConfig, Types as ExtensionTypes } from "@itwin/cloud-agnostic-core";
@@ -608,24 +603,24 @@
     const storage = config.tileCacheStorage;
     const credentials = config.tileCacheAzureCredentials;
 
-    if(!service && !storage && !credentials) {
+    if (!service && !storage && !credentials) {
       this.platform.setUseTileCache(true);
       return;
     }
     this.platform.setUseTileCache(false);
     // eslint-disable-next-line deprecation/deprecation
     IModelHost.tileUploader = new CloudStorageTileUploader();
-    if(credentials) {
-      if(storage || service)
+    if (credentials) {
+      if (storage || service)
         throw new IModelError(BentleyStatus.ERROR, "Cannot use both Azure and custom cloud storage providers for tile cache.");
       this.setupAzureTileCache(credentials);
     }
-    if(service) {
-      if(!storage)
+    if (service) {
+      if (!storage)
         Logger.logWarning(loggerCategory, "Using tileCacheService without tileCacheStorage is unsupported");
       IModelHost.tileCacheService = service; // eslint-disable-line deprecation/deprecation
     }
-    if(storage)
+    if (storage)
       IModelHost.tileStorage = new TileStorage(storage);
   }
 
