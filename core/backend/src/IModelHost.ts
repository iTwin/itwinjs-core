/*---------------------------------------------------------------------------------------------
* Copyright (c) Bentley Systems, Incorporated. All rights reserved.
* See LICENSE.md in the project root for license terms and full copyright notice.
*--------------------------------------------------------------------------------------------*/
/** @packageDocumentation
 * @module IModelHost
 */

import { IModelJsNative, NativeLibrary } from "@bentley/imodeljs-native";
<<<<<<< HEAD
import { AzureServerStorageBindings } from "@itwin/object-storage-azure";
import { DependenciesConfig, Types as ExtensionTypes } from "@itwin/cloud-agnostic-core";
import { ServerStorage } from "@itwin/object-storage-core";
import { AccessToken, assert, BeEvent, Guid, GuidString, IModelStatus, Logger, LogLevel, Mutable, ProcessDetector } from "@itwin/core-bentley";
import { AuthorizationClient, BentleyStatus, IModelError, LocalDirName, SessionProps } from "@itwin/core-common";
import { TelemetryManager } from "@itwin/core-telemetry";
import { Container } from "inversify";
import * as os from "os";
import * as path from "path";
import * as semver from "semver";
=======
import { AccessToken, assert, BeEvent, Guid, GuidString, IModelStatus, Logger, LogLevel, Mutable, ProcessDetector } from "@itwin/core-bentley";
import { AuthorizationClient, BentleyStatus, IModelError, LocalDirName, SessionProps } from "@itwin/core-common";
import { TelemetryManager } from "@itwin/core-telemetry";
>>>>>>> 0d0785e2
import { BackendHubAccess } from "./BackendHubAccess";
import { BackendLoggerCategory } from "./BackendLoggerCategory";
import { BisCoreSchema } from "./BisCoreSchema";
import { BriefcaseManager } from "./BriefcaseManager";
import { AzureBlobStorage, AzureBlobStorageCredentials, CloudStorageService, CloudStorageTileUploader } from "./CloudStorageBackend";
import { FunctionalSchema } from "./domains/FunctionalSchema";
import { GenericSchema } from "./domains/GenericSchema";
import { GeoCoordConfig } from "./GeoCoordConfig";
import { IModelJsFs } from "./IModelJsFs";
import { DevToolsRpcImpl } from "./rpc-impl/DevToolsRpcImpl";
import { IModelReadRpcImpl } from "./rpc-impl/IModelReadRpcImpl";
import { IModelTileRpcImpl } from "./rpc-impl/IModelTileRpcImpl";
import { SnapshotIModelRpcImpl } from "./rpc-impl/SnapshotIModelRpcImpl";
import { WipRpcImpl } from "./rpc-impl/WipRpcImpl";
import { initializeRpcBackend } from "./RpcBackend";
<<<<<<< HEAD
import { TileStorage } from "./TileStorage";
import { BaseSettings, SettingDictionary, SettingsPriority } from "./workspace/Settings";
import { SettingsSpecRegistry } from "./workspace/SettingsSpecRegistry";
=======
import { BaseSettings, SettingDictionary, SettingsPriority } from "./workspace/Settings";
import { SettingsSchemas } from "./workspace/SettingsSchemas";
>>>>>>> 0d0785e2
import { ITwinWorkspace, Workspace, WorkspaceOpts } from "./workspace/Workspace";

const loggerCategory = BackendLoggerCategory.IModelHost;

// cspell:ignore nodereport fatalerror apicall alicloud rpcs

/** @alpha */
export interface CrashReportingConfigNameValuePair {
  name: string;
  value: string;
}

/** Configuration of the crash-reporting system.
 * @alpha
 */
export interface CrashReportingConfig {
  /** The directory to which *.dmp and/or iModelJsNativeCrash*.properties.txt files are written. This directory will be created if it does not already exist. */
  crashDir: string;
  /** max # .dmp files that may exist in crashDir. The default is 50. */
  maxDumpsInDir?: number;
  /** Enable crash-dumps? If so, .dmp and .properties.txt files will be generated and written to crashDir in the event of an unhandled native-code exception. If not, only .properties.txt files will be written. The default is false. */
  enableCrashDumps?: boolean;
  /** If enableCrashDumps is true, do you want a full-memory dump? Defaults to false. */
  wantFullMemoryDumps?: boolean;
  /** Enable node-report? If so, node-report files will be generated in the event of an unhandled exception or fatal error and written to crashDir. The default is false. */
  enableNodeReport?: boolean;
  /** Additional name, value pairs to write to iModelJsNativeCrash*.properties.txt file in the event of a crash. */
  params?: CrashReportingConfigNameValuePair[];
  /** Run this .js file to process .dmp and node-report files in the event of a crash.
   * This script will be executed with a single command-line parameter: the name of the dump or node-report file.
   * In the case of a dump file, there will be a second file with the same basename and the extension ".properties.txt".
   * Since it runs in a separate process, this script will have no access to the Javascript
   * context of the exiting backend. No default.
   */
  dumpProcessorScriptFileName?: string;
  /** Upload crash dump and node-reports to Bentley's crash-reporting service? Defaults to false */
  uploadToBentley?: boolean;
}

/** Configuration of core-backend.
 * @public
 */
export class IModelHostConfiguration {

  /**
   * Root of the directory holding all the files that iTwin.js caches
   * - If not specified at startup a platform specific default is used -
   *   - Windows: $(HOMEDIR)/AppData/Local/iModelJs/
   *   - Mac/iOS: $(HOMEDIR)/Library/Caches/iModelJs/
   *   - Linux:   $(HOMEDIR)/.cache/iModelJs/
   *   where $(HOMEDIR) is documented [here](https://nodejs.org/api/os.html#os_os_homedir)
   * - if specified, ensure it is set to a folder with read/write access.
   * - Sub-folders within this folder organize various caches -
   *   - bc/ -> Briefcases
   *   - appSettings/ -> Offline application settings (only relevant in native applications)
   *   - etc.
   * @see [[IModelHost.cacheDir]] for the value it's set to after startup
   */
  public cacheDir?: LocalDirName;

  /** Options for creating the [[Workspace]]
   * @beta
   */
  public workspace?: WorkspaceOpts;

  /** The directory where the app's assets are found. */
  public appAssetsDir?: LocalDirName;

  /** The kind of iModel hub server to use.
   * @beta
   */
  public hubAccess?: BackendHubAccess;

  /** The Azure blob storage credentials to use for the tile cache service. If omitted and no external service implementation is provided, a local cache will be used.
   * @beta
   */
  public tileCacheAzureCredentials?: AzureBlobStorageCredentials;

  /**
   * @beta
   * @deprecated use tileCacheStorage
   */
  public tileCacheService?: CloudStorageService; // eslint-disable-line deprecation/deprecation

  /**
   * @beta
   * @note A reference implementation is set for [[AzureServerSideBlobStorage]] if [[tileCacheAzureCredentials]] property is set. To supply a different implementation for any service provider (such as AWS),
   *       set this property with a custom [[ServerSideStorage]].
   */
  public tileCacheStorage?: ServerStorage;

  /** Whether to restrict tile cache URLs by client IP address (if available).
   * @beta
   */
  public restrictTileUrlsByClientIp?: boolean;

  /** Whether to compress cached tiles.
   * Defaults to `true`.
   */
  public compressCachedTiles?: boolean;

  /** The time, in milliseconds, for which [IModelTileRpcInterface.requestTileTreeProps]($common) should wait before returning a "pending" status.
   * @internal
   */
  public tileTreeRequestTimeout = IModelHostConfiguration.defaultTileRequestTimeout;
  /** The time, in milliseconds, for which [IModelTileRpcInterface.requestTileContent]($common) should wait before returning a "pending" status.
   * @internal
   */
  public tileContentRequestTimeout = IModelHostConfiguration.defaultTileRequestTimeout;
  /** The default time, in milliseconds, used for [[tileTreeRequestTimeout]] and [[tileContentRequestTimeout]]. To change this, override one or both of those properties.
   * @internal
   */
  public static defaultTileRequestTimeout = 20 * 1000;

  /** The default time, in seconds, used for [[logTileLoadTimeThreshold]]. To change this, override that property.
   * @internal
   */
  public static defaultLogTileLoadTimeThreshold = 40;
  /** The backend will log when a tile took longer to load than this threshold in seconds.
   * @internal
   */
  public logTileLoadTimeThreshold: number = IModelHostConfiguration.defaultLogTileLoadTimeThreshold;

  /** The default size, in bytes, used for [[logTileSizeThreshold]]. To change this, override that property.
   * @internal
   */
  public static defaultLogTileSizeThreshold = 20 * 1000000;
  /** The backend will log when a tile is loaded with a size in bytes above this threshold.
   * @internal
   */
  public logTileSizeThreshold: number = IModelHostConfiguration.defaultLogTileSizeThreshold;

  /** Crash-reporting configuration
   * @alpha
   */
  public crashReportingConfig?: CrashReportingConfig;

  /** The AuthorizationClient used to get accessTokens
   * @beta
   */
  public authorizationClient?: AuthorizationClient;
}

/**
 * Settings for `IModelHost.appWorkspace`.
 * @note this includes the default dictionary from the SettingsSpecRegistry
 */
class ApplicationSettings extends BaseSettings {
  private _remove?: VoidFunction;
  protected override verifyPriority(priority: SettingsPriority) {
    if (priority >= SettingsPriority.iModel) // iModel settings may not appear in ApplicationSettings
      throw new Error("Use IModelSettings");
  }
  private updateDefaults() {
    const defaults: SettingDictionary = {};
    for (const [schemaName, val] of SettingsSchemas.allSchemas) {
      if (val.default)
        defaults[schemaName] = val.default;
    }
    this.addDictionary("_default_", 0, defaults);
  }

  public constructor() {
    super();
    this._remove = SettingsSchemas.onSchemaChanged.addListener(() => this.updateDefaults());
    this.updateDefaults();
  }

  public override close() {
    if (this._remove) {
      this._remove();
      this._remove = undefined;
    }
  }
}

/** IModelHost initializes ($backend) and captures its configuration. A backend must call [[IModelHost.startup]] before using any backend classes.
 * See [the learning article]($docs/learning/backend/IModelHost.md)
 * @public
 */
export class IModelHost {
  private constructor() { }
  public static authorizationClient?: AuthorizationClient;

  /** @alpha */
  public static readonly telemetry = new TelemetryManager();

  public static backendVersion = "";
  private static _cacheDir = "";
  private static _appWorkspace?: Workspace;

  private static _platform?: typeof IModelJsNative;
  /** @internal */
  public static get platform(): typeof IModelJsNative {
    if (this._platform === undefined)
      throw new Error("IModelHost.startup must be called first");
    return this._platform;
  }

  public static configuration?: IModelHostConfiguration;

  /** Event raised during startup to allow loading settings data */
  public static readonly onWorkspaceStartup = new BeEvent<() => void>();

  /** Event raised just after the backend IModelHost was started */
  public static readonly onAfterStartup = new BeEvent<() => void>();

  /** Event raised just before the backend IModelHost is to be shut down */
  public static readonly onBeforeShutdown = new BeEvent<() => void>();

  /** @internal */
  public static readonly session: Mutable<SessionProps> = { applicationId: "2686", applicationVersion: "1.0.0", sessionId: "" };

  /** A uniqueId for this session */
  public static get sessionId() { return this.session.sessionId; }
  public static set sessionId(id: GuidString) { this.session.sessionId = id; }

  /** The Id of this application - needs to be set only if it is an agent application. The applicationId will otherwise originate at the frontend. */
  public static get applicationId() { return this.session.applicationId; }
  public static set applicationId(id: string) { this.session.applicationId = id; }

  /** The version of this application - needs to be set if is an agent application. The applicationVersion will otherwise originate at the frontend. */
  public static get applicationVersion() { return this.session.applicationVersion; }
  public static set applicationVersion(version: string) { this.session.applicationVersion = version; }

  /** Root directory holding files that iTwin.js caches */
  public static get cacheDir(): LocalDirName { return this._cacheDir; }

  /** The application [[Workspace]] for this `IModelHost`
   * @note this `Workspace` only holds [[WorkspaceContainer]]s and [[Settings]] scoped to the currently loaded application(s).
   * All organization, iTwin, and iModel based containers or settings must be accessed through [[IModelDb.workspace]] and
   * attempting to add them to this Workspace will fail.
   * @beta
   */
  public static get appWorkspace(): Workspace { return this._appWorkspace!; } // eslint-disable-line @typescript-eslint/no-non-null-assertion

  /** The optional [[FileNameResolver]] that resolves keys and partial file names for snapshot iModels. */
  public static snapshotFileNameResolver?: FileNameResolver;

  /** Get the current access token for this IModelHost, or a blank string if none is available.
   * @note for web backends, this will *always* return a blank string because the backend itself has no token (but never needs one either.)
   * For all IpcHosts, where this backend is servicing a single frontend, this will be the user's token. For ElectronHost, the backend
   * obtains the token and forwards it to the frontend.
   * @note accessTokens expire periodically and are automatically refreshed, if possible. Therefore tokens should not be saved, and the value
   * returned by this method may change over time throughout the course of a session.
   */
  public static async getAccessToken(): Promise<AccessToken> {
    try {
      return (await this.authorizationClient?.getAccessToken()) ?? "";
    } catch (e) {
      return "";
    }
  }

  /** @internal */
  public static flushLog() {
    return this.platform.flushLog();
  }
  /** @internal */
  public static loadNative(): void {
    const platform = Platform.load();
    this.registerPlatform(platform);
  }

  private static registerPlatform(platform: typeof IModelJsNative): void {
    this._platform = platform;
    if (undefined === platform)
      return;

    if (!ProcessDetector.isMobileAppBackend)
      this.validateNativePlatformVersion();

    platform.logger = Logger;
  }

  private static validateNativePlatformVersion(): void {
    const requiredVersion = require("../../package.json").dependencies["@bentley/imodeljs-native"]; // eslint-disable-line @typescript-eslint/no-var-requires
    const thisVersion = this.platform.version;
    if (semver.satisfies(thisVersion, requiredVersion))
      return;
    if (IModelJsFs.existsSync(path.join(__dirname, "DevBuild.txt"))) {
      console.log("Bypassing version checks for development build"); // eslint-disable-line no-console
      return;
    }
    this._platform = undefined;
    throw new IModelError(IModelStatus.BadRequest, `imodeljs-native version is (${thisVersion}). core-backend requires version (${requiredVersion})`);
  }

  /**
   * @internal
   * @deprecated
   * @note Use [[IModelHostConfiguration.tileCacheService]] to set the service provider.
   */
  public static tileCacheService?: CloudStorageService; // eslint-disable-line deprecation/deprecation

  /** @internal */
  public static tileStorage?: TileStorage;

  /**
   * @internal
   * @deprecated
   */
  public static tileUploader?: CloudStorageTileUploader; // eslint-disable-line deprecation/deprecation

  private static _hubAccess?: BackendHubAccess;
  /** @internal */
  public static setHubAccess(hubAccess: BackendHubAccess | undefined) { this._hubAccess = hubAccess; }

  /** get the current hubAccess, if present.
   * @beta
   */
  public static getHubAccess(): BackendHubAccess | undefined { return this._hubAccess; }

  /** Provides access to the IModelHub for this IModelHost
   * @beta
   * @note If [[IModelHostConfiguration.hubAccess]] was undefined when initializing this class, accessing this property will throw an error.
   * To determine whether one is present, use [[getHubAccess]].
   */
  public static get hubAccess(): BackendHubAccess {
    if (this._hubAccess === undefined)
      throw new IModelError(IModelStatus.BadRequest, "No BackendHubAccess supplied in IModelHostConfiguration");
    return this._hubAccess;
  }

  private static initializeWorkspace(configuration: IModelHostConfiguration) {
    const settingAssets = path.join(KnownLocations.packageAssetsDir, "Settings");
    SettingsSchemas.addDirectory(path.join(settingAssets, "Schemas"));
    this._appWorkspace = new ITwinWorkspace(new ApplicationSettings(), configuration.workspace);
    this.appWorkspace.settings.addDirectory(settingAssets, SettingsPriority.defaults);

    GeoCoordConfig.onStartup();
    // allow applications to load their default settings
    this.onWorkspaceStartup.raiseEvent();
  }

  private static _isValid = false;
  /** Returns true if IModelHost is started.  */
  public static get isValid() { return this._isValid; }
  /** This method must be called before any iTwin.js services are used.
   * @param configuration Host configuration data.
   * Raises [[onAfterStartup]].
   * @see [[shutdown]].
   */
  public static async startup(configuration: IModelHostConfiguration = new IModelHostConfiguration()): Promise<void> {
    if (this._isValid)
      return; // we're already initialized
    this._isValid = true;

    if (IModelHost.sessionId === "")
      IModelHost.sessionId = Guid.createValue();

    this.authorizationClient = configuration.authorizationClient;

    this.logStartup();

    this.backendVersion = require("../../package.json").version; // eslint-disable-line @typescript-eslint/no-var-requires
    initializeRpcBackend();

    if (this._platform === undefined) {
      try {
        this.loadNative();
      } catch (error) {
        Logger.logError(loggerCategory, "Error registering/loading the native platform API", () => (configuration));
        throw error;
      }
    }

    if (configuration.crashReportingConfig && configuration.crashReportingConfig.crashDir && !ProcessDetector.isElectronAppBackend && !ProcessDetector.isMobileAppBackend) {
      this.platform.setCrashReporting(configuration.crashReportingConfig);

      Logger.logTrace(loggerCategory, "Configured crash reporting", () => ({
        enableCrashDumps: configuration.crashReportingConfig?.enableCrashDumps,
        wantFullMemoryDumps: configuration.crashReportingConfig?.wantFullMemoryDumps,
        enableNodeReport: configuration.crashReportingConfig?.enableNodeReport,
        uploadToBentley: configuration.crashReportingConfig?.uploadToBentley,
      }));

      if (configuration.crashReportingConfig.enableNodeReport) {
        try {
          // node-report reports on V8 fatal errors and unhandled exceptions/Promise rejections.
          const nodereport = require("node-report/api"); // eslint-disable-line @typescript-eslint/no-var-requires
          nodereport.setEvents("exception+fatalerror+apicall");
          nodereport.setDirectory(configuration.crashReportingConfig.crashDir);
          nodereport.setVerbose("yes");
          Logger.logTrace(loggerCategory, "Configured native crash reporting (node-report)");
        } catch (err) {
          Logger.logWarning(loggerCategory, "node-report is not installed.");
        }
      }
    }

    this.setupHostDirs(configuration);
    this.initializeWorkspace(configuration);

    BriefcaseManager.initialize(this._briefcaseCacheDir);

    [
      IModelReadRpcImpl,
      IModelTileRpcImpl,
      SnapshotIModelRpcImpl,
      WipRpcImpl,
      DevToolsRpcImpl,
    ].forEach((rpc) => rpc.register()); // register all of the RPC implementations

    [
      BisCoreSchema,
      GenericSchema,
      FunctionalSchema,
    ].forEach((schema) => schema.registerSchema()); // register all of the schemas

    if (undefined !== configuration.hubAccess)
      this._hubAccess = configuration.hubAccess;
    this.configuration = configuration;
    this.setupTileCache();

<<<<<<< HEAD
    this.platform.setUseTileCache(IModelHost.tileStorage ? false : true);

=======
    this.platform.setUseTileCache(IModelHost.tileCacheService ? false : true);
>>>>>>> 0d0785e2
    process.once("beforeExit", IModelHost.shutdown);
    this.onAfterStartup.raiseEvent();
  }

  private static _briefcaseCacheDir: LocalDirName;

  private static logStartup() {
    if (!Logger.isEnabled(loggerCategory, LogLevel.Trace))
      return;

    // Extract the iModel details from environment - note this is very specific to Bentley hosted backends, but is quite useful for tracing
    let startupInfo: any = {};
    const serviceName = process.env.FABRIC_SERVICE_NAME;
    if (serviceName) {
      // e.g., fabric:/iModelWebViewer3.0/iModelJSGuest/1/08daaeb3-b56f-480b-9051-7efc834d18ae/512d971d-b641-4735-bb1c-c07ab3e44ce7/c1315fcce125ca40b2d405bb7809214daf8b4c85
      const serviceNameComponents = serviceName.split("/");
      if (serviceNameComponents.length === 7) {
        startupInfo = {
          ...startupInfo,
          iTwinId: serviceNameComponents[4],
          iModelId: serviceNameComponents[5],
          changesetId: serviceNameComponents[6],
        };
      }
    }

    Logger.logTrace(loggerCategory, "IModelHost.startup", () => startupInfo);
  }

  private static setupHostDirs(configuration: IModelHostConfiguration) {
    const setupDir = (dir: LocalDirName) => {
      dir = path.normalize(dir);
      IModelJsFs.recursiveMkDirSync(dir);
      return dir;
    };
    this._cacheDir = setupDir(configuration.cacheDir ?? NativeLibrary.defaultCacheDir);
    this._briefcaseCacheDir = path.join(this._cacheDir, "imodels");
  }

  /** This method must be called when an iTwin.js host is shut down. Raises [[onBeforeShutdown]] */
  public static async shutdown(): Promise<void> {
    // NB: This method is set as a node listener where `this` is unbound
    if (!IModelHost._isValid)
      return;

    IModelHost._isValid = false;
    IModelHost.onBeforeShutdown.raiseEvent();
    IModelHost.configuration = undefined;
    // eslint-disable-next-line deprecation/deprecation
    IModelHost.tileCacheService = undefined;
    // eslint-disable-next-line deprecation/deprecation
    IModelHost.tileUploader = undefined;
<<<<<<< HEAD
    IModelHost.tileStorage = undefined;
    IModelHost.appWorkspace.close();
=======
    await IModelHost.appWorkspace.close();
>>>>>>> 0d0785e2
    IModelHost._appWorkspace = undefined;
    process.removeListener("beforeExit", IModelHost.shutdown);
  }

  /**
   * Add or update a property that should be included in a crash report.
   * @param name The name of the property
   * @param value The value of the property
   * @alpha
   */
  public static setCrashReportProperty(name: string, value: string): void {
    assert(undefined !== this._platform);
    this._platform.setCrashReportProperty(name, value);
  }

  /**
   * Remove a previously defined property so that will not be included in a crash report.
   * @param name The name of the property
   * @alpha
   */
  public static removeCrashReportProperty(name: string): void {
    assert(undefined !== this._platform);
    this._platform.setCrashReportProperty(name, undefined);
  }

  /**
   * Get all properties that will be included in a crash report.
   * @alpha
   */
  public static getCrashReportProperties(): CrashReportingConfigNameValuePair[] {
    assert(undefined !== this._platform);
    return this._platform.getCrashReportProperties();
  }

  /** The directory where application assets may be found */
  public static get appAssetsDir(): string | undefined { return undefined !== IModelHost.configuration ? IModelHost.configuration.appAssetsDir : undefined; }

  /** The time, in milliseconds, for which [IModelTileRpcInterface.requestTileTreeProps]($common) should wait before returning a "pending" status.
   * @internal
   */
  public static get tileTreeRequestTimeout(): number {
    return undefined !== IModelHost.configuration ? IModelHost.configuration.tileTreeRequestTimeout : IModelHostConfiguration.defaultTileRequestTimeout;
  }
  /** The time, in milliseconds, for which [IModelTileRpcInterface.requestTileContent]($common) should wait before returning a "pending" status.
   * @internal
   */
  public static get tileContentRequestTimeout(): number {
    return undefined !== IModelHost.configuration ? IModelHost.configuration.tileContentRequestTimeout : IModelHostConfiguration.defaultTileRequestTimeout;
  }

  /** The backend will log when a tile took longer to load than this threshold in seconds. */
  public static get logTileLoadTimeThreshold(): number { return undefined !== IModelHost.configuration ? IModelHost.configuration.logTileLoadTimeThreshold : IModelHostConfiguration.defaultLogTileLoadTimeThreshold; }
  /** The backend will log when a tile is loaded with a size in bytes above this threshold. */
  public static get logTileSizeThreshold(): number { return undefined !== IModelHost.configuration ? IModelHost.configuration.logTileSizeThreshold : IModelHostConfiguration.defaultLogTileSizeThreshold; }

  /** Whether external tile caching is active.
   * @internal
   */
  public static get usingExternalTileCache(): boolean {
    return undefined !== IModelHost.tileStorage;
  }

  /** Whether to restrict tile cache URLs by client IP address.
   * @internal
   */
  public static get restrictTileUrlsByClientIp(): boolean { return undefined !== IModelHost.configuration && (IModelHost.configuration.restrictTileUrlsByClientIp ? true : false); }

  /** Whether to compress cached tiles.
   * @internal
   */
  public static get compressCachedTiles(): boolean { return false !== IModelHost.configuration?.compressCachedTiles; }

  private static setupTileCache() {
    assert(undefined !== IModelHost.configuration);
    const config = IModelHost.configuration;
    // eslint-disable-next-line deprecation/deprecation
    const service = config.tileCacheService;
    const storage = config.tileCacheStorage;
    const credentials = config.tileCacheAzureCredentials;

    if (!storage && !credentials)
      return;

    // eslint-disable-next-line deprecation/deprecation
    IModelHost.tileUploader = new CloudStorageTileUploader();

    if (credentials && (storage || service)) {
      throw new IModelError(BentleyStatus.ERROR, "Cannot use both Azure and custom cloud storage providers for tile cache.");
    }
    if (credentials) {
      this.setupAzureTileCache(credentials);
    }
    if (storage) {
      IModelHost.tileStorage = new TileStorage(storage);
    }
    if (service) {
      // eslint-disable-next-line deprecation/deprecation
      IModelHost.tileCacheService = service;
    }
  }

  private static setupAzureTileCache(credentials: AzureBlobStorageCredentials) {
    const config = {
      // eslint-disable-next-line @typescript-eslint/naming-convention
      ServerSideStorage: {
        dependencyName: "azure",
        accountName: credentials.account,
        accountKey: credentials.accessKey,
        baseUrl: `https://${credentials.account}.blob.core.windows.net`,
      },
    };
    const ioc: Container = new Container();
    ioc.bind<DependenciesConfig>(ExtensionTypes.dependenciesConfig).toConstantValue(config);
    new AzureServerStorageBindings().register(ioc, config.ServerSideStorage);
    IModelHost.tileStorage = new TileStorage(ioc.get(ServerStorage));
    // eslint-disable-next-line deprecation/deprecation
    IModelHost.tileCacheService = new AzureBlobStorage(credentials); // needed for backwards compatibility with old frontends
  }

  /** @internal */
  public static computeSchemaChecksum(arg: { schemaXmlPath: string, referencePaths: string[], exactMatch?: boolean }): string {
    return this.platform.computeSchemaChecksum(arg);
  }
}

/** Information about the platform on which the app is running. Also see [[KnownLocations]] and [[IModelJsFs]].
 * @public
 */
export class Platform {
  /** Get the name of the platform. */
  public static get platformName(): "win32" | "linux" | "darwin" | "ios" | "android" | "uwp" {
    return process.platform as any;
  }

  /** @internal */
  public static load(): typeof IModelJsNative {
    return ProcessDetector.isMobileAppBackend ? (process as any)._linkedBinding("iModelJsNative") : NativeLibrary.load();
  }
}

/** Well known directories that may be used by the application. Also see [[Platform]]
 * @public
 */
export class KnownLocations {

  /** The directory where the imodeljs-native assets are stored. */
  public static get nativeAssetsDir(): string { return IModelHost.platform.DgnDb.getAssetsDir(); }

  /** The directory where the core-backend assets are stored. */
  public static get packageAssetsDir(): string {
    return path.join(__dirname, "assets");
  }

  /** The temporary directory. */
  public static get tmpdir(): string {
    return os.tmpdir();
  }
}

/** Extend this class to provide custom file name resolution behavior.
 * @note Only `tryResolveKey` and/or `tryResolveFileName` need to be overridden as the implementations of `resolveKey` and `resolveFileName` work for most purposes.
 * @see [[IModelHost.snapshotFileNameResolver]]
 * @public
 */
export abstract class FileNameResolver {
  /** Resolve a file name from the specified key.
   * @param _fileKey The key that identifies the file name in a `Map` or other similar data structure.
   * @returns The resolved file name or `undefined` if not found.
   */
  public tryResolveKey(_fileKey: string): string | undefined { return undefined; }
  /** Resolve a file name from the specified key.
   * @param fileKey The key that identifies the file name in a `Map` or other similar data structure.
   * @returns The resolved file name.
   * @throws [[IModelError]] if not found.
   */
  public resolveKey(fileKey: string): string {
    const resolvedFileName: string | undefined = this.tryResolveKey(fileKey);
    if (undefined === resolvedFileName) {
      throw new IModelError(IModelStatus.NotFound, `${fileKey} not resolved`);
    }
    return resolvedFileName;
  }
  /** Resolve the input file name, which may be a partial name, into a full path file name.
   * @param inFileName The partial file name.
   * @returns The resolved full path file name or `undefined` if not found.
   */
  public tryResolveFileName(inFileName: string): string | undefined { return inFileName; }
  /** Resolve the input file name, which may be a partial name, into a full path file name.
   * @param inFileName The partial file name.
   * @returns The resolved full path file name.
   * @throws [[IModelError]] if not found.
   */
  public resolveFileName(inFileName: string): string {
    const resolvedFileName: string | undefined = this.tryResolveFileName(inFileName);
    if (undefined === resolvedFileName) {
      throw new IModelError(IModelStatus.NotFound, `${inFileName} not resolved`);
    }
    return resolvedFileName;
  }
}<|MERGE_RESOLUTION|>--- conflicted
+++ resolved
@@ -7,7 +7,6 @@
  */
 
 import { IModelJsNative, NativeLibrary } from "@bentley/imodeljs-native";
-<<<<<<< HEAD
 import { AzureServerStorageBindings } from "@itwin/object-storage-azure";
 import { DependenciesConfig, Types as ExtensionTypes } from "@itwin/cloud-agnostic-core";
 import { ServerStorage } from "@itwin/object-storage-core";
@@ -18,11 +17,6 @@
 import * as os from "os";
 import * as path from "path";
 import * as semver from "semver";
-=======
-import { AccessToken, assert, BeEvent, Guid, GuidString, IModelStatus, Logger, LogLevel, Mutable, ProcessDetector } from "@itwin/core-bentley";
-import { AuthorizationClient, BentleyStatus, IModelError, LocalDirName, SessionProps } from "@itwin/core-common";
-import { TelemetryManager } from "@itwin/core-telemetry";
->>>>>>> 0d0785e2
 import { BackendHubAccess } from "./BackendHubAccess";
 import { BackendLoggerCategory } from "./BackendLoggerCategory";
 import { BisCoreSchema } from "./BisCoreSchema";
@@ -38,14 +32,9 @@
 import { SnapshotIModelRpcImpl } from "./rpc-impl/SnapshotIModelRpcImpl";
 import { WipRpcImpl } from "./rpc-impl/WipRpcImpl";
 import { initializeRpcBackend } from "./RpcBackend";
-<<<<<<< HEAD
 import { TileStorage } from "./TileStorage";
 import { BaseSettings, SettingDictionary, SettingsPriority } from "./workspace/Settings";
-import { SettingsSpecRegistry } from "./workspace/SettingsSpecRegistry";
-=======
-import { BaseSettings, SettingDictionary, SettingsPriority } from "./workspace/Settings";
 import { SettingsSchemas } from "./workspace/SettingsSchemas";
->>>>>>> 0d0785e2
 import { ITwinWorkspace, Workspace, WorkspaceOpts } from "./workspace/Workspace";
 
 const loggerCategory = BackendLoggerCategory.IModelHost;
@@ -461,12 +450,8 @@
     this.configuration = configuration;
     this.setupTileCache();
 
-<<<<<<< HEAD
     this.platform.setUseTileCache(IModelHost.tileStorage ? false : true);
 
-=======
-    this.platform.setUseTileCache(IModelHost.tileCacheService ? false : true);
->>>>>>> 0d0785e2
     process.once("beforeExit", IModelHost.shutdown);
     this.onAfterStartup.raiseEvent();
   }
@@ -519,12 +504,8 @@
     IModelHost.tileCacheService = undefined;
     // eslint-disable-next-line deprecation/deprecation
     IModelHost.tileUploader = undefined;
-<<<<<<< HEAD
     IModelHost.tileStorage = undefined;
-    IModelHost.appWorkspace.close();
-=======
     await IModelHost.appWorkspace.close();
->>>>>>> 0d0785e2
     IModelHost._appWorkspace = undefined;
     process.removeListener("beforeExit", IModelHost.shutdown);
   }
