--- conflicted
+++ resolved
@@ -488,12 +488,8 @@
         if (rhs.$meta.fallbackClassId && lhs.$meta.fallbackClassId && rhs.$meta.fallbackClassId !== lhs.$meta.fallbackClassId) {
           const lhsClassId = lhs.$meta.fallbackClassId;
           const rhsClassId = rhs.$meta.fallbackClassId;
-<<<<<<< HEAD
+          // eslint-disable-next-line @typescript-eslint/no-deprecated
           const isRhsIsSubClassOfLhs = this._db.withPreparedStatement("SELECT ec_instanceof(?,?)", (stmt) => {
-=======
-          // eslint-disable-next-line @typescript-eslint/no-deprecated
-          const isRhsIsSubClassOfLhs = db.withPreparedStatement("SELECT ec_instanceof(?,?)", (stmt) => {
->>>>>>> ab57d431
             stmt.bindId(1, rhsClassId);
             stmt.bindId(2, lhsClassId);
             stmt.step();
