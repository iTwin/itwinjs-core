/*---------------------------------------------------------------------------------------------
* Copyright (c) Bentley Systems, Incorporated. All rights reserved.
* See LICENSE.md in the project root for license terms and full copyright notice.
*--------------------------------------------------------------------------------------------*/
/** @packageDocumentation
 * @module iModels
 */

// cspell:ignore BLOCKCACHE

import * as path from "path";
import { BeEvent, ChangeSetStatus, Guid, GuidString, IModelStatus, Logger, Mutable, OpenMode, StopWatch } from "@itwin/core-bentley";
import { BriefcaseIdValue, ChangesetId, ChangesetIdWithIndex, ChangesetIndexAndId, IModelError, IModelVersion, LocalDirName, LocalFileName } from "@itwin/core-common";
import { CloudSqlite, IModelJsNative } from "@bentley/imodeljs-native";
import { BackendLoggerCategory } from "./BackendLoggerCategory";
import { BriefcaseManager } from "./BriefcaseManager";
import { SnapshotDb, TokenArg } from "./IModelDb";
import { IModelHost } from "./IModelHost";
import { IModelJsFs } from "./IModelJsFs";
import { V2CheckpointAccessProps } from "./BackendHubAccess";

const loggerCategory = BackendLoggerCategory.IModelDb;

/**
 * Properties of a checkpoint
 * @public
 */
export interface CheckpointProps extends TokenArg {
  readonly expectV2?: boolean;

  /** iTwin that the iModel belongs to */
  readonly iTwinId: GuidString;

  /** Id of the iModel */
  readonly iModelId: GuidString;

  /** changeset for the checkpoint */
  readonly changeset: ChangesetIdWithIndex;

  /** The number of seconds before the current token expires to attempt to reacquire a new token. Default is 1 hour. */
  readonly reattachSafetySeconds?: number;
}

/** Called to show progress during a download. If this function returns non-zero, the download is aborted.
 *  @public
 */
export type ProgressFunction = (loaded: number, total: number) => number;

/** The parameters that specify a request to download a checkpoint file from iModelHub.
 * @internal
 */
export interface DownloadRequest {
  /** name of local file to hold the downloaded data. */
  localFile: LocalFileName;

  /** A list of full fileName paths to test before downloading. If a valid file exists by one of these names,
   * no download is performed and `localFile` is updated to reflect the fact that the file exists with that name.
   * This can be used, for example, to look for checkpoints from previous versions if the naming strategy changes.
   */
  readonly aliasFiles?: ReadonlyArray<string>;

  /** Properties of the checkpoint to be downloaded */
  readonly checkpoint: CheckpointProps;

  /** If present, this function will be called to indicate progress as the briefcase is downloaded. If this
   * function returns a non-zero value, the download is aborted.
   */
  readonly onProgress?: ProgressFunction;
}

/** @internal */
export interface DownloadJob {
  request: DownloadRequest;
  promise?: Promise<any>;
}

/** @internal */
export class Downloads {
  private static _active = new Map<string, DownloadJob>();

  private static async process<T>(job: DownloadJob, fn: (job: DownloadJob) => Promise<T>) {
    const jobName = job.request.localFile; // save this, it can change inside call to `fn`!
    this._active.set(jobName, job);
    try {
      return await fn(job);
    } finally {
      this._active.delete(jobName);
    }
  }

  public static isInProgress(pathName: LocalFileName): DownloadJob | undefined {
    return this._active.get(pathName);
  }

  public static async download<T>(request: DownloadRequest, downloadFn: (job: DownloadJob) => Promise<T>) {
    const pathName = request.localFile;
    let job = this.isInProgress(pathName);
    if (undefined !== job)
      return job.promise;

    IModelJsFs.recursiveMkDirSync(path.dirname(pathName));
    job = { request };
    return job.promise = this.process(job, downloadFn);
  }
}

/**
 * Utility class for opening V2 checkpoints from cloud containers, and also for downloading them.
 * @internal
*/
export class V2CheckpointManager {
  public static readonly cloudCacheName = "v2Checkpoints";
  private static _cloudCache?: IModelJsNative.CloudCache;
  private static containers = new Map<string, IModelJsNative.CloudContainer>();

  public static getFolder(): LocalDirName {
    const cloudCachePath = path.join(BriefcaseManager.cacheDir, V2CheckpointManager.cloudCacheName);
    if (!(IModelJsFs.existsSync(cloudCachePath))) {
      IModelJsFs.recursiveMkDirSync(cloudCachePath);
    }
    return cloudCachePath;
  }

  /* only used by tests that reset the state of the v2checkpointmanager. all dbs should be closed before calling this function. */
  public static cleanup(): void {
    for (const [_, value] of this.containers.entries()) {
      if (value.isConnected)
        value.detach();
    }
    this._cloudCache?.destroy();
    this._cloudCache = undefined;
    this.containers.clear();
  }

  public static getFileName(checkpoint: CheckpointProps): LocalFileName {
    const changesetId = checkpoint.changeset.id || "first";
    return path.join(this.getFolder(), `${changesetId}.bim`);
  }

  private static get cloudCache(): IModelJsNative.CloudCache {
    if (!this._cloudCache) {
      let rootDir = process.env.BLOCKCACHE_DIR;
      if (!rootDir) {
        rootDir = this.getFolder();
        Logger.logWarning(loggerCategory, `No BLOCKCACHE_DIR found in process.env, using ${rootDir} instead.`);
      } else {
        // Make sure the blockcache_dir has an iTwinDaemon specific file in it, otherwise fall back to other directory.
        if (!(IModelJsFs.existsSync(path.join(rootDir, "portnumber.bcv")))) {
          rootDir = this.getFolder();
          Logger.logWarning(loggerCategory, `No evidence of the iTwinDaemon in provided BLOCKCACHE_DIR: ${process.env.BLOCKCACHE_DIR}, using ${rootDir} instead.`);
        }
      }

      this._cloudCache = new IModelHost.platform.CloudCache({ name: this.cloudCacheName, rootDir });

      // Its fine if its not a daemon, but lets just log an info message
      if (!this._cloudCache.isDaemon)
        Logger.logInfo(loggerCategory, "V2Checkpoint manager running with no iTwinDaemon.");
    }
    return this._cloudCache;
  }

  /** Member names differ slightly between the V2Checkpoint api and the CloudSqlite api. Add aliases `accessName` for `accountName` and `accessToken` for `sasToken` */
  private static toCloudContainerProps(from: V2CheckpointAccessProps): CloudSqlite.ContainerAccessProps {
    return { ...from, accessName: from.accountName, accessToken: from.sasToken };
  }

  private static getContainer(v2Props: V2CheckpointAccessProps) {
    let container = this.containers.get(v2Props.containerId);
    if (!container) {
      container = new IModelHost.platform.CloudContainer(this.toCloudContainerProps(v2Props));
      this.containers.set(v2Props.containerId, container);
    }
    return container;
  }

  public static async attach(checkpoint: CheckpointProps): Promise<{ dbName: string, container: IModelJsNative.CloudContainer }> {
    let v2props: V2CheckpointAccessProps | undefined;
    try {
      v2props = await IModelHost.hubAccess.queryV2Checkpoint(checkpoint);
      if (!v2props)
        throw new Error("no checkpoint");
    } catch (err: any) {
      throw new IModelError(IModelStatus.NotFound, `V2 checkpoint not found: err: ${err.message}`);
    }

    try {
      const container = this.getContainer(v2props);
      const dbName = v2props.dbName;
      if (!container.isConnected)
        container.connect(this.cloudCache);
      if (IModelHost.appWorkspace.settings.getBoolean("Checkpoints/prefetch", true)) {
        const logPrefetch = async (prefetch: IModelJsNative.CloudPrefetch) => {
          const stopwatch = new StopWatch(`[${container.containerId}/${dbName}]`, true);
          Logger.logInfo(loggerCategory, `Starting prefetch of ${stopwatch.description}`);
          const done = await prefetch.promise;
          Logger.logInfo(loggerCategory, `Prefetch of ${stopwatch.description} complete=${done} (${stopwatch.elapsedSeconds} seconds)`);
        };
        // eslint-disable-next-line @typescript-eslint/no-floating-promises
        logPrefetch(new IModelHost.platform.CloudPrefetch(container, dbName));
      }
      return { dbName, container };
    } catch (e: any) {
      const error = `Cloud cache connect failed: ${e.message}`;
      if (checkpoint.expectV2)
        Logger.logError(loggerCategory, error);

      throw new IModelError(e.errorNumber, error);
    }
  }

  private static async performDownload(job: DownloadJob): Promise<ChangesetId> {
    const request = job.request;
    const v2props = await IModelHost.hubAccess.queryV2Checkpoint(request.checkpoint);
    if (!v2props)
      throw new IModelError(IModelStatus.NotFound, "V2 checkpoint not found");

    CheckpointManager.onDownloadV2.raiseEvent(job);
<<<<<<< HEAD
    // eslint-disable-next-line deprecation/deprecation
    return (await IModelHost.hubAccess.downloadV2Checkpoint(job.request)).id;
=======
    const container = new IModelHost.platform.CloudContainer(this.toCloudContainerProps(v2props));
    await CloudSqlite.transferDb("download", container, { dbName: v2props.dbName, localFileName: request.localFile, onProgress: request.onProgress });
    return request.checkpoint.changeset.id;
>>>>>>> 141c904b
  }

  /** Fully download a V2 checkpoint to a local file that can be used to create a briefcase or to work offline.
   * @returns a Promise that is resolved when the download completes with the changesetId of the downloaded checkpoint (which will
   * be the same as the requested changesetId or the most recent checkpoint before it.)
   */
  public static async downloadCheckpoint(request: DownloadRequest): Promise<ChangesetId> {
    return Downloads.download(request, async (job: DownloadJob) => this.performDownload(job));
  }
}

/** Utility class to deal with downloading V1 checkpoints from iModelHub.
 * @internal
 */
export class V1CheckpointManager {
  public static getFolder(iModelId: GuidString): LocalDirName {
    return path.join(BriefcaseManager.getIModelPath(iModelId), "checkpoints");
  }

  public static getFileName(checkpoint: CheckpointProps): LocalFileName {
    const changesetId = checkpoint.changeset.id || "first";
    return path.join(this.getFolder(checkpoint.iModelId), `${changesetId}.bim`);
  }

  public static async getCheckpointDb(request: DownloadRequest): Promise<SnapshotDb> {
    const db = SnapshotDb.tryFindByKey(CheckpointManager.getKey(request.checkpoint));
    return (undefined !== db) ? db : Downloads.download(request, async (job: DownloadJob) => this.downloadAndOpen(job));
  }

  /** Download a V1 checkpoint */
  public static async downloadCheckpoint(request: DownloadRequest): Promise<ChangesetId> {
    return Downloads.download(request, async (job: DownloadJob) => this.performDownload(job));
  }

  private static async downloadAndOpen(job: DownloadJob) {
    const db = CheckpointManager.tryOpenLocalFile(job.request);
    if (db)
      return db;
    await this.performDownload(job);
    await CheckpointManager.updateToRequestedVersion(job.request);
    return SnapshotDb.openCheckpointV1(job.request.localFile, job.request.checkpoint);
  }

  private static async performDownload(job: DownloadJob): Promise<ChangesetId> {
    CheckpointManager.onDownloadV1.raiseEvent(job);
    // eslint-disable-next-line deprecation/deprecation
    return (await IModelHost.hubAccess.downloadV1Checkpoint(job.request)).id;
  }
}

/** @internal  */
export class CheckpointManager {
  public static readonly onDownloadV1 = new BeEvent<(job: DownloadJob) => void>();
  public static readonly onDownloadV2 = new BeEvent<(job: DownloadJob) => void>();
  public static getKey(checkpoint: CheckpointProps) { return `${checkpoint.iModelId}:${checkpoint.changeset.id}`; }

  private static async doDownload(request: DownloadRequest): Promise<ChangesetId> {
    try {
      // first see if there's a V2 checkpoint available.
      const changesetId = await V2CheckpointManager.downloadCheckpoint(request);
      if (changesetId !== request.checkpoint.changeset.id)
        Logger.logInfo(loggerCategory, `Downloaded previous v2 checkpoint because checkpoint for ${request.checkpoint.changeset.id} not found.  Downloaded: IModel=${request.checkpoint.iModelId}, changeset=${changesetId}`);
      else
        Logger.logInfo(loggerCategory, `Downloaded v2 checkpoint: IModel=${request.checkpoint.iModelId}, changeset=${request.checkpoint.changeset.id}`);
      return changesetId;
    } catch (error: any) {
      if (error.errorNumber === IModelStatus.NotFound) // No V2 checkpoint available, try a v1 checkpoint
        return V1CheckpointManager.downloadCheckpoint(request);

      throw error; // most likely, was aborted
    }
  }

  public static async updateToRequestedVersion(request: DownloadRequest) {
    const checkpoint = request.checkpoint;
    const targetFile = request.localFile;
    const traceInfo = { iTwinId: checkpoint.iTwinId, iModelId: checkpoint.iModelId, changeset: checkpoint.changeset };
    try {
      // Open checkpoint for write
      const db = SnapshotDb.openForApplyChangesets(targetFile);
      const nativeDb = db.nativeDb;
      try {

        if (nativeDb.hasPendingTxns()) {
          Logger.logWarning(loggerCategory, "Checkpoint with Txns found - deleting them", () => traceInfo);
          nativeDb.deleteAllTxns();
        }

        if (nativeDb.getBriefcaseId() !== BriefcaseIdValue.Unassigned)
          nativeDb.resetBriefcaseId(BriefcaseIdValue.Unassigned);

        CheckpointManager.validateCheckpointGuids(checkpoint, nativeDb);
        // Apply change sets if necessary
        const currentChangeset: Mutable<ChangesetIndexAndId> = nativeDb.getCurrentChangeset();
        if (currentChangeset.id !== checkpoint.changeset.id) {
          const accessToken = checkpoint.accessToken;
          const toIndex = checkpoint.changeset.index ??
            (await IModelHost.hubAccess.getChangesetFromVersion({ accessToken, iModelId: checkpoint.iModelId, version: IModelVersion.asOfChangeSet(checkpoint.changeset.id) })).index;
          await BriefcaseManager.pullAndApplyChangesets(db, { accessToken, toIndex });
        } else {
          // make sure the parent changeset index is saved in the file - old versions didn't have it.
          currentChangeset.index = checkpoint.changeset.index!; // eslint-disable-line @typescript-eslint/no-non-null-assertion
          nativeDb.saveLocalValue("parentChangeSet", JSON.stringify(currentChangeset));
        }
      } finally {
        db.saveChanges();
        db.close();
      }
    } catch (error: any) {

      Logger.logError(loggerCategory, "Error downloading checkpoint - deleting it", () => traceInfo);
      IModelJsFs.removeSync(targetFile);

      if (error.errorNumber === ChangeSetStatus.CorruptedChangeStream || error.errorNumber === ChangeSetStatus.InvalidId || error.errorNumber === ChangeSetStatus.InvalidVersion) {
        Logger.logError(loggerCategory, "Detected potential corruption of change sets. Deleting them to enable retries", () => traceInfo);
        BriefcaseManager.deleteChangeSetsFromLocalDisk(checkpoint.iModelId);
      }
      throw error;
    }
  }

  /** Download a checkpoint file from iModelHub into a local file specified in the request parameters. */
  public static async downloadCheckpoint(request: DownloadRequest): Promise<void> {
    if (this.verifyCheckpoint(request.checkpoint, request.localFile))
      return;

    if (request.aliasFiles) {
      for (const alias of request.aliasFiles) {
        if (this.verifyCheckpoint(request.checkpoint, alias)) {
          request.localFile = alias;
          return;
        }
      }
    }

    await this.doDownload(request);
    return this.updateToRequestedVersion(request);
  }

  /** checks a file's dbGuid & iTwinId for consistency, and updates the dbGuid when possible */
  public static validateCheckpointGuids(checkpoint: CheckpointProps, nativeDb: IModelJsNative.DgnDb) {
    const traceInfo = { iTwinId: checkpoint.iTwinId, iModelId: checkpoint.iModelId };

    const dbChangeset = nativeDb.getCurrentChangeset();
    const iModelId = Guid.normalize(nativeDb.getIModelId());
    if (iModelId !== Guid.normalize(checkpoint.iModelId)) {
      if (nativeDb.isReadonly())
        throw new IModelError(IModelStatus.ValidationFailed, "iModelId is not properly set up in the checkpoint");

      Logger.logWarning(loggerCategory, "iModelId is not properly set up in the checkpoint. Updated checkpoint to the correct iModelId.", () => ({ ...traceInfo, dbGuid: iModelId }));
      nativeDb.setIModelId(Guid.normalize(checkpoint.iModelId));
      // Required to reset the ChangeSetId because setDbGuid clears the value.
      nativeDb.saveLocalValue("ParentChangeSetId", dbChangeset.id);
      if (undefined !== dbChangeset.index)
        nativeDb.saveLocalValue("parentChangeSet", JSON.stringify(dbChangeset));
    }

    const iTwinId = Guid.normalize(nativeDb.getITwinId());
    if (iTwinId !== Guid.normalize(checkpoint.iTwinId))
      throw new IModelError(IModelStatus.ValidationFailed, "iTwinId was not properly set up in the checkpoint");
  }

  /** @returns true if the file is the checkpoint requested */
  public static verifyCheckpoint(checkpoint: CheckpointProps, fileName: LocalFileName): boolean {
    if (!IModelJsFs.existsSync(fileName))
      return false;

    const nativeDb = new IModelHost.platform.DgnDb();
    try {
      nativeDb.openIModel(fileName, OpenMode.Readonly);
    } catch (error) {
      return false;
    }

    const isValid = checkpoint.iModelId === nativeDb.getIModelId() && checkpoint.changeset.id === nativeDb.getCurrentChangeset().id;
    nativeDb.closeIModel();
    if (!isValid)
      IModelJsFs.removeSync(fileName);

    return isValid;
  }

  /** try to open an existing local file to satisfy a download request */
  public static tryOpenLocalFile(request: DownloadRequest): SnapshotDb | undefined {
    const checkpoint = request.checkpoint;
    if (this.verifyCheckpoint(checkpoint, request.localFile))
      return SnapshotDb.openCheckpointV1(request.localFile, checkpoint);

    // check a list of aliases for finding checkpoints downloaded to non-default locations (e.g. from older versions)
    if (request.aliasFiles) {
      for (const alias of request.aliasFiles) {
        if (this.verifyCheckpoint(checkpoint, alias)) {
          request.localFile = alias;
          return SnapshotDb.openCheckpointV1(alias, checkpoint);
        }
      }
    }
    return undefined;
  }
}<|MERGE_RESOLUTION|>--- conflicted
+++ resolved
@@ -216,14 +216,9 @@
       throw new IModelError(IModelStatus.NotFound, "V2 checkpoint not found");
 
     CheckpointManager.onDownloadV2.raiseEvent(job);
-<<<<<<< HEAD
-    // eslint-disable-next-line deprecation/deprecation
-    return (await IModelHost.hubAccess.downloadV2Checkpoint(job.request)).id;
-=======
     const container = new IModelHost.platform.CloudContainer(this.toCloudContainerProps(v2props));
     await CloudSqlite.transferDb("download", container, { dbName: v2props.dbName, localFileName: request.localFile, onProgress: request.onProgress });
     return request.checkpoint.changeset.id;
->>>>>>> 141c904b
   }
 
   /** Fully download a V2 checkpoint to a local file that can be used to create a briefcase or to work offline.
