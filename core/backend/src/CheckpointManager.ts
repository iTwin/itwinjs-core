--- conflicted
+++ resolved
@@ -1,363 +1,338 @@
-/*---------------------------------------------------------------------------------------------
-* Copyright (c) Bentley Systems, Incorporated. All rights reserved.
-* See LICENSE.md in the project root for license terms and full copyright notice.
-*--------------------------------------------------------------------------------------------*/
-/** @packageDocumentation
- * @module iModels
- */
-
-// cspell:ignore BLOCKCACHE
-
-import * as path from "path";
-import { BeEvent, ChangeSetStatus, DbResult, Guid, GuidString, IModelStatus, Logger, OpenMode } from "@bentley/bentleyjs-core";
-import { BriefcaseIdValue, ChangesetId, ChangesetIdWithIndex, IModelError, IModelVersion, LocalDirName, LocalFileName } from "@bentley/imodeljs-common";
-import { BlobDaemon, BlobDaemonCommandArg, IModelJsNative } from "@bentley/imodeljs-native";
-import { BackendLoggerCategory } from "./BackendLoggerCategory";
-import { BriefcaseManager } from "./BriefcaseManager";
-import { SnapshotDb, UserArg } from "./IModelDb";
-import { IModelHost } from "./IModelHost";
-import { IModelJsFs } from "./IModelJsFs";
-
-const loggerCategory = BackendLoggerCategory.IModelDb;
-
-/**
- * Properties of a checkpoint
- * @public
- */
-export interface CheckpointProps extends UserArg {
-  readonly expectV2?: boolean;
-
-  // SWB
-  /** Context (Project or Asset) that the iModel belongs to */
-<<<<<<< HEAD
-  // SWB
-  readonly contextId: GuidString;
-=======
-  readonly iTwinId: GuidString;
->>>>>>> 3a9b8d08
-
-  /** Id of the iModel */
-  readonly iModelId: GuidString;
-
-  /** changeset for the checkpoint */
-  readonly changeset: ChangesetIdWithIndex;
-}
-
-/** Called to show progress during a download. If this function returns non-zero, the download is aborted.
- *  @public
- */
-export type ProgressFunction = (loaded: number, total: number) => number;
-
-/** The parameters that specify a request to download a checkpoint file from iModelHub.
- * @internal
- */
-export interface DownloadRequest {
-  /** name of local file to hold the downloaded data. */
-  localFile: LocalFileName;
-
-  /** A list of full fileName paths to test before downloading. If a valid file exists by one of these names,
-   * no download is performed and `localFile` is updated to reflect the fact that the file exists with that name.
-   * This can be used, for example, to look for checkpoints from previous versions if the naming strategy changes.
-   */
-  readonly aliasFiles?: ReadonlyArray<string>;
-
-  /** Properties of the checkpoint to be downloaded */
-  readonly checkpoint: CheckpointProps;
-
-  /** If present, this function will be called to indicate progress as the briefcase is downloaded. If this
-   * function returns a non-zero value, the download is aborted.
-   */
-  readonly onProgress?: ProgressFunction;
-}
-
-/** @internal */
-export interface DownloadJob {
-  request: DownloadRequest;
-  promise?: Promise<any>;
-}
-
-/** @internal */
-export class Downloads {
-  private static _active = new Map<string, DownloadJob>();
-
-  private static async process<T>(job: DownloadJob, fn: (job: DownloadJob) => Promise<T>) {
-    const jobName = job.request.localFile; // save this, it can change inside call to `fn`!
-    this._active.set(jobName, job);
-    try {
-      return await fn(job);
-    } finally {
-      this._active.delete(jobName);
-    }
-  }
-
-  public static isInProgress(pathName: LocalFileName): DownloadJob | undefined {
-    return this._active.get(pathName);
-  }
-
-  public static async download<T>(request: DownloadRequest, downloadFn: (job: DownloadJob) => Promise<T>) {
-    const pathName = request.localFile;
-    let job = this.isInProgress(pathName);
-    if (undefined !== job)
-      return job.promise;
-
-    IModelJsFs.recursiveMkDirSync(path.dirname(pathName));
-    job = { request };
-    return job.promise = this.process(job, downloadFn);
-  }
-}
-
-/** Utility class for attaching to Daemon, opening V2 checkpoints, and downloading them.
- * @internal
-*/
-export class V2CheckpointManager {
-  private static async getCommandArgs(checkpoint: CheckpointProps): Promise<BlobDaemonCommandArg> {
-    try {
-      const v2props = await IModelHost.hubAccess.queryV2Checkpoint(checkpoint);
-      if (!v2props)
-        throw new Error("no checkpoint");
-
-      return { ...v2props, daemonDir: process.env.BLOCKCACHE_DIR, writeable: false };
-    } catch (err: any) {
-      throw new IModelError(IModelStatus.NotFound, `V2 checkpoint not found: err: ${err.message}`);
-    }
-  }
-
-  public static async attach(checkpoint: CheckpointProps): Promise<{ filePath: LocalFileName, expiryTimestamp: number }> {
-    const args = await this.getCommandArgs(checkpoint);
-    if (undefined === args.daemonDir || args.daemonDir === "")
-      throw new IModelError(IModelStatus.BadRequest, "Invalid config: BLOCKCACHE_DIR is not set");
-
-    // We can assume that a BCVDaemon process is already started if BLOCKCACHE_DIR was set, so we need to just tell the daemon to attach to the Storage Container
-    const attachResult = await BlobDaemon.command("attach", args);
-    if (attachResult.result !== DbResult.BE_SQLITE_OK) {
-      const error = `Daemon attach failed: ${attachResult.errMsg}`;
-      if (checkpoint.expectV2)
-        Logger.logError(loggerCategory, error);
-
-      throw new IModelError(attachResult.result, error);
-    }
-    const sasTokenExpiry = new URLSearchParams(args.auth).get("se");
-
-    return { filePath: BlobDaemon.getDbFileName(args), expiryTimestamp: sasTokenExpiry ? Date.parse(sasTokenExpiry) : 0 };
-  }
-
-  private static async performDownload(job: DownloadJob): Promise<ChangesetId> {
-    CheckpointManager.onDownloadV2.raiseEvent(job);
-    return IModelHost.hubAccess.downloadV2Checkpoint(job.request);
-  }
-
-  /** Fully download a V2 checkpoint to a local file that can be used to create a briefcase or to work offline.
-   * @returns a Promise that is resolved when the download completes with the changesetId of the downloaded checkpoint (which will
-   * be the same as the requested changesetId or the most recent checkpoint before it.)
-   */
-  public static async downloadCheckpoint(request: DownloadRequest): Promise<ChangesetId> {
-    return Downloads.download(request, async (job: DownloadJob) => this.performDownload(job));
-  }
-}
-
-/** Utility class to deal with downloading V1 checkpoints from iModelHub.
- * @internal
- */
-export class V1CheckpointManager {
-  public static getFolder(iModelId: GuidString): LocalDirName {
-    return path.join(BriefcaseManager.getIModelPath(iModelId), "checkpoints");
-  }
-
-  public static getFileName(checkpoint: CheckpointProps): LocalFileName {
-    const changeSetId = checkpoint.changeset.id || "first";
-    return path.join(this.getFolder(checkpoint.iModelId), `${changeSetId}.bim`);
-  }
-
-  public static async getCheckpointDb(request: DownloadRequest): Promise<SnapshotDb> {
-    const db = SnapshotDb.tryFindByKey(CheckpointManager.getKey(request.checkpoint));
-    return (undefined !== db) ? db : Downloads.download(request, async (job: DownloadJob) => this.downloadAndOpen(job));
-  }
-
-  /** Download a V1 checkpoint */
-  public static async downloadCheckpoint(request: DownloadRequest): Promise<ChangesetId> {
-    return Downloads.download(request, async (job: DownloadJob) => this.performDownload(job));
-  }
-
-  private static async downloadAndOpen(job: DownloadJob) {
-    const db = CheckpointManager.tryOpenLocalFile(job.request);
-    if (db)
-      return db;
-    await this.performDownload(job);
-    await CheckpointManager.updateToRequestedVersion(job.request);
-    return SnapshotDb.openCheckpointV1(job.request.localFile, job.request.checkpoint);
-  }
-
-  private static async performDownload(job: DownloadJob): Promise<ChangesetId> {
-    CheckpointManager.onDownloadV1.raiseEvent(job);
-    return IModelHost.hubAccess.downloadV1Checkpoint(job.request);
-  }
-}
-
-/** @internal  */
-export class CheckpointManager {
-  public static readonly onDownloadV1 = new BeEvent<(job: DownloadJob) => void>();
-  public static readonly onDownloadV2 = new BeEvent<(job: DownloadJob) => void>();
-  public static getKey(checkpoint: CheckpointProps) { return `${checkpoint.iModelId}:${checkpoint.changeset.id}`; }
-
-  private static async doDownload(request: DownloadRequest): Promise<ChangesetId> {
-    try {
-      // first see if there's a V2 checkpoint available.
-      const changesetId = await V2CheckpointManager.downloadCheckpoint(request);
-      Logger.logInfo(loggerCategory, `Downloaded v2 checkpoint: IModel=${request.checkpoint.iModelId}, changeset=${request.checkpoint.changeset.id}`);
-      return changesetId;
-    } catch (error) {
-      if (error instanceof IModelError && error.errorNumber === IModelStatus.NotFound) // No V2 checkpoint available, try a v1 checkpoint
-        return V1CheckpointManager.downloadCheckpoint(request);
-
-      throw (error); // most likely, was aborted
-    }
-  }
-
-  public static async updateToRequestedVersion(request: DownloadRequest) {
-    const checkpoint = request.checkpoint;
-    const targetFile = request.localFile;
-<<<<<<< HEAD
-    // SWB
-    const traceInfo = { contextId: checkpoint.contextId, iModelId: checkpoint.iModelId, changeSetId: checkpoint.changeset.id };
-=======
-    const traceInfo = { iTwinId: checkpoint.iTwinId, iModelId: checkpoint.iModelId, changeset: checkpoint.changeset };
->>>>>>> 3a9b8d08
-    try {
-      // Open checkpoint for write
-      const db = SnapshotDb.openForApplyChangesets(targetFile);
-      const nativeDb = db.nativeDb;
-
-      try {
-        if (nativeDb.hasPendingTxns()) {
-          Logger.logWarning(loggerCategory, "Checkpoint with Txns found - deleting them", () => traceInfo);
-          nativeDb.deleteAllTxns();
-        }
-
-        if (nativeDb.getBriefcaseId() !== BriefcaseIdValue.Unassigned)
-          nativeDb.resetBriefcaseId(BriefcaseIdValue.Unassigned);
-
-        CheckpointManager.validateCheckpointGuids(checkpoint, nativeDb);
-        // Apply change sets if necessary
-        const parentChangeset = nativeDb.getParentChangeset();
-        if (parentChangeset.id !== checkpoint.changeset.id) {
-          const user = checkpoint.user;
-          const toIndex = checkpoint.changeset.index ??
-            (await IModelHost.hubAccess.getChangesetFromVersion({ user, iModelId: checkpoint.iModelId, version: IModelVersion.asOfChangeSet(checkpoint.changeset.id) })).index;
-          await BriefcaseManager.pullAndApplyChangesets(db, { user, toIndex });
-        } else {
-          // make sure the parent changeset index is saved in the file - old versions didn't have it.
-          parentChangeset.index = checkpoint.changeset.index;
-          nativeDb.saveLocalValue("parentChangeSet", JSON.stringify(parentChangeset));
-        }
-      } finally {
-        db.saveChanges();
-        db.close();
-      }
-    } catch (error: any) {
-
-      Logger.logError(loggerCategory, "Error downloading checkpoint - deleting it", () => traceInfo);
-      IModelJsFs.removeSync(targetFile);
-
-      if (error.errorNumber === ChangeSetStatus.CorruptedChangeStream || error.errorNumber === ChangeSetStatus.InvalidId || error.errorNumber === ChangeSetStatus.InvalidVersion) {
-        Logger.logError(loggerCategory, "Detected potential corruption of change sets. Deleting them to enable retries", () => traceInfo);
-        BriefcaseManager.deleteChangeSetsFromLocalDisk(checkpoint.iModelId);
-      }
-      throw error;
-    }
-  }
-
-  /** Download a checkpoint file from iModelHub into a local file specified in the request parameters. */
-  public static async downloadCheckpoint(request: DownloadRequest): Promise<void> {
-    if (this.verifyCheckpoint(request.checkpoint, request.localFile))
-      return;
-
-    if (request.aliasFiles) {
-      for (const alias of request.aliasFiles) {
-        if (this.verifyCheckpoint(request.checkpoint, alias)) {
-          request.localFile = alias;
-          return;
-        }
-      }
-    }
-
-    await this.doDownload(request);
-    return this.updateToRequestedVersion(request);
-  }
-
-<<<<<<< HEAD
-  // SWB
-  /** checks a file's dbGuid & contextId for consistency, and updates the dbGuid when possible */
-  public static validateCheckpointGuids(checkpoint: CheckpointProps, nativeDb: IModelJsNative.DgnDb) {
-    // SWB
-    const traceInfo = { contextId: checkpoint.contextId, iModelId: checkpoint.iModelId };
-=======
-  /** checks a file's dbGuid & iTwinId for consistency, and updates the dbGuid when possible */
-  public static validateCheckpointGuids(checkpoint: CheckpointProps, nativeDb: IModelJsNative.DgnDb) {
-    const traceInfo = { iTwinId: checkpoint.iTwinId, iModelId: checkpoint.iModelId };
->>>>>>> 3a9b8d08
-
-    const dbChangeset = nativeDb.getParentChangeset();
-    const dbGuid = Guid.normalize(nativeDb.getDbGuid());
-    if (dbGuid !== Guid.normalize(checkpoint.iModelId)) {
-      if (nativeDb.isReadonly())
-        throw new IModelError(IModelStatus.ValidationFailed, "iModelId is not properly set up in the checkpoint");
-
-      Logger.logWarning(loggerCategory, "iModelId is not properly set up in the checkpoint. Updated checkpoint to the correct iModelId.", () => ({ ...traceInfo, dbGuid }));
-      nativeDb.setDbGuid(Guid.normalize(checkpoint.iModelId));
-      // Required to reset the ChangeSetId because setDbGuid clears the value.
-      nativeDb.saveLocalValue("ParentChangeSetId", dbChangeset.id);
-      if (undefined !== dbChangeset.index)
-        nativeDb.saveLocalValue("parentChangeSet", JSON.stringify(dbChangeset));
-    }
-
-    // SWB
-    const dbContextGuid = Guid.normalize(nativeDb.queryProjectGuid());
-<<<<<<< HEAD
-    // SWB
-    if (dbContextGuid !== Guid.normalize(checkpoint.contextId))
-      // SWB
-      throw new IModelError(IModelStatus.ValidationFailed, "ContextId was not properly set up in the checkpoint");
-=======
-    if (dbContextGuid !== Guid.normalize(checkpoint.iTwinId))
-      throw new IModelError(IModelStatus.ValidationFailed, "iTwinId was not properly set up in the checkpoint");
->>>>>>> 3a9b8d08
-  }
-
-  /** @returns true if the file is the checkpoint requested */
-  public static verifyCheckpoint(checkpoint: CheckpointProps, fileName: LocalFileName): boolean {
-    if (!IModelJsFs.existsSync(fileName))
-      return false;
-
-    const nativeDb = new IModelHost.platform.DgnDb();
-    try {
-      nativeDb.openIModel(fileName, OpenMode.Readonly);
-    } catch (error) {
-      return false;
-    }
-
-    const isValid = checkpoint.iModelId === nativeDb.getDbGuid() && checkpoint.changeset.id === nativeDb.getParentChangeset().id;
-    nativeDb.closeIModel();
-    if (!isValid)
-      IModelJsFs.removeSync(fileName);
-
-    return isValid;
-  }
-
-  /** try to open an existing local file to satisfy a download request */
-  public static tryOpenLocalFile(request: DownloadRequest): SnapshotDb | undefined {
-    const checkpoint = request.checkpoint;
-    if (this.verifyCheckpoint(checkpoint, request.localFile))
-      return SnapshotDb.openCheckpointV1(request.localFile, checkpoint);
-
-    // check a list of aliases for finding checkpoints downloaded to non-default locations (e.g. from older versions)
-    if (request.aliasFiles) {
-      for (const alias of request.aliasFiles) {
-        if (this.verifyCheckpoint(checkpoint, alias)) {
-          request.localFile = alias;
-          return SnapshotDb.openCheckpointV1(alias, checkpoint);
-        }
-      }
-    }
-    return undefined;
-  }
-}
+/*---------------------------------------------------------------------------------------------
+* Copyright (c) Bentley Systems, Incorporated. All rights reserved.
+* See LICENSE.md in the project root for license terms and full copyright notice.
+*--------------------------------------------------------------------------------------------*/
+/** @packageDocumentation
+ * @module iModels
+ */
+
+// cspell:ignore BLOCKCACHE
+
+import * as path from "path";
+import { BeEvent, ChangeSetStatus, DbResult, Guid, GuidString, IModelStatus, Logger, OpenMode } from "@bentley/bentleyjs-core";
+import { BriefcaseIdValue, ChangesetId, ChangesetIdWithIndex, IModelError, IModelVersion, LocalDirName, LocalFileName } from "@bentley/imodeljs-common";
+import { BlobDaemon, BlobDaemonCommandArg, IModelJsNative } from "@bentley/imodeljs-native";
+import { BackendLoggerCategory } from "./BackendLoggerCategory";
+import { BriefcaseManager } from "./BriefcaseManager";
+import { SnapshotDb, UserArg } from "./IModelDb";
+import { IModelHost } from "./IModelHost";
+import { IModelJsFs } from "./IModelJsFs";
+
+const loggerCategory = BackendLoggerCategory.IModelDb;
+
+/**
+ * Properties of a checkpoint
+ * @public
+ */
+export interface CheckpointProps extends UserArg {
+  readonly expectV2?: boolean;
+
+  // SWB
+  /** Context (Project or Asset) that the iModel belongs to */
+  readonly iTwinId: GuidString;
+
+  /** Id of the iModel */
+  readonly iModelId: GuidString;
+
+  /** changeset for the checkpoint */
+  readonly changeset: ChangesetIdWithIndex;
+}
+
+/** Called to show progress during a download. If this function returns non-zero, the download is aborted.
+ *  @public
+ */
+export type ProgressFunction = (loaded: number, total: number) => number;
+
+/** The parameters that specify a request to download a checkpoint file from iModelHub.
+ * @internal
+ */
+export interface DownloadRequest {
+  /** name of local file to hold the downloaded data. */
+  localFile: LocalFileName;
+
+  /** A list of full fileName paths to test before downloading. If a valid file exists by one of these names,
+   * no download is performed and `localFile` is updated to reflect the fact that the file exists with that name.
+   * This can be used, for example, to look for checkpoints from previous versions if the naming strategy changes.
+   */
+  readonly aliasFiles?: ReadonlyArray<string>;
+
+  /** Properties of the checkpoint to be downloaded */
+  readonly checkpoint: CheckpointProps;
+
+  /** If present, this function will be called to indicate progress as the briefcase is downloaded. If this
+   * function returns a non-zero value, the download is aborted.
+   */
+  readonly onProgress?: ProgressFunction;
+}
+
+/** @internal */
+export interface DownloadJob {
+  request: DownloadRequest;
+  promise?: Promise<any>;
+}
+
+/** @internal */
+export class Downloads {
+  private static _active = new Map<string, DownloadJob>();
+
+  private static async process<T>(job: DownloadJob, fn: (job: DownloadJob) => Promise<T>) {
+    const jobName = job.request.localFile; // save this, it can change inside call to `fn`!
+    this._active.set(jobName, job);
+    try {
+      return await fn(job);
+    } finally {
+      this._active.delete(jobName);
+    }
+  }
+
+  public static isInProgress(pathName: LocalFileName): DownloadJob | undefined {
+    return this._active.get(pathName);
+  }
+
+  public static async download<T>(request: DownloadRequest, downloadFn: (job: DownloadJob) => Promise<T>) {
+    const pathName = request.localFile;
+    let job = this.isInProgress(pathName);
+    if (undefined !== job)
+      return job.promise;
+
+    IModelJsFs.recursiveMkDirSync(path.dirname(pathName));
+    job = { request };
+    return job.promise = this.process(job, downloadFn);
+  }
+}
+
+/** Utility class for attaching to Daemon, opening V2 checkpoints, and downloading them.
+ * @internal
+*/
+export class V2CheckpointManager {
+  private static async getCommandArgs(checkpoint: CheckpointProps): Promise<BlobDaemonCommandArg> {
+    try {
+      const v2props = await IModelHost.hubAccess.queryV2Checkpoint(checkpoint);
+      if (!v2props)
+        throw new Error("no checkpoint");
+
+      return { ...v2props, daemonDir: process.env.BLOCKCACHE_DIR, writeable: false };
+    } catch (err: any) {
+      throw new IModelError(IModelStatus.NotFound, `V2 checkpoint not found: err: ${err.message}`);
+    }
+  }
+
+  public static async attach(checkpoint: CheckpointProps): Promise<{ filePath: LocalFileName, expiryTimestamp: number }> {
+    const args = await this.getCommandArgs(checkpoint);
+    if (undefined === args.daemonDir || args.daemonDir === "")
+      throw new IModelError(IModelStatus.BadRequest, "Invalid config: BLOCKCACHE_DIR is not set");
+
+    // We can assume that a BCVDaemon process is already started if BLOCKCACHE_DIR was set, so we need to just tell the daemon to attach to the Storage Container
+    const attachResult = await BlobDaemon.command("attach", args);
+    if (attachResult.result !== DbResult.BE_SQLITE_OK) {
+      const error = `Daemon attach failed: ${attachResult.errMsg}`;
+      if (checkpoint.expectV2)
+        Logger.logError(loggerCategory, error);
+
+      throw new IModelError(attachResult.result, error);
+    }
+    const sasTokenExpiry = new URLSearchParams(args.auth).get("se");
+
+    return { filePath: BlobDaemon.getDbFileName(args), expiryTimestamp: sasTokenExpiry ? Date.parse(sasTokenExpiry) : 0 };
+  }
+
+  private static async performDownload(job: DownloadJob): Promise<ChangesetId> {
+    CheckpointManager.onDownloadV2.raiseEvent(job);
+    return IModelHost.hubAccess.downloadV2Checkpoint(job.request);
+  }
+
+  /** Fully download a V2 checkpoint to a local file that can be used to create a briefcase or to work offline.
+   * @returns a Promise that is resolved when the download completes with the changesetId of the downloaded checkpoint (which will
+   * be the same as the requested changesetId or the most recent checkpoint before it.)
+   */
+  public static async downloadCheckpoint(request: DownloadRequest): Promise<ChangesetId> {
+    return Downloads.download(request, async (job: DownloadJob) => this.performDownload(job));
+  }
+}
+
+/** Utility class to deal with downloading V1 checkpoints from iModelHub.
+ * @internal
+ */
+export class V1CheckpointManager {
+  public static getFolder(iModelId: GuidString): LocalDirName {
+    return path.join(BriefcaseManager.getIModelPath(iModelId), "checkpoints");
+  }
+
+  public static getFileName(checkpoint: CheckpointProps): LocalFileName {
+    const changeSetId = checkpoint.changeset.id || "first";
+    return path.join(this.getFolder(checkpoint.iModelId), `${changeSetId}.bim`);
+  }
+
+  public static async getCheckpointDb(request: DownloadRequest): Promise<SnapshotDb> {
+    const db = SnapshotDb.tryFindByKey(CheckpointManager.getKey(request.checkpoint));
+    return (undefined !== db) ? db : Downloads.download(request, async (job: DownloadJob) => this.downloadAndOpen(job));
+  }
+
+  /** Download a V1 checkpoint */
+  public static async downloadCheckpoint(request: DownloadRequest): Promise<ChangesetId> {
+    return Downloads.download(request, async (job: DownloadJob) => this.performDownload(job));
+  }
+
+  private static async downloadAndOpen(job: DownloadJob) {
+    const db = CheckpointManager.tryOpenLocalFile(job.request);
+    if (db)
+      return db;
+    await this.performDownload(job);
+    await CheckpointManager.updateToRequestedVersion(job.request);
+    return SnapshotDb.openCheckpointV1(job.request.localFile, job.request.checkpoint);
+  }
+
+  private static async performDownload(job: DownloadJob): Promise<ChangesetId> {
+    CheckpointManager.onDownloadV1.raiseEvent(job);
+    return IModelHost.hubAccess.downloadV1Checkpoint(job.request);
+  }
+}
+
+/** @internal  */
+export class CheckpointManager {
+  public static readonly onDownloadV1 = new BeEvent<(job: DownloadJob) => void>();
+  public static readonly onDownloadV2 = new BeEvent<(job: DownloadJob) => void>();
+  public static getKey(checkpoint: CheckpointProps) { return `${checkpoint.iModelId}:${checkpoint.changeset.id}`; }
+
+  private static async doDownload(request: DownloadRequest): Promise<ChangesetId> {
+    try {
+      // first see if there's a V2 checkpoint available.
+      const changesetId = await V2CheckpointManager.downloadCheckpoint(request);
+      Logger.logInfo(loggerCategory, `Downloaded v2 checkpoint: IModel=${request.checkpoint.iModelId}, changeset=${request.checkpoint.changeset.id}`);
+      return changesetId;
+    } catch (error) {
+      if (error instanceof IModelError && error.errorNumber === IModelStatus.NotFound) // No V2 checkpoint available, try a v1 checkpoint
+        return V1CheckpointManager.downloadCheckpoint(request);
+
+      throw (error); // most likely, was aborted
+    }
+  }
+
+  public static async updateToRequestedVersion(request: DownloadRequest) {
+    const checkpoint = request.checkpoint;
+    const targetFile = request.localFile;
+    const traceInfo = { iTwinId: checkpoint.iTwinId, iModelId: checkpoint.iModelId, changeset: checkpoint.changeset };
+    try {
+      // Open checkpoint for write
+      const db = SnapshotDb.openForApplyChangesets(targetFile);
+      const nativeDb = db.nativeDb;
+
+      try {
+        if (nativeDb.hasPendingTxns()) {
+          Logger.logWarning(loggerCategory, "Checkpoint with Txns found - deleting them", () => traceInfo);
+          nativeDb.deleteAllTxns();
+        }
+
+        if (nativeDb.getBriefcaseId() !== BriefcaseIdValue.Unassigned)
+          nativeDb.resetBriefcaseId(BriefcaseIdValue.Unassigned);
+
+        CheckpointManager.validateCheckpointGuids(checkpoint, nativeDb);
+        // Apply change sets if necessary
+        const parentChangeset = nativeDb.getParentChangeset();
+        if (parentChangeset.id !== checkpoint.changeset.id) {
+          const user = checkpoint.user;
+          const toIndex = checkpoint.changeset.index ??
+            (await IModelHost.hubAccess.getChangesetFromVersion({ user, iModelId: checkpoint.iModelId, version: IModelVersion.asOfChangeSet(checkpoint.changeset.id) })).index;
+          await BriefcaseManager.pullAndApplyChangesets(db, { user, toIndex });
+        } else {
+          // make sure the parent changeset index is saved in the file - old versions didn't have it.
+          parentChangeset.index = checkpoint.changeset.index;
+          nativeDb.saveLocalValue("parentChangeSet", JSON.stringify(parentChangeset));
+        }
+      } finally {
+        db.saveChanges();
+        db.close();
+      }
+    } catch (error: any) {
+
+      Logger.logError(loggerCategory, "Error downloading checkpoint - deleting it", () => traceInfo);
+      IModelJsFs.removeSync(targetFile);
+
+      if (error.errorNumber === ChangeSetStatus.CorruptedChangeStream || error.errorNumber === ChangeSetStatus.InvalidId || error.errorNumber === ChangeSetStatus.InvalidVersion) {
+        Logger.logError(loggerCategory, "Detected potential corruption of change sets. Deleting them to enable retries", () => traceInfo);
+        BriefcaseManager.deleteChangeSetsFromLocalDisk(checkpoint.iModelId);
+      }
+      throw error;
+    }
+  }
+
+  /** Download a checkpoint file from iModelHub into a local file specified in the request parameters. */
+  public static async downloadCheckpoint(request: DownloadRequest): Promise<void> {
+    if (this.verifyCheckpoint(request.checkpoint, request.localFile))
+      return;
+
+    if (request.aliasFiles) {
+      for (const alias of request.aliasFiles) {
+        if (this.verifyCheckpoint(request.checkpoint, alias)) {
+          request.localFile = alias;
+          return;
+        }
+      }
+    }
+
+    await this.doDownload(request);
+    return this.updateToRequestedVersion(request);
+  }
+
+  /** checks a file's dbGuid & iTwinId for consistency, and updates the dbGuid when possible */
+  public static validateCheckpointGuids(checkpoint: CheckpointProps, nativeDb: IModelJsNative.DgnDb) {
+    const traceInfo = { iTwinId: checkpoint.iTwinId, iModelId: checkpoint.iModelId };
+
+    const dbChangeset = nativeDb.getParentChangeset();
+    const dbGuid = Guid.normalize(nativeDb.getDbGuid());
+    if (dbGuid !== Guid.normalize(checkpoint.iModelId)) {
+      if (nativeDb.isReadonly())
+        throw new IModelError(IModelStatus.ValidationFailed, "iModelId is not properly set up in the checkpoint");
+
+      Logger.logWarning(loggerCategory, "iModelId is not properly set up in the checkpoint. Updated checkpoint to the correct iModelId.", () => ({ ...traceInfo, dbGuid }));
+      nativeDb.setDbGuid(Guid.normalize(checkpoint.iModelId));
+      // Required to reset the ChangeSetId because setDbGuid clears the value.
+      nativeDb.saveLocalValue("ParentChangeSetId", dbChangeset.id);
+      if (undefined !== dbChangeset.index)
+        nativeDb.saveLocalValue("parentChangeSet", JSON.stringify(dbChangeset));
+    }
+
+    // SWB
+    const dbContextGuid = Guid.normalize(nativeDb.queryProjectGuid());
+    if (dbContextGuid !== Guid.normalize(checkpoint.iTwinId))
+      throw new IModelError(IModelStatus.ValidationFailed, "iTwinId was not properly set up in the checkpoint");
+  }
+
+  /** @returns true if the file is the checkpoint requested */
+  public static verifyCheckpoint(checkpoint: CheckpointProps, fileName: LocalFileName): boolean {
+    if (!IModelJsFs.existsSync(fileName))
+      return false;
+
+    const nativeDb = new IModelHost.platform.DgnDb();
+    try {
+      nativeDb.openIModel(fileName, OpenMode.Readonly);
+    } catch (error) {
+      return false;
+    }
+
+    const isValid = checkpoint.iModelId === nativeDb.getDbGuid() && checkpoint.changeset.id === nativeDb.getParentChangeset().id;
+    nativeDb.closeIModel();
+    if (!isValid)
+      IModelJsFs.removeSync(fileName);
+
+    return isValid;
+  }
+
+  /** try to open an existing local file to satisfy a download request */
+  public static tryOpenLocalFile(request: DownloadRequest): SnapshotDb | undefined {
+    const checkpoint = request.checkpoint;
+    if (this.verifyCheckpoint(checkpoint, request.localFile))
+      return SnapshotDb.openCheckpointV1(request.localFile, checkpoint);
+
+    // check a list of aliases for finding checkpoints downloaded to non-default locations (e.g. from older versions)
+    if (request.aliasFiles) {
+      for (const alias of request.aliasFiles) {
+        if (this.verifyCheckpoint(checkpoint, alias)) {
+          request.localFile = alias;
+          return SnapshotDb.openCheckpointV1(alias, checkpoint);
+        }
+      }
+    }
+    return undefined;
+  }
+}