--- conflicted
+++ resolved
@@ -1,279 +1,270 @@
-/*---------------------------------------------------------------------------------------------
-* Copyright (c) Bentley Systems, Incorporated. All rights reserved.
-* See LICENSE.md in the project root for license terms and full copyright notice.
-*--------------------------------------------------------------------------------------------*/
-/** @packageDocumentation
- * @module NativeApp
- */
-
-import { join } from "path";
-<<<<<<< HEAD
-import { AuthStatus, BeEvent, ClientRequestContext, GuidString, SessionProps } from "@itwin/core-bentley";
-import {
-  BriefcaseProps, IModelError, InternetConnectivityStatus, LocalBriefcaseProps, NativeAppAuthorizationConfiguration, nativeAppChannel, NativeAppFunctions,
-  NativeAppNotifications, nativeAppNotify, OverriddenBy, RequestNewBriefcaseProps, StorageValue,
-} from "@itwin/core-common";
-import { AccessToken, AccessTokenProps, ImsAuthorizationClient, RequestGlobalOptions } from "@bentley/itwin-client";
-=======
-import { AccessToken, AuthStatus, BeEvent, GuidString } from "@bentley/bentleyjs-core";
-import {
-  BriefcaseProps, IModelError, InternetConnectivityStatus, LocalBriefcaseProps, NativeAppAuthorizationConfiguration, nativeAppChannel,
-  NativeAppFunctions, NativeAppNotifications, nativeAppNotify, OverriddenBy, RequestNewBriefcaseProps, SessionProps, StorageValue,
-} from "@bentley/imodeljs-common";
-import { AuthorizationClient, ImsAuthorizationClient, RequestGlobalOptions } from "@bentley/itwin-client";
->>>>>>> 405c9a93
-import { BriefcaseManager } from "./BriefcaseManager";
-import { Downloads } from "./CheckpointManager";
-import { IModelHost } from "./IModelHost";
-import { IpcHandler, IpcHost, IpcHostOpts } from "./IpcHost";
-import { NativeAppStorage } from "./NativeAppStorage";
-
-/** @internal */
-export abstract class NativeAppAuthorizationBackend extends ImsAuthorizationClient implements AuthorizationClient {
-  protected _accessToken?: AccessToken;
-  public abstract signIn(): Promise<void>;
-  public abstract signOut(): Promise<void>;
-  protected abstract refreshToken(): Promise<AccessToken>;
-  public config?: NativeAppAuthorizationConfiguration;
-  public expireSafety = 60 * 10; // refresh token 10 minutes before real expiration time
-  public issuerUrl?: string;
-
-  protected constructor(config?: NativeAppAuthorizationConfiguration) {
-    super();
-    this.config = config;
-  }
-
-  public setAccessToken(token?: AccessToken) {
-    if (token === this._accessToken)
-      return;
-    this._accessToken = token;
-    NativeHost.onUserStateChanged.raiseEvent(token);
-  }
-
-  public async getAccessToken(): Promise<AccessToken | undefined> {
-    if (!this._accessToken)
-      this.setAccessToken(await this.refreshToken());
-    return this._accessToken;
-  }
-
-  public async initialize(config?: NativeAppAuthorizationConfiguration) {
-    this.config = config ?? this.config;
-    if (!this.config)
-      throw new IModelError(AuthStatus.Error, "Must specify a valid configuration when initializing authorization");
-    if (this.config.expiryBuffer)
-      this.expireSafety = this.config.expiryBuffer;
-    this.issuerUrl = this.config.issuerUrl ?? await this.getUrl();
-  }
-}
-
-/**
- * Implementation of NativeAppFunctions
- */
-class NativeAppHandler extends IpcHandler implements NativeAppFunctions {
-  public get channelName() { return nativeAppChannel; }
-
-  public async setAccessToken(token: AccessToken) {
-    NativeHost.authorization.setAccessToken(token);
-  }
-  public async getAccessToken(): Promise<AccessToken | undefined> {
-    return NativeHost.authorization.getAccessToken();
-  }
-  public async initializeAuth(props: SessionProps, config?: NativeAppAuthorizationConfiguration): Promise<number> {
-    IModelHost.session.applicationId = props.applicationId;
-    IModelHost.applicationVersion = props.applicationVersion;
-    IModelHost.sessionId = props.sessionId;
-
-    await NativeHost.authorization.initialize(config);
-    return NativeHost.authorization.expireSafety;
-  }
-  public async signIn(): Promise<void> {
-    return NativeHost.authorization.signIn();
-  }
-  public async signOut(): Promise<void> {
-    return NativeHost.authorization.signOut();
-  }
-  public async checkInternetConnectivity(): Promise<InternetConnectivityStatus> {
-    return NativeHost.checkInternetConnectivity();
-  }
-  public async overrideInternetConnectivity(by: OverriddenBy, status: InternetConnectivityStatus): Promise<void> {
-    NativeHost.overrideInternetConnectivity(by, status);
-  }
-  public async acquireNewBriefcaseId(iModelId: GuidString): Promise<number> {
-    return BriefcaseManager.acquireNewBriefcaseId({ iModelId });
-  }
-  public async getBriefcaseFileName(props: BriefcaseProps): Promise<string> {
-    return BriefcaseManager.getFileName(props);
-  }
-  public async downloadBriefcase(request: RequestNewBriefcaseProps, reportProgress: boolean, progressInterval?: number): Promise<LocalBriefcaseProps> {
-    const args = {
-      ...request,
-      onProgress: (_a: number, _b: number) => checkAbort(),
-    };
-
-    if (reportProgress) {
-      const interval = progressInterval ?? 250; // by default, only send progress events every 250 milliseconds
-      let nextTime = Date.now() + interval;
-      args.onProgress = (loaded, total) => {
-        const now = Date.now();
-        if (loaded >= total || now >= nextTime) {
-          nextTime = now + interval;
-          IpcHost.send(`nativeApp.progress-${request.iModelId}`, { loaded, total });
-        }
-        return checkAbort();
-      };
-    }
-
-    const downloadPromise = BriefcaseManager.downloadBriefcase(args);
-    const checkAbort = () => {
-      const job = Downloads.isInProgress(args.fileName!);
-      return (job && (job.request as any).abort === 1) ? 1 : 0;
-    };
-    return downloadPromise;
-  }
-
-  public async requestCancelDownloadBriefcase(fileName: string): Promise<boolean> {
-    const job = Downloads.isInProgress(fileName);
-    if (job)
-      (job.request as any).abort = 1;
-    return job !== undefined;
-  }
-
-  public async deleteBriefcaseFiles(fileName: string): Promise<void> {
-    await BriefcaseManager.deleteBriefcaseFiles(fileName, await IModelHost.getAccessToken());
-  }
-
-  public async getCachedBriefcases(iModelId?: GuidString): Promise<LocalBriefcaseProps[]> {
-    return BriefcaseManager.getCachedBriefcases(iModelId);
-  }
-
-  public async storageMgrOpen(storageId: string): Promise<string> {
-    return NativeAppStorage.open(storageId).id;
-  }
-
-  public async storageMgrClose(storageId: string, deleteIt: boolean): Promise<void> {
-    NativeAppStorage.find(storageId).close(deleteIt);
-  }
-
-  public async storageMgrNames(): Promise<string[]> {
-    return NativeAppStorage.getStorageNames();
-  }
-
-  public async storageGetValueType(storageId: string, key: string): Promise<"number" | "string" | "boolean" | "Uint8Array" | "null" | undefined> {
-    return NativeAppStorage.find(storageId).getValueType(key);
-  }
-
-  public async storageGet(storageId: string, key: string): Promise<StorageValue | undefined> {
-    return NativeAppStorage.find(storageId).getData(key);
-  }
-
-  public async storageSet(storageId: string, key: string, value: StorageValue): Promise<void> {
-    NativeAppStorage.find(storageId).setData(key, value);
-  }
-
-  public async storageRemove(storageId: string, key: string): Promise<void> {
-    NativeAppStorage.find(storageId).removeData(key);
-  }
-
-  public async storageKeys(storageId: string): Promise<string[]> {
-    return NativeAppStorage.find(storageId).getKeys();
-  }
-
-  public async storageRemoveAll(storageId: string): Promise<void> {
-    NativeAppStorage.find(storageId).removeAll();
-  }
-}
-
-/** Options for [[NativeHost.startup]]
- * @public */
-export interface NativeHostOpts extends IpcHostOpts {
-  nativeHost?: {
-    /** Application name. Used, for example, to name the settings file. If not supplied, defaults to "iTwinApp". */
-    applicationName?: string;
-  };
-}
-
-/**
- * Backend for desktop/mobile native applications
- * @public
- */
-export class NativeHost {
-  private static _reachability?: InternetConnectivityStatus;
-  private static _applicationName: string;
-  private constructor() { } // no instances - static methods only
-
-  /** @internal */
-  public static get authorization() { return IModelHost.authorizationClient as NativeAppAuthorizationBackend; }
-
-  /** Event called when the user's sign-in state changes - this may be due to calls to signIn(), signOut() or because the token was refreshed */
-  public static readonly onUserStateChanged = new BeEvent<(token?: AccessToken) => void>();
-
-  /** Event called when the internet connectivity changes, if known. */
-  public static readonly onInternetConnectivityChanged = new BeEvent<(status: InternetConnectivityStatus) => void>();
-
-  private static _appSettingsCacheDir?: string;
-
-  /** Get the local cache folder for application settings */
-  public static get appSettingsCacheDir(): string {
-    if (this._appSettingsCacheDir === undefined)
-      this._appSettingsCacheDir = join(IModelHost.cacheDir, "appSettings");
-    return this._appSettingsCacheDir;
-  }
-
-  /** Send a notification to the NativeApp connected to this NativeHost. */
-  public static notifyNativeFrontend<T extends keyof NativeAppNotifications>(methodName: T, ...args: Parameters<NativeAppNotifications[T]>) {
-    return IpcHost.send(nativeAppNotify, methodName, ...args);
-  }
-
-  private static _isValid = false;
-  public static get isValid(): boolean { return this._isValid; }
-  public static get applicationName() { return this._applicationName; }
-  /** Get the settings store for this NativeHost. */
-  public static get settingsStore() {
-    return NativeAppStorage.open(this.applicationName);
-  }
-
-  /**
-   * Start the backend of a native app.
-   * @note this method calls [[IpcHost.startup]] internally.
-   */
-  public static async startup(opt?: NativeHostOpts): Promise<void> {
-    if (!this.isValid) {
-      this._isValid = true;
-      this.onInternetConnectivityChanged.addListener((status: InternetConnectivityStatus) =>
-        NativeHost.notifyNativeFrontend("notifyInternetConnectivityChanged", status));
-      this.onUserStateChanged.addListener((token?: AccessToken) =>
-        NativeHost.notifyNativeFrontend("notifyUserStateChanged", token));
-      this._applicationName = opt?.nativeHost?.applicationName ?? "iTwinApp";
-    }
-
-    await IpcHost.startup(opt);
-    if (IpcHost.isValid)  // for tests, we use NativeHost but don't have a frontend
-      NativeAppHandler.register();
-  }
-
-  /** Shutdown native app backend. Also calls [[IpcHost.shutdown]] */
-  public static async shutdown(): Promise<void> {
-    this._isValid = false;
-    this.onInternetConnectivityChanged.clear();
-    this.onUserStateChanged.clear();
-    await IpcHost.shutdown();
-  }
-
-  /** get current value of internet connectivity */
-  public static checkInternetConnectivity(): InternetConnectivityStatus {
-    return this._reachability ?? InternetConnectivityStatus.Online;
-  }
-
-  /**
-   * Override internet connectivity state
-   * @param _overridenBy who overrode the value.
-   * @internal
-   */
-  public static overrideInternetConnectivity(_overridenBy: OverriddenBy, status: InternetConnectivityStatus): void {
-    if (this._reachability !== status) {
-      this._reachability = status;
-      RequestGlobalOptions.online = this._reachability === InternetConnectivityStatus.Online;
-      this.onInternetConnectivityChanged.raiseEvent(status);
-    }
-  }
-}
+/*---------------------------------------------------------------------------------------------
+* Copyright (c) Bentley Systems, Incorporated. All rights reserved.
+* See LICENSE.md in the project root for license terms and full copyright notice.
+*--------------------------------------------------------------------------------------------*/
+/** @packageDocumentation
+ * @module NativeApp
+ */
+
+import { join } from "path";
+import { AccessToken, AuthStatus, BeEvent, GuidString } from "@itwin/core-bentley";
+import {
+  BriefcaseProps, IModelError, InternetConnectivityStatus, LocalBriefcaseProps, NativeAppAuthorizationConfiguration, nativeAppChannel,
+  NativeAppFunctions, NativeAppNotifications, nativeAppNotify, OverriddenBy, RequestNewBriefcaseProps, SessionProps, StorageValue,
+} from "@itwin/core-common";
+import { AuthorizationClient, ImsAuthorizationClient, RequestGlobalOptions } from "@bentley/itwin-client";
+import { BriefcaseManager } from "./BriefcaseManager";
+import { Downloads } from "./CheckpointManager";
+import { IModelHost } from "./IModelHost";
+import { IpcHandler, IpcHost, IpcHostOpts } from "./IpcHost";
+import { NativeAppStorage } from "./NativeAppStorage";
+
+/** @internal */
+export abstract class NativeAppAuthorizationBackend extends ImsAuthorizationClient implements AuthorizationClient {
+  protected _accessToken?: AccessToken;
+  public abstract signIn(): Promise<void>;
+  public abstract signOut(): Promise<void>;
+  protected abstract refreshToken(): Promise<AccessToken>;
+  public config?: NativeAppAuthorizationConfiguration;
+  public expireSafety = 60 * 10; // refresh token 10 minutes before real expiration time
+  public issuerUrl?: string;
+
+  protected constructor(config?: NativeAppAuthorizationConfiguration) {
+    super();
+    this.config = config;
+  }
+
+  public setAccessToken(token?: AccessToken) {
+    if (token === this._accessToken)
+      return;
+    this._accessToken = token;
+    NativeHost.onUserStateChanged.raiseEvent(token);
+  }
+
+  public async getAccessToken(): Promise<AccessToken | undefined> {
+    if (!this._accessToken)
+      this.setAccessToken(await this.refreshToken());
+    return this._accessToken;
+  }
+
+  public async initialize(config?: NativeAppAuthorizationConfiguration) {
+    this.config = config ?? this.config;
+    if (!this.config)
+      throw new IModelError(AuthStatus.Error, "Must specify a valid configuration when initializing authorization");
+    if (this.config.expiryBuffer)
+      this.expireSafety = this.config.expiryBuffer;
+    this.issuerUrl = this.config.issuerUrl ?? await this.getUrl();
+  }
+}
+
+/**
+ * Implementation of NativeAppFunctions
+ */
+class NativeAppHandler extends IpcHandler implements NativeAppFunctions {
+  public get channelName() { return nativeAppChannel; }
+
+  public async setAccessToken(token: AccessToken) {
+    NativeHost.authorization.setAccessToken(token);
+  }
+  public async getAccessToken(): Promise<AccessToken | undefined> {
+    return NativeHost.authorization.getAccessToken();
+  }
+  public async initializeAuth(props: SessionProps, config?: NativeAppAuthorizationConfiguration): Promise<number> {
+    IModelHost.session.applicationId = props.applicationId;
+    IModelHost.applicationVersion = props.applicationVersion;
+    IModelHost.sessionId = props.sessionId;
+
+    await NativeHost.authorization.initialize(config);
+    return NativeHost.authorization.expireSafety;
+  }
+  public async signIn(): Promise<void> {
+    return NativeHost.authorization.signIn();
+  }
+  public async signOut(): Promise<void> {
+    return NativeHost.authorization.signOut();
+  }
+  public async checkInternetConnectivity(): Promise<InternetConnectivityStatus> {
+    return NativeHost.checkInternetConnectivity();
+  }
+  public async overrideInternetConnectivity(by: OverriddenBy, status: InternetConnectivityStatus): Promise<void> {
+    NativeHost.overrideInternetConnectivity(by, status);
+  }
+  public async acquireNewBriefcaseId(iModelId: GuidString): Promise<number> {
+    return BriefcaseManager.acquireNewBriefcaseId({ iModelId });
+  }
+  public async getBriefcaseFileName(props: BriefcaseProps): Promise<string> {
+    return BriefcaseManager.getFileName(props);
+  }
+  public async downloadBriefcase(request: RequestNewBriefcaseProps, reportProgress: boolean, progressInterval?: number): Promise<LocalBriefcaseProps> {
+    const args = {
+      ...request,
+      onProgress: (_a: number, _b: number) => checkAbort(),
+    };
+
+    if (reportProgress) {
+      const interval = progressInterval ?? 250; // by default, only send progress events every 250 milliseconds
+      let nextTime = Date.now() + interval;
+      args.onProgress = (loaded, total) => {
+        const now = Date.now();
+        if (loaded >= total || now >= nextTime) {
+          nextTime = now + interval;
+          IpcHost.send(`nativeApp.progress-${request.iModelId}`, { loaded, total });
+        }
+        return checkAbort();
+      };
+    }
+
+    const downloadPromise = BriefcaseManager.downloadBriefcase(args);
+    const checkAbort = () => {
+      const job = Downloads.isInProgress(args.fileName!);
+      return (job && (job.request as any).abort === 1) ? 1 : 0;
+    };
+    return downloadPromise;
+  }
+
+  public async requestCancelDownloadBriefcase(fileName: string): Promise<boolean> {
+    const job = Downloads.isInProgress(fileName);
+    if (job)
+      (job.request as any).abort = 1;
+    return job !== undefined;
+  }
+
+  public async deleteBriefcaseFiles(fileName: string): Promise<void> {
+    await BriefcaseManager.deleteBriefcaseFiles(fileName, await IModelHost.getAccessToken());
+  }
+
+  public async getCachedBriefcases(iModelId?: GuidString): Promise<LocalBriefcaseProps[]> {
+    return BriefcaseManager.getCachedBriefcases(iModelId);
+  }
+
+  public async storageMgrOpen(storageId: string): Promise<string> {
+    return NativeAppStorage.open(storageId).id;
+  }
+
+  public async storageMgrClose(storageId: string, deleteIt: boolean): Promise<void> {
+    NativeAppStorage.find(storageId).close(deleteIt);
+  }
+
+  public async storageMgrNames(): Promise<string[]> {
+    return NativeAppStorage.getStorageNames();
+  }
+
+  public async storageGetValueType(storageId: string, key: string): Promise<"number" | "string" | "boolean" | "Uint8Array" | "null" | undefined> {
+    return NativeAppStorage.find(storageId).getValueType(key);
+  }
+
+  public async storageGet(storageId: string, key: string): Promise<StorageValue | undefined> {
+    return NativeAppStorage.find(storageId).getData(key);
+  }
+
+  public async storageSet(storageId: string, key: string, value: StorageValue): Promise<void> {
+    NativeAppStorage.find(storageId).setData(key, value);
+  }
+
+  public async storageRemove(storageId: string, key: string): Promise<void> {
+    NativeAppStorage.find(storageId).removeData(key);
+  }
+
+  public async storageKeys(storageId: string): Promise<string[]> {
+    return NativeAppStorage.find(storageId).getKeys();
+  }
+
+  public async storageRemoveAll(storageId: string): Promise<void> {
+    NativeAppStorage.find(storageId).removeAll();
+  }
+}
+
+/** Options for [[NativeHost.startup]]
+ * @public */
+export interface NativeHostOpts extends IpcHostOpts {
+  nativeHost?: {
+    /** Application name. Used, for example, to name the settings file. If not supplied, defaults to "iTwinApp". */
+    applicationName?: string;
+  };
+}
+
+/**
+ * Backend for desktop/mobile native applications
+ * @public
+ */
+export class NativeHost {
+  private static _reachability?: InternetConnectivityStatus;
+  private static _applicationName: string;
+  private constructor() { } // no instances - static methods only
+
+  /** @internal */
+  public static get authorization() { return IModelHost.authorizationClient as NativeAppAuthorizationBackend; }
+
+  /** Event called when the user's sign-in state changes - this may be due to calls to signIn(), signOut() or because the token was refreshed */
+  public static readonly onUserStateChanged = new BeEvent<(token?: AccessToken) => void>();
+
+  /** Event called when the internet connectivity changes, if known. */
+  public static readonly onInternetConnectivityChanged = new BeEvent<(status: InternetConnectivityStatus) => void>();
+
+  private static _appSettingsCacheDir?: string;
+
+  /** Get the local cache folder for application settings */
+  public static get appSettingsCacheDir(): string {
+    if (this._appSettingsCacheDir === undefined)
+      this._appSettingsCacheDir = join(IModelHost.cacheDir, "appSettings");
+    return this._appSettingsCacheDir;
+  }
+
+  /** Send a notification to the NativeApp connected to this NativeHost. */
+  public static notifyNativeFrontend<T extends keyof NativeAppNotifications>(methodName: T, ...args: Parameters<NativeAppNotifications[T]>) {
+    return IpcHost.send(nativeAppNotify, methodName, ...args);
+  }
+
+  private static _isValid = false;
+  public static get isValid(): boolean { return this._isValid; }
+  public static get applicationName() { return this._applicationName; }
+  /** Get the settings store for this NativeHost. */
+  public static get settingsStore() {
+    return NativeAppStorage.open(this.applicationName);
+  }
+
+  /**
+   * Start the backend of a native app.
+   * @note this method calls [[IpcHost.startup]] internally.
+   */
+  public static async startup(opt?: NativeHostOpts): Promise<void> {
+    if (!this.isValid) {
+      this._isValid = true;
+      this.onInternetConnectivityChanged.addListener((status: InternetConnectivityStatus) =>
+        NativeHost.notifyNativeFrontend("notifyInternetConnectivityChanged", status));
+      this.onUserStateChanged.addListener((token?: AccessToken) =>
+        NativeHost.notifyNativeFrontend("notifyUserStateChanged", token));
+      this._applicationName = opt?.nativeHost?.applicationName ?? "iTwinApp";
+    }
+
+    await IpcHost.startup(opt);
+    if (IpcHost.isValid)  // for tests, we use NativeHost but don't have a frontend
+      NativeAppHandler.register();
+  }
+
+  /** Shutdown native app backend. Also calls [[IpcHost.shutdown]] */
+  public static async shutdown(): Promise<void> {
+    this._isValid = false;
+    this.onInternetConnectivityChanged.clear();
+    this.onUserStateChanged.clear();
+    await IpcHost.shutdown();
+  }
+
+  /** get current value of internet connectivity */
+  public static checkInternetConnectivity(): InternetConnectivityStatus {
+    return this._reachability ?? InternetConnectivityStatus.Online;
+  }
+
+  /**
+   * Override internet connectivity state
+   * @param _overridenBy who overrode the value.
+   * @internal
+   */
+  public static overrideInternetConnectivity(_overridenBy: OverriddenBy, status: InternetConnectivityStatus): void {
+    if (this._reachability !== status) {
+      this._reachability = status;
+      RequestGlobalOptions.online = this._reachability === InternetConnectivityStatus.Online;
+      this.onInternetConnectivityChanged.raiseEvent(status);
+    }
+  }
+}