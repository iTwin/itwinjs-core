/*---------------------------------------------------------------------------------------------
* Copyright (c) Bentley Systems, Incorporated. All rights reserved.
* See LICENSE.md in the project root for license terms and full copyright notice.
*--------------------------------------------------------------------------------------------*/
/** @packageDocumentation
 * @module NativeApp
 */

import { join } from "path";
<<<<<<< HEAD
import { AccessToken, BeEvent, GuidString } from "@itwin/core-bentley";
=======
import { AccessToken, assert, AuthStatus, BeEvent, GuidString } from "@itwin/core-bentley";
>>>>>>> 33a0b74b
import {
  BriefcaseProps, InternetConnectivityStatus, LocalBriefcaseProps, nativeAppChannel, NativeAppFunctions, NativeAppNotifications, nativeAppNotify,
  OverriddenBy, RequestNewBriefcaseProps, StorageValue,
} from "@itwin/core-common";
import { RequestGlobalOptions } from "@bentley/itwin-client";
import { BriefcaseManager } from "./BriefcaseManager";
import { Downloads } from "./CheckpointManager";
import { IModelHost } from "./IModelHost";
import { IpcHandler, IpcHost, IpcHostOpts } from "./IpcHost";
import { NativeAppStorage } from "./NativeAppStorage";

/**
 * Implementation of NativeAppFunctions
 */
class NativeAppHandler extends IpcHandler implements NativeAppFunctions {
  public get channelName() { return nativeAppChannel; }

  public async getAccessToken(): Promise<AccessToken | undefined> {
    return IModelHost.authorizationClient?.getAccessToken();
  }

  public async checkInternetConnectivity(): Promise<InternetConnectivityStatus> {
    return NativeHost.checkInternetConnectivity();
  }
  public async overrideInternetConnectivity(by: OverriddenBy, status: InternetConnectivityStatus): Promise<void> {
    NativeHost.overrideInternetConnectivity(by, status);
  }
  public async acquireNewBriefcaseId(iModelId: GuidString): Promise<number> {
    return BriefcaseManager.acquireNewBriefcaseId({ iModelId });
  }
  public async getBriefcaseFileName(props: BriefcaseProps): Promise<string> {
    return BriefcaseManager.getFileName(props);
  }
  public async downloadBriefcase(request: RequestNewBriefcaseProps, reportProgress: boolean, progressInterval?: number): Promise<LocalBriefcaseProps> {
    const args = {
      ...request,
      onProgress: (_a: number, _b: number) => checkAbort(),
    };

    if (reportProgress) {
      const interval = progressInterval ?? 250; // by default, only send progress events every 250 milliseconds
      let nextTime = Date.now() + interval;
      args.onProgress = (loaded, total) => {
        const now = Date.now();
        if (loaded >= total || now >= nextTime) {
          nextTime = now + interval;
          IpcHost.send(`nativeApp.progress-${request.iModelId}`, { loaded, total });
        }
        return checkAbort();
      };
    }

    const downloadPromise = BriefcaseManager.downloadBriefcase(args);
    const checkAbort = () => {
      assert(undefined !== args.fileName);
      const job = Downloads.isInProgress(args.fileName);
      return (job && (job.request as any).abort === 1) ? 1 : 0;
    };
    return downloadPromise;
  }

  public async requestCancelDownloadBriefcase(fileName: string): Promise<boolean> {
    const job = Downloads.isInProgress(fileName);
    if (job)
      (job.request as any).abort = 1;
    return job !== undefined;
  }

  public async deleteBriefcaseFiles(fileName: string): Promise<void> {
    await BriefcaseManager.deleteBriefcaseFiles(fileName, await IModelHost.getAccessToken());
  }

  public async getCachedBriefcases(iModelId?: GuidString): Promise<LocalBriefcaseProps[]> {
    return BriefcaseManager.getCachedBriefcases(iModelId);
  }

  public async storageMgrOpen(storageId: string): Promise<string> {
    return NativeAppStorage.open(storageId).id;
  }

  public async storageMgrClose(storageId: string, deleteIt: boolean): Promise<void> {
    NativeAppStorage.find(storageId).close(deleteIt);
  }

  public async storageMgrNames(): Promise<string[]> {
    return NativeAppStorage.getStorageNames();
  }

  public async storageGetValueType(storageId: string, key: string): Promise<"number" | "string" | "boolean" | "Uint8Array" | "null" | undefined> {
    return NativeAppStorage.find(storageId).getValueType(key);
  }

  public async storageGet(storageId: string, key: string): Promise<StorageValue | undefined> {
    return NativeAppStorage.find(storageId).getData(key);
  }

  public async storageSet(storageId: string, key: string, value: StorageValue): Promise<void> {
    NativeAppStorage.find(storageId).setData(key, value);
  }

  public async storageRemove(storageId: string, key: string): Promise<void> {
    NativeAppStorage.find(storageId).removeData(key);
  }

  public async storageKeys(storageId: string): Promise<string[]> {
    return NativeAppStorage.find(storageId).getKeys();
  }

  public async storageRemoveAll(storageId: string): Promise<void> {
    NativeAppStorage.find(storageId).removeAll();
  }
}

/** Options for [[NativeHost.startup]]
 * @public
 */
export interface NativeHostOpts extends IpcHostOpts {
  nativeHost?: {
    /** Application name. Used, for example, to name the settings file. If not supplied, defaults to "iTwinApp". */
    applicationName?: string;
  };
}

/**
 * Backend for desktop/mobile native applications
 * @public
 */
export class NativeHost {
  private static _reachability?: InternetConnectivityStatus;
  private static _applicationName: string;
  private constructor() { } // no instances - static methods only

  /** Event called when the internet connectivity changes, if known. */
  public static readonly onInternetConnectivityChanged = new BeEvent<(status: InternetConnectivityStatus) => void>();

  private static _appSettingsCacheDir?: string;

  /** Get the local cache folder for application settings */
  public static get appSettingsCacheDir(): string {
    if (this._appSettingsCacheDir === undefined)
      this._appSettingsCacheDir = join(IModelHost.cacheDir, "appSettings");
    return this._appSettingsCacheDir;
  }

  /** Send a notification to the NativeApp connected to this NativeHost. */
  public static notifyNativeFrontend<T extends keyof NativeAppNotifications>(methodName: T, ...args: Parameters<NativeAppNotifications[T]>) {
    return IpcHost.send(nativeAppNotify, methodName, ...args);
  }

  private static _isValid = false;
  public static get isValid(): boolean { return this._isValid; }
  public static get applicationName() { return this._applicationName; }
  /** Get the settings store for this NativeHost. */
  public static get settingsStore() {
    return NativeAppStorage.open(this.applicationName);
  }

  /**
   * Start the backend of a native app.
   * @note this method calls [[IpcHost.startup]] internally.
   */
  public static async startup(opt?: NativeHostOpts): Promise<void> {
    if (!this.isValid) {
      this._isValid = true;
      this.onInternetConnectivityChanged.addListener((status: InternetConnectivityStatus) =>
        NativeHost.notifyNativeFrontend("notifyInternetConnectivityChanged", status));
      this._applicationName = opt?.nativeHost?.applicationName ?? "iTwinApp";
    }

    await IpcHost.startup(opt);
    if (IpcHost.isValid)  // for tests, we use NativeHost but don't have a frontend
      NativeAppHandler.register();
  }

  /** Shutdown native app backend. Also calls [[IpcHost.shutdown]] */
  public static async shutdown(): Promise<void> {
    this._isValid = false;
    this.onInternetConnectivityChanged.clear();
    await IpcHost.shutdown();
  }

  /** get current value of internet connectivity */
  public static checkInternetConnectivity(): InternetConnectivityStatus {
    return this._reachability ?? InternetConnectivityStatus.Online;
  }

  /**
   * Override internet connectivity state
   * @param _overridenBy who overrode the value.
   * @internal
   */
  public static overrideInternetConnectivity(_overridenBy: OverriddenBy, status: InternetConnectivityStatus): void {
    if (this._reachability !== status) {
      this._reachability = status;
      RequestGlobalOptions.online = this._reachability === InternetConnectivityStatus.Online;
      this.onInternetConnectivityChanged.raiseEvent(status);
    }
  }
}<|MERGE_RESOLUTION|>--- conflicted
+++ resolved
@@ -7,11 +7,7 @@
  */
 
 import { join } from "path";
-<<<<<<< HEAD
-import { AccessToken, BeEvent, GuidString } from "@itwin/core-bentley";
-=======
-import { AccessToken, assert, AuthStatus, BeEvent, GuidString } from "@itwin/core-bentley";
->>>>>>> 33a0b74b
+import { AccessToken, assert, BeEvent, GuidString } from "@itwin/core-bentley";
 import {
   BriefcaseProps, InternetConnectivityStatus, LocalBriefcaseProps, nativeAppChannel, NativeAppFunctions, NativeAppNotifications, nativeAppNotify,
   OverriddenBy, RequestNewBriefcaseProps, StorageValue,
