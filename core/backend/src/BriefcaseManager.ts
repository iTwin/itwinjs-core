--- conflicted
+++ resolved
@@ -1,507 +1,502 @@
-/*---------------------------------------------------------------------------------------------
-* Copyright (c) Bentley Systems, Incorporated. All rights reserved.
-* See LICENSE.md in the project root for license terms and full copyright notice.
-*--------------------------------------------------------------------------------------------*/
-/** @packageDocumentation
- * @module iModels
- */
-
-// cspell:ignore cset csets ecchanges
-
-import * as path from "path";
-import {
-<<<<<<< HEAD
-  AccessToken, BeDuration, ChangeSetStatus, GuidString, IModelHubStatus, IModelStatus, Logger, OpenMode,
-} from "@bentley/bentleyjs-core";
-=======
-  AccessToken, BeDuration, ChangeSetApplyOption, ChangeSetStatus, GuidString, IModelHubStatus, IModelStatus, Logger, OpenMode,
-} from "@itwin/core-bentley";
->>>>>>> f73aa258
-import {
-  BriefcaseId, BriefcaseIdValue, BriefcaseProps, ChangesetFileProps, ChangesetIndex, ChangesetType, IModelError, IModelVersion, LocalBriefcaseProps,
-  LocalDirName, LocalFileName, RequestNewBriefcaseProps, RpcActivity,
-} from "@itwin/core-common";
-import { TelemetryEvent } from "@bentley/telemetry-client";
-import { AcquireNewBriefcaseIdArg } from "./BackendHubAccess";
-import { BackendLoggerCategory } from "./BackendLoggerCategory";
-import { CheckpointManager, CheckpointProps, ProgressFunction } from "./CheckpointManager";
-import { BriefcaseDb, IModelDb, UserArg } from "./IModelDb";
-import { IModelHost } from "./IModelHost";
-import { IModelJsFs } from "./IModelJsFs";
-
-const loggerCategory = BackendLoggerCategory.IModelDb;
-
-/** The argument for [[BriefcaseManager.downloadBriefcase]]
- * @public
-*/
-export interface RequestNewBriefcaseArg extends UserArg, RequestNewBriefcaseProps {
-  /** If present, a function called periodically during the download to indicate progress.
-   * @note return non-zero from this function to abort the download.
-   */
-  onProgress?: ProgressFunction;
-}
-
-/**
- * Parameters for pushing changesets to iModelHub
- * @public
- */
-export interface PushChangesArgs extends UserArg {
-  /** A description of the changes. This is visible on the iModel's timeline. */
-  description: string;
-  /** if present, the locks are retained after the operation. Otherwise, *all* locks are released after the changeset is successfully pushed. */
-  retainLocks?: true;
-  /** number of times to retry pull/merge if other users are pushing at the same time. Default is 5 */
-  mergeRetryCount?: number;
-  /** delay to wait between pull/merge retry attempts. Default is 3 seconds */
-  mergeRetryDelay?: BeDuration;
-  /** the number of time to attempt to retry to push the changeset upon failure. Default is 3 */
-  pushRetryCount?: number;
-  /** The delay to wait between retry attempts on failed pushes. Default is 3 seconds. */
-  pushRetryDelay?: BeDuration;
-}
-
-/**
- * Specifies a specific index for pulling changes.
- * @public
- */
-export interface ToChangesetArgs extends UserArg {
-  /** The last ChangesetIndex to pull. If not present, pull *all* newer changesets. */
-  toIndex?: ChangesetIndex;
-}
-
-/** Arguments for [[BriefcaseManager.pullAndApplyChangesets]]
- * @public
- */
-export type PullChangesArgs = ToChangesetArgs;
-
-/** Manages downloading Briefcases and downloading and uploading changesets.
- * @public
- */
-export class BriefcaseManager {
-  /** Get the local path of the folder storing files that are associated with an imodel */
-  public static getIModelPath(iModelId: GuidString): LocalDirName { return path.join(this._cacheDir, iModelId); }
-
-  /** @internal */
-  public static getChangeSetsPath(iModelId: GuidString): LocalDirName { return path.join(this.getIModelPath(iModelId), "changesets"); }
-
-  /** @internal */
-  public static getChangeCachePathName(iModelId: GuidString): LocalFileName { return path.join(this.getIModelPath(iModelId), iModelId.concat(".bim.ecchanges")); }
-
-  /** @internal */
-  public static getChangedElementsPathName(iModelId: GuidString): LocalFileName { return path.join(this.getIModelPath(iModelId), iModelId.concat(".bim.elems")); }
-
-  private static _briefcaseSubDir = "briefcases";
-  /** @internal */
-  public static getBriefcaseBasePath(iModelId: GuidString): LocalDirName {
-    return path.join(this.getIModelPath(iModelId), this._briefcaseSubDir);
-  }
-
-  /** Get the name of the local file that holds, or will hold, a local briefcase in the briefcase cache.
-   * @note The briefcase cache is a local directory established in the call to [[BriefcaseManager.initialize]].
-   * @param briefcase the iModelId and BriefcaseId for the filename
-   * @see getIModelPath
-   */
-  public static getFileName(briefcase: BriefcaseProps): LocalFileName {
-    return path.join(this.getBriefcaseBasePath(briefcase.iModelId), `${briefcase.briefcaseId}.bim`);
-  }
-
-  private static setupCacheDir(cacheRootDir: LocalDirName) {
-    this._cacheDir = cacheRootDir;
-    IModelJsFs.recursiveMkDirSync(this._cacheDir);
-  }
-
-  private static _initialized?: boolean;
-  /** Initialize BriefcaseManager
-   * @param cacheRootDir The root directory for storing a cache of downloaded briefcase files on the local computer.
-   * Briefcases are stored relative to this path in sub-folders organized by IModelId.
-   * @note It is perfectly valid for applications to store briefcases in locations they manage, outside of `cacheRootDir`.
-   */
-  public static initialize(cacheRootDir: LocalDirName) {
-    if (this._initialized)
-      return;
-    this.setupCacheDir(cacheRootDir);
-    IModelHost.onBeforeShutdown.addOnce(this.finalize, this);
-    this._initialized = true;
-  }
-
-  private static finalize() {
-    this._initialized = false;
-  }
-
-  /** Get a list of the local briefcase held in the briefcase cache, optionally for a single iModelId
-   * @param iModelId if present, only briefcases for this iModelId are returned, otherwise all briefcases for all
-   * iModels in the briefcase cache are returned.
-   * @note usually there should only be one briefcase per iModel.
-   */
-  public static getCachedBriefcases(iModelId?: GuidString): LocalBriefcaseProps[] {
-    const briefcaseList: LocalBriefcaseProps[] = [];
-    const iModelDirs = IModelJsFs.readdirSync(this._cacheDir);
-    for (const iModelDir of iModelDirs) {
-      if (iModelId && iModelId !== iModelDir)
-        continue;
-      const bcPath = path.join(this._cacheDir, iModelDir, this._briefcaseSubDir);
-      try {
-        if (!IModelJsFs.lstatSync(bcPath)?.isDirectory)
-          continue;
-      } catch (err) {
-        continue;
-      }
-
-      const briefcases = IModelJsFs.readdirSync(bcPath);
-      for (const briefcaseName of briefcases) {
-        if (briefcaseName.endsWith(".bim")) {
-          try {
-            const fileName = path.join(bcPath, briefcaseName);
-            const fileSize = IModelJsFs.lstatSync(fileName)?.size ?? 0;
-            const db = IModelDb.openDgnDb({ path: fileName }, OpenMode.Readonly);
-            briefcaseList.push({ fileName, iTwinId: db.getITwinId(), iModelId: db.getIModelId(), briefcaseId: db.getBriefcaseId(), changeset: db.getCurrentChangeset(), fileSize });
-            db.closeIModel();
-          } catch (_err) {
-          }
-        }
-      }
-    }
-    return briefcaseList;
-  }
-
-  private static _cacheDir: LocalDirName;
-  /** Get the root directory for the briefcase cache */
-  public static get cacheDir(): LocalDirName { return this._cacheDir; }
-
-  /** Determine whether the supplied briefcaseId is in the range of assigned BriefcaseIds issued by iModelHub
-   * @note this does check whether the id was actually acquired by the caller.
-   */
-  public static isValidBriefcaseId(id: BriefcaseId) {
-    return id >= BriefcaseIdValue.FirstValid && id <= BriefcaseIdValue.LastValid;
-  }
-
-  /** Acquire a new briefcaseId from iModelHub for the supplied iModelId
-   * @note usually there should only be one briefcase per iModel per user. If a single user acquires more than one briefcaseId,
-   * it's a good idea to supply different aliases for each of them.
-   */
-  public static async acquireNewBriefcaseId(arg: AcquireNewBriefcaseIdArg): Promise<BriefcaseId> {
-    return IModelHost.hubAccess.acquireNewBriefcaseId(arg);
-  }
-
-  /** Download a new briefcase from iModelHub for the supplied iModelId.
-   *
-   * The process of downloading a briefcase file involves first obtaining a valid BriefcaseId from IModelHub. For each IModel, IModelHub maintains
-   * a list of BriefcaseIds assigned to users, to ensure that no two users have the same BriefcaseId. Typically a given user will have only
-   * one briefcase on their machine for a given iModelId. Rarely, it may be necessary to use more than one briefcase to make isolated independent sets of changes,
-   * but that is exceedingly complicated and rare. If no BriefcaseId is supplied, a new one is acquired from iModelHub.
-   *
-   * Then, a Checkpoint file (as of a ChangeSetId, typically "Latest") is downloaded from IModelHub. After the download completes,
-   * the briefcaseId in the local file is changed to acquired briefcaseId, changing the checkpoint file into a briefcase file.
-   *
-   * Each of these steps requires a valid `AuthorizedClientRequestContext` to provide the user's credentials for the requests.
-   *
-   * @param request The properties that specify the briefcase file to be downloaded.
-   * @returns The properties of the local briefcase in a Promise that is resolved after the briefcase is fully downloaded and the briefcase file is ready for use via [BriefcaseDb.open]($backend).
-   * @note The location of the local file to hold the briefcase is arbitrary and may be any valid *local* path on your machine. If you don't supply
-   * a filename, the local briefcase cache is used by creating a file with the briefcaseId as its name in the `briefcases` folder below the folder named
-   * for the IModelId.
-   * @note *It is invalid to edit briefcases on a shared network drive* and that is a sure way to corrupt your briefcase (see https://www.sqlite.org/howtocorrupt.html)
-   * @note The special briefcaseId [[BriefcaseIdValue.Unassigned]] (0) can be used for a local briefcase that can accept changesets but may not be generate changesets.
-   * @see CheckpointManager.downloadCheckpoint
-   */
-  public static async downloadBriefcase(arg: RequestNewBriefcaseArg): Promise<LocalBriefcaseProps> {
-    const briefcaseId = arg.briefcaseId = arg.briefcaseId ?? await this.acquireNewBriefcaseId(arg);
-    const fileName = arg.fileName ?? this.getFileName(arg as BriefcaseProps);
-
-    if (IModelJsFs.existsSync(fileName))
-      throw new IModelError(IModelStatus.FileAlreadyExists, `Briefcase "${fileName}" already exists`);
-
-    const asOf = arg.asOf ?? IModelVersion.latest().toJSON();
-    const changeset = await IModelHost.hubAccess.getChangesetFromVersion({ ...arg, version: IModelVersion.fromJSON(asOf) });
-    const checkpoint: CheckpointProps = { ...arg, changeset };
-
-    await CheckpointManager.downloadCheckpoint({ localFile: fileName, checkpoint, onProgress: arg.onProgress });
-    const fileSize = IModelJsFs.lstatSync(fileName)?.size ?? 0;
-    const response: LocalBriefcaseProps = {
-      fileName,
-      briefcaseId,
-      iModelId: arg.iModelId,
-      iTwinId: arg.iTwinId,
-      changeset: checkpoint.changeset,
-      fileSize,
-    };
-
-    // now open the downloaded checkpoint and reset its BriefcaseId
-    const nativeDb = new IModelHost.platform.DgnDb();
-    try {
-      nativeDb.openIModel(fileName, OpenMode.ReadWrite);
-    } catch (err: any) {
-      throw new IModelError(err.errorNumber, `Could not open downloaded briefcase for write access: ${fileName}, err=${err.message}`);
-    }
-    try {
-      nativeDb.resetBriefcaseId(briefcaseId);
-      if (nativeDb.getCurrentChangeset().id !== checkpoint.changeset.id)
-        throw new IModelError(IModelStatus.InvalidId, `Downloaded briefcase has wrong changesetId: ${fileName}`);
-    } finally {
-      nativeDb.saveChanges();
-      nativeDb.closeIModel();
-    }
-    return response;
-  }
-
-  /** Deletes change sets of an iModel from local disk
-   * @internal
-   */
-  public static deleteChangeSetsFromLocalDisk(iModelId: string) {
-    const changeSetsPath = BriefcaseManager.getChangeSetsPath(iModelId);
-    BriefcaseManager.deleteFolderAndContents(changeSetsPath);
-  }
-
-  /** Releases a briefcaseId from iModelHub. After this call it is illegal to generate changesets for the released briefcaseId.
-   * @note generally, this method should not be called directly. Instead use [[deleteBriefcaseFiles]].
-   * @see deleteBriefcaseFiles
-   */
-  public static async releaseBriefcase(user: AccessToken, briefcase: BriefcaseProps): Promise<void> {
-    if (this.isValidBriefcaseId(briefcase.briefcaseId))
-      return IModelHost.hubAccess.releaseBriefcase({ user, iModelId: briefcase.iModelId, briefcaseId: briefcase.briefcaseId });
-  }
-
-  /**
-   * Delete and clean up a briefcase and all of its associated files. First, this method opens the supplied filename to determine its briefcaseId.
-   * Then, if a requestContext is supplied, it releases a BriefcaseId from iModelHub. Finally it deletes the local briefcase file and
-   * associated files (that is, all files in the same directory that start with the briefcase name).
-   * @param filePath the full file name of the Briefcase to delete
-   * @param user for releasing the briefcaseId
-   */
-  public static async deleteBriefcaseFiles(filePath: LocalFileName, user?: AccessToken): Promise<void> {
-    try {
-      const db = IModelDb.openDgnDb({ path: filePath }, OpenMode.Readonly);
-      const briefcase: BriefcaseProps = {
-        iModelId: db.getIModelId(),
-        briefcaseId: db.getBriefcaseId(),
-      };
-      db.closeIModel();
-
-      if (user) {
-        if (this.isValidBriefcaseId(briefcase.briefcaseId)) {
-          await BriefcaseManager.releaseBriefcase(user, briefcase);
-        }
-      }
-    } catch (error) {
-    }
-
-    // first try to delete the briefcase file
-    try {
-      if (IModelJsFs.existsSync(filePath))
-        IModelJsFs.unlinkSync(filePath);
-    } catch (err) {
-      throw new IModelError(IModelStatus.BadRequest, `cannot delete briefcase file ${err}`);
-    }
-
-    // next, delete all files that start with the briefcase's filePath (e.g. "a.bim-locks", "a.bim-journal", etc.)
-    try {
-      const dirName = path.dirname(filePath);
-      const fileName = path.basename(filePath);
-      const files = IModelJsFs.readdirSync(dirName);
-      for (const file of files) {
-        if (file.startsWith(fileName))
-          this.deleteFile(path.join(dirName, file)); // don't throw on error
-      }
-    } catch (err) {
-    }
-  }
-
-  /** Deletes a file
-   *  - Does not throw any error, but logs it instead
-   *  - Returns true if the delete was successful
-   */
-  private static deleteFile(pathname: LocalFileName): boolean {
-    try {
-      IModelJsFs.unlinkSync(pathname);
-    } catch (error) {
-      Logger.logError(loggerCategory, `Cannot delete file ${pathname}, ${error}`);
-      return false;
-    }
-    return true;
-  }
-
-  /** Deletes a folder, checking if it's empty
-   *  - Does not throw any error, but logs it instead
-   *  - Returns true if the delete was successful
-   */
-  private static deleteFolderIfEmpty(folderPathname: LocalDirName): boolean {
-    try {
-      const files = IModelJsFs.readdirSync(folderPathname);
-      if (files.length > 0)
-        return false;
-
-      IModelJsFs.rmdirSync(folderPathname);
-    } catch (error) {
-      Logger.logError(loggerCategory, `Cannot delete folder: ${folderPathname}`);
-      return false;
-    }
-    return true;
-  }
-
-  /** Deletes the contents of a folder, but not the folder itself
-   *  - Does not throw any errors, but logs them.
-   *  - returns true if the delete was successful.
-   */
-  private static deleteFolderContents(folderPathname: LocalDirName): boolean {
-    if (!IModelJsFs.existsSync(folderPathname))
-      return false;
-
-    let status = true;
-    const files = IModelJsFs.readdirSync(folderPathname);
-    for (const file of files) {
-      const curPath = path.join(folderPathname, file);
-      const locStatus = (IModelJsFs.lstatSync(curPath)!.isDirectory) ? BriefcaseManager.deleteFolderAndContents(curPath) : BriefcaseManager.deleteFile(curPath);
-      if (!locStatus)
-        status = false;
-    }
-    return status;
-  }
-
-  /** Deletes a folder and all it's contents.
-   *  - Does not throw any errors, but logs them.
-   *  - returns true if the delete was successful.
-   */
-  private static deleteFolderAndContents(folderPathname: LocalDirName): boolean {
-    if (!IModelJsFs.existsSync(folderPathname))
-      return true;
-
-    let status = false;
-    status = BriefcaseManager.deleteFolderContents(folderPathname);
-    if (!status)
-      return false;
-
-    status = BriefcaseManager.deleteFolderIfEmpty(folderPathname);
-    return status;
-  }
-
-  private static async applySingleChangeset(db: IModelDb, changesetFile: ChangesetFileProps) {
-    if (changesetFile.changesType === ChangesetType.Schema)
-      db.clearCaches(); // for schema changesets, statement caches may become invalid. Do this *before* applying, in case db needs to be closed (open statements hold db open.)
-
-    db.nativeDb.applyChangeset(changesetFile);
-    db.changeset = db.nativeDb.getCurrentChangeset();
-
-    // we're done with this changeset, delete it
-    IModelJsFs.removeSync(changesetFile.pathname);
-  }
-
-  /** @internal */
-  public static async pullAndApplyChangesets(db: IModelDb, arg: ToChangesetArgs): Promise<void> {
-    if (!db.isOpen || db.nativeDb.isReadonly()) // don't use db.isReadonly - we reopen the file writable just for this operation but db.isReadonly is still true
-      throw new IModelError(ChangeSetStatus.ApplyError, "Briefcase must be open ReadWrite to process change sets");
-
-    let currentIndex = db.changeset.index;
-    if (currentIndex === undefined)
-      currentIndex = (await IModelHost.hubAccess.queryChangeset({ user: arg.user, iModelId: db.iModelId, changeset: { id: db.changeset.id } })).index;
-
-    const reverse = (arg.toIndex && arg.toIndex < currentIndex) ? true : false;
-
-    // Download change sets
-    const changesets = await IModelHost.hubAccess.downloadChangesets({
-      user: arg.user,
-      iModelId: db.iModelId,
-      range: { first: reverse ? arg.toIndex! + 1 : currentIndex + 1, end: reverse ? currentIndex : arg.toIndex },
-      targetDir: BriefcaseManager.getChangeSetsPath(db.iModelId),
-    });
-
-    if (changesets.length === 0)
-      return; // nothing to apply
-
-    if (reverse)
-      changesets.reverse();
-
-    for (const changeset of changesets)
-      await this.applySingleChangeset(db, changeset);
-
-    // notify listeners
-    db.notifyChangesetApplied();
-  }
-
-  /** create a changeset from the current changes, and push it to iModelHub */
-  private static async pushChanges(db: BriefcaseDb, arg: PushChangesArgs): Promise<void> {
-    const changesetProps = db.nativeDb.startCreateChangeset();
-    changesetProps.briefcaseId = db.briefcaseId;
-    changesetProps.description = arg.description;
-    changesetProps.size = IModelJsFs.lstatSync(changesetProps.pathname)?.size;
-    if (!changesetProps.size) // either undefined or 0 means error
-      throw new IModelError(IModelStatus.NoContent, "error creating changeset");
-
-    let retryCount = arg.pushRetryCount ?? 3;
-    while (true) {
-      let user = arg.user;
-      try {
-        // Refresh the access token since this process can take time
-        if (user) {
-          const auth = IModelHost.authorizationClient;
-          if (auth)
-            user = await auth.getAccessToken();
-        }
-
-        const index = await IModelHost.hubAccess.pushChangeset({ user, iModelId: db.iModelId, changesetProps });
-        db.nativeDb.completeCreateChangeset({ index });
-        db.changeset = db.nativeDb.getCurrentChangeset();
-        if (!arg.retainLocks)
-          await IModelHost.hubAccess.releaseAllLocks(db);
-
-        return;
-      } catch (err: any) {
-        const shouldRetry = () => {
-          if (retryCount-- <= 0)
-            return false;
-          switch (err.errorNumber) {
-            case IModelHubStatus.AnotherUserPushing:
-            case IModelHubStatus.DatabaseTemporarilyLocked:
-            case IModelHubStatus.OperationFailed:
-              return true;
-          }
-          return false;
-        };
-
-        if (!shouldRetry()) {
-          db.nativeDb.abandonCreateChangeset();
-          throw err;
-        }
-      } finally {
-        IModelJsFs.removeSync(changesetProps.pathname);
-      }
-    }
-  }
-
-  /** Pull/merge (if necessary), then push all local changes as a changeset. Called by [[BriefcaseDb.pushChanges]]
-   * @internal
-   */
-  public static async pullMergePush(db: BriefcaseDb, arg: PushChangesArgs): Promise<void> {
-    let retryCount = arg.mergeRetryCount ?? 5;
-    while (true) {
-      try {
-        await BriefcaseManager.pullAndApplyChangesets(db, arg);
-        return await BriefcaseManager.pushChanges(db, arg);
-      } catch (err: any) {
-        if (retryCount-- <= 0 || err.errorNumber !== IModelHubStatus.PullIsRequired)
-          throw (err);
-        await (arg.mergeRetryDelay ?? BeDuration.fromSeconds(3)).wait();
-      }
-    }
-  }
-
-  /** @internal */
-  public static logUsage(imodel: IModelDb, activity?: RpcActivity) {
-
-    const telemetryEvent = new TelemetryEvent(
-      "core-backend - Open iModel",
-      "7a6424d1-2114-4e89-b13b-43670a38ccd4", // Feature: "iModel Use"
-      imodel.iTwinId,
-      imodel.iModelId,
-      imodel.changeset?.id,
-    );
-    activity = activity ?? {
-      activityId: "",
-      applicationId: IModelHost.applicationId,
-      applicationVersion: IModelHost.applicationVersion,
-      sessionId: IModelHost.sessionId,
-      accessToken: "", // IModelHost.getAccessToken(); ACCESS_TOKEN_NEEDS_WORK
-    };
-
-    IModelHost.telemetry.postTelemetry(activity, telemetryEvent); // eslint-disable-line @typescript-eslint/no-floating-promises
-  }
-}
+/*---------------------------------------------------------------------------------------------
+* Copyright (c) Bentley Systems, Incorporated. All rights reserved.
+* See LICENSE.md in the project root for license terms and full copyright notice.
+*--------------------------------------------------------------------------------------------*/
+/** @packageDocumentation
+ * @module iModels
+ */
+
+// cspell:ignore cset csets ecchanges
+
+import * as path from "path";
+import {
+  AccessToken, BeDuration, ChangeSetStatus, GuidString, IModelHubStatus, IModelStatus, Logger, OpenMode,
+} from "@itwin/core-bentley";
+import {
+  BriefcaseId, BriefcaseIdValue, BriefcaseProps, ChangesetFileProps, ChangesetIndex, ChangesetType, IModelError, IModelVersion, LocalBriefcaseProps,
+  LocalDirName, LocalFileName, RequestNewBriefcaseProps, RpcActivity,
+} from "@itwin/core-common";
+import { TelemetryEvent } from "@bentley/telemetry-client";
+import { AcquireNewBriefcaseIdArg } from "./BackendHubAccess";
+import { BackendLoggerCategory } from "./BackendLoggerCategory";
+import { CheckpointManager, CheckpointProps, ProgressFunction } from "./CheckpointManager";
+import { BriefcaseDb, IModelDb, UserArg } from "./IModelDb";
+import { IModelHost } from "./IModelHost";
+import { IModelJsFs } from "./IModelJsFs";
+
+const loggerCategory = BackendLoggerCategory.IModelDb;
+
+/** The argument for [[BriefcaseManager.downloadBriefcase]]
+ * @public
+*/
+export interface RequestNewBriefcaseArg extends UserArg, RequestNewBriefcaseProps {
+  /** If present, a function called periodically during the download to indicate progress.
+   * @note return non-zero from this function to abort the download.
+   */
+  onProgress?: ProgressFunction;
+}
+
+/**
+ * Parameters for pushing changesets to iModelHub
+ * @public
+ */
+export interface PushChangesArgs extends UserArg {
+  /** A description of the changes. This is visible on the iModel's timeline. */
+  description: string;
+  /** if present, the locks are retained after the operation. Otherwise, *all* locks are released after the changeset is successfully pushed. */
+  retainLocks?: true;
+  /** number of times to retry pull/merge if other users are pushing at the same time. Default is 5 */
+  mergeRetryCount?: number;
+  /** delay to wait between pull/merge retry attempts. Default is 3 seconds */
+  mergeRetryDelay?: BeDuration;
+  /** the number of time to attempt to retry to push the changeset upon failure. Default is 3 */
+  pushRetryCount?: number;
+  /** The delay to wait between retry attempts on failed pushes. Default is 3 seconds. */
+  pushRetryDelay?: BeDuration;
+}
+
+/**
+ * Specifies a specific index for pulling changes.
+ * @public
+ */
+export interface ToChangesetArgs extends UserArg {
+  /** The last ChangesetIndex to pull. If not present, pull *all* newer changesets. */
+  toIndex?: ChangesetIndex;
+}
+
+/** Arguments for [[BriefcaseManager.pullAndApplyChangesets]]
+ * @public
+ */
+export type PullChangesArgs = ToChangesetArgs;
+
+/** Manages downloading Briefcases and downloading and uploading changesets.
+ * @public
+ */
+export class BriefcaseManager {
+  /** Get the local path of the folder storing files that are associated with an imodel */
+  public static getIModelPath(iModelId: GuidString): LocalDirName { return path.join(this._cacheDir, iModelId); }
+
+  /** @internal */
+  public static getChangeSetsPath(iModelId: GuidString): LocalDirName { return path.join(this.getIModelPath(iModelId), "changesets"); }
+
+  /** @internal */
+  public static getChangeCachePathName(iModelId: GuidString): LocalFileName { return path.join(this.getIModelPath(iModelId), iModelId.concat(".bim.ecchanges")); }
+
+  /** @internal */
+  public static getChangedElementsPathName(iModelId: GuidString): LocalFileName { return path.join(this.getIModelPath(iModelId), iModelId.concat(".bim.elems")); }
+
+  private static _briefcaseSubDir = "briefcases";
+  /** @internal */
+  public static getBriefcaseBasePath(iModelId: GuidString): LocalDirName {
+    return path.join(this.getIModelPath(iModelId), this._briefcaseSubDir);
+  }
+
+  /** Get the name of the local file that holds, or will hold, a local briefcase in the briefcase cache.
+   * @note The briefcase cache is a local directory established in the call to [[BriefcaseManager.initialize]].
+   * @param briefcase the iModelId and BriefcaseId for the filename
+   * @see getIModelPath
+   */
+  public static getFileName(briefcase: BriefcaseProps): LocalFileName {
+    return path.join(this.getBriefcaseBasePath(briefcase.iModelId), `${briefcase.briefcaseId}.bim`);
+  }
+
+  private static setupCacheDir(cacheRootDir: LocalDirName) {
+    this._cacheDir = cacheRootDir;
+    IModelJsFs.recursiveMkDirSync(this._cacheDir);
+  }
+
+  private static _initialized?: boolean;
+  /** Initialize BriefcaseManager
+   * @param cacheRootDir The root directory for storing a cache of downloaded briefcase files on the local computer.
+   * Briefcases are stored relative to this path in sub-folders organized by IModelId.
+   * @note It is perfectly valid for applications to store briefcases in locations they manage, outside of `cacheRootDir`.
+   */
+  public static initialize(cacheRootDir: LocalDirName) {
+    if (this._initialized)
+      return;
+    this.setupCacheDir(cacheRootDir);
+    IModelHost.onBeforeShutdown.addOnce(this.finalize, this);
+    this._initialized = true;
+  }
+
+  private static finalize() {
+    this._initialized = false;
+  }
+
+  /** Get a list of the local briefcase held in the briefcase cache, optionally for a single iModelId
+   * @param iModelId if present, only briefcases for this iModelId are returned, otherwise all briefcases for all
+   * iModels in the briefcase cache are returned.
+   * @note usually there should only be one briefcase per iModel.
+   */
+  public static getCachedBriefcases(iModelId?: GuidString): LocalBriefcaseProps[] {
+    const briefcaseList: LocalBriefcaseProps[] = [];
+    const iModelDirs = IModelJsFs.readdirSync(this._cacheDir);
+    for (const iModelDir of iModelDirs) {
+      if (iModelId && iModelId !== iModelDir)
+        continue;
+      const bcPath = path.join(this._cacheDir, iModelDir, this._briefcaseSubDir);
+      try {
+        if (!IModelJsFs.lstatSync(bcPath)?.isDirectory)
+          continue;
+      } catch (err) {
+        continue;
+      }
+
+      const briefcases = IModelJsFs.readdirSync(bcPath);
+      for (const briefcaseName of briefcases) {
+        if (briefcaseName.endsWith(".bim")) {
+          try {
+            const fileName = path.join(bcPath, briefcaseName);
+            const fileSize = IModelJsFs.lstatSync(fileName)?.size ?? 0;
+            const db = IModelDb.openDgnDb({ path: fileName }, OpenMode.Readonly);
+            briefcaseList.push({ fileName, iTwinId: db.getITwinId(), iModelId: db.getIModelId(), briefcaseId: db.getBriefcaseId(), changeset: db.getCurrentChangeset(), fileSize });
+            db.closeIModel();
+          } catch (_err) {
+          }
+        }
+      }
+    }
+    return briefcaseList;
+  }
+
+  private static _cacheDir: LocalDirName;
+  /** Get the root directory for the briefcase cache */
+  public static get cacheDir(): LocalDirName { return this._cacheDir; }
+
+  /** Determine whether the supplied briefcaseId is in the range of assigned BriefcaseIds issued by iModelHub
+   * @note this does check whether the id was actually acquired by the caller.
+   */
+  public static isValidBriefcaseId(id: BriefcaseId) {
+    return id >= BriefcaseIdValue.FirstValid && id <= BriefcaseIdValue.LastValid;
+  }
+
+  /** Acquire a new briefcaseId from iModelHub for the supplied iModelId
+   * @note usually there should only be one briefcase per iModel per user. If a single user acquires more than one briefcaseId,
+   * it's a good idea to supply different aliases for each of them.
+   */
+  public static async acquireNewBriefcaseId(arg: AcquireNewBriefcaseIdArg): Promise<BriefcaseId> {
+    return IModelHost.hubAccess.acquireNewBriefcaseId(arg);
+  }
+
+  /** Download a new briefcase from iModelHub for the supplied iModelId.
+   *
+   * The process of downloading a briefcase file involves first obtaining a valid BriefcaseId from IModelHub. For each IModel, IModelHub maintains
+   * a list of BriefcaseIds assigned to users, to ensure that no two users have the same BriefcaseId. Typically a given user will have only
+   * one briefcase on their machine for a given iModelId. Rarely, it may be necessary to use more than one briefcase to make isolated independent sets of changes,
+   * but that is exceedingly complicated and rare. If no BriefcaseId is supplied, a new one is acquired from iModelHub.
+   *
+   * Then, a Checkpoint file (as of a ChangeSetId, typically "Latest") is downloaded from IModelHub. After the download completes,
+   * the briefcaseId in the local file is changed to acquired briefcaseId, changing the checkpoint file into a briefcase file.
+   *
+   * Each of these steps requires a valid `AuthorizedClientRequestContext` to provide the user's credentials for the requests.
+   *
+   * @param request The properties that specify the briefcase file to be downloaded.
+   * @returns The properties of the local briefcase in a Promise that is resolved after the briefcase is fully downloaded and the briefcase file is ready for use via [BriefcaseDb.open]($backend).
+   * @note The location of the local file to hold the briefcase is arbitrary and may be any valid *local* path on your machine. If you don't supply
+   * a filename, the local briefcase cache is used by creating a file with the briefcaseId as its name in the `briefcases` folder below the folder named
+   * for the IModelId.
+   * @note *It is invalid to edit briefcases on a shared network drive* and that is a sure way to corrupt your briefcase (see https://www.sqlite.org/howtocorrupt.html)
+   * @note The special briefcaseId [[BriefcaseIdValue.Unassigned]] (0) can be used for a local briefcase that can accept changesets but may not be generate changesets.
+   * @see CheckpointManager.downloadCheckpoint
+   */
+  public static async downloadBriefcase(arg: RequestNewBriefcaseArg): Promise<LocalBriefcaseProps> {
+    const briefcaseId = arg.briefcaseId = arg.briefcaseId ?? await this.acquireNewBriefcaseId(arg);
+    const fileName = arg.fileName ?? this.getFileName(arg as BriefcaseProps);
+
+    if (IModelJsFs.existsSync(fileName))
+      throw new IModelError(IModelStatus.FileAlreadyExists, `Briefcase "${fileName}" already exists`);
+
+    const asOf = arg.asOf ?? IModelVersion.latest().toJSON();
+    const changeset = await IModelHost.hubAccess.getChangesetFromVersion({ ...arg, version: IModelVersion.fromJSON(asOf) });
+    const checkpoint: CheckpointProps = { ...arg, changeset };
+
+    await CheckpointManager.downloadCheckpoint({ localFile: fileName, checkpoint, onProgress: arg.onProgress });
+    const fileSize = IModelJsFs.lstatSync(fileName)?.size ?? 0;
+    const response: LocalBriefcaseProps = {
+      fileName,
+      briefcaseId,
+      iModelId: arg.iModelId,
+      iTwinId: arg.iTwinId,
+      changeset: checkpoint.changeset,
+      fileSize,
+    };
+
+    // now open the downloaded checkpoint and reset its BriefcaseId
+    const nativeDb = new IModelHost.platform.DgnDb();
+    try {
+      nativeDb.openIModel(fileName, OpenMode.ReadWrite);
+    } catch (err: any) {
+      throw new IModelError(err.errorNumber, `Could not open downloaded briefcase for write access: ${fileName}, err=${err.message}`);
+    }
+    try {
+      nativeDb.resetBriefcaseId(briefcaseId);
+      if (nativeDb.getCurrentChangeset().id !== checkpoint.changeset.id)
+        throw new IModelError(IModelStatus.InvalidId, `Downloaded briefcase has wrong changesetId: ${fileName}`);
+    } finally {
+      nativeDb.saveChanges();
+      nativeDb.closeIModel();
+    }
+    return response;
+  }
+
+  /** Deletes change sets of an iModel from local disk
+   * @internal
+   */
+  public static deleteChangeSetsFromLocalDisk(iModelId: string) {
+    const changeSetsPath = BriefcaseManager.getChangeSetsPath(iModelId);
+    BriefcaseManager.deleteFolderAndContents(changeSetsPath);
+  }
+
+  /** Releases a briefcaseId from iModelHub. After this call it is illegal to generate changesets for the released briefcaseId.
+   * @note generally, this method should not be called directly. Instead use [[deleteBriefcaseFiles]].
+   * @see deleteBriefcaseFiles
+   */
+  public static async releaseBriefcase(user: AccessToken, briefcase: BriefcaseProps): Promise<void> {
+    if (this.isValidBriefcaseId(briefcase.briefcaseId))
+      return IModelHost.hubAccess.releaseBriefcase({ user, iModelId: briefcase.iModelId, briefcaseId: briefcase.briefcaseId });
+  }
+
+  /**
+   * Delete and clean up a briefcase and all of its associated files. First, this method opens the supplied filename to determine its briefcaseId.
+   * Then, if a requestContext is supplied, it releases a BriefcaseId from iModelHub. Finally it deletes the local briefcase file and
+   * associated files (that is, all files in the same directory that start with the briefcase name).
+   * @param filePath the full file name of the Briefcase to delete
+   * @param user for releasing the briefcaseId
+   */
+  public static async deleteBriefcaseFiles(filePath: LocalFileName, user?: AccessToken): Promise<void> {
+    try {
+      const db = IModelDb.openDgnDb({ path: filePath }, OpenMode.Readonly);
+      const briefcase: BriefcaseProps = {
+        iModelId: db.getIModelId(),
+        briefcaseId: db.getBriefcaseId(),
+      };
+      db.closeIModel();
+
+      if (user) {
+        if (this.isValidBriefcaseId(briefcase.briefcaseId)) {
+          await BriefcaseManager.releaseBriefcase(user, briefcase);
+        }
+      }
+    } catch (error) {
+    }
+
+    // first try to delete the briefcase file
+    try {
+      if (IModelJsFs.existsSync(filePath))
+        IModelJsFs.unlinkSync(filePath);
+    } catch (err) {
+      throw new IModelError(IModelStatus.BadRequest, `cannot delete briefcase file ${err}`);
+    }
+
+    // next, delete all files that start with the briefcase's filePath (e.g. "a.bim-locks", "a.bim-journal", etc.)
+    try {
+      const dirName = path.dirname(filePath);
+      const fileName = path.basename(filePath);
+      const files = IModelJsFs.readdirSync(dirName);
+      for (const file of files) {
+        if (file.startsWith(fileName))
+          this.deleteFile(path.join(dirName, file)); // don't throw on error
+      }
+    } catch (err) {
+    }
+  }
+
+  /** Deletes a file
+   *  - Does not throw any error, but logs it instead
+   *  - Returns true if the delete was successful
+   */
+  private static deleteFile(pathname: LocalFileName): boolean {
+    try {
+      IModelJsFs.unlinkSync(pathname);
+    } catch (error) {
+      Logger.logError(loggerCategory, `Cannot delete file ${pathname}, ${error}`);
+      return false;
+    }
+    return true;
+  }
+
+  /** Deletes a folder, checking if it's empty
+   *  - Does not throw any error, but logs it instead
+   *  - Returns true if the delete was successful
+   */
+  private static deleteFolderIfEmpty(folderPathname: LocalDirName): boolean {
+    try {
+      const files = IModelJsFs.readdirSync(folderPathname);
+      if (files.length > 0)
+        return false;
+
+      IModelJsFs.rmdirSync(folderPathname);
+    } catch (error) {
+      Logger.logError(loggerCategory, `Cannot delete folder: ${folderPathname}`);
+      return false;
+    }
+    return true;
+  }
+
+  /** Deletes the contents of a folder, but not the folder itself
+   *  - Does not throw any errors, but logs them.
+   *  - returns true if the delete was successful.
+   */
+  private static deleteFolderContents(folderPathname: LocalDirName): boolean {
+    if (!IModelJsFs.existsSync(folderPathname))
+      return false;
+
+    let status = true;
+    const files = IModelJsFs.readdirSync(folderPathname);
+    for (const file of files) {
+      const curPath = path.join(folderPathname, file);
+      const locStatus = (IModelJsFs.lstatSync(curPath)!.isDirectory) ? BriefcaseManager.deleteFolderAndContents(curPath) : BriefcaseManager.deleteFile(curPath);
+      if (!locStatus)
+        status = false;
+    }
+    return status;
+  }
+
+  /** Deletes a folder and all it's contents.
+   *  - Does not throw any errors, but logs them.
+   *  - returns true if the delete was successful.
+   */
+  private static deleteFolderAndContents(folderPathname: LocalDirName): boolean {
+    if (!IModelJsFs.existsSync(folderPathname))
+      return true;
+
+    let status = false;
+    status = BriefcaseManager.deleteFolderContents(folderPathname);
+    if (!status)
+      return false;
+
+    status = BriefcaseManager.deleteFolderIfEmpty(folderPathname);
+    return status;
+  }
+
+  private static async applySingleChangeset(db: IModelDb, changesetFile: ChangesetFileProps) {
+    if (changesetFile.changesType === ChangesetType.Schema)
+      db.clearCaches(); // for schema changesets, statement caches may become invalid. Do this *before* applying, in case db needs to be closed (open statements hold db open.)
+
+    db.nativeDb.applyChangeset(changesetFile);
+    db.changeset = db.nativeDb.getCurrentChangeset();
+
+    // we're done with this changeset, delete it
+    IModelJsFs.removeSync(changesetFile.pathname);
+  }
+
+  /** @internal */
+  public static async pullAndApplyChangesets(db: IModelDb, arg: ToChangesetArgs): Promise<void> {
+    if (!db.isOpen || db.nativeDb.isReadonly()) // don't use db.isReadonly - we reopen the file writable just for this operation but db.isReadonly is still true
+      throw new IModelError(ChangeSetStatus.ApplyError, "Briefcase must be open ReadWrite to process change sets");
+
+    let currentIndex = db.changeset.index;
+    if (currentIndex === undefined)
+      currentIndex = (await IModelHost.hubAccess.queryChangeset({ user: arg.user, iModelId: db.iModelId, changeset: { id: db.changeset.id } })).index;
+
+    const reverse = (arg.toIndex && arg.toIndex < currentIndex) ? true : false;
+
+    // Download change sets
+    const changesets = await IModelHost.hubAccess.downloadChangesets({
+      user: arg.user,
+      iModelId: db.iModelId,
+      range: { first: reverse ? arg.toIndex! + 1 : currentIndex + 1, end: reverse ? currentIndex : arg.toIndex },
+      targetDir: BriefcaseManager.getChangeSetsPath(db.iModelId),
+    });
+
+    if (changesets.length === 0)
+      return; // nothing to apply
+
+    if (reverse)
+      changesets.reverse();
+
+    for (const changeset of changesets)
+      await this.applySingleChangeset(db, changeset);
+
+    // notify listeners
+    db.notifyChangesetApplied();
+  }
+
+  /** create a changeset from the current changes, and push it to iModelHub */
+  private static async pushChanges(db: BriefcaseDb, arg: PushChangesArgs): Promise<void> {
+    const changesetProps = db.nativeDb.startCreateChangeset();
+    changesetProps.briefcaseId = db.briefcaseId;
+    changesetProps.description = arg.description;
+    changesetProps.size = IModelJsFs.lstatSync(changesetProps.pathname)?.size;
+    if (!changesetProps.size) // either undefined or 0 means error
+      throw new IModelError(IModelStatus.NoContent, "error creating changeset");
+
+    let retryCount = arg.pushRetryCount ?? 3;
+    while (true) {
+      let user = arg.user;
+      try {
+        // Refresh the access token since this process can take time
+        if (user) {
+          const auth = IModelHost.authorizationClient;
+          if (auth)
+            user = await auth.getAccessToken();
+        }
+
+        const index = await IModelHost.hubAccess.pushChangeset({ user, iModelId: db.iModelId, changesetProps });
+        db.nativeDb.completeCreateChangeset({ index });
+        db.changeset = db.nativeDb.getCurrentChangeset();
+        if (!arg.retainLocks)
+          await IModelHost.hubAccess.releaseAllLocks(db);
+
+        return;
+      } catch (err: any) {
+        const shouldRetry = () => {
+          if (retryCount-- <= 0)
+            return false;
+          switch (err.errorNumber) {
+            case IModelHubStatus.AnotherUserPushing:
+            case IModelHubStatus.DatabaseTemporarilyLocked:
+            case IModelHubStatus.OperationFailed:
+              return true;
+          }
+          return false;
+        };
+
+        if (!shouldRetry()) {
+          db.nativeDb.abandonCreateChangeset();
+          throw err;
+        }
+      } finally {
+        IModelJsFs.removeSync(changesetProps.pathname);
+      }
+    }
+  }
+
+  /** Pull/merge (if necessary), then push all local changes as a changeset. Called by [[BriefcaseDb.pushChanges]]
+   * @internal
+   */
+  public static async pullMergePush(db: BriefcaseDb, arg: PushChangesArgs): Promise<void> {
+    let retryCount = arg.mergeRetryCount ?? 5;
+    while (true) {
+      try {
+        await BriefcaseManager.pullAndApplyChangesets(db, arg);
+        return await BriefcaseManager.pushChanges(db, arg);
+      } catch (err: any) {
+        if (retryCount-- <= 0 || err.errorNumber !== IModelHubStatus.PullIsRequired)
+          throw (err);
+        await (arg.mergeRetryDelay ?? BeDuration.fromSeconds(3)).wait();
+      }
+    }
+  }
+
+  /** @internal */
+  public static logUsage(imodel: IModelDb, activity?: RpcActivity) {
+
+    const telemetryEvent = new TelemetryEvent(
+      "core-backend - Open iModel",
+      "7a6424d1-2114-4e89-b13b-43670a38ccd4", // Feature: "iModel Use"
+      imodel.iTwinId,
+      imodel.iModelId,
+      imodel.changeset?.id,
+    );
+    activity = activity ?? {
+      activityId: "",
+      applicationId: IModelHost.applicationId,
+      applicationVersion: IModelHost.applicationVersion,
+      sessionId: IModelHost.sessionId,
+      accessToken: "", // IModelHost.getAccessToken(); ACCESS_TOKEN_NEEDS_WORK
+    };
+
+    IModelHost.telemetry.postTelemetry(activity, telemetryEvent); // eslint-disable-line @typescript-eslint/no-floating-promises
+  }
+}