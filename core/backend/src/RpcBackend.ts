--- conflicted
+++ resolved
@@ -6,63 +6,12 @@
  * @module RpcInterface
  */
 
-<<<<<<< HEAD
-// cspell:ignore calltrace
-
-import { assert, Logger, SpanKind, Tracing } from "@itwin/core-bentley";
-import { BentleyStatus, HttpServerRequest, IModelError, RpcActivity, RpcInvocation, RpcMultipart, RpcSerializedValue } from "@itwin/core-common";
-import { AsyncLocalStorage } from "async_hooks";
-import * as multiparty from "multiparty";
-import { BackendLoggerCategory } from "./BackendLoggerCategory";
-import { IModelHost } from "./IModelHost";
-import * as FormData from "form-data";
-
-/**
- * Utility for tracing Rpc activity processing. When multiple Rpc requests are being processed asynchronously, this
- * class can be used to correlate the current calltrace with the originating RpcActivity. This is used for automatic appending
- * of RpcActivity to log messages emitted during Rpc processing. It may also be used to retrieve the user accessToken
- * from the RpcActivity.
- * @public
- */
-export class RpcTrace {
-  private static _storage = new AsyncLocalStorage();
-
-  /** Get the [RpcActivity]($common) for the currently executing async, or `undefined` if there is no
-   * RpcActivity in the current call stack.
-   * */
-  public static get currentActivity(): RpcActivity | undefined {
-    return RpcTrace._storage.getStore() as RpcActivity | undefined;
-  }
-
-  /** Get the [RpcActivity]($common) for the currently executing async. Asserts that the RpcActivity
-   * exists in the current call stack.
-   * */
-  public static get expectCurrentActivity(): RpcActivity {
-    assert(undefined !== RpcTrace.currentActivity);
-    return RpcTrace.currentActivity;
-  }
-
-  /** Start the processing of an RpcActivity. */
-  public static async run<T>(activity: RpcActivity, fn: () => Promise<T>): Promise<T> {
-    return RpcTrace._storage.run(activity, fn);
-  }
-
-  /** Start the processing of an RpcActivity inside an OpenTelemetry span */
-  public static async runWithSpan<T>(activity: RpcActivity, fn: () => Promise<T>): Promise<T> {
-    return Tracing.withSpan(activity.rpcMethod ?? "unknown RPC method", async () => RpcTrace.run(activity, fn), {
-      attributes: { ...RpcInvocation.sanitizeForLog(activity) },
-      kind: SpanKind.SERVER,
-    });
-  }
-}
-=======
 import { RpcMultipart, WebAppRpcLogging, WebAppRpcRequest } from "@itwin/core-common";
 import { appendToMultipartForm, createMultipartStream, parseMultipartRequest } from "./rpc/multipart";
 import { initializeTracing } from "./rpc/tracing";
 import { WebAppRpcLoggingBackend } from "./rpc/web/logging";
 import { parseRequest } from "./rpc/web/request";
 import { sendResponse } from "./rpc/web/response";
->>>>>>> 2915fc80
 
 let initialized = false;
 /** @internal */
