/*---------------------------------------------------------------------------------------------
* Copyright (c) Bentley Systems, Incorporated. All rights reserved.
* See LICENSE.md in the project root for license terms and full copyright notice.
*--------------------------------------------------------------------------------------------*/
/** @packageDocumentation
 * @module ElementAspects
 */

import { ChannelRootAspectProps, ElementAspectProps, EntityReferenceSet, ExternalSourceAspectProps, RelatedElement } from "@itwin/core-common";
import { Entity } from "./Entity";
import { IModelDb } from "./IModelDb";
import { ECSqlStatement } from "./ECSqlStatement";
import { DbResult, Id64String } from "@itwin/core-bentley";
import { _verifyChannel } from "./internal/Symbols";

/** Argument for the `ElementAspect.onXxx` static methods
 * @beta
 */
export interface OnAspectArg {
  /** The iModel for the aspect affected by this event. */
  iModel: IModelDb;
  /** The model for the aspect affected by this event */
  model: Id64String;
}
/** Argument for the `ElementAspect.onXxx` static methods that supply the properties of an aspect to be inserted or updated.
 * @beta
 */
export interface OnAspectPropsArg extends OnAspectArg {
  /** The new properties of the aspect affected by this event. */
  props: Readonly<ElementAspectProps>;
}
/** Argument for the `ElementAspect.onXxx` static methods that only supply the Id of the affected aspect.
 * @beta
 */
export interface OnAspectIdArg extends OnAspectArg {
  /** The Id of the aspect affected by this event */
  aspectId: Id64String;
}

/** An Element Aspect is a class that defines a set of properties that are related to (and owned by) a single element.
 * Semantically, an ElementAspect can be considered part of the Element. Thus, an ElementAspect is deleted if its owning Element is deleted.
 * BIS Guideline: Subclass ElementUniqueAspect or ElementMultiAspect rather than subclassing ElementAspect directly.
 * @public
 */
export class ElementAspect extends Entity {
  public static override get className(): string { return "ElementAspect"; }
  public element: RelatedElement;

  /** Construct an aspect from its JSON representation and its containing iModel. */
  constructor(props: ElementAspectProps, iModel: IModelDb) {
    super(props, iModel);
    this.element = RelatedElement.fromJSON(props.element)!; // eslint-disable-line @typescript-eslint/no-non-null-assertion
  }

  public override toJSON(): ElementAspectProps {
    const val = super.toJSON() as ElementAspectProps;
    val.element = this.element;
    return val;
  }

  /** Called before a new ElementAspect is inserted.
   * @note throw an exception to disallow the insert
   * @note If you override this method, you must call super.
   * @beta
   */
  protected static onInsert(arg: OnAspectPropsArg): void {
    const { props, iModel } = arg;
    iModel.channels[_verifyChannel](arg.model);
    iModel.locks.checkExclusiveLock(props.element.id, "element", "insert aspect");
  }

  /** Called after a new ElementAspect was inserted.
   * @note If you override this method, you must call super.
   * @beta
   */
  protected static onInserted(_arg: OnAspectPropsArg): void { }

  /** Called before an ElementAspect is updated.
   * @note throw an exception to disallow the update
   * @note If you override this method, you must call super.
   * @beta
   */
  protected static onUpdate(arg: OnAspectPropsArg): void {
    const { props, iModel } = arg;
    iModel.channels[_verifyChannel](arg.model);
    iModel.locks.checkExclusiveLock(props.element.id, "element", "update aspect");
  }

  /** Called after an ElementAspect was updated.
   * @note If you override this method, you must call super.
   * @beta
   */
  protected static onUpdated(_arg: OnAspectPropsArg): void { }

  /** Called before an ElementAspect is deleted.
   * @note throw an exception to disallow the delete
   * @note If you override this method, you must call super.
   * @beta
   */
  protected static onDelete(arg: OnAspectIdArg): void {
    const { aspectId, iModel } = arg;
    iModel.channels[_verifyChannel](arg.model);
    const { element } = iModel.elements.getAspect(aspectId);
    iModel.locks.checkExclusiveLock(element.id, "element", "delete aspect");
  }

  /** Called after an ElementAspect was deleted.
   * @note If you override this method, you must call super.
   * @beta
   */
  protected static onDeleted(_arg: OnAspectIdArg): void { }
}
/** An Element Unique Aspect is an ElementAspect where there can be only zero or one instance of the Element Aspect class per Element.
 * @public
 */
export class ElementUniqueAspect extends ElementAspect {
  public static override get className(): string { return "ElementUniqueAspect"; }
}

/** An Element Multi-Aspect is an ElementAspect where there can be **n** instances of the Element Aspect class per Element.
 * @public
 */
export class ElementMultiAspect extends ElementAspect {
  public static override get className(): string { return "ElementMultiAspect"; }
}

/**
 * @public
 */
export class ChannelRootAspect extends ElementUniqueAspect {
  public static override get className(): string { return "ChannelRootAspect"; }
  /** Insert a ChannelRootAspect on the specified element.
   * @deprecated in 4.0 use [[ChannelControl.makeChannelRoot]]. This method does not enforce the rule that channels may not nest and is therefore dangerous.
   */
  public static insert(iModel: IModelDb, ownerId: Id64String, channelName: string) {
    const props: ChannelRootAspectProps = { classFullName: this.classFullName, element: { id: ownerId }, owner: channelName };
    iModel.elements.insertAspect(props);
  }
}

/** An ElementMultiAspect that stores synchronization information for an Element originating from an external source.
 * @note The associated ECClass was added to the BisCore schema in version 1.0.2
 * @public
 */
export class ExternalSourceAspect extends ElementMultiAspect {
  public static override get className(): string { return "ExternalSourceAspect"; }

  /** An element that scopes the combination of `kind` and `identifier` to uniquely identify the object from the external source.
   * @note Warning: in a future major release the `scope` property will be optional, since the scope is intended to be potentially invalid.
   *       all references should treat it as potentially undefined, but we cannot change the type yet since that is a breaking change.
   */
  public scope: RelatedElement;
  /** The identifier of the object in the source repository. */
  public identifier: string;
  /** The kind of object within the source repository. */
  public kind: string;
  /** The cryptographic hash (any algorithm) of the source object's content. If defined, it must be guaranteed to change when the source object's content changes. */
  public checksum?: string;
  /** An optional value that is typically a version number or a pseudo version number like last modified time.
   * It will be used by the synchronization process to detect that a source object is unchanged so that computing a cryptographic hash can be avoided.
   * If present, this value must be guaranteed to change when any of the source object's content changes.
   */
  public version?: string;
  /** A place where additional JSON properties can be stored. For example, provenance information or properties relating to the synchronization process.
   * @note Warning: in a future major release, the type of `jsonProperties` will be changed to object, and itwin.js will automatically stringify it when writing to the iModel.
   * This will be a breaking change, since application code will have to change from supplying a string to supplying an object.
   */
  public jsonProperties?: string;
  /** The source of the imported/synchronized object. Should point to an instance of [ExternalSource]($backend). */
  public source?: RelatedElement;

  /** Construct an aspect from its JSON representation and its containing iModel. */
  constructor(props: ExternalSourceAspectProps, iModel: IModelDb) {
    super(props, iModel);
    this.scope = RelatedElement.fromJSON(props.scope)!; // eslint-disable-line @typescript-eslint/no-non-null-assertion
    this.source = RelatedElement.fromJSON(props.source);
    this.identifier = props.identifier;
    this.kind = props.kind;
    this.checksum = props.checksum;
    this.version = props.version;
    this.jsonProperties = props.jsonProperties;
  }

<<<<<<< HEAD
  /** @deprecated in 3.x. findAllBySource */
  public static findBySource(iModelDb: IModelDb, scope: Id64String, kind: string, identifier: string): { elementId?: Id64String, aspectId?: Id64String } {
    const sql = `SELECT Element.Id, ECInstanceId FROM ${ExternalSourceAspect.classFullName} WHERE (Scope.Id=:scope AND Kind=:kind AND Identifier=:identifier)`;
    let elementId: Id64String | undefined;
    let aspectId: Id64String | undefined;
    // eslint-disable-next-line @typescript-eslint/no-deprecated
    iModelDb.withPreparedStatement(sql, (statement: ECSqlStatement) => {
      statement.bindId("scope", scope);
      statement.bindString("kind", kind);
      statement.bindString("identifier", identifier);
      if (DbResult.BE_SQLITE_ROW === statement.step()) {
        elementId = statement.getValue(0).getId();
        aspectId = statement.getValue(1).getId();
      }
    });
    return { elementId, aspectId };
  }

=======
>>>>>>> cdceef41
  /** Look up the elements that contain one or more ExternalSourceAspect with the specified Scope, Kind, and Identifier.
   * The result of this function is an array of all of the ExternalSourceAspects that were found, each associated with the owning element.
   * A given element could have more than one ExternalSourceAspect with the given scope, kind, and identifier.
   * Also, many elements could have ExternalSourceAspect with the same scope, kind, and identifier.
   * Therefore, the result array could have more than one entry with the same elementId.
   * Aspects are never shared. Each aspect has its own unique ECInstanceId.
   * @param iModelDb The iModel to query
   * @param scope    The scope of the ExternalSourceAspects to find
   * @param kind     The kind of the ExternalSourceAspects to find
   * @param identifier The identifier of the ExternalSourceAspects to find
   * @returns the query results
  */
  public static findAllBySource(iModelDb: IModelDb, scope: Id64String, kind: string, identifier: string): Array<{ elementId: Id64String, aspectId: Id64String }> {
    const sql = `SELECT Element.Id, ECInstanceId FROM ${ExternalSourceAspect.classFullName} WHERE (Scope.Id=:scope AND Kind=:kind AND Identifier=:identifier)`;
    const found: Array<{ elementId: Id64String, aspectId: Id64String }> = [];
    // eslint-disable-next-line @typescript-eslint/no-deprecated
    iModelDb.withPreparedStatement(sql, (statement: ECSqlStatement) => {
      statement.bindId("scope", scope);
      statement.bindString("kind", kind);
      statement.bindString("identifier", identifier);
      while (DbResult.BE_SQLITE_ROW === statement.step()) {
        found.push({ elementId: statement.getValue(0).getId(), aspectId: statement.getValue(1).getId() });
      }
    });
    return found;
  }

  public override toJSON(): ExternalSourceAspectProps {
    const val = super.toJSON() as ExternalSourceAspectProps;
    val.scope = this.scope;
    val.source = this.source;
    val.identifier = this.identifier;
    val.kind = this.kind;
    val.checksum = this.checksum;
    val.version = this.version;
    val.jsonProperties = this.jsonProperties;
    return val;
  }

  protected override collectReferenceIds(referenceIds: EntityReferenceSet): void {
    super.collectReferenceIds(referenceIds);
    if (this.scope)
      referenceIds.addElement(this.scope.id);
    referenceIds.addElement(this.element.id);
    if (this.source)
      referenceIds.addElement(this.source.id);
  }
}

/** @public */
export namespace ExternalSourceAspect {
  /** Standard values for the `Kind` property of `ExternalSourceAspect`.
   * @public
   */
  export enum Kind {
    /** Indicates that the [[ExternalSourceAspect]] is storing [[Element]] provenance */
    Element = "Element",
    /** Indicates that the [[ExternalSourceAspect]] is storing [[Relationship]] provenance */
    Relationship = "Relationship",
    /** Indicates that the [[ExternalSourceAspect]] is storing *scope* provenance
     * @see [[ExternalSourceAspect.scope]]
     */
    Scope = "Scope",
  }
}<|MERGE_RESOLUTION|>--- conflicted
+++ resolved
@@ -181,27 +181,6 @@
     this.jsonProperties = props.jsonProperties;
   }
 
-<<<<<<< HEAD
-  /** @deprecated in 3.x. findAllBySource */
-  public static findBySource(iModelDb: IModelDb, scope: Id64String, kind: string, identifier: string): { elementId?: Id64String, aspectId?: Id64String } {
-    const sql = `SELECT Element.Id, ECInstanceId FROM ${ExternalSourceAspect.classFullName} WHERE (Scope.Id=:scope AND Kind=:kind AND Identifier=:identifier)`;
-    let elementId: Id64String | undefined;
-    let aspectId: Id64String | undefined;
-    // eslint-disable-next-line @typescript-eslint/no-deprecated
-    iModelDb.withPreparedStatement(sql, (statement: ECSqlStatement) => {
-      statement.bindId("scope", scope);
-      statement.bindString("kind", kind);
-      statement.bindString("identifier", identifier);
-      if (DbResult.BE_SQLITE_ROW === statement.step()) {
-        elementId = statement.getValue(0).getId();
-        aspectId = statement.getValue(1).getId();
-      }
-    });
-    return { elementId, aspectId };
-  }
-
-=======
->>>>>>> cdceef41
   /** Look up the elements that contain one or more ExternalSourceAspect with the specified Scope, Kind, and Identifier.
    * The result of this function is an array of all of the ExternalSourceAspects that were found, each associated with the owning element.
    * A given element could have more than one ExternalSourceAspect with the given scope, kind, and identifier.
