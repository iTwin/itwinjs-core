/*---------------------------------------------------------------------------------------------
* Copyright (c) Bentley Systems, Incorporated. All rights reserved.
* See LICENSE.md in the project root for license terms and full copyright notice.
*--------------------------------------------------------------------------------------------*/

import { IModelDb, InsertInstanceOptions, UpdateInstanceOptions, UpdateModelOptions } from "./IModelDb";
import { Element } from "./Element";
import { ElementAspectProps, ElementProps, ModelProps, RelatedElementProps } from "@itwin/core-common";
import { Id64String } from "@itwin/core-bentley";
import { _nativeDb } from "./internal/Symbols";
import { Model } from "./Model";
import { ElementAspect } from "./ElementAspect";

/**
 * Function inserts an element into an iModel and calls the pre-insert and post-insert domain handlers.
 * @param iModel The iModel to insert the element into.
 * @param elProps The properties of the element to insert.
 * @param options Insert options.
 * @returns The Id of the inserted element.
 * @internal
 */
export function insertElementWithHandlers(iModel: IModelDb, elProps: ElementProps, options?: InsertInstanceOptions): Id64String {
  // Default insert options
  const insertOptions = options ?? { useJsNames: true };

  // TODO: Check if the element args are valid?

  // Get the Element Class Definition and check if its valid
  const classDef = iModel.getJsClass<typeof Element>(elProps.classFullName);
<<<<<<< HEAD
  let modelClassDef: typeof Model | undefined;
  let parentClassDef: typeof Element | undefined;
  try {
    modelClassDef = iModel.getJsClass<typeof Model>(iModel.models.tryGetModel(nativeElementProps.model.id).classFullName);
  } catch (error) {
    // TODO: Handle no model element found
    modelClassDef = undefined;
  }
  try {
    parentClassDef = nativeElementProps.parent ? iModel.getJsClass<typeof Element>(iModel.elements.getElement(nativeElementProps.parent.id).classFullName) : undefined;
  } catch (error) {
    // TODO: Handle no parent element found
    parentClassDef = undefined;
  }
=======
  const model = iModel.models.tryGetModelProps(elProps.model);
  const modelClassDef = model ? iModel.getJsClass<typeof Model>(model.classFullName) : undefined;
  const parentElement = elProps.parent ? iModel.elements.getElement(elProps.parent.id) : undefined;
  const parentClassDef = parentElement ? iModel.getJsClass<typeof Element>(parentElement.classFullName) : undefined;
>>>>>>> 99657eef

  // Call pre-insert Domain Handlers
  classDef.onInsert({ iModel, props: elProps });
  if (modelClassDef !== undefined) {
    modelClassDef.onInsertElement({ iModel, elementProps: elProps, id: elProps.model });
  }
  if (parentClassDef !== undefined && elProps.parent) {
    parentClassDef.onChildInsert({ iModel, childProps: elProps, parentId: elProps.parent.id });
  }

  // Perform Insert
  elProps.id = iModel[_nativeDb].insertInstance(elProps, insertOptions);

  // Call post-insert Domain Handlers
  if (elProps.federationGuid !== undefined) {
    classDef.onInserted({ iModel, id: elProps.id, federationGuid: elProps.federationGuid, model: elProps.model });
  }
  if (modelClassDef !== undefined) {
    modelClassDef.onInsertedElement({ iModel, elementId: elProps.id, id: elProps.model });
  }
  if (parentClassDef !== undefined && elProps.parent) {
    parentClassDef.onChildInserted({ iModel, childId: elProps.id, parentId: elProps.parent.id });
  }

  return elProps.id;
}

/**
 * Function inserts a Model into an iModel and calls the pre-insert and post-insert domain handlers.
 * @param iModel The iModel to insert the model into.
 * @param modelProps The properties of the model to insert.
 * @param options Insert options.
 * @returns The Id of the inserted model.
 * @internal
 */
export function insertModelWithHandlers(iModel: IModelDb, modelProps: ModelProps, options?: InsertInstanceOptions): Id64String {
  // Default insert options
  const insertOptions = options ?? { useJsNames: true };

  // TODO: Check if the element args are valid?

  // Get the Element Class Definition and check if its valid
  const classDef = iModel.getJsClass<typeof Model>(modelProps.classFullName);

  // Call pre-insert Domain Handlers
  classDef.onInsert({ iModel, props: modelProps });

  // Perform Insert
  modelProps.id = iModel[_nativeDb].insertInstance(modelProps, insertOptions);

  // Call post-insert Domain Handlers
  classDef.onInserted({ iModel, id: modelProps.id });

  return modelProps.id;
}

/**
 * Function inserts an elementAspect into an iModel and calls the pre-insert and post-insert domain handlers.
 * @param iModel The iModel to insert the elementAspect into.
 * @param aspectProps The properties of the elementAspect to insert.
 * @param options Insert options.
 * @returns The Id of the inserted aspect.
 * @internal
 */
export function insertAspectWithHandlers(iModel: IModelDb, aspectProps: ElementAspectProps, options?: InsertInstanceOptions): Id64String {
  // Get Relevant Element
  // TODO: Cache the Element, so that if multiple aspects are being inserted, we don't have to fetch the model each time.
  const element = iModel.elements.getElement(aspectProps.element.id); // Will throw if not found

  // Default insert options
  const insertOptions = options ?? { useJsNames: true };

  // TODO: Check if the element args are valid? Do this on Native?

  // Get the AspectElement Class Definition and check if its valid
  const classDef = iModel.getJsClass<typeof ElementAspect>(aspectProps.classFullName);

  // Call pre-insert Domain Handlers
  classDef.onInsert({ iModel, props: aspectProps, model: element.model });

  // Perform Insert
  aspectProps.id = iModel[_nativeDb].insertInstance(aspectProps, insertOptions);

  // Call post-insert Domain Handlers
  classDef.onInserted({ iModel, props: aspectProps, model: element.model });

  // Call empty update on element and model to update lastMod
  element.update();
  iModel.models.getModel(element.model).update();

  return aspectProps.id;
}

// TODO: Could potentially be used to enforce that the id is required in the ElementProps, Do we want to do this?
// export type ElementPropsWithId = Partial<ElementProps> & Required<Pick<ElementProps, "id">>;

/**
 * Function updates an element in an iModel and calls the pre-update and post-update domain handlers.
 * @param iModel The iModel that containers the element to update.
 * @param elProps The properties of the element to update.
 * @param options Update options.
 * @internal
 */
export function updateElementWithHandlers<T extends ElementProps>(iModel: IModelDb, elProps: Partial<T>, options?: UpdateInstanceOptions): void {
  // Default update options
  const updateOptions = options ?? { useJsNames: true };

  // TODO: Check if the element args are valid?
  if (elProps.id === undefined) {
    throw new Error("Element Id is required to update a Element");
  }

  // Get the Element Class Definition and check if its valid
  const element = iModel.elements.getElementProps(elProps.id); // Will Throw is Element Doesn't Exist
  const classDef = iModel.getJsClass<typeof Element>(element.classFullName);
  const model = iModel.models.tryGetModelProps(element.model);
  const modelClassDef = model ? iModel.getJsClass<typeof Model>(model.classFullName) : undefined;
  const parent = element.parent?.id ? iModel.elements.tryGetElementProps(element.parent.id) : undefined;
  const parentClassDef = parent ? iModel.getJsClass<typeof Element>(parent.classFullName) : undefined;

  // Call pre-insert Domain Handlers
  classDef.onUpdate({ iModel, props: element });
  if (modelClassDef !== undefined && model?.id) {
    modelClassDef.onUpdateElement({ iModel, elementProps: element, id: model.id });
  }
  if (parentClassDef !== undefined && parent?.id) {
    parentClassDef.onChildUpdate({ iModel, childProps: element, parentId: parent.id });
  }

  // Perform Insert
  // TODO: change to elProps and don't cast insertOptions
  const updateSuccess = iModel[_nativeDb].updateInstance(elProps, updateOptions);
  if (!updateSuccess) {
    throw new Error(`Failed to update element with id: ${elProps.id}`);
  }

  // Call post-insert Domain Handlers
  if (element.federationGuid !== undefined) {
    classDef.onUpdated({ iModel, id: elProps.id, federationGuid: element.federationGuid, model: element.model });
  }
  if (modelClassDef !== undefined && model?.id) {
    modelClassDef.onUpdatedElement({ iModel, elementId: elProps.id, id: model?.id });
  }
  if (parentClassDef !== undefined && parent?.id) {
    parentClassDef.onChildUpdated({ iModel, childId: elProps.id, parentId: parent?.id });
  }
}

/**
 * Function updates a model in an iModel and calls the pre-update and post-update domain handlers.
 * @param iModel The iModel containing the model to update.
 * @param modelProps The properties of the model to update.
 * @param options Update options.
 * @internal
 */
export function updateModelWithHandlers(iModel: IModelDb, modelProps: UpdateModelOptions, options?: UpdateInstanceOptions): void {
  // Default update options
  const updateOptions = options ?? { useJsNames: true };

  // TODO: Check if the element args are valid?
  if (modelProps.id === undefined) {
    throw new Error("Model Id is required to update a model");
  }

  // Get the Model Class Definition and check if its valid
  const classDef = iModel.getJsClass<typeof Model>(modelProps.classFullName);

  // Call pre-insert Domain Handlers
  classDef.onUpdate({ iModel, props: modelProps });

  // Perform Insert
  iModel[_nativeDb].insertInstance(modelProps, updateOptions);

  // Call post-insert Domain Handlers
  classDef.onUpdated({ iModel, id: modelProps.id });
}

/**
 * Function updates an aspect in an iModel and calls the pre-update and post-update domain handlers.
 * @param iModel The iModel containing the aspect to update.
 * @param aspectProps The properties of the aspect to update.
 * @param options Update options.
 * @internal
 */
export function updateAspectWithHandlers(iModel: IModelDb, aspectProps: ElementAspectProps, options?: UpdateInstanceOptions): void {
  // Default update options
  const updateOptions = options ?? { useJsNames: true };

  // TODO: Check if the element args are valid?

  // Get the Model Class Definition and check if its valid
  const element = iModel.elements.getElementProps(aspectProps.element); // Will Throw is Element Doesn't Exist
  const classDef = iModel.getJsClass<typeof ElementAspect>(aspectProps.classFullName);

  // Call pre-insert Domain Handlers
  classDef.onUpdate({ iModel, props: aspectProps, model: element.model});

  // Perform Insert
  iModel[_nativeDb].insertInstance(aspectProps, updateOptions);

  // Call post-insert Domain Handlers
  classDef.onUpdated({ iModel, props: aspectProps, model: element.model});
}<|MERGE_RESOLUTION|>--- conflicted
+++ resolved
@@ -27,27 +27,10 @@
 
   // Get the Element Class Definition and check if its valid
   const classDef = iModel.getJsClass<typeof Element>(elProps.classFullName);
-<<<<<<< HEAD
-  let modelClassDef: typeof Model | undefined;
-  let parentClassDef: typeof Element | undefined;
-  try {
-    modelClassDef = iModel.getJsClass<typeof Model>(iModel.models.tryGetModel(nativeElementProps.model.id).classFullName);
-  } catch (error) {
-    // TODO: Handle no model element found
-    modelClassDef = undefined;
-  }
-  try {
-    parentClassDef = nativeElementProps.parent ? iModel.getJsClass<typeof Element>(iModel.elements.getElement(nativeElementProps.parent.id).classFullName) : undefined;
-  } catch (error) {
-    // TODO: Handle no parent element found
-    parentClassDef = undefined;
-  }
-=======
   const model = iModel.models.tryGetModelProps(elProps.model);
   const modelClassDef = model ? iModel.getJsClass<typeof Model>(model.classFullName) : undefined;
   const parentElement = elProps.parent ? iModel.elements.getElement(elProps.parent.id) : undefined;
   const parentClassDef = parentElement ? iModel.getJsClass<typeof Element>(parentElement.classFullName) : undefined;
->>>>>>> 99657eef
 
   // Call pre-insert Domain Handlers
   classDef.onInsert({ iModel, props: elProps });
