/*---------------------------------------------------------------------------------------------
* Copyright (c) Bentley Systems, Incorporated. All rights reserved.
* See LICENSE.md in the project root for license terms and full copyright notice.
*--------------------------------------------------------------------------------------------*/
/** @packageDocumentation
 * @module HubAccess
 */

import { AccessToken, GuidString, Id64String, IModelHubStatus } from "@itwin/core-bentley";
import {
  BriefcaseId, ChangesetFileProps, ChangesetIdWithIndex, ChangesetIndex, ChangesetIndexOrId, ChangesetProps, ChangesetRange,
  LockState as CommonLockState, IModelError, IModelVersion,
  LocalDirName, LocalFileName,
} from "@itwin/core-common";
<<<<<<< HEAD
import { CheckpointProps, DownloadRequest, ProgressFunction } from "./CheckpointManager.js";
import type { TokenArg } from "./IModelDb.js";
=======
import { CheckpointProps, ProgressFunction } from "./CheckpointManager";
import type { TokenArg } from "./IModelDb";
>>>>>>> 4ba891b8

/** Exception thrown if lock cannot be acquired.
 * @beta
*/
export class LockConflict extends IModelError {
  public constructor(
    /** Id of Briefcase holding lock */
    public readonly briefcaseId: BriefcaseId,
    /** Alias of Briefcase holding lock */
    public readonly briefcaseAlias: string,
    msg: "shared lock is held" | "exclusive lock is already held",
  ) {
    super(IModelHubStatus.LockOwnedByAnotherBriefcase, msg);
  }
}

/** The state of a lock. See [Acquiring locks on elements.]($docs/learning/backend/ConcurrencyControl.md#acquiring-locks-on-elements).
 * @deprecated in 4.7 Use [LockState]($common)
 * @public
 */
export enum LockState {
  /** The element is not locked */
  None = 0,
  /** Holding a shared lock on an element blocks other users from acquiring the Exclusive lock it. More than one user may acquire the shared lock. */
  Shared = 1,
  /** A Lock that permits modifications to an element and blocks other users from making modifications to it.
   * Holding an exclusive lock on an "owner" (a model or a parent element), implicitly exclusively locks all its members.
   */
  Exclusive = 2,
}

/**
 * The properties to access a V2 checkpoint through a daemon.
 * @public
 */
export interface V2CheckpointAccessProps {
  /** blob store account name. */
  readonly accountName: string;
  /** AccessToken that grants access to the container. */
  readonly sasToken: AccessToken;
  /** The name of the iModel's blob store container holding all checkpoints. */
  readonly containerId: string;
  /** The name of the virtual file within the container, used for the checkpoint */
  readonly dbName: string;
  /** blob storage module: e.g. "azure", "google", "aws". May also include URI style parameters. */
  readonly storageType: string;
}

/**
 * Maps element Ids to their corresponding [LockState]($common)s.
 * @public
 */
export type LockMap = Map<Id64String, CommonLockState>;

/**
 * The properties of a lock that may be obtained from a lock server.
 * @public
 */
export interface LockProps {
  /** The elementId for the lock */
  readonly id: Id64String;
  /** the lock state */
  readonly state: CommonLockState;
}

/**
 * Argument for cancelling and tracking download progress.
 * @public
 */
export interface DownloadProgressArg {
  /** Called to show progress during a download. If this function returns non-zero, the download is aborted. */
  progressCallback?: ProgressFunction;
}

/**
 * Argument for methods that must supply an iTwinId
 * @public
 */
export interface ITwinIdArg {
  readonly iTwinId: GuidString;
}

/**
 * Argument for methods that must supply an IModelId
 * @public
 */
export interface IModelIdArg extends TokenArg {
  readonly iModelId: GuidString;
}

/**
 * Argument for acquiring a new BriefcaseId
 * @public
 */
export interface AcquireNewBriefcaseIdArg extends IModelIdArg {
  /** A string to be reported to other users to identify this briefcase, for example in the case of conflicts or lock collisions. */
  readonly briefcaseAlias?: string;
}

/** Argument for methods that must supply an IModel name and iTwinId
 * @public
 */
export interface IModelNameArg extends TokenArg, ITwinIdArg {
  readonly iModelName: string;
}

/** Argument for methods that must supply an IModelId and a BriefcaseId
 * @public
 */
export interface BriefcaseIdArg extends IModelIdArg {
  readonly briefcaseId: BriefcaseId;
}

/** Argument for methods that must supply a briefcaseId and a changeset
 * @public
 */
export interface BriefcaseDbArg extends BriefcaseIdArg {
  readonly changeset: ChangesetIdWithIndex;
}

/** Argument for methods that must supply an IModelId and a changeset
 * @public
 */
export interface ChangesetArg extends IModelIdArg {
  readonly changeset: ChangesetIndexOrId;
}

/** Argument for downloading a changeset.
 * @public
 */
export interface DownloadChangesetArg extends ChangesetArg, DownloadProgressArg {
  /** Directory where the changeset should be downloaded. */
  targetDir: LocalDirName;
}

/** @internal */
export interface ChangesetIndexArg extends IModelIdArg {
  readonly changeset: ChangesetIdWithIndex;
}

/** Argument for methods that must supply an IModelId and a range of Changesets.
 * @public
 */
export interface ChangesetRangeArg extends IModelIdArg {
  /** the range of changesets desired. If is undefined, *all* changesets are returned. */
  readonly range?: ChangesetRange;
}

/** Argument for downloading a changeset range.
 * @public
 */
export interface DownloadChangesetRangeArg extends ChangesetRangeArg, DownloadProgressArg {
  /** Directory where the changesets should be downloaded. */
  targetDir: LocalDirName;
}

/**
 * Arguments to create a new iModel in iModelHub
 *  @public
 */
export interface CreateNewIModelProps extends IModelNameArg {
  readonly description?: string;
  readonly version0?: LocalFileName;
  readonly noLocks?: true;
}

/**
 * Methods for accessing services of IModelHub from an iTwin.js backend.
 * Generally direct access to these methods should not be required, since higher-level apis are provided.
 * @public
 */
export interface BackendHubAccess {
  /** Download all the changesets in the specified range. */
  downloadChangesets: (arg: DownloadChangesetRangeArg) => Promise<ChangesetFileProps[]>;
  /** Download a single changeset. */
  downloadChangeset: (arg: DownloadChangesetArg) => Promise<ChangesetFileProps>;
  /** Query the changeset properties given a ChangesetIndex  */
  queryChangeset: (arg: ChangesetArg) => Promise<ChangesetProps>;
  /** Query an array of changeset properties given a range of ChangesetIndexes  */
  queryChangesets: (arg: ChangesetRangeArg) => Promise<ChangesetProps[]>;
  /** Push a changeset to iModelHub. Returns the newly pushed changeset's index */
  pushChangeset: (arg: IModelIdArg & { changesetProps: ChangesetFileProps }) => Promise<ChangesetIndex>;
  /** Get the ChangesetProps of the most recent changeset */
  getLatestChangeset: (arg: IModelIdArg) => Promise<ChangesetProps>;
  /** Get the ChangesetProps for an IModelVersion */
  getChangesetFromVersion: (arg: IModelIdArg & { version: IModelVersion }) => Promise<ChangesetProps>;
  /** Get the ChangesetProps for a named version */
  getChangesetFromNamedVersion: (arg: IModelIdArg & { versionName: string }) => Promise<ChangesetProps>;

  /** Acquire a new briefcaseId for the supplied iModelId
     * @note usually there should only be one briefcase per iModel per user.
     */
  acquireNewBriefcaseId: (arg: AcquireNewBriefcaseIdArg) => Promise<BriefcaseId>;
  /** Release a briefcaseId. After this call it is illegal to generate changesets for the released briefcaseId. */
  releaseBriefcase: (arg: BriefcaseIdArg) => Promise<void>;

  /** get an array of the briefcases assigned to a user. */
  getMyBriefcaseIds: (arg: IModelIdArg) => Promise<BriefcaseId[]>;

  /** Get the access props for a V2 checkpoint. Returns undefined if no V2 checkpoint exists. */
  queryV2Checkpoint: (arg: CheckpointProps) => Promise<V2CheckpointAccessProps | undefined>;

  /**
   * acquire one or more locks. Throws if unsuccessful. If *any* lock cannot be obtained, no locks are acquired
   * @throws ConflictingLocksError if one or more requested locks are held by other briefcases.
   */
  acquireLocks: (arg: BriefcaseDbArg, locks: LockMap) => Promise<void>;

  /** Get the list of all held locks for a briefcase. This can be very expensive and is currently used only for tests. */
  queryAllLocks: (arg: BriefcaseDbArg) => Promise<LockProps[]>;

  /** Release all currently held locks */
  releaseAllLocks: (arg: BriefcaseDbArg) => Promise<void>;

  /** Get the iModelId of an iModel by name. Undefined if no iModel with that name exists.  */
  queryIModelByName: (arg: IModelNameArg) => Promise<GuidString | undefined>;

  /** create a new iModel. Returns the Guid of the newly created iModel */
  createNewIModel: (arg: CreateNewIModelProps) => Promise<GuidString>;

  /** delete an iModel */
  deleteIModel: (arg: IModelIdArg & ITwinIdArg) => Promise<void>;
}<|MERGE_RESOLUTION|>--- conflicted
+++ resolved
@@ -12,13 +12,8 @@
   LockState as CommonLockState, IModelError, IModelVersion,
   LocalDirName, LocalFileName,
 } from "@itwin/core-common";
-<<<<<<< HEAD
-import { CheckpointProps, DownloadRequest, ProgressFunction } from "./CheckpointManager.js";
+import { CheckpointProps, ProgressFunction } from "./CheckpointManager.js";
 import type { TokenArg } from "./IModelDb.js";
-=======
-import { CheckpointProps, ProgressFunction } from "./CheckpointManager";
-import type { TokenArg } from "./IModelDb";
->>>>>>> 4ba891b8
 
 /** Exception thrown if lock cannot be acquired.
  * @beta
