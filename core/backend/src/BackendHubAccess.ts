/*---------------------------------------------------------------------------------------------
* Copyright (c) Bentley Systems, Incorporated. All rights reserved.
* See LICENSE.md in the project root for license terms and full copyright notice.
*--------------------------------------------------------------------------------------------*/
/** @packageDocumentation
 * @module HubAccess
 */

import { AccessToken, GuidString, Id64String, IModelHubStatus } from "@itwin/core-bentley";
import {
  BriefcaseId, ChangesetFileProps, ChangesetIdWithIndex, ChangesetIndex, ChangesetIndexAndId, ChangesetIndexOrId, ChangesetProps, ChangesetRange, CodeProps, IModelError,
  IModelVersion, LocalDirName, LocalFileName,
} from "@itwin/core-common";
<<<<<<< HEAD
import { CheckpointProps, DownloadRequest } from "./CheckpointManager";
import { IModelDb, TokenArg } from "./IModelDb";
=======
import { CheckpointProps, DownloadRequest, ProgressFunction } from "./CheckpointManager";
import { TokenArg } from "./IModelDb";
>>>>>>> 24d100c7

/** The state of a lock.
 * @public
 */
export enum LockState {
  /** The element is not locked */
  None = 0,
  /** Holding a shared lock on an element blocks other users from acquiring the Exclusive lock it. More than one user may acquire the shared lock. */
  Shared = 1,
  /** A Lock that permits modifications to an element and blocks other users from making modifications to it.
   * Holding an exclusive lock on an "owner" (a model or a parent element), implicitly exclusively locks all its members.
   */
  Exclusive = 2,
}

/** Exception thrown if lock cannot be acquired.
 * @beta
*/
export class LockConflict extends IModelError {
  public constructor(
    /** Id of Briefcase holding lock */
    public readonly briefcaseId: BriefcaseId,
    /** Alias of Briefcase holding lock */
    public readonly briefcaseAlias: string,
    msg: "shared lock is held" | "exclusive lock is already held"
  ) {
    super(IModelHubStatus.LockOwnedByAnotherBriefcase, msg);
  }
}


/**
 * The properties to access a V2 checkpoint through a daemon.
 * @internal
 */
export interface V2CheckpointAccessProps {
  /** blob store account name. */
  readonly accountName: string;
  /** AccessToken that grants access to the container. */
  readonly sasToken: AccessToken;
  /** The name of the iModel's blob store container holding all checkpoints. */
  readonly containerId: string;
  /** The name of the virtual file within the container, used for the checkpoint */
  readonly dbName: string;
  /** blob storage module: e.g. "azure", "google", "aws". May also include URI style parameters. */
  readonly storageType: string;
}

/** @internal */
export type LockMap = Map<Id64String, LockState>;

/**
 * The properties of a lock that may be obtained from a lock server.
 * @beta
 */
export interface LockProps {
  /** The elementId for the lock */
  readonly id: Id64String;
  /** the lock state */
  readonly state: LockState;
}

/**
 * Argument for cancelling and tracking download progress.
 * @beta
 */
export interface DownloadProgressArg {
  /** Called to show progress during a download. If this function returns non-zero, the download is aborted. */
  progressCallback?: ProgressFunction;
}

/**
 * Argument for methods that must supply an iTwinId
 * @public
 */
export interface ITwinIdArg {
  readonly iTwinId: GuidString;
}

/**
 * Argument for methods that must supply an IModelId
 * @public
 */
export interface IModelIdArg extends TokenArg {
  readonly iModelId: GuidString;
}

/**
 * Argument for acquiring a new BriefcaseId
 * @public
 */
export interface AcquireNewBriefcaseIdArg extends IModelIdArg {
  /** A string to be reported to other users to identify this briefcase, for example in the case of conflicts or lock collisions. */
  readonly briefcaseAlias?: string;
}

/** Argument for methods that must supply an IModel name and iTwinId
 * @public
 */
export interface IModelNameArg extends TokenArg, ITwinIdArg {
  readonly iModelName: string;
}

/** Argument for methods that must supply an IModelId and a BriefcaseId
 * @public
 */
export interface BriefcaseIdArg extends IModelIdArg {
  readonly briefcaseId: BriefcaseId;
}

/** Argument for methods that must supply a briefcaseId and a changeset
 * @public
 */
export interface BriefcaseDbArg extends BriefcaseIdArg {
  readonly changeset: ChangesetIdWithIndex;
}

/** Argument for methods that must supply an IModelId and a changeset
 * @public
 */
export interface ChangesetArg extends IModelIdArg {
  readonly changeset: ChangesetIndexOrId;
}

/** Argument for downloading a changeset.
 * @beta
 */
export interface DownloadChangesetArg extends ChangesetArg, DownloadProgressArg {
  /** Directory where the changeset should be downloaded. */
  targetDir: LocalDirName;
}

/** @internal */
export interface ChangesetIndexArg extends IModelIdArg {
  readonly changeset: ChangesetIdWithIndex;
}

/** Argument for methods that must supply an IModelId and a range of Changesets.
 * @public
 */
export interface ChangesetRangeArg extends IModelIdArg {
  /** the range of changesets desired. If is undefined, *all* changesets are returned. */
  readonly range?: ChangesetRange;
}

/** Argument for downloading a changeset range.
 * @beta
 */
export interface DownloadChangesetRangeArg extends ChangesetRangeArg, DownloadProgressArg {
  /** Directory where the changesets should be downloaded. */
  targetDir: LocalDirName;
}

/**
 * @deprecated
 * @internal
 */
export type CheckpointArg = DownloadRequest;

/**
 * Arguments to create a new iModel in iModelHub
 *  @public
 */
export interface CreateNewIModelProps extends IModelNameArg {
  readonly description?: string;
  readonly version0?: LocalFileName;
  readonly noLocks?: true;
}

/**
 * Methods for accessing services of IModelHub from an iTwin.js backend.
 * Generally direct access to these methods should not be required, since higher-level apis are provided.
 * @beta
 */
export interface BackendHubAccess {
  /** Download all the changesets in the specified range. */
  downloadChangesets: (arg: DownloadChangesetRangeArg) => Promise<ChangesetFileProps[]>;
  /** Download a single changeset. */
  downloadChangeset: (arg: DownloadChangesetArg) => Promise<ChangesetFileProps>;
  /** Query the changeset properties given a ChangesetIndex  */
  queryChangeset: (arg: ChangesetArg) => Promise<ChangesetProps>;
  /** Query an array of changeset properties given a range of ChangesetIndexes  */
  queryChangesets: (arg: ChangesetRangeArg) => Promise<ChangesetProps[]>;
  /** Push a changeset to iModelHub. Returns the newly pushed changeset's index */
  pushChangeset: (arg: IModelIdArg & { changesetProps: ChangesetFileProps }) => Promise<ChangesetIndex>;
  /** Get the ChangesetProps of the most recent changeset */
  getLatestChangeset: (arg: IModelIdArg) => Promise<ChangesetProps>;
  /** Get the ChangesetProps for an IModelVersion */
  getChangesetFromVersion: (arg: IModelIdArg & { version: IModelVersion }) => Promise<ChangesetProps>;
  /** Get the ChangesetProps for a named version */
  getChangesetFromNamedVersion: (arg: IModelIdArg & { versionName: string }) => Promise<ChangesetProps>;

  /** Acquire a new briefcaseId for the supplied iModelId
     * @note usually there should only be one briefcase per iModel per user.
     */
  acquireNewBriefcaseId: (arg: AcquireNewBriefcaseIdArg) => Promise<BriefcaseId>;
  /** Release a briefcaseId. After this call it is illegal to generate changesets for the released briefcaseId. */
  releaseBriefcase: (arg: BriefcaseIdArg) => Promise<void>;

  /** get an array of the briefcases assigned to a user. */
  getMyBriefcaseIds: (arg: IModelIdArg) => Promise<BriefcaseId[]>;

  /**
   * download a v1 checkpoint
   * @deprecated
   * @internal
   */
  downloadV1Checkpoint: (arg: CheckpointArg) => Promise<ChangesetIndexAndId>; // eslint-disable-line deprecation/deprecation

  /**
   * Get the access props for a V2 checkpoint. Returns undefined if no V2 checkpoint exists.
   * @internal
   */
  queryV2Checkpoint: (arg: CheckpointProps) => Promise<V2CheckpointAccessProps | undefined>;

  /**
   * acquire one or more locks. Throws if unsuccessful. If *any* lock cannot be obtained, no locks are acquired
   * @internal
   */
  acquireLocks: (arg: BriefcaseDbArg, locks: LockMap) => Promise<void>;

  /**
   * Get the list of all held locks for a briefcase. This can be very expensive and is currently used only for tests.
   * @internal
   */
  queryAllLocks: (arg: BriefcaseDbArg) => Promise<LockProps[]>;

  /**
   * Release all currently held locks
   * @internal
   */
  releaseAllLocks: (arg: BriefcaseDbArg) => Promise<void>;

  /** Get the iModelId of an iModel by name. Undefined if no iModel with that name exists.  */
  queryIModelByName: (arg: IModelNameArg) => Promise<GuidString | undefined>;

  /** create a new iModel. Returns the Guid of the newly created iModel */
  createNewIModel: (arg: CreateNewIModelProps) => Promise<GuidString>;

  /** delete an iModel */
  deleteIModel: (arg: IModelIdArg & ITwinIdArg) => Promise<void>;
}<|MERGE_RESOLUTION|>--- conflicted
+++ resolved
@@ -11,13 +11,8 @@
   BriefcaseId, ChangesetFileProps, ChangesetIdWithIndex, ChangesetIndex, ChangesetIndexAndId, ChangesetIndexOrId, ChangesetProps, ChangesetRange, CodeProps, IModelError,
   IModelVersion, LocalDirName, LocalFileName,
 } from "@itwin/core-common";
-<<<<<<< HEAD
-import { CheckpointProps, DownloadRequest } from "./CheckpointManager";
-import { IModelDb, TokenArg } from "./IModelDb";
-=======
 import { CheckpointProps, DownloadRequest, ProgressFunction } from "./CheckpointManager";
 import { TokenArg } from "./IModelDb";
->>>>>>> 24d100c7
 
 /** The state of a lock.
  * @public
@@ -47,7 +42,6 @@
     super(IModelHubStatus.LockOwnedByAnotherBriefcase, msg);
   }
 }
-
 
 /**
  * The properties to access a V2 checkpoint through a daemon.
