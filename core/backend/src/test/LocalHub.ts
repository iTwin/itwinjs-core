--- conflicted
+++ resolved
@@ -1,652 +1,630 @@
-/*---------------------------------------------------------------------------------------------
-* Copyright (c) Bentley Systems, Incorporated. All rights reserved.
-* See LICENSE.md in the project root for license terms and full copyright notice.
-*--------------------------------------------------------------------------------------------*/
-
-import { join } from "path";
-import { DbResult, GuidString, Id64String, IModelHubStatus, IModelStatus, OpenMode } from "@bentley/bentleyjs-core";
-import {
-  BriefcaseId, BriefcaseIdValue, ChangesetFileProps, ChangesetId, ChangesetIdWithIndex, ChangesetIndex, ChangesetIndexOrId, ChangesetProps,
-  ChangesetRange, IModelError, LocalDirName, LocalFileName,
-} from "@bentley/imodeljs-common";
-import { LockMap, LockProps, LockState } from "../BackendHubAccess";
-import { BriefcaseManager } from "../BriefcaseManager";
-import { BriefcaseLocalValue, IModelDb, SnapshotDb } from "../IModelDb";
-import { IModelHost } from "../IModelHost";
-import { IModelJsFs } from "../IModelJsFs";
-import { SQLiteDb } from "../SQLiteDb";
-
-// cspell:ignore rowid
-
-/** @internal */
-interface MockBriefcaseIdProps {
-  id: number;
-  user: string;
-}
-
-/** @internal */
-<<<<<<< HEAD
-export interface LocalHubProps {
-  // SWB
-  readonly contextId: GuidString;
-=======
-interface LocalHubProps {
-  readonly iTwinId: GuidString;
->>>>>>> 3a9b8d08
-  readonly iModelId: GuidString;
-  readonly iModelName: string;
-  readonly description?: string;
-  readonly revision0?: string;
-  readonly noLocks?: true;
-}
-
-interface LockStatusNone {
-  state: LockState.None;
-  lastCsIndex?: ChangesetIndex;
-}
-export interface LockStatusExclusive {
-  state: LockState.Exclusive;
-  briefcaseId: BriefcaseId;
-  lastCsIndex?: ChangesetIndex;
-}
-
-export interface LockStatusShared {
-  state: LockState.Shared;
-  sharedBy: Set<BriefcaseId>;
-  lastCsIndex?: ChangesetIndex;
-}
-
-interface BriefcaseIdAndChangeset {
-  changeset: ChangesetIdWithIndex;
-  briefcaseId: BriefcaseId;
-}
-
-type LockStatus = LockStatusNone | LockStatusExclusive | LockStatusShared;
-
-/**
- * A "local" mock for IModelHub to provide access to a single iModel. Used by HubMock.
- * @internal
- */
-export class LocalHub {
-<<<<<<< HEAD
-  // SWB
-  public readonly contextId: GuidString;
-=======
-  public readonly iTwinId: GuidString;
->>>>>>> 3a9b8d08
-  public readonly iModelId: GuidString;
-  public readonly iModelName: string;
-  public readonly description?: string;
-  private _hubDb?: SQLiteDb;
-  private _nextBriefcaseId = BriefcaseIdValue.FirstValid;
-  private _latestChangesetIndex = 0;
-  public get latestChangesetIndex() { return this._latestChangesetIndex; }
-
-<<<<<<< HEAD
-  public constructor(public readonly rootDir: string, arg: LocalHubProps) {
-    // SWB
-    this.contextId = arg.contextId;
-=======
-  public constructor(public readonly rootDir: LocalDirName, arg: LocalHubProps) {
-    this.iTwinId = arg.iTwinId;
->>>>>>> 3a9b8d08
-    this.iModelId = arg.iModelId;
-    this.iModelName = arg.iModelName;
-    this.description = arg.description;
-
-    this.cleanup();
-
-    IModelJsFs.recursiveMkDirSync(this.rootDir);
-    IModelJsFs.mkdirSync(this.changesetDir);
-    IModelJsFs.mkdirSync(this.checkpointDir);
-
-    const db = this._hubDb = new SQLiteDb();
-    db.createDb(this.mockDbName);
-    db.executeSQL("CREATE TABLE briefcases(id INTEGER PRIMARY KEY NOT NULL,user TEXT NOT NULL)");
-    db.executeSQL("CREATE TABLE timeline(csIndex INTEGER PRIMARY KEY NOT NULL,csId TEXT NOT NULL UNIQUE,description TEXT,user TEXT,size BIGINT,type INTEGER,pushDate TEXT,briefcaseId INTEGER)");
-    db.executeSQL("CREATE TABLE checkpoints(csIndex INTEGER PRIMARY KEY NOT NULL)");
-    db.executeSQL("CREATE TABLE versions(name TEXT PRIMARY KEY NOT NULL,csIndex TEXT,FOREIGN KEY(csIndex) REFERENCES timeline(csIndex))");
-    db.executeSQL("CREATE TABLE locks(id INTEGER PRIMARY KEY NOT NULL,level INTEGER NOT NULL,lastCSetIndex INTEGER,briefcaseId INTEGER,FOREIGN KEY(lastCSetIndex) REFERENCES timeline(csIndex))");
-    db.executeSQL("CREATE TABLE sharedLocks(lockId TEXT NOT NULL,briefcaseId INTEGER NOT NULL,PRIMARY KEY(lockId,briefcaseId))");
-    db.executeSQL("CREATE INDEX LockIdx ON locks(briefcaseId)");
-    db.executeSQL("CREATE INDEX SharedLockIdx ON sharedLocks(briefcaseId)");
-    db.saveChanges();
-
-    const revision0 = arg.revision0 ?? join(IModelHost.cacheDir, "revision0.bim");
-
-    if (!arg.revision0) { // if they didn't supply a revision0 file, create a blank one.
-      IModelJsFs.removeSync(revision0);
-      const blank = SnapshotDb.createEmpty(revision0, { rootSubject: { name: arg.description ?? arg.iModelName } });
-      blank.saveChanges();
-      blank.close();
-    }
-
-    const path = this.uploadCheckpoint({ changesetIndex: 0, localFile: revision0 });
-    if (!arg.revision0)
-      IModelJsFs.removeSync(revision0);
-
-    const nativeDb = IModelDb.openDgnDb({ path }, OpenMode.ReadWrite);
-    try {
-<<<<<<< HEAD
-      // SWB
-      nativeDb.saveProjectGuid(this.contextId);
-=======
-      nativeDb.saveProjectGuid(this.iTwinId);
->>>>>>> 3a9b8d08
-      nativeDb.setDbGuid(this.iModelId);
-      nativeDb.saveChanges();
-      nativeDb.deleteAllTxns(); // necessary before resetting briefcaseId
-      nativeDb.resetBriefcaseId(BriefcaseIdValue.Unassigned);
-      nativeDb.saveLocalValue(BriefcaseLocalValue.NoLocking, arg.noLocks ? "true" : undefined);
-      nativeDb.saveChanges();
-    } finally {
-      nativeDb.closeIModel();
-    }
-  }
-
-  private get db() { return this._hubDb!; } // eslint-disable-line @typescript-eslint/naming-convention
-  public get changesetDir() { return join(this.rootDir, "changesets"); }
-  public get checkpointDir() { return join(this.rootDir, "checkpoints"); }
-  public get mockDbName() { return join(this.rootDir, "localHub.db"); }
-
-  /** Acquire the next available briefcaseId and assign it to the supplied user */
-  public acquireNewBriefcaseId(user: string): number {
-    const db = this.db;
-    const newId = this._nextBriefcaseId++;
-    db.withSqliteStatement("INSERT INTO briefcases(id,user) VALUES (?,?)", (stmt) => {
-      stmt.bindInteger(1, newId);
-      stmt.bindString(2, user);
-      const rc = stmt.step();
-      if (DbResult.BE_SQLITE_DONE !== rc)
-        throw new IModelError(rc, "can't insert briefcaseId in mock database");
-    });
-    db.saveChanges();
-    return newId;
-  }
-
-  /** Release a briefcaseId */
-  public releaseBriefcaseId(id: number) {
-    const db = this.db;
-    db.withSqliteStatement("DELETE FROM briefcases WHERE id=?", (stmt) => {
-      stmt.bindInteger(1, id);
-      const rc = stmt.step();
-      if (DbResult.BE_SQLITE_DONE !== rc)
-        throw new IModelError(rc, `briefcaseId ${id} was not reserved`);
-    });
-    db.saveChanges();
-  }
-
-  /** Get an array of all of the currently assigned Briefcases */
-  public getBriefcases(): MockBriefcaseIdProps[] {
-    const briefcases: MockBriefcaseIdProps[] = [];
-    this.db.withSqliteStatement("SELECT id,user FROM briefcases", (stmt) => {
-      while (DbResult.BE_SQLITE_ROW === stmt.step()) {
-        briefcases.push({
-          id: stmt.getValueInteger(0),
-          user: stmt.getValueString(1),
-        });
-      }
-    });
-    return briefcases;
-  }
-
-  /** Get an array of all of the currently assigned BriefcaseIds for a user */
-  public getBriefcaseIds(user: string): number[] {
-    const briefcases: number[] = [];
-    this.db.withSqliteStatement("SELECT id FROM briefcases WHERE user=?", (stmt) => {
-      stmt.bindString(1, user);
-      while (DbResult.BE_SQLITE_ROW === stmt.step())
-        briefcases.push(stmt.getValueInteger(0));
-    });
-    return briefcases;
-  }
-
-  private getChangesetFileName(index: number) {
-    return join(this.changesetDir, `changeset-${index}`);
-  }
-
-  /** Add a changeset to the timeline
-   * @return the changesetIndex of the added changeset
-   */
-  public addChangeset(changeset: ChangesetFileProps): ChangesetIndex {
-    const stats = IModelJsFs.lstatSync(changeset.pathname);
-    if (!stats)
-      throw new Error(`cannot read changeset file ${changeset.pathname}`);
-
-    const parentIndex = this.getChangesetById(changeset.parentId).index;
-    if (parentIndex !== this.latestChangesetIndex)
-      throw new IModelError(IModelStatus.InvalidParent, "changeset parent is not latest changeset");
-
-    const db = this.db;
-    changeset.index = this._latestChangesetIndex + 1;
-    db.withSqliteStatement("INSERT INTO timeline(csIndex,csId,description,size,type,pushDate,user,briefcaseId) VALUES (?,?,?,?,?,?,?,?)", (stmt) => {
-      stmt.bindInteger(1, changeset.index);
-      stmt.bindString(2, changeset.id);
-      stmt.bindString(3, changeset.description);
-      stmt.bindInteger(4, stats.size);
-      stmt.bindInteger(5, changeset.changesType ?? 0);
-      stmt.bindString(6, changeset.pushDate ?? new Date().toString());
-      stmt.bindString(7, changeset.userCreated ?? "");
-      stmt.bindInteger(8, changeset.briefcaseId);
-      const rc = stmt.step();
-      if (DbResult.BE_SQLITE_DONE !== rc)
-        throw new IModelError(rc, "can't insert changeset into mock db");
-    });
-    this._latestChangesetIndex = changeset.index; // only change this after insert succeeds
-    db.saveChanges();
-    IModelJsFs.copySync(changeset.pathname, this.getChangesetFileName(changeset.index));
-    return changeset.index;
-  }
-
-  public getIndexFromChangeset(changeset: ChangesetIndexOrId): number {
-    return changeset.index ?? this.getChangesetIndex(changeset.id);
-  }
-
-  /** Get the index of a changeset by its Id */
-  public getChangesetIndex(id: ChangesetId): number {
-    if (id === "")
-      return 0;
-
-    return this.db.withPreparedSqliteStatement("SELECT csIndex FROM timeline WHERE csId=?", (stmt) => {
-      stmt.bindString(1, id);
-      const rc = stmt.step();
-      if (DbResult.BE_SQLITE_ROW !== rc)
-        throw new IModelError(rc, `changeset ${id} not found`);
-
-      return stmt.getValueInteger(0);
-    });
-  }
-
-  /** Get the properties of a changeset by its Id */
-  public getChangesetById(id: ChangesetId): ChangesetProps {
-    return this.getChangesetByIndex(this.getChangesetIndex(id));
-  }
-
-  public getPreviousIndex(index: ChangesetIndex) {
-    return this.db.withPreparedSqliteStatement("SELECT max(csIndex) FROM timeline WHERE csIndex<?", (stmt) => {
-      stmt.bindInteger(1, index);
-      const rc = stmt.step();
-      if (DbResult.BE_SQLITE_ROW !== rc)
-        throw new IModelError(rc, `cannot get previous index`);
-
-      return stmt.getValueInteger(0);
-    });
-  }
-
-  public getParentId(index: ChangesetIndex): ChangesetId {
-    if (index === 0)
-      return "";
-
-    return this.db.withPreparedSqliteStatement("SELECT csId FROM timeline WHERE csIndex=?", (stmt) => {
-      stmt.bindInteger(1, this.getPreviousIndex(index));
-      stmt.step();
-      return stmt.getValueString(0);
-    });
-  }
-
-  /** Get the properties of a changeset by its index */
-  public getChangesetByIndex(index: number): ChangesetProps {
-    if (index <= 0)
-      return { id: "", changesType: 0, description: "revision0", parentId: "", briefcaseId: 0, pushDate: "", userCreated: "", index: 0 };
-
-    return this.db.withPreparedSqliteStatement("SELECT description,size,type,pushDate,user,csId,briefcaseId FROM timeline WHERE csIndex=?", (stmt) => {
-      stmt.bindInteger(1, index);
-      const rc = stmt.step();
-      if (DbResult.BE_SQLITE_ROW !== rc)
-        throw new IModelError(rc, `changeset at index ${index} not found`);
-
-      return {
-        description: stmt.getValueString(0),
-        size: stmt.getValueDouble(1),
-        changesType: stmt.getValueInteger(2),
-        pushDate: stmt.getValueString(3),
-        userCreated: stmt.getValueString(4),
-        id: stmt.getValueString(5),
-        briefcaseId: stmt.getValueInteger(6),
-        index,
-        parentId: this.getParentId(index),
-      };
-    });
-  }
-
-  public getLatestChangeset(): ChangesetProps {
-    return this.getChangesetByIndex(this.latestChangesetIndex);
-  }
-
-  public getChangesetId(index: ChangesetIndex): ChangesetId {
-    return this.getChangesetByIndex(index).id;
-  }
-
-  /** Get an array of changesets starting with first to last, by index */
-  public queryChangesets(range?: ChangesetRange): ChangesetProps[] {
-    const changesets: ChangesetProps[] = [];
-    const first = range?.first ?? 0;
-    const last = range?.end ?? this.latestChangesetIndex;
-
-    this.db.withPreparedSqliteStatement("SELECT csIndex FROM timeline WHERE csIndex>=? AND csIndex<=? ORDER BY csIndex", (stmt) => {
-      stmt.bindInteger(1, first);
-      stmt.bindInteger(2, last);
-      while (DbResult.BE_SQLITE_ROW === stmt.step())
-        changesets.push(this.getChangesetByIndex(stmt.getValueInteger(0)));
-    });
-    return changesets;
-  }
-
-  /** Name a version */
-  public addNamedVersion(arg: { versionName: string, csIndex: ChangesetIndex }) {
-    const db = this.db;
-    db.withSqliteStatement("INSERT INTO versions(name,csIndex) VALUES (?,?)", (stmt) => {
-      stmt.bindString(1, arg.versionName);
-      stmt.bindInteger(2, arg.csIndex);
-      const rc = stmt.step();
-      if (DbResult.BE_SQLITE_DONE !== rc)
-        throw new IModelError(rc, "can't insert named version");
-    });
-    db.saveChanges();
-  }
-
-  /** Delete a named version */
-  public deleteNamedVersion(versionName: string) {
-    const db = this.db;
-    db.withSqliteStatement("DELETE FROM versions WHERE name=?", (stmt) => {
-      stmt.bindString(1, versionName);
-      const rc = stmt.step();
-      if (DbResult.BE_SQLITE_DONE !== rc)
-        throw new IModelError(rc, "can't delete named version");
-    });
-    db.saveChanges();
-  }
-
-  /** find the changeset for a named version */
-  public findNamedVersion(versionName: string): ChangesetProps {
-    const index = this.db.withSqliteStatement("SELECT csIndex FROM versions WHERE name=?", (stmt) => {
-      stmt.bindString(1, versionName);
-      const rc = stmt.step();
-      if (DbResult.BE_SQLITE_ROW !== rc)
-        throw new IModelError(IModelStatus.NotFound, `Named version ${versionName} not found`);
-      return stmt.getValueInteger(0);
-    });
-    return this.getChangesetByIndex(index);
-  }
-
-  public checkpointNameFromIndex(csIndex: ChangesetIndex) {
-    return `checkpoint-${csIndex}`;
-  }
-
-  /** "upload" a checkpoint */
-  public uploadCheckpoint(arg: { changesetIndex: ChangesetIndex, localFile: LocalFileName }) {
-    const db = this.db;
-    db.withSqliteStatement("INSERT INTO checkpoints(csIndex) VALUES (?)", (stmt) => {
-      stmt.bindInteger(1, arg.changesetIndex);
-      const res = stmt.step();
-      if (DbResult.BE_SQLITE_DONE !== res)
-        throw new IModelError(res, "can't insert checkpoint into mock db");
-    });
-    db.saveChanges();
-    const outName = join(this.checkpointDir, this.checkpointNameFromIndex(arg.changesetIndex));
-    IModelJsFs.copySync(arg.localFile, outName);
-    return outName;
-  }
-
-  /** Get an array of the indexes for a range of checkpoints */
-  public getCheckpoints(range?: ChangesetRange): ChangesetIndex[] {
-    const first = range?.first ?? 0;
-    const last = range?.end ?? this.latestChangesetIndex;
-
-    const checkpoints: ChangesetIndex[] = [];
-    this.db.withSqliteStatement("SELECT csIndex FROM checkpoints WHERE csIndex>=? AND csIndex<=? ORDER BY csIndex", (stmt) => {
-      stmt.bindInteger(1, first);
-      stmt.bindInteger(2, last);
-      while (DbResult.BE_SQLITE_ROW === stmt.step())
-        checkpoints.push(stmt.getValueInteger(0));
-
-    });
-    return checkpoints;
-  }
-
-  /** Find the checkpoint that is no newer than a changesetIndex */
-  public queryPreviousCheckpoint(changesetIndex: ChangesetIndex): ChangesetIndex {
-    if (changesetIndex <= 0)
-      return 0;
-
-    return this.db.withSqliteStatement("SELECT max(csIndex) FROM checkpoints WHERE csIndex <= ? ", (stmt) => {
-      stmt.bindInteger(1, changesetIndex);
-      const res = stmt.step();
-      if (DbResult.BE_SQLITE_ROW !== res)
-        throw new IModelError(res, "can't get previous checkpoint");
-      return stmt.getValueInteger(0);
-    });
-  }
-
-  /** "download" a checkpoint */
-  public downloadCheckpoint(arg: { changeset: ChangesetIndexOrId, targetFile: LocalFileName }) {
-    const index = this.getIndexFromChangeset(arg.changeset);
-    const prev = this.queryPreviousCheckpoint(index);
-    IModelJsFs.copySync(join(this.checkpointDir, this.checkpointNameFromIndex(prev)), arg.targetFile);
-    return this.getChangesetByIndex(prev).id;
-  }
-
-  private copyChangeset(arg: ChangesetFileProps): ChangesetFileProps {
-    IModelJsFs.copySync(this.getChangesetFileName(arg.index), arg.pathname);
-    return arg;
-  }
-
-  /** "download" a changeset */
-  public downloadChangeset(arg: { index: ChangesetIndex, targetDir: LocalDirName }) {
-    const cs = this.getChangesetByIndex(arg.index);
-    const csProps = { ...cs, pathname: join(arg.targetDir, cs.id), index: arg.index };
-    return this.copyChangeset(csProps);
-  }
-
-  /** "download" all the changesets in a given range */
-  public downloadChangesets(arg: { range?: ChangesetRange, targetDir: LocalDirName }): ChangesetFileProps[] {
-    const cSets = this.queryChangesets(arg.range) as ChangesetFileProps[];
-    for (const cs of cSets) {
-      cs.pathname = join(arg.targetDir, cs.id);
-      this.copyChangeset(cs);
-    }
-    return cSets;
-  }
-
-  private querySharedLockHolders(elementId: Id64String) {
-    return this.db.withPreparedSqliteStatement("SELECT briefcaseId FROM sharedLocks WHERE lockId=?", (stmt) => {
-      stmt.bindId(1, elementId);
-      const briefcases = new Set<BriefcaseId>();
-      while (DbResult.BE_SQLITE_ROW === stmt.step())
-        briefcases.add(stmt.getValueInteger(0));
-      return briefcases;
-    });
-  }
-
-  public queryAllLocks(briefcaseId: number) {
-    const locks: LockProps[] = [];
-    this.db.withPreparedSqliteStatement("SELECT id FROM locks WHERE briefcaseId=?", (stmt) => {
-      stmt.bindInteger(1, briefcaseId);
-      while (DbResult.BE_SQLITE_ROW === stmt.step())
-        locks.push({ id: stmt.getValueString(0), state: LockState.Exclusive });
-    });
-    this.db.withPreparedSqliteStatement("SELECT lockId FROM sharedLocks WHERE briefcaseId=?", (stmt) => {
-      stmt.bindInteger(1, briefcaseId);
-      while (DbResult.BE_SQLITE_ROW === stmt.step())
-        locks.push({ id: stmt.getValueString(0), state: LockState.Shared });
-    });
-    return locks;
-  }
-
-  public queryLockStatus(elementId: Id64String): LockStatus {
-    return this.db.withPreparedSqliteStatement("SELECT lastCSetIndex,level,briefcaseId FROM locks WHERE id=?", (stmt) => {
-      stmt.bindId(1, elementId);
-      const rc = stmt.step();
-      if (DbResult.BE_SQLITE_ROW !== rc)
-        return { state: LockState.None };
-      const lastCsVal = stmt.getValue(0);
-      const lock = {
-        lastCsIndex: lastCsVal.isNull ? undefined : lastCsVal.getInteger(),
-        state: stmt.getValueInteger(1),
-      };
-      switch (lock.state) {
-        case LockState.None:
-          return lock;
-        case LockState.Exclusive:
-          return { ...lock, briefcaseId: stmt.getValueInteger(2) };
-        case LockState.Shared:
-          return { ...lock, sharedBy: this.querySharedLockHolders(elementId) };
-        default:
-          throw new Error("illegal lock state");
-      }
-    });
-  }
-
-  private reserveLock(currStatus: LockStatus, props: LockProps, briefcase: BriefcaseIdAndChangeset) {
-    if (props.state === LockState.Exclusive && currStatus.lastCsIndex && (currStatus.lastCsIndex > this.getIndexFromChangeset(briefcase.changeset)))
-      throw new IModelError(IModelHubStatus.PullIsRequired, "pull is required to obtain lock");
-
-    const wantShared = props.state === LockState.Shared;
-    if (wantShared && (currStatus.state === LockState.Exclusive))
-      throw new Error("cannot acquire shared lock because an exclusive lock is already held");
-
-    this.db.withPreparedSqliteStatement("INSERT INTO locks(id,level,briefcaseId) VALUES(?,?,?) ON CONFLICT(id) DO UPDATE SET briefcaseId=excluded.briefcaseId,level=excluded.level", (stmt) => {
-      stmt.bindId(1, props.id);
-      stmt.bindInteger(2, props.state);
-      stmt.bindValue(3, wantShared ? undefined : briefcase.briefcaseId);
-      const rc = stmt.step();
-      if (rc !== DbResult.BE_SQLITE_DONE)
-        throw new Error("cannot insert lock");
-    });
-
-    if (wantShared) {
-      this.db.withPreparedSqliteStatement("INSERT INTO sharedLocks(lockId,briefcaseId) VALUES(?,?)", (stmt) => {
-        stmt.bindId(1, props.id);
-        stmt.bindInteger(2, briefcase.briefcaseId);
-        const rc = stmt.step();
-        if (rc !== DbResult.BE_SQLITE_DONE)
-          throw new Error("cannot insert shared lock");
-      });
-    }
-  }
-
-  private clearLock(id: Id64String) {
-    this.db.withPreparedSqliteStatement("UPDATE locks SET level=0,briefcaseId=NULL WHERE id=?", (stmt) => {
-      stmt.bindId(1, id);
-      const rc = stmt.step();
-      if (rc !== DbResult.BE_SQLITE_DONE)
-        throw new Error("can't release lock");
-    });
-  }
-
-  private updateLockChangeset(id: Id64String, index: ChangesetIndex) {
-    if (index <= 0)
-      return;
-
-    this.db.withPreparedSqliteStatement("UPDATE locks SET lastCSetIndex=?1 WHERE id=?2", (stmt) => {
-      stmt.bindInteger(1, index);
-      stmt.bindId(2, id);
-      const rc = stmt.step();
-      if (rc !== DbResult.BE_SQLITE_DONE)
-        throw new Error("can't update lock changeSetId");
-    });
-  }
-
-  private requestLock(props: LockProps, briefcase: BriefcaseIdAndChangeset) {
-    if (props.state === LockState.None)
-      throw new Error("cannot request lock for LockState.None");
-
-    const lockStatus = this.queryLockStatus(props.id);
-    switch (lockStatus.state) {
-      case LockState.None:
-        return this.reserveLock(lockStatus, props, briefcase);
-
-      case LockState.Shared:
-        if (props.state === LockState.Shared) {
-          if (!lockStatus.sharedBy.has(briefcase.briefcaseId))
-            this.reserveLock(lockStatus, props, briefcase);
-        } else {
-          // if requester is the only one holding a shared lock, "upgrade" the lock from shared to exclusive
-          if (lockStatus.sharedBy.size > 1 || !lockStatus.sharedBy.has(briefcase.briefcaseId))
-            throw new IModelError(IModelHubStatus.LockOwnedByAnotherBriefcase, "element is locked with shared access, cannot obtain exclusive lock");
-          this.releaseLock(props, briefcase);
-          this.reserveLock(this.queryLockStatus(props.id), props, briefcase);
-        }
-        return;
-
-      case LockState.Exclusive:
-        if (lockStatus.briefcaseId !== briefcase.briefcaseId)
-          throw new IModelError(IModelHubStatus.LockOwnedByAnotherBriefcase, "lock is already held by another user");
-    }
-  }
-
-  private releaseLock(props: LockProps, briefcase: { briefcaseId: BriefcaseId, changeset: ChangesetIdWithIndex }) {
-    const lockId = props.id;
-    const lockStatus = this.queryLockStatus(lockId);
-    switch (lockStatus.state) {
-      case LockState.None:
-        throw new IModelError(IModelHubStatus.LockDoesNotExist, "lock not held");
-
-      case LockState.Exclusive:
-        if (lockStatus.briefcaseId !== briefcase.briefcaseId)
-          throw new IModelError(IModelHubStatus.LockOwnedByAnotherBriefcase, "lock not held by this briefcase");
-        this.updateLockChangeset(lockId, this.getIndexFromChangeset(briefcase.changeset));
-        this.clearLock(lockId);
-        break;
-
-      case LockState.Shared:
-        if (!lockStatus.sharedBy.has(briefcase.briefcaseId))
-          throw new IModelError(IModelHubStatus.LockDoesNotExist, "shared lock not held by this briefcase");
-
-        this.db.withPreparedSqliteStatement("DELETE FROM sharedLocks WHERE lockId=? AND briefcaseId=?", (stmt) => {
-          stmt.bindId(1, lockId);
-          stmt.bindInteger(2, briefcase.briefcaseId);
-          const rc = stmt.step();
-          if (rc !== DbResult.BE_SQLITE_DONE)
-            throw new Error("can't remove shared lock");
-        });
-        if (lockStatus.sharedBy.size === 1)
-          this.clearLock(lockId);
-    }
-  }
-
-  /** Acquire a set of locks. If any lock cannot be acquired, no locks are acquired  */
-  public acquireLocks(locks: LockMap, briefcase: BriefcaseIdAndChangeset) {
-    try {
-      for (const lock of locks)
-        this.requestLock({ id: lock[0], state: lock[1] }, briefcase);
-      this.db.saveChanges(); // only after all locks have been acquired
-    } catch (err) {
-      this.db.abandonChanges(); // abandon all locks that may have been acquired
-      throw err;
-    }
-  }
-
-  public acquireLock(props: LockProps, briefcase: BriefcaseIdAndChangeset) {
-    const locks = new Map<Id64String, LockState>();
-    locks.set(props.id, props.state);
-    this.acquireLocks(locks, briefcase);
-  }
-
-  public releaseLocks(locks: LockProps[], briefcase: { briefcaseId: BriefcaseId, changeset: ChangesetIdWithIndex }) {
-    for (const props of locks)
-      this.releaseLock(props, briefcase);
-    this.db.saveChanges();
-  }
-
-  public removeDir(dirName: string) {
-    if (IModelJsFs.existsSync(dirName)) {
-      IModelJsFs.purgeDirSync(dirName);
-      IModelJsFs.rmdirSync(dirName);
-    }
-
-  }
-  public cleanup() {
-    if (this._hubDb) {
-      this._hubDb.closeDb();
-      this._hubDb = undefined;
-    }
-    try {
-      this.removeDir(BriefcaseManager.getIModelPath(this.iModelId));
-      this.removeDir(this.rootDir);
-    } catch (err) {
-      // eslint-disable-next-line no-console
-      console.log(`ERROR: test left an iModel open for [${this.iModelName}]. LocalMock cannot clean up - make sure you call imodel.close() in your test`);
-    }
-  }
-}
+/*---------------------------------------------------------------------------------------------
+* Copyright (c) Bentley Systems, Incorporated. All rights reserved.
+* See LICENSE.md in the project root for license terms and full copyright notice.
+*--------------------------------------------------------------------------------------------*/
+
+import { join } from "path";
+import { DbResult, GuidString, Id64String, IModelHubStatus, IModelStatus, OpenMode } from "@bentley/bentleyjs-core";
+import {
+  BriefcaseId, BriefcaseIdValue, ChangesetFileProps, ChangesetId, ChangesetIdWithIndex, ChangesetIndex, ChangesetIndexOrId, ChangesetProps,
+  ChangesetRange, IModelError, LocalDirName, LocalFileName,
+} from "@bentley/imodeljs-common";
+import { LockMap, LockProps, LockState } from "../BackendHubAccess";
+import { BriefcaseManager } from "../BriefcaseManager";
+import { BriefcaseLocalValue, IModelDb, SnapshotDb } from "../IModelDb";
+import { IModelHost } from "../IModelHost";
+import { IModelJsFs } from "../IModelJsFs";
+import { SQLiteDb } from "../SQLiteDb";
+
+// cspell:ignore rowid
+
+/** @internal */
+interface MockBriefcaseIdProps {
+  id: number;
+  user: string;
+}
+
+/** @internal */
+interface LocalHubProps {
+  readonly iTwinId: GuidString;
+  readonly iModelId: GuidString;
+  readonly iModelName: string;
+  readonly description?: string;
+  readonly revision0?: string;
+  readonly noLocks?: true;
+}
+
+interface LockStatusNone {
+  state: LockState.None;
+  lastCsIndex?: ChangesetIndex;
+}
+export interface LockStatusExclusive {
+  state: LockState.Exclusive;
+  briefcaseId: BriefcaseId;
+  lastCsIndex?: ChangesetIndex;
+}
+
+export interface LockStatusShared {
+  state: LockState.Shared;
+  sharedBy: Set<BriefcaseId>;
+  lastCsIndex?: ChangesetIndex;
+}
+
+interface BriefcaseIdAndChangeset {
+  changeset: ChangesetIdWithIndex;
+  briefcaseId: BriefcaseId;
+}
+
+type LockStatus = LockStatusNone | LockStatusExclusive | LockStatusShared;
+
+/**
+ * A "local" mock for IModelHub to provide access to a single iModel. Used by HubMock.
+ * @internal
+ */
+export class LocalHub {
+  public readonly iTwinId: GuidString;
+  public readonly iModelId: GuidString;
+  public readonly iModelName: string;
+  public readonly description?: string;
+  private _hubDb?: SQLiteDb;
+  private _nextBriefcaseId = BriefcaseIdValue.FirstValid;
+  private _latestChangesetIndex = 0;
+  public get latestChangesetIndex() { return this._latestChangesetIndex; }
+
+  public constructor(public readonly rootDir: LocalDirName, arg: LocalHubProps) {
+    this.iTwinId = arg.iTwinId;
+    this.iModelId = arg.iModelId;
+    this.iModelName = arg.iModelName;
+    this.description = arg.description;
+
+    this.cleanup();
+
+    IModelJsFs.recursiveMkDirSync(this.rootDir);
+    IModelJsFs.mkdirSync(this.changesetDir);
+    IModelJsFs.mkdirSync(this.checkpointDir);
+
+    const db = this._hubDb = new SQLiteDb();
+    db.createDb(this.mockDbName);
+    db.executeSQL("CREATE TABLE briefcases(id INTEGER PRIMARY KEY NOT NULL,user TEXT NOT NULL)");
+    db.executeSQL("CREATE TABLE timeline(csIndex INTEGER PRIMARY KEY NOT NULL,csId TEXT NOT NULL UNIQUE,description TEXT,user TEXT,size BIGINT,type INTEGER,pushDate TEXT,briefcaseId INTEGER)");
+    db.executeSQL("CREATE TABLE checkpoints(csIndex INTEGER PRIMARY KEY NOT NULL)");
+    db.executeSQL("CREATE TABLE versions(name TEXT PRIMARY KEY NOT NULL,csIndex TEXT,FOREIGN KEY(csIndex) REFERENCES timeline(csIndex))");
+    db.executeSQL("CREATE TABLE locks(id INTEGER PRIMARY KEY NOT NULL,level INTEGER NOT NULL,lastCSetIndex INTEGER,briefcaseId INTEGER,FOREIGN KEY(lastCSetIndex) REFERENCES timeline(csIndex))");
+    db.executeSQL("CREATE TABLE sharedLocks(lockId TEXT NOT NULL,briefcaseId INTEGER NOT NULL,PRIMARY KEY(lockId,briefcaseId))");
+    db.executeSQL("CREATE INDEX LockIdx ON locks(briefcaseId)");
+    db.executeSQL("CREATE INDEX SharedLockIdx ON sharedLocks(briefcaseId)");
+    db.saveChanges();
+
+    const revision0 = arg.revision0 ?? join(IModelHost.cacheDir, "revision0.bim");
+
+    if (!arg.revision0) { // if they didn't supply a revision0 file, create a blank one.
+      IModelJsFs.removeSync(revision0);
+      const blank = SnapshotDb.createEmpty(revision0, { rootSubject: { name: arg.description ?? arg.iModelName } });
+      blank.saveChanges();
+      blank.close();
+    }
+
+    const path = this.uploadCheckpoint({ changesetIndex: 0, localFile: revision0 });
+    if (!arg.revision0)
+      IModelJsFs.removeSync(revision0);
+
+    const nativeDb = IModelDb.openDgnDb({ path }, OpenMode.ReadWrite);
+    try {
+      nativeDb.saveProjectGuid(this.iTwinId);
+      nativeDb.setDbGuid(this.iModelId);
+      nativeDb.saveChanges();
+      nativeDb.deleteAllTxns(); // necessary before resetting briefcaseId
+      nativeDb.resetBriefcaseId(BriefcaseIdValue.Unassigned);
+      nativeDb.saveLocalValue(BriefcaseLocalValue.NoLocking, arg.noLocks ? "true" : undefined);
+      nativeDb.saveChanges();
+    } finally {
+      nativeDb.closeIModel();
+    }
+  }
+
+  private get db() { return this._hubDb!; } // eslint-disable-line @typescript-eslint/naming-convention
+  public get changesetDir() { return join(this.rootDir, "changesets"); }
+  public get checkpointDir() { return join(this.rootDir, "checkpoints"); }
+  public get mockDbName() { return join(this.rootDir, "localHub.db"); }
+
+  /** Acquire the next available briefcaseId and assign it to the supplied user */
+  public acquireNewBriefcaseId(user: string): number {
+    const db = this.db;
+    const newId = this._nextBriefcaseId++;
+    db.withSqliteStatement("INSERT INTO briefcases(id,user) VALUES (?,?)", (stmt) => {
+      stmt.bindInteger(1, newId);
+      stmt.bindString(2, user);
+      const rc = stmt.step();
+      if (DbResult.BE_SQLITE_DONE !== rc)
+        throw new IModelError(rc, "can't insert briefcaseId in mock database");
+    });
+    db.saveChanges();
+    return newId;
+  }
+
+  /** Release a briefcaseId */
+  public releaseBriefcaseId(id: number) {
+    const db = this.db;
+    db.withSqliteStatement("DELETE FROM briefcases WHERE id=?", (stmt) => {
+      stmt.bindInteger(1, id);
+      const rc = stmt.step();
+      if (DbResult.BE_SQLITE_DONE !== rc)
+        throw new IModelError(rc, `briefcaseId ${id} was not reserved`);
+    });
+    db.saveChanges();
+  }
+
+  /** Get an array of all of the currently assigned Briefcases */
+  public getBriefcases(): MockBriefcaseIdProps[] {
+    const briefcases: MockBriefcaseIdProps[] = [];
+    this.db.withSqliteStatement("SELECT id,user FROM briefcases", (stmt) => {
+      while (DbResult.BE_SQLITE_ROW === stmt.step()) {
+        briefcases.push({
+          id: stmt.getValueInteger(0),
+          user: stmt.getValueString(1),
+        });
+      }
+    });
+    return briefcases;
+  }
+
+  /** Get an array of all of the currently assigned BriefcaseIds for a user */
+  public getBriefcaseIds(user: string): number[] {
+    const briefcases: number[] = [];
+    this.db.withSqliteStatement("SELECT id FROM briefcases WHERE user=?", (stmt) => {
+      stmt.bindString(1, user);
+      while (DbResult.BE_SQLITE_ROW === stmt.step())
+        briefcases.push(stmt.getValueInteger(0));
+    });
+    return briefcases;
+  }
+
+  private getChangesetFileName(index: number) {
+    return join(this.changesetDir, `changeset-${index}`);
+  }
+
+  /** Add a changeset to the timeline
+   * @return the changesetIndex of the added changeset
+   */
+  public addChangeset(changeset: ChangesetFileProps): ChangesetIndex {
+    const stats = IModelJsFs.lstatSync(changeset.pathname);
+    if (!stats)
+      throw new Error(`cannot read changeset file ${changeset.pathname}`);
+
+    const parentIndex = this.getChangesetById(changeset.parentId).index;
+    if (parentIndex !== this.latestChangesetIndex)
+      throw new IModelError(IModelStatus.InvalidParent, "changeset parent is not latest changeset");
+
+    const db = this.db;
+    changeset.index = this._latestChangesetIndex + 1;
+    db.withSqliteStatement("INSERT INTO timeline(csIndex,csId,description,size,type,pushDate,user,briefcaseId) VALUES (?,?,?,?,?,?,?,?)", (stmt) => {
+      stmt.bindInteger(1, changeset.index);
+      stmt.bindString(2, changeset.id);
+      stmt.bindString(3, changeset.description);
+      stmt.bindInteger(4, stats.size);
+      stmt.bindInteger(5, changeset.changesType ?? 0);
+      stmt.bindString(6, changeset.pushDate ?? new Date().toString());
+      stmt.bindString(7, changeset.userCreated ?? "");
+      stmt.bindInteger(8, changeset.briefcaseId);
+      const rc = stmt.step();
+      if (DbResult.BE_SQLITE_DONE !== rc)
+        throw new IModelError(rc, "can't insert changeset into mock db");
+    });
+    this._latestChangesetIndex = changeset.index; // only change this after insert succeeds
+    db.saveChanges();
+    IModelJsFs.copySync(changeset.pathname, this.getChangesetFileName(changeset.index));
+    return changeset.index;
+  }
+
+  public getIndexFromChangeset(changeset: ChangesetIndexOrId): number {
+    return changeset.index ?? this.getChangesetIndex(changeset.id);
+  }
+
+  /** Get the index of a changeset by its Id */
+  public getChangesetIndex(id: ChangesetId): number {
+    if (id === "")
+      return 0;
+
+    return this.db.withPreparedSqliteStatement("SELECT csIndex FROM timeline WHERE csId=?", (stmt) => {
+      stmt.bindString(1, id);
+      const rc = stmt.step();
+      if (DbResult.BE_SQLITE_ROW !== rc)
+        throw new IModelError(rc, `changeset ${id} not found`);
+
+      return stmt.getValueInteger(0);
+    });
+  }
+
+  /** Get the properties of a changeset by its Id */
+  public getChangesetById(id: ChangesetId): ChangesetProps {
+    return this.getChangesetByIndex(this.getChangesetIndex(id));
+  }
+
+  public getPreviousIndex(index: ChangesetIndex) {
+    return this.db.withPreparedSqliteStatement("SELECT max(csIndex) FROM timeline WHERE csIndex<?", (stmt) => {
+      stmt.bindInteger(1, index);
+      const rc = stmt.step();
+      if (DbResult.BE_SQLITE_ROW !== rc)
+        throw new IModelError(rc, `cannot get previous index`);
+
+      return stmt.getValueInteger(0);
+    });
+  }
+
+  public getParentId(index: ChangesetIndex): ChangesetId {
+    if (index === 0)
+      return "";
+
+    return this.db.withPreparedSqliteStatement("SELECT csId FROM timeline WHERE csIndex=?", (stmt) => {
+      stmt.bindInteger(1, this.getPreviousIndex(index));
+      stmt.step();
+      return stmt.getValueString(0);
+    });
+  }
+
+  /** Get the properties of a changeset by its index */
+  public getChangesetByIndex(index: number): ChangesetProps {
+    if (index <= 0)
+      return { id: "", changesType: 0, description: "revision0", parentId: "", briefcaseId: 0, pushDate: "", userCreated: "", index: 0 };
+
+    return this.db.withPreparedSqliteStatement("SELECT description,size,type,pushDate,user,csId,briefcaseId FROM timeline WHERE csIndex=?", (stmt) => {
+      stmt.bindInteger(1, index);
+      const rc = stmt.step();
+      if (DbResult.BE_SQLITE_ROW !== rc)
+        throw new IModelError(rc, `changeset at index ${index} not found`);
+
+      return {
+        description: stmt.getValueString(0),
+        size: stmt.getValueDouble(1),
+        changesType: stmt.getValueInteger(2),
+        pushDate: stmt.getValueString(3),
+        userCreated: stmt.getValueString(4),
+        id: stmt.getValueString(5),
+        briefcaseId: stmt.getValueInteger(6),
+        index,
+        parentId: this.getParentId(index),
+      };
+    });
+  }
+
+  public getLatestChangeset(): ChangesetProps {
+    return this.getChangesetByIndex(this.latestChangesetIndex);
+  }
+
+  public getChangesetId(index: ChangesetIndex): ChangesetId {
+    return this.getChangesetByIndex(index).id;
+  }
+
+  /** Get an array of changesets starting with first to last, by index */
+  public queryChangesets(range?: ChangesetRange): ChangesetProps[] {
+    const changesets: ChangesetProps[] = [];
+    const first = range?.first ?? 0;
+    const last = range?.end ?? this.latestChangesetIndex;
+
+    this.db.withPreparedSqliteStatement("SELECT csIndex FROM timeline WHERE csIndex>=? AND csIndex<=? ORDER BY csIndex", (stmt) => {
+      stmt.bindInteger(1, first);
+      stmt.bindInteger(2, last);
+      while (DbResult.BE_SQLITE_ROW === stmt.step())
+        changesets.push(this.getChangesetByIndex(stmt.getValueInteger(0)));
+    });
+    return changesets;
+  }
+
+  /** Name a version */
+  public addNamedVersion(arg: { versionName: string, csIndex: ChangesetIndex }) {
+    const db = this.db;
+    db.withSqliteStatement("INSERT INTO versions(name,csIndex) VALUES (?,?)", (stmt) => {
+      stmt.bindString(1, arg.versionName);
+      stmt.bindInteger(2, arg.csIndex);
+      const rc = stmt.step();
+      if (DbResult.BE_SQLITE_DONE !== rc)
+        throw new IModelError(rc, "can't insert named version");
+    });
+    db.saveChanges();
+  }
+
+  /** Delete a named version */
+  public deleteNamedVersion(versionName: string) {
+    const db = this.db;
+    db.withSqliteStatement("DELETE FROM versions WHERE name=?", (stmt) => {
+      stmt.bindString(1, versionName);
+      const rc = stmt.step();
+      if (DbResult.BE_SQLITE_DONE !== rc)
+        throw new IModelError(rc, "can't delete named version");
+    });
+    db.saveChanges();
+  }
+
+  /** find the changeset for a named version */
+  public findNamedVersion(versionName: string): ChangesetProps {
+    const index = this.db.withSqliteStatement("SELECT csIndex FROM versions WHERE name=?", (stmt) => {
+      stmt.bindString(1, versionName);
+      const rc = stmt.step();
+      if (DbResult.BE_SQLITE_ROW !== rc)
+        throw new IModelError(IModelStatus.NotFound, `Named version ${versionName} not found`);
+      return stmt.getValueInteger(0);
+    });
+    return this.getChangesetByIndex(index);
+  }
+
+  public checkpointNameFromIndex(csIndex: ChangesetIndex) {
+    return `checkpoint-${csIndex}`;
+  }
+
+  /** "upload" a checkpoint */
+  public uploadCheckpoint(arg: { changesetIndex: ChangesetIndex, localFile: LocalFileName }) {
+    const db = this.db;
+    db.withSqliteStatement("INSERT INTO checkpoints(csIndex) VALUES (?)", (stmt) => {
+      stmt.bindInteger(1, arg.changesetIndex);
+      const res = stmt.step();
+      if (DbResult.BE_SQLITE_DONE !== res)
+        throw new IModelError(res, "can't insert checkpoint into mock db");
+    });
+    db.saveChanges();
+    const outName = join(this.checkpointDir, this.checkpointNameFromIndex(arg.changesetIndex));
+    IModelJsFs.copySync(arg.localFile, outName);
+    return outName;
+  }
+
+  /** Get an array of the indexes for a range of checkpoints */
+  public getCheckpoints(range?: ChangesetRange): ChangesetIndex[] {
+    const first = range?.first ?? 0;
+    const last = range?.end ?? this.latestChangesetIndex;
+
+    const checkpoints: ChangesetIndex[] = [];
+    this.db.withSqliteStatement("SELECT csIndex FROM checkpoints WHERE csIndex>=? AND csIndex<=? ORDER BY csIndex", (stmt) => {
+      stmt.bindInteger(1, first);
+      stmt.bindInteger(2, last);
+      while (DbResult.BE_SQLITE_ROW === stmt.step())
+        checkpoints.push(stmt.getValueInteger(0));
+
+    });
+    return checkpoints;
+  }
+
+  /** Find the checkpoint that is no newer than a changesetIndex */
+  public queryPreviousCheckpoint(changesetIndex: ChangesetIndex): ChangesetIndex {
+    if (changesetIndex <= 0)
+      return 0;
+
+    return this.db.withSqliteStatement("SELECT max(csIndex) FROM checkpoints WHERE csIndex <= ? ", (stmt) => {
+      stmt.bindInteger(1, changesetIndex);
+      const res = stmt.step();
+      if (DbResult.BE_SQLITE_ROW !== res)
+        throw new IModelError(res, "can't get previous checkpoint");
+      return stmt.getValueInteger(0);
+    });
+  }
+
+  /** "download" a checkpoint */
+  public downloadCheckpoint(arg: { changeset: ChangesetIndexOrId, targetFile: LocalFileName }) {
+    const index = this.getIndexFromChangeset(arg.changeset);
+    const prev = this.queryPreviousCheckpoint(index);
+    IModelJsFs.copySync(join(this.checkpointDir, this.checkpointNameFromIndex(prev)), arg.targetFile);
+    return this.getChangesetByIndex(prev).id;
+  }
+
+  private copyChangeset(arg: ChangesetFileProps): ChangesetFileProps {
+    IModelJsFs.copySync(this.getChangesetFileName(arg.index), arg.pathname);
+    return arg;
+  }
+
+  /** "download" a changeset */
+  public downloadChangeset(arg: { index: ChangesetIndex, targetDir: LocalDirName }) {
+    const cs = this.getChangesetByIndex(arg.index);
+    const csProps = { ...cs, pathname: join(arg.targetDir, cs.id), index: arg.index };
+    return this.copyChangeset(csProps);
+  }
+
+  /** "download" all the changesets in a given range */
+  public downloadChangesets(arg: { range?: ChangesetRange, targetDir: LocalDirName }): ChangesetFileProps[] {
+    const cSets = this.queryChangesets(arg.range) as ChangesetFileProps[];
+    for (const cs of cSets) {
+      cs.pathname = join(arg.targetDir, cs.id);
+      this.copyChangeset(cs);
+    }
+    return cSets;
+  }
+
+  private querySharedLockHolders(elementId: Id64String) {
+    return this.db.withPreparedSqliteStatement("SELECT briefcaseId FROM sharedLocks WHERE lockId=?", (stmt) => {
+      stmt.bindId(1, elementId);
+      const briefcases = new Set<BriefcaseId>();
+      while (DbResult.BE_SQLITE_ROW === stmt.step())
+        briefcases.add(stmt.getValueInteger(0));
+      return briefcases;
+    });
+  }
+
+  public queryAllLocks(briefcaseId: number) {
+    const locks: LockProps[] = [];
+    this.db.withPreparedSqliteStatement("SELECT id FROM locks WHERE briefcaseId=?", (stmt) => {
+      stmt.bindInteger(1, briefcaseId);
+      while (DbResult.BE_SQLITE_ROW === stmt.step())
+        locks.push({ id: stmt.getValueString(0), state: LockState.Exclusive });
+    });
+    this.db.withPreparedSqliteStatement("SELECT lockId FROM sharedLocks WHERE briefcaseId=?", (stmt) => {
+      stmt.bindInteger(1, briefcaseId);
+      while (DbResult.BE_SQLITE_ROW === stmt.step())
+        locks.push({ id: stmt.getValueString(0), state: LockState.Shared });
+    });
+    return locks;
+  }
+
+  public queryLockStatus(elementId: Id64String): LockStatus {
+    return this.db.withPreparedSqliteStatement("SELECT lastCSetIndex,level,briefcaseId FROM locks WHERE id=?", (stmt) => {
+      stmt.bindId(1, elementId);
+      const rc = stmt.step();
+      if (DbResult.BE_SQLITE_ROW !== rc)
+        return { state: LockState.None };
+      const lastCsVal = stmt.getValue(0);
+      const lock = {
+        lastCsIndex: lastCsVal.isNull ? undefined : lastCsVal.getInteger(),
+        state: stmt.getValueInteger(1),
+      };
+      switch (lock.state) {
+        case LockState.None:
+          return lock;
+        case LockState.Exclusive:
+          return { ...lock, briefcaseId: stmt.getValueInteger(2) };
+        case LockState.Shared:
+          return { ...lock, sharedBy: this.querySharedLockHolders(elementId) };
+        default:
+          throw new Error("illegal lock state");
+      }
+    });
+  }
+
+  private reserveLock(currStatus: LockStatus, props: LockProps, briefcase: BriefcaseIdAndChangeset) {
+    if (props.state === LockState.Exclusive && currStatus.lastCsIndex && (currStatus.lastCsIndex > this.getIndexFromChangeset(briefcase.changeset)))
+      throw new IModelError(IModelHubStatus.PullIsRequired, "pull is required to obtain lock");
+
+    const wantShared = props.state === LockState.Shared;
+    if (wantShared && (currStatus.state === LockState.Exclusive))
+      throw new Error("cannot acquire shared lock because an exclusive lock is already held");
+
+    this.db.withPreparedSqliteStatement("INSERT INTO locks(id,level,briefcaseId) VALUES(?,?,?) ON CONFLICT(id) DO UPDATE SET briefcaseId=excluded.briefcaseId,level=excluded.level", (stmt) => {
+      stmt.bindId(1, props.id);
+      stmt.bindInteger(2, props.state);
+      stmt.bindValue(3, wantShared ? undefined : briefcase.briefcaseId);
+      const rc = stmt.step();
+      if (rc !== DbResult.BE_SQLITE_DONE)
+        throw new Error("cannot insert lock");
+    });
+
+    if (wantShared) {
+      this.db.withPreparedSqliteStatement("INSERT INTO sharedLocks(lockId,briefcaseId) VALUES(?,?)", (stmt) => {
+        stmt.bindId(1, props.id);
+        stmt.bindInteger(2, briefcase.briefcaseId);
+        const rc = stmt.step();
+        if (rc !== DbResult.BE_SQLITE_DONE)
+          throw new Error("cannot insert shared lock");
+      });
+    }
+  }
+
+  private clearLock(id: Id64String) {
+    this.db.withPreparedSqliteStatement("UPDATE locks SET level=0,briefcaseId=NULL WHERE id=?", (stmt) => {
+      stmt.bindId(1, id);
+      const rc = stmt.step();
+      if (rc !== DbResult.BE_SQLITE_DONE)
+        throw new Error("can't release lock");
+    });
+  }
+
+  private updateLockChangeset(id: Id64String, index: ChangesetIndex) {
+    if (index <= 0)
+      return;
+
+    this.db.withPreparedSqliteStatement("UPDATE locks SET lastCSetIndex=?1 WHERE id=?2", (stmt) => {
+      stmt.bindInteger(1, index);
+      stmt.bindId(2, id);
+      const rc = stmt.step();
+      if (rc !== DbResult.BE_SQLITE_DONE)
+        throw new Error("can't update lock changeSetId");
+    });
+  }
+
+  private requestLock(props: LockProps, briefcase: BriefcaseIdAndChangeset) {
+    if (props.state === LockState.None)
+      throw new Error("cannot request lock for LockState.None");
+
+    const lockStatus = this.queryLockStatus(props.id);
+    switch (lockStatus.state) {
+      case LockState.None:
+        return this.reserveLock(lockStatus, props, briefcase);
+
+      case LockState.Shared:
+        if (props.state === LockState.Shared) {
+          if (!lockStatus.sharedBy.has(briefcase.briefcaseId))
+            this.reserveLock(lockStatus, props, briefcase);
+        } else {
+          // if requester is the only one holding a shared lock, "upgrade" the lock from shared to exclusive
+          if (lockStatus.sharedBy.size > 1 || !lockStatus.sharedBy.has(briefcase.briefcaseId))
+            throw new IModelError(IModelHubStatus.LockOwnedByAnotherBriefcase, "element is locked with shared access, cannot obtain exclusive lock");
+          this.releaseLock(props, briefcase);
+          this.reserveLock(this.queryLockStatus(props.id), props, briefcase);
+        }
+        return;
+
+      case LockState.Exclusive:
+        if (lockStatus.briefcaseId !== briefcase.briefcaseId)
+          throw new IModelError(IModelHubStatus.LockOwnedByAnotherBriefcase, "lock is already held by another user");
+    }
+  }
+
+  private releaseLock(props: LockProps, briefcase: { briefcaseId: BriefcaseId, changeset: ChangesetIdWithIndex }) {
+    const lockId = props.id;
+    const lockStatus = this.queryLockStatus(lockId);
+    switch (lockStatus.state) {
+      case LockState.None:
+        throw new IModelError(IModelHubStatus.LockDoesNotExist, "lock not held");
+
+      case LockState.Exclusive:
+        if (lockStatus.briefcaseId !== briefcase.briefcaseId)
+          throw new IModelError(IModelHubStatus.LockOwnedByAnotherBriefcase, "lock not held by this briefcase");
+        this.updateLockChangeset(lockId, this.getIndexFromChangeset(briefcase.changeset));
+        this.clearLock(lockId);
+        break;
+
+      case LockState.Shared:
+        if (!lockStatus.sharedBy.has(briefcase.briefcaseId))
+          throw new IModelError(IModelHubStatus.LockDoesNotExist, "shared lock not held by this briefcase");
+
+        this.db.withPreparedSqliteStatement("DELETE FROM sharedLocks WHERE lockId=? AND briefcaseId=?", (stmt) => {
+          stmt.bindId(1, lockId);
+          stmt.bindInteger(2, briefcase.briefcaseId);
+          const rc = stmt.step();
+          if (rc !== DbResult.BE_SQLITE_DONE)
+            throw new Error("can't remove shared lock");
+        });
+        if (lockStatus.sharedBy.size === 1)
+          this.clearLock(lockId);
+    }
+  }
+
+  /** Acquire a set of locks. If any lock cannot be acquired, no locks are acquired  */
+  public acquireLocks(locks: LockMap, briefcase: BriefcaseIdAndChangeset) {
+    try {
+      for (const lock of locks)
+        this.requestLock({ id: lock[0], state: lock[1] }, briefcase);
+      this.db.saveChanges(); // only after all locks have been acquired
+    } catch (err) {
+      this.db.abandonChanges(); // abandon all locks that may have been acquired
+      throw err;
+    }
+  }
+
+  public acquireLock(props: LockProps, briefcase: BriefcaseIdAndChangeset) {
+    const locks = new Map<Id64String, LockState>();
+    locks.set(props.id, props.state);
+    this.acquireLocks(locks, briefcase);
+  }
+
+  public releaseLocks(locks: LockProps[], briefcase: { briefcaseId: BriefcaseId, changeset: ChangesetIdWithIndex }) {
+    for (const props of locks)
+      this.releaseLock(props, briefcase);
+    this.db.saveChanges();
+  }
+
+  public removeDir(dirName: string) {
+    if (IModelJsFs.existsSync(dirName)) {
+      IModelJsFs.purgeDirSync(dirName);
+      IModelJsFs.rmdirSync(dirName);
+    }
+
+  }
+  public cleanup() {
+    if (this._hubDb) {
+      this._hubDb.closeDb();
+      this._hubDb = undefined;
+    }
+    try {
+      this.removeDir(BriefcaseManager.getIModelPath(this.iModelId));
+      this.removeDir(this.rootDir);
+    } catch (err) {
+      // eslint-disable-next-line no-console
+      console.log(`ERROR: test left an iModel open for [${this.iModelName}]. LocalMock cannot clean up - make sure you call imodel.close() in your test`);
+    }
+  }
+}