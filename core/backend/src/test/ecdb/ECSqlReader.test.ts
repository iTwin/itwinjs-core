--- conflicted
+++ resolved
@@ -4,25 +4,15 @@
 *--------------------------------------------------------------------------------------------*/
 import { DbResult } from "@itwin/core-bentley";
 import { ECSqlReader, QueryBinder, QueryOptionsBuilder, QueryRowFormat } from "@itwin/core-common";
-<<<<<<< HEAD
 import { assert, afterAll, beforeAll, describe, it, beforeEach } from "vitest";
 import { SnapshotDb } from "../../core-backend.js";
-import { ECSqlStatement } from "../../ECSqlStatement.js";
+import { ECSqlWriteStatement } from "../../ECSqlStatement.js";
 import { IModelTestUtils } from "../IModelTestUtils.js";
 import { KnownTestLocations } from "../KnownTestLocations.js";
 import { ECDbTestHelper } from "./ECDbTestHelper.js";
 import { TestUtils } from "../TestUtils.js";
 
 describe("ECSqlReader", (async () => {
-=======
-import { SnapshotDb } from "../../core-backend";
-import { ECSqlWriteStatement } from "../../ECSqlStatement";
-import { IModelTestUtils } from "../IModelTestUtils";
-import { KnownTestLocations } from "../KnownTestLocations";
-import { ECDbTestHelper } from "./ECDbTestHelper";
-
-describe("ECSqlReader", (() => {
->>>>>>> 4ba891b8
   let iModel: SnapshotDb;
   let reader: ECSqlReader;
 
