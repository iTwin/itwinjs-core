/*---------------------------------------------------------------------------------------------
* Copyright (c) Bentley Systems, Incorporated. All rights reserved.
* See LICENSE.md in the project root for license terms and full copyright notice.
*--------------------------------------------------------------------------------------------*/
import { assert } from "chai";
import { DbResult, Guid, GuidString, Id64, Id64String } from "@itwin/core-bentley";
import { NavigationValue, QueryBinder, QueryOptions, QueryOptionsBuilder, QueryRowFormat } from "@itwin/core-common";
import { Point2d, Point3d, Range3d, XAndY, XYAndZ } from "@itwin/core-geometry";
import { _nativeDb, ECDb, ECEnumValue, ECSqlColumnInfo, ECSqlInsertResult, ECSqlStatement, ECSqlValue, ECSqlWriteStatement, SnapshotDb } from "../../core-backend";
import { IModelTestUtils } from "../IModelTestUtils";
import { KnownTestLocations } from "../KnownTestLocations";
import { SequentialLogMatcher } from "../SequentialLogMatcher";
import { ECDbTestHelper } from "./ECDbTestHelper";
import { ConcurrentQuery } from "../../ConcurrentQuery";

/* eslint-disable @typescript-eslint/naming-convention */
const selectSingleRow = new QueryOptionsBuilder().setLimit({ count: 1, offset: -1 }).setRowFormat(QueryRowFormat.UseJsPropertyNames).getOptions();
async function query(ecdb: ECDb, ecsql: string, params?: QueryBinder, config?: QueryOptions, callback?: (row: any) => void) {
  ecdb.saveChanges();
  let rowCount: number = 0;
  for await (const queryRow of ecdb.createQueryReader(ecsql, params, { ...config, rowFormat: QueryRowFormat.UseJsPropertyNames })) {
    rowCount++;
    if (callback)
      callback(queryRow.toRow());
  }
  return rowCount;
}
async function queryRows(ecdb: ECDb, ecsql: string, params?: QueryBinder, config?: QueryOptions) {
  ecdb.saveChanges();
  const reader = ecdb.createQueryReader(ecsql, params, { ...config, rowFormat: QueryRowFormat.UseJsPropertyNames });
  return reader.toArray();
}
async function queryCount(ecdb: ECDb, ecsql: string, params?: QueryBinder, config?: QueryOptions): Promise<number> {
  ecdb.saveChanges();
  for await (const row of ecdb.createQueryReader(`SELECT COUNT(*) FROM (${ecsql})`, params, { ...config, rowFormat: QueryRowFormat.UseECSqlPropertyIndexes })) {
    return row[0] as number;
  }
  return -1;
}
function blobEqual(lhs: any, rhs: any) {
  if (!(lhs instanceof Uint8Array) || !(rhs instanceof Uint8Array))
    throw new Error("expecting uint8array");

  if (lhs.byteLength !== rhs.byteLength)
    return false;

  for (let i = 0; i < lhs.byteLength; i++) {
    if (lhs[i] !== rhs[i])
      return false;
  }
  return true;
}

describe("ECSqlStatement", () => {
  const outDir = KnownTestLocations.outputDir;
  const testRange = new Range3d(1.2, 2.3, 3.4, 4.5, 5.6, 6.7);
  const blobVal = new Uint8Array(testRange.toFloat64Array().buffer);
  const abbreviatedBlobVal = `{"bytes":${blobVal.byteLength}}`;

  it("check asynchronous step and stepForInsert methods", async () => {
    using ecdb = ECDbTestHelper.createECDb(outDir, "asyncmethodtest.ecdb",
      `<ECSchema schemaName="Test" alias="ts" version="01.00.00" xmlns="http://www.bentley.com/schemas/Bentley.ECXML.3.2">
        <ECEntityClass typeName="Foo" modifier="Sealed">
          <ECProperty propertyName="n" typeName="int"/>
          <ECProperty propertyName="dt" typeName="dateTime"/>
          <ECProperty propertyName="fooId" typeName="long" extendedTypeName="Id"/>
        </ECEntityClass>
      </ECSchema>`);
    assert.isTrue(ecdb.isOpen);

    const r = await ecdb.withCachedWriteStatement("INSERT INTO ts.Foo(n,dt,fooId) VALUES(20,TIMESTAMP '2018-10-18T12:00:00Z',20)", async (stmt: ECSqlWriteStatement) => {
      return stmt.stepForInsert();
    });
    ecdb.saveChanges();
    assert.equal(r.status, DbResult.BE_SQLITE_DONE);
    assert.equal(r.id, "0x1");
  });

  it("concurrent query get meta data", async () => {
    using ecdb = ECDbTestHelper.createECDb(outDir, "asyncmethodtest.ecdb",
      `<ECSchema schemaName="Test" alias="ts" version="01.00.00" xmlns="http://www.bentley.com/schemas/Bentley.ECXML.3.2">
        <ECEntityClass typeName="Foo" modifier="Sealed">
          <ECProperty propertyName="n" typeName="int"/>
          <ECProperty propertyName="dt" typeName="dateTime"/>
          <ECProperty propertyName="fooId" typeName="long" extendedTypeName="Id"/>
        </ECEntityClass>
      </ECSchema>`);
    assert.isTrue(ecdb.isOpen);

    await ecdb.withCachedWriteStatement("INSERT INTO ts.Foo(n,dt,fooId) VALUES(20,TIMESTAMP '2018-10-18T12:00:00Z',20)", async (stmt: ECSqlWriteStatement) => {
      stmt.stepForInsert();
    });
    await ecdb.withCachedWriteStatement("INSERT INTO ts.Foo(n,dt,fooId) VALUES(30,TIMESTAMP '2019-10-18T12:00:00Z',30)", async (stmt: ECSqlWriteStatement) => {
      stmt.stepForInsert();
    });
    ecdb.saveChanges();
    const reader = ecdb.createQueryReader("SELECT * FROM ts.Foo");
    let props = await reader.getMetaData();
    assert.equal(props.length, 5);
    let rows = 0;
    while (await reader.step()) {
      rows++;
    }
    assert.equal(rows, 2);
    props = await reader.getMetaData();
    assert.equal(props.length, 5);
  });
  it("null string accessor", async () => {
    using ecdb = ECDbTestHelper.createECDb(outDir, "nullstring.ecdb");
    assert.isTrue(ecdb.isOpen);
    // eslint-disable-next-line @typescript-eslint/no-deprecated
    await ecdb.withPreparedStatement(`VALUES(NULL)`, async (stmt: ECSqlStatement) => {
      stmt.step();
      const str = stmt.getValue(0).getString();
      assert.equal(str, "");
    });
  });
  it("should page results", async () => {
    using ecdb = ECDbTestHelper.createECDb(outDir, "pagingresultset.ecdb",
      `<ECSchema schemaName="Test" alias="ts" version="01.00.00" xmlns="http://www.bentley.com/schemas/Bentley.ECXML.3.2">
        <ECEntityClass typeName="Foo" modifier="Sealed">
          <ECProperty propertyName="n" typeName="int"/>
        </ECEntityClass>
      </ECSchema>`);
    assert.isTrue(ecdb.isOpen);
    const ROW_COUNT = 27;
    // insert test rows
    for (let i = 1; i <= ROW_COUNT; i++) {
      const r = await ecdb.withCachedWriteStatement(`insert into ts.Foo(n) values(${i})`, async (stmt: ECSqlWriteStatement) => {
        return stmt.stepForInsert();
      });
      assert.equal(r.status, DbResult.BE_SQLITE_DONE);
    }
    ecdb.saveChanges();
    for (let i = 1; i < ROW_COUNT; i++) {
      const rowCount = await queryCount(ecdb, "SELECT ECInstanceId, ECClassId, n FROM ts.Foo WHERE n <= ?", new QueryBinder().bindInt(1, i));
      assert.equal(rowCount, i);
    }

    const temp = await queryRows(ecdb, "SELECT ECInstanceId FROM ONLY ts.Foo");
    assert.equal(temp.length, ROW_COUNT);
    // query page by page
    const PAGE_SIZE = 5;
    const QUERY = "SELECT n FROM ts.Foo";
    const EXPECTED_ROW_COUNT = [5, 5, 5, 5, 5, 2];
    const ready = [];
    for (let i = 0; i < EXPECTED_ROW_COUNT.length; i++) {
      ready.push(queryRows(ecdb, QUERY, undefined, new QueryOptionsBuilder().setLimit({ offset: i * PAGE_SIZE, count: PAGE_SIZE }).getOptions()));
    }
    // verify if each page has right count of rows
    const results = await Promise.all(ready);
    for (let i = 0; i < EXPECTED_ROW_COUNT.length; i++) {
      assert.equal(results[i].length, EXPECTED_ROW_COUNT[i]);
    }
  });

  it("paging use cache statement queryRows()", async () => {
    using ecdb = ECDbTestHelper.createECDb(outDir, "pagingresultset.ecdb",
      `<ECSchema schemaName="Test" alias="ts" version="01.00.00" xmlns="http://www.bentley.com/schemas/Bentley.ECXML.3.2">
        <ECEntityClass typeName="Foo" modifier="Sealed">
          <ECProperty propertyName="n" typeName="int"/>
        </ECEntityClass>
      </ECSchema>`);
    assert.isTrue(ecdb.isOpen);
    const ROW_COUNT = 100;
    // insert test rows
    for (let i = 1; i <= ROW_COUNT; i++) {
      const r = await ecdb.withCachedWriteStatement(`insert into ts.Foo(n) values(${i})`, async (stmt: ECSqlWriteStatement) => {
        return stmt.stepForInsert();
      });
      assert.equal(r.status, DbResult.BE_SQLITE_DONE);
    }
    ecdb.saveChanges();
    // check if varying page number does not require prepare new statements
    ecdb.clearStatementCache();
    const rca = await queryRows(ecdb, "SELECT count(*) as nRows FROM ts.Foo");
    assert.equal(rca[0].nRows, 100); // expe
    const rc = await queryCount(ecdb, "SELECT * FROM ts.Foo");
    assert.equal(rc, 100); // expe
    let rowNo = 0;
    for await (const row of ecdb.createQueryReader("SELECT * FROM ts.Foo", undefined, { rowFormat: QueryRowFormat.UseJsPropertyNames })) {
      assert.equal(row.n, rowNo + 1);
      rowNo = rowNo + 1;
    }
    assert.equal(rowNo, 100); // expect all rows
  });

  it("should restart query", async () => {
    using ecdb = ECDbTestHelper.createECDb(outDir, "cancelquery.ecdb",
      `<ECSchema schemaName="Test" alias="ts" version="01.00.00" xmlns="http://www.bentley.com/schemas/Bentley.ECXML.3.2">
        <ECEntityClass typeName="Foo" modifier="Sealed">
          <ECProperty propertyName="n" typeName="int"/>
        </ECEntityClass>
      </ECSchema>`);
    assert.isTrue(ecdb.isOpen);
    const ROW_COUNT = 100;
    // insert test rows
    for (let i = 1; i <= ROW_COUNT; i++) {
      const r = await ecdb.withCachedWriteStatement(`insert into ts.Foo(n) values(${i})`, async (stmt: ECSqlWriteStatement) => {
        return stmt.stepForInsert();
      });
      assert.equal(r.status, DbResult.BE_SQLITE_DONE);
    }
    ecdb.saveChanges();
    ConcurrentQuery.resetConfig(ecdb[_nativeDb], { globalQuota: { time: 1 }, ignoreDelay: false });

    let cancelled = 0;
    let successful = 0;
    let rowCount = 0;
    const scheduleQuery = async (delay: number) => {
      return new Promise<void>(async (resolve, reject) => {
        try {
          const options = new QueryOptionsBuilder();
          options.setDelay(delay);
          options.setRowFormat(QueryRowFormat.UseJsPropertyNames);
          options.setRestartToken("tag");
          for await (const _row of ecdb.createQueryReader("SELECT * FROM ts.Foo", undefined, options.getOptions())) {
            rowCount++;
          }
          successful++;
          resolve();
        } catch (err: any) {
          // we expect query to be cancelled
          if (err.errorNumber === DbResult.BE_SQLITE_INTERRUPT) {
            cancelled++;
            resolve();
          } else {
            reject(new Error("rejected"));
          }
        }
      });
    };

    const queries = [];
    queries.push(scheduleQuery(5000));
    queries.push(scheduleQuery(0));

    await Promise.all(queries);
    // We expect at least one query to be cancelled
    assert.isAtLeast(cancelled, 1);
    assert.isAtLeast(successful, 1);
    assert.isAtLeast(rowCount, 1);
  });
  it("should use cache statement for query()", async () => {
    using ecdb = ECDbTestHelper.createECDb(outDir, "pagingresultset.ecdb",
      `<ECSchema schemaName="Test" alias="ts" version="01.00.00" xmlns="http://www.bentley.com/schemas/Bentley.ECXML.3.2">
        <ECEntityClass typeName="Foo" modifier="Sealed">
          <ECProperty propertyName="n" typeName="int"/>
        </ECEntityClass>
      </ECSchema>`);
    assert.isTrue(ecdb.isOpen);
    const ROW_COUNT = 27;
    // insert test rows
    for (let i = 1; i <= ROW_COUNT; i++) {
      const r = await ecdb.withCachedWriteStatement(`insert into ts.Foo(n) values(${i})`, async (stmt: ECSqlWriteStatement) => {
        return stmt.stepForInsert();
      });
      assert.equal(r.status, DbResult.BE_SQLITE_DONE);
    }
    ecdb.saveChanges();
    // check if varying page number does not require prepare new statements
    ecdb.clearStatementCache();
    for (const _testPageSize of [1, 2, 4, 5, 6, 7, 10, ROW_COUNT]) {
      let rowNo = 1;
      for await (const row of ecdb.createQueryReader("SELECT n FROM ts.Foo WHERE n != ? and ECInstanceId < ?", new QueryBinder().bindInt(1, 123).bindInt(2, 30), { rowFormat: QueryRowFormat.UseJsPropertyNames })) {
        assert.equal(row.n, rowNo);
        rowNo = rowNo + 1;
      }
      assert.equal(rowNo, 28); // expect all rows
      assert.equal(0, ecdb.getCachedStatementCount()); // there must be single cached statement used with different size pages.
    }
  });
  it("concurrent query binding", async () => {
    using ecdb = ECDbTestHelper.createECDb(outDir, "pagingresultset.ecdb",
      `<ECSchema schemaName="Test" alias="ts" version="01.00.00" xmlns="http://www.bentley.com/schemas/Bentley.ECXML.3.2">
        <ECEntityClass typeName="Foo" modifier="Sealed">
          <ECProperty propertyName="n" typeName="int"/>
        </ECEntityClass>
      </ECSchema>`);
    assert.isTrue(ecdb.isOpen);
    for (let i = 1; i <= 5; i++) {
      const r = await ecdb.withCachedWriteStatement(`insert into ts.Foo(n) values(${i})`, async (stmt: ECSqlWriteStatement) => {
        return stmt.stepForInsert();
      });
      assert.equal(r.status, DbResult.BE_SQLITE_DONE);
    }
    ecdb.saveChanges();
    for await (const row of ecdb.createQueryReader("SELECT count(*) as cnt FROM ts.Foo WHERE n in (:a, :b, :c)", new QueryBinder().bindInt("a", 1).bindInt("b", 2).bindInt("c", 3), { rowFormat: QueryRowFormat.UseJsPropertyNames })) {
      assert.equal(row.cnt, 3);
    }
    for await (const row of ecdb.createQueryReader("SELECT count(*) as cnt FROM ts.Foo WHERE n in (?, ?, ?)", new QueryBinder().bindInt(1, 1).bindInt(2, 2).bindInt(3, 3), { rowFormat: QueryRowFormat.UseJsPropertyNames })) {
      assert.equal(row.cnt, 3);
    }
    const slm = new SequentialLogMatcher();
    slm.append().error().category("ECDb").message("No parameter index found for parameter name: d.");
    try {
      for await (const row of ecdb.createQueryReader("SELECT count(*) as cnt FROM ts.Foo WHERE n in (:a, :b, :c)", new QueryBinder().bindInt("a", 1).bindInt("b", 2).bindInt("c", 3).bindInt("d", 3), { rowFormat: QueryRowFormat.UseJsPropertyNames })) {
        assert.equal(row.cnt, 3);
      }
      assert.isFalse(true);
    } catch (e) { assert.isNotNull(e); }
    assert.isTrue(slm.finishAndDispose());
  });
  it("check HextoId() and IdToHex() ecsql functions", async () => {
    using ecdb = ECDbTestHelper.createECDb(outDir, "pagingresultset.ecdb",
      `<ECSchema schemaName="Test" alias="ts" version="01.00.00" xmlns="http://www.bentley.com/schemas/Bentley.ECXML.3.2">
        <ECEntityClass typeName="Foo" modifier="Sealed">
          <ECProperty propertyName="n" typeName="int"/>
        </ECEntityClass>
      </ECSchema>`);
    assert.isTrue(ecdb.isOpen);
    for (let i = 1; i <= 2; i++) {
      const r = await ecdb.withCachedWriteStatement(`insert into ts.Foo(n) values(${i})`, async (stmt: ECSqlWriteStatement) => {
        return stmt.stepForInsert();
      });
      assert.equal(r.status, DbResult.BE_SQLITE_DONE);
    }
    ecdb.saveChanges();
    for await (const row of ecdb.createQueryReader("SELECT IdToHex(ECInstanceId) as hexId, ECInstanceId, HexToId('0x1') as idhex FROM ts.Foo WHERE n = ?", new QueryBinder().bindInt(1, 1), { rowFormat: QueryRowFormat.UseJsPropertyNames })) {
      assert.equal(row.hexId, row.id);
      assert.equal(row.hexId, row.idhex);
    }
  });
  it("should bind BeGuid", async () => {
    using ecdb = ECDbTestHelper.createECDb(outDir, "pagingresultset.ecdb",
      `<ECSchema schemaName="Test" alias="ts" version="01.00.00" xmlns="http://www.bentley.com/schemas/Bentley.ECXML.3.2">
        <ECEntityClass typeName="Foo" modifier="Sealed">
          <ECProperty propertyName="guid" typeName="binary" extendedTypeName="BeGuid"/>
        </ECEntityClass>
      </ECSchema>`);
    assert.isTrue(ecdb.isOpen);
    const maxRows = 10;
    const guids: GuidString[] = [];
    for (let i = 0; i < maxRows; i++) {
      const r = await ecdb.withCachedWriteStatement(`insert into ts.Foo(guid) values(?)`, async (stmt: ECSqlWriteStatement) => {
        guids.push(Guid.createValue());
        stmt.bindGuid(1, guids[i]);
        return stmt.stepForInsert();
      });
      assert.equal(r.status, DbResult.BE_SQLITE_DONE);
    }
    ecdb.saveChanges();

    const uint8arrayToGuid = (guidArray: any) => {
      if (!(guidArray instanceof Uint8Array))
        throw new Error("Expecting a Uint8Array type argument");

      if (guidArray.byteLength !== 16)
        throw new Error("Expecting a Uint8Array of length 16");

      let guidStr: string = "";
      const part = [0, 4, 6, 8, 10, 16];
      for (let z = 0; z < part.length - 1; z++) {
        guidArray.subarray(part[z], part[z + 1]).forEach((c) => {
          guidStr += (`00${c.toString(16)}`).slice(-2);
        });
        if (z < part.length - 2)
          guidStr += "-";
      }
      return guidStr;
    };
    const guidToUint8Array = (v: GuidString) => {
      if (v.length !== 36)
        throw new Error("Guid is expected to have 36 characters xxxxxxxx-xxxx-xxxx-xxxx-xxxx-xxxxxxxxxxxx");

      const ar = new Uint8Array(16);
      const t = v.split("-").join("");
      let i = 0;
      for (let z = 0; z < 32; z += 2) {
        ar[i++] = parseInt(t.substring(z, z + 2), 16);
      }
      return ar;
    };

    const testGuid = "74da899a-6dde-406c-bf45-f4547d948f00";
    assert.equal(testGuid, uint8arrayToGuid(guidToUint8Array(testGuid)));
    let k = 0;
    assert.equal(await query(ecdb, "SELECT guid FROM ts.Foo ORDER BY ECInstanceId", undefined, undefined, (row: any) => {
      assert.equal(row.guid, guids[k++]);
    }), maxRows);

    // following will not return any guid BLOB ? = STRING
    for (const guid of guids) {
      assert.equal(await query(ecdb, "SELECT guid FROM ts.Foo WHERE guid=?", new QueryBinder().bindString(1, guid), undefined, (row: any) => {
        assert.equal(row.guid, guid);
      }), 1);
      assert.equal(await query(ecdb, `SELECT guid FROM ts.Foo WHERE guid='${guid}'`, undefined, undefined, (row: any) => {
        assert.equal(row.guid, guid);
      }), 0);
      assert.equal(await query(ecdb, `SELECT guid FROM ts.Foo WHERE guid=StrToGuid('${guid}')`, undefined, undefined, (row: any) => {
        assert.equal(row.guid, guid);
      }), 1);
      assert.equal(await query(ecdb, "SELECT guid FROM ts.Foo WHERE guid=StrToGuid(?)", new QueryBinder().bindString(1, guid), undefined, (row: any) => {
        assert.equal(row.guid, guid);
      }), 1);
      assert.equal(await query(ecdb, "SELECT guid FROM ts.Foo WHERE GuidToStr(guid)=?", new QueryBinder().bindString(1, guid), undefined, (row: any) => {
        assert.equal(row.guid, guid);
      }), 1);
      assert.equal(await query(ecdb, "SELECT guid FROM ts.Foo WHERE guid=?", new QueryBinder().bindBlob(1, guidToUint8Array(guid)), undefined, (row: any) => {
        assert.equal(row.guid, guid);
      }), 1);
      assert.equal(await query(ecdb, "SELECT guid FROM ts.Foo WHERE guid=StrToGuid(?)", new QueryBinder().bindString(1, guid), undefined, (row: any) => {
        assert.equal(row.guid, guid);
      }), 1);
      assert.equal(await query(ecdb, "SELECT GuidToStr(guid) as gstr FROM ts.Foo WHERE guid=StrToGuid(?)", new QueryBinder().bindString(1, guid), undefined, (row: any) => {
        assert.equal(row.gstr, guid);
      }), 1);
    }
  });
  it("should bind Ids", async () => {
    using ecdb = ECDbTestHelper.createECDb(outDir, "bindids.ecdb");

    assert.isTrue(ecdb.isOpen);

    const verify = async (ecdbToVerify: ECDb, actualRes: ECSqlInsertResult, expectedECInstanceId?: Id64String) => {
      if (!expectedECInstanceId) {
        assert.notEqual(actualRes.status, DbResult.BE_SQLITE_DONE);
        assert.isUndefined(actualRes.id);
        return;
      }

      assert.equal(actualRes.status, DbResult.BE_SQLITE_DONE);
      assert.isDefined(actualRes.id);
      assert.equal(actualRes.id!, expectedECInstanceId);

      // eslint-disable-next-line @typescript-eslint/no-deprecated
      ecdbToVerify.withPreparedStatement("SELECT ECInstanceId, ECClassId, Name FROM ecdbf.ExternalFileInfo WHERE ECInstanceId=?", (stmt: ECSqlStatement) => {
        stmt.bindId(1, expectedId);
        assert.equal(stmt.step(), DbResult.BE_SQLITE_ROW);
        const row = stmt.getRow();
        assert.equal(row.id, expectedECInstanceId);
        assert.equal(row.className, "ECDbFileInfo.ExternalFileInfo");
        assert.equal(row.name, `${Id64.getLocalId(expectedECInstanceId).toString()}.txt`);
      });
      assert.equal(await query(ecdb, "SELECT ECInstanceId, ECClassId, Name FROM ecdbf.ExternalFileInfo WHERE ECInstanceId=?", new QueryBinder().bindString(1, expectedId), new QueryOptionsBuilder().setLimit({ count: 1, offset: -1 }).getOptions(), (row) => {
        assert.equal(row.id, expectedECInstanceId);
        assert.equal(row.className, "ECDbFileInfo.ExternalFileInfo");
        assert.equal(row.name, `${Id64.getLocalId(expectedECInstanceId).toString()}.txt`);
      }), 1);
    };

    let expectedId = Id64.fromLocalAndBriefcaseIds(4444, 0);
    let r: ECSqlInsertResult = ecdb.withCachedWriteStatement("INSERT INTO ecdbf.ExternalFileInfo(ECInstanceId,Name) VALUES(?,?)", (stmt: ECSqlWriteStatement) => {
      stmt.bindId(1, expectedId);
      stmt.bindString(2, "4444.txt");
      return stmt.stepForInsert();
    });
    await verify(ecdb, r, expectedId);

    expectedId = Id64.fromLocalAndBriefcaseIds(4445, 0);
    r = ecdb.withCachedWriteStatement("INSERT INTO ecdbf.ExternalFileInfo(ECInstanceId,Name) VALUES(:id,:name)", (stmt: ECSqlWriteStatement) => {
      stmt.bindId("id", expectedId);
      stmt.bindString("name", "4445.txt");

      return stmt.stepForInsert();
    });
    await verify(ecdb, r, expectedId);

    expectedId = Id64.fromLocalAndBriefcaseIds(4446, 0);
    r = ecdb.withCachedWriteStatement("INSERT INTO ecdbf.ExternalFileInfo(ECInstanceId,Name) VALUES(?,?)", (stmt: ECSqlWriteStatement) => {
      stmt.bindValues([expectedId, "4446.txt"]);
      return stmt.stepForInsert();
    });
    await verify(ecdb, r, expectedId);

    expectedId = Id64.fromLocalAndBriefcaseIds(4447, 0);
    r = ecdb.withCachedWriteStatement("INSERT INTO ecdbf.ExternalFileInfo(ECInstanceId,Name) VALUES(:id,:name)", (stmt: ECSqlWriteStatement) => {
      stmt.bindValues({ id: expectedId, name: "4447.txt" });
      return stmt.stepForInsert();
    });
    await verify(ecdb, r, expectedId);
  });

  it("should bind numeric and date strings", async () => {
    const slm = new SequentialLogMatcher();
    slm.append().error().category("ECDb").message("Type mismatch: only BindDateTime or BindText can be called for a column of the DateTime type.");
    slm.append().error().category("ECDb").message("Type mismatch: only BindDateTime or BindText can be called for a column of the DateTime type.");
    slm.append().error().category("ECDb").message("Type mismatch: only BindDateTime or BindText can be called for a column of the DateTime type.");
    slm.append().error().category("ECDb").message("Type mismatch: only BindDateTime or BindText can be called for a column of the DateTime type.");
    slm.append().error().category("ECDb").message("Type mismatch: only BindDateTime or BindText can be called for a column of the DateTime type.");
    slm.append().error().category("ECDb").message(/String must be a valid ISO 8601 date, time or timestamp/gm);
    slm.append().error().category("ECDb").message(/String must be a valid ISO 8601 date, time or timestamp/gm);
    slm.append().error().category("ECDb").message(/String must be a valid ISO 8601 date, time or timestamp/gm);
    slm.append().error().category("ECDb").message(/String must be a valid ISO 8601 date, time or timestamp/gm);
    slm.append().error().category("ECDb").message(/String must be a valid ISO 8601 date, time or timestamp/gm);
    slm.append().error().category("ECDb").message(/String must be a valid ISO 8601 date, time or timestamp/gm);
    slm.append().error().category("ECDb").message(/String must be a valid ISO 8601 date, time or timestamp/gm);
    slm.append().error().category("ECDb").message(/String must be a valid ISO 8601 date, time or timestamp/gm);
    slm.append().error().category("ECDb").message(/String must be a valid ISO 8601 date, time or timestamp/gm);
    slm.append().error().category("ECDb").message(/String must be a valid ISO 8601 date, time or timestamp/gm);
    slm.append().error().category("ECDb").message(/String must be a valid ISO 8601 date, time or timestamp/gm);
    slm.append().error().category("ECDb").message(/String must be a valid ISO 8601 date, time or timestamp/gm);
    slm.append().error().category("ECDb").message(/only BindDateTime or BindText can be called for a column of the DateTime type/gm);

    using ecdb = ECDbTestHelper.createECDb(outDir, "bindnumericanddatestrings.ecdb",
      `<ECSchema schemaName="Test" alias="ts" version="01.00.00" xmlns="http://www.bentley.com/schemas/Bentley.ECXML.3.2">
        <ECEntityClass typeName="Foo" modifier="Sealed">
          <ECProperty propertyName="n" typeName="int"/>
          <ECProperty propertyName="dt" typeName="dateTime"/>
          <ECProperty propertyName="fooId" typeName="long" extendedTypeName="Id"/>
        </ECEntityClass>
      </ECSchema>`);
    assert.isTrue(ecdb.isOpen);

    const r: ECSqlInsertResult = ecdb.withCachedWriteStatement("INSERT INTO ts.Foo(n,dt,fooId) VALUES(20,TIMESTAMP '2018-10-18T12:00:00Z',20)", (stmt: ECSqlWriteStatement) => {
      return stmt.stepForInsert();
    });
    ecdb.saveChanges();
    assert.equal(r.status, DbResult.BE_SQLITE_DONE);
    const ecsqln = "SELECT 1 FROM ts.Foo WHERE n=?";
    // eslint-disable-next-line @typescript-eslint/no-deprecated
    await ecdb.withPreparedStatement(ecsqln, async (stmt: ECSqlStatement) => {
      const nNum: number = 20;
      const nStr: string = "20";
      const nDt: string = "2019-01-21T12:00:00Z";
      const nHexStr: string = "0x14";

      stmt.bindInteger(1, nNum);
      assert.equal(stmt.step(), DbResult.BE_SQLITE_ROW);
      stmt.reset();
      stmt.clearBindings();
      assert.equal(await queryCount(ecdb, ecsqln, new QueryBinder().bindInt(1, nNum), selectSingleRow), 1);

      stmt.bindValue(1, nNum);
      assert.equal(stmt.step(), DbResult.BE_SQLITE_ROW);
      stmt.reset();
      stmt.clearBindings();

      stmt.getBinder(1).bind(nNum);
      assert.equal(stmt.step(), DbResult.BE_SQLITE_ROW);
      stmt.reset();
      stmt.clearBindings();

      stmt.bindValues([nNum]);
      assert.equal(stmt.step(), DbResult.BE_SQLITE_ROW);
      stmt.reset();
      stmt.clearBindings();

      stmt.bindString(1, nStr);
      assert.equal(stmt.step(), DbResult.BE_SQLITE_ROW);
      stmt.reset();
      stmt.clearBindings();

      assert.equal(await queryCount(ecdb, ecsqln, new QueryBinder().bindString(1, nStr), selectSingleRow), 1);

      stmt.bindValue(1, nStr);
      assert.equal(stmt.step(), DbResult.BE_SQLITE_ROW);
      stmt.reset();
      stmt.clearBindings();

      stmt.getBinder(1).bind(nStr);
      assert.equal(stmt.step(), DbResult.BE_SQLITE_ROW);
      stmt.reset();
      stmt.clearBindings();

      stmt.bindValues([nStr]);
      assert.equal(stmt.step(), DbResult.BE_SQLITE_ROW);
      stmt.reset();
      stmt.clearBindings();

      stmt.bindString(1, nDt);
      assert.equal(stmt.step(), DbResult.BE_SQLITE_DONE, "Date time string is not parsed. SQLite just converts it to something which does not match");
      stmt.reset();
      stmt.clearBindings();

      assert.equal(await queryCount(ecdb, ecsqln, new QueryBinder().bindString(1, nDt), selectSingleRow), 0);

      stmt.bindValue(1, nDt);
      assert.equal(stmt.step(), DbResult.BE_SQLITE_DONE, "Date time string is not parsed. SQLite just converts it to something which does not match");
      stmt.reset();
      stmt.clearBindings();

      stmt.getBinder(1).bind(nDt);
      assert.equal(stmt.step(), DbResult.BE_SQLITE_DONE, "Date time string is not parsed. SQLite just converts it to something which does not match");
      stmt.reset();
      stmt.clearBindings();

      stmt.bindValues([nDt]);
      assert.equal(stmt.step(), DbResult.BE_SQLITE_DONE, "Date time string is not parsed. SQLite just converts it to something which does not match");
      stmt.reset();
      stmt.clearBindings();

      stmt.bindString(1, nHexStr);
      assert.equal(stmt.step(), DbResult.BE_SQLITE_DONE, "Hex string is not parsed. SQLite just converts it to something which does not match");
      stmt.reset();
      stmt.clearBindings();

      assert.equal(await queryCount(ecdb, ecsqln, new QueryBinder().bindString(1, nHexStr), selectSingleRow), 0);

      stmt.bindValue(1, nHexStr);
      assert.equal(stmt.step(), DbResult.BE_SQLITE_DONE, "Hex string is not parsed. SQLite just converts it to something which does not match");
      stmt.reset();
      stmt.clearBindings();

      stmt.getBinder(1).bind(nHexStr);
      assert.equal(stmt.step(), DbResult.BE_SQLITE_DONE, "Hex string is not parsed. SQLite just converts it to something which does not match");
      stmt.reset();
      stmt.clearBindings();

      stmt.bindValues([nHexStr]);
      assert.equal(stmt.step(), DbResult.BE_SQLITE_DONE, "Hex string is not parsed. SQLite just converts it to something which does not match");
      stmt.reset();
      stmt.clearBindings();
    });

    const ecsqldt = "SELECT 1 FROM ts.Foo WHERE dt=?";
    // eslint-disable-next-line @typescript-eslint/no-deprecated
    await ecdb.withPreparedStatement(ecsqldt, async (stmt: ECSqlStatement) => {
      const dtStr: string = "2018-10-18T12:00:00Z";
      const num: number = 2458410;
      const str: string = "2458410";
      const hexStr: string = "0x25832a";

      stmt.bindDateTime(1, dtStr);
      assert.equal(stmt.step(), DbResult.BE_SQLITE_ROW);
      stmt.reset();
      stmt.clearBindings();

      assert.equal(await queryCount(ecdb, ecsqldt, new QueryBinder().bindString(1, dtStr)), 1);
      stmt.bindString(1, dtStr);
      assert.equal(stmt.step(), DbResult.BE_SQLITE_ROW);
      stmt.reset();
      stmt.clearBindings();

      stmt.bindValue(1, dtStr);
      assert.equal(stmt.step(), DbResult.BE_SQLITE_ROW);
      stmt.reset();
      stmt.clearBindings();

      stmt.getBinder(1).bind(dtStr);
      assert.equal(stmt.step(), DbResult.BE_SQLITE_ROW);
      stmt.reset();
      stmt.clearBindings();

      stmt.bindValues([dtStr]);
      assert.equal(stmt.step(), DbResult.BE_SQLITE_ROW);
      stmt.reset();
      stmt.clearBindings();

      assert.throw(() => stmt.bindInteger(1, num));
      stmt.clearBindings();

      assert.equal(await queryCount(ecdb, ecsqldt, QueryBinder.from([num])), 0);
      assert.throw(() => stmt.bindValue(1, num));
      stmt.clearBindings();

      assert.throw(() => stmt.getBinder(1).bind(num));
      stmt.clearBindings();

      assert.throw(() => stmt.bindValues([num]));
      stmt.clearBindings();

      assert.throw(() => stmt.bindString(1, str));
      stmt.clearBindings();

      assert.throw(() => stmt.bindValue(1, str));
      stmt.clearBindings();

      assert.equal(await queryCount(ecdb, ecsqldt, QueryBinder.from([str])), 0);

      assert.throw(() => stmt.getBinder(1).bind(str));
      stmt.clearBindings();

      assert.throw(() => stmt.bindValues([str]));
      stmt.clearBindings();

      assert.throw(() => stmt.bindString(1, hexStr));
      stmt.clearBindings();

      assert.equal(await queryCount(ecdb, ecsqldt, QueryBinder.from([hexStr])), 0);

      assert.throw(() => stmt.bindValue(1, hexStr));
      stmt.clearBindings();

      assert.throw(() => stmt.getBinder(1).bind(hexStr));
      stmt.clearBindings();

      assert.throw(() => stmt.bindValues([hexStr]));
      stmt.clearBindings();
    });

    const ecsqlfooId = "SELECT 1 FROM ts.Foo WHERE fooId=?";
    // eslint-disable-next-line @typescript-eslint/no-deprecated
    await ecdb.withPreparedStatement(ecsqlfooId, async (stmt: ECSqlStatement) => {
      const num: number = 20;
      const str: string = "20";
      const dt: string = "2019-01-21T12:00:00Z";
      const hexStr: string = "0x14";

      stmt.bindId(1, hexStr);
      assert.equal(stmt.step(), DbResult.BE_SQLITE_ROW);
      stmt.reset();
      stmt.clearBindings();

      assert.equal(await queryCount(ecdb, ecsqldt, QueryBinder.from([hexStr])), 0);

      stmt.bindValues([hexStr]);
      assert.equal(stmt.step(), DbResult.BE_SQLITE_ROW);
      stmt.reset();
      stmt.clearBindings();

      stmt.bindString(1, hexStr);
      assert.equal(stmt.step(), DbResult.BE_SQLITE_ROW);
      stmt.reset();
      stmt.clearBindings();

      stmt.bindValue(1, hexStr);
      assert.equal(stmt.step(), DbResult.BE_SQLITE_ROW);
      stmt.reset();
      stmt.clearBindings();

      stmt.getBinder(1).bind(hexStr);
      assert.equal(stmt.step(), DbResult.BE_SQLITE_ROW);
      stmt.reset();
      stmt.clearBindings();

      stmt.bindValues([hexStr]);
      assert.equal(stmt.step(), DbResult.BE_SQLITE_ROW);
      stmt.reset();
      stmt.clearBindings();

      stmt.bindString(1, str);
      assert.equal(stmt.step(), DbResult.BE_SQLITE_ROW);
      stmt.reset();
      stmt.clearBindings();

      assert.equal(await queryCount(ecdb, ecsqldt, QueryBinder.from([str])), 0);

      stmt.bindValue(1, str);
      assert.equal(stmt.step(), DbResult.BE_SQLITE_ROW);
      stmt.reset();
      stmt.clearBindings();

      stmt.getBinder(1).bind(str);
      assert.equal(stmt.step(), DbResult.BE_SQLITE_ROW);
      stmt.reset();
      stmt.clearBindings();

      stmt.bindValues([str]);
      assert.equal(stmt.step(), DbResult.BE_SQLITE_ROW);
      stmt.reset();
      stmt.clearBindings();

      stmt.bindInteger(1, num);
      assert.equal(stmt.step(), DbResult.BE_SQLITE_ROW);
      stmt.reset();
      stmt.clearBindings();

      assert.equal(await queryCount(ecdb, ecsqldt, QueryBinder.from([num])), 0);

      stmt.bindValue(1, num);
      assert.equal(stmt.step(), DbResult.BE_SQLITE_ROW);
      stmt.reset();
      stmt.clearBindings();

      stmt.getBinder(1).bind(num);
      assert.equal(stmt.step(), DbResult.BE_SQLITE_ROW);
      stmt.reset();
      stmt.clearBindings();

      stmt.bindValues([num]);
      assert.equal(stmt.step(), DbResult.BE_SQLITE_ROW);
      stmt.reset();
      stmt.clearBindings();

      stmt.bindString(1, dt);
      assert.equal(stmt.step(), DbResult.BE_SQLITE_DONE, "DateTime string is not parsed into what it means. SQlite just uses its regular string conversion routines which don't match here");
      stmt.reset();
      stmt.clearBindings();

      assert.equal(await queryCount(ecdb, ecsqldt, QueryBinder.from([dt])), 0);

      stmt.bindValue(1, dt);
      assert.equal(stmt.step(), DbResult.BE_SQLITE_DONE, "DateTime string is not parsed into what it means. SQlite just uses its regular string conversion routines which don't match here");
      stmt.reset();
      stmt.clearBindings();

      stmt.getBinder(1).bind(dt);
      assert.equal(stmt.step(), DbResult.BE_SQLITE_DONE, "DateTime string is not parsed into what it means. SQlite just uses its regular string conversion routines which don't match here");
      stmt.reset();
      stmt.clearBindings();

      stmt.bindValues([dt]);
      assert.equal(stmt.step(), DbResult.BE_SQLITE_DONE, "DateTime string is not parsed into what it means. SQlite just uses its regular string conversion routines which don't match here");
      stmt.reset();
      stmt.clearBindings();
    });
    assert.isTrue(slm.finishAndDispose());
  });

  it("should bind numbers", async () => {
    using ecdb = ECDbTestHelper.createECDb(outDir, "bindnumbers.ecdb",
      `<ECSchema schemaName="Test" alias="test" version="01.00.00" xmlns="http://www.bentley.com/schemas/Bentley.ECXML.3.1">
    <ECEntityClass typeName="Foo" modifier="Sealed">
      <ECProperty propertyName="D" typeName="double"/>
      <ECProperty propertyName="I" typeName="int"/>
      <ECProperty propertyName="L" typeName="long"/>
      <ECProperty propertyName="S" typeName="string"/>
      <ECProperty propertyName="Description" typeName="string"/>
    </ECEntityClass>
    </ECSchema>`);
    assert.isTrue(ecdb.isOpen);

    const doubleVal: number = 3.5;
    let id = await ecdb.withCachedWriteStatement("INSERT INTO Test.Foo(D,I,L,S,Description) VALUES(?,?,?,?,'bindDouble')", async (stmt: ECSqlWriteStatement) => {
      stmt.bindDouble(1, doubleVal);
      stmt.bindDouble(2, doubleVal);
      stmt.bindDouble(3, doubleVal);
      stmt.bindDouble(4, doubleVal);
      const r: ECSqlInsertResult = stmt.stepForInsert();
      assert.equal(r.status, DbResult.BE_SQLITE_DONE);
      return r.id!;
    });

    // eslint-disable-next-line @typescript-eslint/no-deprecated
    await ecdb.withPreparedStatement("SELECT D,I,L,S FROM Test.Foo WHERE ECInstanceId=?", async (stmt: ECSqlStatement) => {
      stmt.bindId(1, id);
      assert.equal(stmt.step(), DbResult.BE_SQLITE_ROW);
      const row = stmt.getRow();
      assert.equal(row.d, doubleVal);
      assert.equal(row.i, 3);
      assert.equal(row.l, 3);
      assert.equal(row.s, "3.5");
    });

    assert.equal(await query(ecdb, "SELECT D,I,L,S FROM Test.Foo WHERE ECInstanceId=?", QueryBinder.from([id]), { limit: { count: 1 } }, (row: any) => {
      assert.equal(row.d, doubleVal);
      assert.equal(row.i, 3);
      assert.equal(row.l, 3);
      assert.equal(row.s, "3.5");
    }), 1);

    const smallIntVal: number = 3;
    id = ecdb.withCachedWriteStatement("INSERT INTO Test.Foo(D,I,L,S,Description) VALUES(?,?,?,?,'bindInteger, small int')", (stmt: ECSqlWriteStatement) => {
      stmt.bindInteger(1, smallIntVal);
      stmt.bindInteger(2, smallIntVal);
      stmt.bindInteger(3, smallIntVal);
      stmt.bindInteger(4, smallIntVal);
      const r: ECSqlInsertResult = stmt.stepForInsert();
      assert.equal(r.status, DbResult.BE_SQLITE_DONE);
      return r.id!;
    });

    // eslint-disable-next-line @typescript-eslint/no-deprecated
    ecdb.withPreparedStatement("SELECT D,I,L,S FROM Test.Foo WHERE ECInstanceId=?", (stmt: ECSqlStatement) => {
      stmt.bindId(1, id);
      assert.equal(stmt.step(), DbResult.BE_SQLITE_ROW);
      const row = stmt.getRow();
      assert.equal(row.d, smallIntVal);
      assert.equal(row.i, smallIntVal);
      assert.equal(row.l, smallIntVal);
      assert.equal(row.s, "3");
    });

    assert.equal(await query(ecdb, "SELECT D,I,L,S FROM Test.Foo WHERE ECInstanceId=?", QueryBinder.from([id]), selectSingleRow, (row: any) => {
      assert.equal(row.d, smallIntVal);
      assert.equal(row.i, smallIntVal);
      assert.equal(row.l, smallIntVal);
      assert.equal(row.s, "3");
    }), 1);

    const largeUnsafeNumber: number = 12312312312312323654; // too large for int64, but fits into uint64
    assert.isFalse(Number.isSafeInteger(largeUnsafeNumber));
    const largeUnsafeNumberStr: string = "12312312312312323654";
    const largeUnsafeNumberHexStr: string = "0xaade1ed08b0b5e46";

    id = ecdb.withCachedWriteStatement("INSERT INTO Test.Foo(D,I,L,S,Description) VALUES(?,?,?,?,'bindInteger, large unsafe number as string')", (stmt: ECSqlWriteStatement) => {
      stmt.bindInteger(1, largeUnsafeNumberStr);
      stmt.bindInteger(2, largeUnsafeNumberStr);
      stmt.bindInteger(3, largeUnsafeNumberStr);
      stmt.bindInteger(4, largeUnsafeNumberStr);
      const r: ECSqlInsertResult = stmt.stepForInsert();
      assert.equal(r.status, DbResult.BE_SQLITE_DONE);
      return r.id!;
    });

    // eslint-disable-next-line @typescript-eslint/no-deprecated
    ecdb.withPreparedStatement("SELECT Str(I) si, HexStr(I) hi, Str(L) sl, HexStr(L) hl FROM Test.Foo WHERE ECInstanceId=?", (stmt: ECSqlStatement) => {
      stmt.bindId(1, id);
      assert.equal(stmt.step(), DbResult.BE_SQLITE_ROW);
      const row = stmt.getRow();
      assert.equal(row.si, largeUnsafeNumberStr);
      assert.equal(row.hi, largeUnsafeNumberHexStr);
      assert.equal(row.sl, largeUnsafeNumberStr);
      assert.equal(row.hl, largeUnsafeNumberHexStr);
    });

    // assert.equal(await query(ecdb, "SELECT Str(I) si, HexStr(I) hi, Str(L) sl, HexStr(L) hl FROM Test.Foo WHERE ECInstanceId=?", [id], 1, (row: any) => {
    //   assert.equal(row.si, largeUnsafeNumberStr);
    //   assert.equal(row.hi, largeUnsafeNumberHexStr);
    //   assert.equal(row.sl, largeUnsafeNumberStr);
    //   assert.equal(row.hl, largeUnsafeNumberHexStr);
    // }), 1);

    id = ecdb.withCachedWriteStatement("INSERT INTO Test.Foo(D,I,L,S,Description) VALUES(?,?,?,?,'bindInteger, large unsafe number as hexstring')", (stmt: ECSqlWriteStatement) => {
      stmt.bindInteger(1, largeUnsafeNumberHexStr);
      stmt.bindInteger(2, largeUnsafeNumberHexStr);
      stmt.bindInteger(3, largeUnsafeNumberHexStr);
      stmt.bindInteger(4, largeUnsafeNumberHexStr);
      const r: ECSqlInsertResult = stmt.stepForInsert();
      assert.equal(r.status, DbResult.BE_SQLITE_DONE);
      return r.id!;
    });

    // eslint-disable-next-line @typescript-eslint/no-deprecated
    ecdb.withPreparedStatement("SELECT Str(I) si, HexStr(I) hi, Str(L) sl, HexStr(L) hl FROM Test.Foo WHERE ECInstanceId=?", (stmt: ECSqlStatement) => {
      stmt.bindId(1, id);
      assert.equal(stmt.step(), DbResult.BE_SQLITE_ROW);
      const row = stmt.getRow();
      assert.equal(row.si, largeUnsafeNumberStr);
      assert.equal(row.hi, largeUnsafeNumberHexStr);
      assert.equal(row.sl, largeUnsafeNumberStr);
      assert.equal(row.hl, largeUnsafeNumberHexStr);
    });

    // assert.equal(await query(ecdb, "SELECT Str(I) si, HexStr(I) hi, Str(L) sl, HexStr(L) hl FROM Test.Foo WHERE ECInstanceId=?", [id], 1, (row: any) => {
    //   assert.equal(row.si, largeUnsafeNumberStr);
    //   assert.equal(row.hi, largeUnsafeNumberHexStr);
    //   assert.equal(row.sl, largeUnsafeNumberStr);
    //   assert.equal(row.hl, largeUnsafeNumberHexStr);
    // }), 1);

    id = ecdb.withCachedWriteStatement("INSERT INTO Test.Foo(D,I,L,S,Description) VALUES(?,?,?,?,'bindString, large unsafe number as string')", (stmt: ECSqlWriteStatement) => {
      stmt.bindString(1, largeUnsafeNumberStr);
      stmt.bindString(2, largeUnsafeNumberStr);
      stmt.bindString(3, largeUnsafeNumberStr);
      stmt.bindString(4, largeUnsafeNumberStr);
      const r: ECSqlInsertResult = stmt.stepForInsert();
      assert.equal(r.status, DbResult.BE_SQLITE_DONE);
      return r.id!;
    });

    // uint64 cannot be bound as string in SQLite. They get converted to reals
    // eslint-disable-next-line @typescript-eslint/no-deprecated
    ecdb.withPreparedStatement("SELECT D,I,L,S FROM Test.Foo WHERE ECInstanceId=?", (stmt: ECSqlStatement) => {
      stmt.bindId(1, id);
      assert.equal(stmt.step(), DbResult.BE_SQLITE_ROW);
      const row = stmt.getRow();
      assert.isNumber(row.d);
      assert.isNumber(row.i);
      assert.isNumber(row.l);
      assert.equal(row.s, largeUnsafeNumberStr);
    });

    assert.equal(await query(ecdb, "SELECT D,I,L,S FROM Test.Foo WHERE ECInstanceId=?", QueryBinder.from([id]), selectSingleRow, (row: any) => {
      assert.isNumber(row.d);
      assert.isNumber(row.i);
      assert.isNumber(row.l);
      assert.equal(row.s, largeUnsafeNumberStr);
    }), 1);

    id = ecdb.withCachedWriteStatement("INSERT INTO Test.Foo(D,I,L,S,Description) VALUES(?,?,?,?,'bindString, large unsafe number as hexstring')", (stmt: ECSqlWriteStatement) => {
      stmt.bindString(1, largeUnsafeNumberHexStr);
      stmt.bindString(2, largeUnsafeNumberHexStr);
      stmt.bindString(3, largeUnsafeNumberHexStr);
      stmt.bindString(4, largeUnsafeNumberHexStr);
      const r: ECSqlInsertResult = stmt.stepForInsert();
      assert.equal(r.status, DbResult.BE_SQLITE_DONE);
      return r.id!;
    });

    // eslint-disable-next-line @typescript-eslint/no-deprecated
    ecdb.withPreparedStatement("SELECT CAST(D AS TEXT) d,CAST(I AS TEXT) i,CAST(L AS TEXT) l,S FROM Test.Foo WHERE ECInstanceId=?", (stmt: ECSqlStatement) => {
      stmt.bindId(1, id);
      assert.equal(stmt.step(), DbResult.BE_SQLITE_ROW);
      const row = stmt.getRow();
      assert.equal(row.d, largeUnsafeNumberHexStr);
      assert.equal(row.i, largeUnsafeNumberHexStr);
      assert.equal(row.l, largeUnsafeNumberHexStr);
      assert.equal(row.s, largeUnsafeNumberHexStr);
    });

    assert.equal(await query(ecdb, "SELECT CAST(D AS TEXT) d,CAST(I AS TEXT) i,CAST(L AS TEXT) l,S FROM Test.Foo WHERE ECInstanceId=?", QueryBinder.from([id]), selectSingleRow, (row: any) => {
      assert.equal(row.d, largeUnsafeNumberHexStr);
      assert.equal(row.i, largeUnsafeNumberHexStr);
      assert.equal(row.l, largeUnsafeNumberHexStr);
      assert.equal(row.s, largeUnsafeNumberHexStr);
    }), 1);

    const largeNegUnsafeNumber: number = -123123123123123236;
    assert.isFalse(Number.isSafeInteger(largeNegUnsafeNumber));
    const largeNegUnsafeNumberStr: string = "-123123123123123236";

    id = ecdb.withCachedWriteStatement("INSERT INTO Test.Foo(D,I,L,S,Description) VALUES(?,?,?,?,'bindInteger, large negative unsafe number as string')", (stmt: ECSqlWriteStatement) => {
      stmt.bindInteger(1, largeNegUnsafeNumberStr);
      stmt.bindInteger(2, largeNegUnsafeNumberStr);
      stmt.bindInteger(3, largeNegUnsafeNumberStr);
      stmt.bindInteger(4, largeNegUnsafeNumberStr);
      const r: ECSqlInsertResult = stmt.stepForInsert();
      assert.equal(r.status, DbResult.BE_SQLITE_DONE);
      return r.id!;
    });

    // eslint-disable-next-line @typescript-eslint/no-deprecated
    ecdb.withPreparedStatement("SELECT CAST(I AS TEXT) i, CAST(L AS TEXT) l,S FROM Test.Foo WHERE ECInstanceId=?", (stmt: ECSqlStatement) => {
      stmt.bindId(1, id);
      assert.equal(stmt.step(), DbResult.BE_SQLITE_ROW);
      const row = stmt.getRow();
      assert.equal(row.i, largeNegUnsafeNumberStr);
      assert.equal(row.l, largeNegUnsafeNumberStr);
      assert.equal(row.s, largeNegUnsafeNumberStr);
    });

    assert.equal(await query(ecdb, "SELECT CAST(I AS TEXT) i, CAST(L AS TEXT) l,S FROM Test.Foo WHERE ECInstanceId=?", QueryBinder.from([id]), selectSingleRow, (row: any) => {
      assert.equal(row.i, largeNegUnsafeNumberStr);
      assert.equal(row.l, largeNegUnsafeNumberStr);
      assert.equal(row.s, largeNegUnsafeNumberStr);
    }), 1);

    id = ecdb.withCachedWriteStatement("INSERT INTO Test.Foo(D,I,L,S,Description) VALUES(?,?,?,?,'bindString, large negative unsafe number as string')", (stmt: ECSqlWriteStatement) => {
      stmt.bindString(1, largeNegUnsafeNumberStr);
      stmt.bindString(2, largeNegUnsafeNumberStr);
      stmt.bindString(3, largeNegUnsafeNumberStr);
      stmt.bindString(4, largeNegUnsafeNumberStr);
      const r: ECSqlInsertResult = stmt.stepForInsert();
      assert.equal(r.status, DbResult.BE_SQLITE_DONE);
      return r.id!;
    });

    // eslint-disable-next-line @typescript-eslint/no-deprecated
    ecdb.withPreparedStatement("SELECT CAST(I AS TEXT) i, CAST(L AS TEXT) l,S FROM Test.Foo WHERE ECInstanceId=?", (stmt: ECSqlStatement) => {
      stmt.bindId(1, id);
      assert.equal(stmt.step(), DbResult.BE_SQLITE_ROW);
      const row = stmt.getRow();
      assert.equal(row.i, largeNegUnsafeNumberStr);
      assert.equal(row.l, largeNegUnsafeNumberStr);
      assert.equal(row.s, largeNegUnsafeNumberStr);
    });

    assert.equal(await query(ecdb, "SELECT CAST(I AS TEXT) i, CAST(L AS TEXT) l,S FROM Test.Foo WHERE ECInstanceId=?", QueryBinder.from([id]), selectSingleRow, (row: any) => {
      assert.equal(row.i, largeNegUnsafeNumberStr);
      assert.equal(row.l, largeNegUnsafeNumberStr);
      assert.equal(row.s, largeNegUnsafeNumberStr);
    }), 1);

    const largeSafeNumber: number = 1231231231231232;
    assert.isTrue(Number.isSafeInteger(largeSafeNumber));
    const largeSafeNumberStr: string = largeSafeNumber.toString();
    const largeSafeNumberHexStr: string = "0x45fcc5c2c8500";

    id = ecdb.withCachedWriteStatement("INSERT INTO Test.Foo(D,I,L,S,Description) VALUES(?,?,?,?,'bindInteger, large safe number')", (stmt: ECSqlWriteStatement) => {
      stmt.bindInteger(1, largeSafeNumber);
      stmt.bindInteger(2, largeSafeNumber);
      stmt.bindInteger(3, largeSafeNumber);
      stmt.bindInteger(4, largeSafeNumber);
      const r: ECSqlInsertResult = stmt.stepForInsert();
      assert.equal(r.status, DbResult.BE_SQLITE_DONE);
      return r.id!;
    });

    // eslint-disable-next-line @typescript-eslint/no-deprecated
    ecdb.withPreparedStatement("SELECT D,I, Str(I) si, HexStr(I) hi, L, Str(L) sl, HexStr(L) hl,S FROM Test.Foo WHERE ECInstanceId=?", (stmt: ECSqlStatement) => {
      stmt.bindId(1, id);
      assert.equal(stmt.step(), DbResult.BE_SQLITE_ROW);
      const row = stmt.getRow();
      assert.equal(row.d, largeSafeNumber);
      assert.equal(row.i, largeSafeNumber);
      assert.equal(row.si, largeSafeNumberStr);
      assert.equal(row.hi, largeSafeNumberHexStr);
      assert.equal(row.l, largeSafeNumber);
      assert.equal(row.sl, largeSafeNumberStr);
      assert.equal(row.hl, largeSafeNumberHexStr);
      assert.equal(row.s, largeSafeNumberStr);
    });

    // await query(ecdb, "SELECT D,I, Str(I) si, HexStr(I) hi, L, Str(L) sl, HexStr(L) hl,S FROM Test.Foo WHERE ECInstanceId=?", [id], 1, (row: any) => {
    //   assert.equal(row.d, largeSafeNumber);
    //   assert.equal(row.i, largeSafeNumber);
    //   assert.equal(row.si, largeSafeNumberStr);
    //   assert.equal(row.hi, largeSafeNumberHexStr);
    //   assert.equal(row.l, largeSafeNumber);
    //   assert.equal(row.sl, largeSafeNumberStr);
    //   assert.equal(row.hl, largeSafeNumberHexStr);
    //   assert.equal(row.s, largeSafeNumberStr);
    // });

    id = ecdb.withCachedWriteStatement("INSERT INTO Test.Foo(D,I,L,S,Description) VALUES(?,?,?,?,'bindInteger, large safe number as string')", (stmt: ECSqlWriteStatement) => {
      stmt.bindInteger(1, largeSafeNumberStr);
      stmt.bindInteger(2, largeSafeNumberStr);
      stmt.bindInteger(3, largeSafeNumberStr);
      stmt.bindInteger(4, largeSafeNumberStr);
      const r: ECSqlInsertResult = stmt.stepForInsert();
      assert.equal(r.status, DbResult.BE_SQLITE_DONE);
      return r.id!;
    });

    // eslint-disable-next-line @typescript-eslint/no-deprecated
    ecdb.withPreparedStatement("SELECT D,I,L,S FROM Test.Foo WHERE ECInstanceId=?", (stmt: ECSqlStatement) => {
      stmt.bindId(1, id);
      assert.equal(stmt.step(), DbResult.BE_SQLITE_ROW);
      const row = stmt.getRow();
      assert.equal(row.d, largeSafeNumber);
      assert.equal(row.i, largeSafeNumber);
      assert.equal(row.l, largeSafeNumber);
      assert.equal(row.s, largeSafeNumberStr);
    });

    assert.equal(await query(ecdb, "SELECT D,I,L,S FROM Test.Foo WHERE ECInstanceId=?", QueryBinder.from([id]), selectSingleRow, (row: any) => {
      assert.equal(row.d, largeSafeNumber);
      assert.equal(row.i, largeSafeNumber);
      assert.equal(row.l, largeSafeNumber);
      assert.equal(row.s, largeSafeNumberStr);
    }), 1);

    id = ecdb.withCachedWriteStatement("INSERT INTO Test.Foo(D,I,L,S,Description) VALUES(?,?,?,?,'bindInteger, large safe number as hexstring')", (stmt: ECSqlWriteStatement) => {
      stmt.bindInteger(1, largeSafeNumberHexStr);
      stmt.bindInteger(2, largeSafeNumberHexStr);
      stmt.bindInteger(3, largeSafeNumberHexStr);
      stmt.bindInteger(4, largeSafeNumberHexStr);
      const r: ECSqlInsertResult = stmt.stepForInsert();
      assert.equal(r.status, DbResult.BE_SQLITE_DONE);
      return r.id!;
    });

    // eslint-disable-next-line @typescript-eslint/no-deprecated
    ecdb.withPreparedStatement("SELECT D,I,L,S FROM Test.Foo WHERE ECInstanceId=?", (stmt: ECSqlStatement) => {
      stmt.bindId(1, id);
      assert.equal(stmt.step(), DbResult.BE_SQLITE_ROW);
      const row = stmt.getRow();
      assert.equal(row.d, largeSafeNumber);
      assert.equal(row.i, largeSafeNumber);
      assert.equal(row.l, largeSafeNumber);
      assert.equal(row.s, largeSafeNumberStr); // even though it was bound as hex str, it gets converted to int64 before persisting
    });

    assert.equal(await query(ecdb, "SELECT D,I,L,S FROM Test.Foo WHERE ECInstanceId=?", QueryBinder.from([id]), selectSingleRow, (row: any) => {
      assert.equal(row.d, largeSafeNumber);
      assert.equal(row.i, largeSafeNumber);
      assert.equal(row.l, largeSafeNumber);
      assert.equal(row.s, largeSafeNumberStr); // even though it was bound as hex str, it gets converted to int64 before persisting
    }), 1);

    id = ecdb.withCachedWriteStatement("INSERT INTO Test.Foo(D,I,L,S,Description) VALUES(?,?,?,?,'bindString, large safe number as string')", (stmt: ECSqlWriteStatement) => {
      stmt.bindString(1, largeSafeNumberStr);
      stmt.bindString(2, largeSafeNumberStr);
      stmt.bindString(3, largeSafeNumberStr);
      stmt.bindString(4, largeSafeNumberStr);
      const r: ECSqlInsertResult = stmt.stepForInsert();
      assert.equal(r.status, DbResult.BE_SQLITE_DONE);
      return r.id!;
    });

    // eslint-disable-next-line @typescript-eslint/no-deprecated
    ecdb.withPreparedStatement("SELECT D,I,L,S FROM Test.Foo WHERE ECInstanceId=?", (stmt: ECSqlStatement) => {
      stmt.bindId(1, id);
      assert.equal(stmt.step(), DbResult.BE_SQLITE_ROW);
      const row = stmt.getRow();
      assert.equal(row.d, largeSafeNumber);
      assert.equal(row.i, largeSafeNumber);
      assert.equal(row.l, largeSafeNumber);
      assert.equal(row.s, largeSafeNumberStr);
    });

    assert.equal(await query(ecdb, "SELECT D,I,L,S FROM Test.Foo WHERE ECInstanceId=?", QueryBinder.from([id]), selectSingleRow, (row: any) => {
      assert.equal(row.d, largeSafeNumber);
      assert.equal(row.i, largeSafeNumber);
      assert.equal(row.l, largeSafeNumber);
      assert.equal(row.s, largeSafeNumberStr); // even though it was bound as hex str, it gets converted to int64 before persisting
    }), 1);

    // SQLite does not parse hex strs bound as strings.
    id = ecdb.withCachedWriteStatement("INSERT INTO Test.Foo(D,I,L,S,Description) VALUES(?,?,?,?,'bindString, large safe number as hexstring')", (stmt: ECSqlWriteStatement) => {
      stmt.bindString(1, largeSafeNumberHexStr);
      stmt.bindString(2, largeSafeNumberHexStr);
      stmt.bindString(3, largeSafeNumberHexStr);
      stmt.bindString(4, largeSafeNumberHexStr);
      const r: ECSqlInsertResult = stmt.stepForInsert();
      assert.equal(r.status, DbResult.BE_SQLITE_DONE);
      return r.id!;
    });

    // eslint-disable-next-line @typescript-eslint/no-deprecated
    ecdb.withPreparedStatement("SELECT CAST(D AS TEXT) d,CAST(I AS TEXT) i,CAST(L AS TEXT) l,S FROM Test.Foo WHERE ECInstanceId=?", (stmt: ECSqlStatement) => {
      stmt.bindId(1, id);
      assert.equal(stmt.step(), DbResult.BE_SQLITE_ROW);
      const row = stmt.getRow();
      assert.equal(row.d, largeSafeNumberHexStr);
      assert.equal(row.i, largeSafeNumberHexStr);
      assert.equal(row.l, largeSafeNumberHexStr);
      assert.equal(row.s, largeSafeNumberHexStr);
    });

    assert.equal(await query(ecdb, "SELECT CAST(D AS TEXT) d,CAST(I AS TEXT) i,CAST(L AS TEXT) l,S FROM Test.Foo WHERE ECInstanceId=?", QueryBinder.from([id]), selectSingleRow, (row: any) => {
      assert.equal(row.d, largeSafeNumberHexStr);
      assert.equal(row.i, largeSafeNumberHexStr);
      assert.equal(row.l, largeSafeNumberHexStr);
      assert.equal(row.s, largeSafeNumberHexStr);
    }), 1);

    const largeNegSafeNumber: number = -1231231231231232;
    assert.isTrue(Number.isSafeInteger(largeNegSafeNumber));
    const largeNegSafeNumberStr: string = largeNegSafeNumber.toString();

    id = ecdb.withCachedWriteStatement("INSERT INTO Test.Foo(D,I,L,S,Description) VALUES(?,?,?,?,'bindInteger, large negative safe number')", (stmt: ECSqlWriteStatement) => {
      stmt.bindInteger(1, largeNegSafeNumber);
      stmt.bindInteger(2, largeNegSafeNumber);
      stmt.bindInteger(3, largeNegSafeNumber);
      stmt.bindInteger(4, largeNegSafeNumber);
      const r: ECSqlInsertResult = stmt.stepForInsert();
      assert.equal(r.status, DbResult.BE_SQLITE_DONE);
      return r.id!;
    });

    // eslint-disable-next-line @typescript-eslint/no-deprecated
    ecdb.withPreparedStatement("SELECT D,I,L,S FROM Test.Foo WHERE ECInstanceId=?", (stmt: ECSqlStatement) => {
      stmt.bindId(1, id);
      assert.equal(stmt.step(), DbResult.BE_SQLITE_ROW);
      const row = stmt.getRow();
      assert.equal(row.d, largeNegSafeNumber);
      assert.equal(row.i, largeNegSafeNumber);
      assert.equal(row.l, largeNegSafeNumber);
      assert.equal(row.s, largeNegSafeNumberStr);
    });

    assert.equal(await query(ecdb, "SELECT D,I,L,S FROM Test.Foo WHERE ECInstanceId=?", QueryBinder.from([id]), selectSingleRow, (row: any) => {
      assert.equal(row.d, largeNegSafeNumber);
      assert.equal(row.i, largeNegSafeNumber);
      assert.equal(row.l, largeNegSafeNumber);
      assert.equal(row.s, largeNegSafeNumberStr);
    }), 1);

    id = ecdb.withCachedWriteStatement("INSERT INTO Test.Foo(D,I,L,S,Description) VALUES(?,?,?,?,'bindInteger, large negative safe number as string')", (stmt: ECSqlWriteStatement) => {
      stmt.bindInteger(1, largeNegSafeNumberStr);
      stmt.bindInteger(2, largeNegSafeNumberStr);
      stmt.bindInteger(3, largeNegSafeNumberStr);
      stmt.bindInteger(4, largeNegSafeNumberStr);
      const r: ECSqlInsertResult = stmt.stepForInsert();
      assert.equal(r.status, DbResult.BE_SQLITE_DONE);
      return r.id!;
    });

    // eslint-disable-next-line @typescript-eslint/no-deprecated
    ecdb.withPreparedStatement("SELECT D,I,L,S FROM Test.Foo WHERE ECInstanceId=?", (stmt: ECSqlStatement) => {
      stmt.bindId(1, id);
      assert.equal(stmt.step(), DbResult.BE_SQLITE_ROW);
      const row = stmt.getRow();
      assert.equal(row.d, largeNegSafeNumber);
      assert.equal(row.i, largeNegSafeNumber);
      assert.equal(row.l, largeNegSafeNumber);
      assert.equal(row.s, largeNegSafeNumberStr);
    });

    await query(ecdb, "SELECT D,I,L,S FROM Test.Foo WHERE ECInstanceId=?", QueryBinder.from([id]), selectSingleRow, (row: any) => {
      assert.equal(row.d, largeNegSafeNumber);
      assert.equal(row.i, largeNegSafeNumber);
      assert.equal(row.l, largeNegSafeNumber);
      assert.equal(row.s, largeNegSafeNumberStr);
    });

    id = ecdb.withCachedWriteStatement("INSERT INTO Test.Foo(D,I,L,S,Description) VALUES(?,?,?,?,'bindString, large negative safe number as string')", (stmt: ECSqlWriteStatement) => {
      stmt.bindString(1, largeNegSafeNumberStr);
      stmt.bindString(2, largeNegSafeNumberStr);
      stmt.bindString(3, largeNegSafeNumberStr);
      stmt.bindString(4, largeNegSafeNumberStr);
      const r: ECSqlInsertResult = stmt.stepForInsert();
      assert.equal(r.status, DbResult.BE_SQLITE_DONE);
      return r.id!;
    });

    // eslint-disable-next-line @typescript-eslint/no-deprecated
    ecdb.withPreparedStatement("SELECT D,I,L,S FROM Test.Foo WHERE ECInstanceId=?", (stmt: ECSqlStatement) => {
      stmt.bindId(1, id);
      assert.equal(stmt.step(), DbResult.BE_SQLITE_ROW);
      const row = stmt.getRow();
      assert.equal(row.d, largeNegSafeNumber);
      assert.equal(row.i, largeNegSafeNumber);
      assert.equal(row.l, largeNegSafeNumber);
      assert.equal(row.s, largeNegSafeNumberStr);
    });

    await query(ecdb, "SELECT D,I,L,S FROM Test.Foo WHERE ECInstanceId=?", QueryBinder.from([id]), selectSingleRow, (row: any) => {
      assert.equal(row.d, largeNegSafeNumber);
      assert.equal(row.i, largeNegSafeNumber);
      assert.equal(row.l, largeNegSafeNumber);
      assert.equal(row.s, largeNegSafeNumberStr);
    });

  });

  it("should bind primitives", async () => {
    using ecdb = ECDbTestHelper.createECDb(outDir, "bindprimitives.ecdb",
      `<ECSchema schemaName="Test" alias="test" version="01.00.00" xmlns="http://www.bentley.com/schemas/Bentley.ECXML.3.1">
  <ECStructClass typeName="MyStruct" modifier="Sealed">
      <ECProperty propertyName="Bl" typeName="binary"/>
      <ECProperty propertyName="Bo" typeName="boolean"/>
      <ECProperty propertyName="D" typeName="double"/>
      <ECProperty propertyName="Dt" typeName="dateTime"/>
      <ECProperty propertyName="G" typeName="Bentley.Geometry.Common.IGeometry"/>
      <ECProperty propertyName="I" typeName="int"/>
      <ECProperty propertyName="L" typeName="long"/>
      <ECProperty propertyName="P2d" typeName="Point2d"/>
      <ECProperty propertyName="P3d" typeName="Point3d"/>
      <ECProperty propertyName="S" typeName="string"/>
    </ECStructClass>
    <ECEntityClass typeName="Foo" modifier="Sealed">
      <ECProperty propertyName="Bl" typeName="binary"/>
      <ECProperty propertyName="Bo" typeName="boolean"/>
      <ECProperty propertyName="D" typeName="double"/>
      <ECProperty propertyName="Dt" typeName="dateTime"/>
      <ECProperty propertyName="G" typeName="Bentley.Geometry.Common.IGeometry"/>
      <ECProperty propertyName="I" typeName="int"/>
      <ECProperty propertyName="L" typeName="long"/>
      <ECProperty propertyName="P2d" typeName="Point2d"/>
      <ECProperty propertyName="P3d" typeName="Point3d"/>
      <ECProperty propertyName="S" typeName="string"/>
      <ECStructProperty propertyName="Struct" typeName="MyStruct"/>
    </ECEntityClass>
    </ECSchema>`);
    assert.isTrue(ecdb.isOpen);

    const boolVal = true;
    const doubleVal = 3.5;
    const dtVal: string = "2018-01-23T12:24:00.000";
    const intVal = 3;
    const p2dVal = new Point2d(1, 2);
    const p3dVal = new Point3d(1, 2, 3);
    const strVal: string = "Hello world";

    const verify = async (expectedId: Id64String) => {
      // eslint-disable-next-line @typescript-eslint/no-deprecated
      await ecdb.withPreparedStatement("SELECT Bl,Bo,D,Dt,I,P2d,P3d,S,Struct.Bl s_bl,Struct.Bo s_bo,Struct.D s_d,Struct.Dt s_dt,Struct.I s_i,Struct.P2d s_p2d,Struct.P3d s_p3d,Struct.S s_s FROM test.Foo WHERE ECInstanceId=?", async (stmt: ECSqlStatement) => {
        stmt.bindId(1, expectedId);
        assert.equal(stmt.step(), DbResult.BE_SQLITE_ROW);
        const row = stmt.getRow();
        assert.deepEqual(row.bl, blobVal);
        const f64 = new Float64Array(row.bl.buffer);
        const r2 = new Range3d(...f64);
        assert.deepEqual(r2, testRange);
        assert.equal(row.bo, boolVal);
        assert.equal(row.d, doubleVal);
        assert.equal(row.dt, dtVal);
        assert.equal(row.i, intVal);
        assert.equal(row.p2d.x, p2dVal.x);
        assert.equal(row.p2d.y, p2dVal.y);
        assert.equal(row.p3d.x, p3dVal.x);
        assert.equal(row.p3d.y, p3dVal.y);
        assert.equal(row.p3d.z, p3dVal.z);
        assert.equal(row.s, strVal);

        assert.deepEqual(row.s_bl, blobVal);
        assert.equal(row.s_bo, boolVal);
        assert.equal(row.s_d, doubleVal);
        assert.equal(row.s_dt, dtVal);
        assert.equal(row.s_i, intVal);
        assert.equal(row.s_p2d.x, p2dVal.x);
        assert.equal(row.s_p2d.y, p2dVal.y);
        assert.equal(row.s_p3d.x, p3dVal.x);
        assert.equal(row.s_p3d.y, p3dVal.y);
        assert.equal(row.s_p3d.z, p3dVal.z);
        assert.equal(row.s_s, strVal);

        assert.equal(await query(ecdb, "SELECT Bl,Bo,D,Dt,I,P2d,P3d,S,Struct.Bl s_bl,Struct.Bo s_bo,Struct.D s_d,Struct.Dt s_dt,Struct.I s_i,Struct.P2d s_p2d,Struct.P3d s_p3d,Struct.S s_s FROM test.Foo WHERE ECInstanceId=?", QueryBinder.from([expectedId]), selectSingleRow, (row1: any) => {
          assert.deepEqual(row1.bl, blobVal);
          const f64a = new Float64Array(row1.bl.buffer);
          const r2a = new Range3d(...f64a);
          assert.deepEqual(r2a, testRange);
          assert.equal(row1.bo, boolVal);
          assert.equal(row1.d, doubleVal);
          assert.equal(row1.dt, dtVal);
          assert.equal(row1.i, intVal);
          assert.equal(row1.p2d.x, p2dVal.x);
          assert.equal(row1.p2d.y, p2dVal.y);
          assert.equal(row1.p3d.x, p3dVal.x);
          assert.equal(row1.p3d.y, p3dVal.y);
          assert.equal(row1.p3d.z, p3dVal.z);
          assert.equal(row1.s, strVal);

          assert.deepEqual(row1.s_bl, blobVal);
          assert.equal(row1.s_bo, boolVal);
          assert.equal(row1.s_d, doubleVal);
          assert.equal(row1.s_dt, dtVal);
          assert.equal(row1.s_i, intVal);
          assert.equal(row1.s_p2d.x, p2dVal.x);
          assert.equal(row1.s_p2d.y, p2dVal.y);
          assert.equal(row1.s_p3d.x, p3dVal.x);
          assert.equal(row1.s_p3d.y, p3dVal.y);
          assert.equal(row1.s_p3d.z, p3dVal.z);
          assert.equal(row1.s_s, strVal);
        }), 1);
      });
    };

    const ids = new Array<Id64String>();
    // eslint-disable-next-line @typescript-eslint/no-deprecated
    ecdb.withPreparedStatement("INSERT INTO test.Foo(Bl,Bo,D,Dt,I,P2d,P3d,S,Struct.Bl,Struct.Bo,Struct.D,Struct.Dt,Struct.I,Struct.P2d,Struct.P3d,Struct.S) VALUES(?,?,?,?,?,?,?,?,?,?,?,?,?,?,?,?)", (stmt: ECSqlStatement) => {
      stmt.bindBlob(1, blobVal);
      stmt.bindBoolean(2, boolVal);
      stmt.bindDouble(3, doubleVal);
      stmt.bindDateTime(4, dtVal);
      stmt.bindInteger(5, intVal);
      stmt.bindPoint2d(6, p2dVal);
      stmt.bindPoint3d(7, p3dVal);
      stmt.bindString(8, strVal);
      stmt.bindBlob(9, blobVal);
      stmt.bindBoolean(10, boolVal);
      stmt.bindDouble(11, doubleVal);
      stmt.bindDateTime(12, dtVal);
      stmt.bindInteger(13, intVal);
      stmt.bindPoint2d(14, p2dVal);
      stmt.bindPoint3d(15, p3dVal);
      stmt.bindString(16, strVal);

      let res: ECSqlInsertResult = stmt.stepForInsert();
      assert.equal(res.status, DbResult.BE_SQLITE_DONE);
      ids.push(res.id!);
      stmt.reset();
      stmt.clearBindings();
      stmt.bindValues([blobVal, boolVal, doubleVal, dtVal, intVal, p2dVal, p3dVal, strVal, blobVal, boolVal, doubleVal, dtVal, intVal, p2dVal, p3dVal, strVal]);

      res = stmt.stepForInsert();
      assert.equal(res.status, DbResult.BE_SQLITE_DONE);
      ids.push(res.id!);
    });

    // eslint-disable-next-line @typescript-eslint/no-deprecated
    ecdb.withPreparedStatement("INSERT INTO test.Foo(Bl,Bo,D,Dt,I,P2d,P3d,S,Struct.Bl,Struct.Bo,Struct.D,Struct.Dt,Struct.I,Struct.P2d,Struct.P3d,Struct.S) VALUES(:bl,:bo,:d,:dt,:i,:p2d,:p3d,:s,:s_bl,:s_bo,:s_d,:s_dt,:s_i,:s_p2d,:s_p3d,:s_s)", (stmt: ECSqlStatement) => {
      stmt.bindBlob("bl", blobVal);
      stmt.bindBoolean("bo", boolVal);
      stmt.bindDouble("d", doubleVal);
      stmt.bindDateTime("dt", dtVal);
      stmt.bindInteger("i", intVal);
      stmt.bindPoint2d("p2d", p2dVal);
      stmt.bindPoint3d("p3d", p3dVal);
      stmt.bindString("s", strVal);

      stmt.bindBlob("s_bl", blobVal);
      stmt.bindBoolean("s_bo", boolVal);
      stmt.bindDouble("s_d", doubleVal);
      stmt.bindDateTime("s_dt", dtVal);
      stmt.bindInteger("s_i", intVal);
      stmt.bindPoint2d("s_p2d", p2dVal);
      stmt.bindPoint3d("s_p3d", p3dVal);
      stmt.bindString("s_s", strVal);

      let res: ECSqlInsertResult = stmt.stepForInsert();
      assert.equal(res.status, DbResult.BE_SQLITE_DONE);
      ids.push(res.id!);
      stmt.reset();
      stmt.clearBindings();
      stmt.bindValues({
        bl: blobVal, bo: boolVal, d: doubleVal, dt: dtVal,
        i: intVal, p2d: p2dVal, p3d: p3dVal, s: strVal,
        s_bl: blobVal, s_bo: boolVal, s_d: doubleVal, s_dt: dtVal,
        s_i: intVal, s_p2d: p2dVal, s_p3d: p3dVal, s_s: strVal,
      });

      res = stmt.stepForInsert();
      assert.equal(res.status, DbResult.BE_SQLITE_DONE);
      ids.push(res.id!);
    });

    for (const id of ids) {
      await verify(id);
    }
  });

  it("should bind structs", async () => {
    using ecdb = ECDbTestHelper.createECDb(outDir, "bindstructs.ecdb",
      `<ECSchema schemaName="Test" alias="test" version="01.00.00" xmlns="http://www.bentley.com/schemas/Bentley.ECXML.3.1">
      <ECStructClass typeName="MyStruct" modifier="Sealed">
        <ECProperty propertyName="Bl" typeName="binary"/>
        <ECProperty propertyName="Bo" typeName="boolean"/>
        <ECProperty propertyName="D" typeName="double"/>
        <ECProperty propertyName="Dt" typeName="dateTime"/>
        <ECProperty propertyName="G" typeName="Bentley.Geometry.Common.IGeometry"/>
        <ECProperty propertyName="I" typeName="int"/>
        <ECProperty propertyName="L" typeName="long"/>
        <ECProperty propertyName="P2d" typeName="Point2d"/>
        <ECProperty propertyName="P3d" typeName="Point3d"/>
        <ECProperty propertyName="S" typeName="string"/>
      </ECStructClass>
      <ECEntityClass typeName="Foo" modifier="Sealed">
        <ECStructProperty propertyName="Struct" typeName="MyStruct"/>
      </ECEntityClass>
      </ECSchema>`);
    assert.isTrue(ecdb.isOpen);

    const structVal = {
      bl: blobVal, bo: true, d: 3.5,
      dt: "2018-01-23T12:24:00.000",
      i: 3, p2d: new Point2d(1, 2), p3d: new Point3d(1, 2, 3), s: "Hello World",
    };

    const verify = async (expectedId: Id64String) => {
      // eslint-disable-next-line @typescript-eslint/no-deprecated
      await ecdb.withPreparedStatement("SELECT Struct FROM test.Foo WHERE ECInstanceId=?", async (stmt: ECSqlStatement) => {
        stmt.bindId(1, expectedId);
        assert.equal(stmt.step(), DbResult.BE_SQLITE_ROW);
        const row = stmt.getRow();
        assert.isTrue(blobEqual(row.struct.bl, structVal.bl));
        assert.equal(row.struct.bo, structVal.bo);
        assert.equal(row.struct.d, structVal.d);
        assert.equal(row.struct.dt, structVal.dt);
        assert.equal(row.struct.i, structVal.i);
        assert.equal(row.struct.p2d.x, structVal.p2d.x);
        assert.equal(row.struct.p2d.y, structVal.p2d.y);
        assert.equal(row.struct.p3d.x, structVal.p3d.x);
        assert.equal(row.struct.p3d.y, structVal.p3d.y);
        assert.equal(row.struct.p3d.z, structVal.p3d.z);
        assert.equal(row.struct.s, structVal.s);

        assert.equal(await query(ecdb, "SELECT Struct FROM test.Foo WHERE ECInstanceId=?", QueryBinder.from([expectedId]), selectSingleRow, (row1: any) => {
          assert.isTrue(blobEqual(row1.struct.bl, structVal.bl));
          assert.equal(row1.struct.bo, structVal.bo);
          assert.equal(row1.struct.d, structVal.d);
          assert.equal(row1.struct.dt, structVal.dt);
          assert.equal(row1.struct.i, structVal.i);
          assert.equal(row1.struct.p2d.x, structVal.p2d.x);
          assert.equal(row1.struct.p2d.y, structVal.p2d.y);
          assert.equal(row1.struct.p3d.x, structVal.p3d.x);
          assert.equal(row1.struct.p3d.y, structVal.p3d.y);
          assert.equal(row1.struct.p3d.z, structVal.p3d.z);
          assert.equal(row1.struct.s, structVal.s);
        }), 1);
      });
    };
    await ecdb.withCachedWriteStatement("INSERT INTO test.Foo(Struct) VALUES(?)", async (stmt: ECSqlWriteStatement) => {
      stmt.bindStruct(1, structVal);
      const res: ECSqlInsertResult = stmt.stepForInsert();
      assert.equal(res.status, DbResult.BE_SQLITE_DONE);
      assert.isDefined(res.id);
      await verify(res.id!);
    });

    await ecdb.withCachedWriteStatement("INSERT INTO test.Foo(Struct) VALUES(?)", async (stmt: ECSqlWriteStatement) => {
      stmt.bindValues([structVal]);
      const res: ECSqlInsertResult = stmt.stepForInsert();
      assert.equal(res.status, DbResult.BE_SQLITE_DONE);
      assert.isDefined(res.id);
      await verify(res.id!);
    });

    await ecdb.withCachedWriteStatement("INSERT INTO test.Foo(Struct) VALUES(:str)", async (stmt: ECSqlWriteStatement) => {
      stmt.bindStruct("str", structVal);
      const res: ECSqlInsertResult = stmt.stepForInsert();
      assert.equal(res.status, DbResult.BE_SQLITE_DONE);
      assert.isDefined(res.id);
      await verify(res.id!);
    });

    await ecdb.withCachedWriteStatement("INSERT INTO test.Foo(Struct) VALUES(:str)", async (stmt: ECSqlWriteStatement) => {
      stmt.bindValues({ str: structVal });
      const res: ECSqlInsertResult = stmt.stepForInsert();
      assert.equal(res.status, DbResult.BE_SQLITE_DONE);
      assert.isDefined(res.id);
      await verify(res.id!);
    });

  });

  it("should bind arrays", async () => {
    using ecdb = ECDbTestHelper.createECDb(outDir, "bindarrays.ecdb",
      `<ECSchema schemaName="Test" alias="test" version="01.00.00" xmlns="http://www.bentley.com/schemas/Bentley.ECXML.3.1">
      <ECStructClass typeName="Location" modifier="Sealed">
        <ECProperty propertyName="City" typeName="string"/>
        <ECProperty propertyName="Zip" typeName="int"/>
      </ECStructClass>
      <ECEntityClass typeName="Foo" modifier="Sealed">
        <ECArrayProperty propertyName="I_Array" typeName="int"/>
        <ECArrayProperty propertyName="Dt_Array" typeName="dateTime"/>
        <ECStructArrayProperty propertyName="Addresses" typeName="Location"/>
      </ECEntityClass>
      </ECSchema>`);
    assert.isTrue(ecdb.isOpen);

    const intArray = [1, 2, 3];
    const dtArray = ["2018-01-23T00:00:00.000", "2018-01-23T16:39:00.000"];
    const addressArray = [{ city: "London", zip: 10000 }, { city: "Manchester", zip: 20000 }, { city: "Edinburgh", zip: 30000 }];

    const verify = async (expectedId: Id64String) => {
      // eslint-disable-next-line @typescript-eslint/no-deprecated
      await ecdb.withPreparedStatement("SELECT I_Array, Dt_Array, Addresses FROM test.Foo WHERE ECInstanceId=?", async (stmt: ECSqlStatement) => {
        stmt.bindId(1, expectedId);
        assert.equal(stmt.step(), DbResult.BE_SQLITE_ROW);
        const row = stmt.getRow();

        // don't know why assert.equal doesn't work on arrays directly
        assert.equal(row.i_Array.length, intArray.length);
        for (let i = 0; i < intArray.length; i++) {
          assert.equal(row.i_Array[i], intArray[i]);
        }

        assert.equal(row.dt_Array.length, dtArray.length);
        for (let i = 0; i < dtArray.length; i++) {
          assert.equal(row.dt_Array[i], dtArray[i]);
        }

        assert.equal(row.addresses.length, addressArray.length);
        for (let i = 0; i < addressArray.length; i++) {
          assert.equal(row.addresses[i].city, addressArray[i].city);
          assert.equal(row.addresses[i].zip, addressArray[i].zip);
        }
      });

      assert.equal(await query(ecdb, "SELECT I_Array, Dt_Array, Addresses FROM test.Foo WHERE ECInstanceId=?", QueryBinder.from([expectedId]), selectSingleRow, (row: any) => {
        // don't know why assert.equal doesn't work on arrays directly
        assert.equal(row.i_Array.length, intArray.length);
        for (let i = 0; i < intArray.length; i++) {
          assert.equal(row.i_Array[i], intArray[i]);
        }

        assert.equal(row.dt_Array.length, dtArray.length);
        for (let i = 0; i < dtArray.length; i++) {
          assert.equal(row.dt_Array[i], dtArray[i]);
        }

        assert.equal(row.addresses.length, addressArray.length);
        for (let i = 0; i < addressArray.length; i++) {
          assert.equal(row.addresses[i].city, addressArray[i].city);
          assert.equal(row.addresses[i].zip, addressArray[i].zip);
        }
      }), 1);
    };

    await ecdb.withCachedWriteStatement("INSERT INTO test.Foo(I_Array,Dt_Array,Addresses) VALUES(?,?,?)", async (stmt: ECSqlWriteStatement) => {
      stmt.bindArray(1, intArray);
      stmt.bindArray(2, dtArray);
      stmt.bindArray(3, addressArray);
      const res: ECSqlInsertResult = stmt.stepForInsert();
      assert.equal(res.status, DbResult.BE_SQLITE_DONE);
      assert.isDefined(res.id);
      await verify(res.id!);
    });

    await ecdb.withCachedWriteStatement("INSERT INTO test.Foo(I_Array,Dt_Array,Addresses) VALUES(?,?,?)", async (stmt: ECSqlWriteStatement) => {
      stmt.bindValues([intArray, dtArray, addressArray]);
      const res: ECSqlInsertResult = stmt.stepForInsert();
      assert.equal(res.status, DbResult.BE_SQLITE_DONE);
      assert.isDefined(res.id);
      await verify(res.id!);
    });

    await ecdb.withCachedWriteStatement("INSERT INTO test.Foo(I_Array,Dt_Array,Addresses) VALUES(:iarray,:dtarray,:addresses)", async (stmt: ECSqlWriteStatement) => {
      stmt.bindArray("iarray", intArray);
      stmt.bindArray("dtarray", dtArray);
      stmt.bindArray("addresses", addressArray);
      const res: ECSqlInsertResult = stmt.stepForInsert();
      assert.equal(res.status, DbResult.BE_SQLITE_DONE);
      assert.isDefined(res.id);
      await verify(res.id!);
    });

    await ecdb.withCachedWriteStatement("INSERT INTO test.Foo(I_Array,Dt_Array,Addresses) VALUES(:iarray,:dtarray,:addresses)", async (stmt: ECSqlWriteStatement) => {
      stmt.bindValues({ iarray: intArray, dtarray: dtArray, addresses: addressArray });
      const res: ECSqlInsertResult = stmt.stepForInsert();
      assert.equal(res.status, DbResult.BE_SQLITE_DONE);
      assert.isDefined(res.id);
      await verify(res.id!);
    });
  });

  it("should bind navigation", async () => {
    using ecdb = ECDbTestHelper.createECDb(outDir, "bindnavigation.ecdb",
      `<ECSchema schemaName="Test" alias="test" version="01.00.00" xmlns="http://www.bentley.com/schemas/Bentley.ECXML.3.1">
    <ECEntityClass typeName="Parent" modifier="Sealed">
      <ECProperty propertyName="Code" typeName="string"/>
    </ECEntityClass>
    <ECEntityClass typeName="Child" modifier="Sealed">
      <ECProperty propertyName="Name" typeName="string"/>
      <ECNavigationProperty propertyName="Parent" relationshipName="ParentHasChildren" direction="backward"/>
    </ECEntityClass>
    <ECRelationshipClass typeName="ParentHasChildren" modifier="None" strength="embedding">
      <Source multiplicity="(0..1)" roleLabel="has" polymorphic="false">
          <Class class="Parent"/>
      </Source>
      <Target multiplicity="(0..*)" roleLabel="has" polymorphic="false">
          <Class class="Child"/>
      </Target>
    </ECRelationshipClass>
    </ECSchema>`);

    assert.isTrue(ecdb.isOpen);

    const parentId: Id64String = ecdb.withCachedWriteStatement("INSERT INTO test.Parent(Code) VALUES('Parent 1')", (stmt: ECSqlWriteStatement) => {
      const res: ECSqlInsertResult = stmt.stepForInsert();
      assert.equal(res.status, DbResult.BE_SQLITE_DONE);
      assert.isDefined(res.id);
      return res.id!;
    });

    const childIds = new Array<Id64String>();
    ecdb.withCachedWriteStatement("INSERT INTO test.Child(Name,Parent) VALUES(?,?)", (stmt: ECSqlWriteStatement) => {
      stmt.bindString(1, "Child 1");
      stmt.bindNavigation(2, { id: parentId, relClassName: "Test.ParentHasChildren" });
      let res: ECSqlInsertResult = stmt.stepForInsert();
      assert.equal(res.status, DbResult.BE_SQLITE_DONE);
      assert.isDefined(res.id);
      childIds.push(res.id!);

      stmt.reset();
      stmt.clearBindings();

      stmt.bindValues(["Child 2", { id: parentId, relClassName: "Test.ParentHasChildren" }]);
      res = stmt.stepForInsert();
      assert.equal(res.status, DbResult.BE_SQLITE_DONE);
      assert.isDefined(res.id);
      childIds.push(res.id!);
    });

    ecdb.withCachedWriteStatement("INSERT INTO test.Child(Name,Parent) VALUES(:name,:parent)", (stmt: ECSqlWriteStatement) => {
      stmt.bindString("name", "Child 3");
      stmt.bindNavigation("parent", { id: parentId, relClassName: "Test.ParentHasChildren" });
      let res: ECSqlInsertResult = stmt.stepForInsert();
      assert.equal(res.status, DbResult.BE_SQLITE_DONE);
      assert.isDefined(res.id);
      childIds.push(res.id!);

      stmt.reset();
      stmt.clearBindings();

      stmt.bindValues({ name: "Child 4", parent: { id: parentId, relClassName: "Test.ParentHasChildren" } });
      res = stmt.stepForInsert();
      assert.equal(res.status, DbResult.BE_SQLITE_DONE);
      assert.isDefined(res.id);
      childIds.push(res.id!);
    });

    // eslint-disable-next-line @typescript-eslint/no-deprecated
    ecdb.withPreparedStatement("SELECT Name,Parent FROM test.Child ORDER BY Name", (stmt: ECSqlStatement) => {
      let rowCount: number = 0;
      while (stmt.step() === DbResult.BE_SQLITE_ROW) {
        rowCount++;
        const row = stmt.getRow();
        assert.equal(row.name, `Child ${rowCount}`);
        const parent: NavigationValue = row.parent as NavigationValue;
        assert.equal(parent.id, parentId);
        assert.equal(parent.relClassName, "Test.ParentHasChildren");
      }
      assert.equal(rowCount, 4);
    });

    let rowCount2: number = 0;
    assert.equal(await query(ecdb, "SELECT Name,Parent FROM test.Child ORDER BY Name", QueryBinder.from([]), undefined, (row: any) => {
      rowCount2++;
      assert.equal(row.name, `Child ${rowCount2}`);
      const parent: NavigationValue = row.parent as NavigationValue;
      assert.equal(parent.id, parentId);
      assert.equal(parent.relClassName, "Test.ParentHasChildren");
    }), 4);
  });

  it("should bind Range3d for parameter in spatial sql function", async () => {
    const iModel = SnapshotDb.createEmpty(IModelTestUtils.prepareOutputFile("ECSqlStatement", "BindRange3d.bim"), { rootSubject: { name: "BindRange3d" } });
    try {
      // eslint-disable-next-line @typescript-eslint/no-deprecated
      iModel.withPreparedStatement("SELECT e.ECInstanceId FROM bis.Element e, bis.SpatialIndex rt WHERE rt.ECInstanceId MATCH DGN_spatial_overlap_aabb(?) AND e.ECInstanceId=rt.ECInstanceId",
        // eslint-disable-next-line @typescript-eslint/no-deprecated
        (stmt: ECSqlStatement) => {
          stmt.bindRange3d(1, new Range3d(0.0, 0.0, 0.0, 1000.0, 1000.0, 1000.0));
          assert.equal(stmt.step(), DbResult.BE_SQLITE_DONE);
        });

      // eslint-disable-next-line @typescript-eslint/no-deprecated
      iModel.withPreparedStatement("SELECT e.ECInstanceId FROM bis.Element e, bis.SpatialIndex rt WHERE rt.ECInstanceId MATCH DGN_spatial_overlap_aabb(?) AND e.ECInstanceId=rt.ECInstanceId",
        // eslint-disable-next-line @typescript-eslint/no-deprecated
        (stmt: ECSqlStatement) => {
          stmt.bindValues([new Range3d(0.0, 0.0, 0.0, 1000.0, 1000.0, 1000.0)]);
          assert.equal(stmt.step(), DbResult.BE_SQLITE_DONE);
        });

    } finally {
      iModel.saveChanges();
      iModel.close();
    }
  });

  it("should bind Range3d", async () => {
    using ecdb = ECDbTestHelper.createECDb(outDir, "bindrange3d.ecdb",
      `<ECSchema schemaName="Test" alias="test" version="01.00.00" xmlns="http://www.bentley.com/schemas/Bentley.ECXML.3.1">
        <ECEntityClass typeName="Foo" modifier="Sealed">
          <ECProperty propertyName="Range3d" typeName="binary"/>
        </ECEntityClass>
       </ECSchema>`);

    assert.isTrue(ecdb.isOpen);

    const id: Id64String = ecdb.withCachedWriteStatement("INSERT INTO test.Foo([Range3d]) VALUES(?)", (stmt: ECSqlWriteStatement) => {
      stmt.bindRange3d(1, testRange);
      const res: ECSqlInsertResult = stmt.stepForInsert();
      assert.equal(res.status, DbResult.BE_SQLITE_DONE);
      assert.isDefined(res.id);
      return res.id!;
    });
    ecdb.saveChanges();
    // eslint-disable-next-line @typescript-eslint/no-deprecated
    ecdb.withPreparedStatement("SELECT [Range3d] FROM test.Foo WHERE ECInstanceId=?", (stmt: ECSqlStatement) => {
      stmt.bindId(1, id);
      assert.equal(stmt.step(), DbResult.BE_SQLITE_ROW);
      const rangeBlob: Uint8Array = stmt.getValue(0).getBlob();
      const rangeFloatArray = new Float64Array(rangeBlob.buffer);
      assert.equal(rangeFloatArray.length, 6);
      const actualRange = new Range3d(...rangeFloatArray);
      assert.isTrue(actualRange.isAlmostEqual(testRange));
    });
  });

  it("should bind IdSets", async () => {
    using ecdb = ECDbTestHelper.createECDb(outDir, "bindids.ecdb");
    assert.isTrue(ecdb.isOpen);

    const idNumbers: number[] = [4444, 4545, 1234, 6758, 1312];
    ecdb.withCachedWriteStatement("INSERT INTO ecdbf.ExternalFileInfo(ECInstanceId,Name) VALUES(?,?)", (stmt: ECSqlWriteStatement) => {
      idNumbers.forEach((idNum: number) => {
        const expectedId = Id64.fromLocalAndBriefcaseIds(idNum, 0);
        stmt.bindId(1, expectedId);
        stmt.bindString(2, `${idNum}.txt`);
        const r: ECSqlInsertResult = stmt.stepForInsert();
        assert.equal(r.status, DbResult.BE_SQLITE_DONE);
        assert.isDefined(r.id);
        assert.equal(r.id!, expectedId);
        ecdb.saveChanges();

        // eslint-disable-next-line @typescript-eslint/no-deprecated
        ecdb.withStatement(`SELECT ECInstanceId, ECClassId, Name FROM ecdbf.ExternalFileInfo WHERE ECInstanceId=${expectedId}`, (confstmt: ECSqlStatement) => {
          assert.equal(confstmt.step(), DbResult.BE_SQLITE_ROW);
          const row = confstmt.getRow();
          assert.equal(row.id, expectedId);
          assert.equal(row.className, "ECDbFileInfo.ExternalFileInfo");
          assert.equal(row.name, `${Id64.getLocalId(expectedId).toString()}.txt`);
        });
        stmt.reset();
        stmt.clearBindings();
      });
    });

    // eslint-disable-next-line @typescript-eslint/no-deprecated
    ecdb.withPreparedStatement("SELECT ECInstanceId, ECClassId, Name from ecdbf.ExternalFileInfo WHERE InVirtualSet(?, ECInstanceId)", (stmt: ECSqlStatement) => {
      let idSet: Id64String[] = [];
      stmt.bindIdSet(1, idSet);
      let result = stmt.step();
      assert.equal(result, DbResult.BE_SQLITE_DONE);
      stmt.reset();
      stmt.clearBindings();

      idSet = [Id64.fromLocalAndBriefcaseIds(idNumbers[2], 0)];
      stmt.bindIdSet(1, idSet);
      result = stmt.step();
      assert.equal(result, DbResult.BE_SQLITE_ROW);
      let row = stmt.getRow();
      assert.equal(row.name, `${idNumbers[2]}.txt`);
      stmt.reset();
      stmt.clearBindings();

      idSet.push(idNumbers[0].toString());
      stmt.bindIdSet(1, idSet);
      result = stmt.step();
      assert.equal(result, DbResult.BE_SQLITE_ROW);
      row = stmt.getRow();
      assert.equal(row.name, `${idNumbers[2]}.txt`);
      result = stmt.step();
      assert.equal(result, DbResult.BE_SQLITE_ROW);
      row = stmt.getRow();
      assert.equal(row.name, `${idNumbers[0]}.txt`);
    });
  });

  it("should bind IdSets to IdSet Virtual Table", async () => {
    using ecdb = ECDbTestHelper.createECDb(outDir, "bindids.ecdb");
    assert.isTrue(ecdb.isOpen);

<<<<<<< HEAD
    const idNumbers: number[] = [4444, 4545, 1234, 6758, 1312];
    ecdb.withCachedWriteStatement("INSERT INTO ecdbf.ExternalFileInfo(ECInstanceId,Name) VALUES(?,?)", (stmt: ECSqlWriteStatement) => {
      idNumbers.forEach((idNum: number) => {
        const expectedId = Id64.fromLocalAndBriefcaseIds(idNum, 0);
        stmt.bindId(1, expectedId);
        stmt.bindString(2, `${idNum}.txt`);
        const r: ECSqlInsertResult = stmt.stepForInsert();
        assert.equal(r.status, DbResult.BE_SQLITE_DONE);
        assert.isDefined(r.id);
        assert.equal(r.id!, expectedId);
        ecdb.saveChanges();
=======
      ecdb.withPreparedStatement("SELECT ECInstanceId, ECClassId, Name from ecdbf.ExternalFileInfo, IdSet(?) WHERE id = ECInstanceId ECSQLOPTIONS ENABLE_EXPERIMENTAL_FEATURES", (stmt: ECSqlStatement) => {
        let idSet: Id64String[] = [];
        stmt.bindIdSet(1, idSet);
        let result = stmt.step();
        assert.equal(result, DbResult.BE_SQLITE_DONE);
        stmt.reset();
        stmt.clearBindings();
>>>>>>> 74e2f11e

        // eslint-disable-next-line @typescript-eslint/no-deprecated
        ecdb.withStatement(`SELECT ECInstanceId, ECClassId, Name FROM ecdbf.ExternalFileInfo WHERE ECInstanceId=${expectedId}`, (confstmt: ECSqlStatement) => {
          assert.equal(confstmt.step(), DbResult.BE_SQLITE_ROW);
          const row = confstmt.getRow();
          assert.equal(row.id, expectedId);
          assert.equal(row.className, "ECDbFileInfo.ExternalFileInfo");
          assert.equal(row.name, `${Id64.getLocalId(expectedId).toString()}.txt`);
        });
        stmt.reset();
        stmt.clearBindings();
      });
    });

    // eslint-disable-next-line @typescript-eslint/no-deprecated
    ecdb.withPreparedStatement("SELECT ECInstanceId, ECClassId, Name from ecdbf.ExternalFileInfo, ECVLib.IdSet(?) WHERE id = ECInstanceId ECSQLOPTIONS ENABLE_EXPERIMENTAL_FEATURES", (stmt: ECSqlStatement) => {
      let idSet: Id64String[] = [];
      stmt.bindIdSet(1, idSet);
      let result = stmt.step();
      assert.equal(result, DbResult.BE_SQLITE_DONE);
      stmt.reset();
      stmt.clearBindings();

      idSet = [Id64.fromLocalAndBriefcaseIds(idNumbers[2], 0)];
      stmt.bindIdSet(1, idSet);
      result = stmt.step();
      assert.equal(result, DbResult.BE_SQLITE_ROW);
      let row = stmt.getRow();
      assert.equal(row.name, `${idNumbers[2]}.txt`);
      stmt.reset();
      stmt.clearBindings();

      idSet.push(idNumbers[0].toString());
      stmt.bindIdSet(1, idSet);
      result = stmt.step();
      assert.equal(result, DbResult.BE_SQLITE_ROW);
      row = stmt.getRow();
      assert.equal(row.name, `${idNumbers[2]}.txt`);
      result = stmt.step();
      assert.equal(result, DbResult.BE_SQLITE_ROW);
      row = stmt.getRow();
      assert.equal(row.name, `${idNumbers[0]}.txt`);
    });
  });

  it("Error Checking For binding to IdSet statements", async () => {
    using ecdb = ECDbTestHelper.createECDb(outDir, "bindids.ecdb");
    assert.isTrue(ecdb.isOpen);

<<<<<<< HEAD
    const idNumbers: number[] = [4444, 4545, 1234, 6758, 1312];
    ecdb.withCachedWriteStatement("INSERT INTO ecdbf.ExternalFileInfo(ECInstanceId,Name) VALUES(?,?)", (stmt: ECSqlWriteStatement) => {
      idNumbers.forEach((idNum: number) => {
        const expectedId = Id64.fromLocalAndBriefcaseIds(idNum, 0);
        stmt.bindId(1, expectedId);
        stmt.bindString(2, `${idNum}.txt`);
        const r: ECSqlInsertResult = stmt.stepForInsert();
        assert.equal(r.status, DbResult.BE_SQLITE_DONE);
        assert.isDefined(r.id);
        assert.equal(r.id!, expectedId);
        ecdb.saveChanges();
=======
      ecdb.withPreparedStatement("SELECT ECInstanceId, ECClassId, Name from ecdbf.ExternalFileInfo, IdSet(?) WHERE id = ECInstanceId ECSQLOPTIONS ENABLE_EXPERIMENTAL_FEATURES", (stmt: ECSqlStatement) => {
        let idSet: Id64String[] = [];
        stmt.bindIdSet(1, idSet);
        let result = stmt.step();
        assert.equal(result, DbResult.BE_SQLITE_DONE);
        stmt.reset();
        stmt.clearBindings();
>>>>>>> 74e2f11e

        // eslint-disable-next-line @typescript-eslint/no-deprecated
        ecdb.withStatement(`SELECT ECInstanceId, ECClassId, Name FROM ecdbf.ExternalFileInfo WHERE ECInstanceId=${expectedId}`, (confstmt: ECSqlStatement) => {
          assert.equal(confstmt.step(), DbResult.BE_SQLITE_ROW);
          const row = confstmt.getRow();
          assert.equal(row.id, expectedId);
          assert.equal(row.className, "ECDbFileInfo.ExternalFileInfo");
          assert.equal(row.name, `${Id64.getLocalId(expectedId).toString()}.txt`);
        });
        stmt.reset();
        stmt.clearBindings();
      });
    });

    // eslint-disable-next-line @typescript-eslint/no-deprecated
    ecdb.withPreparedStatement("SELECT ECInstanceId, ECClassId, Name from ecdbf.ExternalFileInfo, ECVLib.IdSet(?) WHERE id = ECInstanceId ECSQLOPTIONS ENABLE_EXPERIMENTAL_FEATURES", (stmt: ECSqlStatement) => {
      let idSet: Id64String[] = [];
      stmt.bindIdSet(1, idSet);
      let result = stmt.step();
      assert.equal(result, DbResult.BE_SQLITE_DONE);
      stmt.reset();
      stmt.clearBindings();

      idSet = ["0X1", "ABC"];
      try {
        stmt.bindIdSet(1, idSet);
      } catch (err: any) {
        assert.equal(err.message, "Error binding id set");
      }
      result = stmt.step();
      assert.equal(result, DbResult.BE_SQLITE_DONE);
      stmt.reset();
      stmt.clearBindings();

      try {
        stmt.bindId(1, idNumbers[0].toString());
      } catch (err: any) {
        assert.equal(err.message, "Error binding Id");
      }
      result = stmt.step();
      assert.equal(result, DbResult.BE_SQLITE_DONE);
    });
  });

  /* This test doesn't do anything specific with the binder life time but just runs a few scenarios
     with and without statement cache to test that stuff works fine */
  it("check ECSqlBinder life time", async () => {
    using ecdb = ECDbTestHelper.createECDb(outDir, "ecsqlbinderlifetime.ecdb",
      `<ECSchema schemaName="Test" alias="test" version="01.00.00" xmlns="http://www.bentley.com/schemas/Bentley.ECXML.3.1">
    <ECStructClass typeName="Address" modifier="Sealed">
      <ECProperty propertyName="Street" typeName="string"/>
      <ECProperty propertyName="City" typeName="string"/>
      <ECProperty propertyName="Zip" typeName="int"/>
    </ECStructClass>
    <ECEntityClass typeName="Person" modifier="Sealed">
      <ECProperty propertyName="Name" typeName="string"/>
      <ECProperty propertyName="Age" typeName="int"/>
      <ECStructProperty propertyName="Location" typeName="Address"/>
    </ECEntityClass>
    </ECSchema>`);

    assert.isTrue(ecdb.isOpen);

    let id1: Id64String = "", id2: Id64String = "";

    // *** test without statement cache
    ecdb.withCachedWriteStatement("INSERT INTO test.Person(Name,Age,Location) VALUES(?,?,?)", (stmt: ECSqlWriteStatement) => {
      stmt.bindString(1, "Mary Miller");
      stmt.bindInteger(2, 30);
      stmt.bindStruct(3, { Street: "2000 Main Street", City: "New York", Zip: 12311 });

      const res: ECSqlInsertResult = stmt.stepForInsert();
      assert.equal(res.status, DbResult.BE_SQLITE_DONE);
      assert.isDefined(res.id);
      id1 = res.id!;
      assert.isTrue(Id64.isValidId64(id1));
    });


    // *** test withstatement cache
    ecdb.withCachedWriteStatement("INSERT INTO test.Person(Name,Age,Location) VALUES(?,?,?)", (stmt: ECSqlWriteStatement) => {
      stmt.bindString(1, "Mary Miller");
      stmt.bindInteger(2, 30);
      stmt.bindStruct(3, { Street: "2000 Main Street", City: "New York", Zip: 12311 });

      const res: ECSqlInsertResult = stmt.stepForInsert();
      assert.equal(res.status, DbResult.BE_SQLITE_DONE);
      assert.isDefined(res.id);
      id2 = res.id!;
      assert.isTrue(Id64.isValidId64(id2));
    });

    {
      // eslint-disable-next-line @typescript-eslint/no-deprecated
      using stmt = ecdb.prepareStatement("SELECT ECInstanceId,ECClassId,Name,Age,Location FROM test.Person ORDER BY ECInstanceId");
      let rowCount = 0;
      while (stmt.step() === DbResult.BE_SQLITE_ROW) {
        rowCount++;
        const row = stmt.getRow();
        if (rowCount === 1)
          assert.equal(row.id, id1);
        else
          assert.equal(row.id, id2);

        assert.equal(row.className, "Test.Person");
        assert.equal(row.name, "Mary Miller");
        assert.equal(row.age, 30);
        assert.equal(row.location.street, "2000 Main Street");
        assert.equal(row.location.city, "New York");
        assert.equal(row.location.zip, 12311);
      }
      assert.equal(rowCount, 2);
    }

    let rowCount2: number = 0;
    assert.equal(await query(ecdb, "SELECT ECInstanceId,ECClassId,Name,Age,Location FROM test.Person ORDER BY ECInstanceId", QueryBinder.from([]), undefined, (row: any) => {
      rowCount2++;
      if (rowCount2 === 1)
        assert.equal(row.id, id1);
      else
        assert.equal(row.id, id2);

      assert.equal(row.className, "Test.Person");
      assert.equal(row.name, "Mary Miller");
      assert.equal(row.age, 30);
      assert.equal(row.location.street, "2000 Main Street");
      assert.equal(row.location.city, "New York");
      assert.equal(row.location.zip, 12311);
    }), 2);
  });

  it("getRow() with primitives values", async () => {
    using ecdb = ECDbTestHelper.createECDb(outDir, "getprimitives.ecdb",
      `<ECSchema schemaName="Test" alias="test" version="01.00.00" xmlns="http://www.bentley.com/schemas/Bentley.ECXML.3.1">
      <ECEntityClass typeName="Foo" modifier="Sealed">
        <ECProperty propertyName="Bl" typeName="binary"/>
        <ECProperty propertyName="Bo" typeName="boolean"/>
        <ECProperty propertyName="D" typeName="double"/>
        <ECProperty propertyName="Dt" typeName="dateTime"/>
        <ECProperty propertyName="G" typeName="Bentley.Geometry.Common.IGeometry"/>
        <ECProperty propertyName="I" typeName="int"/>
        <ECProperty propertyName="L" typeName="long"/>
        <ECProperty propertyName="P2d" typeName="Point2d"/>
        <ECProperty propertyName="P3d" typeName="Point3d"/>
        <ECProperty propertyName="S" typeName="string"/>
      </ECEntityClass>
      </ECSchema>`);
    assert.isTrue(ecdb.isOpen);

    const boolVal: boolean = true;
    const doubleVal: number = 3.5;
    const dtVal: string = "2018-01-23T12:24:00.000";
    const intVal: number = 3;
    const p2dVal = new Point2d(1, 2);
    const p3dVal = new Point3d(1, 2, 3);
    const strVal: string = "Hello world";

    const id: Id64String = ecdb.withCachedWriteStatement("INSERT INTO test.Foo(Bl,Bo,D,Dt,I,P2d,P3d,S) VALUES(?,?,?,?,?,?,?,?)", (stmt: ECSqlWriteStatement) => {
      stmt.bindBlob(1, blobVal);
      stmt.bindBoolean(2, boolVal);
      stmt.bindDouble(3, doubleVal);
      stmt.bindDateTime(4, dtVal);
      stmt.bindInteger(5, intVal);
      stmt.bindPoint2d(6, p2dVal);
      stmt.bindPoint3d(7, p3dVal);
      stmt.bindString(8, strVal);
      const res: ECSqlInsertResult = stmt.stepForInsert();
      assert.equal(res.status, DbResult.BE_SQLITE_DONE);
      return res.id!;
    });

    // eslint-disable-next-line @typescript-eslint/no-deprecated
    ecdb.withPreparedStatement("SELECT ECInstanceId, ECClassId, Bl,Bo,D,Dt,I,P2d,P3d,S FROM test.Foo WHERE ECInstanceId=?", (stmt: ECSqlStatement) => {
      stmt.bindId(1, id);
      assert.equal(stmt.step(), DbResult.BE_SQLITE_ROW);
      const row = stmt.getRow();
      assert.equal(row.id, id);
      assert.equal(row.className, "Test.Foo");
      assert.deepEqual(row.bl, blobVal);
      assert.equal(row.bo, boolVal);
      assert.equal(row.d, doubleVal);
      assert.equal(row.dt, dtVal);
      assert.equal(row.i, intVal);
      assert.equal(row.p2d.x, p2dVal.x);
      assert.equal(row.p2d.y, p2dVal.y);
      assert.equal(row.p3d.x, p3dVal.x);
      assert.equal(row.p3d.y, p3dVal.y);
      assert.equal(row.p3d.z, p3dVal.z);
      assert.equal(row.s, strVal);
    });

    assert.equal(await query(ecdb, "SELECT ECInstanceId, ECClassId, Bl FROM test.Foo WHERE ECInstanceId=?", QueryBinder.from([id]), { abbreviateBlobs: true, ...selectSingleRow }, (row: any) => {
      assert.equal(row.id, id);
      assert.equal(row.className, "Test.Foo");
      assert.deepEqual(row.bl, abbreviatedBlobVal);
    }), 1);

    assert.equal(await query(ecdb, "SELECT ECInstanceId, ECClassId, Bl FROM test.Foo WHERE ECInstanceId=?", QueryBinder.from([id]), { abbreviateBlobs: false, ...selectSingleRow }, (row: any) => {
      assert.equal(row.id, id);
      assert.equal(row.className, "Test.Foo");
      assert.deepEqual(row.bl, blobVal);
    }), 1);

    // assert.equal(await query(ecdb, "SELECT ECInstanceId, ECClassId, Bl,Bo,D,Dt,I,P2d,P3d,S FROM test.Foo WHERE ECInstanceId=?", [id], 1, (row: any) => {
    //   assert.equal(row.id, id);
    //   assert.equal(row.className, "Test.Foo");
    //   assert.deepEqual(row.bl, blobVal);
    //   assert.equal(row.bo, boolVal);
    //   assert.equal(row.d, doubleVal);
    //   assert.equal(row.dt, dtVal);
    //   assert.equal(row.i, intVal);
    //   assert.equal(row.p2d.x, p2dVal.x);
    //   assert.equal(row.p2d.y, p2dVal.y);
    //   assert.equal(row.p3d.x, p3dVal.x);
    //   assert.equal(row.p3d.y, p3dVal.y);
    //   assert.equal(row.p3d.z, p3dVal.z);
    //   assert.equal(row.s, strVal);
    // }), 1);

    // eslint-disable-next-line @typescript-eslint/no-deprecated
    ecdb.withPreparedStatement("SELECT Bl AS Blobby, I+10, Lower(S), Upper(S) CapitalS FROM test.Foo WHERE ECInstanceId=?", (stmt: ECSqlStatement) => {
      stmt.bindId(1, id);
      assert.equal(stmt.step(), DbResult.BE_SQLITE_ROW);
      const row = stmt.getRow();
      assert.deepEqual(row.blobby, blobVal);
      assert.equal(row["[I] + 10"], intVal + 10);
      assert.equal(row["lower([S])"], strVal.toLowerCase());
      assert.equal(row.capitalS, strVal.toUpperCase());
    });

    // assert.equal(await query(ecdb, "SELECT Bl AS Blobby, I+10, Lower(S), Upper(S) CapitalS FROM test.Foo WHERE ECInstanceId=?", [id], 1, (row: any) => {
    //   assert.deepEqual(row.blobby, blobVal);
    //   assert.equal(row["[I] + 10"], intVal + 10);
    //   assert.equal(row["lower([S])"], strVal.toLowerCase());
    //   assert.equal(row.capitalS, strVal.toUpperCase());
    // }), 1);

    // eslint-disable-next-line @typescript-eslint/no-deprecated
    const testSchemaId: Id64String = ecdb.withPreparedStatement("SELECT ECInstanceId FROM meta.ECSchemaDef WHERE Name='Test'", (stmt: ECSqlStatement) => {
      assert.equal(stmt.step(), DbResult.BE_SQLITE_ROW);
      const row = stmt.getRow();
      assert.equal(stmt.step(), DbResult.BE_SQLITE_DONE);
      return Id64.fromJSON(row.id);
    });

    // eslint-disable-next-line @typescript-eslint/no-deprecated
    const fooClassId: Id64String = ecdb.withPreparedStatement("SELECT ECInstanceId FROM meta.ECClassDef WHERE Name='Foo'", (stmt: ECSqlStatement) => {
      assert.equal(stmt.step(), DbResult.BE_SQLITE_ROW);
      const row = stmt.getRow();
      assert.equal(stmt.step(), DbResult.BE_SQLITE_DONE);
      return Id64.fromJSON(row.id);
    });

    // eslint-disable-next-line @typescript-eslint/no-deprecated
    ecdb.withPreparedStatement("SELECT s.ECInstanceId, c.ECInstanceId, c.Name, s.Name FROM meta.ECClassDef c JOIN meta.ECSchemaDef s ON c.Schema.Id=s.ECInstanceId WHERE s.Name='Test' AND c.Name='Foo'", (stmt: ECSqlStatement) => {
      assert.equal(stmt.step(), DbResult.BE_SQLITE_ROW);
      const row = stmt.getRow();
      assert.equal(row.id, testSchemaId);
      assert.equal(row.id_1, fooClassId);
    });

    assert.equal(await query(ecdb, "SELECT s.ECInstanceId, c.ECInstanceId, c.Name, s.Name FROM meta.ECClassDef c JOIN meta.ECSchemaDef s ON c.Schema.Id=s.ECInstanceId WHERE s.Name='Test' AND c.Name='Foo'", QueryBinder.from([]), selectSingleRow, (row: any) => {
      assert.equal(row.id, testSchemaId);
      assert.equal(row.id_1, fooClassId);
    }), 1);

    // eslint-disable-next-line @typescript-eslint/no-deprecated
    ecdb.withPreparedStatement("SELECT count(*) cnt FROM meta.ECSchemaDef", (stmt: ECSqlStatement) => {
      assert.equal(stmt.step(), DbResult.BE_SQLITE_ROW);
      const row = stmt.getRow();
      assert.isDefined(row.cnt);
      assert.equal(typeof (row.cnt), "number");
      assert.equal(row.cnt, 6);
    });

    assert.equal(await query(ecdb, "SELECT count(*) cnt FROM meta.ECSchemaDef", QueryBinder.from([]), selectSingleRow, (row: any) => {
      assert.isDefined(row.cnt);
      assert.equal(typeof (row.cnt), "number");
      assert.equal(row.cnt, 6);
    }), 1);

    // eslint-disable-next-line @typescript-eslint/no-deprecated
    ecdb.withPreparedStatement("SELECT 1 FROM meta.ECSchemaDef LIMIT 1", (stmt: ECSqlStatement) => {
      assert.equal(stmt.step(), DbResult.BE_SQLITE_ROW);
      const row = stmt.getRow();
      assert.equal(typeof (row["1"]), "number");
      assert.equal(row["1"], 1);
    });

    assert.equal(await query(ecdb, "SELECT 1 FROM meta.ECSchemaDef LIMIT 1", QueryBinder.from([]), undefined, (row: any) => {
      assert.equal(typeof (row["1"]), "number");
      assert.equal(row["1"], 1);
    }), 1);

    // eslint-disable-next-line @typescript-eslint/no-deprecated
    ecdb.withPreparedStatement("SELECT NULL FROM meta.ECSchemaDef LIMIT 1", (stmt: ECSqlStatement) => {
      assert.equal(stmt.step(), DbResult.BE_SQLITE_ROW);
      const row = stmt.getRow();
      assert.equal(Object.entries(row).length, 0);
    });

    assert.equal(await query(ecdb, "SELECT NULL FROM meta.ECSchemaDef LIMIT 1", QueryBinder.from([]), undefined, (row: any) => {
      assert.equal(Object.entries(row).length, 0);
    }), 1);
  });

  it("getRow() with abbreviated blobs", async () => {
    using ecdb = ECDbTestHelper.createECDb(outDir, "getblobs.ecdb",
      `<ECSchema schemaName="Test" alias="test" version="01.00.00" xmlns="http://www.bentley.com/schemas/Bentley.ECXML.3.1">
      <ECEntityClass typeName="Foo" modifier="Sealed">
        <ECProperty propertyName="Bl" typeName="binary"/>
      </ECEntityClass>
      </ECSchema>`);
    assert.isTrue(ecdb.isOpen);

    const singleBlobVal = blobVal.slice(0, 1);
    const abbreviatedSingleBlobVal = `{"bytes":${singleBlobVal.byteLength}}`;
    const emptyBlobVal = new Uint8Array();

    const fullId: Id64String = ecdb.withCachedWriteStatement("INSERT INTO test.Foo(Bl) VALUES(?)", (stmt: ECSqlWriteStatement) => {
      stmt.bindBlob(1, blobVal);
      const res: ECSqlInsertResult = stmt.stepForInsert();
      assert.equal(res.status, DbResult.BE_SQLITE_DONE);
      return res.id!;
    });

    const singleId: Id64String = ecdb.withCachedWriteStatement("INSERT INTO test.Foo(Bl) VALUES(?)", (stmt: ECSqlWriteStatement) => {
      stmt.bindBlob(1, singleBlobVal);
      const res: ECSqlInsertResult = stmt.stepForInsert();
      assert.equal(res.status, DbResult.BE_SQLITE_DONE);
      return res.id!;
    });

    const emptyId: Id64String = ecdb.withCachedWriteStatement("INSERT INTO test.Foo(Bl) VALUES(?)", (stmt: ECSqlWriteStatement) => {
      stmt.bindBlob(1, emptyBlobVal);
      const res: ECSqlInsertResult = stmt.stepForInsert();
      assert.equal(res.status, DbResult.BE_SQLITE_DONE);
      return res.id!;
    });

    const nullId: Id64String = ecdb.withCachedWriteStatement("INSERT INTO test.Foo(Bl) VALUES(?)", (stmt: ECSqlWriteStatement) => {
      stmt.bindNull(1);
      const res: ECSqlInsertResult = stmt.stepForInsert();
      assert.equal(res.status, DbResult.BE_SQLITE_DONE);
      return res.id!;
    });

    assert.equal(await query(ecdb, "SELECT ECInstanceId, ECClassId, Bl FROM test.Foo WHERE ECInstanceId=?", QueryBinder.from([fullId]), { abbreviateBlobs: true, ...selectSingleRow }, (row: any) => {
      assert.equal(row.id, fullId);
      assert.equal(row.className, "Test.Foo");
      assert.deepEqual(row.bl, abbreviatedBlobVal);
    }), 1);

    assert.equal(await query(ecdb, "SELECT ECInstanceId, ECClassId, Bl FROM test.Foo WHERE ECInstanceId=?", QueryBinder.from([fullId]), { abbreviateBlobs: false, ...selectSingleRow }, (row: any) => {
      assert.equal(row.id, fullId);
      assert.equal(row.className, "Test.Foo");
      assert.deepEqual(row.bl, blobVal);
    }), 1);

    assert.equal(await query(ecdb, "SELECT ECInstanceId, ECClassId, Bl FROM test.Foo WHERE ECInstanceId=?", QueryBinder.from([fullId]), selectSingleRow, (row: any) => {
      assert.equal(row.id, fullId);
      assert.equal(row.className, "Test.Foo");
      assert.deepEqual(row.bl, blobVal);
    }), 1);

    assert.equal(await query(ecdb, "SELECT ECInstanceId, ECClassId, Bl FROM test.Foo WHERE ECInstanceId=?", QueryBinder.from([singleId]), { abbreviateBlobs: true, ...selectSingleRow }, (row: any) => {
      assert.equal(row.id, singleId);
      assert.equal(row.className, "Test.Foo");
      assert.deepEqual(row.bl, abbreviatedSingleBlobVal);
    }), 1);

    assert.equal(await query(ecdb, "SELECT ECInstanceId, ECClassId, Bl FROM test.Foo WHERE ECInstanceId=?", QueryBinder.from([singleId]), { abbreviateBlobs: false, ...selectSingleRow }, (row: any) => {
      assert.equal(row.id, singleId);
      assert.equal(row.className, "Test.Foo");
      assert.deepEqual(row.bl, singleBlobVal);
    }), 1);

    assert.equal(await query(ecdb, "SELECT ECInstanceId, ECClassId, Bl FROM test.Foo WHERE ECInstanceId=?", QueryBinder.from([singleId]), { ...selectSingleRow }, (row: any) => {
      assert.equal(row.id, singleId);
      assert.equal(row.className, "Test.Foo");
      assert.deepEqual(row.bl, singleBlobVal);
    }), 1);

    assert.equal(await query(ecdb, "SELECT ECInstanceId, ECClassId, Bl FROM test.Foo WHERE ECInstanceId=?", QueryBinder.from([emptyId]), { abbreviateBlobs: true, ...selectSingleRow }, (row: any) => {
      assert.equal(row.id, emptyId);
      assert.equal(row.className, "Test.Foo");
      assert.deepEqual(row.bl, "{\"bytes\":0}");
    }), 1);

    assert.equal(await query(ecdb, "SELECT ECInstanceId, ECClassId, Bl FROM test.Foo WHERE ECInstanceId=?", QueryBinder.from([emptyId]), { abbreviateBlobs: false, ...selectSingleRow }, (row: any) => {
      assert.equal(row.id, emptyId);
      assert.equal(row.className, "Test.Foo");
      assert.deepEqual(row.bl.length, 0);
    }), 1);

    assert.equal(await query(ecdb, "SELECT ECInstanceId, ECClassId, Bl FROM test.Foo WHERE ECInstanceId=?", QueryBinder.from([emptyId]), selectSingleRow, (row: any) => {
      assert.equal(row.id, emptyId);
      assert.equal(row.className, "Test.Foo");
      assert.deepEqual(row.bl.length, 0);
    }), 1);

    assert.equal(await query(ecdb, "SELECT ECInstanceId, ECClassId, Bl FROM test.Foo WHERE ECInstanceId=?", QueryBinder.from([nullId]), { abbreviateBlobs: true, ...selectSingleRow }, (row: any) => {
      assert.equal(row.id, nullId);
      assert.equal(row.className, "Test.Foo");
      assert.deepEqual(row.bl, undefined);
    }), 1);

    assert.equal(await query(ecdb, "SELECT ECInstanceId, ECClassId, Bl FROM test.Foo WHERE ECInstanceId=?", QueryBinder.from([nullId]), { abbreviateBlobs: false, ...selectSingleRow }, (row: any) => {
      assert.equal(row.id, nullId);
      assert.equal(row.className, "Test.Foo");
      assert.deepEqual(row.bl, undefined);
    }), 1);

    assert.equal(await query(ecdb, "SELECT ECInstanceId, ECClassId, Bl FROM test.Foo WHERE ECInstanceId=?", QueryBinder.from([nullId]), selectSingleRow, (row: any) => {
      assert.equal(row.id, nullId);
      assert.equal(row.className, "Test.Foo");
      assert.deepEqual(row.bl, undefined);
    }), 1);
  });

  it("getRow() with navigation properties and relationships", async () => {
    using ecdb = ECDbTestHelper.createECDb(outDir, "getnavandrels.ecdb",
      `<ECSchema schemaName="Test" alias="test" version="01.00.00" xmlns="http://www.bentley.com/schemas/Bentley.ECXML.3.1">
        <ECEntityClass typeName="Parent" modifier="Sealed">
          <ECProperty propertyName="Code" typeName="string"/>
        </ECEntityClass>
        <ECEntityClass typeName="Child" modifier="Sealed">
          <ECProperty propertyName="Name" typeName="string"/>
          <ECNavigationProperty propertyName="Parent" relationshipName="ParentHasChildren" direction="backward"/>
        </ECEntityClass>
        <ECRelationshipClass typeName="ParentHasChildren" modifier="None" strength="embedding">
          <Source multiplicity="(0..1)" roleLabel="has" polymorphic="false">
              <Class class="Parent"/>
          </Source>
          <Target multiplicity="(0..*)" roleLabel="has" polymorphic="false">
              <Class class="Child"/>
          </Target>
        </ECRelationshipClass>
        </ECSchema>`);
    assert.isTrue(ecdb.isOpen);
    let rowCount: number;
    const parentId: Id64String = ecdb.withCachedWriteStatement("INSERT INTO test.Parent(Code) VALUES('Parent 1')", (stmt: ECSqlWriteStatement) => {
      const res: ECSqlInsertResult = stmt.stepForInsert();
      assert.equal(res.status, DbResult.BE_SQLITE_DONE);
      assert.isDefined(res.id);
      return res.id!;
    });

    const childIds = new Array<Id64String>();
    ecdb.withCachedWriteStatement("INSERT INTO test.Child(Name,Parent) VALUES(?,?)", (stmt: ECSqlWriteStatement) => {
      stmt.bindString(1, "Child 1");
      stmt.bindNavigation(2, { id: parentId, relClassName: "Test.ParentHasChildren" });
      let res: ECSqlInsertResult = stmt.stepForInsert();
      assert.equal(res.status, DbResult.BE_SQLITE_DONE);
      assert.isDefined(res.id);
      childIds.push(res.id!);

      stmt.reset();
      stmt.clearBindings();

      stmt.bindValues(["Child 2", { id: parentId, relClassName: "Test.ParentHasChildren" }]);
      res = stmt.stepForInsert();
      assert.equal(res.status, DbResult.BE_SQLITE_DONE);
      assert.isDefined(res.id);
      childIds.push(res.id!);
    });

    // eslint-disable-next-line @typescript-eslint/no-deprecated
    ecdb.withPreparedStatement("SELECT Name,Parent FROM test.Child ORDER BY Name", (stmt: ECSqlStatement) => {
      rowCount = 0;
      while (stmt.step() === DbResult.BE_SQLITE_ROW) {
        rowCount++;
        const row = stmt.getRow();
        assert.equal(row.name, `Child ${rowCount}`);
        assert.equal(row.parent.id, parentId);
        assert.equal(row.parent.relClassName, "Test.ParentHasChildren");
      }
      assert.equal(rowCount, 2);
    });

    rowCount = 0;
    assert.equal(await query(ecdb, "SELECT Name,Parent FROM test.Child ORDER BY Name", QueryBinder.from([]), undefined, (row: any) => {
      rowCount++;
      assert.equal(row.name, `Child ${rowCount}`);
      assert.equal(row.parent.id, parentId);
      assert.equal(row.parent.relClassName, "Test.ParentHasChildren");
    }), 2);

    // eslint-disable-next-line @typescript-eslint/no-deprecated
    ecdb.withPreparedStatement("SELECT Name,Parent.Id,Parent.RelECClassId, Parent.Id myParentId, Parent.RelECClassId myParentRelClassId FROM test.Child ORDER BY Name", (stmt: ECSqlStatement) => {
      rowCount = 0;
      while (stmt.step() === DbResult.BE_SQLITE_ROW) {
        rowCount++;
        const row = stmt.getRow();
        assert.equal(row.name, `Child ${rowCount}`);
        assert.equal(row["parent.id"], parentId);
        assert.equal(row["parent.relClassName"], "Test.ParentHasChildren");
        assert.equal(row.myParentId, parentId);
        assert.isTrue(Id64.isValidId64(row.myParentRelClassId));
      }
      assert.equal(rowCount, 2);
    });

    rowCount = 0;
    assert.equal(await query(ecdb, "SELECT Name,Parent.Id,Parent.RelECClassId, Parent.Id myParentId, Parent.RelECClassId myParentRelClassId FROM test.Child ORDER BY Name", QueryBinder.from([]), undefined, (row: any) => {
      rowCount++;
      assert.equal(row.name, `Child ${rowCount}`);
      assert.equal(row["parent.id"], parentId);
      assert.equal(row["parent.relClassName"], "Test.ParentHasChildren");
      assert.equal(row.myParentId, parentId);
      assert.isTrue(Id64.isValidId64(row.myParentRelClassId));
    }), 2);

    const childId: Id64String = childIds[0];
    // eslint-disable-next-line @typescript-eslint/no-deprecated
    ecdb.withPreparedStatement("SELECT ECInstanceId,ECClassId,SourceECInstanceId,SourceECClassId,TargetECInstanceId,TargetECClassId FROM test.ParentHasChildren WHERE TargetECInstanceId=?", (stmt: ECSqlStatement) => {
      stmt.bindId(1, childId);
      assert.equal(stmt.step(), DbResult.BE_SQLITE_ROW);
      const row = stmt.getRow();
      assert.equal(row.id, childId);
      assert.equal(row.className, "Test.ParentHasChildren");
      assert.equal(row.sourceId, parentId);
      assert.equal(row.sourceClassName, "Test.Parent");
      assert.equal(row.targetId, childId);
      assert.equal(row.targetClassName, "Test.Child");
    });

    assert.equal(await query(ecdb, "SELECT ECInstanceId,ECClassId,SourceECInstanceId,SourceECClassId,TargetECInstanceId,TargetECClassId FROM test.ParentHasChildren WHERE TargetECInstanceId=?", QueryBinder.from([childId]), undefined, (row: any) => {
      assert.equal(row.id, childId);
      assert.equal(row.className, "Test.ParentHasChildren");
      assert.equal(row.sourceId, parentId);
      assert.equal(row.sourceClassName, "Test.Parent");
      assert.equal(row.targetId, childId);
      assert.equal(row.targetClassName, "Test.Child");
    }), 1);

    // eslint-disable-next-line @typescript-eslint/no-deprecated
    ecdb.withPreparedStatement("SELECT ECInstanceId as MyId,ECClassId as MyClassId,SourceECInstanceId As MySourceId,SourceECClassId As MySourceClassId,TargetECInstanceId As MyTargetId,TargetECClassId As MyTargetClassId FROM test.ParentHasChildren WHERE TargetECInstanceId=?", (stmt: ECSqlStatement) => {
      stmt.bindId(1, childId);
      assert.equal(stmt.step(), DbResult.BE_SQLITE_ROW);
      const row = stmt.getRow();
      assert.equal(row.myId, childId);
      assert.isTrue(Id64.isValidId64(row.myClassId));
      assert.equal(row.mySourceId, parentId);
      assert.isTrue(Id64.isValidId64(row.mySourceClassId));
      assert.equal(row.myTargetId, childId);
      assert.isTrue(Id64.isValidId64(row.myTargetClassId));
    });

    assert.equal(await query(ecdb, "SELECT ECInstanceId as MyId,ECClassId as MyClassId,SourceECInstanceId As MySourceId,SourceECClassId As MySourceClassId,TargetECInstanceId As MyTargetId,TargetECClassId As MyTargetClassId FROM test.ParentHasChildren WHERE TargetECInstanceId=?", QueryBinder.from([childId]), undefined, (row: any) => {
      rowCount++;
      assert.equal(row.myId, childId);
      assert.isTrue(Id64.isValidId64(row.myClassId));
      assert.equal(row.mySourceId, parentId);
      assert.isTrue(Id64.isValidId64(row.mySourceClassId));
      assert.equal(row.myTargetId, childId);
      assert.isTrue(Id64.isValidId64(row.myTargetClassId));
    }), 1);

  });

  it("getRow() with structs", async () => {
    using ecdb = ECDbTestHelper.createECDb(outDir, "getstructs.ecdb",
      `<ECSchema schemaName="Test" alias="test" version="01.00.00" xmlns="http://www.bentley.com/schemas/Bentley.ECXML.3.1">
      <ECStructClass typeName="MyStruct" modifier="Sealed">
        <ECProperty propertyName="Bl" typeName="binary"/>
        <ECProperty propertyName="Bo" typeName="boolean"/>
        <ECProperty propertyName="D" typeName="double"/>
        <ECProperty propertyName="Dt" typeName="dateTime"/>
        <ECProperty propertyName="G" typeName="Bentley.Geometry.Common.IGeometry"/>
        <ECProperty propertyName="I" typeName="int"/>
        <ECProperty propertyName="L" typeName="long"/>
        <ECProperty propertyName="P2d" typeName="Point2d"/>
        <ECProperty propertyName="P3d" typeName="Point3d"/>
        <ECProperty propertyName="S" typeName="string"/>
      </ECStructClass>
      <ECEntityClass typeName="Foo" modifier="Sealed">
        <ECStructProperty propertyName="Struct" typeName="MyStruct"/>
      </ECEntityClass>
      </ECSchema>`);
    assert.isTrue(ecdb.isOpen);

    const boolVal: boolean = true;
    const doubleVal: number = 3.5;
    const dtVal: string = "2018-01-23T12:24:00.000";
    const intVal: number = 3;
    const p2dVal: XAndY = { x: 1, y: 2 };
    const p3dVal: XYAndZ = { x: 1, y: 2, z: 3 };
    const stringVal: string = "Hello World";

    const id: Id64String = ecdb.withCachedWriteStatement("INSERT INTO test.Foo(Struct) VALUES(?)", (stmt: ECSqlWriteStatement) => {
      stmt.bindStruct(1, { bl: blobVal, bo: boolVal, d: doubleVal, dt: dtVal, i: intVal, p2d: p2dVal, p3d: p3dVal, s: stringVal });
      const res: ECSqlInsertResult = stmt.stepForInsert();
      assert.equal(res.status, DbResult.BE_SQLITE_DONE);
      assert.isDefined(res.id);
      return res.id!;
    });

    const expectedStruct = { bl: blobVal, bo: boolVal, d: doubleVal, dt: dtVal, i: intVal, p2d: p2dVal, p3d: p3dVal, s: stringVal };
    // eslint-disable-next-line @typescript-eslint/no-deprecated
    ecdb.withPreparedStatement("SELECT Struct FROM test.Foo WHERE ECInstanceId=?", (stmt: ECSqlStatement) => {
      stmt.bindId(1, id);
      assert.equal(stmt.step(), DbResult.BE_SQLITE_ROW);
      const row: any = stmt.getRow();
      assert.deepEqual(row.struct.bl, expectedStruct.bl);
      assert.equal(row.struct.bo, expectedStruct.bo);
      assert.equal(row.struct.d, expectedStruct.d);
      assert.equal(row.struct.dt, expectedStruct.dt);
      assert.equal(row.struct.i, expectedStruct.i);
      assert.equal(row.struct.p2d.x, expectedStruct.p2d.x);
      assert.equal(row.struct.p2d.y, expectedStruct.p2d.y);
      assert.equal(row.struct.p3d.x, expectedStruct.p3d.x);
      assert.equal(row.struct.p3d.y, expectedStruct.p3d.y);
      assert.equal(row.struct.p3d.z, expectedStruct.p3d.z);
      assert.equal(row.struct.s, expectedStruct.s);
    });

    assert.equal(await query(ecdb, "SELECT Struct FROM test.Foo WHERE ECInstanceId=?", QueryBinder.from([id]), undefined, (row: any) => {
      assert.deepEqual(row.struct.bl, expectedStruct.bl);
      assert.equal(row.struct.bo, expectedStruct.bo);
      assert.equal(row.struct.d, expectedStruct.d);
      assert.equal(row.struct.dt, expectedStruct.dt);
      assert.equal(row.struct.i, expectedStruct.i);
      assert.equal(row.struct.p2d.x, expectedStruct.p2d.x);
      assert.equal(row.struct.p2d.y, expectedStruct.p2d.y);
      assert.equal(row.struct.p3d.x, expectedStruct.p3d.x);
      assert.equal(row.struct.p3d.y, expectedStruct.p3d.y);
      assert.equal(row.struct.p3d.z, expectedStruct.p3d.z);
      assert.equal(row.struct.s, expectedStruct.s);
    }), 1);

    // eslint-disable-next-line @typescript-eslint/no-deprecated
    ecdb.withPreparedStatement("SELECT Struct FROM test.Foo WHERE ECInstanceId=?", (stmt: ECSqlStatement) => {
      stmt.bindId(1, id);
      assert.equal(stmt.step(), DbResult.BE_SQLITE_ROW);
      const actualStruct: any = stmt.getValue(0).getStruct();
      assert.deepEqual(actualStruct.bl, expectedStruct.bl);
      assert.equal(actualStruct.bo, expectedStruct.bo);
      assert.equal(actualStruct.d, expectedStruct.d);
      assert.equal(actualStruct.dt, expectedStruct.dt);
      assert.equal(actualStruct.i, expectedStruct.i);
      assert.equal(actualStruct.p2d.x, expectedStruct.p2d.x);
      assert.equal(actualStruct.p2d.y, expectedStruct.p2d.y);
      assert.equal(actualStruct.p3d.x, expectedStruct.p3d.x);
      assert.equal(actualStruct.p3d.y, expectedStruct.p3d.y);
      assert.equal(actualStruct.p3d.z, expectedStruct.p3d.z);
      assert.equal(actualStruct.s, expectedStruct.s);
    });

    // eslint-disable-next-line @typescript-eslint/no-deprecated
    ecdb.withPreparedStatement("SELECT Struct.Bl, Struct.Bo, Struct.D, Struct.Dt, Struct.I, Struct.P2d, Struct.P3d, Struct.S FROM test.Foo WHERE ECInstanceId=?", (stmt: ECSqlStatement) => {
      stmt.bindId(1, id);
      assert.equal(stmt.step(), DbResult.BE_SQLITE_ROW);
      const row: any = stmt.getRow();
      assert.deepEqual(row["struct.Bl"], expectedStruct.bl);
      assert.equal(row["struct.Bo"], expectedStruct.bo);
      assert.equal(row["struct.D"], expectedStruct.d);
      assert.equal(row["struct.Dt"], expectedStruct.dt);
      assert.equal(row["struct.I"], expectedStruct.i);
      assert.equal(row["struct.P2d"].x, expectedStruct.p2d.x);
      assert.equal(row["struct.P2d"].y, expectedStruct.p2d.y);
      assert.equal(row["struct.P3d"].x, expectedStruct.p3d.x);
      assert.equal(row["struct.P3d"].y, expectedStruct.p3d.y);
      assert.equal(row["struct.P3d"].z, expectedStruct.p3d.z);
      assert.equal(row["struct.S"], expectedStruct.s);
    });

    assert.equal(await query(ecdb, "SELECT Struct.Bl, Struct.Bo, Struct.D, Struct.Dt, Struct.I, Struct.P2d, Struct.P3d, Struct.S FROM test.Foo WHERE ECInstanceId=?", QueryBinder.from([id]), undefined, (row: any) => {
      assert.deepEqual(row["struct.Bl"], expectedStruct.bl);
      assert.equal(row["struct.Bo"], expectedStruct.bo);
      assert.equal(row["struct.D"], expectedStruct.d);
      assert.equal(row["struct.Dt"], expectedStruct.dt);
      assert.equal(row["struct.I"], expectedStruct.i);
      assert.equal(row["struct.P2d"].x, expectedStruct.p2d.x);
      assert.equal(row["struct.P2d"].y, expectedStruct.p2d.y);
      assert.equal(row["struct.P3d"].x, expectedStruct.p3d.x);
      assert.equal(row["struct.P3d"].y, expectedStruct.p3d.y);
      assert.equal(row["struct.P3d"].z, expectedStruct.p3d.z);
      assert.equal(row["struct.S"], expectedStruct.s);
    }), 1);
  });

  it("check HexStr() sql function", async () => {
    const slm = new SequentialLogMatcher();
    slm.append().error().category("ECDb").message(/Step failed for ECSQL/gm);
    slm.append().error().category("ECDb").message(/Step failed for ECSQL/gm);
    slm.append().error().category("ECDb").message(/Step failed for ECSQL/gm);
    slm.append().error().category("ECDb").message(/Failed to prepare function expression/gm);
    slm.append().error().category("ECDb").message(/Failed to prepare function expression/gm);
    slm.append().error().category("ECDb").message(/Step failed for ECSQL/gm);

    using ecdb = ECDbTestHelper.createECDb(outDir, "hexstrfunction.ecdb",
      `<ECSchema schemaName="Test" alias="test" version="01.00.00" xmlns="http://www.bentley.com/schemas/Bentley.ECXML.3.1">
       <ECEntityClass typeName="Foo" modifier="Sealed">
        <ECProperty propertyName="Bl" typeName="binary"/>
        <ECProperty propertyName="Bo" typeName="boolean"/>
        <ECProperty propertyName="D" typeName="double"/>
        <ECProperty propertyName="Dt" typeName="dateTime"/>
        <ECProperty propertyName="G" typeName="Bentley.Geometry.Common.IGeometry"/>
        <ECProperty propertyName="I" typeName="int"/>
        <ECProperty propertyName="L" typeName="long"/>
        <ECProperty propertyName="P2d" typeName="Point2d"/>
        <ECProperty propertyName="P3d" typeName="Point3d"/>
        <ECProperty propertyName="S" typeName="string"/>
       </ECEntityClass>
      </ECSchema>`);
    assert.isTrue(ecdb.isOpen);

    const expectedRow = {
      bl: blobVal, bo: true, d: 3.5, dt: "2018-01-23T12:24:00.000",
      i: 3, l: 12312312312312, p2d: { x: 1, y: 2 }, p3d: { x: 1, y: 2, z: 3 }, s: "Hello World",
    };

    const id: Id64String = ecdb.withCachedWriteStatement("INSERT INTO test.Foo(Bl,Bo,D,Dt,I,L,P2d,P3d,S) VALUES(:bl,:bo,:d,:dt,:i,:l,:p2d,:p3d,:s)", (stmt: ECSqlWriteStatement) => {
      stmt.bindValues({
        bl: blobVal, bo: expectedRow.bo, d: expectedRow.d,
        dt: expectedRow.dt, i: expectedRow.i, l: expectedRow.l, p2d: expectedRow.p2d, p3d: expectedRow.p3d, s: expectedRow.s,
      });
      const res: ECSqlInsertResult = stmt.stepForInsert();
      assert.equal(res.status, DbResult.BE_SQLITE_DONE);
      assert.isDefined(res.id);
      return res.id!;
    });

    ecdb.saveChanges();
    // eslint-disable-next-line @typescript-eslint/no-deprecated
    ecdb.withPreparedStatement("SELECT I, HexStr(I) hex FROM test.Foo WHERE ECInstanceId=?", (stmt: ECSqlStatement) => {
      stmt.bindId(1, id);
      assert.equal(stmt.step(), DbResult.BE_SQLITE_ROW);
      const row: any = stmt.getRow();
      assert.equal(row.i, expectedRow.i);
      assert.equal(row.hex, "0x3");
    });

    // eslint-disable-next-line @typescript-eslint/no-deprecated
    ecdb.withPreparedStatement("SELECT L, HexStr(L) hex FROM test.Foo WHERE ECInstanceId=?", (stmt: ECSqlStatement) => {
      stmt.bindId(1, id);
      assert.equal(stmt.step(), DbResult.BE_SQLITE_ROW);
      const row: any = stmt.getRow();
      assert.equal(row.l, expectedRow.l);
      assert.equal(row.hex, "0xb32af0071f8");
    });

    // eslint-disable-next-line @typescript-eslint/no-deprecated
    ecdb.withPreparedStatement("SELECT Bl, HexStr(Bl) hex FROM test.Foo WHERE ECInstanceId=?", (stmt: ECSqlStatement) => {
      stmt.bindId(1, id);
      assert.equal(stmt.step(), DbResult.BE_SQLITE_ERROR);
    });

    // eslint-disable-next-line @typescript-eslint/no-deprecated
    ecdb.withPreparedStatement("SELECT Bo, HexStr(Bo) hex FROM test.Foo WHERE ECInstanceId=?", (stmt: ECSqlStatement) => {
      stmt.bindId(1, id);
      assert.equal(stmt.step(), DbResult.BE_SQLITE_ROW);
      const row: any = stmt.getRow();
      assert.equal(row.bo, expectedRow.bo);
      assert.equal(row.hex, "0x1");
    });

    // eslint-disable-next-line @typescript-eslint/no-deprecated
    ecdb.withPreparedStatement("SELECT D, HexStr(D) hex FROM test.Foo WHERE ECInstanceId=?", (stmt: ECSqlStatement) => {
      stmt.bindId(1, id);
      assert.equal(stmt.step(), DbResult.BE_SQLITE_ERROR);
    });

    // eslint-disable-next-line @typescript-eslint/no-deprecated
    ecdb.withPreparedStatement("SELECT Dt, HexStr(Dt) hex FROM test.Foo WHERE ECInstanceId=?", (stmt: ECSqlStatement) => {
      stmt.bindId(1, id);
      assert.equal(stmt.step(), DbResult.BE_SQLITE_ERROR);
    });

    // SQL functions cannot take points. So here preparation already fails
    // eslint-disable-next-line @typescript-eslint/no-deprecated
    assert.throw(() => ecdb.withPreparedStatement("SELECT P2d, HexStr(P2d) hex FROM test.Foo WHERE ECInstanceId=?", () => {
      assert.fail();
    }));

    // SQL functions cannot take points. So here preparation already fails
    // eslint-disable-next-line @typescript-eslint/no-deprecated
    assert.throw(() => ecdb.withPreparedStatement("SELECT P3d, HexStr(P3d) hex FROM test.Foo WHERE ECInstanceId=?", () => {
      assert.fail();
    }));

    // eslint-disable-next-line @typescript-eslint/no-deprecated
    ecdb.withPreparedStatement("SELECT S, HexStr(S) hex FROM test.Foo WHERE ECInstanceId=?", (stmt: ECSqlStatement) => {
      stmt.bindId(1, id);
      assert.equal(stmt.step(), DbResult.BE_SQLITE_ERROR);
    });
    assert.isTrue(slm.finishAndDispose());
  });

  it("check ec enums", async () => {
    using ecdb = ECDbTestHelper.createECDb(outDir, "ecenums.ecdb",
      `<ECSchema schemaName="Test" alias="test" version="01.00.00" xmlns="http://www.bentley.com/schemas/Bentley.ECXML.3.2">
        <ECEnumeration typeName="Status" backingTypeName="int" isStrict="true">
          <ECEnumerator name="On" value="1" />
          <ECEnumerator name="Off" value="2" />
        </ECEnumeration>
        <ECEnumeration typeName="Domain" backingTypeName="string" isStrict="true">
          <ECEnumerator name="Org" value="Org" />
          <ECEnumerator name="Com" value="Com" />
        </ECEnumeration>
        <ECEntityClass typeName="Foo" modifier="Sealed">
          <ECProperty propertyName="MyStat" typeName="Status"/>
          <ECArrayProperty propertyName="MyStats" typeName="Status"/>
          <ECProperty propertyName="MyDomain" typeName="Domain"/>
          <ECArrayProperty propertyName="MyDomains" typeName="Domain"/>
       </ECEntityClass>
      </ECSchema>`);
    assert.isTrue(ecdb.isOpen);

    const id: Id64String = ecdb.withCachedWriteStatement("INSERT INTO test.Foo(MyStat,MyStats,MyDomain,MyDomains) VALUES(test.Status.[On],?,test.Domain.Org,?)", (stmt: ECSqlWriteStatement) => {
      stmt.bindValue(1, [1, 2]);
      stmt.bindValue(2, ["Org", "Com"]);
      const res: ECSqlInsertResult = stmt.stepForInsert();
      assert.equal(res.status, DbResult.BE_SQLITE_DONE);
      assert.isDefined(res.id);
      return res.id!;
    });

    // eslint-disable-next-line @typescript-eslint/no-deprecated
    ecdb.withPreparedStatement("SELECT MyStat,MyStats, MyDomain,MyDomains FROM test.Foo WHERE ECInstanceId=?", (stmt: ECSqlStatement) => {
      stmt.bindId(1, id);
      assert.equal(stmt.step(), DbResult.BE_SQLITE_ROW);
      // getRow just returns the enum values
      const row: any = stmt.getRow();
      assert.equal(row.myStat, 1);
      assert.deepEqual(row.myStats, [1, 2]);
      assert.equal(row.myDomain, "Org");
      assert.deepEqual(row.myDomains, ["Org", "Com"]);

      // eslint-disable-next-line @typescript-eslint/no-deprecated
      const myStatVal: ECSqlValue = stmt.getValue(0);
      assert.isFalse(myStatVal.isNull);
      assert.isTrue(myStatVal.columnInfo.isEnum());
      assert.equal(myStatVal.getInteger(), 1);
      assert.deepEqual(myStatVal.getEnum(), [{ schema: "Test", name: "Status", key: "On", value: 1 }]);

      // eslint-disable-next-line @typescript-eslint/no-deprecated
      const myStatsVal: ECSqlValue = stmt.getValue(1);
      assert.isFalse(myStatsVal.isNull);
      assert.isTrue(myStatsVal.columnInfo.isEnum());
      assert.deepEqual(myStatsVal.getArray(), [1, 2]);
      // eslint-disable-next-line @typescript-eslint/no-deprecated
      const actualStatsEnums: ECEnumValue[][] = [];
      for (const arrayElement of myStatsVal.getArrayIterator()) {
        actualStatsEnums.push(arrayElement.getEnum()!);
      }
      assert.equal(actualStatsEnums.length, 2);
      assert.deepEqual(actualStatsEnums[0], [{ schema: "Test", name: "Status", key: "On", value: 1 }]);
      assert.deepEqual(actualStatsEnums[1], [{ schema: "Test", name: "Status", key: "Off", value: 2 }]);

      // eslint-disable-next-line @typescript-eslint/no-deprecated
      const myDomainVal: ECSqlValue = stmt.getValue(2);
      assert.isFalse(myDomainVal.isNull);
      assert.isTrue(myDomainVal.columnInfo.isEnum());
      assert.equal(myDomainVal.getString(), "Org");
      assert.deepEqual(myDomainVal.getEnum(), [{ schema: "Test", name: "Domain", key: "Org", value: "Org" }]);

      // eslint-disable-next-line @typescript-eslint/no-deprecated
      const myDomainsVal: ECSqlValue = stmt.getValue(3);
      assert.isFalse(myDomainsVal.isNull);
      assert.isTrue(myDomainsVal.columnInfo.isEnum());
      assert.deepEqual(myDomainsVal.getArray(), ["Org", "Com"]);
      // eslint-disable-next-line @typescript-eslint/no-deprecated
      const actualDomainsEnums: ECEnumValue[][] = [];
      for (const arrayElement of myDomainsVal.getArrayIterator()) {
        actualDomainsEnums.push(arrayElement.getEnum()!);
      }
      assert.equal(actualDomainsEnums.length, 2);
      assert.deepEqual(actualDomainsEnums[0], [{ schema: "Test", name: "Domain", key: "Org", value: "Org" }]);
      assert.deepEqual(actualDomainsEnums[1], [{ schema: "Test", name: "Domain", key: "Com", value: "Com" }]);
    });

    assert.equal(await query(ecdb, "SELECT MyStat,MyStats, MyDomain,MyDomains FROM test.Foo WHERE ECInstanceId=?", QueryBinder.from([id]), undefined, (row: any) => {
      assert.equal(row.myStat, 1);
      assert.deepEqual(row.myStats, [1, 2]);
      assert.equal(row.myDomain, "Org");
      assert.deepEqual(row.myDomains, ["Org", "Com"]);
    }), 1);

    // test some enums in the built-in schemas
    // eslint-disable-next-line @typescript-eslint/no-deprecated
    ecdb.withPreparedStatement("SELECT Type,Modifier FROM meta.ECClassDef WHERE Name='Foo'", (stmt: ECSqlStatement) => {
      assert.equal(stmt.step(), DbResult.BE_SQLITE_ROW);
      // getRow just returns the enum values
      const row: any = stmt.getRow();
      assert.deepEqual(row, { type: 0, modifier: 2 });

      // eslint-disable-next-line @typescript-eslint/no-deprecated
      const typeVal: ECSqlValue = stmt.getValue(0);
      assert.isFalse(typeVal.isNull);
      assert.isTrue(typeVal.columnInfo.isEnum());
      assert.equal(typeVal.getInteger(), 0);
      assert.deepEqual(typeVal.getEnum(), [{ schema: "ECDbMeta", name: "ECClassType", key: "Entity", value: 0 }]);

      // eslint-disable-next-line @typescript-eslint/no-deprecated
      const modifierVal: ECSqlValue = stmt.getValue(1);
      assert.isFalse(modifierVal.isNull);
      assert.isTrue(modifierVal.columnInfo.isEnum());
      assert.equal(modifierVal.getInteger(), 2);
      assert.deepEqual(modifierVal.getEnum(), [{ schema: "ECDbMeta", name: "ECClassModifier", key: "Sealed", value: 2 }]);
    });

    assert.equal(await query(ecdb, "SELECT Type,Modifier FROM meta.ECClassDef WHERE Name='Foo'", QueryBinder.from([id]), undefined, (row: any) => {
      assert.deepEqual(row, { type: 0, modifier: 2 });
    }), 1);
  });

  it("check ORed ECEnums", async () => {
    const slm = new SequentialLogMatcher();
    slm.append().error().category("ECDb").message(/The value 9 cannot be broken down into a combination of ECEnumerators/gm);
    slm.append().error().category("ECDb").message(/The value 'gov,de' cannot be broken down into a combination of ECEnumerators/gm);

    using ecdb = ECDbTestHelper.createECDb(outDir, "oredecenums.ecdb",
      `<ECSchema schemaName="Test" alias="test" version="01.00.00" xmlns="http://www.bentley.com/schemas/Bentley.ECXML.3.2">
        <ECEnumeration typeName="Color" backingTypeName="int" isStrict="true">
          <ECEnumerator name="Red" value="1" />
          <ECEnumerator name="Yellow" value="2" />
          <ECEnumerator name="Blue" value="4" />
        </ECEnumeration>
        <ECEnumeration typeName="Domain" backingTypeName="string" isStrict="true">
          <ECEnumerator name="Org" value="org" />
          <ECEnumerator name="Com" value="com" />
          <ECEnumerator name="Gov" value="gov" />
        </ECEnumeration>
        <ECEntityClass typeName="Foo" modifier="Sealed">
          <ECProperty propertyName="MyColor" typeName="Color"/>
          <ECProperty propertyName="MyDomain" typeName="Domain"/>
       </ECEntityClass>
      </ECSchema>`);
    assert.isTrue(ecdb.isOpen);

    const ids: { unored: Id64String, ored: Id64String, unmatched: Id64String } = ecdb.withCachedWriteStatement("INSERT INTO test.Foo(MyColor,MyDomain) VALUES(?,?)", (stmt: ECSqlWriteStatement) => {
      stmt.bindValue(1, 4);
      stmt.bindValue(2, "com");
      let res: ECSqlInsertResult = stmt.stepForInsert();
      assert.equal(res.status, DbResult.BE_SQLITE_DONE);
      assert.isDefined(res.id);
      const unored: Id64String = res.id!;
      stmt.reset();
      stmt.clearBindings();

      stmt.bindValue(1, 5);
      stmt.bindValue(2, "gov,com");
      res = stmt.stepForInsert();
      assert.equal(res.status, DbResult.BE_SQLITE_DONE);
      assert.isDefined(res.id);
      const ored: Id64String = res.id!;
      stmt.reset();
      stmt.clearBindings();

      stmt.bindValue(1, 9);
      stmt.bindValue(2, "gov,de");
      res = stmt.stepForInsert();
      assert.equal(res.status, DbResult.BE_SQLITE_DONE);
      assert.isDefined(res.id);
      const unmatched: Id64String = res.id!;
      stmt.reset();
      stmt.clearBindings();

      return { unored, ored, unmatched };
    });

    // eslint-disable-next-line @typescript-eslint/no-deprecated
    ecdb.withPreparedStatement("SELECT MyColor,MyDomain FROM test.Foo WHERE ECInstanceId=?", (stmt: ECSqlStatement) => {
      stmt.bindId(1, ids.unored);
      assert.equal(stmt.step(), DbResult.BE_SQLITE_ROW);
      // getRow just returns the enum values
      let row: any = stmt.getRow();
      assert.equal(row.myColor, 4);
      assert.equal(row.myDomain, "com");

      // eslint-disable-next-line @typescript-eslint/no-deprecated
      let colVal: ECSqlValue = stmt.getValue(0);
      assert.isFalse(colVal.isNull);
      assert.isTrue(colVal.columnInfo.isEnum());
      assert.equal(colVal.getInteger(), 4);
      assert.deepEqual(colVal.getEnum(), [{ schema: "Test", name: "Color", key: "Blue", value: 4 }]);

      // eslint-disable-next-line @typescript-eslint/no-deprecated
      let domainVal: ECSqlValue = stmt.getValue(1);
      assert.isFalse(domainVal.isNull);
      assert.isTrue(domainVal.columnInfo.isEnum());
      assert.equal(domainVal.getString(), "com");
      assert.deepEqual(domainVal.getEnum(), [{ schema: "Test", name: "Domain", key: "Com", value: "com" }]);
      stmt.reset();
      stmt.clearBindings();

      stmt.bindId(1, ids.ored);
      assert.equal(stmt.step(), DbResult.BE_SQLITE_ROW);
      // getRow just returns the enum values
      row = stmt.getRow();
      assert.equal(row.myColor, 5);
      assert.equal(row.myDomain, "gov,com");

      colVal = stmt.getValue(0);
      assert.isFalse(colVal.isNull);
      assert.isTrue(colVal.columnInfo.isEnum());
      assert.equal(colVal.getInteger(), 5);
      assert.deepEqual(colVal.getEnum(), [{ schema: "Test", name: "Color", key: "Red", value: 1 }, { schema: "Test", name: "Color", key: "Blue", value: 4 }]);

      domainVal = stmt.getValue(1);
      assert.isFalse(domainVal.isNull);
      assert.isTrue(domainVal.columnInfo.isEnum());
      assert.equal(domainVal.getString(), "gov,com");
      assert.deepEqual(domainVal.getEnum(), [{ schema: "Test", name: "Domain", key: "Com", value: "com" }, { schema: "Test", name: "Domain", key: "Gov", value: "gov" }]);

      stmt.reset();
      stmt.clearBindings();

      stmt.bindId(1, ids.unmatched);
      assert.equal(stmt.step(), DbResult.BE_SQLITE_ROW);
      // getRow just returns the enum values
      row = stmt.getRow();
      assert.equal(row.myColor, 9);
      assert.equal(row.myDomain, "gov,de");

      colVal = stmt.getValue(0);
      assert.isFalse(colVal.isNull);
      assert.isTrue(colVal.columnInfo.isEnum());
      assert.equal(colVal.getInteger(), 9);
      assert.isUndefined(colVal.getEnum());

      domainVal = stmt.getValue(1);
      assert.isFalse(domainVal.isNull);
      assert.isTrue(domainVal.columnInfo.isEnum());
      assert.equal(domainVal.getString(), "gov,de");
      assert.isUndefined(domainVal.getEnum());
    });

    assert.equal(await query(ecdb, "SELECT MyColor,MyDomain FROM test.Foo WHERE ECInstanceId=?", QueryBinder.from([ids.unored]), undefined, (row: any) => {
      assert.equal(row.myColor, 4);
      assert.equal(row.myDomain, "com");
    }), 1);

    assert.equal(await query(ecdb, "SELECT MyColor,MyDomain FROM test.Foo WHERE ECInstanceId=?", QueryBinder.from([ids.ored]), undefined, (row: any) => {
      assert.equal(row.myColor, 5);
      assert.equal(row.myDomain, "gov,com");
    }), 1);

    assert.equal(await query(ecdb, "SELECT MyColor,MyDomain FROM test.Foo WHERE ECInstanceId=?", QueryBinder.from([ids.unmatched]), undefined, (row: any) => {
      assert.equal(row.myColor, 9);
      assert.equal(row.myDomain, "gov,de");
    }), 1);

    // test some enums in the built-in schemas
    // eslint-disable-next-line @typescript-eslint/no-deprecated
    ecdb.withPreparedStatement("SELECT CustomAttributeContainerType caType FROM meta.ECClassDef WHERE Type=meta.ECClassType.CustomAttribute AND Name='DateTimeInfo'", (stmt: ECSqlStatement) => {
      assert.equal(stmt.step(), DbResult.BE_SQLITE_ROW);
      const row: any = stmt.getRow();
      assert.equal(row.caType, 160);

      // eslint-disable-next-line @typescript-eslint/no-deprecated
      const caTypeVal: ECSqlValue = stmt.getValue(0);
      assert.isFalse(caTypeVal.isNull);
      assert.isTrue(caTypeVal.columnInfo.isEnum());
      assert.equal(caTypeVal.getInteger(), 160);
      assert.deepEqual(caTypeVal.getEnum(), [
        { schema: "ECDbMeta", name: "ECCustomAttributeContainerType", key: "PrimitiveProperty", value: 32 },
        { schema: "ECDbMeta", name: "ECCustomAttributeContainerType", key: "PrimitiveArrayProperty", value: 128 }]);
    });
    assert.equal(await query(ecdb, "SELECT CustomAttributeContainerType caType FROM meta.ECClassDef WHERE Type=meta.ECClassType.CustomAttribute AND Name='DateTimeInfo'", QueryBinder.from([ids.unmatched]), undefined, (row: any) => {
      assert.equal(row.caType, 160);
    }), 1);
    assert.isTrue(slm.finishAndDispose());
  });

  it("should get native sql", async () => {
    using ecdb = ECDbTestHelper.createECDb(outDir, "asyncmethodtest.ecdb",
      `<ECSchema schemaName="Test" alias="ts" version="01.00.00" xmlns="http://www.bentley.com/schemas/Bentley.ECXML.3.2">
        <ECEntityClass typeName="Foo" modifier="Sealed">
          <ECProperty propertyName="n" typeName="int"/>
          <ECProperty propertyName="dt" typeName="dateTime"/>
          <ECProperty propertyName="fooId" typeName="long" extendedTypeName="Id"/>
        </ECEntityClass>
      </ECSchema>`);
    assert.isTrue(ecdb.isOpen);

    const r = await ecdb.withCachedWriteStatement("INSERT INTO ts.Foo(n,dt,fooId) VALUES(20,TIMESTAMP '2018-10-18T12:00:00Z',20)", async (stmt: ECSqlWriteStatement) => {
      const nativesql: string = stmt.getNativeSql();
      assert.isTrue(nativesql.startsWith("INSERT INTO [ts_Foo]"));
      return stmt.stepForInsert();
    });
    ecdb.saveChanges();
    assert.equal(r.status, DbResult.BE_SQLITE_DONE);
    assert.equal(r.id, "0x1");
  });

  it("check column info", async () => {
    using ecdb = ECDbTestHelper.createECDb(outDir, "columnInfo.ecdb",
      `<ECSchema schemaName="Test" alias="test" version="01.00.00" xmlns="http://www.bentley.com/schemas/Bentley.ECXML.3.2">
        <ECEntityClass typeName="MyClass" modifier="Sealed">
          <ECProperty propertyName="MyProperty" typeName="string"/>
       </ECEntityClass>
      </ECSchema>`);
    assert.isTrue(ecdb.isOpen);

    const id: Id64String = ecdb.withCachedWriteStatement("INSERT INTO test.MyClass(MyProperty) VALUES('Value')", (stmt: ECSqlWriteStatement) => {
      const res: ECSqlInsertResult = stmt.stepForInsert();
      assert.equal(res.status, DbResult.BE_SQLITE_DONE);
      assert.isDefined(res.id);
      return res.id!;
    });

    // eslint-disable-next-line @typescript-eslint/no-deprecated
    ecdb.withPreparedStatement("SELECT MyProperty as MyAlias, 1 as MyGenerated FROM test.MyClass WHERE ECInstanceId=?", (stmt: ECSqlStatement) => {
      stmt.bindId(1, id);
      assert.equal(stmt.step(), DbResult.BE_SQLITE_ROW);
      // getRow just returns the enum values
      const row: any = stmt.getRow();
      assert.equal(row.myAlias, "Value");
      assert.equal(row.myGenerated, 1);

      // eslint-disable-next-line @typescript-eslint/no-deprecated
      const val0: ECSqlValue = stmt.getValue(0);
      // eslint-disable-next-line @typescript-eslint/no-deprecated
      const colInfo0: ECSqlColumnInfo = val0.columnInfo;

      assert.equal(colInfo0.getPropertyName(), "MyAlias");
      const accessString0 = colInfo0.getAccessString();
      assert.equal(accessString0, "MyAlias");
      const originPropertyName = colInfo0.getOriginPropertyName();
      assert.isDefined(originPropertyName);
      assert.equal(originPropertyName, "MyProperty");

      // eslint-disable-next-line @typescript-eslint/no-deprecated
      const val1: ECSqlValue = stmt.getValue(1);
      // eslint-disable-next-line @typescript-eslint/no-deprecated
      const colInfo1: ECSqlColumnInfo = val1.columnInfo;

      assert.equal(colInfo1.getPropertyName(), "MyGenerated");
      const accessString1 = colInfo1.getAccessString();
      assert.equal(accessString1, "MyGenerated");
      assert.isUndefined(colInfo1.getOriginPropertyName());
    });
  });

  it("check access string metadata in nested struct", async () => {
    using ecdb = ECDbTestHelper.createECDb(outDir, "columnInfo.ecdb",
      `<ECSchema schemaName="Test" alias="test" version="01.00.00" xmlns="http://www.bentley.com/schemas/Bentley.ECXML.3.2">
        <ECSchemaReference name="ECDbMap" version="02.00.00" alias="ecdbmap"/>
        <ECStructClass typeName="InnerStruct">
          <ECProperty propertyName="a" typeName="string"/>
          <ECProperty propertyName="b" typeName="string"/>
        </ECStructClass>
        <ECStructClass typeName="OuterStruct">
          <ECStructProperty propertyName="c" typeName="InnerStruct"/>
          <ECProperty propertyName="d" typeName="string"/>
        </ECStructClass>
        <ECEntityClass typeName="Z">
          <ECCustomAttributes>
            <ClassMap xmlns="ECDbMap.02.00.00">
              <MapStrategy>TablePerHierarchy</MapStrategy>
            </ClassMap>
            <ShareColumns xmlns="ECDbMap.02.00.00">
                <MaxSharedColumnsBeforeOverflow>32</MaxSharedColumnsBeforeOverflow>
            </ShareColumns>
          </ECCustomAttributes>
        </ECEntityClass>
        <ECEntityClass typeName="A">
          <BaseClass>Z</BaseClass>
          <ECStructProperty propertyName="f" typeName="OuterStruct"/>
          <ECProperty propertyName="g" typeName="string"/>
        </ECEntityClass>
        <ECEntityClass typeName="B">
          <BaseClass>Z</BaseClass>
          <ECStructProperty propertyName="h" typeName="InnerStruct" />
          <ECProperty propertyName="i" typeName="string"/>
        </ECEntityClass>
      </ECSchema>`);
    assert.isTrue(ecdb.isOpen);

    ecdb.withCachedWriteStatement("INSERT INTO Test.A (f.c.a, f.c.b, f.d, g) VALUES ('f.c.a' ,'f.c.b', 'f.d', 'g')", (stmt: ECSqlWriteStatement) => {
      const res: ECSqlInsertResult = stmt.stepForInsert();
      assert.equal(res.status, DbResult.BE_SQLITE_DONE);
      assert.isDefined(res.id);
    });

    // eslint-disable-next-line @typescript-eslint/no-deprecated
    ecdb.withPreparedStatement("SELECT f, f.c.a, f.c.b, f.d, g FROM Test.A", (stmt: ECSqlStatement) => {
      assert.equal(stmt.step(), DbResult.BE_SQLITE_ROW);
      // getRow just returns the enum values
      const row: any = stmt.getRow();
      assert.equal(row.f.c.a, "f.c.a");
      assert.equal(row.f.c.b, "f.c.b");
      assert.equal(row.f.d, "f.d");
      assert.equal(row.g, "g");

      // eslint-disable-next-line @typescript-eslint/no-deprecated
      const val0: ECSqlValue = stmt.getValue(0);
      // eslint-disable-next-line @typescript-eslint/no-deprecated
      const colInfo0: ECSqlColumnInfo = val0.columnInfo;

      assert.equal(colInfo0.getPropertyName(), "f");
      const accessString0 = colInfo0.getAccessString();
      assert.equal(accessString0, "f");
      const originPropertyName0 = colInfo0.getOriginPropertyName();
      assert.isDefined(originPropertyName0);
      assert.equal(originPropertyName0, "f");

      // eslint-disable-next-line @typescript-eslint/no-deprecated
      const val1: ECSqlValue = stmt.getValue(1);
      // eslint-disable-next-line @typescript-eslint/no-deprecated
      const colInfo1: ECSqlColumnInfo = val1.columnInfo;

      assert.equal(colInfo1.getPropertyName(), "a");
      const accessString1 = colInfo1.getAccessString();
      assert.equal(accessString1, "f.c.a");
      const originPropertyName1 = colInfo1.getOriginPropertyName();
      assert.isDefined(originPropertyName1);
      assert.equal(originPropertyName1, "a");

      // eslint-disable-next-line @typescript-eslint/no-deprecated
      const val2: ECSqlValue = stmt.getValue(2);
      // eslint-disable-next-line @typescript-eslint/no-deprecated
      const colInfo2: ECSqlColumnInfo = val2.columnInfo;

      assert.equal(colInfo2.getPropertyName(), "b");
      const accessString2 = colInfo2.getAccessString();
      assert.equal(accessString2, "f.c.b");
      const originPropertyName2 = colInfo2.getOriginPropertyName();
      assert.isDefined(originPropertyName2);
      assert.equal(originPropertyName2, "b");

      // eslint-disable-next-line @typescript-eslint/no-deprecated
      const val3: ECSqlValue = stmt.getValue(3);
      // eslint-disable-next-line @typescript-eslint/no-deprecated
      const colInfo3: ECSqlColumnInfo = val3.columnInfo;

      assert.equal(colInfo3.getPropertyName(), "d");
      const accessString3 = colInfo3.getAccessString();
      assert.equal(accessString3, "f.d");
      const originPropertyName3 = colInfo3.getOriginPropertyName();
      assert.isDefined(originPropertyName3);
      assert.equal(originPropertyName3, "d");

      // eslint-disable-next-line @typescript-eslint/no-deprecated
      const val4: ECSqlValue = stmt.getValue(4);
      // eslint-disable-next-line @typescript-eslint/no-deprecated
      const colInfo4: ECSqlColumnInfo = val4.columnInfo;

      assert.equal(colInfo4.getPropertyName(), "g");
      const accessString4 = colInfo4.getAccessString();
      assert.equal(accessString4, "g");
      const originPropertyName4 = colInfo4.getOriginPropertyName();
      assert.isDefined(originPropertyName4);
      assert.equal(originPropertyName4, "g");
    });

    ecdb.withCachedWriteStatement("INSERT INTO Test.B (h.a, h.b, i) VALUES ('h.a' ,'h.b', 'i')", (stmt: ECSqlWriteStatement) => {
      const res: ECSqlInsertResult = stmt.stepForInsert();
      assert.equal(res.status, DbResult.BE_SQLITE_DONE);
      assert.isDefined(res.id);
    });

    // eslint-disable-next-line @typescript-eslint/no-deprecated
    ecdb.withPreparedStatement("SELECT h, i FROM Test.B", (stmt: ECSqlStatement) => {
      assert.equal(stmt.step(), DbResult.BE_SQLITE_ROW);
      // getRow just returns the enum values
      const row: any = stmt.getRow();
      assert.equal(row.h.a, "h.a");
      assert.equal(row.h.b, "h.b");
      assert.equal(row.i, "i");
      // eslint-disable-next-line @typescript-eslint/no-deprecated
      const val0: ECSqlValue = stmt.getValue(0);
      // eslint-disable-next-line @typescript-eslint/no-deprecated
      const colInfo0: ECSqlColumnInfo = val0.columnInfo;

      assert.equal(colInfo0.getPropertyName(), "h");
      const accessString0 = colInfo0.getAccessString();
      assert.equal(accessString0, "h");
      const originPropertyName0 = colInfo0.getOriginPropertyName();
      assert.isDefined(originPropertyName0);
      assert.equal(originPropertyName0, "h");
      // eslint-disable-next-line @typescript-eslint/no-deprecated
      const val1: ECSqlValue = stmt.getValue(1);
      // eslint-disable-next-line @typescript-eslint/no-deprecated
      const colInfo1: ECSqlColumnInfo = val1.columnInfo;

      assert.equal(colInfo1.getPropertyName(), "i");
      const accessString1 = colInfo1.getAccessString();
      assert.equal(accessString1, "i");
      const originPropertyName1 = colInfo1.getOriginPropertyName();
      assert.isDefined(originPropertyName1);
      assert.equal(originPropertyName1, "i");
    });
  });

  it("ecsql statements with QueryBinder", async () => {
    using ecdb = ECDbTestHelper.createECDb(outDir, "test.ecdb",
      `<ECSchema schemaName="Test" alias="ts" version="01.00.00" xmlns="http://www.bentley.com/schemas/Bentley.ECXML.3.2">
        <ECEntityClass typeName="Foo" modifier="Sealed">
          <ECProperty propertyName="booleanProperty" typeName="boolean"/>
          <ECProperty propertyName="blobProperty" typeName="binary"/>
          <ECProperty propertyName="doubleProperty" typeName="double"/>
          <ECProperty propertyName="customIdProperty" typeName="id"/>
          <ECProperty propertyName="customIdSetProperty" typeName="idSet"/>
          <ECProperty propertyName="intProperty" typeName="int"/>
          <ECProperty propertyName="longProperty" typeName="long"/>
          <ECProperty propertyName="stringProperty" typeName="string"/>
          <ECProperty propertyName="nullProperty" typeName="int"/>
          <ECProperty propertyName="point2dProperty" typeName="point2d"/>
          <ECProperty propertyName="point3dProperty" typeName="point3d"/>
        </ECEntityClass>
        <ECStructClass typeName="Bar" modifier="Sealed">
          <ECProperty propertyName="structClassProperty" typeName="string"/>
        </ECStructClass>
        <ECEntityClass typeName="Baz" modifier="Sealed">
          <ECStructProperty propertyName="structProperty" typeName="Bar"/>
        </ECEntityClass>
      </ECSchema>`);
    assert.isTrue(ecdb.isOpen);

    const booleanValue = true;
    const blobValue = new Uint8Array([0, 0, 0]);
    const doubleValue = 12.12;
    const customIdValue = "1234";
    const customIdSetValue = ["0x9"];
    const intValue = 10;
    const longValue = 1e9;
    const stringValue = "test string value";
    const point2dValue = new Point2d(10, 20);
    const point3dValue = new Point3d(15, 30, 45);
    const structValue = { structClassProperty: "test string value for struct property" };

    let r = await ecdb.withCachedWriteStatement(
      `INSERT INTO ts.Foo(booleanProperty, blobProperty, doubleProperty, customIdProperty, customIdSetProperty, intProperty, longProperty, stringProperty, nullProperty, point2dProperty, point3dProperty)
          VALUES(:booleanValue, :blobValue, :doubleValue, :customIdValue, :customIdSetValue, :intValue, :longValue, :stringValue, :nullValue, :point2dValue, :point3dValue)`,
      async (stmt: ECSqlWriteStatement) => {
        stmt.bindBoolean("booleanValue", booleanValue);
        stmt.bindBlob("blobValue", blobValue);
        stmt.bindDouble("doubleValue", doubleValue);
        stmt.bindId("customIdValue", customIdValue);
        stmt.bindId("customIdSetValue", customIdSetValue[0]);
        stmt.bindInteger("intValue", intValue);
        stmt.bindInteger("longValue", longValue);
        stmt.bindString("stringValue", stringValue);
        stmt.bindNull("nullValue");
        stmt.bindPoint2d("point2dValue", point2dValue);
        stmt.bindPoint3d("point3dValue", point3dValue);
        return stmt.stepForInsert();
      },
    );

    ecdb.saveChanges();
    assert.equal(r.status, DbResult.BE_SQLITE_DONE);
    assert.equal(r.id, "0x1");

    const params = new QueryBinder();
    params.bindBoolean("booleanValue", booleanValue);
    params.bindBlob("blobValue", blobValue);
    params.bindDouble("doubleValue", doubleValue);
    params.bindId("customIdValue", customIdValue);
    params.bindInt("intValue", intValue);
    params.bindLong("longValue", longValue);
    params.bindString("stringValue", stringValue);
    params.bindPoint2d("point2dValue", point2dValue);
    params.bindPoint3d("point3dValue", point3dValue);
    params.bindIdSet("customIdSetValue", customIdSetValue);

    let reader = ecdb.createQueryReader(
      `SELECT booleanProperty, blobProperty, doubleProperty, customIdProperty, customIdSetProperty, intProperty, longProperty, stringProperty, nullProperty, point2dProperty, point3dProperty FROM ts.Foo
          WHERE booleanProperty = :booleanValue AND blobProperty = :blobValue AND doubleProperty = :doubleValue AND customIdProperty = :customIdValue AND InVirtualSet(:customIdSetValue, customIdSetProperty) AND
          intProperty = :intValue AND longProperty = :longValue AND stringProperty = :stringValue AND point2dProperty = :point2dValue AND point3dProperty = :point3dValue`,
      params,
    );
    const row = (await reader.toArray())[0];

    assert.isNotNull(row);
    assert.equal(row[0], booleanValue);
    assert.deepEqual(row[1], blobValue);
    assert.equal(row[2], doubleValue);
    assert.equal(row[3], customIdValue);
    assert.equal(row[4], "9");
    assert.equal(row[5], intValue);
    assert.equal(row[6], longValue);
    assert.equal(row[7], stringValue);
    assert.equal(row[8], null);
    assert.deepEqual(row[9], { X: 10, Y: 20 });
    assert.deepEqual(row[10], { X: 15, Y: 30, Z: 45 });

    assert.isFalse(await reader.step());

    r = await ecdb.withCachedWriteStatement(
      "INSERT INTO ts.Baz(structProperty) VALUES(:structValue)",
      async (stmt: ECSqlWriteStatement) => {
        stmt.bindStruct("structValue", structValue);
        return stmt.stepForInsert();
      },
    );

    ecdb.saveChanges();
    assert.equal(r.status, DbResult.BE_SQLITE_DONE);
    assert.equal(r.id, "0x2");

    reader = ecdb.createQueryReader(
      `SELECT * FROM ts.Baz`,
    );

    await reader.step();

    assert.deepEqual(reader.current.structProperty, structValue);

    const paramsWithStruct = new QueryBinder();
    paramsWithStruct.bindStruct("structValue", structValue);
    reader = ecdb.createQueryReader("SELECT * FROM ts.Baz WHERE structProperty = :structValue", paramsWithStruct);

    await assert.isRejected(reader.toArray(), "Struct type binding not supported");
  });
});<|MERGE_RESOLUTION|>--- conflicted
+++ resolved
@@ -1858,7 +1858,6 @@
     using ecdb = ECDbTestHelper.createECDb(outDir, "bindids.ecdb");
     assert.isTrue(ecdb.isOpen);
 
-<<<<<<< HEAD
     const idNumbers: number[] = [4444, 4545, 1234, 6758, 1312];
     ecdb.withCachedWriteStatement("INSERT INTO ecdbf.ExternalFileInfo(ECInstanceId,Name) VALUES(?,?)", (stmt: ECSqlWriteStatement) => {
       idNumbers.forEach((idNum: number) => {
@@ -1870,15 +1869,6 @@
         assert.isDefined(r.id);
         assert.equal(r.id!, expectedId);
         ecdb.saveChanges();
-=======
-      ecdb.withPreparedStatement("SELECT ECInstanceId, ECClassId, Name from ecdbf.ExternalFileInfo, IdSet(?) WHERE id = ECInstanceId ECSQLOPTIONS ENABLE_EXPERIMENTAL_FEATURES", (stmt: ECSqlStatement) => {
-        let idSet: Id64String[] = [];
-        stmt.bindIdSet(1, idSet);
-        let result = stmt.step();
-        assert.equal(result, DbResult.BE_SQLITE_DONE);
-        stmt.reset();
-        stmt.clearBindings();
->>>>>>> 74e2f11e
 
         // eslint-disable-next-line @typescript-eslint/no-deprecated
         ecdb.withStatement(`SELECT ECInstanceId, ECClassId, Name FROM ecdbf.ExternalFileInfo WHERE ECInstanceId=${expectedId}`, (confstmt: ECSqlStatement) => {
@@ -1888,6 +1878,14 @@
           assert.equal(row.className, "ECDbFileInfo.ExternalFileInfo");
           assert.equal(row.name, `${Id64.getLocalId(expectedId).toString()}.txt`);
         });
+      });
+
+      // eslint-disable-next-line @typescript-eslint/no-deprecated
+      ecdb.withPreparedStatement("SELECT ECInstanceId, ECClassId, Name from ecdbf.ExternalFileInfo, IdSet(?) WHERE id = ECInstanceId ECSQLOPTIONS ENABLE_EXPERIMENTAL_FEATURES", (stmt: ECSqlStatement) => {
+        let idSet: Id64String[] = [];
+        stmt.bindIdSet(1, idSet);
+        let result = stmt.step();
+        assert.equal(result, DbResult.BE_SQLITE_DONE);
         stmt.reset();
         stmt.clearBindings();
       });
@@ -1928,7 +1926,6 @@
     using ecdb = ECDbTestHelper.createECDb(outDir, "bindids.ecdb");
     assert.isTrue(ecdb.isOpen);
 
-<<<<<<< HEAD
     const idNumbers: number[] = [4444, 4545, 1234, 6758, 1312];
     ecdb.withCachedWriteStatement("INSERT INTO ecdbf.ExternalFileInfo(ECInstanceId,Name) VALUES(?,?)", (stmt: ECSqlWriteStatement) => {
       idNumbers.forEach((idNum: number) => {
@@ -1940,15 +1937,6 @@
         assert.isDefined(r.id);
         assert.equal(r.id!, expectedId);
         ecdb.saveChanges();
-=======
-      ecdb.withPreparedStatement("SELECT ECInstanceId, ECClassId, Name from ecdbf.ExternalFileInfo, IdSet(?) WHERE id = ECInstanceId ECSQLOPTIONS ENABLE_EXPERIMENTAL_FEATURES", (stmt: ECSqlStatement) => {
-        let idSet: Id64String[] = [];
-        stmt.bindIdSet(1, idSet);
-        let result = stmt.step();
-        assert.equal(result, DbResult.BE_SQLITE_DONE);
-        stmt.reset();
-        stmt.clearBindings();
->>>>>>> 74e2f11e
 
         // eslint-disable-next-line @typescript-eslint/no-deprecated
         ecdb.withStatement(`SELECT ECInstanceId, ECClassId, Name FROM ecdbf.ExternalFileInfo WHERE ECInstanceId=${expectedId}`, (confstmt: ECSqlStatement) => {
