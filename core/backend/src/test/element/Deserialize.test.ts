--- conflicted
+++ resolved
@@ -1,10 +1,5 @@
-<<<<<<< HEAD
-import { _nativeDb, ECSqlStatement, InstanceProps, Model } from "../../core-backend";
-import { Element } from "../../Element";
-=======
-import { _nativeDb, ECSqlStatement, InstanceProps } from "../../core-backend";
 import { Element, GeometricElement3d } from "../../Element";
->>>>>>> 258476ab
+import { _nativeDb, InstanceProps, Model } from "../../core-backend";
 import { SnapshotDb } from "../../IModelDb";
 import { IModelTestUtils } from "../IModelTestUtils";
 import { KnownTestLocations } from "../KnownTestLocations";
@@ -37,7 +32,16 @@
     sinon.restore();
   });
 
-<<<<<<< HEAD
+  function getInstanceKey(id: Id64String, baseClass: "Element" | "Model") {
+    return iModelDb.withPreparedStatement(`SELECT ec_className(ECClassId, 's:c') FROM Bis.${baseClass} WHERE ECInstanceId=?`, (stmt: ECSqlStatement) => {
+      stmt.bindId(1, id);
+      if (stmt.step() === DbResult.BE_SQLITE_ROW) {
+        return { id, classFullName: stmt.getValue(0).getString() };
+      }
+      throw new Error(`Element with id ${id} not found`);
+    });
+  }
+
   const testElementProps = {
     id: "0x34",
     classFullName: "BisCore:SpatialViewDefinition",
@@ -88,32 +92,9 @@
 
   it("should properly read an Element, deserialize it, and re-serialize it", async () => {
     // Read an element using getInstance()
-    let elementId = "0x34";
+    const elementId = "0x34";
     let classId: string | undefined;
     let classFullName: string | undefined;
-
-    // eslint-disable-next-line prefer-const
-    [elementId, classId, classFullName] = iModelDb.withPreparedStatement("SELECT ECClassId FROM Bis.Element WHERE ECInstanceId=?", (stmt: ECSqlStatement) => {
-      stmt.bindId(1, elementId);
-      return stmt.step() === DbResult.BE_SQLITE_ROW ? [elementId, stmt.getValue(0).getId(), stmt.getValue(0).getClassNameForClassId()] : [elementId, undefined, undefined];
-=======
-  function getInstanceKey(id: Id64String, baseClass: "Element" | "Model") {
-    return iModelDb.withPreparedStatement(`SELECT ec_className(ECClassId, 's:c') FROM Bis.${baseClass} WHERE ECInstanceId=?`, (stmt: ECSqlStatement) => {
-      stmt.bindId(1, id);
-      if (stmt.step() === DbResult.BE_SQLITE_ROW) {
-        return { id, classFullName: stmt.getValue(0).getString() };
-      }
-      throw new Error(`Element with id ${id} not found`);
->>>>>>> 258476ab
-    });
-  }
-
-  it.only("GeometricElement3d", async () => {
-    const key = getInstanceKey("0x38", "Element");
-    const rawInstance: InstanceProps = {
-      iModel: iModelDb,
-      row: iModelDb[_nativeDb].readInstance(key, { useJsNames: true, wantGeometry: true }),
-    };
 
     // Deserialize the element
     const classDef = iModelDb.getJsClass<typeof Element>(key.classFullName);
@@ -129,22 +110,14 @@
     const key = getInstanceKey("0x34", "Element");
     const rawInstance: InstanceProps = {
       iModel: iModelDb,
-<<<<<<< HEAD
-      row: iModelDb[_nativeDb].readInstance({ id: elementId, classFullName }, { useJsNames: true, }),
-=======
       row: iModelDb[_nativeDb].readInstance(key, { useJsNames: true }),
->>>>>>> 258476ab
     };
 
     // Deserialize the element
     const classDef = iModelDb.getJsClass<typeof Element>(key.classFullName);
     const elementProps = classDef.deserialize(rawInstance);
 
-<<<<<<< HEAD
-    const element = iModelDb.elements.getElementProps(elementId);
-=======
     const element = iModelDb.elements.getElement(key.id);
->>>>>>> 258476ab
 
     // Verify the element was deserialized correctly
     expect(elementProps).to.not.be.undefined;
@@ -175,7 +148,6 @@
     expect(instance.parent).to.equal(element.parent);
   });
 
-<<<<<<< HEAD
   it("should properly read a RenderMaterialElement, deserialize it, and re-serialize it", async () => {
     let elementId: string | undefined;
     let classId: string | undefined;
@@ -218,9 +190,6 @@
     expect(instance.model.id).to.equal(element.model);
     expect(instance.parent).to.equal(element.parent);
   });
-=======
-
->>>>>>> 258476ab
 
   it("should properly read an Model, deserialize it, and re-serialize it", async () => {
     // Read a model using getInstance()
