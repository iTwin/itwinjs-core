/*---------------------------------------------------------------------------------------------
* Copyright (c) Bentley Systems, Incorporated. All rights reserved.
* See LICENSE.md in the project root for license terms and full copyright notice.
*--------------------------------------------------------------------------------------------*/
import { assert } from "chai";
import { DbResult } from "@itwin/core-bentley";
import { ECSqlRowArg, ECSqlStatement, SnapshotDb } from "../../../core-backend";
import { KnownTestLocations } from "../../KnownTestLocations";
import { ECSqlReader, ECSqlValueType, QueryBinder, QueryOptions, QueryRowFormat } from "@itwin/core-common";
import { buildBinaryData, ECDbMarkdownTestParser, ECDbTestMode, ECDbTestProps, ECDbTestRowFormat } from "./ECSqlTestParser";
import * as path from "path";
import * as fs from "fs";
import { ECSqlDatasets } from "../dataset/ECSqlDatasets";
import { Point2d, Point3d } from "@itwin/core-geometry";

enum TestDataset {
  AllProperties = "AllProperties.bim"
}

const snapshotDbs: { [key in TestDataset]?: SnapshotDb } = {};

describe("Markdown based ECDb test runner", async () => {
  before(async () => {
    await ECSqlDatasets.generateFiles();
    const datasetFilePath = path.join(KnownTestLocations.outputDir, "ECSqlTests", TestDataset.AllProperties);
    if (!fs.existsSync(datasetFilePath)) {
      throw new Error(`Dataset file ${datasetFilePath} does not exist`);
    }
    snapshotDbs[TestDataset.AllProperties] = SnapshotDb.openFile(datasetFilePath);
  });

  after(() => {
    for (const key in snapshotDbs) {
      if (snapshotDbs.hasOwnProperty(key)) {
        (snapshotDbs[key as keyof typeof snapshotDbs])?.close();
      }
    }
  });
  const tests: ECDbTestProps[] = ECDbMarkdownTestParser.parse();

  //TODO: Mechanism to run a single test, put something like it.only into the test md which causes this loop to only run those tests
  for (const test of tests) {
    if (!test.dataset) {
      logWarning(`Skipping test ${test.title} because it does not have a dataset`);
      continue;
    }

    if (test.dataset.toLowerCase() !== TestDataset.AllProperties.toLowerCase()) {
      logWarning(`Skipping test ${test.title} because dataset ${test.dataset} is not recognized`);
      continue;
    }
    const dataset = TestDataset.AllProperties;

    if (test.mode === ECDbTestMode.Both || test.mode === ECDbTestMode.Statement) {
      if (test.skip)
        it(`${test.fileName}: ${test.title} (Statement) skipped. Reason: ${test.skip}`);
      else if (test.only)
        it.only(`${test.fileName}: ${test.title} (Statement)`, () => {
          runECSqlStatementTest(test, dataset);
        });
      else
        it(`${test.fileName}: ${test.title} (Statement)`, () => {
          runECSqlStatementTest(test, dataset);
        });
    }

    if (test.mode === ECDbTestMode.Both || test.mode === ECDbTestMode.ConcurrentQuery) {
      if (test.skip)
        it(`${test.fileName}: ${test.title} (ConcurrentQuery) skipped. Reason: ${test.skip}`);
      else if (test.only)
        it.only(`${test.fileName}: ${test.title} (ConcurrentQuery)`, async () => {
          await runConcurrentQueryTest(test, dataset);
        });
      else
        it(`${test.fileName}: ${test.title} (ConcurrentQuery)`, async () => {
          await runConcurrentQueryTest(test, dataset);
        });
    }
  }
});

function runECSqlStatementTest(test: ECDbTestProps, dataset: TestDataset) {
  const imodel = snapshotDbs[dataset];
  if (!imodel) {
    assert.fail(`Dataset ${dataset} is not loaded`);
  }
  // eslint-disable-next-line @typescript-eslint/no-deprecated
  let stmt: ECSqlStatement | undefined;
  if (test.sql === undefined) {
    assert.fail("Test does not have an ECSql statement");
  }

  try {
    // TODO: statement options should be exposed through the markdown
    // eslint-disable-next-line @typescript-eslint/no-deprecated
    stmt = imodel.prepareStatement(test.sql); // TODO: Wire up logic for tests we expect to fail during prepare
  } catch (error: any) {
    if (test.errorDuringPrepare)
      return;
    else
      assert.fail(`Error during prepare of Statement: ${error.message}`);
  }

  if (test.errorDuringPrepare)
    assert.fail(`Statement is expected to fail during prepare`);

  try {
    if (test.binders !== undefined) {
      for (const binder of test.binders) {
        // eslint-disable-next-line radix
        let id: number | string = Number.parseInt(binder.indexOrName);
        if (isNaN(id))
          id = binder.indexOrName;

        switch (binder.type.toLowerCase()) { // TODO: replace props variables in binder.value
          case "null":
            stmt.bindNull(id);
            break;
          case "string":
            stmt.bindString(id, binder.value);
            break;
          case "int":
            // eslint-disable-next-line radix
            stmt.bindInteger(id, Number.parseInt(binder.value));
            break;
          case "double":
            stmt.bindDouble(id, Number.parseFloat(binder.value));
            break;
          case "id":
            stmt.bindId(id, binder.value);
            break;
          case "idset":
            const values: string[] = binder.value.slice(1, -1).split(",");
            const trimmedValues = values.map((value: string) =>
              value.trim()
            );
            stmt.bindIdSet(id, trimmedValues);
            break;
          case "datetime":
            stmt.bindDateTime(id, binder.value);
            break;
          case "point2d":
            const parsedVal2d = JSON.parse(binder.value);
            stmt.bindPoint2d(id, { x: parsedVal2d.X, y: parsedVal2d.Y });
            break;
          case "point3d":
            const parsedVal3d = JSON.parse(binder.value);
            stmt.bindPoint3d(id, { x: parsedVal3d.X, y: parsedVal3d.Y, z: parsedVal3d.Z });
            break;
          case "blob":
            const arrayValues: string[] = binder.value.slice(1, -1).split(",");
            const numbers = arrayValues.map((value: string) =>
              // eslint-disable-next-line radix
              parseInt(value.trim())
            );
            stmt.bindBlob(id, Uint8Array.of(...numbers));
            break;
          case "navigation":
            stmt.bindNavigation(id, JSON.parse(binder.value));
            break;
          case "array":
            stmt.bindArray(id, JSON.parse(binder.value));
            break;
          case "struct":
            stmt.bindStruct(id, JSON.parse(binder.value));
            break;
          default:
            assert.fail(`Unsupported binder type ${binder.type}`);
        } // switch binder.type
      } // for binder
    } // if test.binders

    let resultCount = 0;
    let stepResult: DbResult;
    while ((stepResult = stmt.step()) === DbResult.BE_SQLITE_ROW) {
      if (resultCount === 0 && test.columnInfo) {
        // Verify the columns on the first result row (TODO: for dynamic columns we have to do this every item)
        const colCount = stmt.getColumnCount();
        assert.strictEqual(colCount, test.columnInfo.length, `Expected ${test.columnInfo.length} columns but got ${colCount}`);
        for (let i = 0; i < colCount; i++) {
          const colInfo = stmt.getValue(i).columnInfo;
          const expectedColInfo = test.columnInfo[i];
          // cannot directly compare against colInfo because it has methods instead of getters
          assert.strictEqual(colInfo.getPropertyName(), expectedColInfo.name, `Expected property name ${expectedColInfo.name} but got ${colInfo.getPropertyName()} for column index ${i}`);
          //if (expectedColInfo.isDynamicProp !== undefined) TODO: Is this not exposed?
          //  assert.strictEqual(colInfo..isDynamicProperty, expectedColInfo.isDynamicProp, `Expected dynamic property ${expectedColInfo.isDynamicProp} but got ${colInfo.isDynamicProperty} for column index ${i}`);
          // TODO: Extended type name not exposed??
          if (expectedColInfo.generated !== undefined)
            assert.strictEqual(colInfo.isGeneratedProperty(), expectedColInfo.generated, `Expected generated property ${expectedColInfo.generated} but got ${colInfo.isGeneratedProperty()} for column index ${i}`);
          if (expectedColInfo.accessString !== undefined)
            assert.strictEqual(colInfo.getAccessString(), expectedColInfo.accessString, `Expected access string ${expectedColInfo.accessString} but got ${colInfo.getAccessString()} for column index ${i}`);
          if (expectedColInfo.type !== undefined)
            assert.strictEqual(ECSqlValueType[colInfo.getType()], expectedColInfo.type, `Expected type ${expectedColInfo.type} but got ${ECSqlValueType[colInfo.getType()]} for column index ${i}`);
          if (expectedColInfo.originPropertyName !== undefined)
            assert.strictEqual(colInfo.getOriginPropertyName(), expectedColInfo.originPropertyName, `Expected Origin PropertyName ${expectedColInfo.originPropertyName} but got ${colInfo.getOriginPropertyName()} for column index ${i}`);
        }
      }

      if (test.expectedResults !== undefined && test.expectedResults.length > resultCount) {
        let expectedResult = test.expectedResults[resultCount];
        expectedResult = buildBinaryData(expectedResult);
        const rowArgs: ECSqlRowArg = { rowFormat: getRowFormat(test.rowFormat), classIdsToClassNames: test.convertClassIdsToClassNames };
<<<<<<< HEAD
        // TODO: abbreviate blobs is not supported here?
        if (test.abbreviateBlobs)
          logWarning("Abbreviate blobs is not supported for statement tests");
=======
>>>>>>> 3e42470c

        const actualResult = stmt.getRow(rowArgs);
        checkingExpectedResults(test.rowFormat, actualResult, expectedResult, test.indexesToIncludeInResults);
      }
      resultCount++;
    }
    stmt[Symbol.dispose]();
    stmt = undefined;

    if (resultCount === 0 && test.stepStatus) {
      const stepResultString = DbResult[stepResult];
      assert.strictEqual(stepResultString, test.stepStatus, `Expected step status ${test.stepStatus} but got ${stepResultString}`);
    }

    if (test.expectedResults && test.expectedResults.length !== resultCount) {
      assert.fail(`Expected ${test.expectedResults.length} rows but got ${resultCount}`);
    }
  } finally {
    if (stmt !== undefined)
      stmt[Symbol.dispose]();
  }
}

function getRowFormat(rowFormat: ECDbTestRowFormat): QueryRowFormat {
  switch (rowFormat) {
    case ECDbTestRowFormat.ECSqlNames:
      return QueryRowFormat.UseECSqlPropertyNames;
    case ECDbTestRowFormat.ECSqlIndexes:
      return QueryRowFormat.UseECSqlPropertyIndexes;
    case ECDbTestRowFormat.JsNames:
      return QueryRowFormat.UseJsPropertyNames;
    default:
      return QueryRowFormat.UseECSqlPropertyNames;
  }
}

async function runConcurrentQueryTest(test: ECDbTestProps, dataset: TestDataset): Promise<void> {
  const imodel = snapshotDbs[dataset];
  if (!imodel) {
    assert.fail(`Dataset ${dataset} is not loaded`);
  }

  let reader: ECSqlReader;
  if (test.sql === undefined) {
    assert.fail("Test does not have an ECSql statement");
  }
  let params: QueryBinder | undefined;
  if (test.binders !== undefined) {
    params = new QueryBinder();
    for (const binder of test.binders) {
      // eslint-disable-next-line radix
      let id: number | string = Number.parseInt(binder.indexOrName);
      if (isNaN(id))
        id = binder.indexOrName;

      switch (binder.type.toLowerCase()) { // TODO: replace props variables in binder.value
        case "null":
          params.bindNull(id);
          break;
        case "string":
          params.bindString(id, binder.value);
          break;
        case "int":
          // eslint-disable-next-line radix
          params.bindInt(id, Number.parseInt(binder.value));
          break;
        case "long":
          // eslint-disable-next-line radix
          params.bindLong(id, Number.parseInt(binder.value));
          break;
        case "double":
          params.bindDouble(id, Number.parseFloat(binder.value));
          break;
        case "id":
          params.bindId(id, binder.value);
          break;
        case "idset":
          const values: string[] = binder.value.slice(1, -1).split(",");
          const trimmedValues = values.map((value: string) =>
            value.trim()
          );
          params.bindIdSet(id, trimmedValues);
          break;
        case "point2d":
          const parsedVal2d = JSON.parse(binder.value);
          params.bindPoint2d(id, new Point2d(parsedVal2d.X, parsedVal2d.Y));
          break;
        case "point3d":
          const parsedVal3d = JSON.parse(binder.value);
          params.bindPoint3d(id, new Point3d(parsedVal3d.X, parsedVal3d.Y, parsedVal3d.Z));
          break;
        case "blob":
          const arrayValues: string[] = binder.value.slice(1, -1).split(",");
          const numbers = arrayValues.map((value: string) =>
            // eslint-disable-next-line radix
            parseInt(value.trim())
          );
          params.bindBlob(id, Uint8Array.of(...numbers));
          break;
        case "struct":
          params.bindStruct(id, JSON.parse(binder.value));
          break;
        default:
          assert.fail(`Unsupported binder type ${binder.type}`);
      } // switch binder.type
    } // for binder
  } // if test.binders

  const queryOptions: QueryOptions = {};
  queryOptions.rowFormat = getRowFormat(test.rowFormat);
  if (test.abbreviateBlobs)
    queryOptions.abbreviateBlobs = true;
  if (test.convertClassIdsToClassNames) {
    // eslint-disable-next-line @typescript-eslint/no-deprecated
    queryOptions.convertClassIdsToClassNames = true;
  }
  try {
    reader = imodel.createQueryReader(test.sql, params, queryOptions); // TODO: Wire up logic for tests we expect to fail during prepare
  } catch (error: any) {
    assert.fail(`Error during creating QueryReader: ${error.message}`);
  }

  let resultCount = 0;
  let rows;
  try {
    rows = await reader.toArray();
  }
  catch (error: any) {
    if (test.errorDuringPrepare)
      return;
    else
      assert.fail(`Error during prepare of Concurrent Query: ${error.message}`);
  }

  if (test.errorDuringPrepare)
    assert.fail(`Statement is expected to fail during prepare`);

  const colMetaData = await reader.getMetaData();
  while (resultCount < rows.length) {
    if (resultCount === 0 && test.columnInfo) {
      // Verify the columns on the first result row (TODO: for dynamic columns we have to do this every item)
      assert.strictEqual(colMetaData.length, test.columnInfo.length, `Expected ${test.columnInfo.length} columns but got ${colMetaData.length}`);
      for (let i = 0; i < colMetaData.length; i++) {
        const colInfo = colMetaData[i];
        const expectedColInfo = test.columnInfo[i];
        // cannot directly compare against colInfo because it has methods instead of getters
        assert.strictEqual(colInfo.name, expectedColInfo.name, `Expected name ${expectedColInfo.name} but got ${colInfo.name} for column index ${i}`);
        if (expectedColInfo.generated !== undefined)
          assert.strictEqual(colInfo.generated, expectedColInfo.generated, `Expected generated property ${expectedColInfo.generated} but got ${colInfo.generated} for column index ${i}`);
        if (expectedColInfo.accessString !== undefined)
          assert.strictEqual(colInfo.accessString, expectedColInfo.accessString, `Expected access string ${expectedColInfo.accessString} but got ${colInfo.accessString} for column index ${i}`);
        if (expectedColInfo.typeName !== undefined)
          assert.strictEqual(colInfo.typeName, expectedColInfo.typeName, `Expected type name ${expectedColInfo.typeName} but got ${colInfo.typeName} for column index ${i}`);
        if (expectedColInfo.className !== undefined)
          assert.strictEqual(colInfo.className, expectedColInfo.className, `Expected class name ${expectedColInfo.className} but got ${colInfo.className} for column index ${i}`);
        assert.strictEqual(colInfo.extendedType, expectedColInfo.extendedType, `Expected extended type ${expectedColInfo.extendedType} but got ${colInfo.extendedType} for column index ${i}`);
        assert.strictEqual(colInfo.extendType, expectedColInfo.extendedType === undefined ? "" : expectedColInfo.extendedType, `Expected extend type ${expectedColInfo.extendedType === undefined ? "" : expectedColInfo.extendedType} but got ${colInfo.extendType} for column index ${i}`);  // eslint-disable-line @typescript-eslint/no-deprecated
      }
    }

    if (test.expectedResults !== undefined && test.expectedResults.length > resultCount) {
      let expectedResult = test.expectedResults[resultCount];
      // replace props in expected result, TODO: optimize this
      expectedResult = buildBinaryData(expectedResult);

      const actualResult = rows[resultCount] // TODO: should we test getValue() as well?
      checkingExpectedResults(test.rowFormat, actualResult, expectedResult, test.indexesToIncludeInResults);
    }
    resultCount++;
  }

  // if (resultCount === 0 && test.stepStatus) {
  //   const stepResultString = DbResult[stepResult];
  //   assert.strictEqual(stepResultString, test.stepStatus, `Expected step status ${test.stepStatus} but got ${stepResultString}`);
  // }

  if (test.expectedResults && test.expectedResults.length !== resultCount) {
    assert.fail(`Expected ${test.expectedResults.length} rows but got ${resultCount}`);
  }
}

function checkingExpectedResults(rowFormat: ECDbTestRowFormat, actualResult: any, expectedResult: any, indexesToInclude?: number[]) {
  if (rowFormat === ECDbTestRowFormat.ECSqlIndexes && indexesToInclude) {
    let i: any = 0;
    for (const key of Object.keys(expectedResult)) {
      assert.deepEqual(actualResult[indexesToInclude[i]], expectedResult[key], `Expected ${JSON.stringify(expectedResult[key])} but got ${JSON.stringify(actualResult[indexesToInclude[i]])}`);
      i++;
    }
  }
  else {
    for (const key of Object.keys(expectedResult)) {
      assert.deepEqual(actualResult[key], expectedResult[key], `Expected ${JSON.stringify(expectedResult[key])} but got ${JSON.stringify(actualResult[key])}`);
    }
  }
}
function logWarning(message: string) {
  // eslint-disable-next-line no-console
  console.log(`\x1b[33m${message}\x1b[0m`);
}<|MERGE_RESOLUTION|>--- conflicted
+++ resolved
@@ -200,13 +200,6 @@
         let expectedResult = test.expectedResults[resultCount];
         expectedResult = buildBinaryData(expectedResult);
         const rowArgs: ECSqlRowArg = { rowFormat: getRowFormat(test.rowFormat), classIdsToClassNames: test.convertClassIdsToClassNames };
-<<<<<<< HEAD
-        // TODO: abbreviate blobs is not supported here?
-        if (test.abbreviateBlobs)
-          logWarning("Abbreviate blobs is not supported for statement tests");
-=======
->>>>>>> 3e42470c
-
         const actualResult = stmt.getRow(rowArgs);
         checkingExpectedResults(test.rowFormat, actualResult, expectedResult, test.indexesToIncludeInResults);
       }
