--- conflicted
+++ resolved
@@ -1,1295 +1,1289 @@
-/*---------------------------------------------------------------------------------------------
-* Copyright (c) Bentley Systems, Incorporated. All rights reserved.
-* See LICENSE.md in the project root for license terms and full copyright notice.
-*--------------------------------------------------------------------------------------------*/
-
-import * as chai from "chai";
-import * as chaiAsPromised from "chai-as-promised";
-import * as path from "path";
-import * as fs from "fs";
-import { Base64 } from "js-base64";
-import {
-  AccessToken,
-  BeEvent, BentleyLoggerCategory, DbResult, Guid, GuidString, Id64, Id64String, IDisposable, IModelStatus, Logger, LogLevel, OpenMode,
-<<<<<<< HEAD
-} from "@bentley/bentleyjs-core";
-import { Box, Cone, LineString3d, Point2d, Point3d, Range2d, Range3d, StandardViewIndex, Vector3d, YawPitchRollAngles } from "@bentley/geometry-core";
-=======
-} from "@itwin/core-bentley";
-import { IModelHubClientLoggerCategory } from "@bentley/imodelhub-client";
-import { Box, Cone, LineString3d, Point2d, Point3d, Range2d, Range3d, StandardViewIndex, Vector3d, YawPitchRollAngles } from "@itwin/core-geometry";
->>>>>>> 3dc5ea13
-import {
-  AuxCoordSystem2dProps, Base64EncodedString, ChangesetIdWithIndex, Code, CodeProps, CodeScopeSpec, CodeSpec, ColorDef, ElementAspectProps, ElementProps,
-  ExternalSourceProps, FontType, GeometricElement2dProps, GeometryParams, GeometryPartProps, GeometryStreamBuilder, GeometryStreamProps, ImageSourceFormat,
-  IModel, IModelError, IModelReadRpcInterface, IModelVersion, IModelVersionProps, LocalFileName, PhysicalElementProps, PlanProjectionSettings, RelatedElement, RepositoryLinkProps,
-  RequestNewBriefcaseProps, RpcConfiguration, RpcManager, RpcPendingResponse, SkyBoxImageType, SubCategoryAppearance, SubCategoryOverride, SyncMode,
-} from "@itwin/core-common";
-import { IModelJsNative, NativeLoggerCategory } from "@bentley/imodeljs-native";
-import { ITwinClientLoggerCategory } from "@bentley/itwin-client";
-import { TestUserCredentials, TestUsers, TestUtility } from "@itwin/oidc-signin-tool";
-import { BackendLoggerCategory as BackendLoggerCategory } from "../BackendLoggerCategory";
-import { CheckpointProps, V1CheckpointManager } from "../CheckpointManager";
-import { ClassRegistry } from "../ClassRegistry";
-import { DefinitionPartition, Drawing, DrawingGraphic, GeometryPart, LinkElement, PhysicalElement, RepositoryLink, Subject } from "../Element";
-import {
-  AuxCoordSystem2d, BriefcaseDb, BriefcaseManager, CategorySelector, DisplayStyle2d, DisplayStyle3d, DrawingCategory,
-  DrawingViewDefinition, ECSqlStatement, Element, ElementAspect, ElementOwnsChildElements, ElementOwnsMultiAspects, ElementOwnsUniqueAspect, ElementUniqueAspect,
-  ExternalSource, ExternalSourceIsInRepository, FunctionalModel, FunctionalSchema, GroupModel, IModelDb, IModelHost, IModelHostConfiguration,
-  IModelJsFs, InformationPartitionElement, Model, ModelSelector, OrthographicViewDefinition, PhysicalModel, PhysicalObject, PhysicalPartition, Platform,
-  RenderMaterialElement, SnapshotDb, SpatialCategory, SubCategory, SubjectOwnsPartitionElements, Texture, ViewDefinition,
-} from "../core-backend";
-import { DefinitionModel, DocumentListModel, DrawingModel, InformationRecordModel, SpatialLocationModel } from "../Model";
-import { DrawingGraphicRepresentsElement, ElementDrivesElement, Relationship, RelationshipProps } from "../Relationship";
-import { DownloadAndOpenArgs, RpcBriefcaseUtility } from "../rpc-impl/RpcBriefcaseUtility";
-import { Schema, Schemas } from "../Schema";
-import { HubMock } from "./HubMock";
-import { HubUtility } from "./integration/HubUtility";
-import { KnownTestLocations } from "./KnownTestLocations";
-import { RequestNewBriefcaseArg } from "../BriefcaseManager";
-
-const assert = chai.assert;
-chai.use(chaiAsPromised);
-
-/* eslint-disable @typescript-eslint/explicit-member-accessibility */
-
-/** Loads the provided `.env` file into process.env */
-function loadEnv(envFile: string) {
-  if (!fs.existsSync(envFile))
-    return;
-
-  const dotenv = require("dotenv"); // eslint-disable-line @typescript-eslint/no-var-requires
-  const dotenvExpand = require("dotenv-expand"); // eslint-disable-line @typescript-eslint/no-var-requires
-  const envResult = dotenv.config({ path: envFile });
-  if (envResult.error) {
-    throw envResult.error;
-  }
-
-  dotenvExpand(envResult);
-}
-
-/** Class for simple test timing */
-export class Timer {
-  private _label: string;
-  private _start: Date;
-  constructor(label: string) {
-    this._label = `\t${label}`;
-    this._start = new Date();
-  }
-
-  public end() {
-    const stop = new Date();
-    const elapsed = stop.getTime() - this._start.getTime();
-    // eslint-disable-next-line no-console
-    console.log(`${this._label}: ${elapsed}ms`);
-  }
-}
-
-RpcConfiguration.developmentMode = true;
-
-// Initialize the RPC interface classes used by tests
-RpcManager.initializeInterface(IModelReadRpcInterface);
-
-export interface IModelTestUtilsOpenOptions {
-  copyFilename?: string;
-  enableTransactions?: boolean;
-  openMode?: OpenMode;
-}
-
-/**
- * Disables native code assertions from firing. This can be used by tests that intentionally
- * test failing operations. If those failing operations raise assertions in native code, the test
- * would fail unexpectedly in a debug build. In that case the native code assertions can be disabled with
- * this class.
- */
-export class DisableNativeAssertions implements IDisposable {
-  private _native: IModelJsNative.DisableNativeAssertions | undefined;
-
-  constructor() {
-    this._native = new IModelHost.platform.DisableNativeAssertions();
-  }
-
-  public dispose(): void {
-    if (!this._native)
-      return;
-
-    this._native.dispose();
-    this._native = undefined;
-  }
-}
-
-export class TestBim extends Schema {
-  public static override get schemaName(): string { return "TestBim"; }
-
-}
-export interface TestRelationshipProps extends RelationshipProps {
-  property1: string;
-}
-export class TestElementDrivesElement extends ElementDrivesElement implements TestRelationshipProps {
-  public static override get className(): string { return "TestElementDrivesElement"; }
-  public property1!: string;
-  public static rootChanged = new BeEvent<(props: RelationshipProps, imodel: IModelDb) => void>();
-  public static deletedDependency = new BeEvent<(props: RelationshipProps, imodel: IModelDb) => void>();
-  public static override onRootChanged(props: RelationshipProps, imodel: IModelDb): void { this.rootChanged.raiseEvent(props, imodel); }
-  public static override onDeletedDependency(props: RelationshipProps, imodel: IModelDb): void { this.deletedDependency.raiseEvent(props, imodel); }
-}
-export interface TestPhysicalObjectProps extends PhysicalElementProps {
-  intProperty: number;
-}
-export class TestPhysicalObject extends PhysicalElement implements TestPhysicalObjectProps {
-  public static override get className(): string { return "TestPhysicalObject"; }
-  public intProperty!: number;
-  public static beforeOutputsHandled = new BeEvent<(id: Id64String, imodel: IModelDb) => void>();
-  public static allInputsHandled = new BeEvent<(id: Id64String, imodel: IModelDb) => void>();
-  public static override onBeforeOutputsHandled(id: Id64String, imodel: IModelDb): void { this.beforeOutputsHandled.raiseEvent(id, imodel); }
-  public static override onAllInputsHandled(id: Id64String, imodel: IModelDb): void { this.allInputsHandled.raiseEvent(id, imodel); }
-}
-
-/** the types of users available for tests */
-export enum TestUserType {
-  Regular,
-  Manager,
-  Super,
-  SuperManager
-}
-
-export class IModelTestUtils {
-  private static testOrg = {
-    name: "Test Organization",
-    id: Guid.createValue(),
-  };
-
-  /** get an AuthorizedClientRequestContext for a [[TestUserType]].
-     * @note if the current test is using [[HubMock]], calling this method multiple times with the same type will return users from the same organization,
-     * but with different credentials. This can be useful for simulating more than one user of the same type on the same project.
-     * However, if a real IModelHub is used, the credentials are supplied externally and will always return the same value (because otherwise they would not be valid.)
-     */
-  public static async getAccessToken(user: TestUserType): Promise<AccessToken> {
-    if (HubMock.isValid) {
-      return TestUserType[user];
-    }
-
-    let credentials: TestUserCredentials;
-    switch (user) {
-      case TestUserType.Regular:
-        credentials = TestUsers.regular;
-        break;
-      case TestUserType.Manager:
-        credentials = TestUsers.manager;
-        break;
-      case TestUserType.Super:
-        credentials = TestUsers.super;
-        break;
-      case TestUserType.SuperManager:
-        credentials = TestUsers.superManager;
-        break;
-    }
-    return TestUtility.getAccessToken(credentials);
-  }
-
-  /** Helper to open a briefcase db directly with the BriefcaseManager API */
-  public static async downloadAndOpenBriefcase(args: RequestNewBriefcaseArg): Promise<BriefcaseDb> {
-    assert.isTrue(HubUtility.allowHubBriefcases || HubMock.isValid, "Must use HubMock for tests that modify iModels");
-    const props = await BriefcaseManager.downloadBriefcase(args);
-    return BriefcaseDb.open({ fileName: props.fileName });
-  }
-
-  /** Opens the specific iModel as a Briefcase through the same workflow the IModelReadRpc.openForRead method will use. Replicates the way a frontend would open the iModel. */
-  public static async openBriefcaseUsingRpc(args: RequestNewBriefcaseProps & { accessToken: AccessToken, deleteFirst?: boolean }): Promise<BriefcaseDb> {
-    if (undefined === args.asOf)
-      args.asOf = IModelVersion.latest().toJSON();
-
-    const openArgs: DownloadAndOpenArgs = {
-      tokenProps: {
-        iTwinId: args.iTwinId,
-        iModelId: args.iModelId,
-        changeset: (await IModelHost.hubAccess.getChangesetFromVersion({ accessToken: args.accessToken, version: IModelVersion.fromJSON(args.asOf), iModelId: args.iModelId })),
-      },
-      activity: { accessToken: args.accessToken, activityId: "", applicationId: "", applicationVersion: "", sessionId: "" },
-      syncMode: args.briefcaseId === 0 ? SyncMode.PullOnly : SyncMode.PullAndPush,
-      forceDownload: args.deleteFirst,
-    };
-
-    assert.isTrue(HubMock.isValid || openArgs.syncMode === SyncMode.PullOnly, "use HubMock to acquire briefcases");
-    while (true) {
-      try {
-        return (await RpcBriefcaseUtility.open(openArgs)) as BriefcaseDb;
-      } catch (error) {
-        if (!(error instanceof RpcPendingResponse))
-          throw error;
-      }
-    }
-  }
-
-  /** Downloads and opens a v1 checkpoint */
-  public static async downloadAndOpenCheckpoint(args: { accessToken: AccessToken, iTwinId: GuidString, iModelId: GuidString, asOf?: IModelVersionProps }): Promise<SnapshotDb> {
-    if (undefined === args.asOf)
-      args.asOf = IModelVersion.latest().toJSON();
-
-    const checkpoint: CheckpointProps = {
-      iTwinId: args.iTwinId,
-      iModelId: args.iModelId,
-      accessToken: args.accessToken,
-      changeset: (await IModelHost.hubAccess.getChangesetFromVersion({ accessToken: args.accessToken, version: IModelVersion.fromJSON(args.asOf), iModelId: args.iModelId })),
-    };
-
-    return V1CheckpointManager.getCheckpointDb({ checkpoint, localFile: V1CheckpointManager.getFileName(checkpoint) });
-  }
-
-  /** Opens the specific Checkpoint iModel, `SyncMode.FixedVersion`, through the same workflow the IModelReadRpc.openForRead method will use. Replicates the way a frontend would open the iModel. */
-  public static async openCheckpointUsingRpc(args: RequestNewBriefcaseProps & { accessToken: AccessToken, deleteFirst?: boolean }): Promise<SnapshotDb> {
-    if (undefined === args.asOf)
-      args.asOf = IModelVersion.latest().toJSON();
-
-    const changeset = await IModelHost.hubAccess.getChangesetFromVersion({ accessToken: args.accessToken, version: IModelVersion.fromJSON(args.asOf), iModelId: args.iModelId });
-    const openArgs: DownloadAndOpenArgs = {
-      tokenProps: {
-        iTwinId: args.iTwinId,
-        iModelId: args.iModelId,
-        changeset,
-      },
-      activity: { accessToken: args.accessToken, activityId: "", applicationId: "", applicationVersion: "", sessionId: "" },
-      syncMode: SyncMode.FixedVersion,
-      forceDownload: args.deleteFirst,
-    };
-
-    while (true) {
-      try {
-        return (await RpcBriefcaseUtility.open(openArgs)) as SnapshotDb;
-      } catch (error) {
-        if (!(error instanceof RpcPendingResponse))
-          throw error;
-      }
-    }
-  }
-
-  public static async closeAndDeleteBriefcaseDb(accessToken: AccessToken, briefcaseDb: IModelDb) {
-    const fileName = briefcaseDb.pathName;
-    const iModelId = briefcaseDb.iModelId;
-    briefcaseDb.close();
-
-    await BriefcaseManager.deleteBriefcaseFiles(fileName, accessToken);
-
-    // try to clean up empty briefcase directories, and empty iModel directories.
-    if (0 === BriefcaseManager.getCachedBriefcases(iModelId).length) {
-      IModelJsFs.removeSync(BriefcaseManager.getBriefcaseBasePath(iModelId));
-      const imodelPath = BriefcaseManager.getIModelPath(iModelId);
-      if (0 === IModelJsFs.readdirSync(imodelPath).length) {
-        IModelJsFs.removeSync(imodelPath);
-      }
-    }
-  }
-
-  /** Prepare for an output file by:
-   * - Resolving the output file name under the known test output directory
-   * - Making directories as necessary
-   * - Removing a previous copy of the output file
-   * @param subDirName Sub-directory under known test output directory. Should match the name of the test file minus the .test.ts file extension.
-   * @param fileName Name of output fille
-   */
-  public static prepareOutputFile(subDirName: string, fileName: string): LocalFileName {
-    if (!IModelJsFs.existsSync(KnownTestLocations.outputDir))
-      IModelJsFs.mkdirSync(KnownTestLocations.outputDir);
-
-    const outputDir = path.join(KnownTestLocations.outputDir, subDirName);
-    if (!IModelJsFs.existsSync(outputDir))
-      IModelJsFs.mkdirSync(outputDir);
-
-    const outputFile = path.join(outputDir, fileName);
-    if (IModelJsFs.existsSync(outputFile))
-      IModelJsFs.unlinkSync(outputFile);
-
-    return outputFile;
-  }
-
-  /** Resolve an asset file path from the asset name by looking in the known assets directory */
-  public static resolveAssetFile(assetName: string): LocalFileName {
-    const assetFile = path.join(KnownTestLocations.assetsDir, assetName);
-    assert.isTrue(IModelJsFs.existsSync(assetFile));
-    return assetFile;
-  }
-
-  /** Orchestrates the steps necessary to create a new snapshot iModel from a seed file. */
-  public static createSnapshotFromSeed(testFileName: string, seedFileName: LocalFileName): SnapshotDb {
-    const seedDb: SnapshotDb = SnapshotDb.openFile(seedFileName);
-    const testDb: SnapshotDb = SnapshotDb.createFrom(seedDb, testFileName);
-    seedDb.close();
-    return testDb;
-  }
-
-  public static getUniqueModelCode(testDb: IModelDb, newModelCodeBase: string): Code {
-    let newModelCode: string = newModelCodeBase;
-    let iter: number = 0;
-    while (true) {
-      const modelCode = InformationPartitionElement.createCode(testDb, IModel.rootSubjectId, newModelCode);
-      if (testDb.elements.queryElementIdByCode(modelCode) === undefined)
-        return modelCode;
-
-      newModelCode = newModelCodeBase + iter;
-      ++iter;
-    }
-  }
-
-  public static generateChangeSetId(): ChangesetIdWithIndex {
-    let result = "";
-    for (let i = 0; i < 20; ++i) {
-      result += Math.floor(Math.random() * 256).toString(16).padStart(2, "0");
-    }
-    return { id: result };
-  }
-
-  /** Create and insert a PhysicalPartition element (in the repositoryModel) and an associated PhysicalModel. */
-  public static createAndInsertPhysicalPartition(testDb: IModelDb, newModelCode: CodeProps, parentId?: Id64String): Id64String {
-    const model = parentId ? testDb.elements.getElement(parentId).model : IModel.repositoryModelId;
-    const parent = new SubjectOwnsPartitionElements(parentId || IModel.rootSubjectId);
-
-    const modeledElementProps: ElementProps = {
-      classFullName: PhysicalPartition.classFullName,
-      parent,
-      model,
-      code: newModelCode,
-    };
-    const modeledElement: Element = testDb.elements.createElement(modeledElementProps);
-    return testDb.elements.insertElement(modeledElement);
-  }
-
-  /** Create and insert a PhysicalPartition element (in the repositoryModel) and an associated PhysicalModel. */
-  public static async createAndInsertPhysicalPartitionAsync(testDb: IModelDb, newModelCode: CodeProps, parentId?: Id64String): Promise<Id64String> {
-    const model = parentId ? testDb.elements.getElement(parentId).model : IModel.repositoryModelId;
-    const parent = new SubjectOwnsPartitionElements(parentId || IModel.rootSubjectId);
-
-    const modeledElementProps: ElementProps = {
-      classFullName: PhysicalPartition.classFullName,
-      parent,
-      model,
-      code: newModelCode,
-    };
-    const modeledElement: Element = testDb.elements.createElement(modeledElementProps);
-    await testDb.locks.acquireSharedLock(model);
-    return testDb.elements.insertElement(modeledElement);
-  }
-
-  /** Create and insert a PhysicalPartition element (in the repositoryModel) and an associated PhysicalModel. */
-  public static createAndInsertPhysicalModel(testDb: IModelDb, modeledElementRef: RelatedElement, privateModel: boolean = false): Id64String {
-    const newModel = testDb.models.createModel({ modeledElement: modeledElementRef, classFullName: PhysicalModel.classFullName, isPrivate: privateModel });
-    const newModelId = testDb.models.insertModel(newModel);
-    assert.isTrue(Id64.isValidId64(newModelId));
-    assert.isTrue(Id64.isValidId64(newModel.id));
-    assert.deepEqual(newModelId, newModel.id);
-    return newModelId;
-  }
-
-  /** Create and insert a PhysicalPartition element (in the repositoryModel) and an associated PhysicalModel. */
-  public static async createAndInsertPhysicalModelAsync(testDb: IModelDb, modeledElementRef: RelatedElement, privateModel: boolean = false): Promise<Id64String> {
-    const newModel = testDb.models.createModel({ modeledElement: modeledElementRef, classFullName: PhysicalModel.classFullName, isPrivate: privateModel });
-    const newModelId = testDb.models.insertModel(newModel);
-    assert.isTrue(Id64.isValidId64(newModelId));
-    assert.isTrue(Id64.isValidId64(newModel.id));
-    assert.deepEqual(newModelId, newModel.id);
-    return newModelId;
-  }
-
-  /**
-   * Create and insert a PhysicalPartition element (in the repositoryModel) and an associated PhysicalModel.
-   * @return [modeledElementId, modelId]
-   */
-  public static createAndInsertPhysicalPartitionAndModel(testImodel: IModelDb, newModelCode: CodeProps, privateModel: boolean = false, parent?: Id64String): Id64String[] {
-    const eid = IModelTestUtils.createAndInsertPhysicalPartition(testImodel, newModelCode, parent);
-    const modeledElementRef = new RelatedElement({ id: eid });
-    const mid = IModelTestUtils.createAndInsertPhysicalModel(testImodel, modeledElementRef, privateModel);
-    return [eid, mid];
-  }
-
-  /**
-   * Create and insert a PhysicalPartition element (in the repositoryModel) and an associated PhysicalModel.
-   * @return [modeledElementId, modelId]
-   */
-  public static async createAndInsertPhysicalPartitionAndModelAsync(testImodel: IModelDb, newModelCode: CodeProps, privateModel: boolean = false, parentId?: Id64String): Promise<Id64String[]> {
-    const eid = await IModelTestUtils.createAndInsertPhysicalPartitionAsync(testImodel, newModelCode, parentId);
-    const modeledElementRef = new RelatedElement({ id: eid });
-    const mid = await IModelTestUtils.createAndInsertPhysicalModelAsync(testImodel, modeledElementRef, privateModel);
-    return [eid, mid];
-  }
-
-  /** Create and insert a Drawing Partition element (in the repositoryModel). */
-  public static createAndInsertDrawingPartition(testDb: IModelDb, newModelCode: CodeProps, parentId?: Id64String): Id64String {
-    const model = parentId ? testDb.elements.getElement(parentId).model : IModel.repositoryModelId;
-    const parent = new SubjectOwnsPartitionElements(parentId || IModel.rootSubjectId);
-
-    const modeledElementProps: ElementProps = {
-      classFullName: Drawing.classFullName,
-      parent,
-      model,
-      code: newModelCode,
-    };
-    const modeledElement: Element = testDb.elements.createElement(modeledElementProps);
-    return testDb.elements.insertElement(modeledElement);
-  }
-
-  /** Create and insert a DrawingModel associated with Drawing Partition. */
-  public static createAndInsertDrawingModel(testDb: IModelDb, modeledElementRef: RelatedElement, privateModel: boolean = false): Id64String {
-    const newModel = testDb.models.createModel({ modeledElement: modeledElementRef, classFullName: DrawingModel.classFullName, isPrivate: privateModel });
-    const newModelId = testDb.models.insertModel(newModel);
-    assert.isTrue(Id64.isValidId64(newModelId));
-    assert.isTrue(Id64.isValidId64(newModel.id));
-    assert.deepEqual(newModelId, newModel.id);
-    return newModelId;
-  }
-
-  /**
-   * Create and insert a Drawing Partition element (in the repositoryModel) and an associated DrawingModel.
-   * @return [modeledElementId, modelId]
-   */
-  public static createAndInsertDrawingPartitionAndModel(testImodel: IModelDb, newModelCode: CodeProps, privateModel: boolean = false, parent?: Id64String): Id64String[] {
-    const eid = IModelTestUtils.createAndInsertDrawingPartition(testImodel, newModelCode, parent);
-    const modeledElementRef = new RelatedElement({ id: eid });
-    const mid = IModelTestUtils.createAndInsertDrawingModel(testImodel, modeledElementRef, privateModel);
-    return [eid, mid];
-  }
-
-  public static getUniqueSpatialCategoryCode(scopeModel: Model, newCodeBaseValue: string): Code {
-    let newCodeValue: string = newCodeBaseValue;
-    let iter: number = 0;
-    while (true) {
-      if (SpatialCategory.queryCategoryIdByName(scopeModel.iModel, scopeModel.id, newCodeValue) === undefined)
-        return SpatialCategory.createCode(scopeModel.iModel, scopeModel.id, newCodeValue);
-
-      newCodeValue = newCodeBaseValue + iter;
-      ++iter;
-    }
-  }
-
-  // Create a PhysicalObject. (Does not insert it.)
-  public static createPhysicalObject(testImodel: IModelDb, modelId: Id64String, categoryId: Id64String, elemCode?: Code): Element {
-    const elementProps: PhysicalElementProps = {
-      classFullName: "Generic:PhysicalObject",
-      model: modelId,
-      category: categoryId,
-      code: elemCode ? elemCode : Code.createEmpty(),
-    };
-    return testImodel.elements.createElement(elementProps);
-  }
-
-  /** Handles the startup of IModelHost.
-   * The provided config is used and will override any of the default values used in this method.
-   *
-   * The default includes:
-   * - concurrentQuery.current === 4
-   * - cacheDir === path.join(__dirname, ".cache")
-   */
-  public static async startBackend(config?: IModelHostConfiguration): Promise<void> {
-    loadEnv(path.join(__dirname, "..", "..", ".env"));
-    const cfg = config ? config : new IModelHostConfiguration();
-    cfg.concurrentQuery.concurrent = 4; // for test restrict this to two threads. Making closing connection faster
-    cfg.cacheDir = path.join(__dirname, ".cache");  // Set the cache dir to be under the lib directory.
-    return IModelHost.startup(cfg);
-  }
-
-  public static registerTestBimSchema() {
-    if (undefined === Schemas.getRegisteredSchema(TestBim.schemaName)) {
-      Schemas.registerSchema(TestBim);
-      ClassRegistry.register(TestPhysicalObject, TestBim);
-      ClassRegistry.register(TestElementDrivesElement, TestBim);
-    }
-  }
-
-  public static async shutdownBackend(): Promise<void> {
-    return IModelHost.shutdown();
-  }
-
-  public static setupLogging() {
-    Logger.initializeToConsole();
-    Logger.setLevelDefault(LogLevel.Error);
-
-    const loggingConfigFile: string = path.join(__dirname, "logging.config.json");
-
-    if (IModelJsFs.existsSync(loggingConfigFile)) {
-      // eslint-disable-next-line no-console
-      console.log(`Setting up logging levels from ${loggingConfigFile}`);
-      // eslint-disable-next-line @typescript-eslint/no-var-requires
-      Logger.configureLevels(require(loggingConfigFile));
-    }
-  }
-
-  public static init() {
-    // dummy method to get this script included
-  }
-
-  private static initDebugLogLevels(reset?: boolean) {
-    Logger.setLevelDefault(reset ? LogLevel.Error : LogLevel.Warning);
-    Logger.setLevel(BentleyLoggerCategory.Performance, reset ? LogLevel.Error : LogLevel.Info);
-    Logger.setLevel(BackendLoggerCategory.IModelDb, reset ? LogLevel.Error : LogLevel.Trace);
-    Logger.setLevel(ITwinClientLoggerCategory.Clients, reset ? LogLevel.Error : LogLevel.Trace);
-    Logger.setLevel(ITwinClientLoggerCategory.Request, reset ? LogLevel.Error : LogLevel.Trace);
-    Logger.setLevel(NativeLoggerCategory.DgnCore, reset ? LogLevel.Error : LogLevel.Trace);
-    Logger.setLevel(NativeLoggerCategory.BeSQLite, reset ? LogLevel.Error : LogLevel.Trace);
-  }
-
-  // Setup typical programmatic log level overrides here
-  // Convenience method used to debug specific tests/fixtures
-  public static setupDebugLogLevels() {
-    IModelTestUtils.initDebugLogLevels(false);
-  }
-
-  public static resetDebugLogLevels() {
-    IModelTestUtils.initDebugLogLevels(true);
-  }
-
-  public static executeQuery(db: IModelDb, ecsql: string, bindings?: any[] | object): any[] {
-    return db.withPreparedStatement(ecsql, (stmt) => {
-      if (bindings)
-        stmt.bindValues(bindings);
-
-      const rows: any[] = [];
-      while (DbResult.BE_SQLITE_ROW === stmt.step()) {
-        rows.push(stmt.getRow());
-        if (rows.length > IModelDb.maxLimit)
-          throw new IModelError(IModelStatus.BadRequest, "Max LIMIT exceeded in SELECT statement");
-      }
-
-      return rows;
-    });
-  }
-
-  public static createJobSubjectElement(iModel: IModelDb, name: string): Subject {
-    const subj = Subject.create(iModel, iModel.elements.getRootSubject().id, name);
-    subj.setJsonProperty("Subject", { Job: name }); // eslint-disable-line @typescript-eslint/naming-convention
-    return subj;
-  }
-
-  /** Flushes the Txns in the TxnTable - this allows importing of schemas */
-  public static flushTxns(iModelDb: IModelDb): boolean {
-    iModelDb.nativeDb.deleteAllTxns();
-    return true;
-  }
-
-  public static querySubjectId(iModelDb: IModelDb, subjectCodeValue: string): Id64String {
-    const subjectId = iModelDb.elements.queryElementIdByCode(Subject.createCode(iModelDb, IModel.rootSubjectId, subjectCodeValue))!;
-    assert.isTrue(Id64.isValidId64(subjectId));
-    return subjectId;
-  }
-
-  public static queryDefinitionPartitionId(iModelDb: IModelDb, parentSubjectId: Id64String, suffix: string): Id64String {
-    const partitionCode: Code = DefinitionPartition.createCode(iModelDb, parentSubjectId, `Definition${suffix}`);
-    const partitionId = iModelDb.elements.queryElementIdByCode(partitionCode)!;
-    assert.isTrue(Id64.isValidId64(partitionId));
-    return partitionId;
-  }
-
-  public static querySpatialCategoryId(iModelDb: IModelDb, modelId: Id64String, suffix: string): Id64String {
-    const categoryCode: Code = SpatialCategory.createCode(iModelDb, modelId, `SpatialCategory${suffix}`);
-    const categoryId = iModelDb.elements.queryElementIdByCode(categoryCode)!;
-    assert.isTrue(Id64.isValidId64(categoryId));
-    return categoryId;
-  }
-
-  public static queryPhysicalPartitionId(iModelDb: IModelDb, parentSubjectId: Id64String, suffix: string): Id64String {
-    const partitionCode: Code = PhysicalPartition.createCode(iModelDb, parentSubjectId, `Physical${suffix}`);
-    const partitionId = iModelDb.elements.queryElementIdByCode(partitionCode)!;
-    assert.isTrue(Id64.isValidId64(partitionId));
-    return partitionId;
-  }
-
-  public static queryPhysicalElementId(iModelDb: IModelDb, modelId: Id64String, categoryId: Id64String, suffix: string): Id64String {
-    const elementId = IModelTestUtils.queryByUserLabel(iModelDb, `PhysicalObject${suffix}`);
-    assert.isTrue(Id64.isValidId64(elementId));
-    const element: PhysicalElement = iModelDb.elements.getElement<PhysicalElement>(elementId);
-    assert.equal(element.model, modelId);
-    assert.equal(element.category, categoryId);
-    return elementId;
-  }
-
-  public static insertSpatialCategory(iModelDb: IModelDb, modelId: Id64String, categoryName: string, color: ColorDef): Id64String {
-    const appearance: SubCategoryAppearance.Props = {
-      color: color.toJSON(),
-      transp: 0,
-      invisible: false,
-    };
-    return SpatialCategory.insert(iModelDb, modelId, categoryName, appearance);
-  }
-
-  public static createBoxes(subCategoryIds: Id64String[]): GeometryStreamProps {
-    const length = 1.0;
-    const entryOrigin = Point3d.createZero();
-    const geometryStreamBuilder = new GeometryStreamBuilder();
-    geometryStreamBuilder.appendGeometry(Box.createDgnBox(
-      entryOrigin, Vector3d.unitX(), Vector3d.unitY(), new Point3d(0, 0, length),
-      length, length, length, length, true,
-    )!);
-    for (const subCategoryId of subCategoryIds) {
-      entryOrigin.addInPlace({ x: 1, y: 1, z: 1 });
-      geometryStreamBuilder.appendSubCategoryChange(subCategoryId);
-      geometryStreamBuilder.appendGeometry(Box.createDgnBox(
-        entryOrigin, Vector3d.unitX(), Vector3d.unitY(), new Point3d(0, 0, length),
-        length, length, length, length, true,
-      )!);
-    }
-    return geometryStreamBuilder.geometryStream;
-  }
-
-  public static createBox(size: Point3d, categoryId?: Id64String, subCategoryId?: Id64String, renderMaterialId?: Id64String, geometryPartId?: Id64String): GeometryStreamProps {
-    const geometryStreamBuilder = new GeometryStreamBuilder();
-    if ((undefined !== categoryId) && (undefined !== subCategoryId)) {
-      geometryStreamBuilder.appendSubCategoryChange(subCategoryId);
-      if (undefined !== renderMaterialId) {
-        const geometryParams = new GeometryParams(categoryId, subCategoryId);
-        geometryParams.materialId = renderMaterialId;
-        geometryStreamBuilder.appendGeometryParamsChange(geometryParams);
-      }
-    }
-    geometryStreamBuilder.appendGeometry(Box.createDgnBox(
-      Point3d.createZero(), Vector3d.unitX(), Vector3d.unitY(), new Point3d(0, 0, size.z),
-      size.x, size.y, size.x, size.y, true,
-    )!);
-    if (undefined !== geometryPartId) {
-      geometryStreamBuilder.appendGeometryPart3d(geometryPartId);
-    }
-    return geometryStreamBuilder.geometryStream;
-  }
-
-  public static createCylinder(radius: number): GeometryStreamProps {
-    const pointA = Point3d.create(0, 0, 0);
-    const pointB = Point3d.create(0, 0, 2 * radius);
-    const cylinder = Cone.createBaseAndTarget(pointA, pointB, Vector3d.unitX(), Vector3d.unitY(), radius, radius, true);
-    const geometryStreamBuilder = new GeometryStreamBuilder();
-    geometryStreamBuilder.appendGeometry(cylinder);
-    return geometryStreamBuilder.geometryStream;
-  }
-
-  public static createRectangle(size: Point2d): GeometryStreamProps {
-    const geometryStreamBuilder = new GeometryStreamBuilder();
-    geometryStreamBuilder.appendGeometry(LineString3d.createPoints([
-      new Point3d(0, 0),
-      new Point3d(size.x, 0),
-      new Point3d(size.x, size.y),
-      new Point3d(0, size.y),
-      new Point3d(0, 0),
-    ]));
-    return geometryStreamBuilder.geometryStream;
-  }
-
-  public static insertTextureElement(iModelDb: IModelDb, modelId: Id64String, textureName: string): Id64String {
-    // This is an encoded png containing a 3x3 square with white in top left pixel, blue in middle pixel, and green in bottom right pixel. The rest of the square is red.
-    const pngData = [137, 80, 78, 71, 13, 10, 26, 10, 0, 0, 0, 13, 73, 72, 68, 82, 0, 0, 0, 3, 0, 0, 0, 3, 8, 2, 0, 0, 0, 217, 74, 34, 232, 0, 0, 0, 1, 115, 82, 71, 66, 0, 174, 206, 28, 233, 0, 0, 0, 4, 103, 65, 77, 65, 0, 0, 177, 143, 11, 252, 97, 5, 0, 0, 0, 9, 112, 72, 89, 115, 0, 0, 14, 195, 0, 0, 14, 195, 1, 199, 111, 168, 100, 0, 0, 0, 24, 73, 68, 65, 84, 24, 87, 99, 248, 15, 4, 12, 12, 64, 4, 198, 64, 46, 132, 5, 162, 254, 51, 0, 0, 195, 90, 10, 246, 127, 175, 154, 145, 0, 0, 0, 0, 73, 69, 78, 68, 174, 66, 96, 130];
-    const textureData = Base64.btoa(String.fromCharCode(...pngData));
-    return Texture.insertTexture(iModelDb, modelId, textureName, ImageSourceFormat.Png, textureData, `Description for ${textureName}`);
-  }
-
-  public static queryByUserLabel(iModelDb: IModelDb, userLabel: string): Id64String {
-    return iModelDb.withPreparedStatement(`SELECT ECInstanceId FROM ${Element.classFullName} WHERE UserLabel=:userLabel`, (statement: ECSqlStatement): Id64String => {
-      statement.bindString("userLabel", userLabel);
-      return DbResult.BE_SQLITE_ROW === statement.step() ? statement.getValue(0).getId() : Id64.invalid;
-    });
-  }
-
-  public static insertRepositoryLink(iModelDb: IModelDb, codeValue: string, url: string, format: string): Id64String {
-    const repositoryLinkProps: RepositoryLinkProps = {
-      classFullName: RepositoryLink.classFullName,
-      model: IModel.repositoryModelId,
-      code: LinkElement.createCode(iModelDb, IModel.repositoryModelId, codeValue),
-      url,
-      format,
-    };
-    return iModelDb.elements.insertElement(repositoryLinkProps);
-  }
-
-  public static insertExternalSource(iModelDb: IModelDb, repositoryId: Id64String, userLabel: string): Id64String {
-    const externalSourceProps: ExternalSourceProps = {
-      classFullName: ExternalSource.classFullName,
-      model: IModel.repositoryModelId,
-      code: Code.createEmpty(),
-      userLabel,
-      repository: new ExternalSourceIsInRepository(repositoryId),
-      connectorName: "Connector",
-      connectorVersion: "0.0.1",
-    };
-    return iModelDb.elements.insertElement(externalSourceProps);
-  }
-
-  public static dumpIModelInfo(iModelDb: IModelDb): void {
-    const outputFileName: string = `${iModelDb.pathName}.info.txt`;
-    if (IModelJsFs.existsSync(outputFileName)) {
-      IModelJsFs.removeSync(outputFileName);
-    }
-    IModelJsFs.appendFileSync(outputFileName, `${iModelDb.pathName}\n`);
-    IModelJsFs.appendFileSync(outputFileName, "\n=== CodeSpecs ===\n");
-    iModelDb.withPreparedStatement(`SELECT ECInstanceId,Name FROM BisCore:CodeSpec ORDER BY ECInstanceId`, (statement: ECSqlStatement): void => {
-      while (DbResult.BE_SQLITE_ROW === statement.step()) {
-        const codeSpecId = statement.getValue(0).getId();
-        const codeSpecName: string = statement.getValue(1).getString();
-        IModelJsFs.appendFileSync(outputFileName, `${codeSpecId}, ${codeSpecName}\n`);
-      }
-    });
-    IModelJsFs.appendFileSync(outputFileName, "\n=== Schemas ===\n");
-    iModelDb.withPreparedStatement(`SELECT Name FROM ECDbMeta.ECSchemaDef ORDER BY ECInstanceId`, (statement: ECSqlStatement): void => {
-      while (DbResult.BE_SQLITE_ROW === statement.step()) {
-        const schemaName: string = statement.getValue(0).getString();
-        IModelJsFs.appendFileSync(outputFileName, `${schemaName}\n`);
-      }
-    });
-    IModelJsFs.appendFileSync(outputFileName, "\n=== Models ===\n");
-    iModelDb.withPreparedStatement(`SELECT ECInstanceId FROM ${Model.classFullName} ORDER BY ECInstanceId`, (statement: ECSqlStatement): void => {
-      while (DbResult.BE_SQLITE_ROW === statement.step()) {
-        const modelId = statement.getValue(0).getId();
-        const model: Model = iModelDb.models.getModel(modelId);
-        IModelJsFs.appendFileSync(outputFileName, `${modelId}, ${model.name}, ${model.parentModel}, ${model.classFullName}\n`);
-      }
-    });
-    IModelJsFs.appendFileSync(outputFileName, "\n=== ViewDefinitions ===\n");
-    iModelDb.withPreparedStatement(`SELECT ECInstanceId FROM ${ViewDefinition.classFullName} ORDER BY ECInstanceId`, (statement: ECSqlStatement): void => {
-      while (DbResult.BE_SQLITE_ROW === statement.step()) {
-        const viewDefinitionId = statement.getValue(0).getId();
-        const viewDefinition: ViewDefinition = iModelDb.elements.getElement<ViewDefinition>(viewDefinitionId);
-        IModelJsFs.appendFileSync(outputFileName, `${viewDefinitionId}, ${viewDefinition.code.value}, ${viewDefinition.classFullName}\n`);
-      }
-    });
-    IModelJsFs.appendFileSync(outputFileName, "\n=== Elements ===\n");
-    iModelDb.withPreparedStatement(`SELECT COUNT(*) FROM ${Element.classFullName}`, (statement: ECSqlStatement): void => {
-      if (DbResult.BE_SQLITE_ROW === statement.step()) {
-        const count: number = statement.getValue(0).getInteger();
-        IModelJsFs.appendFileSync(outputFileName, `Count of ${Element.classFullName}=${count}\n`);
-      }
-    });
-    iModelDb.withPreparedStatement(`SELECT COUNT(*) FROM ${PhysicalObject.classFullName}`, (statement: ECSqlStatement): void => {
-      if (DbResult.BE_SQLITE_ROW === statement.step()) {
-        const count: number = statement.getValue(0).getInteger();
-        IModelJsFs.appendFileSync(outputFileName, `Count of ${PhysicalObject.classFullName}=${count}\n`);
-      }
-    });
-    iModelDb.withPreparedStatement(`SELECT COUNT(*) FROM ${GeometryPart.classFullName}`, (statement: ECSqlStatement): void => {
-      if (DbResult.BE_SQLITE_ROW === statement.step()) {
-        const count: number = statement.getValue(0).getInteger();
-        IModelJsFs.appendFileSync(outputFileName, `Count of ${GeometryPart.classFullName}=${count}\n`);
-      }
-    });
-  }
-}
-
-export class ExtensiveTestScenario {
-  static uniqueAspectGuid = Guid.createValue();
-  static federationGuid3 = Guid.createValue();
-
-  public static async prepareDb(sourceDb: IModelDb): Promise<void> {
-    // Import desired schemas
-    const sourceSchemaFileName = path.join(KnownTestLocations.assetsDir, "ExtensiveTestScenario.ecschema.xml");
-    await sourceDb.importSchemas([FunctionalSchema.schemaFilePath, sourceSchemaFileName]);
-    FunctionalSchema.registerSchema();
-  }
-
-  public static populateDb(sourceDb: IModelDb): void {
-    // Embed font
-    if (Platform.platformName.startsWith("win")) {
-      sourceDb.embedFont({ id: 1, type: FontType.TrueType, name: "Arial" });
-      assert.exists(sourceDb.fontMap.getFont("Arial"));
-      assert.exists(sourceDb.fontMap.getFont(1));
-    }
-    // Initialize project extents
-    const projectExtents = new Range3d(-1000, -1000, -1000, 1000, 1000, 1000);
-    sourceDb.updateProjectExtents(projectExtents);
-    // Insert CodeSpecs
-    const codeSpecId1 = sourceDb.codeSpecs.insert("SourceCodeSpec", CodeScopeSpec.Type.Model);
-    const codeSpecId2 = sourceDb.codeSpecs.insert("ExtraCodeSpec", CodeScopeSpec.Type.ParentElement);
-    const codeSpecId3 = sourceDb.codeSpecs.insert("InformationRecords", CodeScopeSpec.Type.Model);
-    assert.isTrue(Id64.isValidId64(codeSpecId1));
-    assert.isTrue(Id64.isValidId64(codeSpecId2));
-    assert.isTrue(Id64.isValidId64(codeSpecId3));
-    // Insert RepositoryModel structure
-    const subjectId = Subject.insert(sourceDb, IModel.rootSubjectId, "Subject", "Subject Description");
-    assert.isTrue(Id64.isValidId64(subjectId));
-    const sourceOnlySubjectId = Subject.insert(sourceDb, IModel.rootSubjectId, "Only in Source");
-    assert.isTrue(Id64.isValidId64(sourceOnlySubjectId));
-    const definitionModelId = DefinitionModel.insert(sourceDb, subjectId, "Definition");
-    assert.isTrue(Id64.isValidId64(definitionModelId));
-    const informationModelId = InformationRecordModel.insert(sourceDb, subjectId, "Information");
-    assert.isTrue(Id64.isValidId64(informationModelId));
-    const groupModelId = GroupModel.insert(sourceDb, subjectId, "Group");
-    assert.isTrue(Id64.isValidId64(groupModelId));
-    const physicalModelId = PhysicalModel.insert(sourceDb, subjectId, "Physical");
-    assert.isTrue(Id64.isValidId64(physicalModelId));
-    const spatialLocationModelId = SpatialLocationModel.insert(sourceDb, subjectId, "SpatialLocation", true);
-    assert.isTrue(Id64.isValidId64(spatialLocationModelId));
-    const functionalModelId = FunctionalModel.insert(sourceDb, subjectId, "Functional");
-    assert.isTrue(Id64.isValidId64(functionalModelId));
-    const documentListModelId = DocumentListModel.insert(sourceDb, subjectId, "Document");
-    assert.isTrue(Id64.isValidId64(documentListModelId));
-    const drawingId = Drawing.insert(sourceDb, documentListModelId, "Drawing");
-    assert.isTrue(Id64.isValidId64(drawingId));
-    // Insert DefinitionElements
-    const modelSelectorId = ModelSelector.insert(sourceDb, definitionModelId, "SpatialModels", [physicalModelId, spatialLocationModelId]);
-    assert.isTrue(Id64.isValidId64(modelSelectorId));
-    const spatialCategoryId = IModelTestUtils.insertSpatialCategory(sourceDb, definitionModelId, "SpatialCategory", ColorDef.green);
-    assert.isTrue(Id64.isValidId64(spatialCategoryId));
-    const sourcePhysicalCategoryId = IModelTestUtils.insertSpatialCategory(sourceDb, definitionModelId, "SourcePhysicalCategory", ColorDef.blue);
-    assert.isTrue(Id64.isValidId64(sourcePhysicalCategoryId));
-    const subCategoryId = SubCategory.insert(sourceDb, spatialCategoryId, "SubCategory", { color: ColorDef.blue.toJSON() });
-    assert.isTrue(Id64.isValidId64(subCategoryId));
-    const filteredSubCategoryId = SubCategory.insert(sourceDb, spatialCategoryId, "FilteredSubCategory", { color: ColorDef.green.toJSON() });
-    assert.isTrue(Id64.isValidId64(filteredSubCategoryId));
-    const drawingCategoryId = DrawingCategory.insert(sourceDb, definitionModelId, "DrawingCategory", new SubCategoryAppearance());
-    assert.isTrue(Id64.isValidId64(drawingCategoryId));
-    const spatialCategorySelectorId = CategorySelector.insert(sourceDb, definitionModelId, "SpatialCategories", [spatialCategoryId, sourcePhysicalCategoryId]);
-    assert.isTrue(Id64.isValidId64(spatialCategorySelectorId));
-    const drawingCategorySelectorId = CategorySelector.insert(sourceDb, definitionModelId, "DrawingCategories", [drawingCategoryId]);
-    assert.isTrue(Id64.isValidId64(drawingCategorySelectorId));
-    const auxCoordSystemProps: AuxCoordSystem2dProps = {
-      classFullName: AuxCoordSystem2d.classFullName,
-      model: definitionModelId,
-      code: AuxCoordSystem2d.createCode(sourceDb, definitionModelId, "AuxCoordSystem2d"),
-    };
-    const auxCoordSystemId = sourceDb.elements.insertElement(auxCoordSystemProps);
-    assert.isTrue(Id64.isValidId64(auxCoordSystemId));
-    const textureId = IModelTestUtils.insertTextureElement(sourceDb, definitionModelId, "Texture");
-    assert.isTrue(Id64.isValidId64(textureId));
-    const renderMaterialId = RenderMaterialElement.insert(sourceDb, definitionModelId, "RenderMaterial", new RenderMaterialElement.Params("PaletteName"));
-    assert.isTrue(Id64.isValidId64(renderMaterialId));
-    const geometryPartProps: GeometryPartProps = {
-      classFullName: GeometryPart.classFullName,
-      model: definitionModelId,
-      code: GeometryPart.createCode(sourceDb, definitionModelId, "GeometryPart"),
-      geom: IModelTestUtils.createBox(Point3d.create(3, 3, 3)),
-    };
-    const geometryPartId = sourceDb.elements.insertElement(geometryPartProps);
-    assert.isTrue(Id64.isValidId64(geometryPartId));
-    // Insert InformationRecords
-    const informationRecordProps1 = {
-      classFullName: "ExtensiveTestScenario:SourceInformationRecord",
-      model: informationModelId,
-      code: { spec: codeSpecId3, scope: informationModelId, value: "InformationRecord1" },
-      commonString: "Common1",
-      sourceString: "One",
-    };
-    const informationRecordId1 = sourceDb.elements.insertElement(informationRecordProps1);
-    assert.isTrue(Id64.isValidId64(informationRecordId1));
-    const informationRecordProps2: any = {
-      classFullName: "ExtensiveTestScenario:SourceInformationRecord",
-      model: informationModelId,
-      code: { spec: codeSpecId3, scope: informationModelId, value: "InformationRecord2" },
-      commonString: "Common2",
-      sourceString: "Two",
-    };
-    const informationRecordId2 = sourceDb.elements.insertElement(informationRecordProps2);
-    assert.isTrue(Id64.isValidId64(informationRecordId2));
-    const informationRecordProps3 = {
-      classFullName: "ExtensiveTestScenario:SourceInformationRecord",
-      model: informationModelId,
-      code: { spec: codeSpecId3, scope: informationModelId, value: "InformationRecord3" },
-      commonString: "Common3",
-      sourceString: "Three",
-    };
-    const informationRecordId3 = sourceDb.elements.insertElement(informationRecordProps3);
-    assert.isTrue(Id64.isValidId64(informationRecordId3));
-    // Insert PhysicalObject1
-    const physicalObjectProps1: PhysicalElementProps = {
-      classFullName: PhysicalObject.classFullName,
-      model: physicalModelId,
-      category: spatialCategoryId,
-      code: Code.createEmpty(),
-      userLabel: "PhysicalObject1",
-      geom: IModelTestUtils.createBox(Point3d.create(1, 1, 1), spatialCategoryId, subCategoryId, renderMaterialId, geometryPartId),
-      placement: {
-        origin: Point3d.create(1, 1, 1),
-        angles: YawPitchRollAngles.createDegrees(0, 0, 0),
-      },
-    };
-    const physicalObjectId1 = sourceDb.elements.insertElement(physicalObjectProps1);
-    assert.isTrue(Id64.isValidId64(physicalObjectId1));
-    // Insert PhysicalObject1 children
-    const childObjectProps1A: PhysicalElementProps = physicalObjectProps1;
-    childObjectProps1A.userLabel = "ChildObject1A";
-    childObjectProps1A.parent = new ElementOwnsChildElements(physicalObjectId1);
-    childObjectProps1A.placement!.origin = Point3d.create(0, 1, 1);
-    const childObjectId1A = sourceDb.elements.insertElement(childObjectProps1A);
-    assert.isTrue(Id64.isValidId64(childObjectId1A));
-    const childObjectProps1B: PhysicalElementProps = childObjectProps1A;
-    childObjectProps1B.userLabel = "ChildObject1B";
-    childObjectProps1B.placement!.origin = Point3d.create(1, 0, 1);
-    const childObjectId1B = sourceDb.elements.insertElement(childObjectProps1B);
-    assert.isTrue(Id64.isValidId64(childObjectId1B));
-    // Insert PhysicalObject2
-    const physicalObjectProps2: PhysicalElementProps = {
-      classFullName: PhysicalObject.classFullName,
-      model: physicalModelId,
-      category: sourcePhysicalCategoryId,
-      code: Code.createEmpty(),
-      userLabel: "PhysicalObject2",
-      geom: IModelTestUtils.createBox(Point3d.create(2, 2, 2)),
-      placement: {
-        origin: Point3d.create(2, 2, 2),
-        angles: YawPitchRollAngles.createDegrees(0, 0, 0),
-      },
-    };
-    const physicalObjectId2 = sourceDb.elements.insertElement(physicalObjectProps2);
-    assert.isTrue(Id64.isValidId64(physicalObjectId2));
-    // Insert PhysicalObject3
-    const physicalObjectProps3: PhysicalElementProps = {
-      classFullName: PhysicalObject.classFullName,
-      model: physicalModelId,
-      category: sourcePhysicalCategoryId,
-      code: Code.createEmpty(),
-      federationGuid: ExtensiveTestScenario.federationGuid3,
-      userLabel: "PhysicalObject3",
-    };
-    const physicalObjectId3 = sourceDb.elements.insertElement(physicalObjectProps3);
-    assert.isTrue(Id64.isValidId64(physicalObjectId3));
-    // Insert PhysicalObject4
-    const physicalObjectProps4: PhysicalElementProps = {
-      classFullName: PhysicalObject.classFullName,
-      model: physicalModelId,
-      category: spatialCategoryId,
-      code: Code.createEmpty(),
-      userLabel: "PhysicalObject4",
-      geom: IModelTestUtils.createBoxes([subCategoryId, filteredSubCategoryId]),
-      placement: {
-        origin: Point3d.create(4, 4, 4),
-        angles: YawPitchRollAngles.createDegrees(0, 0, 0),
-      },
-    };
-    const physicalObjectId4 = sourceDb.elements.insertElement(physicalObjectProps4);
-    assert.isTrue(Id64.isValidId64(physicalObjectId4));
-    // Insert PhysicalElement1
-    const sourcePhysicalElementProps: PhysicalElementProps = {
-      classFullName: "ExtensiveTestScenario:SourcePhysicalElement",
-      model: physicalModelId,
-      category: sourcePhysicalCategoryId,
-      code: Code.createEmpty(),
-      userLabel: "PhysicalElement1",
-      geom: IModelTestUtils.createBox(Point3d.create(2, 2, 2)),
-      placement: {
-        origin: Point3d.create(4, 4, 4),
-        angles: YawPitchRollAngles.createDegrees(0, 0, 0),
-      },
-      sourceString: "S1",
-      sourceDouble: 1.1,
-      sourceNavigation: { id: sourcePhysicalCategoryId, relClassName: "ExtensiveTestScenario:SourcePhysicalElementUsesSourceDefinition" },
-      commonNavigation: { id: sourcePhysicalCategoryId },
-      commonString: "Common",
-      commonDouble: 7.3,
-      sourceBinary: new Uint8Array([1, 3, 5, 7]),
-      commonBinary: Base64EncodedString.fromUint8Array(new Uint8Array([2, 4, 6, 8])),
-      extraString: "Extra",
-    } as PhysicalElementProps;
-    const sourcePhysicalElementId = sourceDb.elements.insertElement(sourcePhysicalElementProps);
-    assert.isTrue(Id64.isValidId64(sourcePhysicalElementId));
-    assert.doesNotThrow(() => sourceDb.elements.getElement(sourcePhysicalElementId));
-    // Insert ElementAspects
-    sourceDb.elements.insertAspect({
-      classFullName: "ExtensiveTestScenario:SourceUniqueAspect",
-      element: new ElementOwnsUniqueAspect(physicalObjectId1),
-      commonDouble: 1.1,
-      commonString: "Unique",
-      commonLong: physicalObjectId1,
-      commonBinary: Base64EncodedString.fromUint8Array(new Uint8Array([2, 4, 6, 8])),
-      sourceDouble: 11.1,
-      sourceString: "UniqueAspect",
-      sourceLong: physicalObjectId1,
-      sourceGuid: ExtensiveTestScenario.uniqueAspectGuid,
-      extraString: "Extra",
-    } as ElementAspectProps);
-    const sourceUniqueAspect: ElementUniqueAspect = sourceDb.elements.getAspects(physicalObjectId1, "ExtensiveTestScenario:SourceUniqueAspect")[0];
-    assert.equal(sourceUniqueAspect.asAny.commonDouble, 1.1);
-    assert.equal(sourceUniqueAspect.asAny.commonString, "Unique");
-    assert.equal(sourceUniqueAspect.asAny.commonLong, physicalObjectId1);
-    assert.equal(sourceUniqueAspect.asAny.sourceDouble, 11.1);
-    assert.equal(sourceUniqueAspect.asAny.sourceString, "UniqueAspect");
-    assert.equal(sourceUniqueAspect.asAny.sourceLong, physicalObjectId1);
-    assert.equal(sourceUniqueAspect.asAny.sourceGuid, ExtensiveTestScenario.uniqueAspectGuid);
-    assert.equal(sourceUniqueAspect.asAny.extraString, "Extra");
-    sourceDb.elements.insertAspect({
-      classFullName: "ExtensiveTestScenario:SourceMultiAspect",
-      element: new ElementOwnsMultiAspects(physicalObjectId1),
-      commonDouble: 2.2,
-      commonString: "Multi",
-      commonLong: physicalObjectId1,
-      sourceDouble: 22.2,
-      sourceString: "MultiAspect",
-      sourceLong: physicalObjectId1,
-      sourceGuid: Guid.createValue(),
-      extraString: "Extra",
-    } as ElementAspectProps);
-    sourceDb.elements.insertAspect({
-      classFullName: "ExtensiveTestScenario:SourceMultiAspect",
-      element: new ElementOwnsMultiAspects(physicalObjectId1),
-      commonDouble: 3.3,
-      commonString: "Multi",
-      commonLong: physicalObjectId1,
-      sourceDouble: 33.3,
-      sourceString: "MultiAspect",
-      sourceLong: physicalObjectId1,
-      sourceGuid: Guid.createValue(),
-      extraString: "Extra",
-    } as ElementAspectProps);
-    sourceDb.elements.insertAspect({
-      classFullName: "ExtensiveTestScenario:SourceUniqueAspectToExclude",
-      element: new ElementOwnsUniqueAspect(physicalObjectId1),
-      description: "SourceUniqueAspect1",
-    } as ElementAspectProps);
-    sourceDb.elements.insertAspect({
-      classFullName: "ExtensiveTestScenario:SourceMultiAspectToExclude",
-      element: new ElementOwnsMultiAspects(physicalObjectId1),
-      description: "SourceMultiAspect1",
-    } as ElementAspectProps);
-    // Insert DrawingGraphics
-    const drawingGraphicProps1: GeometricElement2dProps = {
-      classFullName: DrawingGraphic.classFullName,
-      model: drawingId,
-      category: drawingCategoryId,
-      code: Code.createEmpty(),
-      userLabel: "DrawingGraphic1",
-      geom: IModelTestUtils.createRectangle(Point2d.create(1, 1)),
-      placement: { origin: Point2d.create(2, 2), angle: 0 },
-    };
-    const drawingGraphicId1 = sourceDb.elements.insertElement(drawingGraphicProps1);
-    assert.isTrue(Id64.isValidId64(drawingGraphicId1));
-    const drawingGraphicRepresentsId1 = DrawingGraphicRepresentsElement.insert(sourceDb, drawingGraphicId1, physicalObjectId1);
-    assert.isTrue(Id64.isValidId64(drawingGraphicRepresentsId1));
-    const drawingGraphicProps2: GeometricElement2dProps = {
-      classFullName: DrawingGraphic.classFullName,
-      model: drawingId,
-      category: drawingCategoryId,
-      code: Code.createEmpty(),
-      userLabel: "DrawingGraphic2",
-      geom: IModelTestUtils.createRectangle(Point2d.create(1, 1)),
-      placement: { origin: Point2d.create(3, 3), angle: 0 },
-    };
-    const drawingGraphicId2 = sourceDb.elements.insertElement(drawingGraphicProps2);
-    assert.isTrue(Id64.isValidId64(drawingGraphicId2));
-    const drawingGraphicRepresentsId2 = DrawingGraphicRepresentsElement.insert(sourceDb, drawingGraphicId2, physicalObjectId1);
-    assert.isTrue(Id64.isValidId64(drawingGraphicRepresentsId2));
-    // Insert DisplayStyles
-    const displayStyle2dId = DisplayStyle2d.insert(sourceDb, definitionModelId, "DisplayStyle2d");
-    assert.isTrue(Id64.isValidId64(displayStyle2dId));
-    const displayStyle3d: DisplayStyle3d = DisplayStyle3d.create(sourceDb, definitionModelId, "DisplayStyle3d");
-    const subCategoryOverride: SubCategoryOverride = SubCategoryOverride.fromJSON({ color: ColorDef.from(1, 2, 3).toJSON() });
-    displayStyle3d.settings.overrideSubCategory(subCategoryId, subCategoryOverride);
-    displayStyle3d.settings.addExcludedElements(physicalObjectId1);
-    displayStyle3d.settings.setPlanProjectionSettings(spatialLocationModelId, new PlanProjectionSettings({ elevation: 10.0 }));
-    displayStyle3d.settings.environment = {
-      sky: {
-        image: {
-          type: SkyBoxImageType.Spherical,
-          texture: textureId,
-        },
-      },
-    };
-    const displayStyle3dId = displayStyle3d.insert();
-    assert.isTrue(Id64.isValidId64(displayStyle3dId));
-    // Insert ViewDefinitions
-    const viewId = OrthographicViewDefinition.insert(sourceDb, definitionModelId, "Orthographic View", modelSelectorId, spatialCategorySelectorId, displayStyle3dId, projectExtents, StandardViewIndex.Iso);
-    assert.isTrue(Id64.isValidId64(viewId));
-    sourceDb.views.setDefaultViewId(viewId);
-    const drawingViewRange = new Range2d(0, 0, 100, 100);
-    const drawingViewId = DrawingViewDefinition.insert(sourceDb, definitionModelId, "Drawing View", drawingId, drawingCategorySelectorId, displayStyle2dId, drawingViewRange);
-    assert.isTrue(Id64.isValidId64(drawingViewId));
-    // Insert instance of SourceRelToExclude to test relationship exclusion by class
-    const relationship1: Relationship = sourceDb.relationships.createInstance({
-      classFullName: "ExtensiveTestScenario:SourceRelToExclude",
-      sourceId: spatialCategorySelectorId,
-      targetId: drawingCategorySelectorId,
-    });
-    const relationshipId1 = sourceDb.relationships.insertInstance(relationship1);
-    assert.isTrue(Id64.isValidId64(relationshipId1));
-    // Insert instance of RelWithProps to test relationship property remapping
-    const relationship2: Relationship = sourceDb.relationships.createInstance({
-      classFullName: "ExtensiveTestScenario:SourceRelWithProps",
-      sourceId: spatialCategorySelectorId,
-      targetId: drawingCategorySelectorId,
-      sourceString: "One",
-      sourceDouble: 1.1,
-      sourceLong: spatialCategoryId,
-      sourceGuid: Guid.createValue(),
-    } as any);
-    const relationshipId2 = sourceDb.relationships.insertInstance(relationship2);
-    assert.isTrue(Id64.isValidId64(relationshipId2));
-  }
-
-  public static updateDb(sourceDb: IModelDb): void {
-    // Update Subject element
-    const subjectId = sourceDb.elements.queryElementIdByCode(Subject.createCode(sourceDb, IModel.rootSubjectId, "Subject"))!;
-    assert.isTrue(Id64.isValidId64(subjectId));
-    const subject = sourceDb.elements.getElement<Subject>(subjectId);
-    subject.description = "Subject description (Updated)";
-    sourceDb.elements.updateElement(subject);
-    // Update spatialCategory element
-    const definitionModelId = sourceDb.elements.queryElementIdByCode(InformationPartitionElement.createCode(sourceDb, subjectId, "Definition"))!;
-    assert.isTrue(Id64.isValidId64(definitionModelId));
-    const spatialCategoryId = sourceDb.elements.queryElementIdByCode(SpatialCategory.createCode(sourceDb, definitionModelId, "SpatialCategory"))!;
-    assert.isTrue(Id64.isValidId64(spatialCategoryId));
-    const spatialCategory: SpatialCategory = sourceDb.elements.getElement<SpatialCategory>(spatialCategoryId);
-    spatialCategory.federationGuid = Guid.createValue();
-    sourceDb.elements.updateElement(spatialCategory);
-    // Update relationship properties
-    const spatialCategorySelectorId = sourceDb.elements.queryElementIdByCode(CategorySelector.createCode(sourceDb, definitionModelId, "SpatialCategories"))!;
-    assert.isTrue(Id64.isValidId64(spatialCategorySelectorId));
-    const drawingCategorySelectorId = sourceDb.elements.queryElementIdByCode(CategorySelector.createCode(sourceDb, definitionModelId, "DrawingCategories"))!;
-    assert.isTrue(Id64.isValidId64(drawingCategorySelectorId));
-    const relWithProps: any = sourceDb.relationships.getInstanceProps(
-      "ExtensiveTestScenario:SourceRelWithProps",
-      { sourceId: spatialCategorySelectorId, targetId: drawingCategorySelectorId },
-    );
-    assert.equal(relWithProps.sourceString, "One");
-    assert.equal(relWithProps.sourceDouble, 1.1);
-    relWithProps.sourceString += "-Updated";
-    relWithProps.sourceDouble = 1.2;
-    sourceDb.relationships.updateInstance(relWithProps);
-    // Update ElementAspect properties
-    const physicalObjectId1 = IModelTestUtils.queryByUserLabel(sourceDb, "PhysicalObject1");
-    const sourceUniqueAspects: ElementAspect[] = sourceDb.elements.getAspects(physicalObjectId1, "ExtensiveTestScenario:SourceUniqueAspect");
-    assert.equal(sourceUniqueAspects.length, 1);
-    sourceUniqueAspects[0].asAny.commonString += "-Updated";
-    sourceUniqueAspects[0].asAny.sourceString += "-Updated";
-    sourceDb.elements.updateAspect(sourceUniqueAspects[0]);
-    const sourceMultiAspects: ElementAspect[] = sourceDb.elements.getAspects(physicalObjectId1, "ExtensiveTestScenario:SourceMultiAspect");
-    assert.equal(sourceMultiAspects.length, 2);
-    sourceMultiAspects[1].asAny.commonString += "-Updated";
-    sourceMultiAspects[1].asAny.sourceString += "-Updated";
-    sourceDb.elements.updateAspect(sourceMultiAspects[1]);
-    // clear NavigationProperty of PhysicalElement1
-    const physicalElementId1 = IModelTestUtils.queryByUserLabel(sourceDb, "PhysicalElement1");
-    let physicalElement1: PhysicalElement = sourceDb.elements.getElement(physicalElementId1);
-    physicalElement1.asAny.commonNavigation = RelatedElement.none;
-    physicalElement1.update();
-    physicalElement1 = sourceDb.elements.getElement(physicalElementId1);
-    assert.isUndefined(physicalElement1.asAny.commonNavigation);
-    // delete PhysicalObject3
-    const physicalObjectId3 = IModelTestUtils.queryByUserLabel(sourceDb, "PhysicalObject3");
-    assert.isTrue(Id64.isValidId64(physicalObjectId3));
-    sourceDb.elements.deleteElement(physicalObjectId3);
-    assert.equal(Id64.invalid, IModelTestUtils.queryByUserLabel(sourceDb, "PhysicalObject3"));
-    // Insert PhysicalObject5
-    const physicalObjectProps5: PhysicalElementProps = {
-      classFullName: PhysicalObject.classFullName,
-      model: physicalElement1.model,
-      category: spatialCategoryId,
-      code: Code.createEmpty(),
-      userLabel: "PhysicalObject5",
-      geom: IModelTestUtils.createBox(Point3d.create(1, 1, 1)),
-      placement: {
-        origin: Point3d.create(5, 5, 5),
-        angles: YawPitchRollAngles.createDegrees(0, 0, 0),
-      },
-    };
-    const physicalObjectId5 = sourceDb.elements.insertElement(physicalObjectProps5);
-    assert.isTrue(Id64.isValidId64(physicalObjectId5));
-    // delete relationship
-    const drawingGraphicId1 = IModelTestUtils.queryByUserLabel(sourceDb, "DrawingGraphic1");
-    const drawingGraphicId2 = IModelTestUtils.queryByUserLabel(sourceDb, "DrawingGraphic2");
-    const relationship: Relationship = sourceDb.relationships.getInstance(DrawingGraphicRepresentsElement.classFullName, { sourceId: drawingGraphicId2, targetId: physicalObjectId1 });
-    relationship.delete();
-    // insert relationships
-    DrawingGraphicRepresentsElement.insert(sourceDb, drawingGraphicId1, physicalObjectId5);
-    DrawingGraphicRepresentsElement.insert(sourceDb, drawingGraphicId2, physicalObjectId5);
-    // update InformationRecord2
-    const informationRecordCodeSpec: CodeSpec = sourceDb.codeSpecs.getByName("InformationRecords");
-    const informationModelId = sourceDb.elements.queryElementIdByCode(InformationPartitionElement.createCode(sourceDb, subjectId, "Information"))!;
-    const informationRecodeCode2: Code = new Code({ spec: informationRecordCodeSpec.id, scope: informationModelId, value: "InformationRecord2" });
-    const informationRecordId2 = sourceDb.elements.queryElementIdByCode(informationRecodeCode2)!;
-    assert.isTrue(Id64.isValidId64(informationRecordId2));
-    const informationRecord2: any = sourceDb.elements.getElement(informationRecordId2);
-    informationRecord2.commonString = `${informationRecord2.commonString}-Updated`;
-    informationRecord2.sourceString = `${informationRecord2.sourceString}-Updated`;
-    informationRecord2.update();
-    // delete InformationRecord3
-    const informationRecodeCode3: Code = new Code({ spec: informationRecordCodeSpec.id, scope: informationModelId, value: "InformationRecord3" });
-    const informationRecordId3 = sourceDb.elements.queryElementIdByCode(informationRecodeCode3)!;
-    assert.isTrue(Id64.isValidId64(informationRecordId3));
-    sourceDb.elements.deleteElement(informationRecordId3);
-  }
-
-  public static assertUpdatesInDb(iModelDb: IModelDb, assertDeletes: boolean = true): void {
-    // determine which schema was imported
-    const testSourceSchema = iModelDb.querySchemaVersion("ExtensiveTestScenario") ? true : false;
-    const testTargetSchema = iModelDb.querySchemaVersion("ExtensiveTestScenarioTarget") ? true : false;
-    assert.notEqual(testSourceSchema, testTargetSchema);
-    // assert Subject was updated
-    const subjectId = iModelDb.elements.queryElementIdByCode(Subject.createCode(iModelDb, IModel.rootSubjectId, "Subject"))!;
-    assert.isTrue(Id64.isValidId64(subjectId));
-    const subject: Subject = iModelDb.elements.getElement<Subject>(subjectId);
-    assert.equal(subject.description, "Subject description (Updated)");
-    // assert SpatialCategory was updated
-    const definitionModelId = iModelDb.elements.queryElementIdByCode(InformationPartitionElement.createCode(iModelDb, subjectId, "Definition"))!;
-    assert.isTrue(Id64.isValidId64(definitionModelId));
-    const spatialCategoryId = iModelDb.elements.queryElementIdByCode(SpatialCategory.createCode(iModelDb, definitionModelId, "SpatialCategory"))!;
-    assert.isTrue(Id64.isValidId64(spatialCategoryId));
-    const spatialCategory: SpatialCategory = iModelDb.elements.getElement<SpatialCategory>(spatialCategoryId);
-    assert.exists(spatialCategory.federationGuid);
-    // assert TargetRelWithProps was updated
-    const spatialCategorySelectorId = iModelDb.elements.queryElementIdByCode(CategorySelector.createCode(iModelDb, definitionModelId, "SpatialCategories"))!;
-    assert.isTrue(Id64.isValidId64(spatialCategorySelectorId));
-    const drawingCategorySelectorId = iModelDb.elements.queryElementIdByCode(CategorySelector.createCode(iModelDb, definitionModelId, "DrawingCategories"))!;
-    assert.isTrue(Id64.isValidId64(drawingCategorySelectorId));
-    const relClassFullName = testTargetSchema ? "ExtensiveTestScenarioTarget:TargetRelWithProps" : "ExtensiveTestScenario:SourceRelWithProps";
-    const relWithProps: any = iModelDb.relationships.getInstanceProps(
-      relClassFullName,
-      { sourceId: spatialCategorySelectorId, targetId: drawingCategorySelectorId },
-    );
-    assert.equal(testTargetSchema ? relWithProps.targetString : relWithProps.sourceString, "One-Updated");
-    assert.equal(testTargetSchema ? relWithProps.targetDouble : relWithProps.sourceDouble, 1.2);
-    // assert ElementAspect properties
-    const physicalObjectId1 = IModelTestUtils.queryByUserLabel(iModelDb, "PhysicalObject1");
-    const uniqueAspectClassFullName = testTargetSchema ? "ExtensiveTestScenarioTarget:TargetUniqueAspect" : "ExtensiveTestScenario:SourceUniqueAspect";
-    const uniqueAspects: ElementAspect[] = iModelDb.elements.getAspects(physicalObjectId1, uniqueAspectClassFullName);
-    assert.equal(uniqueAspects.length, 1);
-    const uniqueAspect = uniqueAspects[0].asAny;
-    assert.equal(uniqueAspect.commonDouble, 1.1);
-    assert.equal(uniqueAspect.commonString, "Unique-Updated");
-    assert.equal(uniqueAspect.commonLong, physicalObjectId1);
-    assert.equal(testTargetSchema ? uniqueAspect.targetDouble : uniqueAspect.sourceDouble, 11.1);
-    assert.equal(testTargetSchema ? uniqueAspect.targetString : uniqueAspect.sourceString, "UniqueAspect-Updated");
-    assert.equal(testTargetSchema ? uniqueAspect.targetLong : uniqueAspect.sourceLong, physicalObjectId1);
-    const multiAspectClassFullName = testTargetSchema ? "ExtensiveTestScenarioTarget:TargetMultiAspect" : "ExtensiveTestScenario:SourceMultiAspect";
-    const multiAspects: ElementAspect[] = iModelDb.elements.getAspects(physicalObjectId1, multiAspectClassFullName);
-    assert.equal(multiAspects.length, 2);
-    const multiAspect0 = multiAspects[0].asAny;
-    const multiAspect1 = multiAspects[1].asAny;
-    assert.equal(multiAspect0.commonDouble, 2.2);
-    assert.equal(multiAspect0.commonString, "Multi");
-    assert.equal(multiAspect0.commonLong, physicalObjectId1);
-    assert.equal(testTargetSchema ? multiAspect0.targetDouble : multiAspect0.sourceDouble, 22.2);
-    assert.equal(testTargetSchema ? multiAspect0.targetString : multiAspect0.sourceString, "MultiAspect");
-    assert.equal(testTargetSchema ? multiAspect0.targetLong : multiAspect0.sourceLong, physicalObjectId1);
-    assert.equal(multiAspect1.commonDouble, 3.3);
-    assert.equal(multiAspect1.commonString, "Multi-Updated");
-    assert.equal(multiAspect1.commonLong, physicalObjectId1);
-    assert.equal(testTargetSchema ? multiAspect1.targetDouble : multiAspect1.sourceDouble, 33.3);
-    assert.equal(testTargetSchema ? multiAspect1.targetString : multiAspect1.sourceString, "MultiAspect-Updated");
-    assert.equal(testTargetSchema ? multiAspect1.targetLong : multiAspect1.sourceLong, physicalObjectId1);
-    // assert NavigationProperty of PhysicalElement1 was cleared
-    const physicalElementId = IModelTestUtils.queryByUserLabel(iModelDb, "PhysicalElement1");
-    const physicalElement: PhysicalElement = iModelDb.elements.getElement(physicalElementId);
-    assert.isUndefined(physicalElement.asAny.commonNavigation);
-    // assert PhysicalObject5 was inserted
-    const physicalObjectId5 = IModelTestUtils.queryByUserLabel(iModelDb, "PhysicalObject5");
-    assert.isTrue(Id64.isValidId64(physicalObjectId5));
-    // assert relationships were inserted
-    const drawingGraphicId1 = IModelTestUtils.queryByUserLabel(iModelDb, "DrawingGraphic1");
-    const drawingGraphicId2 = IModelTestUtils.queryByUserLabel(iModelDb, "DrawingGraphic2");
-    iModelDb.relationships.getInstance(DrawingGraphicRepresentsElement.classFullName, { sourceId: drawingGraphicId1, targetId: physicalObjectId5 });
-    iModelDb.relationships.getInstance(DrawingGraphicRepresentsElement.classFullName, { sourceId: drawingGraphicId2, targetId: physicalObjectId5 });
-    // assert InformationRecord2 was updated
-    const informationRecordCodeSpec: CodeSpec = iModelDb.codeSpecs.getByName("InformationRecords");
-    const informationModelId = iModelDb.elements.queryElementIdByCode(InformationPartitionElement.createCode(iModelDb, subjectId, "Information"))!;
-    const informationRecordId2 = iModelDb.elements.queryElementIdByCode(new Code({ spec: informationRecordCodeSpec.id, scope: informationModelId, value: "InformationRecord2" }));
-    assert.isTrue(Id64.isValidId64(informationRecordId2!));
-    const informationRecord2: any = iModelDb.elements.getElement(informationRecordId2!);
-    assert.equal(informationRecord2.commonString, "Common2-Updated");
-    assert.equal(testTargetSchema ? informationRecord2.targetString : informationRecord2.sourceString, "Two-Updated");
-    // assert InformationRecord3 was deleted
-    assert.isDefined(iModelDb.elements.queryElementIdByCode(new Code({ spec: informationRecordCodeSpec.id, scope: informationModelId, value: "InformationRecord1" })));
-    assert.isDefined(iModelDb.elements.queryElementIdByCode(new Code({ spec: informationRecordCodeSpec.id, scope: informationModelId, value: "InformationRecord2" })));
-    // detect deletes if possible - cannot detect during processAll when isReverseSynchronization is true
-    if (assertDeletes) {
-      assert.equal(Id64.invalid, IModelTestUtils.queryByUserLabel(iModelDb, "PhysicalObject3"));
-      assert.throws(() => iModelDb.relationships.getInstanceProps(DrawingGraphicRepresentsElement.classFullName, { sourceId: drawingGraphicId2, targetId: physicalObjectId1 }));
-      assert.isUndefined(iModelDb.elements.queryElementIdByCode(new Code({ spec: informationRecordCodeSpec.id, scope: informationModelId, value: "InformationRecord3" })));
-    }
-  }
-}
-
-before(async () => {
-  IModelTestUtils.setupLogging();
-  await IModelTestUtils.startBackend();
-});
-
-after(async () => {
-  await IModelTestUtils.shutdownBackend();
-});
+/*---------------------------------------------------------------------------------------------
+* Copyright (c) Bentley Systems, Incorporated. All rights reserved.
+* See LICENSE.md in the project root for license terms and full copyright notice.
+*--------------------------------------------------------------------------------------------*/
+
+import * as chai from "chai";
+import * as chaiAsPromised from "chai-as-promised";
+import * as path from "path";
+import * as fs from "fs";
+import { Base64 } from "js-base64";
+import {
+  AccessToken,
+  BeEvent, BentleyLoggerCategory, DbResult, Guid, GuidString, Id64, Id64String, IDisposable, IModelStatus, Logger, LogLevel, OpenMode,
+} from "@itwin/core-bentley";
+import { Box, Cone, LineString3d, Point2d, Point3d, Range2d, Range3d, StandardViewIndex, Vector3d, YawPitchRollAngles } from "@itwin/core-geometry";
+import {
+  AuxCoordSystem2dProps, Base64EncodedString, ChangesetIdWithIndex, Code, CodeProps, CodeScopeSpec, CodeSpec, ColorDef, ElementAspectProps, ElementProps,
+  ExternalSourceProps, FontType, GeometricElement2dProps, GeometryParams, GeometryPartProps, GeometryStreamBuilder, GeometryStreamProps, ImageSourceFormat,
+  IModel, IModelError, IModelReadRpcInterface, IModelVersion, IModelVersionProps, LocalFileName, PhysicalElementProps, PlanProjectionSettings, RelatedElement, RepositoryLinkProps,
+  RequestNewBriefcaseProps, RpcConfiguration, RpcManager, RpcPendingResponse, SkyBoxImageType, SubCategoryAppearance, SubCategoryOverride, SyncMode,
+} from "@itwin/core-common";
+import { IModelJsNative, NativeLoggerCategory } from "@bentley/imodeljs-native";
+import { ITwinClientLoggerCategory } from "@bentley/itwin-client";
+import { TestUserCredentials, TestUsers, TestUtility } from "@itwin/oidc-signin-tool";
+import { BackendLoggerCategory as BackendLoggerCategory } from "../BackendLoggerCategory";
+import { CheckpointProps, V1CheckpointManager } from "../CheckpointManager";
+import { ClassRegistry } from "../ClassRegistry";
+import { DefinitionPartition, Drawing, DrawingGraphic, GeometryPart, LinkElement, PhysicalElement, RepositoryLink, Subject } from "../Element";
+import {
+  AuxCoordSystem2d, BriefcaseDb, BriefcaseManager, CategorySelector, DisplayStyle2d, DisplayStyle3d, DrawingCategory,
+  DrawingViewDefinition, ECSqlStatement, Element, ElementAspect, ElementOwnsChildElements, ElementOwnsMultiAspects, ElementOwnsUniqueAspect, ElementUniqueAspect,
+  ExternalSource, ExternalSourceIsInRepository, FunctionalModel, FunctionalSchema, GroupModel, IModelDb, IModelHost, IModelHostConfiguration,
+  IModelJsFs, InformationPartitionElement, Model, ModelSelector, OrthographicViewDefinition, PhysicalModel, PhysicalObject, PhysicalPartition, Platform,
+  RenderMaterialElement, SnapshotDb, SpatialCategory, SubCategory, SubjectOwnsPartitionElements, Texture, ViewDefinition,
+} from "../core-backend";
+import { DefinitionModel, DocumentListModel, DrawingModel, InformationRecordModel, SpatialLocationModel } from "../Model";
+import { DrawingGraphicRepresentsElement, ElementDrivesElement, Relationship, RelationshipProps } from "../Relationship";
+import { DownloadAndOpenArgs, RpcBriefcaseUtility } from "../rpc-impl/RpcBriefcaseUtility";
+import { Schema, Schemas } from "../Schema";
+import { HubMock } from "./HubMock";
+import { HubUtility } from "./integration/HubUtility";
+import { KnownTestLocations } from "./KnownTestLocations";
+import { RequestNewBriefcaseArg } from "../BriefcaseManager";
+
+const assert = chai.assert;
+chai.use(chaiAsPromised);
+
+/* eslint-disable @typescript-eslint/explicit-member-accessibility */
+
+/** Loads the provided `.env` file into process.env */
+function loadEnv(envFile: string) {
+  if (!fs.existsSync(envFile))
+    return;
+
+  const dotenv = require("dotenv"); // eslint-disable-line @typescript-eslint/no-var-requires
+  const dotenvExpand = require("dotenv-expand"); // eslint-disable-line @typescript-eslint/no-var-requires
+  const envResult = dotenv.config({ path: envFile });
+  if (envResult.error) {
+    throw envResult.error;
+  }
+
+  dotenvExpand(envResult);
+}
+
+/** Class for simple test timing */
+export class Timer {
+  private _label: string;
+  private _start: Date;
+  constructor(label: string) {
+    this._label = `\t${label}`;
+    this._start = new Date();
+  }
+
+  public end() {
+    const stop = new Date();
+    const elapsed = stop.getTime() - this._start.getTime();
+    // eslint-disable-next-line no-console
+    console.log(`${this._label}: ${elapsed}ms`);
+  }
+}
+
+RpcConfiguration.developmentMode = true;
+
+// Initialize the RPC interface classes used by tests
+RpcManager.initializeInterface(IModelReadRpcInterface);
+
+export interface IModelTestUtilsOpenOptions {
+  copyFilename?: string;
+  enableTransactions?: boolean;
+  openMode?: OpenMode;
+}
+
+/**
+ * Disables native code assertions from firing. This can be used by tests that intentionally
+ * test failing operations. If those failing operations raise assertions in native code, the test
+ * would fail unexpectedly in a debug build. In that case the native code assertions can be disabled with
+ * this class.
+ */
+export class DisableNativeAssertions implements IDisposable {
+  private _native: IModelJsNative.DisableNativeAssertions | undefined;
+
+  constructor() {
+    this._native = new IModelHost.platform.DisableNativeAssertions();
+  }
+
+  public dispose(): void {
+    if (!this._native)
+      return;
+
+    this._native.dispose();
+    this._native = undefined;
+  }
+}
+
+export class TestBim extends Schema {
+  public static override get schemaName(): string { return "TestBim"; }
+
+}
+export interface TestRelationshipProps extends RelationshipProps {
+  property1: string;
+}
+export class TestElementDrivesElement extends ElementDrivesElement implements TestRelationshipProps {
+  public static override get className(): string { return "TestElementDrivesElement"; }
+  public property1!: string;
+  public static rootChanged = new BeEvent<(props: RelationshipProps, imodel: IModelDb) => void>();
+  public static deletedDependency = new BeEvent<(props: RelationshipProps, imodel: IModelDb) => void>();
+  public static override onRootChanged(props: RelationshipProps, imodel: IModelDb): void { this.rootChanged.raiseEvent(props, imodel); }
+  public static override onDeletedDependency(props: RelationshipProps, imodel: IModelDb): void { this.deletedDependency.raiseEvent(props, imodel); }
+}
+export interface TestPhysicalObjectProps extends PhysicalElementProps {
+  intProperty: number;
+}
+export class TestPhysicalObject extends PhysicalElement implements TestPhysicalObjectProps {
+  public static override get className(): string { return "TestPhysicalObject"; }
+  public intProperty!: number;
+  public static beforeOutputsHandled = new BeEvent<(id: Id64String, imodel: IModelDb) => void>();
+  public static allInputsHandled = new BeEvent<(id: Id64String, imodel: IModelDb) => void>();
+  public static override onBeforeOutputsHandled(id: Id64String, imodel: IModelDb): void { this.beforeOutputsHandled.raiseEvent(id, imodel); }
+  public static override onAllInputsHandled(id: Id64String, imodel: IModelDb): void { this.allInputsHandled.raiseEvent(id, imodel); }
+}
+
+/** the types of users available for tests */
+export enum TestUserType {
+  Regular,
+  Manager,
+  Super,
+  SuperManager
+}
+
+export class IModelTestUtils {
+  private static testOrg = {
+    name: "Test Organization",
+    id: Guid.createValue(),
+  };
+
+  /** get an AuthorizedClientRequestContext for a [[TestUserType]].
+     * @note if the current test is using [[HubMock]], calling this method multiple times with the same type will return users from the same organization,
+     * but with different credentials. This can be useful for simulating more than one user of the same type on the same project.
+     * However, if a real IModelHub is used, the credentials are supplied externally and will always return the same value (because otherwise they would not be valid.)
+     */
+  public static async getAccessToken(user: TestUserType): Promise<AccessToken> {
+    if (HubMock.isValid) {
+      return TestUserType[user];
+    }
+
+    let credentials: TestUserCredentials;
+    switch (user) {
+      case TestUserType.Regular:
+        credentials = TestUsers.regular;
+        break;
+      case TestUserType.Manager:
+        credentials = TestUsers.manager;
+        break;
+      case TestUserType.Super:
+        credentials = TestUsers.super;
+        break;
+      case TestUserType.SuperManager:
+        credentials = TestUsers.superManager;
+        break;
+    }
+    return TestUtility.getAccessToken(credentials);
+  }
+
+  /** Helper to open a briefcase db directly with the BriefcaseManager API */
+  public static async downloadAndOpenBriefcase(args: RequestNewBriefcaseArg): Promise<BriefcaseDb> {
+    assert.isTrue(HubUtility.allowHubBriefcases || HubMock.isValid, "Must use HubMock for tests that modify iModels");
+    const props = await BriefcaseManager.downloadBriefcase(args);
+    return BriefcaseDb.open({ fileName: props.fileName });
+  }
+
+  /** Opens the specific iModel as a Briefcase through the same workflow the IModelReadRpc.openForRead method will use. Replicates the way a frontend would open the iModel. */
+  public static async openBriefcaseUsingRpc(args: RequestNewBriefcaseProps & { accessToken: AccessToken, deleteFirst?: boolean }): Promise<BriefcaseDb> {
+    if (undefined === args.asOf)
+      args.asOf = IModelVersion.latest().toJSON();
+
+    const openArgs: DownloadAndOpenArgs = {
+      tokenProps: {
+        iTwinId: args.iTwinId,
+        iModelId: args.iModelId,
+        changeset: (await IModelHost.hubAccess.getChangesetFromVersion({ accessToken: args.accessToken, version: IModelVersion.fromJSON(args.asOf), iModelId: args.iModelId })),
+      },
+      activity: { accessToken: args.accessToken, activityId: "", applicationId: "", applicationVersion: "", sessionId: "" },
+      syncMode: args.briefcaseId === 0 ? SyncMode.PullOnly : SyncMode.PullAndPush,
+      forceDownload: args.deleteFirst,
+    };
+
+    assert.isTrue(HubMock.isValid || openArgs.syncMode === SyncMode.PullOnly, "use HubMock to acquire briefcases");
+    while (true) {
+      try {
+        return (await RpcBriefcaseUtility.open(openArgs)) as BriefcaseDb;
+      } catch (error) {
+        if (!(error instanceof RpcPendingResponse))
+          throw error;
+      }
+    }
+  }
+
+  /** Downloads and opens a v1 checkpoint */
+  public static async downloadAndOpenCheckpoint(args: { accessToken: AccessToken, iTwinId: GuidString, iModelId: GuidString, asOf?: IModelVersionProps }): Promise<SnapshotDb> {
+    if (undefined === args.asOf)
+      args.asOf = IModelVersion.latest().toJSON();
+
+    const checkpoint: CheckpointProps = {
+      iTwinId: args.iTwinId,
+      iModelId: args.iModelId,
+      accessToken: args.accessToken,
+      changeset: (await IModelHost.hubAccess.getChangesetFromVersion({ accessToken: args.accessToken, version: IModelVersion.fromJSON(args.asOf), iModelId: args.iModelId })),
+    };
+
+    return V1CheckpointManager.getCheckpointDb({ checkpoint, localFile: V1CheckpointManager.getFileName(checkpoint) });
+  }
+
+  /** Opens the specific Checkpoint iModel, `SyncMode.FixedVersion`, through the same workflow the IModelReadRpc.openForRead method will use. Replicates the way a frontend would open the iModel. */
+  public static async openCheckpointUsingRpc(args: RequestNewBriefcaseProps & { accessToken: AccessToken, deleteFirst?: boolean }): Promise<SnapshotDb> {
+    if (undefined === args.asOf)
+      args.asOf = IModelVersion.latest().toJSON();
+
+    const changeset = await IModelHost.hubAccess.getChangesetFromVersion({ accessToken: args.accessToken, version: IModelVersion.fromJSON(args.asOf), iModelId: args.iModelId });
+    const openArgs: DownloadAndOpenArgs = {
+      tokenProps: {
+        iTwinId: args.iTwinId,
+        iModelId: args.iModelId,
+        changeset,
+      },
+      activity: { accessToken: args.accessToken, activityId: "", applicationId: "", applicationVersion: "", sessionId: "" },
+      syncMode: SyncMode.FixedVersion,
+      forceDownload: args.deleteFirst,
+    };
+
+    while (true) {
+      try {
+        return (await RpcBriefcaseUtility.open(openArgs)) as SnapshotDb;
+      } catch (error) {
+        if (!(error instanceof RpcPendingResponse))
+          throw error;
+      }
+    }
+  }
+
+  public static async closeAndDeleteBriefcaseDb(accessToken: AccessToken, briefcaseDb: IModelDb) {
+    const fileName = briefcaseDb.pathName;
+    const iModelId = briefcaseDb.iModelId;
+    briefcaseDb.close();
+
+    await BriefcaseManager.deleteBriefcaseFiles(fileName, accessToken);
+
+    // try to clean up empty briefcase directories, and empty iModel directories.
+    if (0 === BriefcaseManager.getCachedBriefcases(iModelId).length) {
+      IModelJsFs.removeSync(BriefcaseManager.getBriefcaseBasePath(iModelId));
+      const imodelPath = BriefcaseManager.getIModelPath(iModelId);
+      if (0 === IModelJsFs.readdirSync(imodelPath).length) {
+        IModelJsFs.removeSync(imodelPath);
+      }
+    }
+  }
+
+  /** Prepare for an output file by:
+   * - Resolving the output file name under the known test output directory
+   * - Making directories as necessary
+   * - Removing a previous copy of the output file
+   * @param subDirName Sub-directory under known test output directory. Should match the name of the test file minus the .test.ts file extension.
+   * @param fileName Name of output fille
+   */
+  public static prepareOutputFile(subDirName: string, fileName: string): LocalFileName {
+    if (!IModelJsFs.existsSync(KnownTestLocations.outputDir))
+      IModelJsFs.mkdirSync(KnownTestLocations.outputDir);
+
+    const outputDir = path.join(KnownTestLocations.outputDir, subDirName);
+    if (!IModelJsFs.existsSync(outputDir))
+      IModelJsFs.mkdirSync(outputDir);
+
+    const outputFile = path.join(outputDir, fileName);
+    if (IModelJsFs.existsSync(outputFile))
+      IModelJsFs.unlinkSync(outputFile);
+
+    return outputFile;
+  }
+
+  /** Resolve an asset file path from the asset name by looking in the known assets directory */
+  public static resolveAssetFile(assetName: string): LocalFileName {
+    const assetFile = path.join(KnownTestLocations.assetsDir, assetName);
+    assert.isTrue(IModelJsFs.existsSync(assetFile));
+    return assetFile;
+  }
+
+  /** Orchestrates the steps necessary to create a new snapshot iModel from a seed file. */
+  public static createSnapshotFromSeed(testFileName: string, seedFileName: LocalFileName): SnapshotDb {
+    const seedDb: SnapshotDb = SnapshotDb.openFile(seedFileName);
+    const testDb: SnapshotDb = SnapshotDb.createFrom(seedDb, testFileName);
+    seedDb.close();
+    return testDb;
+  }
+
+  public static getUniqueModelCode(testDb: IModelDb, newModelCodeBase: string): Code {
+    let newModelCode: string = newModelCodeBase;
+    let iter: number = 0;
+    while (true) {
+      const modelCode = InformationPartitionElement.createCode(testDb, IModel.rootSubjectId, newModelCode);
+      if (testDb.elements.queryElementIdByCode(modelCode) === undefined)
+        return modelCode;
+
+      newModelCode = newModelCodeBase + iter;
+      ++iter;
+    }
+  }
+
+  public static generateChangeSetId(): ChangesetIdWithIndex {
+    let result = "";
+    for (let i = 0; i < 20; ++i) {
+      result += Math.floor(Math.random() * 256).toString(16).padStart(2, "0");
+    }
+    return { id: result };
+  }
+
+  /** Create and insert a PhysicalPartition element (in the repositoryModel) and an associated PhysicalModel. */
+  public static createAndInsertPhysicalPartition(testDb: IModelDb, newModelCode: CodeProps, parentId?: Id64String): Id64String {
+    const model = parentId ? testDb.elements.getElement(parentId).model : IModel.repositoryModelId;
+    const parent = new SubjectOwnsPartitionElements(parentId || IModel.rootSubjectId);
+
+    const modeledElementProps: ElementProps = {
+      classFullName: PhysicalPartition.classFullName,
+      parent,
+      model,
+      code: newModelCode,
+    };
+    const modeledElement: Element = testDb.elements.createElement(modeledElementProps);
+    return testDb.elements.insertElement(modeledElement);
+  }
+
+  /** Create and insert a PhysicalPartition element (in the repositoryModel) and an associated PhysicalModel. */
+  public static async createAndInsertPhysicalPartitionAsync(testDb: IModelDb, newModelCode: CodeProps, parentId?: Id64String): Promise<Id64String> {
+    const model = parentId ? testDb.elements.getElement(parentId).model : IModel.repositoryModelId;
+    const parent = new SubjectOwnsPartitionElements(parentId || IModel.rootSubjectId);
+
+    const modeledElementProps: ElementProps = {
+      classFullName: PhysicalPartition.classFullName,
+      parent,
+      model,
+      code: newModelCode,
+    };
+    const modeledElement: Element = testDb.elements.createElement(modeledElementProps);
+    await testDb.locks.acquireSharedLock(model);
+    return testDb.elements.insertElement(modeledElement);
+  }
+
+  /** Create and insert a PhysicalPartition element (in the repositoryModel) and an associated PhysicalModel. */
+  public static createAndInsertPhysicalModel(testDb: IModelDb, modeledElementRef: RelatedElement, privateModel: boolean = false): Id64String {
+    const newModel = testDb.models.createModel({ modeledElement: modeledElementRef, classFullName: PhysicalModel.classFullName, isPrivate: privateModel });
+    const newModelId = testDb.models.insertModel(newModel);
+    assert.isTrue(Id64.isValidId64(newModelId));
+    assert.isTrue(Id64.isValidId64(newModel.id));
+    assert.deepEqual(newModelId, newModel.id);
+    return newModelId;
+  }
+
+  /** Create and insert a PhysicalPartition element (in the repositoryModel) and an associated PhysicalModel. */
+  public static async createAndInsertPhysicalModelAsync(testDb: IModelDb, modeledElementRef: RelatedElement, privateModel: boolean = false): Promise<Id64String> {
+    const newModel = testDb.models.createModel({ modeledElement: modeledElementRef, classFullName: PhysicalModel.classFullName, isPrivate: privateModel });
+    const newModelId = testDb.models.insertModel(newModel);
+    assert.isTrue(Id64.isValidId64(newModelId));
+    assert.isTrue(Id64.isValidId64(newModel.id));
+    assert.deepEqual(newModelId, newModel.id);
+    return newModelId;
+  }
+
+  /**
+   * Create and insert a PhysicalPartition element (in the repositoryModel) and an associated PhysicalModel.
+   * @return [modeledElementId, modelId]
+   */
+  public static createAndInsertPhysicalPartitionAndModel(testImodel: IModelDb, newModelCode: CodeProps, privateModel: boolean = false, parent?: Id64String): Id64String[] {
+    const eid = IModelTestUtils.createAndInsertPhysicalPartition(testImodel, newModelCode, parent);
+    const modeledElementRef = new RelatedElement({ id: eid });
+    const mid = IModelTestUtils.createAndInsertPhysicalModel(testImodel, modeledElementRef, privateModel);
+    return [eid, mid];
+  }
+
+  /**
+   * Create and insert a PhysicalPartition element (in the repositoryModel) and an associated PhysicalModel.
+   * @return [modeledElementId, modelId]
+   */
+  public static async createAndInsertPhysicalPartitionAndModelAsync(testImodel: IModelDb, newModelCode: CodeProps, privateModel: boolean = false, parentId?: Id64String): Promise<Id64String[]> {
+    const eid = await IModelTestUtils.createAndInsertPhysicalPartitionAsync(testImodel, newModelCode, parentId);
+    const modeledElementRef = new RelatedElement({ id: eid });
+    const mid = await IModelTestUtils.createAndInsertPhysicalModelAsync(testImodel, modeledElementRef, privateModel);
+    return [eid, mid];
+  }
+
+  /** Create and insert a Drawing Partition element (in the repositoryModel). */
+  public static createAndInsertDrawingPartition(testDb: IModelDb, newModelCode: CodeProps, parentId?: Id64String): Id64String {
+    const model = parentId ? testDb.elements.getElement(parentId).model : IModel.repositoryModelId;
+    const parent = new SubjectOwnsPartitionElements(parentId || IModel.rootSubjectId);
+
+    const modeledElementProps: ElementProps = {
+      classFullName: Drawing.classFullName,
+      parent,
+      model,
+      code: newModelCode,
+    };
+    const modeledElement: Element = testDb.elements.createElement(modeledElementProps);
+    return testDb.elements.insertElement(modeledElement);
+  }
+
+  /** Create and insert a DrawingModel associated with Drawing Partition. */
+  public static createAndInsertDrawingModel(testDb: IModelDb, modeledElementRef: RelatedElement, privateModel: boolean = false): Id64String {
+    const newModel = testDb.models.createModel({ modeledElement: modeledElementRef, classFullName: DrawingModel.classFullName, isPrivate: privateModel });
+    const newModelId = testDb.models.insertModel(newModel);
+    assert.isTrue(Id64.isValidId64(newModelId));
+    assert.isTrue(Id64.isValidId64(newModel.id));
+    assert.deepEqual(newModelId, newModel.id);
+    return newModelId;
+  }
+
+  /**
+   * Create and insert a Drawing Partition element (in the repositoryModel) and an associated DrawingModel.
+   * @return [modeledElementId, modelId]
+   */
+  public static createAndInsertDrawingPartitionAndModel(testImodel: IModelDb, newModelCode: CodeProps, privateModel: boolean = false, parent?: Id64String): Id64String[] {
+    const eid = IModelTestUtils.createAndInsertDrawingPartition(testImodel, newModelCode, parent);
+    const modeledElementRef = new RelatedElement({ id: eid });
+    const mid = IModelTestUtils.createAndInsertDrawingModel(testImodel, modeledElementRef, privateModel);
+    return [eid, mid];
+  }
+
+  public static getUniqueSpatialCategoryCode(scopeModel: Model, newCodeBaseValue: string): Code {
+    let newCodeValue: string = newCodeBaseValue;
+    let iter: number = 0;
+    while (true) {
+      if (SpatialCategory.queryCategoryIdByName(scopeModel.iModel, scopeModel.id, newCodeValue) === undefined)
+        return SpatialCategory.createCode(scopeModel.iModel, scopeModel.id, newCodeValue);
+
+      newCodeValue = newCodeBaseValue + iter;
+      ++iter;
+    }
+  }
+
+  // Create a PhysicalObject. (Does not insert it.)
+  public static createPhysicalObject(testImodel: IModelDb, modelId: Id64String, categoryId: Id64String, elemCode?: Code): Element {
+    const elementProps: PhysicalElementProps = {
+      classFullName: "Generic:PhysicalObject",
+      model: modelId,
+      category: categoryId,
+      code: elemCode ? elemCode : Code.createEmpty(),
+    };
+    return testImodel.elements.createElement(elementProps);
+  }
+
+  /** Handles the startup of IModelHost.
+   * The provided config is used and will override any of the default values used in this method.
+   *
+   * The default includes:
+   * - concurrentQuery.current === 4
+   * - cacheDir === path.join(__dirname, ".cache")
+   */
+  public static async startBackend(config?: IModelHostConfiguration): Promise<void> {
+    loadEnv(path.join(__dirname, "..", "..", ".env"));
+    const cfg = config ? config : new IModelHostConfiguration();
+    cfg.concurrentQuery.concurrent = 4; // for test restrict this to two threads. Making closing connection faster
+    cfg.cacheDir = path.join(__dirname, ".cache");  // Set the cache dir to be under the lib directory.
+    return IModelHost.startup(cfg);
+  }
+
+  public static registerTestBimSchema() {
+    if (undefined === Schemas.getRegisteredSchema(TestBim.schemaName)) {
+      Schemas.registerSchema(TestBim);
+      ClassRegistry.register(TestPhysicalObject, TestBim);
+      ClassRegistry.register(TestElementDrivesElement, TestBim);
+    }
+  }
+
+  public static async shutdownBackend(): Promise<void> {
+    return IModelHost.shutdown();
+  }
+
+  public static setupLogging() {
+    Logger.initializeToConsole();
+    Logger.setLevelDefault(LogLevel.Error);
+
+    const loggingConfigFile: string = path.join(__dirname, "logging.config.json");
+
+    if (IModelJsFs.existsSync(loggingConfigFile)) {
+      // eslint-disable-next-line no-console
+      console.log(`Setting up logging levels from ${loggingConfigFile}`);
+      // eslint-disable-next-line @typescript-eslint/no-var-requires
+      Logger.configureLevels(require(loggingConfigFile));
+    }
+  }
+
+  public static init() {
+    // dummy method to get this script included
+  }
+
+  private static initDebugLogLevels(reset?: boolean) {
+    Logger.setLevelDefault(reset ? LogLevel.Error : LogLevel.Warning);
+    Logger.setLevel(BentleyLoggerCategory.Performance, reset ? LogLevel.Error : LogLevel.Info);
+    Logger.setLevel(BackendLoggerCategory.IModelDb, reset ? LogLevel.Error : LogLevel.Trace);
+    Logger.setLevel(ITwinClientLoggerCategory.Clients, reset ? LogLevel.Error : LogLevel.Trace);
+    Logger.setLevel(ITwinClientLoggerCategory.Request, reset ? LogLevel.Error : LogLevel.Trace);
+    Logger.setLevel(NativeLoggerCategory.DgnCore, reset ? LogLevel.Error : LogLevel.Trace);
+    Logger.setLevel(NativeLoggerCategory.BeSQLite, reset ? LogLevel.Error : LogLevel.Trace);
+  }
+
+  // Setup typical programmatic log level overrides here
+  // Convenience method used to debug specific tests/fixtures
+  public static setupDebugLogLevels() {
+    IModelTestUtils.initDebugLogLevels(false);
+  }
+
+  public static resetDebugLogLevels() {
+    IModelTestUtils.initDebugLogLevels(true);
+  }
+
+  public static executeQuery(db: IModelDb, ecsql: string, bindings?: any[] | object): any[] {
+    return db.withPreparedStatement(ecsql, (stmt) => {
+      if (bindings)
+        stmt.bindValues(bindings);
+
+      const rows: any[] = [];
+      while (DbResult.BE_SQLITE_ROW === stmt.step()) {
+        rows.push(stmt.getRow());
+        if (rows.length > IModelDb.maxLimit)
+          throw new IModelError(IModelStatus.BadRequest, "Max LIMIT exceeded in SELECT statement");
+      }
+
+      return rows;
+    });
+  }
+
+  public static createJobSubjectElement(iModel: IModelDb, name: string): Subject {
+    const subj = Subject.create(iModel, iModel.elements.getRootSubject().id, name);
+    subj.setJsonProperty("Subject", { Job: name }); // eslint-disable-line @typescript-eslint/naming-convention
+    return subj;
+  }
+
+  /** Flushes the Txns in the TxnTable - this allows importing of schemas */
+  public static flushTxns(iModelDb: IModelDb): boolean {
+    iModelDb.nativeDb.deleteAllTxns();
+    return true;
+  }
+
+  public static querySubjectId(iModelDb: IModelDb, subjectCodeValue: string): Id64String {
+    const subjectId = iModelDb.elements.queryElementIdByCode(Subject.createCode(iModelDb, IModel.rootSubjectId, subjectCodeValue))!;
+    assert.isTrue(Id64.isValidId64(subjectId));
+    return subjectId;
+  }
+
+  public static queryDefinitionPartitionId(iModelDb: IModelDb, parentSubjectId: Id64String, suffix: string): Id64String {
+    const partitionCode: Code = DefinitionPartition.createCode(iModelDb, parentSubjectId, `Definition${suffix}`);
+    const partitionId = iModelDb.elements.queryElementIdByCode(partitionCode)!;
+    assert.isTrue(Id64.isValidId64(partitionId));
+    return partitionId;
+  }
+
+  public static querySpatialCategoryId(iModelDb: IModelDb, modelId: Id64String, suffix: string): Id64String {
+    const categoryCode: Code = SpatialCategory.createCode(iModelDb, modelId, `SpatialCategory${suffix}`);
+    const categoryId = iModelDb.elements.queryElementIdByCode(categoryCode)!;
+    assert.isTrue(Id64.isValidId64(categoryId));
+    return categoryId;
+  }
+
+  public static queryPhysicalPartitionId(iModelDb: IModelDb, parentSubjectId: Id64String, suffix: string): Id64String {
+    const partitionCode: Code = PhysicalPartition.createCode(iModelDb, parentSubjectId, `Physical${suffix}`);
+    const partitionId = iModelDb.elements.queryElementIdByCode(partitionCode)!;
+    assert.isTrue(Id64.isValidId64(partitionId));
+    return partitionId;
+  }
+
+  public static queryPhysicalElementId(iModelDb: IModelDb, modelId: Id64String, categoryId: Id64String, suffix: string): Id64String {
+    const elementId = IModelTestUtils.queryByUserLabel(iModelDb, `PhysicalObject${suffix}`);
+    assert.isTrue(Id64.isValidId64(elementId));
+    const element: PhysicalElement = iModelDb.elements.getElement<PhysicalElement>(elementId);
+    assert.equal(element.model, modelId);
+    assert.equal(element.category, categoryId);
+    return elementId;
+  }
+
+  public static insertSpatialCategory(iModelDb: IModelDb, modelId: Id64String, categoryName: string, color: ColorDef): Id64String {
+    const appearance: SubCategoryAppearance.Props = {
+      color: color.toJSON(),
+      transp: 0,
+      invisible: false,
+    };
+    return SpatialCategory.insert(iModelDb, modelId, categoryName, appearance);
+  }
+
+  public static createBoxes(subCategoryIds: Id64String[]): GeometryStreamProps {
+    const length = 1.0;
+    const entryOrigin = Point3d.createZero();
+    const geometryStreamBuilder = new GeometryStreamBuilder();
+    geometryStreamBuilder.appendGeometry(Box.createDgnBox(
+      entryOrigin, Vector3d.unitX(), Vector3d.unitY(), new Point3d(0, 0, length),
+      length, length, length, length, true,
+    )!);
+    for (const subCategoryId of subCategoryIds) {
+      entryOrigin.addInPlace({ x: 1, y: 1, z: 1 });
+      geometryStreamBuilder.appendSubCategoryChange(subCategoryId);
+      geometryStreamBuilder.appendGeometry(Box.createDgnBox(
+        entryOrigin, Vector3d.unitX(), Vector3d.unitY(), new Point3d(0, 0, length),
+        length, length, length, length, true,
+      )!);
+    }
+    return geometryStreamBuilder.geometryStream;
+  }
+
+  public static createBox(size: Point3d, categoryId?: Id64String, subCategoryId?: Id64String, renderMaterialId?: Id64String, geometryPartId?: Id64String): GeometryStreamProps {
+    const geometryStreamBuilder = new GeometryStreamBuilder();
+    if ((undefined !== categoryId) && (undefined !== subCategoryId)) {
+      geometryStreamBuilder.appendSubCategoryChange(subCategoryId);
+      if (undefined !== renderMaterialId) {
+        const geometryParams = new GeometryParams(categoryId, subCategoryId);
+        geometryParams.materialId = renderMaterialId;
+        geometryStreamBuilder.appendGeometryParamsChange(geometryParams);
+      }
+    }
+    geometryStreamBuilder.appendGeometry(Box.createDgnBox(
+      Point3d.createZero(), Vector3d.unitX(), Vector3d.unitY(), new Point3d(0, 0, size.z),
+      size.x, size.y, size.x, size.y, true,
+    )!);
+    if (undefined !== geometryPartId) {
+      geometryStreamBuilder.appendGeometryPart3d(geometryPartId);
+    }
+    return geometryStreamBuilder.geometryStream;
+  }
+
+  public static createCylinder(radius: number): GeometryStreamProps {
+    const pointA = Point3d.create(0, 0, 0);
+    const pointB = Point3d.create(0, 0, 2 * radius);
+    const cylinder = Cone.createBaseAndTarget(pointA, pointB, Vector3d.unitX(), Vector3d.unitY(), radius, radius, true);
+    const geometryStreamBuilder = new GeometryStreamBuilder();
+    geometryStreamBuilder.appendGeometry(cylinder);
+    return geometryStreamBuilder.geometryStream;
+  }
+
+  public static createRectangle(size: Point2d): GeometryStreamProps {
+    const geometryStreamBuilder = new GeometryStreamBuilder();
+    geometryStreamBuilder.appendGeometry(LineString3d.createPoints([
+      new Point3d(0, 0),
+      new Point3d(size.x, 0),
+      new Point3d(size.x, size.y),
+      new Point3d(0, size.y),
+      new Point3d(0, 0),
+    ]));
+    return geometryStreamBuilder.geometryStream;
+  }
+
+  public static insertTextureElement(iModelDb: IModelDb, modelId: Id64String, textureName: string): Id64String {
+    // This is an encoded png containing a 3x3 square with white in top left pixel, blue in middle pixel, and green in bottom right pixel. The rest of the square is red.
+    const pngData = [137, 80, 78, 71, 13, 10, 26, 10, 0, 0, 0, 13, 73, 72, 68, 82, 0, 0, 0, 3, 0, 0, 0, 3, 8, 2, 0, 0, 0, 217, 74, 34, 232, 0, 0, 0, 1, 115, 82, 71, 66, 0, 174, 206, 28, 233, 0, 0, 0, 4, 103, 65, 77, 65, 0, 0, 177, 143, 11, 252, 97, 5, 0, 0, 0, 9, 112, 72, 89, 115, 0, 0, 14, 195, 0, 0, 14, 195, 1, 199, 111, 168, 100, 0, 0, 0, 24, 73, 68, 65, 84, 24, 87, 99, 248, 15, 4, 12, 12, 64, 4, 198, 64, 46, 132, 5, 162, 254, 51, 0, 0, 195, 90, 10, 246, 127, 175, 154, 145, 0, 0, 0, 0, 73, 69, 78, 68, 174, 66, 96, 130];
+    const textureData = Base64.btoa(String.fromCharCode(...pngData));
+    return Texture.insertTexture(iModelDb, modelId, textureName, ImageSourceFormat.Png, textureData, `Description for ${textureName}`);
+  }
+
+  public static queryByUserLabel(iModelDb: IModelDb, userLabel: string): Id64String {
+    return iModelDb.withPreparedStatement(`SELECT ECInstanceId FROM ${Element.classFullName} WHERE UserLabel=:userLabel`, (statement: ECSqlStatement): Id64String => {
+      statement.bindString("userLabel", userLabel);
+      return DbResult.BE_SQLITE_ROW === statement.step() ? statement.getValue(0).getId() : Id64.invalid;
+    });
+  }
+
+  public static insertRepositoryLink(iModelDb: IModelDb, codeValue: string, url: string, format: string): Id64String {
+    const repositoryLinkProps: RepositoryLinkProps = {
+      classFullName: RepositoryLink.classFullName,
+      model: IModel.repositoryModelId,
+      code: LinkElement.createCode(iModelDb, IModel.repositoryModelId, codeValue),
+      url,
+      format,
+    };
+    return iModelDb.elements.insertElement(repositoryLinkProps);
+  }
+
+  public static insertExternalSource(iModelDb: IModelDb, repositoryId: Id64String, userLabel: string): Id64String {
+    const externalSourceProps: ExternalSourceProps = {
+      classFullName: ExternalSource.classFullName,
+      model: IModel.repositoryModelId,
+      code: Code.createEmpty(),
+      userLabel,
+      repository: new ExternalSourceIsInRepository(repositoryId),
+      connectorName: "Connector",
+      connectorVersion: "0.0.1",
+    };
+    return iModelDb.elements.insertElement(externalSourceProps);
+  }
+
+  public static dumpIModelInfo(iModelDb: IModelDb): void {
+    const outputFileName: string = `${iModelDb.pathName}.info.txt`;
+    if (IModelJsFs.existsSync(outputFileName)) {
+      IModelJsFs.removeSync(outputFileName);
+    }
+    IModelJsFs.appendFileSync(outputFileName, `${iModelDb.pathName}\n`);
+    IModelJsFs.appendFileSync(outputFileName, "\n=== CodeSpecs ===\n");
+    iModelDb.withPreparedStatement(`SELECT ECInstanceId,Name FROM BisCore:CodeSpec ORDER BY ECInstanceId`, (statement: ECSqlStatement): void => {
+      while (DbResult.BE_SQLITE_ROW === statement.step()) {
+        const codeSpecId = statement.getValue(0).getId();
+        const codeSpecName: string = statement.getValue(1).getString();
+        IModelJsFs.appendFileSync(outputFileName, `${codeSpecId}, ${codeSpecName}\n`);
+      }
+    });
+    IModelJsFs.appendFileSync(outputFileName, "\n=== Schemas ===\n");
+    iModelDb.withPreparedStatement(`SELECT Name FROM ECDbMeta.ECSchemaDef ORDER BY ECInstanceId`, (statement: ECSqlStatement): void => {
+      while (DbResult.BE_SQLITE_ROW === statement.step()) {
+        const schemaName: string = statement.getValue(0).getString();
+        IModelJsFs.appendFileSync(outputFileName, `${schemaName}\n`);
+      }
+    });
+    IModelJsFs.appendFileSync(outputFileName, "\n=== Models ===\n");
+    iModelDb.withPreparedStatement(`SELECT ECInstanceId FROM ${Model.classFullName} ORDER BY ECInstanceId`, (statement: ECSqlStatement): void => {
+      while (DbResult.BE_SQLITE_ROW === statement.step()) {
+        const modelId = statement.getValue(0).getId();
+        const model: Model = iModelDb.models.getModel(modelId);
+        IModelJsFs.appendFileSync(outputFileName, `${modelId}, ${model.name}, ${model.parentModel}, ${model.classFullName}\n`);
+      }
+    });
+    IModelJsFs.appendFileSync(outputFileName, "\n=== ViewDefinitions ===\n");
+    iModelDb.withPreparedStatement(`SELECT ECInstanceId FROM ${ViewDefinition.classFullName} ORDER BY ECInstanceId`, (statement: ECSqlStatement): void => {
+      while (DbResult.BE_SQLITE_ROW === statement.step()) {
+        const viewDefinitionId = statement.getValue(0).getId();
+        const viewDefinition: ViewDefinition = iModelDb.elements.getElement<ViewDefinition>(viewDefinitionId);
+        IModelJsFs.appendFileSync(outputFileName, `${viewDefinitionId}, ${viewDefinition.code.value}, ${viewDefinition.classFullName}\n`);
+      }
+    });
+    IModelJsFs.appendFileSync(outputFileName, "\n=== Elements ===\n");
+    iModelDb.withPreparedStatement(`SELECT COUNT(*) FROM ${Element.classFullName}`, (statement: ECSqlStatement): void => {
+      if (DbResult.BE_SQLITE_ROW === statement.step()) {
+        const count: number = statement.getValue(0).getInteger();
+        IModelJsFs.appendFileSync(outputFileName, `Count of ${Element.classFullName}=${count}\n`);
+      }
+    });
+    iModelDb.withPreparedStatement(`SELECT COUNT(*) FROM ${PhysicalObject.classFullName}`, (statement: ECSqlStatement): void => {
+      if (DbResult.BE_SQLITE_ROW === statement.step()) {
+        const count: number = statement.getValue(0).getInteger();
+        IModelJsFs.appendFileSync(outputFileName, `Count of ${PhysicalObject.classFullName}=${count}\n`);
+      }
+    });
+    iModelDb.withPreparedStatement(`SELECT COUNT(*) FROM ${GeometryPart.classFullName}`, (statement: ECSqlStatement): void => {
+      if (DbResult.BE_SQLITE_ROW === statement.step()) {
+        const count: number = statement.getValue(0).getInteger();
+        IModelJsFs.appendFileSync(outputFileName, `Count of ${GeometryPart.classFullName}=${count}\n`);
+      }
+    });
+  }
+}
+
+export class ExtensiveTestScenario {
+  static uniqueAspectGuid = Guid.createValue();
+  static federationGuid3 = Guid.createValue();
+
+  public static async prepareDb(sourceDb: IModelDb): Promise<void> {
+    // Import desired schemas
+    const sourceSchemaFileName = path.join(KnownTestLocations.assetsDir, "ExtensiveTestScenario.ecschema.xml");
+    await sourceDb.importSchemas([FunctionalSchema.schemaFilePath, sourceSchemaFileName]);
+    FunctionalSchema.registerSchema();
+  }
+
+  public static populateDb(sourceDb: IModelDb): void {
+    // Embed font
+    if (Platform.platformName.startsWith("win")) {
+      sourceDb.embedFont({ id: 1, type: FontType.TrueType, name: "Arial" });
+      assert.exists(sourceDb.fontMap.getFont("Arial"));
+      assert.exists(sourceDb.fontMap.getFont(1));
+    }
+    // Initialize project extents
+    const projectExtents = new Range3d(-1000, -1000, -1000, 1000, 1000, 1000);
+    sourceDb.updateProjectExtents(projectExtents);
+    // Insert CodeSpecs
+    const codeSpecId1 = sourceDb.codeSpecs.insert("SourceCodeSpec", CodeScopeSpec.Type.Model);
+    const codeSpecId2 = sourceDb.codeSpecs.insert("ExtraCodeSpec", CodeScopeSpec.Type.ParentElement);
+    const codeSpecId3 = sourceDb.codeSpecs.insert("InformationRecords", CodeScopeSpec.Type.Model);
+    assert.isTrue(Id64.isValidId64(codeSpecId1));
+    assert.isTrue(Id64.isValidId64(codeSpecId2));
+    assert.isTrue(Id64.isValidId64(codeSpecId3));
+    // Insert RepositoryModel structure
+    const subjectId = Subject.insert(sourceDb, IModel.rootSubjectId, "Subject", "Subject Description");
+    assert.isTrue(Id64.isValidId64(subjectId));
+    const sourceOnlySubjectId = Subject.insert(sourceDb, IModel.rootSubjectId, "Only in Source");
+    assert.isTrue(Id64.isValidId64(sourceOnlySubjectId));
+    const definitionModelId = DefinitionModel.insert(sourceDb, subjectId, "Definition");
+    assert.isTrue(Id64.isValidId64(definitionModelId));
+    const informationModelId = InformationRecordModel.insert(sourceDb, subjectId, "Information");
+    assert.isTrue(Id64.isValidId64(informationModelId));
+    const groupModelId = GroupModel.insert(sourceDb, subjectId, "Group");
+    assert.isTrue(Id64.isValidId64(groupModelId));
+    const physicalModelId = PhysicalModel.insert(sourceDb, subjectId, "Physical");
+    assert.isTrue(Id64.isValidId64(physicalModelId));
+    const spatialLocationModelId = SpatialLocationModel.insert(sourceDb, subjectId, "SpatialLocation", true);
+    assert.isTrue(Id64.isValidId64(spatialLocationModelId));
+    const functionalModelId = FunctionalModel.insert(sourceDb, subjectId, "Functional");
+    assert.isTrue(Id64.isValidId64(functionalModelId));
+    const documentListModelId = DocumentListModel.insert(sourceDb, subjectId, "Document");
+    assert.isTrue(Id64.isValidId64(documentListModelId));
+    const drawingId = Drawing.insert(sourceDb, documentListModelId, "Drawing");
+    assert.isTrue(Id64.isValidId64(drawingId));
+    // Insert DefinitionElements
+    const modelSelectorId = ModelSelector.insert(sourceDb, definitionModelId, "SpatialModels", [physicalModelId, spatialLocationModelId]);
+    assert.isTrue(Id64.isValidId64(modelSelectorId));
+    const spatialCategoryId = IModelTestUtils.insertSpatialCategory(sourceDb, definitionModelId, "SpatialCategory", ColorDef.green);
+    assert.isTrue(Id64.isValidId64(spatialCategoryId));
+    const sourcePhysicalCategoryId = IModelTestUtils.insertSpatialCategory(sourceDb, definitionModelId, "SourcePhysicalCategory", ColorDef.blue);
+    assert.isTrue(Id64.isValidId64(sourcePhysicalCategoryId));
+    const subCategoryId = SubCategory.insert(sourceDb, spatialCategoryId, "SubCategory", { color: ColorDef.blue.toJSON() });
+    assert.isTrue(Id64.isValidId64(subCategoryId));
+    const filteredSubCategoryId = SubCategory.insert(sourceDb, spatialCategoryId, "FilteredSubCategory", { color: ColorDef.green.toJSON() });
+    assert.isTrue(Id64.isValidId64(filteredSubCategoryId));
+    const drawingCategoryId = DrawingCategory.insert(sourceDb, definitionModelId, "DrawingCategory", new SubCategoryAppearance());
+    assert.isTrue(Id64.isValidId64(drawingCategoryId));
+    const spatialCategorySelectorId = CategorySelector.insert(sourceDb, definitionModelId, "SpatialCategories", [spatialCategoryId, sourcePhysicalCategoryId]);
+    assert.isTrue(Id64.isValidId64(spatialCategorySelectorId));
+    const drawingCategorySelectorId = CategorySelector.insert(sourceDb, definitionModelId, "DrawingCategories", [drawingCategoryId]);
+    assert.isTrue(Id64.isValidId64(drawingCategorySelectorId));
+    const auxCoordSystemProps: AuxCoordSystem2dProps = {
+      classFullName: AuxCoordSystem2d.classFullName,
+      model: definitionModelId,
+      code: AuxCoordSystem2d.createCode(sourceDb, definitionModelId, "AuxCoordSystem2d"),
+    };
+    const auxCoordSystemId = sourceDb.elements.insertElement(auxCoordSystemProps);
+    assert.isTrue(Id64.isValidId64(auxCoordSystemId));
+    const textureId = IModelTestUtils.insertTextureElement(sourceDb, definitionModelId, "Texture");
+    assert.isTrue(Id64.isValidId64(textureId));
+    const renderMaterialId = RenderMaterialElement.insert(sourceDb, definitionModelId, "RenderMaterial", new RenderMaterialElement.Params("PaletteName"));
+    assert.isTrue(Id64.isValidId64(renderMaterialId));
+    const geometryPartProps: GeometryPartProps = {
+      classFullName: GeometryPart.classFullName,
+      model: definitionModelId,
+      code: GeometryPart.createCode(sourceDb, definitionModelId, "GeometryPart"),
+      geom: IModelTestUtils.createBox(Point3d.create(3, 3, 3)),
+    };
+    const geometryPartId = sourceDb.elements.insertElement(geometryPartProps);
+    assert.isTrue(Id64.isValidId64(geometryPartId));
+    // Insert InformationRecords
+    const informationRecordProps1 = {
+      classFullName: "ExtensiveTestScenario:SourceInformationRecord",
+      model: informationModelId,
+      code: { spec: codeSpecId3, scope: informationModelId, value: "InformationRecord1" },
+      commonString: "Common1",
+      sourceString: "One",
+    };
+    const informationRecordId1 = sourceDb.elements.insertElement(informationRecordProps1);
+    assert.isTrue(Id64.isValidId64(informationRecordId1));
+    const informationRecordProps2: any = {
+      classFullName: "ExtensiveTestScenario:SourceInformationRecord",
+      model: informationModelId,
+      code: { spec: codeSpecId3, scope: informationModelId, value: "InformationRecord2" },
+      commonString: "Common2",
+      sourceString: "Two",
+    };
+    const informationRecordId2 = sourceDb.elements.insertElement(informationRecordProps2);
+    assert.isTrue(Id64.isValidId64(informationRecordId2));
+    const informationRecordProps3 = {
+      classFullName: "ExtensiveTestScenario:SourceInformationRecord",
+      model: informationModelId,
+      code: { spec: codeSpecId3, scope: informationModelId, value: "InformationRecord3" },
+      commonString: "Common3",
+      sourceString: "Three",
+    };
+    const informationRecordId3 = sourceDb.elements.insertElement(informationRecordProps3);
+    assert.isTrue(Id64.isValidId64(informationRecordId3));
+    // Insert PhysicalObject1
+    const physicalObjectProps1: PhysicalElementProps = {
+      classFullName: PhysicalObject.classFullName,
+      model: physicalModelId,
+      category: spatialCategoryId,
+      code: Code.createEmpty(),
+      userLabel: "PhysicalObject1",
+      geom: IModelTestUtils.createBox(Point3d.create(1, 1, 1), spatialCategoryId, subCategoryId, renderMaterialId, geometryPartId),
+      placement: {
+        origin: Point3d.create(1, 1, 1),
+        angles: YawPitchRollAngles.createDegrees(0, 0, 0),
+      },
+    };
+    const physicalObjectId1 = sourceDb.elements.insertElement(physicalObjectProps1);
+    assert.isTrue(Id64.isValidId64(physicalObjectId1));
+    // Insert PhysicalObject1 children
+    const childObjectProps1A: PhysicalElementProps = physicalObjectProps1;
+    childObjectProps1A.userLabel = "ChildObject1A";
+    childObjectProps1A.parent = new ElementOwnsChildElements(physicalObjectId1);
+    childObjectProps1A.placement!.origin = Point3d.create(0, 1, 1);
+    const childObjectId1A = sourceDb.elements.insertElement(childObjectProps1A);
+    assert.isTrue(Id64.isValidId64(childObjectId1A));
+    const childObjectProps1B: PhysicalElementProps = childObjectProps1A;
+    childObjectProps1B.userLabel = "ChildObject1B";
+    childObjectProps1B.placement!.origin = Point3d.create(1, 0, 1);
+    const childObjectId1B = sourceDb.elements.insertElement(childObjectProps1B);
+    assert.isTrue(Id64.isValidId64(childObjectId1B));
+    // Insert PhysicalObject2
+    const physicalObjectProps2: PhysicalElementProps = {
+      classFullName: PhysicalObject.classFullName,
+      model: physicalModelId,
+      category: sourcePhysicalCategoryId,
+      code: Code.createEmpty(),
+      userLabel: "PhysicalObject2",
+      geom: IModelTestUtils.createBox(Point3d.create(2, 2, 2)),
+      placement: {
+        origin: Point3d.create(2, 2, 2),
+        angles: YawPitchRollAngles.createDegrees(0, 0, 0),
+      },
+    };
+    const physicalObjectId2 = sourceDb.elements.insertElement(physicalObjectProps2);
+    assert.isTrue(Id64.isValidId64(physicalObjectId2));
+    // Insert PhysicalObject3
+    const physicalObjectProps3: PhysicalElementProps = {
+      classFullName: PhysicalObject.classFullName,
+      model: physicalModelId,
+      category: sourcePhysicalCategoryId,
+      code: Code.createEmpty(),
+      federationGuid: ExtensiveTestScenario.federationGuid3,
+      userLabel: "PhysicalObject3",
+    };
+    const physicalObjectId3 = sourceDb.elements.insertElement(physicalObjectProps3);
+    assert.isTrue(Id64.isValidId64(physicalObjectId3));
+    // Insert PhysicalObject4
+    const physicalObjectProps4: PhysicalElementProps = {
+      classFullName: PhysicalObject.classFullName,
+      model: physicalModelId,
+      category: spatialCategoryId,
+      code: Code.createEmpty(),
+      userLabel: "PhysicalObject4",
+      geom: IModelTestUtils.createBoxes([subCategoryId, filteredSubCategoryId]),
+      placement: {
+        origin: Point3d.create(4, 4, 4),
+        angles: YawPitchRollAngles.createDegrees(0, 0, 0),
+      },
+    };
+    const physicalObjectId4 = sourceDb.elements.insertElement(physicalObjectProps4);
+    assert.isTrue(Id64.isValidId64(physicalObjectId4));
+    // Insert PhysicalElement1
+    const sourcePhysicalElementProps: PhysicalElementProps = {
+      classFullName: "ExtensiveTestScenario:SourcePhysicalElement",
+      model: physicalModelId,
+      category: sourcePhysicalCategoryId,
+      code: Code.createEmpty(),
+      userLabel: "PhysicalElement1",
+      geom: IModelTestUtils.createBox(Point3d.create(2, 2, 2)),
+      placement: {
+        origin: Point3d.create(4, 4, 4),
+        angles: YawPitchRollAngles.createDegrees(0, 0, 0),
+      },
+      sourceString: "S1",
+      sourceDouble: 1.1,
+      sourceNavigation: { id: sourcePhysicalCategoryId, relClassName: "ExtensiveTestScenario:SourcePhysicalElementUsesSourceDefinition" },
+      commonNavigation: { id: sourcePhysicalCategoryId },
+      commonString: "Common",
+      commonDouble: 7.3,
+      sourceBinary: new Uint8Array([1, 3, 5, 7]),
+      commonBinary: Base64EncodedString.fromUint8Array(new Uint8Array([2, 4, 6, 8])),
+      extraString: "Extra",
+    } as PhysicalElementProps;
+    const sourcePhysicalElementId = sourceDb.elements.insertElement(sourcePhysicalElementProps);
+    assert.isTrue(Id64.isValidId64(sourcePhysicalElementId));
+    assert.doesNotThrow(() => sourceDb.elements.getElement(sourcePhysicalElementId));
+    // Insert ElementAspects
+    sourceDb.elements.insertAspect({
+      classFullName: "ExtensiveTestScenario:SourceUniqueAspect",
+      element: new ElementOwnsUniqueAspect(physicalObjectId1),
+      commonDouble: 1.1,
+      commonString: "Unique",
+      commonLong: physicalObjectId1,
+      commonBinary: Base64EncodedString.fromUint8Array(new Uint8Array([2, 4, 6, 8])),
+      sourceDouble: 11.1,
+      sourceString: "UniqueAspect",
+      sourceLong: physicalObjectId1,
+      sourceGuid: ExtensiveTestScenario.uniqueAspectGuid,
+      extraString: "Extra",
+    } as ElementAspectProps);
+    const sourceUniqueAspect: ElementUniqueAspect = sourceDb.elements.getAspects(physicalObjectId1, "ExtensiveTestScenario:SourceUniqueAspect")[0];
+    assert.equal(sourceUniqueAspect.asAny.commonDouble, 1.1);
+    assert.equal(sourceUniqueAspect.asAny.commonString, "Unique");
+    assert.equal(sourceUniqueAspect.asAny.commonLong, physicalObjectId1);
+    assert.equal(sourceUniqueAspect.asAny.sourceDouble, 11.1);
+    assert.equal(sourceUniqueAspect.asAny.sourceString, "UniqueAspect");
+    assert.equal(sourceUniqueAspect.asAny.sourceLong, physicalObjectId1);
+    assert.equal(sourceUniqueAspect.asAny.sourceGuid, ExtensiveTestScenario.uniqueAspectGuid);
+    assert.equal(sourceUniqueAspect.asAny.extraString, "Extra");
+    sourceDb.elements.insertAspect({
+      classFullName: "ExtensiveTestScenario:SourceMultiAspect",
+      element: new ElementOwnsMultiAspects(physicalObjectId1),
+      commonDouble: 2.2,
+      commonString: "Multi",
+      commonLong: physicalObjectId1,
+      sourceDouble: 22.2,
+      sourceString: "MultiAspect",
+      sourceLong: physicalObjectId1,
+      sourceGuid: Guid.createValue(),
+      extraString: "Extra",
+    } as ElementAspectProps);
+    sourceDb.elements.insertAspect({
+      classFullName: "ExtensiveTestScenario:SourceMultiAspect",
+      element: new ElementOwnsMultiAspects(physicalObjectId1),
+      commonDouble: 3.3,
+      commonString: "Multi",
+      commonLong: physicalObjectId1,
+      sourceDouble: 33.3,
+      sourceString: "MultiAspect",
+      sourceLong: physicalObjectId1,
+      sourceGuid: Guid.createValue(),
+      extraString: "Extra",
+    } as ElementAspectProps);
+    sourceDb.elements.insertAspect({
+      classFullName: "ExtensiveTestScenario:SourceUniqueAspectToExclude",
+      element: new ElementOwnsUniqueAspect(physicalObjectId1),
+      description: "SourceUniqueAspect1",
+    } as ElementAspectProps);
+    sourceDb.elements.insertAspect({
+      classFullName: "ExtensiveTestScenario:SourceMultiAspectToExclude",
+      element: new ElementOwnsMultiAspects(physicalObjectId1),
+      description: "SourceMultiAspect1",
+    } as ElementAspectProps);
+    // Insert DrawingGraphics
+    const drawingGraphicProps1: GeometricElement2dProps = {
+      classFullName: DrawingGraphic.classFullName,
+      model: drawingId,
+      category: drawingCategoryId,
+      code: Code.createEmpty(),
+      userLabel: "DrawingGraphic1",
+      geom: IModelTestUtils.createRectangle(Point2d.create(1, 1)),
+      placement: { origin: Point2d.create(2, 2), angle: 0 },
+    };
+    const drawingGraphicId1 = sourceDb.elements.insertElement(drawingGraphicProps1);
+    assert.isTrue(Id64.isValidId64(drawingGraphicId1));
+    const drawingGraphicRepresentsId1 = DrawingGraphicRepresentsElement.insert(sourceDb, drawingGraphicId1, physicalObjectId1);
+    assert.isTrue(Id64.isValidId64(drawingGraphicRepresentsId1));
+    const drawingGraphicProps2: GeometricElement2dProps = {
+      classFullName: DrawingGraphic.classFullName,
+      model: drawingId,
+      category: drawingCategoryId,
+      code: Code.createEmpty(),
+      userLabel: "DrawingGraphic2",
+      geom: IModelTestUtils.createRectangle(Point2d.create(1, 1)),
+      placement: { origin: Point2d.create(3, 3), angle: 0 },
+    };
+    const drawingGraphicId2 = sourceDb.elements.insertElement(drawingGraphicProps2);
+    assert.isTrue(Id64.isValidId64(drawingGraphicId2));
+    const drawingGraphicRepresentsId2 = DrawingGraphicRepresentsElement.insert(sourceDb, drawingGraphicId2, physicalObjectId1);
+    assert.isTrue(Id64.isValidId64(drawingGraphicRepresentsId2));
+    // Insert DisplayStyles
+    const displayStyle2dId = DisplayStyle2d.insert(sourceDb, definitionModelId, "DisplayStyle2d");
+    assert.isTrue(Id64.isValidId64(displayStyle2dId));
+    const displayStyle3d: DisplayStyle3d = DisplayStyle3d.create(sourceDb, definitionModelId, "DisplayStyle3d");
+    const subCategoryOverride: SubCategoryOverride = SubCategoryOverride.fromJSON({ color: ColorDef.from(1, 2, 3).toJSON() });
+    displayStyle3d.settings.overrideSubCategory(subCategoryId, subCategoryOverride);
+    displayStyle3d.settings.addExcludedElements(physicalObjectId1);
+    displayStyle3d.settings.setPlanProjectionSettings(spatialLocationModelId, new PlanProjectionSettings({ elevation: 10.0 }));
+    displayStyle3d.settings.environment = {
+      sky: {
+        image: {
+          type: SkyBoxImageType.Spherical,
+          texture: textureId,
+        },
+      },
+    };
+    const displayStyle3dId = displayStyle3d.insert();
+    assert.isTrue(Id64.isValidId64(displayStyle3dId));
+    // Insert ViewDefinitions
+    const viewId = OrthographicViewDefinition.insert(sourceDb, definitionModelId, "Orthographic View", modelSelectorId, spatialCategorySelectorId, displayStyle3dId, projectExtents, StandardViewIndex.Iso);
+    assert.isTrue(Id64.isValidId64(viewId));
+    sourceDb.views.setDefaultViewId(viewId);
+    const drawingViewRange = new Range2d(0, 0, 100, 100);
+    const drawingViewId = DrawingViewDefinition.insert(sourceDb, definitionModelId, "Drawing View", drawingId, drawingCategorySelectorId, displayStyle2dId, drawingViewRange);
+    assert.isTrue(Id64.isValidId64(drawingViewId));
+    // Insert instance of SourceRelToExclude to test relationship exclusion by class
+    const relationship1: Relationship = sourceDb.relationships.createInstance({
+      classFullName: "ExtensiveTestScenario:SourceRelToExclude",
+      sourceId: spatialCategorySelectorId,
+      targetId: drawingCategorySelectorId,
+    });
+    const relationshipId1 = sourceDb.relationships.insertInstance(relationship1);
+    assert.isTrue(Id64.isValidId64(relationshipId1));
+    // Insert instance of RelWithProps to test relationship property remapping
+    const relationship2: Relationship = sourceDb.relationships.createInstance({
+      classFullName: "ExtensiveTestScenario:SourceRelWithProps",
+      sourceId: spatialCategorySelectorId,
+      targetId: drawingCategorySelectorId,
+      sourceString: "One",
+      sourceDouble: 1.1,
+      sourceLong: spatialCategoryId,
+      sourceGuid: Guid.createValue(),
+    } as any);
+    const relationshipId2 = sourceDb.relationships.insertInstance(relationship2);
+    assert.isTrue(Id64.isValidId64(relationshipId2));
+  }
+
+  public static updateDb(sourceDb: IModelDb): void {
+    // Update Subject element
+    const subjectId = sourceDb.elements.queryElementIdByCode(Subject.createCode(sourceDb, IModel.rootSubjectId, "Subject"))!;
+    assert.isTrue(Id64.isValidId64(subjectId));
+    const subject = sourceDb.elements.getElement<Subject>(subjectId);
+    subject.description = "Subject description (Updated)";
+    sourceDb.elements.updateElement(subject);
+    // Update spatialCategory element
+    const definitionModelId = sourceDb.elements.queryElementIdByCode(InformationPartitionElement.createCode(sourceDb, subjectId, "Definition"))!;
+    assert.isTrue(Id64.isValidId64(definitionModelId));
+    const spatialCategoryId = sourceDb.elements.queryElementIdByCode(SpatialCategory.createCode(sourceDb, definitionModelId, "SpatialCategory"))!;
+    assert.isTrue(Id64.isValidId64(spatialCategoryId));
+    const spatialCategory: SpatialCategory = sourceDb.elements.getElement<SpatialCategory>(spatialCategoryId);
+    spatialCategory.federationGuid = Guid.createValue();
+    sourceDb.elements.updateElement(spatialCategory);
+    // Update relationship properties
+    const spatialCategorySelectorId = sourceDb.elements.queryElementIdByCode(CategorySelector.createCode(sourceDb, definitionModelId, "SpatialCategories"))!;
+    assert.isTrue(Id64.isValidId64(spatialCategorySelectorId));
+    const drawingCategorySelectorId = sourceDb.elements.queryElementIdByCode(CategorySelector.createCode(sourceDb, definitionModelId, "DrawingCategories"))!;
+    assert.isTrue(Id64.isValidId64(drawingCategorySelectorId));
+    const relWithProps: any = sourceDb.relationships.getInstanceProps(
+      "ExtensiveTestScenario:SourceRelWithProps",
+      { sourceId: spatialCategorySelectorId, targetId: drawingCategorySelectorId },
+    );
+    assert.equal(relWithProps.sourceString, "One");
+    assert.equal(relWithProps.sourceDouble, 1.1);
+    relWithProps.sourceString += "-Updated";
+    relWithProps.sourceDouble = 1.2;
+    sourceDb.relationships.updateInstance(relWithProps);
+    // Update ElementAspect properties
+    const physicalObjectId1 = IModelTestUtils.queryByUserLabel(sourceDb, "PhysicalObject1");
+    const sourceUniqueAspects: ElementAspect[] = sourceDb.elements.getAspects(physicalObjectId1, "ExtensiveTestScenario:SourceUniqueAspect");
+    assert.equal(sourceUniqueAspects.length, 1);
+    sourceUniqueAspects[0].asAny.commonString += "-Updated";
+    sourceUniqueAspects[0].asAny.sourceString += "-Updated";
+    sourceDb.elements.updateAspect(sourceUniqueAspects[0]);
+    const sourceMultiAspects: ElementAspect[] = sourceDb.elements.getAspects(physicalObjectId1, "ExtensiveTestScenario:SourceMultiAspect");
+    assert.equal(sourceMultiAspects.length, 2);
+    sourceMultiAspects[1].asAny.commonString += "-Updated";
+    sourceMultiAspects[1].asAny.sourceString += "-Updated";
+    sourceDb.elements.updateAspect(sourceMultiAspects[1]);
+    // clear NavigationProperty of PhysicalElement1
+    const physicalElementId1 = IModelTestUtils.queryByUserLabel(sourceDb, "PhysicalElement1");
+    let physicalElement1: PhysicalElement = sourceDb.elements.getElement(physicalElementId1);
+    physicalElement1.asAny.commonNavigation = RelatedElement.none;
+    physicalElement1.update();
+    physicalElement1 = sourceDb.elements.getElement(physicalElementId1);
+    assert.isUndefined(physicalElement1.asAny.commonNavigation);
+    // delete PhysicalObject3
+    const physicalObjectId3 = IModelTestUtils.queryByUserLabel(sourceDb, "PhysicalObject3");
+    assert.isTrue(Id64.isValidId64(physicalObjectId3));
+    sourceDb.elements.deleteElement(physicalObjectId3);
+    assert.equal(Id64.invalid, IModelTestUtils.queryByUserLabel(sourceDb, "PhysicalObject3"));
+    // Insert PhysicalObject5
+    const physicalObjectProps5: PhysicalElementProps = {
+      classFullName: PhysicalObject.classFullName,
+      model: physicalElement1.model,
+      category: spatialCategoryId,
+      code: Code.createEmpty(),
+      userLabel: "PhysicalObject5",
+      geom: IModelTestUtils.createBox(Point3d.create(1, 1, 1)),
+      placement: {
+        origin: Point3d.create(5, 5, 5),
+        angles: YawPitchRollAngles.createDegrees(0, 0, 0),
+      },
+    };
+    const physicalObjectId5 = sourceDb.elements.insertElement(physicalObjectProps5);
+    assert.isTrue(Id64.isValidId64(physicalObjectId5));
+    // delete relationship
+    const drawingGraphicId1 = IModelTestUtils.queryByUserLabel(sourceDb, "DrawingGraphic1");
+    const drawingGraphicId2 = IModelTestUtils.queryByUserLabel(sourceDb, "DrawingGraphic2");
+    const relationship: Relationship = sourceDb.relationships.getInstance(DrawingGraphicRepresentsElement.classFullName, { sourceId: drawingGraphicId2, targetId: physicalObjectId1 });
+    relationship.delete();
+    // insert relationships
+    DrawingGraphicRepresentsElement.insert(sourceDb, drawingGraphicId1, physicalObjectId5);
+    DrawingGraphicRepresentsElement.insert(sourceDb, drawingGraphicId2, physicalObjectId5);
+    // update InformationRecord2
+    const informationRecordCodeSpec: CodeSpec = sourceDb.codeSpecs.getByName("InformationRecords");
+    const informationModelId = sourceDb.elements.queryElementIdByCode(InformationPartitionElement.createCode(sourceDb, subjectId, "Information"))!;
+    const informationRecodeCode2: Code = new Code({ spec: informationRecordCodeSpec.id, scope: informationModelId, value: "InformationRecord2" });
+    const informationRecordId2 = sourceDb.elements.queryElementIdByCode(informationRecodeCode2)!;
+    assert.isTrue(Id64.isValidId64(informationRecordId2));
+    const informationRecord2: any = sourceDb.elements.getElement(informationRecordId2);
+    informationRecord2.commonString = `${informationRecord2.commonString}-Updated`;
+    informationRecord2.sourceString = `${informationRecord2.sourceString}-Updated`;
+    informationRecord2.update();
+    // delete InformationRecord3
+    const informationRecodeCode3: Code = new Code({ spec: informationRecordCodeSpec.id, scope: informationModelId, value: "InformationRecord3" });
+    const informationRecordId3 = sourceDb.elements.queryElementIdByCode(informationRecodeCode3)!;
+    assert.isTrue(Id64.isValidId64(informationRecordId3));
+    sourceDb.elements.deleteElement(informationRecordId3);
+  }
+
+  public static assertUpdatesInDb(iModelDb: IModelDb, assertDeletes: boolean = true): void {
+    // determine which schema was imported
+    const testSourceSchema = iModelDb.querySchemaVersion("ExtensiveTestScenario") ? true : false;
+    const testTargetSchema = iModelDb.querySchemaVersion("ExtensiveTestScenarioTarget") ? true : false;
+    assert.notEqual(testSourceSchema, testTargetSchema);
+    // assert Subject was updated
+    const subjectId = iModelDb.elements.queryElementIdByCode(Subject.createCode(iModelDb, IModel.rootSubjectId, "Subject"))!;
+    assert.isTrue(Id64.isValidId64(subjectId));
+    const subject: Subject = iModelDb.elements.getElement<Subject>(subjectId);
+    assert.equal(subject.description, "Subject description (Updated)");
+    // assert SpatialCategory was updated
+    const definitionModelId = iModelDb.elements.queryElementIdByCode(InformationPartitionElement.createCode(iModelDb, subjectId, "Definition"))!;
+    assert.isTrue(Id64.isValidId64(definitionModelId));
+    const spatialCategoryId = iModelDb.elements.queryElementIdByCode(SpatialCategory.createCode(iModelDb, definitionModelId, "SpatialCategory"))!;
+    assert.isTrue(Id64.isValidId64(spatialCategoryId));
+    const spatialCategory: SpatialCategory = iModelDb.elements.getElement<SpatialCategory>(spatialCategoryId);
+    assert.exists(spatialCategory.federationGuid);
+    // assert TargetRelWithProps was updated
+    const spatialCategorySelectorId = iModelDb.elements.queryElementIdByCode(CategorySelector.createCode(iModelDb, definitionModelId, "SpatialCategories"))!;
+    assert.isTrue(Id64.isValidId64(spatialCategorySelectorId));
+    const drawingCategorySelectorId = iModelDb.elements.queryElementIdByCode(CategorySelector.createCode(iModelDb, definitionModelId, "DrawingCategories"))!;
+    assert.isTrue(Id64.isValidId64(drawingCategorySelectorId));
+    const relClassFullName = testTargetSchema ? "ExtensiveTestScenarioTarget:TargetRelWithProps" : "ExtensiveTestScenario:SourceRelWithProps";
+    const relWithProps: any = iModelDb.relationships.getInstanceProps(
+      relClassFullName,
+      { sourceId: spatialCategorySelectorId, targetId: drawingCategorySelectorId },
+    );
+    assert.equal(testTargetSchema ? relWithProps.targetString : relWithProps.sourceString, "One-Updated");
+    assert.equal(testTargetSchema ? relWithProps.targetDouble : relWithProps.sourceDouble, 1.2);
+    // assert ElementAspect properties
+    const physicalObjectId1 = IModelTestUtils.queryByUserLabel(iModelDb, "PhysicalObject1");
+    const uniqueAspectClassFullName = testTargetSchema ? "ExtensiveTestScenarioTarget:TargetUniqueAspect" : "ExtensiveTestScenario:SourceUniqueAspect";
+    const uniqueAspects: ElementAspect[] = iModelDb.elements.getAspects(physicalObjectId1, uniqueAspectClassFullName);
+    assert.equal(uniqueAspects.length, 1);
+    const uniqueAspect = uniqueAspects[0].asAny;
+    assert.equal(uniqueAspect.commonDouble, 1.1);
+    assert.equal(uniqueAspect.commonString, "Unique-Updated");
+    assert.equal(uniqueAspect.commonLong, physicalObjectId1);
+    assert.equal(testTargetSchema ? uniqueAspect.targetDouble : uniqueAspect.sourceDouble, 11.1);
+    assert.equal(testTargetSchema ? uniqueAspect.targetString : uniqueAspect.sourceString, "UniqueAspect-Updated");
+    assert.equal(testTargetSchema ? uniqueAspect.targetLong : uniqueAspect.sourceLong, physicalObjectId1);
+    const multiAspectClassFullName = testTargetSchema ? "ExtensiveTestScenarioTarget:TargetMultiAspect" : "ExtensiveTestScenario:SourceMultiAspect";
+    const multiAspects: ElementAspect[] = iModelDb.elements.getAspects(physicalObjectId1, multiAspectClassFullName);
+    assert.equal(multiAspects.length, 2);
+    const multiAspect0 = multiAspects[0].asAny;
+    const multiAspect1 = multiAspects[1].asAny;
+    assert.equal(multiAspect0.commonDouble, 2.2);
+    assert.equal(multiAspect0.commonString, "Multi");
+    assert.equal(multiAspect0.commonLong, physicalObjectId1);
+    assert.equal(testTargetSchema ? multiAspect0.targetDouble : multiAspect0.sourceDouble, 22.2);
+    assert.equal(testTargetSchema ? multiAspect0.targetString : multiAspect0.sourceString, "MultiAspect");
+    assert.equal(testTargetSchema ? multiAspect0.targetLong : multiAspect0.sourceLong, physicalObjectId1);
+    assert.equal(multiAspect1.commonDouble, 3.3);
+    assert.equal(multiAspect1.commonString, "Multi-Updated");
+    assert.equal(multiAspect1.commonLong, physicalObjectId1);
+    assert.equal(testTargetSchema ? multiAspect1.targetDouble : multiAspect1.sourceDouble, 33.3);
+    assert.equal(testTargetSchema ? multiAspect1.targetString : multiAspect1.sourceString, "MultiAspect-Updated");
+    assert.equal(testTargetSchema ? multiAspect1.targetLong : multiAspect1.sourceLong, physicalObjectId1);
+    // assert NavigationProperty of PhysicalElement1 was cleared
+    const physicalElementId = IModelTestUtils.queryByUserLabel(iModelDb, "PhysicalElement1");
+    const physicalElement: PhysicalElement = iModelDb.elements.getElement(physicalElementId);
+    assert.isUndefined(physicalElement.asAny.commonNavigation);
+    // assert PhysicalObject5 was inserted
+    const physicalObjectId5 = IModelTestUtils.queryByUserLabel(iModelDb, "PhysicalObject5");
+    assert.isTrue(Id64.isValidId64(physicalObjectId5));
+    // assert relationships were inserted
+    const drawingGraphicId1 = IModelTestUtils.queryByUserLabel(iModelDb, "DrawingGraphic1");
+    const drawingGraphicId2 = IModelTestUtils.queryByUserLabel(iModelDb, "DrawingGraphic2");
+    iModelDb.relationships.getInstance(DrawingGraphicRepresentsElement.classFullName, { sourceId: drawingGraphicId1, targetId: physicalObjectId5 });
+    iModelDb.relationships.getInstance(DrawingGraphicRepresentsElement.classFullName, { sourceId: drawingGraphicId2, targetId: physicalObjectId5 });
+    // assert InformationRecord2 was updated
+    const informationRecordCodeSpec: CodeSpec = iModelDb.codeSpecs.getByName("InformationRecords");
+    const informationModelId = iModelDb.elements.queryElementIdByCode(InformationPartitionElement.createCode(iModelDb, subjectId, "Information"))!;
+    const informationRecordId2 = iModelDb.elements.queryElementIdByCode(new Code({ spec: informationRecordCodeSpec.id, scope: informationModelId, value: "InformationRecord2" }));
+    assert.isTrue(Id64.isValidId64(informationRecordId2!));
+    const informationRecord2: any = iModelDb.elements.getElement(informationRecordId2!);
+    assert.equal(informationRecord2.commonString, "Common2-Updated");
+    assert.equal(testTargetSchema ? informationRecord2.targetString : informationRecord2.sourceString, "Two-Updated");
+    // assert InformationRecord3 was deleted
+    assert.isDefined(iModelDb.elements.queryElementIdByCode(new Code({ spec: informationRecordCodeSpec.id, scope: informationModelId, value: "InformationRecord1" })));
+    assert.isDefined(iModelDb.elements.queryElementIdByCode(new Code({ spec: informationRecordCodeSpec.id, scope: informationModelId, value: "InformationRecord2" })));
+    // detect deletes if possible - cannot detect during processAll when isReverseSynchronization is true
+    if (assertDeletes) {
+      assert.equal(Id64.invalid, IModelTestUtils.queryByUserLabel(iModelDb, "PhysicalObject3"));
+      assert.throws(() => iModelDb.relationships.getInstanceProps(DrawingGraphicRepresentsElement.classFullName, { sourceId: drawingGraphicId2, targetId: physicalObjectId1 }));
+      assert.isUndefined(iModelDb.elements.queryElementIdByCode(new Code({ spec: informationRecordCodeSpec.id, scope: informationModelId, value: "InformationRecord3" })));
+    }
+  }
+}
+
+before(async () => {
+  IModelTestUtils.setupLogging();
+  await IModelTestUtils.startBackend();
+});
+
+after(async () => {
+  await IModelTestUtils.shutdownBackend();
+});