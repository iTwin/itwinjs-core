/*---------------------------------------------------------------------------------------------
* Copyright (c) Bentley Systems, Incorporated. All rights reserved.
* See LICENSE.md in the project root for license terms and full copyright notice.
*--------------------------------------------------------------------------------------------*/
import { BackendITwinClientLoggerCategory } from "@bentley/backend-itwin-client";
import {
  BeEvent, BentleyLoggerCategory, ChangeSetStatus, DbResult, GuidString, Id64, Id64String, IDisposable, IModelStatus, Logger, LogLevel, OpenMode,
} from "@bentley/bentleyjs-core";
import { loadEnv } from "@bentley/config-loader";
import { IModelHubClientLoggerCategory } from "@bentley/imodelhub-client";
import {
  Code, CodeProps, ElementProps, IModel, IModelError, IModelReadRpcInterface, IModelVersion, IModelVersionProps, PhysicalElementProps, RelatedElement,
  RequestNewBriefcaseProps, RpcConfiguration, RpcManager, RpcPendingResponse, SyncMode,
} from "@bentley/imodeljs-common";
import { IModelJsNative, NativeLoggerCategory } from "@bentley/imodeljs-native";
import { AuthorizedClientRequestContext, ITwinClientLoggerCategory } from "@bentley/itwin-client";
import * as path from "path";
import * as chai from "chai";
import * as chaiAsPromised from "chai-as-promised";
import { BackendLoggerCategory as BackendLoggerCategory } from "../BackendLoggerCategory";
import { CheckpointProps, V1CheckpointManager } from "../CheckpointManager";
import { ClassRegistry } from "../ClassRegistry";
import { Drawing, PhysicalElement, Subject } from "../Element";
import {
  BriefcaseDb, BriefcaseManager, Element, IModelDb, IModelHost, IModelHostConfiguration, IModelJsFs, InformationPartitionElement, Model,
  PhysicalModel, PhysicalPartition, SnapshotDb, SpatialCategory, SubjectOwnsPartitionElements,
} from "../imodeljs-backend";
import { DrawingModel } from "../Model";
import { ElementDrivesElement, RelationshipProps } from "../Relationship";
import { DownloadAndOpenArgs, RpcBriefcaseUtility } from "../rpc-impl/RpcBriefcaseUtility";
import { Schema, Schemas } from "../Schema";
import { KnownTestLocations } from "./KnownTestLocations";

const assert = chai.assert;
chai.use(chaiAsPromised);

/* eslint-disable @typescript-eslint/explicit-member-accessibility */

/** Class for simple test timing */
export class Timer {
  private _label: string;
  private _start: Date;
  constructor(label: string) {
    this._label = `\t${label}`;
    this._start = new Date();
  }

  public end() {
    const stop = new Date();
    const elapsed = stop.getTime() - this._start.getTime();
    // eslint-disable-next-line no-console
    console.log(`${this._label}: ${elapsed}ms`);
  }
}

RpcConfiguration.developmentMode = true;

// Initialize the RPC interface classes used by tests
RpcManager.initializeInterface(IModelReadRpcInterface);

export interface IModelTestUtilsOpenOptions {
  copyFilename?: string;
  enableTransactions?: boolean;
  openMode?: OpenMode;
}

/**
 * Disables native code assertions from firing. This can be used by tests that intentionally
 * test failing operations. If those failing operations raise assertions in native code, the test
 * would fail unexpectedly in a debug build. In that case the native code assertions can be disabled with
 * this class.
 */
export class DisableNativeAssertions implements IDisposable {
  private _native: IModelJsNative.DisableNativeAssertions | undefined;

  constructor() {
    this._native = new IModelHost.platform.DisableNativeAssertions();
  }

  public dispose(): void {
    if (!this._native)
      return;

    this._native.dispose();
    this._native = undefined;
  }
}

export class TestBim extends Schema {
  public static get schemaName(): string { return "TestBim"; }

}
export interface TestRelationshipProps extends RelationshipProps {
  property1: string;
}
export class TestElementDrivesElement extends ElementDrivesElement implements TestRelationshipProps {
  public static get className(): string { return "TestElementDrivesElement"; }
  public property1!: string;
  public static rootChanged = new BeEvent<(props: RelationshipProps, imodel: IModelDb) => void>();
  public static validateOutput = new BeEvent<(props: RelationshipProps, imodel: IModelDb) => void>();
  public static deletedDependency = new BeEvent<(props: RelationshipProps, imodel: IModelDb) => void>();
  public static onRootChanged(props: RelationshipProps, imodel: IModelDb): void { this.rootChanged.raiseEvent(props, imodel); }
  public static onValidateOutput(props: RelationshipProps, imodel: IModelDb): void { this.validateOutput.raiseEvent(props, imodel); }
  public static onDeletedDependency(props: RelationshipProps, imodel: IModelDb): void { this.deletedDependency.raiseEvent(props, imodel); }
}
export interface TestPhysicalObjectProps extends PhysicalElementProps {
  intProperty: number;
}
export class TestPhysicalObject extends PhysicalElement implements TestPhysicalObjectProps {
  public static get className(): string { return "TestPhysicalObject"; }
  public intProperty!: number;
  public static beforeOutputsHandled = new BeEvent<(id: Id64String, imodel: IModelDb) => void>();
  public static allInputsHandled = new BeEvent<(id: Id64String, imodel: IModelDb) => void>();
  public static onBeforeOutputsHandled(id: Id64String, imodel: IModelDb): void { this.beforeOutputsHandled.raiseEvent(id, imodel); }
  public static onAllInputsHandled(id: Id64String, imodel: IModelDb): void { this.allInputsHandled.raiseEvent(id, imodel); }
}

export class IModelTestUtils {
  /** Helper to open a briefcase db directly with the BriefcaseManager API */
  public static async downloadAndOpenBriefcase(args: RequestNewBriefcaseProps & { requestContext: AuthorizedClientRequestContext }): Promise<BriefcaseDb> {
    const props = await BriefcaseManager.downloadBriefcase(args.requestContext, args);
    return BriefcaseDb.open(args.requestContext, { fileName: props.fileName });
  }

  /** Opens the specific iModel as a Briefcase through the same workflow the IModelReadRpc.openForRead method will use. Replicates the way a frontend would open the iModel. */
  public static async openBriefcaseUsingRpc(args: RequestNewBriefcaseProps & { requestContext: AuthorizedClientRequestContext, deleteFirst?: boolean }): Promise<BriefcaseDb> {
    args.requestContext.enter();
    if (undefined === args.asOf)
      args.asOf = IModelVersion.latest().toJSON();

    const openArgs: DownloadAndOpenArgs = {
      tokenProps: {
        contextId: args.contextId,
        iModelId: args.iModelId,
        changeSetId: (await BriefcaseManager.evaluateVersion(args.requestContext, IModelVersion.fromJSON(args.asOf), args.iModelId)).changeSetId,
      },
      requestContext: args.requestContext,
      syncMode: args.briefcaseId === 0 ? SyncMode.PullOnly : SyncMode.PullAndPush,
      forceDownload: args.deleteFirst,
    };

    while (true) {
      try {
        return (await RpcBriefcaseUtility.open(openArgs)) as BriefcaseDb;
      } catch (error) {
        if (!(error instanceof RpcPendingResponse))
          throw error;
      }
    }
  }

  /** Downloads and opens a v1 checkpoint */
  public static async downloadAndOpenCheckpoint(args: { requestContext: AuthorizedClientRequestContext, contextId: GuidString, iModelId: GuidString, asOf?: IModelVersionProps }): Promise<SnapshotDb> {
    if (undefined === args.asOf)
      args.asOf = IModelVersion.latest().toJSON();

    const checkpoint: CheckpointProps = {
      contextId: args.contextId,
      iModelId: args.iModelId,
      requestContext: args.requestContext,
      changeSetId: (await BriefcaseManager.evaluateVersion(args.requestContext, IModelVersion.fromJSON(args.asOf), args.iModelId)).changeSetId,
    };

    return V1CheckpointManager.getCheckpointDb({ checkpoint, localFile: V1CheckpointManager.getFileName(checkpoint) });
  }

  /** Opens the specific Checkpoint iModel, `SyncMode.FixedVersion`, through the same workflow the IModelReadRpc.openForRead method will use. Replicates the way a frontend would open the iModel. */
  public static async openCheckpointUsingRpc(args: RequestNewBriefcaseProps & { requestContext: AuthorizedClientRequestContext, deleteFirst?: boolean }): Promise<SnapshotDb> {
    args.requestContext.enter();
    if (undefined === args.asOf)
      args.asOf = IModelVersion.latest().toJSON();

    const openArgs: DownloadAndOpenArgs = {
      tokenProps: {
        contextId: args.contextId,
        iModelId: args.iModelId,
        changeSetId: (await BriefcaseManager.evaluateVersion(args.requestContext, IModelVersion.fromJSON(args.asOf), args.iModelId)).changeSetId,
      },
      requestContext: args.requestContext,
      syncMode: SyncMode.FixedVersion,
      forceDownload: args.deleteFirst,
    };
    args.requestContext.enter();

    while (true) {
      try {
        return (await RpcBriefcaseUtility.open(openArgs)) as SnapshotDb;
      } catch (error) {
        if (!(error instanceof RpcPendingResponse))
          throw error;
      }
    }
  }

  public static async closeAndDeleteBriefcaseDb(requestContext: AuthorizedClientRequestContext, briefcaseDb: IModelDb) {
    requestContext.enter();

    const fileName = briefcaseDb.pathName;
    const iModelId = briefcaseDb.iModelId;
    briefcaseDb.close();

    await BriefcaseManager.deleteBriefcaseFiles(fileName, requestContext);
    requestContext.enter();

    // try to clean up empty briefcase directories, and empty iModel directories.
    if (0 === BriefcaseManager.getCachedBriefcases(iModelId).length) {
      IModelJsFs.removeSync(BriefcaseManager.getBriefcaseBasePath(iModelId));
      const imodelPath = BriefcaseManager.getIModelPath(iModelId);
      if (0 === IModelJsFs.readdirSync(imodelPath).length) {
        IModelJsFs.removeSync(imodelPath);
      }
    }
  }

  /** Prepare for an output file by:
   * - Resolving the output file name under the known test output directory
   * - Making directories as necessary
   * - Removing a previous copy of the output file
   * @param subDirName Sub-directory under known test output directory. Should match the name of the test file minus the .test.ts file extension.
   * @param fileName Name of output fille
   */
  public static prepareOutputFile(subDirName: string, fileName: string): string {
    if (!IModelJsFs.existsSync(KnownTestLocations.outputDir))
      IModelJsFs.mkdirSync(KnownTestLocations.outputDir);

    const outputDir = path.join(KnownTestLocations.outputDir, subDirName);
    if (!IModelJsFs.existsSync(outputDir))
      IModelJsFs.mkdirSync(outputDir);

    const outputFile = path.join(outputDir, fileName);
    if (IModelJsFs.existsSync(outputFile))
      IModelJsFs.unlinkSync(outputFile);

    return outputFile;
  }

  /** Resolve an asset file path from the asset name by looking in the known assets directory */
  public static resolveAssetFile(assetName: string): string {
    const assetFile = path.join(KnownTestLocations.assetsDir, assetName);
    assert.isTrue(IModelJsFs.existsSync(assetFile));
    return assetFile;
  }

  /** Orchestrates the steps necessary to create a new snapshot iModel from a seed file. */
  public static createSnapshotFromSeed(testFileName: string, seedFileName: string): SnapshotDb {
    const seedDb: SnapshotDb = SnapshotDb.openFile(seedFileName);
    const testDb: SnapshotDb = SnapshotDb.createFrom(seedDb, testFileName);
    seedDb.close();
    return testDb;
  }

  public static getUniqueModelCode(testDb: IModelDb, newModelCodeBase: string): Code {
    let newModelCode: string = newModelCodeBase;
    let iter: number = 0;
    while (true) {
      const modelCode = InformationPartitionElement.createCode(testDb, IModel.rootSubjectId, newModelCode);
      if (testDb.elements.queryElementIdByCode(modelCode) === undefined)
        return modelCode;

      newModelCode = newModelCodeBase + iter;
      ++iter;
    }
  }

  /** Create and insert a PhysicalPartition element (in the repositoryModel) and an associated PhysicalModel. */
  public static createAndInsertPhysicalPartition(testDb: IModelDb, newModelCode: CodeProps, parentId?: Id64String): Id64String {
    const model = parentId ? testDb.elements.getElement(parentId).model : IModel.repositoryModelId;
    const parent = new SubjectOwnsPartitionElements(parentId || IModel.rootSubjectId);

    const modeledElementProps: ElementProps = {
      classFullName: PhysicalPartition.classFullName,
      parent,
      model,
      code: newModelCode,
    };
    const modeledElement: Element = testDb.elements.createElement(modeledElementProps);
    return testDb.elements.insertElement(modeledElement);
  }

  /** Create and insert a PhysicalPartition element (in the repositoryModel) and an associated PhysicalModel. */
  public static async createAndInsertPhysicalPartitionAsync(reqContext: AuthorizedClientRequestContext, testDb: IModelDb, newModelCode: CodeProps, parentId?: Id64String): Promise<Id64String> {
    const model = parentId ? testDb.elements.getElement(parentId).model : IModel.repositoryModelId;
    const parent = new SubjectOwnsPartitionElements(parentId || IModel.rootSubjectId);

    const modeledElementProps: ElementProps = {
      classFullName: PhysicalPartition.classFullName,
      parent,
      model,
      code: newModelCode,
    };
    const modeledElement: Element = testDb.elements.createElement(modeledElementProps);
    if (testDb.isBriefcaseDb()) {
      await testDb.concurrencyControl.requestResourcesForInsert(reqContext, [modeledElement]);
      reqContext.enter();
    }
    return testDb.elements.insertElement(modeledElement);
  }

  /** Create and insert a PhysicalPartition element (in the repositoryModel) and an associated PhysicalModel. */
  public static createAndInsertPhysicalModel(testDb: IModelDb, modeledElementRef: RelatedElement, privateModel: boolean = false): Id64String {
    const newModel = testDb.models.createModel({ modeledElement: modeledElementRef, classFullName: PhysicalModel.classFullName, isPrivate: privateModel });
    const newModelId = testDb.models.insertModel(newModel);
    assert.isTrue(Id64.isValidId64(newModelId));
    assert.isTrue(Id64.isValidId64(newModel.id));
    assert.deepEqual(newModelId, newModel.id);
    return newModelId;
  }

  /** Create and insert a PhysicalPartition element (in the repositoryModel) and an associated PhysicalModel. */
  public static async createAndInsertPhysicalModelAsync(reqContext: AuthorizedClientRequestContext, testDb: IModelDb, modeledElementRef: RelatedElement, privateModel: boolean = false): Promise<Id64String> {
    const newModel = testDb.models.createModel({ modeledElement: modeledElementRef, classFullName: PhysicalModel.classFullName, isPrivate: privateModel });
    if (testDb.isBriefcaseDb()) {
      await testDb.concurrencyControl.requestResourcesForInsert(reqContext, [], [newModel]);
      reqContext.enter();
    }
    const newModelId = testDb.models.insertModel(newModel);
    assert.isTrue(Id64.isValidId64(newModelId));
    assert.isTrue(Id64.isValidId64(newModel.id));
    assert.deepEqual(newModelId, newModel.id);
    return newModelId;
  }

  /**
   * Create and insert a PhysicalPartition element (in the repositoryModel) and an associated PhysicalModel.
   * @return [modeledElementId, modelId]
   */
  public static createAndInsertPhysicalPartitionAndModel(testImodel: IModelDb, newModelCode: CodeProps, privateModel: boolean = false, parent?: Id64String): Id64String[] {
    const eid = IModelTestUtils.createAndInsertPhysicalPartition(testImodel, newModelCode, parent);
    const modeledElementRef = new RelatedElement({ id: eid });
    const mid = IModelTestUtils.createAndInsertPhysicalModel(testImodel, modeledElementRef, privateModel);
    return [eid, mid];
  }

  /**
   * Create and insert a PhysicalPartition element (in the repositoryModel) and an associated PhysicalModel.
   * @return [modeledElementId, modelId]
   */
  public static async createAndInsertPhysicalPartitionAndModelAsync(reqContext: AuthorizedClientRequestContext, testImodel: IModelDb, newModelCode: CodeProps, privateModel: boolean = false, parentId?: Id64String): Promise<Id64String[]> {
    const eid = await IModelTestUtils.createAndInsertPhysicalPartitionAsync(reqContext, testImodel, newModelCode, parentId);
    reqContext.enter();
    const modeledElementRef = new RelatedElement({ id: eid });
    const mid = await IModelTestUtils.createAndInsertPhysicalModelAsync(reqContext, testImodel, modeledElementRef, privateModel);
    reqContext.enter();
    return [eid, mid];
  }

  /** Create and insert a Drawing Partition element (in the repositoryModel). */
  public static createAndInsertDrawingPartition(testDb: IModelDb, newModelCode: CodeProps, parentId?: Id64String): Id64String {
    const model = parentId ? testDb.elements.getElement(parentId).model : IModel.repositoryModelId;
    const parent = new SubjectOwnsPartitionElements(parentId || IModel.rootSubjectId);

    const modeledElementProps: ElementProps = {
      classFullName: Drawing.classFullName,
      parent,
      model,
      code: newModelCode,
    };
    const modeledElement: Element = testDb.elements.createElement(modeledElementProps);
    return testDb.elements.insertElement(modeledElement);
  }

  /** Create and insert a DrawingModel associated with Drawing Partition. */
  public static createAndInsertDrawingModel(testDb: IModelDb, modeledElementRef: RelatedElement, privateModel: boolean = false): Id64String {
    const newModel = testDb.models.createModel({ modeledElement: modeledElementRef, classFullName: DrawingModel.classFullName, isPrivate: privateModel });
    const newModelId = testDb.models.insertModel(newModel);
    assert.isTrue(Id64.isValidId64(newModelId));
    assert.isTrue(Id64.isValidId64(newModel.id));
    assert.deepEqual(newModelId, newModel.id);
    return newModelId;
  }

  /**
   * Create and insert a Drawing Partition element (in the repositoryModel) and an associated DrawingModel.
   * @return [modeledElementId, modelId]
   */
  public static createAndInsertDrawingPartitionAndModel(testImodel: IModelDb, newModelCode: CodeProps, privateModel: boolean = false, parent?: Id64String): Id64String[] {
    const eid = IModelTestUtils.createAndInsertDrawingPartition(testImodel, newModelCode, parent);
    const modeledElementRef = new RelatedElement({ id: eid });
    const mid = IModelTestUtils.createAndInsertDrawingModel(testImodel, modeledElementRef, privateModel);
    return [eid, mid];
  }

  public static getUniqueSpatialCategoryCode(scopeModel: Model, newCodeBaseValue: string): Code {
    let newCodeValue: string = newCodeBaseValue;
    let iter: number = 0;
    while (true) {
      if (SpatialCategory.queryCategoryIdByName(scopeModel.iModel, scopeModel.id, newCodeValue) === undefined)
        return SpatialCategory.createCode(scopeModel.iModel, scopeModel.id, newCodeValue);

      newCodeValue = newCodeBaseValue + iter;
      ++iter;
    }
  }

  // Create a PhysicalObject. (Does not insert it.)
  public static createPhysicalObject(testImodel: IModelDb, modelId: Id64String, categoryId: Id64String, elemCode?: Code): Element {
    const elementProps: PhysicalElementProps = {
      classFullName: "Generic:PhysicalObject",
      model: modelId,
      category: categoryId,
      code: elemCode ? elemCode : Code.createEmpty(),
    };
    return testImodel.elements.createElement(elementProps);
  }

  /** Handles the startup of IModelHost.
   * The provided config is used and will override any of the default values used in this method.
   *
   * The default includes:
   * - concurrentQuery.current === 4
   * - cacheDir === path.join(__dirname, ".cache")
   */
  public static async startBackend(config?: IModelHostConfiguration): Promise<void> {
    loadEnv(path.join(__dirname, "..", "..", ".env"));
<<<<<<< HEAD
    let cfg = config ? config : new IModelHostConfiguration();
    cfg.concurrentQuery.concurrent = 4; // for test restrict this to two threads. Making closing connection faster
    cfg.cacheDir = path.join(__dirname, ".cache");  // Set the cache dir to be under the lib directory.
    return IModelHost.startup(config);
=======
    const cfg = config ? config : new IModelHostConfiguration();
    cfg.concurrentQuery.concurrent = 4; // for test restrict this to two threads. Making closing connection faster
    cfg.cacheDir = path.join(__dirname, ".cache");  // Set the cache dir to be under the lib directory.
    return IModelHost.startup(cfg);
>>>>>>> 9d595d2b
  }

  public static registerTestBimSchema() {
    if (undefined === Schemas.getRegisteredSchema(TestBim.schemaName)) {
      Schemas.registerSchema(TestBim);
      ClassRegistry.register(TestPhysicalObject, TestBim);
      ClassRegistry.register(TestElementDrivesElement, TestBim);
    }
  }

  public static async shutdownBackend(): Promise<void> {
    return IModelHost.shutdown();
  }

  public static setupLogging() {
    Logger.initializeToConsole();
    Logger.setLevelDefault(LogLevel.Error);

    if (process.env.imjs_test_logging_config === undefined) {
      // eslint-disable-next-line no-console
      console.log(`You can set the environment variable imjs_test_logging_config to point to a logging configuration json file.`);
    }
    const loggingConfigFile: string = process.env.imjs_test_logging_config || path.join(__dirname, "logging.config.json");

    if (IModelJsFs.existsSync(loggingConfigFile)) {
      // eslint-disable-next-line no-console
      console.log(`Setting up logging levels from ${loggingConfigFile}`);
      // eslint-disable-next-line @typescript-eslint/no-var-requires
      Logger.configureLevels(require(loggingConfigFile));
    }
  }

  public static init() {
    // dummy method to get this script included
  }

  private static initDebugLogLevels(reset?: boolean) {
    Logger.setLevelDefault(reset ? LogLevel.Error : LogLevel.Warning);
    Logger.setLevel(BentleyLoggerCategory.Performance, reset ? LogLevel.Error : LogLevel.Info);
    Logger.setLevel(BackendLoggerCategory.IModelDb, reset ? LogLevel.Error : LogLevel.Trace);
    Logger.setLevel(ITwinClientLoggerCategory.Clients, reset ? LogLevel.Error : LogLevel.Trace);
    Logger.setLevel(IModelHubClientLoggerCategory.IModelHub, reset ? LogLevel.Error : LogLevel.Trace);
    Logger.setLevel(ITwinClientLoggerCategory.Request, reset ? LogLevel.Error : LogLevel.Trace);
    Logger.setLevel(NativeLoggerCategory.DgnCore, reset ? LogLevel.Error : LogLevel.Trace);
    Logger.setLevel(NativeLoggerCategory.BeSQLite, reset ? LogLevel.Error : LogLevel.Trace);
    Logger.setLevel(NativeLoggerCategory.Licensing, reset ? LogLevel.Error : LogLevel.Trace);
    Logger.setLevel(BackendITwinClientLoggerCategory.FileHandlers, reset ? LogLevel.Error : LogLevel.Trace);
  }

  // Setup typical programmatic log level overrides here
  // Convenience method used to debug specific tests/fixtures
  public static setupDebugLogLevels() {
    IModelTestUtils.initDebugLogLevels(false);
  }

  public static resetDebugLogLevels() {
    IModelTestUtils.initDebugLogLevels(true);
  }

  public static executeQuery(db: IModelDb, ecsql: string, bindings?: any[] | object): any[] {
    return db.withPreparedStatement(ecsql, (stmt) => {
      if (bindings)
        stmt.bindValues(bindings);

      const rows: any[] = [];
      while (DbResult.BE_SQLITE_ROW === stmt.step()) {
        rows.push(stmt.getRow());
        if (rows.length > IModelDb.maxLimit)
          throw new IModelError(IModelStatus.BadRequest, "Max LIMIT exceeded in SELECT statement");
      }

      return rows;
    });
  }

  public static createJobSubjectElement(iModel: IModelDb, name: string): Subject {
    const subj = Subject.create(iModel, iModel.elements.getRootSubject().id, name);
    subj.setJsonProperty("Subject", { Job: name }); // eslint-disable-line @typescript-eslint/naming-convention
    return subj;
  }

  /** Flushes the Txns in the TxnTable - this allows importing of schemas */
  public static flushTxns(iModelDb: IModelDb): boolean {
    const res: IModelJsNative.ErrorStatusOrResult<ChangeSetStatus, string> = iModelDb.nativeDb.startCreateChangeSet();
    if (res.error)
      return false;
    const status = iModelDb.nativeDb.finishCreateChangeSet();
    if (ChangeSetStatus.Success !== status)
      return false;
    return true;
  }
}

before(async () => {
  IModelTestUtils.setupLogging();
  await IModelTestUtils.startBackend();
});

after(async () => {
  await IModelTestUtils.shutdownBackend();
<<<<<<< HEAD
})

=======
});

>>>>>>> 9d595d2b
<|MERGE_RESOLUTION|>--- conflicted
+++ resolved
@@ -1,532 +1,519 @@
-/*---------------------------------------------------------------------------------------------
-* Copyright (c) Bentley Systems, Incorporated. All rights reserved.
-* See LICENSE.md in the project root for license terms and full copyright notice.
-*--------------------------------------------------------------------------------------------*/
-import { BackendITwinClientLoggerCategory } from "@bentley/backend-itwin-client";
-import {
-  BeEvent, BentleyLoggerCategory, ChangeSetStatus, DbResult, GuidString, Id64, Id64String, IDisposable, IModelStatus, Logger, LogLevel, OpenMode,
-} from "@bentley/bentleyjs-core";
-import { loadEnv } from "@bentley/config-loader";
-import { IModelHubClientLoggerCategory } from "@bentley/imodelhub-client";
-import {
-  Code, CodeProps, ElementProps, IModel, IModelError, IModelReadRpcInterface, IModelVersion, IModelVersionProps, PhysicalElementProps, RelatedElement,
-  RequestNewBriefcaseProps, RpcConfiguration, RpcManager, RpcPendingResponse, SyncMode,
-} from "@bentley/imodeljs-common";
-import { IModelJsNative, NativeLoggerCategory } from "@bentley/imodeljs-native";
-import { AuthorizedClientRequestContext, ITwinClientLoggerCategory } from "@bentley/itwin-client";
-import * as path from "path";
-import * as chai from "chai";
-import * as chaiAsPromised from "chai-as-promised";
-import { BackendLoggerCategory as BackendLoggerCategory } from "../BackendLoggerCategory";
-import { CheckpointProps, V1CheckpointManager } from "../CheckpointManager";
-import { ClassRegistry } from "../ClassRegistry";
-import { Drawing, PhysicalElement, Subject } from "../Element";
-import {
-  BriefcaseDb, BriefcaseManager, Element, IModelDb, IModelHost, IModelHostConfiguration, IModelJsFs, InformationPartitionElement, Model,
-  PhysicalModel, PhysicalPartition, SnapshotDb, SpatialCategory, SubjectOwnsPartitionElements,
-} from "../imodeljs-backend";
-import { DrawingModel } from "../Model";
-import { ElementDrivesElement, RelationshipProps } from "../Relationship";
-import { DownloadAndOpenArgs, RpcBriefcaseUtility } from "../rpc-impl/RpcBriefcaseUtility";
-import { Schema, Schemas } from "../Schema";
-import { KnownTestLocations } from "./KnownTestLocations";
-
-const assert = chai.assert;
-chai.use(chaiAsPromised);
-
-/* eslint-disable @typescript-eslint/explicit-member-accessibility */
-
-/** Class for simple test timing */
-export class Timer {
-  private _label: string;
-  private _start: Date;
-  constructor(label: string) {
-    this._label = `\t${label}`;
-    this._start = new Date();
-  }
-
-  public end() {
-    const stop = new Date();
-    const elapsed = stop.getTime() - this._start.getTime();
-    // eslint-disable-next-line no-console
-    console.log(`${this._label}: ${elapsed}ms`);
-  }
-}
-
-RpcConfiguration.developmentMode = true;
-
-// Initialize the RPC interface classes used by tests
-RpcManager.initializeInterface(IModelReadRpcInterface);
-
-export interface IModelTestUtilsOpenOptions {
-  copyFilename?: string;
-  enableTransactions?: boolean;
-  openMode?: OpenMode;
-}
-
-/**
- * Disables native code assertions from firing. This can be used by tests that intentionally
- * test failing operations. If those failing operations raise assertions in native code, the test
- * would fail unexpectedly in a debug build. In that case the native code assertions can be disabled with
- * this class.
- */
-export class DisableNativeAssertions implements IDisposable {
-  private _native: IModelJsNative.DisableNativeAssertions | undefined;
-
-  constructor() {
-    this._native = new IModelHost.platform.DisableNativeAssertions();
-  }
-
-  public dispose(): void {
-    if (!this._native)
-      return;
-
-    this._native.dispose();
-    this._native = undefined;
-  }
-}
-
-export class TestBim extends Schema {
-  public static get schemaName(): string { return "TestBim"; }
-
-}
-export interface TestRelationshipProps extends RelationshipProps {
-  property1: string;
-}
-export class TestElementDrivesElement extends ElementDrivesElement implements TestRelationshipProps {
-  public static get className(): string { return "TestElementDrivesElement"; }
-  public property1!: string;
-  public static rootChanged = new BeEvent<(props: RelationshipProps, imodel: IModelDb) => void>();
-  public static validateOutput = new BeEvent<(props: RelationshipProps, imodel: IModelDb) => void>();
-  public static deletedDependency = new BeEvent<(props: RelationshipProps, imodel: IModelDb) => void>();
-  public static onRootChanged(props: RelationshipProps, imodel: IModelDb): void { this.rootChanged.raiseEvent(props, imodel); }
-  public static onValidateOutput(props: RelationshipProps, imodel: IModelDb): void { this.validateOutput.raiseEvent(props, imodel); }
-  public static onDeletedDependency(props: RelationshipProps, imodel: IModelDb): void { this.deletedDependency.raiseEvent(props, imodel); }
-}
-export interface TestPhysicalObjectProps extends PhysicalElementProps {
-  intProperty: number;
-}
-export class TestPhysicalObject extends PhysicalElement implements TestPhysicalObjectProps {
-  public static get className(): string { return "TestPhysicalObject"; }
-  public intProperty!: number;
-  public static beforeOutputsHandled = new BeEvent<(id: Id64String, imodel: IModelDb) => void>();
-  public static allInputsHandled = new BeEvent<(id: Id64String, imodel: IModelDb) => void>();
-  public static onBeforeOutputsHandled(id: Id64String, imodel: IModelDb): void { this.beforeOutputsHandled.raiseEvent(id, imodel); }
-  public static onAllInputsHandled(id: Id64String, imodel: IModelDb): void { this.allInputsHandled.raiseEvent(id, imodel); }
-}
-
-export class IModelTestUtils {
-  /** Helper to open a briefcase db directly with the BriefcaseManager API */
-  public static async downloadAndOpenBriefcase(args: RequestNewBriefcaseProps & { requestContext: AuthorizedClientRequestContext }): Promise<BriefcaseDb> {
-    const props = await BriefcaseManager.downloadBriefcase(args.requestContext, args);
-    return BriefcaseDb.open(args.requestContext, { fileName: props.fileName });
-  }
-
-  /** Opens the specific iModel as a Briefcase through the same workflow the IModelReadRpc.openForRead method will use. Replicates the way a frontend would open the iModel. */
-  public static async openBriefcaseUsingRpc(args: RequestNewBriefcaseProps & { requestContext: AuthorizedClientRequestContext, deleteFirst?: boolean }): Promise<BriefcaseDb> {
-    args.requestContext.enter();
-    if (undefined === args.asOf)
-      args.asOf = IModelVersion.latest().toJSON();
-
-    const openArgs: DownloadAndOpenArgs = {
-      tokenProps: {
-        contextId: args.contextId,
-        iModelId: args.iModelId,
-        changeSetId: (await BriefcaseManager.evaluateVersion(args.requestContext, IModelVersion.fromJSON(args.asOf), args.iModelId)).changeSetId,
-      },
-      requestContext: args.requestContext,
-      syncMode: args.briefcaseId === 0 ? SyncMode.PullOnly : SyncMode.PullAndPush,
-      forceDownload: args.deleteFirst,
-    };
-
-    while (true) {
-      try {
-        return (await RpcBriefcaseUtility.open(openArgs)) as BriefcaseDb;
-      } catch (error) {
-        if (!(error instanceof RpcPendingResponse))
-          throw error;
-      }
-    }
-  }
-
-  /** Downloads and opens a v1 checkpoint */
-  public static async downloadAndOpenCheckpoint(args: { requestContext: AuthorizedClientRequestContext, contextId: GuidString, iModelId: GuidString, asOf?: IModelVersionProps }): Promise<SnapshotDb> {
-    if (undefined === args.asOf)
-      args.asOf = IModelVersion.latest().toJSON();
-
-    const checkpoint: CheckpointProps = {
-      contextId: args.contextId,
-      iModelId: args.iModelId,
-      requestContext: args.requestContext,
-      changeSetId: (await BriefcaseManager.evaluateVersion(args.requestContext, IModelVersion.fromJSON(args.asOf), args.iModelId)).changeSetId,
-    };
-
-    return V1CheckpointManager.getCheckpointDb({ checkpoint, localFile: V1CheckpointManager.getFileName(checkpoint) });
-  }
-
-  /** Opens the specific Checkpoint iModel, `SyncMode.FixedVersion`, through the same workflow the IModelReadRpc.openForRead method will use. Replicates the way a frontend would open the iModel. */
-  public static async openCheckpointUsingRpc(args: RequestNewBriefcaseProps & { requestContext: AuthorizedClientRequestContext, deleteFirst?: boolean }): Promise<SnapshotDb> {
-    args.requestContext.enter();
-    if (undefined === args.asOf)
-      args.asOf = IModelVersion.latest().toJSON();
-
-    const openArgs: DownloadAndOpenArgs = {
-      tokenProps: {
-        contextId: args.contextId,
-        iModelId: args.iModelId,
-        changeSetId: (await BriefcaseManager.evaluateVersion(args.requestContext, IModelVersion.fromJSON(args.asOf), args.iModelId)).changeSetId,
-      },
-      requestContext: args.requestContext,
-      syncMode: SyncMode.FixedVersion,
-      forceDownload: args.deleteFirst,
-    };
-    args.requestContext.enter();
-
-    while (true) {
-      try {
-        return (await RpcBriefcaseUtility.open(openArgs)) as SnapshotDb;
-      } catch (error) {
-        if (!(error instanceof RpcPendingResponse))
-          throw error;
-      }
-    }
-  }
-
-  public static async closeAndDeleteBriefcaseDb(requestContext: AuthorizedClientRequestContext, briefcaseDb: IModelDb) {
-    requestContext.enter();
-
-    const fileName = briefcaseDb.pathName;
-    const iModelId = briefcaseDb.iModelId;
-    briefcaseDb.close();
-
-    await BriefcaseManager.deleteBriefcaseFiles(fileName, requestContext);
-    requestContext.enter();
-
-    // try to clean up empty briefcase directories, and empty iModel directories.
-    if (0 === BriefcaseManager.getCachedBriefcases(iModelId).length) {
-      IModelJsFs.removeSync(BriefcaseManager.getBriefcaseBasePath(iModelId));
-      const imodelPath = BriefcaseManager.getIModelPath(iModelId);
-      if (0 === IModelJsFs.readdirSync(imodelPath).length) {
-        IModelJsFs.removeSync(imodelPath);
-      }
-    }
-  }
-
-  /** Prepare for an output file by:
-   * - Resolving the output file name under the known test output directory
-   * - Making directories as necessary
-   * - Removing a previous copy of the output file
-   * @param subDirName Sub-directory under known test output directory. Should match the name of the test file minus the .test.ts file extension.
-   * @param fileName Name of output fille
-   */
-  public static prepareOutputFile(subDirName: string, fileName: string): string {
-    if (!IModelJsFs.existsSync(KnownTestLocations.outputDir))
-      IModelJsFs.mkdirSync(KnownTestLocations.outputDir);
-
-    const outputDir = path.join(KnownTestLocations.outputDir, subDirName);
-    if (!IModelJsFs.existsSync(outputDir))
-      IModelJsFs.mkdirSync(outputDir);
-
-    const outputFile = path.join(outputDir, fileName);
-    if (IModelJsFs.existsSync(outputFile))
-      IModelJsFs.unlinkSync(outputFile);
-
-    return outputFile;
-  }
-
-  /** Resolve an asset file path from the asset name by looking in the known assets directory */
-  public static resolveAssetFile(assetName: string): string {
-    const assetFile = path.join(KnownTestLocations.assetsDir, assetName);
-    assert.isTrue(IModelJsFs.existsSync(assetFile));
-    return assetFile;
-  }
-
-  /** Orchestrates the steps necessary to create a new snapshot iModel from a seed file. */
-  public static createSnapshotFromSeed(testFileName: string, seedFileName: string): SnapshotDb {
-    const seedDb: SnapshotDb = SnapshotDb.openFile(seedFileName);
-    const testDb: SnapshotDb = SnapshotDb.createFrom(seedDb, testFileName);
-    seedDb.close();
-    return testDb;
-  }
-
-  public static getUniqueModelCode(testDb: IModelDb, newModelCodeBase: string): Code {
-    let newModelCode: string = newModelCodeBase;
-    let iter: number = 0;
-    while (true) {
-      const modelCode = InformationPartitionElement.createCode(testDb, IModel.rootSubjectId, newModelCode);
-      if (testDb.elements.queryElementIdByCode(modelCode) === undefined)
-        return modelCode;
-
-      newModelCode = newModelCodeBase + iter;
-      ++iter;
-    }
-  }
-
-  /** Create and insert a PhysicalPartition element (in the repositoryModel) and an associated PhysicalModel. */
-  public static createAndInsertPhysicalPartition(testDb: IModelDb, newModelCode: CodeProps, parentId?: Id64String): Id64String {
-    const model = parentId ? testDb.elements.getElement(parentId).model : IModel.repositoryModelId;
-    const parent = new SubjectOwnsPartitionElements(parentId || IModel.rootSubjectId);
-
-    const modeledElementProps: ElementProps = {
-      classFullName: PhysicalPartition.classFullName,
-      parent,
-      model,
-      code: newModelCode,
-    };
-    const modeledElement: Element = testDb.elements.createElement(modeledElementProps);
-    return testDb.elements.insertElement(modeledElement);
-  }
-
-  /** Create and insert a PhysicalPartition element (in the repositoryModel) and an associated PhysicalModel. */
-  public static async createAndInsertPhysicalPartitionAsync(reqContext: AuthorizedClientRequestContext, testDb: IModelDb, newModelCode: CodeProps, parentId?: Id64String): Promise<Id64String> {
-    const model = parentId ? testDb.elements.getElement(parentId).model : IModel.repositoryModelId;
-    const parent = new SubjectOwnsPartitionElements(parentId || IModel.rootSubjectId);
-
-    const modeledElementProps: ElementProps = {
-      classFullName: PhysicalPartition.classFullName,
-      parent,
-      model,
-      code: newModelCode,
-    };
-    const modeledElement: Element = testDb.elements.createElement(modeledElementProps);
-    if (testDb.isBriefcaseDb()) {
-      await testDb.concurrencyControl.requestResourcesForInsert(reqContext, [modeledElement]);
-      reqContext.enter();
-    }
-    return testDb.elements.insertElement(modeledElement);
-  }
-
-  /** Create and insert a PhysicalPartition element (in the repositoryModel) and an associated PhysicalModel. */
-  public static createAndInsertPhysicalModel(testDb: IModelDb, modeledElementRef: RelatedElement, privateModel: boolean = false): Id64String {
-    const newModel = testDb.models.createModel({ modeledElement: modeledElementRef, classFullName: PhysicalModel.classFullName, isPrivate: privateModel });
-    const newModelId = testDb.models.insertModel(newModel);
-    assert.isTrue(Id64.isValidId64(newModelId));
-    assert.isTrue(Id64.isValidId64(newModel.id));
-    assert.deepEqual(newModelId, newModel.id);
-    return newModelId;
-  }
-
-  /** Create and insert a PhysicalPartition element (in the repositoryModel) and an associated PhysicalModel. */
-  public static async createAndInsertPhysicalModelAsync(reqContext: AuthorizedClientRequestContext, testDb: IModelDb, modeledElementRef: RelatedElement, privateModel: boolean = false): Promise<Id64String> {
-    const newModel = testDb.models.createModel({ modeledElement: modeledElementRef, classFullName: PhysicalModel.classFullName, isPrivate: privateModel });
-    if (testDb.isBriefcaseDb()) {
-      await testDb.concurrencyControl.requestResourcesForInsert(reqContext, [], [newModel]);
-      reqContext.enter();
-    }
-    const newModelId = testDb.models.insertModel(newModel);
-    assert.isTrue(Id64.isValidId64(newModelId));
-    assert.isTrue(Id64.isValidId64(newModel.id));
-    assert.deepEqual(newModelId, newModel.id);
-    return newModelId;
-  }
-
-  /**
-   * Create and insert a PhysicalPartition element (in the repositoryModel) and an associated PhysicalModel.
-   * @return [modeledElementId, modelId]
-   */
-  public static createAndInsertPhysicalPartitionAndModel(testImodel: IModelDb, newModelCode: CodeProps, privateModel: boolean = false, parent?: Id64String): Id64String[] {
-    const eid = IModelTestUtils.createAndInsertPhysicalPartition(testImodel, newModelCode, parent);
-    const modeledElementRef = new RelatedElement({ id: eid });
-    const mid = IModelTestUtils.createAndInsertPhysicalModel(testImodel, modeledElementRef, privateModel);
-    return [eid, mid];
-  }
-
-  /**
-   * Create and insert a PhysicalPartition element (in the repositoryModel) and an associated PhysicalModel.
-   * @return [modeledElementId, modelId]
-   */
-  public static async createAndInsertPhysicalPartitionAndModelAsync(reqContext: AuthorizedClientRequestContext, testImodel: IModelDb, newModelCode: CodeProps, privateModel: boolean = false, parentId?: Id64String): Promise<Id64String[]> {
-    const eid = await IModelTestUtils.createAndInsertPhysicalPartitionAsync(reqContext, testImodel, newModelCode, parentId);
-    reqContext.enter();
-    const modeledElementRef = new RelatedElement({ id: eid });
-    const mid = await IModelTestUtils.createAndInsertPhysicalModelAsync(reqContext, testImodel, modeledElementRef, privateModel);
-    reqContext.enter();
-    return [eid, mid];
-  }
-
-  /** Create and insert a Drawing Partition element (in the repositoryModel). */
-  public static createAndInsertDrawingPartition(testDb: IModelDb, newModelCode: CodeProps, parentId?: Id64String): Id64String {
-    const model = parentId ? testDb.elements.getElement(parentId).model : IModel.repositoryModelId;
-    const parent = new SubjectOwnsPartitionElements(parentId || IModel.rootSubjectId);
-
-    const modeledElementProps: ElementProps = {
-      classFullName: Drawing.classFullName,
-      parent,
-      model,
-      code: newModelCode,
-    };
-    const modeledElement: Element = testDb.elements.createElement(modeledElementProps);
-    return testDb.elements.insertElement(modeledElement);
-  }
-
-  /** Create and insert a DrawingModel associated with Drawing Partition. */
-  public static createAndInsertDrawingModel(testDb: IModelDb, modeledElementRef: RelatedElement, privateModel: boolean = false): Id64String {
-    const newModel = testDb.models.createModel({ modeledElement: modeledElementRef, classFullName: DrawingModel.classFullName, isPrivate: privateModel });
-    const newModelId = testDb.models.insertModel(newModel);
-    assert.isTrue(Id64.isValidId64(newModelId));
-    assert.isTrue(Id64.isValidId64(newModel.id));
-    assert.deepEqual(newModelId, newModel.id);
-    return newModelId;
-  }
-
-  /**
-   * Create and insert a Drawing Partition element (in the repositoryModel) and an associated DrawingModel.
-   * @return [modeledElementId, modelId]
-   */
-  public static createAndInsertDrawingPartitionAndModel(testImodel: IModelDb, newModelCode: CodeProps, privateModel: boolean = false, parent?: Id64String): Id64String[] {
-    const eid = IModelTestUtils.createAndInsertDrawingPartition(testImodel, newModelCode, parent);
-    const modeledElementRef = new RelatedElement({ id: eid });
-    const mid = IModelTestUtils.createAndInsertDrawingModel(testImodel, modeledElementRef, privateModel);
-    return [eid, mid];
-  }
-
-  public static getUniqueSpatialCategoryCode(scopeModel: Model, newCodeBaseValue: string): Code {
-    let newCodeValue: string = newCodeBaseValue;
-    let iter: number = 0;
-    while (true) {
-      if (SpatialCategory.queryCategoryIdByName(scopeModel.iModel, scopeModel.id, newCodeValue) === undefined)
-        return SpatialCategory.createCode(scopeModel.iModel, scopeModel.id, newCodeValue);
-
-      newCodeValue = newCodeBaseValue + iter;
-      ++iter;
-    }
-  }
-
-  // Create a PhysicalObject. (Does not insert it.)
-  public static createPhysicalObject(testImodel: IModelDb, modelId: Id64String, categoryId: Id64String, elemCode?: Code): Element {
-    const elementProps: PhysicalElementProps = {
-      classFullName: "Generic:PhysicalObject",
-      model: modelId,
-      category: categoryId,
-      code: elemCode ? elemCode : Code.createEmpty(),
-    };
-    return testImodel.elements.createElement(elementProps);
-  }
-
-  /** Handles the startup of IModelHost.
-   * The provided config is used and will override any of the default values used in this method.
-   *
-   * The default includes:
-   * - concurrentQuery.current === 4
-   * - cacheDir === path.join(__dirname, ".cache")
-   */
-  public static async startBackend(config?: IModelHostConfiguration): Promise<void> {
-    loadEnv(path.join(__dirname, "..", "..", ".env"));
-<<<<<<< HEAD
-    let cfg = config ? config : new IModelHostConfiguration();
-    cfg.concurrentQuery.concurrent = 4; // for test restrict this to two threads. Making closing connection faster
-    cfg.cacheDir = path.join(__dirname, ".cache");  // Set the cache dir to be under the lib directory.
-    return IModelHost.startup(config);
-=======
-    const cfg = config ? config : new IModelHostConfiguration();
-    cfg.concurrentQuery.concurrent = 4; // for test restrict this to two threads. Making closing connection faster
-    cfg.cacheDir = path.join(__dirname, ".cache");  // Set the cache dir to be under the lib directory.
-    return IModelHost.startup(cfg);
->>>>>>> 9d595d2b
-  }
-
-  public static registerTestBimSchema() {
-    if (undefined === Schemas.getRegisteredSchema(TestBim.schemaName)) {
-      Schemas.registerSchema(TestBim);
-      ClassRegistry.register(TestPhysicalObject, TestBim);
-      ClassRegistry.register(TestElementDrivesElement, TestBim);
-    }
-  }
-
-  public static async shutdownBackend(): Promise<void> {
-    return IModelHost.shutdown();
-  }
-
-  public static setupLogging() {
-    Logger.initializeToConsole();
-    Logger.setLevelDefault(LogLevel.Error);
-
-    if (process.env.imjs_test_logging_config === undefined) {
-      // eslint-disable-next-line no-console
-      console.log(`You can set the environment variable imjs_test_logging_config to point to a logging configuration json file.`);
-    }
-    const loggingConfigFile: string = process.env.imjs_test_logging_config || path.join(__dirname, "logging.config.json");
-
-    if (IModelJsFs.existsSync(loggingConfigFile)) {
-      // eslint-disable-next-line no-console
-      console.log(`Setting up logging levels from ${loggingConfigFile}`);
-      // eslint-disable-next-line @typescript-eslint/no-var-requires
-      Logger.configureLevels(require(loggingConfigFile));
-    }
-  }
-
-  public static init() {
-    // dummy method to get this script included
-  }
-
-  private static initDebugLogLevels(reset?: boolean) {
-    Logger.setLevelDefault(reset ? LogLevel.Error : LogLevel.Warning);
-    Logger.setLevel(BentleyLoggerCategory.Performance, reset ? LogLevel.Error : LogLevel.Info);
-    Logger.setLevel(BackendLoggerCategory.IModelDb, reset ? LogLevel.Error : LogLevel.Trace);
-    Logger.setLevel(ITwinClientLoggerCategory.Clients, reset ? LogLevel.Error : LogLevel.Trace);
-    Logger.setLevel(IModelHubClientLoggerCategory.IModelHub, reset ? LogLevel.Error : LogLevel.Trace);
-    Logger.setLevel(ITwinClientLoggerCategory.Request, reset ? LogLevel.Error : LogLevel.Trace);
-    Logger.setLevel(NativeLoggerCategory.DgnCore, reset ? LogLevel.Error : LogLevel.Trace);
-    Logger.setLevel(NativeLoggerCategory.BeSQLite, reset ? LogLevel.Error : LogLevel.Trace);
-    Logger.setLevel(NativeLoggerCategory.Licensing, reset ? LogLevel.Error : LogLevel.Trace);
-    Logger.setLevel(BackendITwinClientLoggerCategory.FileHandlers, reset ? LogLevel.Error : LogLevel.Trace);
-  }
-
-  // Setup typical programmatic log level overrides here
-  // Convenience method used to debug specific tests/fixtures
-  public static setupDebugLogLevels() {
-    IModelTestUtils.initDebugLogLevels(false);
-  }
-
-  public static resetDebugLogLevels() {
-    IModelTestUtils.initDebugLogLevels(true);
-  }
-
-  public static executeQuery(db: IModelDb, ecsql: string, bindings?: any[] | object): any[] {
-    return db.withPreparedStatement(ecsql, (stmt) => {
-      if (bindings)
-        stmt.bindValues(bindings);
-
-      const rows: any[] = [];
-      while (DbResult.BE_SQLITE_ROW === stmt.step()) {
-        rows.push(stmt.getRow());
-        if (rows.length > IModelDb.maxLimit)
-          throw new IModelError(IModelStatus.BadRequest, "Max LIMIT exceeded in SELECT statement");
-      }
-
-      return rows;
-    });
-  }
-
-  public static createJobSubjectElement(iModel: IModelDb, name: string): Subject {
-    const subj = Subject.create(iModel, iModel.elements.getRootSubject().id, name);
-    subj.setJsonProperty("Subject", { Job: name }); // eslint-disable-line @typescript-eslint/naming-convention
-    return subj;
-  }
-
-  /** Flushes the Txns in the TxnTable - this allows importing of schemas */
-  public static flushTxns(iModelDb: IModelDb): boolean {
-    const res: IModelJsNative.ErrorStatusOrResult<ChangeSetStatus, string> = iModelDb.nativeDb.startCreateChangeSet();
-    if (res.error)
-      return false;
-    const status = iModelDb.nativeDb.finishCreateChangeSet();
-    if (ChangeSetStatus.Success !== status)
-      return false;
-    return true;
-  }
-}
-
-before(async () => {
-  IModelTestUtils.setupLogging();
-  await IModelTestUtils.startBackend();
-});
-
-after(async () => {
-  await IModelTestUtils.shutdownBackend();
-<<<<<<< HEAD
-})
-
-=======
-});
-
->>>>>>> 9d595d2b
+/*---------------------------------------------------------------------------------------------
+* Copyright (c) Bentley Systems, Incorporated. All rights reserved.
+* See LICENSE.md in the project root for license terms and full copyright notice.
+*--------------------------------------------------------------------------------------------*/
+import { BackendITwinClientLoggerCategory } from "@bentley/backend-itwin-client";
+import {
+  BeEvent, BentleyLoggerCategory, ChangeSetStatus, DbResult, GuidString, Id64, Id64String, IDisposable, IModelStatus, Logger, LogLevel, OpenMode,
+} from "@bentley/bentleyjs-core";
+import { loadEnv } from "@bentley/config-loader";
+import { IModelHubClientLoggerCategory } from "@bentley/imodelhub-client";
+import {
+  Code, CodeProps, ElementProps, IModel, IModelError, IModelReadRpcInterface, IModelVersion, IModelVersionProps, PhysicalElementProps, RelatedElement,
+  RequestNewBriefcaseProps, RpcConfiguration, RpcManager, RpcPendingResponse, SyncMode,
+} from "@bentley/imodeljs-common";
+import { IModelJsNative, NativeLoggerCategory } from "@bentley/imodeljs-native";
+import { AuthorizedClientRequestContext, ITwinClientLoggerCategory } from "@bentley/itwin-client";
+import * as path from "path";
+import * as chai from "chai";
+import * as chaiAsPromised from "chai-as-promised";
+import { BackendLoggerCategory as BackendLoggerCategory } from "../BackendLoggerCategory";
+import { CheckpointProps, V1CheckpointManager } from "../CheckpointManager";
+import { ClassRegistry } from "../ClassRegistry";
+import { Drawing, PhysicalElement, Subject } from "../Element";
+import {
+  BriefcaseDb, BriefcaseManager, Element, IModelDb, IModelHost, IModelHostConfiguration, IModelJsFs, InformationPartitionElement, Model,
+  PhysicalModel, PhysicalPartition, SnapshotDb, SpatialCategory, SubjectOwnsPartitionElements,
+} from "../imodeljs-backend";
+import { DrawingModel } from "../Model";
+import { ElementDrivesElement, RelationshipProps } from "../Relationship";
+import { DownloadAndOpenArgs, RpcBriefcaseUtility } from "../rpc-impl/RpcBriefcaseUtility";
+import { Schema, Schemas } from "../Schema";
+import { KnownTestLocations } from "./KnownTestLocations";
+
+const assert = chai.assert;
+chai.use(chaiAsPromised);
+
+/* eslint-disable @typescript-eslint/explicit-member-accessibility */
+
+/** Class for simple test timing */
+export class Timer {
+  private _label: string;
+  private _start: Date;
+  constructor(label: string) {
+    this._label = `\t${label}`;
+    this._start = new Date();
+  }
+
+  public end() {
+    const stop = new Date();
+    const elapsed = stop.getTime() - this._start.getTime();
+    // eslint-disable-next-line no-console
+    console.log(`${this._label}: ${elapsed}ms`);
+  }
+}
+
+RpcConfiguration.developmentMode = true;
+
+// Initialize the RPC interface classes used by tests
+RpcManager.initializeInterface(IModelReadRpcInterface);
+
+export interface IModelTestUtilsOpenOptions {
+  copyFilename?: string;
+  enableTransactions?: boolean;
+  openMode?: OpenMode;
+}
+
+/**
+ * Disables native code assertions from firing. This can be used by tests that intentionally
+ * test failing operations. If those failing operations raise assertions in native code, the test
+ * would fail unexpectedly in a debug build. In that case the native code assertions can be disabled with
+ * this class.
+ */
+export class DisableNativeAssertions implements IDisposable {
+  private _native: IModelJsNative.DisableNativeAssertions | undefined;
+
+  constructor() {
+    this._native = new IModelHost.platform.DisableNativeAssertions();
+  }
+
+  public dispose(): void {
+    if (!this._native)
+      return;
+
+    this._native.dispose();
+    this._native = undefined;
+  }
+}
+
+export class TestBim extends Schema {
+  public static get schemaName(): string { return "TestBim"; }
+
+}
+export interface TestRelationshipProps extends RelationshipProps {
+  property1: string;
+}
+export class TestElementDrivesElement extends ElementDrivesElement implements TestRelationshipProps {
+  public static get className(): string { return "TestElementDrivesElement"; }
+  public property1!: string;
+  public static rootChanged = new BeEvent<(props: RelationshipProps, imodel: IModelDb) => void>();
+  public static validateOutput = new BeEvent<(props: RelationshipProps, imodel: IModelDb) => void>();
+  public static deletedDependency = new BeEvent<(props: RelationshipProps, imodel: IModelDb) => void>();
+  public static onRootChanged(props: RelationshipProps, imodel: IModelDb): void { this.rootChanged.raiseEvent(props, imodel); }
+  public static onValidateOutput(props: RelationshipProps, imodel: IModelDb): void { this.validateOutput.raiseEvent(props, imodel); }
+  public static onDeletedDependency(props: RelationshipProps, imodel: IModelDb): void { this.deletedDependency.raiseEvent(props, imodel); }
+}
+export interface TestPhysicalObjectProps extends PhysicalElementProps {
+  intProperty: number;
+}
+export class TestPhysicalObject extends PhysicalElement implements TestPhysicalObjectProps {
+  public static get className(): string { return "TestPhysicalObject"; }
+  public intProperty!: number;
+  public static beforeOutputsHandled = new BeEvent<(id: Id64String, imodel: IModelDb) => void>();
+  public static allInputsHandled = new BeEvent<(id: Id64String, imodel: IModelDb) => void>();
+  public static onBeforeOutputsHandled(id: Id64String, imodel: IModelDb): void { this.beforeOutputsHandled.raiseEvent(id, imodel); }
+  public static onAllInputsHandled(id: Id64String, imodel: IModelDb): void { this.allInputsHandled.raiseEvent(id, imodel); }
+}
+
+export class IModelTestUtils {
+  /** Helper to open a briefcase db directly with the BriefcaseManager API */
+  public static async downloadAndOpenBriefcase(args: RequestNewBriefcaseProps & { requestContext: AuthorizedClientRequestContext }): Promise<BriefcaseDb> {
+    const props = await BriefcaseManager.downloadBriefcase(args.requestContext, args);
+    return BriefcaseDb.open(args.requestContext, { fileName: props.fileName });
+  }
+
+  /** Opens the specific iModel as a Briefcase through the same workflow the IModelReadRpc.openForRead method will use. Replicates the way a frontend would open the iModel. */
+  public static async openBriefcaseUsingRpc(args: RequestNewBriefcaseProps & { requestContext: AuthorizedClientRequestContext, deleteFirst?: boolean }): Promise<BriefcaseDb> {
+    args.requestContext.enter();
+    if (undefined === args.asOf)
+      args.asOf = IModelVersion.latest().toJSON();
+
+    const openArgs: DownloadAndOpenArgs = {
+      tokenProps: {
+        contextId: args.contextId,
+        iModelId: args.iModelId,
+        changeSetId: (await BriefcaseManager.evaluateVersion(args.requestContext, IModelVersion.fromJSON(args.asOf), args.iModelId)).changeSetId,
+      },
+      requestContext: args.requestContext,
+      syncMode: args.briefcaseId === 0 ? SyncMode.PullOnly : SyncMode.PullAndPush,
+      forceDownload: args.deleteFirst,
+    };
+
+    while (true) {
+      try {
+        return (await RpcBriefcaseUtility.open(openArgs)) as BriefcaseDb;
+      } catch (error) {
+        if (!(error instanceof RpcPendingResponse))
+          throw error;
+      }
+    }
+  }
+
+  /** Downloads and opens a v1 checkpoint */
+  public static async downloadAndOpenCheckpoint(args: { requestContext: AuthorizedClientRequestContext, contextId: GuidString, iModelId: GuidString, asOf?: IModelVersionProps }): Promise<SnapshotDb> {
+    if (undefined === args.asOf)
+      args.asOf = IModelVersion.latest().toJSON();
+
+    const checkpoint: CheckpointProps = {
+      contextId: args.contextId,
+      iModelId: args.iModelId,
+      requestContext: args.requestContext,
+      changeSetId: (await BriefcaseManager.evaluateVersion(args.requestContext, IModelVersion.fromJSON(args.asOf), args.iModelId)).changeSetId,
+    };
+
+    return V1CheckpointManager.getCheckpointDb({ checkpoint, localFile: V1CheckpointManager.getFileName(checkpoint) });
+  }
+
+  /** Opens the specific Checkpoint iModel, `SyncMode.FixedVersion`, through the same workflow the IModelReadRpc.openForRead method will use. Replicates the way a frontend would open the iModel. */
+  public static async openCheckpointUsingRpc(args: RequestNewBriefcaseProps & { requestContext: AuthorizedClientRequestContext, deleteFirst?: boolean }): Promise<SnapshotDb> {
+    args.requestContext.enter();
+    if (undefined === args.asOf)
+      args.asOf = IModelVersion.latest().toJSON();
+
+    const openArgs: DownloadAndOpenArgs = {
+      tokenProps: {
+        contextId: args.contextId,
+        iModelId: args.iModelId,
+        changeSetId: (await BriefcaseManager.evaluateVersion(args.requestContext, IModelVersion.fromJSON(args.asOf), args.iModelId)).changeSetId,
+      },
+      requestContext: args.requestContext,
+      syncMode: SyncMode.FixedVersion,
+      forceDownload: args.deleteFirst,
+    };
+    args.requestContext.enter();
+
+    while (true) {
+      try {
+        return (await RpcBriefcaseUtility.open(openArgs)) as SnapshotDb;
+      } catch (error) {
+        if (!(error instanceof RpcPendingResponse))
+          throw error;
+      }
+    }
+  }
+
+  public static async closeAndDeleteBriefcaseDb(requestContext: AuthorizedClientRequestContext, briefcaseDb: IModelDb) {
+    requestContext.enter();
+
+    const fileName = briefcaseDb.pathName;
+    const iModelId = briefcaseDb.iModelId;
+    briefcaseDb.close();
+
+    await BriefcaseManager.deleteBriefcaseFiles(fileName, requestContext);
+    requestContext.enter();
+
+    // try to clean up empty briefcase directories, and empty iModel directories.
+    if (0 === BriefcaseManager.getCachedBriefcases(iModelId).length) {
+      IModelJsFs.removeSync(BriefcaseManager.getBriefcaseBasePath(iModelId));
+      const imodelPath = BriefcaseManager.getIModelPath(iModelId);
+      if (0 === IModelJsFs.readdirSync(imodelPath).length) {
+        IModelJsFs.removeSync(imodelPath);
+      }
+    }
+  }
+
+  /** Prepare for an output file by:
+   * - Resolving the output file name under the known test output directory
+   * - Making directories as necessary
+   * - Removing a previous copy of the output file
+   * @param subDirName Sub-directory under known test output directory. Should match the name of the test file minus the .test.ts file extension.
+   * @param fileName Name of output fille
+   */
+  public static prepareOutputFile(subDirName: string, fileName: string): string {
+    if (!IModelJsFs.existsSync(KnownTestLocations.outputDir))
+      IModelJsFs.mkdirSync(KnownTestLocations.outputDir);
+
+    const outputDir = path.join(KnownTestLocations.outputDir, subDirName);
+    if (!IModelJsFs.existsSync(outputDir))
+      IModelJsFs.mkdirSync(outputDir);
+
+    const outputFile = path.join(outputDir, fileName);
+    if (IModelJsFs.existsSync(outputFile))
+      IModelJsFs.unlinkSync(outputFile);
+
+    return outputFile;
+  }
+
+  /** Resolve an asset file path from the asset name by looking in the known assets directory */
+  public static resolveAssetFile(assetName: string): string {
+    const assetFile = path.join(KnownTestLocations.assetsDir, assetName);
+    assert.isTrue(IModelJsFs.existsSync(assetFile));
+    return assetFile;
+  }
+
+  /** Orchestrates the steps necessary to create a new snapshot iModel from a seed file. */
+  public static createSnapshotFromSeed(testFileName: string, seedFileName: string): SnapshotDb {
+    const seedDb: SnapshotDb = SnapshotDb.openFile(seedFileName);
+    const testDb: SnapshotDb = SnapshotDb.createFrom(seedDb, testFileName);
+    seedDb.close();
+    return testDb;
+  }
+
+  public static getUniqueModelCode(testDb: IModelDb, newModelCodeBase: string): Code {
+    let newModelCode: string = newModelCodeBase;
+    let iter: number = 0;
+    while (true) {
+      const modelCode = InformationPartitionElement.createCode(testDb, IModel.rootSubjectId, newModelCode);
+      if (testDb.elements.queryElementIdByCode(modelCode) === undefined)
+        return modelCode;
+
+      newModelCode = newModelCodeBase + iter;
+      ++iter;
+    }
+  }
+
+  /** Create and insert a PhysicalPartition element (in the repositoryModel) and an associated PhysicalModel. */
+  public static createAndInsertPhysicalPartition(testDb: IModelDb, newModelCode: CodeProps, parentId?: Id64String): Id64String {
+    const model = parentId ? testDb.elements.getElement(parentId).model : IModel.repositoryModelId;
+    const parent = new SubjectOwnsPartitionElements(parentId || IModel.rootSubjectId);
+
+    const modeledElementProps: ElementProps = {
+      classFullName: PhysicalPartition.classFullName,
+      parent,
+      model,
+      code: newModelCode,
+    };
+    const modeledElement: Element = testDb.elements.createElement(modeledElementProps);
+    return testDb.elements.insertElement(modeledElement);
+  }
+
+  /** Create and insert a PhysicalPartition element (in the repositoryModel) and an associated PhysicalModel. */
+  public static async createAndInsertPhysicalPartitionAsync(reqContext: AuthorizedClientRequestContext, testDb: IModelDb, newModelCode: CodeProps, parentId?: Id64String): Promise<Id64String> {
+    const model = parentId ? testDb.elements.getElement(parentId).model : IModel.repositoryModelId;
+    const parent = new SubjectOwnsPartitionElements(parentId || IModel.rootSubjectId);
+
+    const modeledElementProps: ElementProps = {
+      classFullName: PhysicalPartition.classFullName,
+      parent,
+      model,
+      code: newModelCode,
+    };
+    const modeledElement: Element = testDb.elements.createElement(modeledElementProps);
+    if (testDb.isBriefcaseDb()) {
+      await testDb.concurrencyControl.requestResourcesForInsert(reqContext, [modeledElement]);
+      reqContext.enter();
+    }
+    return testDb.elements.insertElement(modeledElement);
+  }
+
+  /** Create and insert a PhysicalPartition element (in the repositoryModel) and an associated PhysicalModel. */
+  public static createAndInsertPhysicalModel(testDb: IModelDb, modeledElementRef: RelatedElement, privateModel: boolean = false): Id64String {
+    const newModel = testDb.models.createModel({ modeledElement: modeledElementRef, classFullName: PhysicalModel.classFullName, isPrivate: privateModel });
+    const newModelId = testDb.models.insertModel(newModel);
+    assert.isTrue(Id64.isValidId64(newModelId));
+    assert.isTrue(Id64.isValidId64(newModel.id));
+    assert.deepEqual(newModelId, newModel.id);
+    return newModelId;
+  }
+
+  /** Create and insert a PhysicalPartition element (in the repositoryModel) and an associated PhysicalModel. */
+  public static async createAndInsertPhysicalModelAsync(reqContext: AuthorizedClientRequestContext, testDb: IModelDb, modeledElementRef: RelatedElement, privateModel: boolean = false): Promise<Id64String> {
+    const newModel = testDb.models.createModel({ modeledElement: modeledElementRef, classFullName: PhysicalModel.classFullName, isPrivate: privateModel });
+    if (testDb.isBriefcaseDb()) {
+      await testDb.concurrencyControl.requestResourcesForInsert(reqContext, [], [newModel]);
+      reqContext.enter();
+    }
+    const newModelId = testDb.models.insertModel(newModel);
+    assert.isTrue(Id64.isValidId64(newModelId));
+    assert.isTrue(Id64.isValidId64(newModel.id));
+    assert.deepEqual(newModelId, newModel.id);
+    return newModelId;
+  }
+
+  /**
+   * Create and insert a PhysicalPartition element (in the repositoryModel) and an associated PhysicalModel.
+   * @return [modeledElementId, modelId]
+   */
+  public static createAndInsertPhysicalPartitionAndModel(testImodel: IModelDb, newModelCode: CodeProps, privateModel: boolean = false, parent?: Id64String): Id64String[] {
+    const eid = IModelTestUtils.createAndInsertPhysicalPartition(testImodel, newModelCode, parent);
+    const modeledElementRef = new RelatedElement({ id: eid });
+    const mid = IModelTestUtils.createAndInsertPhysicalModel(testImodel, modeledElementRef, privateModel);
+    return [eid, mid];
+  }
+
+  /**
+   * Create and insert a PhysicalPartition element (in the repositoryModel) and an associated PhysicalModel.
+   * @return [modeledElementId, modelId]
+   */
+  public static async createAndInsertPhysicalPartitionAndModelAsync(reqContext: AuthorizedClientRequestContext, testImodel: IModelDb, newModelCode: CodeProps, privateModel: boolean = false, parentId?: Id64String): Promise<Id64String[]> {
+    const eid = await IModelTestUtils.createAndInsertPhysicalPartitionAsync(reqContext, testImodel, newModelCode, parentId);
+    reqContext.enter();
+    const modeledElementRef = new RelatedElement({ id: eid });
+    const mid = await IModelTestUtils.createAndInsertPhysicalModelAsync(reqContext, testImodel, modeledElementRef, privateModel);
+    reqContext.enter();
+    return [eid, mid];
+  }
+
+  /** Create and insert a Drawing Partition element (in the repositoryModel). */
+  public static createAndInsertDrawingPartition(testDb: IModelDb, newModelCode: CodeProps, parentId?: Id64String): Id64String {
+    const model = parentId ? testDb.elements.getElement(parentId).model : IModel.repositoryModelId;
+    const parent = new SubjectOwnsPartitionElements(parentId || IModel.rootSubjectId);
+
+    const modeledElementProps: ElementProps = {
+      classFullName: Drawing.classFullName,
+      parent,
+      model,
+      code: newModelCode,
+    };
+    const modeledElement: Element = testDb.elements.createElement(modeledElementProps);
+    return testDb.elements.insertElement(modeledElement);
+  }
+
+  /** Create and insert a DrawingModel associated with Drawing Partition. */
+  public static createAndInsertDrawingModel(testDb: IModelDb, modeledElementRef: RelatedElement, privateModel: boolean = false): Id64String {
+    const newModel = testDb.models.createModel({ modeledElement: modeledElementRef, classFullName: DrawingModel.classFullName, isPrivate: privateModel });
+    const newModelId = testDb.models.insertModel(newModel);
+    assert.isTrue(Id64.isValidId64(newModelId));
+    assert.isTrue(Id64.isValidId64(newModel.id));
+    assert.deepEqual(newModelId, newModel.id);
+    return newModelId;
+  }
+
+  /**
+   * Create and insert a Drawing Partition element (in the repositoryModel) and an associated DrawingModel.
+   * @return [modeledElementId, modelId]
+   */
+  public static createAndInsertDrawingPartitionAndModel(testImodel: IModelDb, newModelCode: CodeProps, privateModel: boolean = false, parent?: Id64String): Id64String[] {
+    const eid = IModelTestUtils.createAndInsertDrawingPartition(testImodel, newModelCode, parent);
+    const modeledElementRef = new RelatedElement({ id: eid });
+    const mid = IModelTestUtils.createAndInsertDrawingModel(testImodel, modeledElementRef, privateModel);
+    return [eid, mid];
+  }
+
+  public static getUniqueSpatialCategoryCode(scopeModel: Model, newCodeBaseValue: string): Code {
+    let newCodeValue: string = newCodeBaseValue;
+    let iter: number = 0;
+    while (true) {
+      if (SpatialCategory.queryCategoryIdByName(scopeModel.iModel, scopeModel.id, newCodeValue) === undefined)
+        return SpatialCategory.createCode(scopeModel.iModel, scopeModel.id, newCodeValue);
+
+      newCodeValue = newCodeBaseValue + iter;
+      ++iter;
+    }
+  }
+
+  // Create a PhysicalObject. (Does not insert it.)
+  public static createPhysicalObject(testImodel: IModelDb, modelId: Id64String, categoryId: Id64String, elemCode?: Code): Element {
+    const elementProps: PhysicalElementProps = {
+      classFullName: "Generic:PhysicalObject",
+      model: modelId,
+      category: categoryId,
+      code: elemCode ? elemCode : Code.createEmpty(),
+    };
+    return testImodel.elements.createElement(elementProps);
+  }
+
+  /** Handles the startup of IModelHost.
+   * The provided config is used and will override any of the default values used in this method.
+   *
+   * The default includes:
+   * - concurrentQuery.current === 4
+   * - cacheDir === path.join(__dirname, ".cache")
+   */
+  public static async startBackend(config?: IModelHostConfiguration): Promise<void> {
+    loadEnv(path.join(__dirname, "..", "..", ".env"));
+    const cfg = config ? config : new IModelHostConfiguration();
+    cfg.concurrentQuery.concurrent = 4; // for test restrict this to two threads. Making closing connection faster
+    cfg.cacheDir = path.join(__dirname, ".cache");  // Set the cache dir to be under the lib directory.
+    return IModelHost.startup(cfg);
+  }
+
+  public static registerTestBimSchema() {
+    if (undefined === Schemas.getRegisteredSchema(TestBim.schemaName)) {
+      Schemas.registerSchema(TestBim);
+      ClassRegistry.register(TestPhysicalObject, TestBim);
+      ClassRegistry.register(TestElementDrivesElement, TestBim);
+    }
+  }
+
+  public static async shutdownBackend(): Promise<void> {
+    return IModelHost.shutdown();
+  }
+
+  public static setupLogging() {
+    Logger.initializeToConsole();
+    Logger.setLevelDefault(LogLevel.Error);
+
+    if (process.env.imjs_test_logging_config === undefined) {
+      // eslint-disable-next-line no-console
+      console.log(`You can set the environment variable imjs_test_logging_config to point to a logging configuration json file.`);
+    }
+    const loggingConfigFile: string = process.env.imjs_test_logging_config || path.join(__dirname, "logging.config.json");
+
+    if (IModelJsFs.existsSync(loggingConfigFile)) {
+      // eslint-disable-next-line no-console
+      console.log(`Setting up logging levels from ${loggingConfigFile}`);
+      // eslint-disable-next-line @typescript-eslint/no-var-requires
+      Logger.configureLevels(require(loggingConfigFile));
+    }
+  }
+
+  public static init() {
+    // dummy method to get this script included
+  }
+
+  private static initDebugLogLevels(reset?: boolean) {
+    Logger.setLevelDefault(reset ? LogLevel.Error : LogLevel.Warning);
+    Logger.setLevel(BentleyLoggerCategory.Performance, reset ? LogLevel.Error : LogLevel.Info);
+    Logger.setLevel(BackendLoggerCategory.IModelDb, reset ? LogLevel.Error : LogLevel.Trace);
+    Logger.setLevel(ITwinClientLoggerCategory.Clients, reset ? LogLevel.Error : LogLevel.Trace);
+    Logger.setLevel(IModelHubClientLoggerCategory.IModelHub, reset ? LogLevel.Error : LogLevel.Trace);
+    Logger.setLevel(ITwinClientLoggerCategory.Request, reset ? LogLevel.Error : LogLevel.Trace);
+    Logger.setLevel(NativeLoggerCategory.DgnCore, reset ? LogLevel.Error : LogLevel.Trace);
+    Logger.setLevel(NativeLoggerCategory.BeSQLite, reset ? LogLevel.Error : LogLevel.Trace);
+    Logger.setLevel(NativeLoggerCategory.Licensing, reset ? LogLevel.Error : LogLevel.Trace);
+    Logger.setLevel(BackendITwinClientLoggerCategory.FileHandlers, reset ? LogLevel.Error : LogLevel.Trace);
+  }
+
+  // Setup typical programmatic log level overrides here
+  // Convenience method used to debug specific tests/fixtures
+  public static setupDebugLogLevels() {
+    IModelTestUtils.initDebugLogLevels(false);
+  }
+
+  public static resetDebugLogLevels() {
+    IModelTestUtils.initDebugLogLevels(true);
+  }
+
+  public static executeQuery(db: IModelDb, ecsql: string, bindings?: any[] | object): any[] {
+    return db.withPreparedStatement(ecsql, (stmt) => {
+      if (bindings)
+        stmt.bindValues(bindings);
+
+      const rows: any[] = [];
+      while (DbResult.BE_SQLITE_ROW === stmt.step()) {
+        rows.push(stmt.getRow());
+        if (rows.length > IModelDb.maxLimit)
+          throw new IModelError(IModelStatus.BadRequest, "Max LIMIT exceeded in SELECT statement");
+      }
+
+      return rows;
+    });
+  }
+
+  public static createJobSubjectElement(iModel: IModelDb, name: string): Subject {
+    const subj = Subject.create(iModel, iModel.elements.getRootSubject().id, name);
+    subj.setJsonProperty("Subject", { Job: name }); // eslint-disable-line @typescript-eslint/naming-convention
+    return subj;
+  }
+
+  /** Flushes the Txns in the TxnTable - this allows importing of schemas */
+  public static flushTxns(iModelDb: IModelDb): boolean {
+    const res: IModelJsNative.ErrorStatusOrResult<ChangeSetStatus, string> = iModelDb.nativeDb.startCreateChangeSet();
+    if (res.error)
+      return false;
+    const status = iModelDb.nativeDb.finishCreateChangeSet();
+    if (ChangeSetStatus.Success !== status)
+      return false;
+    return true;
+  }
+}
+
+before(async () => {
+  IModelTestUtils.setupLogging();
+  await IModelTestUtils.startBackend();
+});
+
+after(async () => {
+  await IModelTestUtils.shutdownBackend();
+});