--- conflicted
+++ resolved
@@ -135,13 +135,9 @@
 
   class TestGeneratedClasses extends Schema {
     public static override get schemaName(): string { return "TestGeneratedClasses"; }
-<<<<<<< HEAD
-    public static get classes() { return [TestElementWithNavProp]; }
-=======
     public static get classes() {
       return [ TestElementWithNavProp, DerivedWithNavProp, Derived2, Derived3, Derived4, Derived5, Derived6 ];
     }
->>>>>>> 6b83262e
     public static registerSchema() {
       if (this !== Schemas.getRegisteredSchema(this.schemaName)) {
         Schemas.unregisterSchema(this.schemaName);
@@ -152,13 +148,10 @@
         }
       }
     }
-<<<<<<< HEAD
-=======
 
     public static unregisterSchema() {
       Schemas.unregisterSchema(this.schemaName);
     }
->>>>>>> 6b83262e
   }
 
   class TestElementWithNavProp extends DefinitionElement {
@@ -181,8 +174,6 @@
     }
   }
 
-<<<<<<< HEAD
-=======
   class Derived2 extends DerivedWithNavProp {
     public static override get className() { return "Derived2"; }
   }
@@ -199,7 +190,6 @@
     public static override get className() { return "Derived6"; }
   }
 
->>>>>>> 6b83262e
   // if a single inherited class is not generated, the entire hierarchy is considered not-generated
   it("should only generate automatic collectPredecessorIds implementations for generated classes", async () => {
     await imodel.importSchemas([testSchemaPath]); // will throw an exception if import fails
@@ -213,7 +203,6 @@
       model: IModelDb.dictionaryId,
       code: Code.createEmpty(),
     } as TestEntityProps);
-<<<<<<< HEAD
 
     const elemWithNavProp = new GeneratedTestElementWithNavProp({
       classFullName: "TestGeneratedClasses:TestElementWithNavProp",
@@ -233,50 +222,6 @@
 
     // eslint-disable-next-line @typescript-eslint/naming-convention
     const GeneratedTestNonElementWithNavProp = imodel.getJsClass("TestGeneratedClasses:TestNonElementWithNavProp");
-    assert.doesNotHaveAnyKeys(GeneratedTestNonElementWithNavProp.prototype, ["getPredecessorIds"]);
-  });
-
-  it("should not override collectPredecessorIds for BisCore schema classes", async () => {
-    // AnnotationFrameStyle is an example of an unregistered bis class without an implementation of collectPredecessorIds
-    // eslint-disable-next-line @typescript-eslint/dot-notation
-    assert.doesNotHaveAllKeys(imodel.getJsClass("BisCore:AnnotationFrameStyle").prototype, ["collectPredecessorIds"]);
-  });
-
-  it("should get predecessors from its bis superclass", async () => {
-    await imodel.importSchemas([testSchemaPath]); // will throw an exception if import fails
-
-    // eslint-disable-next-line @typescript-eslint/naming-convention
-    const GeneratedTestElementWithNavProp = imodel.getJsClass<typeof Element>("TestGeneratedClasses:TestElementWithNavProp");
-
-    const testEntityId = imodel.elements.insertElement({
-      classFullName: "TestGeneratedClasses:TestEntity",
-      prop: "sample-value",
-      model: IModelDb.dictionaryId,
-      code: Code.createEmpty(),
-    } as TestEntityProps);
-
-    const elemWithNavProp = new GeneratedTestElementWithNavProp({
-      classFullName: "TestGeneratedClasses:TestElementWithNavProp",
-=======
-
-    const elemWithNavProp = new GeneratedTestElementWithNavProp({
-      classFullName: "TestGeneratedClasses:TestElementWithNavProp",
-      navProp: {
-        id: testEntityId,
-        relClassName: "TestGeneratedClasses:ElemRel",
-      },
-    } as TestElementWithNavPropProps, imodel);
-
-    // eslint-disable-next-line @typescript-eslint/unbound-method
-    assert.isDefined(GeneratedTestElementWithNavProp.prototype.getPredecessorIds);
-    expect(
-      [...elemWithNavProp.getPredecessorIds()],
-    ).to.have.members(
-      [elemWithNavProp.model, elemWithNavProp.code.scope, testEntityId]
-    );
-
-    // eslint-disable-next-line @typescript-eslint/naming-convention
-    const GeneratedTestNonElementWithNavProp = imodel.getJsClass("TestGeneratedClasses:TestNonElementWithNavProp");
     assert.isFalse(GeneratedTestNonElementWithNavProp.prototype.hasOwnProperty("collectPredecessorIds"));
   });
 
@@ -301,7 +246,6 @@
 
     const elemWithNavProp = new GeneratedTestElementWithNavProp({
       classFullName: "TestGeneratedClasses:TestElementWithNavProp",
->>>>>>> 6b83262e
       navProp: new RelatedElement({
         id: testEntityId,
         relClassName: "TestGeneratedClasses:ElemRel",
@@ -336,13 +280,9 @@
       }
     }
     class MyTestGeneratedClasses extends TestGeneratedClasses {
-<<<<<<< HEAD
-      public static override get classes() { return [MyTestElementWithNavProp]; }
-=======
       public static override get classes() {
         return [ MyTestElementWithNavProp, Derived2, Derived3, Derived4, Derived5, Derived6 ];
       }
->>>>>>> 6b83262e
     }
     MyTestGeneratedClasses.registerSchema();
 
@@ -401,28 +341,17 @@
 
     // eslint-disable-next-line @typescript-eslint/unbound-method
     assert.isDefined(ActualDerivedWithNavProp.prototype.getPredecessorIds);
-<<<<<<< HEAD
-    // This demonstrates that if a non-generated class has a registered non-biscore base, it will still get a generated impl,
-    // which will not include navigation properties of base classes as predecessors if the base class chose to ignore them
-    expect(
-      [...derivedElemWithNavProp.getPredecessorIds()]
-    ).to.have.members(
-      [elemWithNavProp.model, elemWithNavProp.code.scope, elemWithNavProp.parent?.id, testImplPredecessorId, testEntity2Id].filter((x) => x !== undefined)
-=======
     // This demonstrates that if a non-generated class has a registered non-biscore base, it will not get a generated impl,
     expect(
       [...derivedElemWithNavProp.getPredecessorIds()]
     ).to.have.members(
       [elemWithNavProp.model, elemWithNavProp.code.scope, elemWithNavProp.parent?.id, testImplPredecessorId].filter((x) => x !== undefined)
->>>>>>> 6b83262e
     );
     // explicitly check we called the super function
     // (we already know its implementation was called, because testImplPredecessorId is in the derived call's result)
     expect(testElementWithNavPropCollectPredecessorsSpy.called).to.be.true;
 
     sinon.restore();
-<<<<<<< HEAD
-=======
     MyTestGeneratedClasses.unregisterSchema();
   });
 
@@ -576,7 +505,6 @@
 
     MyTestGeneratedClasses.unregisterSchema();
     sinon.restore();
->>>>>>> 6b83262e
   });
 });
 
