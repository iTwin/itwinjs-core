/*---------------------------------------------------------------------------------------------
* Copyright (c) Bentley Systems, Incorporated. All rights reserved.
* See LICENSE.md in the project root for license terms and full copyright notice.
*--------------------------------------------------------------------------------------------*/
import { expect } from "chai";
import { Angle, Point3d, Range2d, Range3d, YawPitchRollAngles } from "@itwin/core-geometry";
import { AnnotationTextStyleProps, FieldRun, FractionRun, Placement2dProps, Placement3dProps, SubCategoryAppearance, TextAnnotation, TextAnnotation2dProps, TextBlock, TextRun, TextStyleSettings, TextStyleSettingsProps } from "@itwin/core-common";
import { IModelDb, StandaloneDb } from "../../IModelDb";
import { AnnotationTextStyle, TEXT_ANNOTATION_JSON_VERSION, TEXT_STYLE_SETTINGS_JSON_VERSION, TextAnnotation2d, TextAnnotation2dCreateArgs, TextAnnotation3d, TextAnnotation3dCreateArgs } from "../../annotations/TextAnnotationElement";
import { IModelTestUtils } from "../IModelTestUtils";
import { GeometricElement2d, GeometricElement3d, Subject } from "../../Element";
import { Guid, Id64, Id64String } from "@itwin/core-bentley";
import { DefinitionModel } from "../../Model";
import { DrawingCategory, SpatialCategory } from "../../Category";
import { DisplayStyle2d, DisplayStyle3d } from "../../DisplayStyle";
import { CategorySelector, DrawingViewDefinition, ModelSelector, SpatialViewDefinition } from "../../ViewDefinition";
import { FontFile } from "../../FontFile";
import { computeTextRangeAsStringLength, MockBuilder } from "../AnnotationTestUtils";
import { TextAnnotationUsesTextStyleByDefault } from "../../annotations/ElementDrivesTextAnnotation";
import { layoutTextBlock, TextStyleResolver } from "../../annotations/TextBlockLayout";
import { appendTextAnnotationGeometry } from "../../annotations/TextAnnotationGeometry";
import { IModelElementCloneContext } from "../../IModelElementCloneContext";


function mockIModel(): IModelDb {
  const iModel: Pick<IModelDb, "fonts" | "computeRangesForText" | "forEachMetaData"> = {
    fonts: {
      findId: () => 0,
    } as any,
    computeRangesForText: computeTextRangeAsStringLength,
    forEachMetaData: () => undefined,
  };

  return iModel as IModelDb;
}

function createAnnotation(textBlock?: TextBlock): TextAnnotation {
  const styleOverrides = { font: { name: "Karla" }, margins: { left: 0, right: 1, top: 2, bottom: 3 } };
  const block = textBlock ?? TextBlock.create({ styleOverrides });
  if (!textBlock) {
    block.appendRun(TextRun.create({ content: "Run, Barry,", styleOverrides }));
    block.appendRun(TextRun.create({ content: " RUN!!! ", styleOverrides }));
    block.appendRun(FractionRun.create({ numerator: "Harrison", denominator: "Wells", styleOverrides }));
  }

  const annotation = TextAnnotation.fromJSON({ textBlock: block.toJSON() });
  annotation.anchor = { vertical: "middle", horizontal: "right" };
  annotation.orientation = YawPitchRollAngles.createDegrees(1, 0, -1);
  annotation.offset = Point3d.create(10, -5, 0);
  annotation.leaders = [{ startPoint: Point3d.createZero(), attachment: { mode: "Nearest" } }]
  return annotation;
}

const createJobSubjectElement = (iModel: IModelDb, name: string): Subject => {
  const subj = Subject.create(iModel, iModel.elements.getRootSubject().id, name);
  subj.setJsonProperty("Subject", { Job: name }); // eslint-disable-line @typescript-eslint/naming-convention

  return subj;
}


const insertDrawingModel = (standaloneModel: StandaloneDb, parentId: Id64String, definitionModel: Id64String) => {
  const category = DrawingCategory.insert(standaloneModel, definitionModel, "DrawingCategory", new SubCategoryAppearance());
  const [_, model] = IModelTestUtils.createAndInsertDrawingPartitionAndModel(standaloneModel, { spec: '0x1', scope: '0x1', value: 'Drawing' }, undefined, parentId);

  const displayStyle = DisplayStyle2d.insert(standaloneModel, definitionModel, "DisplayStyle2d");
  const categorySelector = CategorySelector.insert(standaloneModel, definitionModel, "DrawingCategories", [category]);
  const viewRange = new Range2d(0, 0, 500, 500);
  DrawingViewDefinition.insert(standaloneModel, definitionModel, "Drawing View", model, categorySelector, displayStyle, viewRange);

  return { category, model };
}

const insertSpatialModel = (standaloneModel: StandaloneDb, parentId: Id64String, definitionModel: Id64String) => {
  const category = SpatialCategory.insert(standaloneModel, definitionModel, "spatialCategory", new SubCategoryAppearance());
  const [_, model] = IModelTestUtils.createAndInsertPhysicalPartitionAndModel(standaloneModel, { spec: '0x1', scope: '0x1', value: 'Spatial' }, undefined, parentId);
  const modelSelector = ModelSelector.insert(standaloneModel, definitionModel, "SpatialModelSelector", [model]);

  const displayStyle = DisplayStyle3d.insert(standaloneModel, definitionModel, "DisplayStyle3d");
  const categorySelector = CategorySelector.insert(standaloneModel, definitionModel, "spatialCategories", [category]);
  const viewRange = new Range3d(0, 0, 0, 500, 500, 500);
  SpatialViewDefinition.insertWithCamera(standaloneModel, definitionModel, "spatial View", modelSelector, categorySelector, displayStyle, viewRange);

  return { category, model };
}

const createIModel = async (name: string): Promise<StandaloneDb> => {
  const filePath = IModelTestUtils.prepareOutputFile("annotationTests", `${name}.bim`);
  const iModel = StandaloneDb.createEmpty(filePath, {
    rootSubject: { name: `${name} tests`, description: `${name} tests` },
    client: "integration tests",
    globalOrigin: { x: 0, y: 0 },
    projectExtents: { low: { x: -500, y: -500, z: -50 }, high: { x: 500, y: 500, z: 50 } },
    guid: Guid.createValue(),
  });
  await iModel.fonts.embedFontFile({
    file: FontFile.createFromTrueTypeFileName(IModelTestUtils.resolveFontFile("Karla-Regular.ttf"))
  })

  return iModel;
}

const createAnnotationTextStyle = (iModel: IModelDb, definitionModelId: Id64String, name: string, settings: TextStyleSettingsProps = TextStyleSettings.defaultProps): AnnotationTextStyle => {
  return AnnotationTextStyle.create(
    iModel,
    {
      definitionModelId,
      name,
      settings,
      description: "description",
    }
  )
}

function createElement2d(imodel: IModelDb, createArgs: Omit<TextAnnotation2dCreateArgs, "placement">): TextAnnotation2d {
  const placement: Placement2dProps = {
    origin: { x: 0, y: 0 },
    angle: Angle.createDegrees(0).toJSON(),
  };

  return TextAnnotation2d.create(
    imodel,
    {
      ...createArgs,
      placement,
    }
  );
}

function createElement3d(imodel: IModelDb, createArgs: Omit<TextAnnotation3dCreateArgs, "placement">): TextAnnotation3d {
  const placement: Placement3dProps = {
    origin: { x: 0, y: 0, z: 0 },
    angles: YawPitchRollAngles.createDegrees(0, 0, 0).toJSON(),
  };

  return TextAnnotation3d.create(
    imodel,
    {
      ...createArgs,
      placement,
    }
  );
}

describe.only("TextAnnotation element", () => {
  function makeElement(props?: Partial<TextAnnotation2dProps>): TextAnnotation2d {
    return TextAnnotation2d.fromJSON({
      category: "0x12",
      model: "0x34",
      code: {
        spec: "0x56",
        scope: "0x78",
      },
      classFullName: TextAnnotation2d.classFullName,
      placement: {
        origin: { x: 0, y: 0 },
        angle: 0,
      },
      defaultTextStyle: new TextAnnotationUsesTextStyleByDefault("0x21").toJSON(),
      ...props,
    }, mockIModel());
  }

  describe("versioning", () => {
    it("throws if the JSON has no version", () => {
      expect(() => makeElement({
        textAnnotationData: JSON.stringify({
          data: {
            textBlock: TextBlock.create().toJSON()
          }
        }),
      })).to.throw("JSON version is missing or invalid.");
    });

    it("throws if the JSON has no data", () => {
      expect(() => makeElement({
        textAnnotationData: JSON.stringify({
          version: TEXT_ANNOTATION_JSON_VERSION,
        }),
      })).to.throw("JSON data is missing or invalid.");
    });

    it("throws if the JSON version is too new", () => {
      expect(() => makeElement({
        textAnnotationData: JSON.stringify({
          version: "999.999.999",
          data: {
            textBlock: TextBlock.create().toJSON()
          }
        }),
      })).to.throw(`JSON version 999.999.999 is newer than supported version ${TEXT_ANNOTATION_JSON_VERSION}. Application update required to understand data.`);
    });

    it("throws if the JSON version is old and cannot be migrated", () => {
      expect(() => makeElement({
        textAnnotationData: JSON.stringify({
          version: "0.0.1",
          data: {
            textBlock: TextBlock.create().toJSON()
          }
        }),
      })).to.throw(`Migration for textAnnotationData from version 0.0.1 to ${TEXT_ANNOTATION_JSON_VERSION} failed.`);
    });
  })

  describe("getAnnotation", () => {
    it("returns undefined if not provided", () => {
      expect(makeElement().getAnnotation()).to.be.undefined;
    });

    it("converts JSON string to class instance", () => {
      const elem = makeElement({
        textAnnotationData: JSON.stringify({
          version: TEXT_ANNOTATION_JSON_VERSION,
          data: {
            textBlock: TextBlock.create().toJSON()
          }
        }),
        defaultTextStyle: new TextAnnotationUsesTextStyleByDefault("0x42").toJSON()
      });

      const anno = elem.getAnnotation()!;
      expect(anno).not.to.be.undefined;
      expect(anno.textBlock.isEmpty).to.be.true;
      expect(elem.defaultTextStyle).not.to.be.undefined;
      expect(elem.defaultTextStyle!.id).to.equal("0x42");
    });

    it("produces a new object each time it is called", () => {
      const elem = makeElement({
        textAnnotationData: JSON.stringify({
          version: TEXT_ANNOTATION_JSON_VERSION,
          data: {
            textBlock: TextBlock.create().toJSON()
          }
        }),
      });

      const anno1 = elem.getAnnotation()!;
      const anno2 = elem.getAnnotation()!;
      expect(anno1).not.to.equal(anno2);
      expect(anno1.textBlock.equals(anno2.textBlock)).to.be.true;
    });
  });

  describe("setAnnotation", () => {
    it("updates properties", () => {
      const elem = makeElement();

      const textBlock = TextBlock.create();
      textBlock.appendRun(TextRun.create({ content: "text" }));
      const annotation = TextAnnotation.fromJSON({ textBlock: textBlock.toJSON() });
      elem.setAnnotation(annotation);

      expect(elem.getAnnotation()!.toJSON()).to.deep.equal(annotation.toJSON());
      expect(elem.getAnnotation()!.toJSON()).not.to.equal(annotation.toJSON());
    });
  });

  describe("getReferenceIds", () => {
    function expectReferenceIds(expected: Id64String[], element: TextAnnotation2d): void {
      const actual = Array.from(element.getReferenceIds()).sort();

      // reference Ids get a prefix indicating their type ('e' for 'element')
      expected = expected.map((id) => `e${id}`);

      // the superclasses provide some reference Ids (code spec, model, category)
      const baseIds = ["e0x12", "e0x78", "m0x34"];
      expected.push(...baseIds);

      expected = expected.sort();
      expect(actual).to.deep.equal(expected);
    }

    it("reports default text style and field hosts", () => {
      // makeElement sets defaultTextStyle to "0x21"
      let elem = makeElement();
      expectReferenceIds(["0x21"], elem);

      elem.defaultTextStyle = new TextAnnotationUsesTextStyleByDefault("0x123");
      expectReferenceIds(["0x123"], elem);

      const textBlock = TextBlock.create();
      textBlock.appendRun(FieldRun.create({
        propertyHost: { elementId: "0x456", schemaName: "BisCore", className: "GeometricElement3d" },
        propertyPath: { propertyName: "CodeValue" },
      }));
      textBlock.appendRun(FieldRun.create({
        propertyHost: { elementId: "0x789", schemaName: "BisCore", className: "GeometricElement3d" },
        propertyPath: { propertyName: "LastMod" },
      }));
      elem.setAnnotation(TextAnnotation.create({ textBlock }));
      expectReferenceIds(["0x123", "0x456", "0x789"], elem);

      elem.defaultTextStyle = undefined;
      expectReferenceIds(["0x456", "0x789"], elem);

      elem.setAnnotation(TextAnnotation.create());
      expectReferenceIds([], elem);
    });

    it("does not report invalid Ids", () => {
      const elem = makeElement();
      elem.defaultTextStyle = undefined;
      expectReferenceIds([], elem);

      elem.defaultTextStyle = new TextAnnotationUsesTextStyleByDefault("0");
      expectReferenceIds([], elem);

      const textBlock = TextBlock.create();
      textBlock.appendRun(FieldRun.create({
        propertyHost: { elementId: "0", schemaName: "BisCore", className: "GeometricElement3d" },
        propertyPath: { propertyName: "CodeValue" },
      }));
      textBlock.appendRun(FieldRun.create({
        propertyHost: { elementId: "0x123", schemaName: "BisCore", className: "GeometricElement3d" },
        propertyPath: { propertyName: "LastMod" },
      }));
      elem.setAnnotation(TextAnnotation.create({ textBlock }));

      expectReferenceIds(["0x123"], elem);
    });
  });

  describe("TextAnnotation3d Persistence", () => {
    let imodel: StandaloneDb;
    let createElement3dArgs: Omit<TextAnnotation3dCreateArgs, "placement">;

    before(async () => {
      imodel = await createIModel("TextAnnotation3d");
      const jobSubjectId = createJobSubjectElement(imodel, "Job").insert();
      const definitionModel = DefinitionModel.insert(imodel, jobSubjectId, "Definition");
      const { category, model } = insertSpatialModel(imodel, jobSubjectId, definitionModel);
      const styleId = createAnnotationTextStyle(imodel, definitionModel, "test", {font: { name: "Totally Real Font" }, textHeight: 0.25, isItalic: true}).insert();

      expect(jobSubjectId).not.to.be.undefined;
      expect(category).not.to.be.undefined;
      expect(model).not.to.be.undefined;
      expect(styleId).not.to.be.undefined;

      createElement3dArgs = { category, model };
    });

    after(() => imodel.close());

    it("creating element does not automatically compute the geometry", () => {
      const annotation = createAnnotation();
      const args: Omit<TextAnnotation3dCreateArgs, "placement"> = { ...createElement3dArgs, textAnnotationProps: annotation.toJSON() };
      const el = createElement3d(imodel, args);
      expect(el.getAnnotation()!.equals(annotation)).to.be.true;
      expect(el.geom).to.be.undefined;
    });

    function expectPlacement3d(el: GeometricElement3d, expectValidBBox: boolean, expectedOrigin = [0, 0, 0], expectedYPR = [0, 0, 0]): void {
      expect(el.placement.origin.x).to.equal(expectedOrigin[0]);
      expect(el.placement.origin.y).to.equal(expectedOrigin[1]);
      expect(el.placement.origin.z).to.equal(expectedOrigin[2]);
      expect(el.placement.angles.yaw.radians).to.equal(expectedYPR[0]);
      expect(el.placement.angles.pitch.radians).to.equal(expectedYPR[1]);
      expect(el.placement.angles.roll.radians).to.equal(expectedYPR[2]);
      expect(el.placement.bbox.isNull).to.equal(!expectValidBBox);
    }

    describe("inserts 3d element and round-trips through JSON", async () => {
      async function test(annotation?: TextAnnotation): Promise<void> {
        const el0 = createElement3d(imodel, { ...createElement3dArgs });
        if (annotation) {
          el0.setAnnotation(annotation);
        }

        expectPlacement3d(el0, false);

        const elId = el0.insert()

        expect(Id64.isValidId64(elId)).to.be.true;

        const el1 = imodel.elements.getElement<TextAnnotation3d>(elId);
        expect(el1).not.to.be.undefined;
        expect(el1 instanceof TextAnnotation3d).to.be.true;

        expectPlacement3d(el1, undefined !== annotation && !annotation.textBlock.isEmpty);

        const anno = el1.getAnnotation();

        if (!annotation) {
          expect(anno).to.be.undefined;
          expect(el0.toJSON().elementGeometryBuilderParams).to.be.undefined;
        } else {
          expect(anno).not.to.be.undefined;
          expect(anno!.equals(annotation)).to.be.true;
          expect(el0.toJSON().elementGeometryBuilderParams).not.to.be.undefined;
        }
      }

      it("roundtrips an empty annotation", async () => { await test(); });
      it("roundtrips an annotation with a textBlock", async () => { await test(createAnnotation()); });
    });
  });

  describe("TextAnnotation2d Persistence", () => {
    let imodel: StandaloneDb;
    let createElement2dArgs: Omit<TextAnnotation2dCreateArgs, "placement">;

    before(async () => {
      imodel = await createIModel("TextAnnotation2d");
      const jobSubjectId = createJobSubjectElement(imodel, "Job").insert();
      const definitionModel = DefinitionModel.insert(imodel, jobSubjectId, "Definition");
      const { category, model } = insertDrawingModel(imodel, jobSubjectId, definitionModel);

      expect(jobSubjectId).not.to.be.undefined;
      expect(category).not.to.be.undefined;
      expect(model).not.to.be.undefined;

      createElement2dArgs = { category, model };
    });

    after(() => {
      imodel.saveChanges("tests");
      imodel.close();
    });

    it("creating element does not automatically compute the geometry", () => {
      const annotation = createAnnotation();
      const args: Omit<TextAnnotation2dCreateArgs, "placement"> = { ...createElement2dArgs, textAnnotationProps: annotation.toJSON() };
      const el = createElement2d(imodel, args);
      expect(el.getAnnotation()!.equals(annotation)).to.be.true;
      expect(el.geom).to.be.undefined;
    });

    function expectPlacement2d(el: GeometricElement2d, expectValidBBox: boolean, expectedOrigin = [0, 0, 0], expectedYPR = [0, 0, 0]): void {
      expect(el.placement.origin.x).to.equal(expectedOrigin[0]);
      expect(el.placement.origin.y).to.equal(expectedOrigin[1]);
      expect(el.placement.angle.degrees).to.equal(expectedYPR[0]);
      expect(el.placement.bbox.isNull).to.equal(!expectValidBBox);
    }

    describe("inserts 2d element and round-trips through JSON", async () => {
      async function test(annotation?: TextAnnotation): Promise<void> {
        const el0 = createElement2d(imodel, createElement2dArgs);
        if (annotation) {
          el0.setAnnotation(annotation);
        }

        expectPlacement2d(el0, false);

        const elId = el0.insert();

        expect(Id64.isValidId64(elId)).to.be.true;

        const el1 = imodel.elements.getElement<TextAnnotation2d>(elId);
        expect(el1).not.to.be.undefined;
        expect(el1 instanceof TextAnnotation2d).to.be.true;

        expectPlacement2d(el1, undefined !== annotation && !annotation.textBlock.isEmpty);

        const anno = el1.getAnnotation();

        if (!annotation) {
          expect(anno).to.be.undefined;
          expect(el0.toJSON().elementGeometryBuilderParams).to.be.undefined;
        } else {
          expect(anno).not.to.be.undefined;
          expect(anno!.equals(annotation)).to.be.true;
          expect(el0.toJSON().elementGeometryBuilderParams).not.to.be.undefined;
          expect(el0.toJSON().elementGeometryBuilderParams).to.deep.equal(el1.toJSON().elementGeometryBuilderParams);
        }
      }

      it("roundtrips an empty annotation", async () => { await test(); });
      it("roundtrips an annotation with a textBlock", async () => { await test(createAnnotation()); });
    });
  });

  describe("defaultTextStyle", () => {
    let imodel: StandaloneDb;
    let seedSubjectId: string;
    let seedDefinitionModelId: string;
    let seedStyleId: string;
    let seedStyleId2: string;

    before(async () => {
      imodel = await createIModel("DefaultTextStyle");
      const jobSubjectId = createJobSubjectElement(imodel, "Job").insert();
      const definitionModel = DefinitionModel.insert(imodel, jobSubjectId, "Definition");
      const styleId = createAnnotationTextStyle(imodel, definitionModel, "test", {font: { name: "Totally Real Font" }, textHeight: 0.25, isItalic: true}).insert();
      const differentStyleId = createAnnotationTextStyle(imodel, definitionModel, "alt", {font: { name: "Karla" }, textHeight: 0.5, isBold: true}).insert();

      expect(jobSubjectId).not.to.be.undefined;
      expect(definitionModel).not.to.be.undefined;
      expect(styleId).not.to.be.undefined;
      expect(differentStyleId).not.to.be.undefined;

      seedSubjectId = jobSubjectId;
      seedDefinitionModelId = definitionModel;
      seedStyleId = styleId;
      seedStyleId2 = differentStyleId;
    });

    after(() => {
      imodel.saveChanges("tests");
      imodel.close();
    });

    describe("TextAnnotation2d", () => {
      let createElement2dArgs: Omit<TextAnnotation2dCreateArgs, "placement">;

      before(() => {
        const { category, model } = insertDrawingModel(imodel, seedSubjectId, seedDefinitionModelId);
        expect(category).not.to.be.undefined;
        expect(model).not.to.be.undefined;
        createElement2dArgs = { category, model };
      });

      it("preserves defaultTextStyle after round trip", () => {
        const annotation = createAnnotation();
        const args: Omit<TextAnnotation2dCreateArgs, "placement"> = { ...createElement2dArgs, textAnnotationProps: annotation.toJSON(), defaultTextStyleId: seedStyleId };
        const el0 = createElement2d(imodel, args);
        expect(el0.defaultTextStyle).not.to.be.undefined;
        expect(el0.defaultTextStyle!.id).to.equal(seedStyleId);
        el0.insert();

        const el1 = imodel.elements.getElement<TextAnnotation2d>(el0.id);
        expect(el1).not.to.be.undefined;
        expect(el1.defaultTextStyle).not.to.be.undefined;
        expect(el1.defaultTextStyle!.id).to.equal(seedStyleId);
        expect(el0.toJSON().elementGeometryBuilderParams).to.deep.equal(el1.toJSON().elementGeometryBuilderParams);
      });

      it("produces different geometry when defaultTextStyle changes", () => {
        const annotation = createAnnotation();
        const args: Omit<TextAnnotation2dCreateArgs, "placement"> = { ...createElement2dArgs, textAnnotationProps: annotation.toJSON() };
        const el0 = createElement2d(imodel, args);
        el0.defaultTextStyle = new TextAnnotationUsesTextStyleByDefault(seedStyleId);
        const geom1 = el0.toJSON().elementGeometryBuilderParams;

        el0.defaultTextStyle = new TextAnnotationUsesTextStyleByDefault(seedStyleId2);

        const geom2 = el0.toJSON().elementGeometryBuilderParams;
        expect(geom1).not.to.deep.equal(geom2);
      });

      it("allows defaultTextStyle to be undefined", () => {
        const annotation = createAnnotation();
        const args: Omit<TextAnnotation2dCreateArgs, "placement"> = { ...createElement2dArgs, textAnnotationProps: annotation.toJSON() };

        const el0 = createElement2d(imodel, args);
        el0.defaultTextStyle = undefined;
        const elId = el0.insert();

        expect(Id64.isValidId64(elId)).to.be.true;
        const el1 = imodel.elements.getElement<TextAnnotation2d>(elId);
        expect(el1).not.to.be.undefined;
        expect(el1 instanceof TextAnnotation2d).to.be.true;
        expect(el1.defaultTextStyle).to.be.undefined;
      });

      describe("onCloned", () => {
        function insertStyledElement(styleId: Id64String | undefined, db: IModelDb): TextAnnotation2d {
          let args = { ...createElement2dArgs, defaultTextStyleId: styleId }
          const elem = createElement2d(db, args);
          elem.insert();
          imodel.saveChanges();
          return elem;
        }

        describe("within a single iModel", () => {
          it("leaves property hosts intact", () => {
            const textBlock = TextBlock.create({
              children: [{
                children: [{
                  type: "field",
                  propertyHost: {
                    elementId: "0x123",
                    schemaName: "Fields",
                    className: "TestElement",
                  },
                  propertyPath: { propertyName: "intProp" },
                }, {
                  type: "field",
                  propertyHost: {
                    elementId: "0xabc",
                    schemaName: "BisCore",
                    className: "Element",
                  },
                  propertyPath: { propertyName: "CodeValue" },
                }],
              }],
            });

            const annotation = TextAnnotation.create({ textBlock });
            const elem = createElement2d(imodel, { ...createElement2dArgs, textAnnotationProps: annotation.toJSON() });
            elem.insert();
            imodel.saveChanges();

            const context = new IModelElementCloneContext(imodel);
            context.remapElement("0x123", "0x456");
            context.remapElement("0xabc", "0xdef");
            context.remapElement(createElement2dArgs.model, createElement2dArgs.model);

            const props = context.cloneElement(elem) as TextAnnotation2dProps;
            expect(props.textAnnotationData).not.to.be.undefined;
            const anno = TextAnnotation.fromJSON(JSON.parse(props.textAnnotationData!));
            const para = anno.textBlock.children[0];
            expect((para.children[0] as FieldRun).propertyHost.elementId).to.equal("0x123");
            expect((para.children[1] as FieldRun).propertyHost.elementId).to.equal("0xabc");

          });

          it("leaves default text style intact", () => {
            function clone(styleId: Id64String | undefined, expectedStyleId: Id64String | undefined): void {
              const elem = insertStyledElement(styleId, imodel);
              const context = new IModelElementCloneContext(imodel);
              context.remapElement(createElement2dArgs.model, createElement2dArgs.model);
              const props = context.cloneElement(elem) as TextAnnotation2dProps;
              expect(props.defaultTextStyle?.id).to.equal(expectedStyleId);

              if (styleId) {
                // Even an explicit remapping is ignored when cloning within a single iModel
                // (per the examples set by most other elements, excluding RenderMaterial).
                context.remapElement(styleId, "0x99887");
                const props2 = context.cloneElement(elem) as TextAnnotation2dProps;
                expect(props2.defaultTextStyle?.id).to.equal(expectedStyleId);
              }
            }

            clone(seedStyleId, seedStyleId);
            clone(undefined, undefined);
            clone("0x12345", "0x12345");
            clone(Id64.invalid, undefined);
          });
        });

        describe("between iModels", () => {
          let dstDb: StandaloneDb;
          let dstDefModel: Id64String;
          let dstElemArgs: Omit<TextAnnotation2dCreateArgs, "placement">;

          before(async () => {
            dstDb = await createIModel("CloneTarget");
            const jobSubjectId = createJobSubjectElement(dstDb, "Job").insert();
            dstDefModel = DefinitionModel.insert(dstDb, jobSubjectId, "Definition");

            const { category, model } = insertDrawingModel(dstDb, jobSubjectId, dstDefModel);
            expect(category).not.to.equal(createElement2dArgs.category);
            expect(model).not.to.equal(createElement2dArgs.model);

            dstElemArgs = { category, model };
          });

          after(() => dstDb.close());

          it("remaps property hosts", () => {
            const textBlock = TextBlock.create({
              children: [{
                children: [{
                  type: "field",
                  propertyHost: {
                    elementId: "0x123",
                    schemaName: "Fields",
                    className: "TestElement",
                  },
                  propertyPath: { propertyName: "intProp" },
                }, {
                  type: "field",
                  propertyHost: {
                    elementId: "0xabc",
                    schemaName: "BisCore",
                    className: "Element",
                  },
                  propertyPath: { propertyName: "CodeValue" },
                }],
              }],
            });

            const annotation = TextAnnotation.create({ textBlock });
            const elem = createElement2d(imodel, { ...createElement2dArgs, textAnnotationProps: annotation.toJSON() });
            elem.insert();
            imodel.saveChanges();

            const context = new IModelElementCloneContext(imodel, dstDb);
            context.remapElement("0x123", "0x456");
            context.remapElement("0xabc", "0xdef");
            context.remapElement(createElement2dArgs.model, dstElemArgs.model);

            const props = context.cloneElement(elem) as TextAnnotation2dProps;
            expect(props.textAnnotationData).not.to.be.undefined;
            const anno = TextAnnotation.fromJSON(JSON.parse(props.textAnnotationData!));
            const para = anno.textBlock.children[0];
            expect((para.children[0] as FieldRun).propertyHost.elementId).to.equal("0x456");
            expect((para.children[1] as FieldRun).propertyHost.elementId).to.equal("0xdef");
          });

          it("sets default text style to undefined if source style does not exist", () => {
            const elem = insertStyledElement("0x12345", imodel);
            const context = new IModelElementCloneContext(imodel, dstDb);
            context.remapElement(createElement2dArgs.model, dstElemArgs.model);
            const props = context.cloneElement(elem) as TextAnnotation2dProps;
            expect(props.defaultTextStyle).to.be.undefined;
          });

          it("remaps to an existing text style with the same code if present", () => {
            const dstStyleId = createAnnotationTextStyle(dstDb, dstDefModel, "test", {font: { name: "Karla" } }).insert();
            expect(dstStyleId).not.to.equal(seedStyleId);

            const srcElem = insertStyledElement(seedStyleId, imodel);
            const context = new IModelElementCloneContext(imodel, dstDb);
            context.remapElement(createElement2dArgs.model, dstElemArgs.model);

            const props = context.cloneElement(srcElem) as TextAnnotation2dProps;
            expect(props.defaultTextStyle?.id).to.equal(dstStyleId);
          });

          it("throws an error if definition model is not remapped", () => {
            const srcElem = insertStyledElement(seedStyleId2, imodel);
            const context = new IModelElementCloneContext(imodel, dstDb);
            context.remapElement(createElement2dArgs.model, dstElemArgs.model);

            expect(() => context.cloneElement(srcElem)).to.throw("Invalid target model");
          });

          it("imports default text style if necessary", () => {
            const srcElem = insertStyledElement(seedStyleId2, imodel);
            const context = new IModelElementCloneContext(imodel, dstDb);
            context.remapElement(createElement2dArgs.model, dstElemArgs.model);
            context.remapElement(seedDefinitionModelId, dstDefModel);

            const props = context.cloneElement(srcElem) as TextAnnotation2dProps;
            const dstStyleId = props.defaultTextStyle!.id;
            expect(dstStyleId).not.to.be.undefined;
            expect(dstStyleId).not.to.equal(seedStyleId2);
            expect(dstDb.elements.tryGetElement(dstStyleId)).not.to.be.undefined;
          });

          it("remaps multiple occurrences of same style to same Id", () => {
<<<<<<< HEAD
            const srcStyleId = createAnnotationTextStyle(imodel, seedDefinitionModelId, "styyyle", {font: { name: "Karla" } }).insert();
=======
            const srcStyleId = createAnnotationTextStyle(dstDb, dstDefModel, "styyyle", {font: { name: "Karla" } }).insert();
>>>>>>> ff133cb5
            const srcElem1 = insertStyledElement(srcStyleId, imodel);
            const srcElem2 = insertStyledElement(srcStyleId, imodel);
            const srcElem3 = insertStyledElement(srcStyleId, imodel);

            const context = new IModelElementCloneContext(imodel, dstDb);
            context.remapElement(createElement2dArgs.model, dstElemArgs.model);
            context.remapElement(seedDefinitionModelId, dstDefModel);

            const props1 = context.cloneElement(srcElem1) as TextAnnotation2dProps;
            const props2 = context.cloneElement(srcElem2) as TextAnnotation2dProps;
            expect(props1.defaultTextStyle).not.to.be.undefined;
            expect(props1.defaultTextStyle?.id).not.to.equal(srcStyleId);
            expect(props2.defaultTextStyle?.id).to.equal(props1.defaultTextStyle?.id);

            const context2 = new IModelElementCloneContext(imodel, dstDb);
            context.remapElement(createElement2dArgs.model, dstElemArgs.model);
            context.remapElement(seedDefinitionModelId, dstDefModel);
            const props3 = context.cloneElement(srcElem3) as TextAnnotation2dProps;
            expect(props3.defaultTextStyle?.id).to.equal(props1.defaultTextStyle?.id);
          });
        });
      });
    });

    describe("TextAnnotation3d", () => {
      let createElement3dArgs: Omit<TextAnnotation3dCreateArgs, "placement">;

      before(() => {
        const { category, model } = insertSpatialModel(imodel, seedSubjectId, seedDefinitionModelId);
        expect(category).not.to.be.undefined;
        expect(model).not.to.be.undefined;
        createElement3dArgs = { category, model };
      });

      it("preserves defaultTextStyle after round trip", () => {
        const annotation = createAnnotation();
        const args: Omit<TextAnnotation3dCreateArgs, "placement"> = { ...createElement3dArgs, textAnnotationProps: annotation.toJSON(), defaultTextStyleId: seedStyleId };
        const el0 = createElement3d(imodel, args);
        expect(el0.defaultTextStyle).not.to.be.undefined;
        expect(el0.defaultTextStyle!.id).to.equal(seedStyleId);
        el0.insert();

        const el1 = imodel.elements.getElement<TextAnnotation3d>(el0.id);
        expect(el1).not.to.be.undefined;
        expect(el1.defaultTextStyle).not.to.be.undefined;
        expect(el1.defaultTextStyle!.id).to.equal(seedStyleId);
        expect(el0.toJSON().elementGeometryBuilderParams).to.deep.equal(el1.toJSON().elementGeometryBuilderParams);
      });

      it("produces different geometry when defaultTextStyle changes", () => {
        const annotation = createAnnotation();
        const args: Omit<TextAnnotation3dCreateArgs, "placement"> = { ...createElement3dArgs, textAnnotationProps: annotation.toJSON() };
        const el0 = createElement3d(imodel, args);
        el0.defaultTextStyle = new TextAnnotationUsesTextStyleByDefault(seedStyleId);
        const geom1 = el0.toJSON().elementGeometryBuilderParams;

        el0.defaultTextStyle = new TextAnnotationUsesTextStyleByDefault(seedStyleId2);

        const geom2 = el0.toJSON().elementGeometryBuilderParams;
        expect(geom1).not.to.deep.equal(geom2);
      });

      it("allows defaultTextStyle to be undefined", () => {
        const annotation = createAnnotation();
        const args: Omit<TextAnnotation3dCreateArgs, "placement"> = { ...createElement3dArgs, textAnnotationProps: annotation.toJSON() };

        const el0 = createElement3d(imodel, args);
        el0.defaultTextStyle = undefined;
        const elId = el0.insert();

        expect(Id64.isValidId64(elId)).to.be.true;
        const el1 = imodel.elements.getElement<TextAnnotation3d>(elId);
        expect(el1).not.to.be.undefined;
        expect(el1 instanceof TextAnnotation3d).to.be.true;
        expect(el1.defaultTextStyle).to.be.undefined;
      });
    });
  });
});

describe.only("AnnotationTextStyle", () => {
  let imodel: StandaloneDb;
  let seedSubjectId: string;
  let seedDefinitionModel: string;

  before(async () => {
    imodel = await createIModel("AnnotationTextStyle");
    const jobSubjectId = createJobSubjectElement(imodel, "Job").insert();
    const definitionModel = DefinitionModel.insert(imodel, jobSubjectId, "Definition");

    expect(jobSubjectId).not.to.be.undefined;
    expect(definitionModel).not.to.be.undefined;

    seedSubjectId = jobSubjectId;
    seedDefinitionModel = definitionModel;
  });

  after(() => {
    imodel.close();
  });

  it("inserts a style and round-trips through JSON", async () => {
    const textStyle = TextStyleSettings.fromJSON({
      font: { name: "Totally Real Font" },
      isUnderlined: true,
      textHeight: 0.5
    })
    const el0 = createAnnotationTextStyle(imodel, seedDefinitionModel, "round-trip", textStyle.toJSON());

    const elId = el0.insert();

    expect(Id64.isValidId64(elId)).to.be.true;

    const el1 = imodel.elements.getElement<AnnotationTextStyle>(elId);
    expect(el1).not.to.be.undefined;
    expect(el1 instanceof AnnotationTextStyle).to.be.true;

    const style = el1.settings;
    expect(style).not.to.be.undefined;

    expect(style.toJSON()).to.deep.equal(textStyle.toJSON());
  });

  it("does not allow elements with invalid styles to be inserted", async () => {
    // Default style should fail since it has no font
    let annotationTextStyle = createAnnotationTextStyle(imodel, seedDefinitionModel, "default");
    expect(() => annotationTextStyle.insert()).to.throw();
    // font is required
    annotationTextStyle = createAnnotationTextStyle(imodel, seedDefinitionModel, "no font", { font: { name: "" } });
    expect(() => annotationTextStyle.insert()).to.throw();
    // textHeight should be positive
    annotationTextStyle = createAnnotationTextStyle(imodel, seedDefinitionModel, "invalid textHeight", { font: { name: "Totally Real Font" }, textHeight: 0 });
    expect(() => annotationTextStyle.insert()).to.throw();
    // stackedFractionScale should be positive
    annotationTextStyle = createAnnotationTextStyle(imodel, seedDefinitionModel, "invalid stackedFractionScale", { font: { name: "Totally Real Font" }, stackedFractionScale: 0 });
    expect(() => annotationTextStyle.insert()).to.throw();
  });

  it("does not allow updating of elements to invalid styles", async () => {
    const annotationTextStyle = createAnnotationTextStyle(imodel, seedDefinitionModel, "valid style", { font: { name: "Totally Real Font" } });

    const elId = annotationTextStyle.insert();
    expect(Id64.isValidId64(elId)).to.be.true;
    const el1 = imodel.elements.getElement<AnnotationTextStyle>(elId);
    expect(el1).not.to.be.undefined;
    expect(el1 instanceof AnnotationTextStyle).to.be.true;

    el1.settings = el1.settings.clone({ font: { name: "" } });
    expect(() => el1.update()).to.throw();
    el1.settings = el1.settings.clone({ font: { name: "Totally Real Font" }, textHeight: 0 });
    expect(() => el1.update()).to.throw();
    el1.settings = el1.settings.clone({ textHeight: 2, stackedFractionScale: 0 });
    expect(() => el1.update()).to.throw();
    el1.settings = el1.settings.clone({ stackedFractionScale: 0.45 });

    el1.update();
    const updatedElement = imodel.elements.getElement<AnnotationTextStyle>(elId);
    expect(updatedElement.settings.toJSON()).to.deep.equal(el1.settings.toJSON());
  });

  it("uses default style if none specified", async () => {
    const el0 = AnnotationTextStyle.fromJSON({
      classFullName: AnnotationTextStyle.classFullName,
      model: seedSubjectId,
      code: AnnotationTextStyle.createCode(imodel, seedSubjectId, "style1"),
    }, imodel);
    expect(el0.settings).not.to.be.undefined;
    expect(el0.settings.toJSON()).to.deep.equal(TextStyleSettings.defaultProps);
  });

  it("can update style via cloning", async () => {
    const el0 = createAnnotationTextStyle(imodel, seedDefinitionModel, "cloning", { font: { name: "Totally Real Font" } });
    const newStyle = el0.settings.clone({isBold: true, lineSpacingFactor: 3});
    expect(el0.settings.toJSON()).to.not.deep.equal(newStyle.toJSON());
    el0.settings = newStyle;
    expect(el0.settings.toJSON()).to.deep.equal(newStyle.toJSON());
  });

  describe("versioning", () => {
    function makeStyle(props?: Partial<AnnotationTextStyleProps>): AnnotationTextStyle {
      return AnnotationTextStyle.fromJSON({
        model: "0x34",
        code: {
          spec: "0x56",
          scope: "0x78",
          value: "style"
        },
        classFullName: AnnotationTextStyle.classFullName,
        ...props,
      }, mockIModel());
    }

    it("throws if the JSON has no version", () => {
      expect(() => makeStyle({
        settings: JSON.stringify({
          data: TextStyleSettings.defaultProps
        }),
      })).to.throw("JSON version is missing or invalid.");
    });

    it("throws if the JSON has no data", () => {
      expect(() => makeStyle({
        settings: JSON.stringify({
          version: TEXT_STYLE_SETTINGS_JSON_VERSION,
        }),
      })).to.throw("JSON data is missing or invalid.");
    });

    it("throws if the JSON version is too new", () => {
      expect(() => makeStyle({
        settings: JSON.stringify({
          version: "999.999.999",
          data: TextStyleSettings.defaultProps
        }),
      })).to.throw(`JSON version 999.999.999 is newer than supported version ${TEXT_STYLE_SETTINGS_JSON_VERSION}. Application update required to understand data.`);
    });

    it("throws if the JSON version is old and cannot be migrated", () => {
      expect(() => makeStyle({
        settings: JSON.stringify({
          version: "0.0.1",
          data: TextStyleSettings.defaultProps
        }),
      })).to.throw(`Migration for settings from version 0.0.1 to ${TEXT_STYLE_SETTINGS_JSON_VERSION} failed.`);
    });
  })
});

describe.only("appendTextAnnotationGeometry", () => {
  let imodel: StandaloneDb;
  let seedDefinitionModelId: string;
  let seedCategoryId: string;
  let seedStyleId: string;
  let seedStyleId2: string;

  before(async () => {
      imodel = await createIModel("DefaultTextStyle");
      const jobSubjectId = createJobSubjectElement(imodel, "Job").insert();
      const definitionModel = DefinitionModel.insert(imodel, jobSubjectId, "Definition");
      const { category, model } = insertDrawingModel(imodel, jobSubjectId, definitionModel);
      const styleId = createAnnotationTextStyle(imodel, definitionModel, "test", {font: { name: "Totally Real Font" }, textHeight: 0.25, isItalic: true}).insert();
      const differentStyleId = createAnnotationTextStyle(imodel, definitionModel, "alt", {font: { name: "Karla" }, textHeight: 0.5, isBold: true}).insert();

      expect(jobSubjectId).not.to.be.undefined;
      expect(definitionModel).not.to.be.undefined;
      expect(category).not.to.be.undefined;
      expect(model).not.to.be.undefined;
      expect(styleId).not.to.be.undefined;
      expect(differentStyleId).not.to.be.undefined;

      seedDefinitionModelId = definitionModel;
      seedCategoryId = category;
      seedStyleId = styleId;
      seedStyleId2 = differentStyleId;
  });

  function runAppendTextAnnotationGeometry(annotation: TextAnnotation, styleId: Id64String, scaleFactor: number = 1): MockBuilder {
    const builder = new MockBuilder();

    const resolver = new TextStyleResolver({
      textBlock: annotation.textBlock,
      textStyleId: styleId,
      iModel: imodel,
    });

    const layout = layoutTextBlock({
      textBlock: annotation.textBlock,
      iModel: imodel,
      textStyleResolver: resolver,
    });

    const result = appendTextAnnotationGeometry({
      annotationProps: annotation.toJSON(),
      layout,
      textStyleResolver: resolver,
      scaleFactor,
      builder,
      categoryId: seedCategoryId,
    });

    expect(result).to.be.true;
    return builder;
  }

  it("produces the same geometry when given the same inputs", () => {
    const builder1 = runAppendTextAnnotationGeometry(createAnnotation(), seedStyleId);
    const builder2 = runAppendTextAnnotationGeometry(createAnnotation(), seedStyleId);

    expect(builder1.geometries).to.deep.equal(builder2.geometries);
    expect(builder1.params).to.deep.equal(builder2.params);
    expect(builder1.textStrings).to.deep.equal(builder2.textStrings);
  });

  it("produces no geometry when given an empty annotation", () => {
    const block = TextBlock.create();
    const annotation = TextAnnotation.fromJSON({ textBlock: block.toJSON() });
    const builder = runAppendTextAnnotationGeometry(annotation, seedStyleId);

    expect(builder.geometries).to.be.empty;
    expect(builder.params).to.be.empty;
    expect(builder.textStrings).to.be.empty;
  });

  it("produces geometry when given an empty annotation with frame styling", () => {
    const block = TextBlock.create();
    const annotation = TextAnnotation.fromJSON({ textBlock: block.toJSON() });
    const styleId = createAnnotationTextStyle(
      imodel,
      seedDefinitionModelId,
      "empty anno style",
      {
        font: { name: "Totally Real Font" },
        frame: {
          shape: "rectangle",
        }
      }
    ).insert();
    const builder = runAppendTextAnnotationGeometry(annotation, styleId);

    expect(builder.geometries).not.to.be.empty;
    expect(builder.params).not.to.be.empty;
    expect(builder.textStrings).to.be.empty;
  });


  it("produces different geometry when given different text-content in annotations", () => {
    const anno1 = createAnnotation();
    const anno2 = createAnnotation();
    anno2.textBlock.appendRun(TextRun.create({ content: "extra", styleOverrides: { font: { name: "Totally Real Font" } } }));

    const builder1 = runAppendTextAnnotationGeometry(anno1, seedStyleId);
    const builder2 = runAppendTextAnnotationGeometry(anno2, seedStyleId);

    expect(builder1.geometries).to.not.deep.equal(builder2.geometries);
    expect(builder1.params).to.deep.equal(builder2.params);
    expect(builder1.textStrings).to.not.deep.equal(builder2.textStrings);
  });

  it("produces different geometry when given different default styles", () => {
    const builder1 = runAppendTextAnnotationGeometry(createAnnotation(), seedStyleId);
    const builder2 = runAppendTextAnnotationGeometry(createAnnotation(), seedStyleId2);

    expect(builder1.geometries).to.not.deep.equal(builder2.geometries);
    expect(builder1.textStrings).to.not.deep.equal(builder2.textStrings);
  });

  it("accounts for style overrides in the text", () => {
    const block = TextBlock.create();
    block.styleOverrides = { margins: { left: 0, right: 1, top: 2, bottom: 3 }}
    block.appendParagraph();
    block.children[0].styleOverrides = { isBold: true };
    block.appendRun(TextRun.create({ content: "Run, Barry," }));
    block.appendParagraph();
    block.appendRun(TextRun.create({ content: " RUN!!! ", styleOverrides: { isItalic: false } }));

    const annotation = createAnnotation(block);

    const builder = runAppendTextAnnotationGeometry(annotation, seedStyleId);

    expect(builder.textStrings.length).to.equal(2);
    expect(builder.textStrings[0].text).to.equal("Run, Barry,");
    // From override on paragraph
    expect(builder.textStrings[0].bold).to.be.true;
    // From default style
    expect(builder.textStrings[0].italic).to.be.true;
    expect(builder.textStrings[1].text).to.equal(" RUN!!! ");
    // From default style
    expect(builder.textStrings[1].bold).to.be.false;
    // From override on run
    expect(builder.textStrings[1].italic).to.be.false;
  });

  it("uses TextStyleSettings.defaults when no default style is provided", () => {
    const block = TextBlock.create();
    block.appendRun(TextRun.create({ content: "Run, Barry," }));

    const annotation = createAnnotation(block);
    const builder = runAppendTextAnnotationGeometry(annotation, "");

    expect(builder.textStrings.length).to.equal(1);
    expect(builder.textStrings[0].text).to.equal("Run, Barry,");
    expect(builder.textStrings[0].font).to.equal(0); // Font ID 0 is the "missing" font in the default text style
    expect(builder.textStrings[0].bold).to.equal(TextStyleSettings.defaultProps.isBold);
    expect(builder.textStrings[0].italic).to.equal(TextStyleSettings.defaultProps.isItalic);
    expect(builder.textStrings[0].underline).to.equal(TextStyleSettings.defaultProps.isUnderlined);
  });

  it("scales geometry correctly", () => {
    const annotation = createAnnotation();
    const builder1 = runAppendTextAnnotationGeometry(annotation, seedStyleId, 1);
    const builder2 = runAppendTextAnnotationGeometry(annotation, seedStyleId, 2);

    expect(builder1.textStrings[0].height * 2).to.equal(builder2.textStrings[0].height);
    expect(builder1.textStrings[0].width * 2).to.equal(builder2.textStrings[0].width);
  });
});<|MERGE_RESOLUTION|>--- conflicted
+++ resolved
@@ -142,7 +142,7 @@
   );
 }
 
-describe.only("TextAnnotation element", () => {
+describe("TextAnnotation element", () => {
   function makeElement(props?: Partial<TextAnnotation2dProps>): TextAnnotation2d {
     return TextAnnotation2d.fromJSON({
       category: "0x12",
@@ -732,11 +732,7 @@
           });
 
           it("remaps multiple occurrences of same style to same Id", () => {
-<<<<<<< HEAD
             const srcStyleId = createAnnotationTextStyle(imodel, seedDefinitionModelId, "styyyle", {font: { name: "Karla" } }).insert();
-=======
-            const srcStyleId = createAnnotationTextStyle(dstDb, dstDefModel, "styyyle", {font: { name: "Karla" } }).insert();
->>>>>>> ff133cb5
             const srcElem1 = insertStyledElement(srcStyleId, imodel);
             const srcElem2 = insertStyledElement(srcStyleId, imodel);
             const srcElem3 = insertStyledElement(srcStyleId, imodel);
