/*---------------------------------------------------------------------------------------------
* Copyright (c) Bentley Systems, Incorporated. All rights reserved.
* See LICENSE.md in the project root for license terms and full copyright notice.
*--------------------------------------------------------------------------------------------*/
import { expect } from "chai";
import { computeGraphemeOffsets, ComputeGraphemeOffsetsArgs, layoutTextBlock, LineLayout, RunLayout, TextBlockLayout, TextLayoutRanges, TextStyleResolver } from "../../annotations/TextBlockLayout";
import { Geometry, Range2d } from "@itwin/core-geometry";
import { ColorDef, FontType, FractionRun, LineBreakRun, LineLayoutResult, Paragraph, Run, RunLayoutResult, TabRun, TextAnnotation, TextAnnotationAnchor, TextBlock, TextBlockGeometryPropsEntry, TextBlockLayoutResult, TextBlockMargins, TextRun, TextStringProps, TextStyleSettings } from "@itwin/core-common";
import { SnapshotDb } from "../../IModelDb";
import { IModelTestUtils } from "../IModelTestUtils";
import { Id64String, ProcessDetector } from "@itwin/core-bentley";
import { produceTextBlockGeometry } from "../../core-backend";
import { computeTextRangeAsStringLength, doLayout } from "../AnnotationTestUtils";

function makeTextRun(content: string): TextRun {
  return TextRun.create({ content });
}

function isIntlSupported(): boolean {
  // Node in the mobile add-on does not include Intl, so this test fails. Right now, mobile
  // users are not expected to do any editing, but long term we will attempt to find a better
  // solution.
  return !ProcessDetector.isMobileAppBackend;
}

function findTextStyleImpl(id: Id64String): TextStyleSettings {
  if (id === "0x42") {
    return TextStyleSettings.fromJSON({ lineSpacingFactor: 12, fontName: "block", isBold: true });
  }

  return TextStyleSettings.fromJSON({ lineSpacingFactor: 1, fontName: "other" });
}

describe("layoutTextBlock", () => {
  describe("resolves TextStyleSettings", () => {
    it("inherits styling from TextBlock when Paragraph and Run have no style overrides", () => {
      const textBlock = TextBlock.create();
      const run = TextRun.create({ content: "test" });
      textBlock.appendParagraph();
      textBlock.appendRun(run);

      const tb = doLayout(textBlock, {
        textStyleId: "0x42",
        findTextStyle: findTextStyleImpl,
      });

      expect(tb.lines.length).to.equal(1);
      expect(tb.lines[0].runs.length).to.equal(1);

      const runStyle = tb.lines[0].runs[0].style;
      expect(runStyle.fontName).to.equal("block");
      expect(runStyle.lineSpacingFactor).to.equal(12);
      expect(runStyle.isBold).to.be.true;
    });

    it("inherits style overrides from Paragraph when Run has no style overrides", () => {
<<<<<<< HEAD
      const textBlock = TextBlock.create({ styleId: "0x42" });

      // TODO: these should both either take in props or take in the class instance to be consistent
      textBlock.appendParagraph({ styleOverrides: { fontName: "paragraph" } });
      textBlock.appendRun(TextRun.create({ content: "test" }));
=======
      const textBlock = TextBlock.create();
      const paragraph = Paragraph.create({ styleOverrides: {fontName: "paragraph"} });
      const run = TextRun.create({ content: "test" });
      textBlock.paragraphs.push(paragraph);
      textBlock.appendRun(run);
>>>>>>> d2c63bf3

      const tb = doLayout(textBlock, {
        textStyleId: "0x42",
        findTextStyle: findTextStyleImpl,
      });

      expect(tb.lines.length).to.equal(1);
      expect(tb.lines[0].runs.length).to.equal(1);

      const runStyle = tb.lines[0].runs[0].style;
      expect(runStyle.fontName).to.equal("paragraph");
      expect(runStyle.isBold).to.be.true;
    });

    it("uses Run style overrides when Run has overrides", () => {
<<<<<<< HEAD
      const textBlock = TextBlock.create({ styleId: "0x42" });
      textBlock.appendParagraph({ styleOverrides: { lineSpacingFactor: 55, fontName: "paragraph" } });
      textBlock.appendRun(TextRun.create({ content: "test", styleOverrides: { lineSpacingFactor: 99, fontName: "run" } }));
=======
      const textBlock = TextBlock.create();
      const paragraph = Paragraph.create({ styleOverrides: { lineSpacingFactor: 55, fontName: "paragraph" } });
      const run = TextRun.create({ content: "test", styleOverrides: { lineSpacingFactor: 99, fontName: "run" } });
      textBlock.paragraphs.push(paragraph);
      textBlock.appendRun(run);
>>>>>>> d2c63bf3

      const tb = doLayout(textBlock, {
        textStyleId: "0x42",
        findTextStyle: findTextStyleImpl,
      });

      expect(tb.lines.length).to.equal(1);
      expect(tb.lines[0].runs.length).to.equal(1);

      const runStyle = tb.lines[0].runs[0].style;
      expect(runStyle.fontName).to.equal("run");
      expect(runStyle.isBold).to.be.true;
    });

    it("still uses TextBlock specific styles when Run has style overrides", () => {
      // Some style settings only make sense on a TextBlock, so they are always applied from the TextBlock, even if the Run has a style override.
      const textBlock = TextBlock.create();
      const run = TextRun.create({ content: "test", styleOverrides: { lineSpacingFactor: 99, fontName: "run" } });
      textBlock.appendParagraph();
      textBlock.appendRun(run);

      const tb = doLayout(textBlock, {
        textStyleId: "0x42",
        findTextStyle: findTextStyleImpl,
      });

      expect(tb.lines.length).to.equal(1);
      expect(tb.lines[0].runs.length).to.equal(1);

      const runStyle = tb.lines[0].runs[0].style;
      expect(runStyle.lineSpacingFactor).to.equal(12);
    });

    it("inherits overrides from TextBlock, Paragraph and Run when there is no styleId", () => {
      const textBlock = TextBlock.create({ styleOverrides: { widthFactor: 34, lineHeight: 3, lineSpacingFactor: 12, isBold: true } });
      const paragraph = Paragraph.create({ styleOverrides: { lineHeight: 56, color: 0xff0000, frame: {shape: "octagon"} } });
      const run = TextRun.create({ content: "test", styleOverrides: { widthFactor: 78, fontName: "override", leader: { wantElbow: true } } });
      textBlock.appendParagraph(paragraph.toJSON());
      textBlock.appendRun(run);

      const tb = doLayout(textBlock, {
        findTextStyle: findTextStyleImpl,
      });

      expect(tb.lines.length).to.equal(1);
      expect(tb.lines[0].runs.length).to.equal(1);

      const runStyle = tb.lines[0].runs[0].style;
      // widthFactor is always taken from the TextBlock, even if the Run has overrides
      expect(runStyle.widthFactor).to.equal(34);
      // lineHeight is always taken from the TextBlock, even if the Run has overrides
      expect(runStyle.lineHeight).to.equal(3);
      // lineSpacingFactor is always taken from the TextBlock, even if the Run has overrides
      expect(runStyle.lineSpacingFactor).to.equal(12);
      // frame settings are always taken from the TextBlock, even if the Paragraph or Run has overrides
      expect(runStyle.frame.shape).to.equal("none");
      // leader settings are always taken from the TextBlock, even if the Paragraph or Run has overrides
      expect(runStyle.leader.wantElbow).to.be.false;
      expect(runStyle.fontName).to.equal("override");
      expect(runStyle.color).to.equal(0xff0000);
      expect(runStyle.isBold).to.be.true;
    });

    it("does not inherit overrides in TextBlock or Paragraph when Run has same propertied overriden - unless they are TextBlock specific settings", () => {
<<<<<<< HEAD
      const textBlock = TextBlock.create({ styleId: "0x42", styleOverrides: { widthFactor: 34, lineHeight: 3, lineSpacingFactor: 12, isBold: true } });
=======
      const textBlock = TextBlock.create({ styleOverrides: { widthFactor: 34, lineHeight: 3, lineSpacingFactor: 12, isBold: true }});
>>>>>>> d2c63bf3
      const paragraph = Paragraph.create({ styleOverrides: { lineHeight: 56, color: 0xff0000 } });
      const run = TextRun.create({ content: "test", styleOverrides: { widthFactor: 78, lineHeight: 6, lineSpacingFactor: 24, fontName: "override", isBold: false } });
      textBlock.appendParagraph(paragraph);
      textBlock.appendRun(run);

      const tb = doLayout(textBlock, {
        textStyleId: "0x42",
        findTextStyle: findTextStyleImpl,
      });

      expect(tb.lines.length).to.equal(1);
      expect(tb.lines[0].runs.length).to.equal(1);

      const runStyle = tb.lines[0].runs[0].style;
      // widthFactor is always taken from the TextBlock, even if the Run has a styleId or overrides
      expect(runStyle.widthFactor).to.equal(34);
      // lineHeight is always taken from the TextBlock, even if the Run has a styleId or overrides
      expect(runStyle.lineHeight).to.equal(3);
      // lineSpacingFactor is always taken from the TextBlock, even if the Run has a styleId or overrides
      expect(runStyle.lineSpacingFactor).to.equal(12);
      expect(runStyle.fontName).to.equal("override");
      expect(runStyle.color).to.equal(0xff0000);
      expect(runStyle.isBold).to.be.false;
    });

    it("takes child overrides over parent overrides", () => {
      //...unless they are TextBlock specific as covered in other tests
      const textBlock = TextBlock.create({ styleOverrides: { fontName: "grandparent" } });
      const paragraph = Paragraph.create({ styleOverrides: { fontName: "parent" } });
      const run = TextRun.create({ content: "test", styleOverrides: { fontName: "child" } });
      textBlock.appendParagraph(paragraph);
      textBlock.appendRun(run);

      const tb = doLayout(textBlock, {
        findTextStyle: findTextStyleImpl,
      });

      expect(tb.lines.length).to.equal(1);
      expect(tb.lines[0].runs.length).to.equal(1);

      const runStyle = tb.lines[0].runs[0].style;
      expect(runStyle.fontName).to.equal("child");
    });
  });

  it("has consistent data when converted to a layout result", function () {
    if (!isIntlSupported()) {
      this.skip();
    }

    // Initialize a new TextBlockLayout object
    const textBlock = TextBlock.create({ width: 50, styleOverrides: { widthFactor: 34, color: 0x00ff00, fontName: "arial" } });
    const run0 = TextRun.create({
      content: "Lorem ipsum dolor sit amet, consectetur adipiscing elit. Phasellus pretium mi sit amet magna malesuada, at venenatis ante eleifend.",
      styleOverrides: { lineHeight: 56, color: 0xff0000 },
    });
    const run1 = TextRun.create({
      content: "Donec sit amet semper sapien. Nullam commodo, libero a accumsan lacinia, metus enim pharetra lacus, eu facilisis sem nisi eu dui.",
      styleOverrides: { widthFactor: 78, fontName: "run1" },
    });
    const run2 = TextRun.create({
      content: "Duis dui quam, suscipit quis feugiat id, fermentum ut augue. Mauris iaculis odio rhoncus lorem eleifend, posuere viverra turpis elementum.",
      styleOverrides: {},
    });
    const fractionRun = FractionRun.create({ numerator: "num", denominator: "denom", styleOverrides: {} });
    textBlock.appendRun(run0);
    textBlock.appendRun(fractionRun);
    textBlock.appendParagraph();
    textBlock.appendRun(run1);
    textBlock.appendRun(run2);

    // Call the toResult() method
    const textBlockLayout = doLayout(
      textBlock,
      {
        findFontId: (fontName: string) => {
          if (fontName === "arial") {
            return 1;
          } else if (fontName === "run1") {
            return 2;
          }
          return 0;
        },
      });
    const result = textBlockLayout.toResult();

    // Assert that the result object has the same data as the original TextBlockLayout object
    expect(result.range).to.deep.equal(textBlockLayout.range.toJSON());
    expect(result.lines.length).to.equal(textBlockLayout.lines.length);

    // Loop through each line in the result and the original object
    for (let i = 0; i < result.lines.length; i++) {
      const resultLine: LineLayoutResult = result.lines[i];
      const originalLine: LineLayout = textBlockLayout.lines[i];

      // Ranges match
      expect(resultLine.range).to.deep.equal(originalLine.range.toJSON());
      expect(resultLine.justificationRange).to.deep.equal(originalLine.justificationRange.toJSON());
      // Offset matches
      expect(resultLine.offsetFromDocument).to.deep.equal(originalLine.offsetFromDocument);

      for (let j = 0; j < resultLine.runs.length; j++) {
        const resultRun: RunLayoutResult = resultLine.runs[j];
        const originalRun: RunLayout = originalLine.runs[j];

        // FontId matches
        expect(resultRun.fontId).to.equal(originalRun.fontId);
        // Offsets match
        expect(resultRun.characterOffset).to.equal(originalRun.charOffset);
        expect(resultRun.characterCount).to.equal(originalRun.numChars);
        expect(resultRun.offsetFromLine).to.deep.equal(originalRun.offsetFromLine);
        // Range matches
        expect(resultRun.range).to.deep.equal(originalRun.range.toJSON());
        // Text style matches
        expect(resultRun.textStyle).to.deep.equal(originalRun.style.toJSON());
        // Optional values match existence and values
        if (resultRun.justificationRange) {
          expect(originalRun.justificationRange);
        }
        if (originalRun.justificationRange) {
          expect(resultRun.justificationRange);
        }
        if (resultRun.justificationRange && originalRun.justificationRange) {
          expect(resultRun.justificationRange).to.deep.equal(originalRun.justificationRange.toJSON());
        }
        if (resultRun.numeratorRange) {
          expect(originalRun.numeratorRange);
        }
        if (originalRun.numeratorRange) {
          expect(resultRun.numeratorRange);
        }
        if (resultRun.numeratorRange && originalRun.numeratorRange) {
          expect(resultRun.numeratorRange).to.deep.equal(originalRun.numeratorRange.toJSON());
        }
        if (resultRun.denominatorRange) {
          expect(originalRun.denominatorRange);
        }
        if (originalRun.denominatorRange) {
          expect(resultRun.denominatorRange);
        }
        if (resultRun.denominatorRange && originalRun.denominatorRange) {
          expect(resultRun.denominatorRange).to.deep.equal(originalRun.denominatorRange.toJSON());
        }
        // Check that the result string matches what we expect
        // const inputRun = textBlock.children ? [resultLine.sourceParagraphIndex].runs[resultRun.sourceRunIndex].clone();
        // if (inputRun.type === "text") {
        //   const resultText = inputRun.content.substring(resultRun.characterOffset, resultRun.characterOffset + resultRun.characterCount);
        //   const originalText = inputRun.content.substring(originalRun.charOffset, originalRun.charOffset + originalRun.numChars);
        //   expect(resultText).to.equal(originalText);
        // }
      }
    }
  });

  it("adds margins", function () {
    const expectMargins = (layoutRange: Range2d, marginRange: Range2d, margins: Partial<TextBlockMargins>) => {
      expect(marginRange.low.x).to.equal(layoutRange.low.x - (margins.left ?? 0));
      expect(marginRange.high.x).to.equal(layoutRange.high.x + (margins.right ?? 0));
      expect(marginRange.low.y).to.equal(layoutRange.low.y - (margins.bottom ?? 0));
      expect(marginRange.high.y).to.equal(layoutRange.high.y + (margins.top ?? 0));
    }

    const makeTextBlock = (margins: Partial<TextBlockMargins>) => {
      const textBlock = TextBlock.create({ styleOverrides: { lineSpacingFactor: 0 }, margins });
      textBlock.appendRun(makeTextRun("abc"));
      textBlock.appendRun(makeTextRun("defg"));
      return textBlock;
    }

    let block = makeTextBlock({});
    let layout = doLayout(block);

    // Margins should be 0 by default
    expect(layout.range.isAlmostEqual(layout.textRange)).to.be.true;
    expectMargins(layout.textRange, layout.range, {});

    // All margins should be applied to the range
    block = makeTextBlock({ left: 1, right: 2, top: 3, bottom: 4 })
    layout = doLayout(block);

    expectMargins(layout.textRange, layout.range, { left: 1, right: 2, top: 3, bottom: 4 });

    // Just horizontal margins should be applied
    block = makeTextBlock({ left: 1, right: 2 });
    layout = doLayout(block);

    expectMargins(layout.textRange, layout.range, { left: 1, right: 2 });

    // Just vertical margins should be applied
    block = makeTextBlock({ top: 1, bottom: 2 });
    layout = doLayout(block);

    expectMargins(layout.textRange, layout.range, { top: 1, bottom: 2 });

  });

  describe("range", () => {

    it("aligns text to center based on height of stacked fraction", () => {
      const textBlock = TextBlock.create();
      const fractionRun = FractionRun.create({ numerator: "1", denominator: "2" });
      const textRun = TextRun.create({ content: "text" });
      textBlock.appendRun(fractionRun);
      textBlock.appendRun(textRun);

      const layout = doLayout(textBlock);

      const fractionLayout = layout.lines[0].runs[0];
      const textLayout = layout.lines[0].runs[1];

      const round = (num: number, numDecimalPlaces: number) => {
        const multiplier = Math.pow(100, numDecimalPlaces);
        return Math.round(num * multiplier) / multiplier;
      };

      expect(textLayout.range.yLength()).to.equal(1);
      expect(round(fractionLayout.range.yLength(), 2)).to.equal(1.75);
      expect(fractionLayout.offsetFromLine.y).to.equal(0);
      expect(round(textLayout.offsetFromLine.y, 3)).to.equal(.375);
    });

    it("produces one line per paragraph if document width <= 0", () => {
<<<<<<< HEAD
      const lineSpacingFactor = 0.5;
      const paragraphSpacingFactor = 0.25;
      const textBlock = TextBlock.create({ styleId: "", styleOverrides: { paragraphSpacingFactor, lineSpacingFactor } });
=======
      const textBlock = TextBlock.create();
>>>>>>> d2c63bf3
      for (let i = 0; i < 4; i++) {
        const layout = doLayout(textBlock);
        if (i === 0) {
          expect(layout.range.isNull).to.be.true;
        } else {
          expect(layout.lines.length).to.equal(i);
          expect(layout.range.low.x).to.equal(0);
          expect(layout.range.low.y).to.equal(-i - ((i - 1) * (lineSpacingFactor + paragraphSpacingFactor)));
          expect(layout.range.high.x).to.equal(i * 3);
          expect(layout.range.high.y).to.equal(0);
        }

        for (let l = 0; l < layout.lines.length; l++) {
          const line = layout.lines[l];
          expect(line.runs.length).to.equal(l + 1);
          expect(line.range.low.x).to.equal(0);
          expect(line.range.low.y).to.equal(0);
          expect(line.range.high.y).to.equal(1);
          expect(line.range.high.x).to.equal(3 * (l + 1));
          for (const run of line.runs) {
            expect(run.charOffset).to.equal(0);
            expect(run.numChars).to.equal(3);
            expect(run.range.low.x).to.equal(0);
            expect(run.range.low.y).to.equal(0);
            expect(run.range.high.x).to.equal(3);
            expect(run.range.high.y).to.equal(1);
          }
        }

        const p = textBlock.appendParagraph();
        for (let j = 0; j <= i; j++) {
          p.children.push(TextRun.create({ content: "Run" }));
        }
      }
    });

    it("produces a new line for each LineBreakRun", () => {
      const lineSpacingFactor = 0.5;
      const lineHeight = 1;
      const textBlock = TextBlock.create({ styleOverrides: { lineSpacingFactor, lineHeight } });
      textBlock.appendRun(TextRun.create({ content: "abc" }));
      textBlock.appendRun(LineBreakRun.create());
      textBlock.appendRun(TextRun.create({ content: "def" }));
      textBlock.appendRun(TextRun.create({ content: "ghi" }));
      textBlock.appendRun(LineBreakRun.create());
      textBlock.appendRun(TextRun.create({ content: "jkl" }));

      const tb = doLayout(textBlock);
      expect(tb.lines.length).to.equal(3);
      expect(tb.lines[0].runs.length).to.equal(2);
      expect(tb.lines[1].runs.length).to.equal(3);
      expect(tb.lines[2].runs.length).to.equal(1);

      expect(tb.range.low.x).to.equal(0);
      expect(tb.range.high.x).to.equal(6);
      expect(tb.range.high.y).to.equal(0);
      // paragraphSpacingFactor should not be applied to linebreaks, but lineSpacingFactor should.
      expect(tb.range.low.y).to.equal(-(lineSpacingFactor * 2 + lineHeight * 3));
    });

    it("applies tab shifts", () => {
      const lineHeight = 1;
      const tabInterval = 6;
      const textBlock = TextBlock.create({ styleOverrides: { lineHeight, tabInterval } });

      // Appends a line that looks like `stringOne` TAB `stringTwo` LINEBREAK
      const appendLine = (stringOne: string, stringTwo: string, wantLineBreak: boolean = true) => {
        if (stringOne.length > 0) textBlock.appendRun(TextRun.create({ content: stringOne }));
        textBlock.appendRun(TabRun.create({ styleOverrides: { tabInterval } }));
        if (stringTwo.length > 0) textBlock.appendRun(TextRun.create({ content: stringTwo }));
        if (wantLineBreak) textBlock.appendRun(LineBreakRun.create());
      }

      // The extra comments are intentional to show where the tab stops should be.
      appendLine("", /*______*/ "a");
      appendLine("", /*______*/ "bc");
      appendLine("a", /*_____*/ "a");
      appendLine("bc", /*____*/ "bc");
      appendLine("cde", /*___*/ "cde");
      appendLine("cdefg", /*_*/ "cde"); // this one is the max tab distance before needing to move to the next tab stop
      appendLine("cdefgh", /*______*/ "cde"); // This one should push to the next tab stop.
      appendLine("cdefghi", /*_____*/ "cde", false); // This one should push to the next tab stop.

      const tb = doLayout(textBlock);
      tb.lines.forEach((line, index) => {
        const firstTextRun = (line.runs[0].source.type === "text") ? line.runs[0] : undefined;
        const firstTabRun = (line.runs[0].source.type === "tab") ? line.runs[0] : line.runs[1];

        const distance = (firstTextRun?.range.xLength() ?? 0) + firstTabRun.range.xLength();
        const expectedDistance = ((firstTextRun?.range.xLength() || 0) >= tabInterval) ? tabInterval * 2 : tabInterval;
        expect(distance).to.equal(expectedDistance, `Line ${index} does not have the expected tab distance. ${expectedDistance}`);
      });
    });

    it("applies consecutive tab shifts", () => {
      const lineHeight = 1;
      const tabInterval = 6;
      const textBlock = TextBlock.create({ styleOverrides: { lineHeight, tabInterval } });

      // line 0: ----->----->----->LINEBREAK
      textBlock.appendRun(TabRun.create({ styleOverrides: { tabInterval } }));
      textBlock.appendRun(TabRun.create({ styleOverrides: { tabInterval } }));
      textBlock.appendRun(TabRun.create({ styleOverrides: { tabInterval } }));
      textBlock.appendRun(LineBreakRun.create());

      // line 1: abc-->----->LINEBREAK
      textBlock.appendRun(TextRun.create({ content: "abc" }));
      textBlock.appendRun(TabRun.create({ styleOverrides: { tabInterval } }));
      textBlock.appendRun(TabRun.create({ styleOverrides: { tabInterval } }));
      textBlock.appendRun(LineBreakRun.create());

      // line 2: abc--->->------>LINEBREAK
      textBlock.appendRun(TextRun.create({ content: "abc" }));
      textBlock.appendRun(TabRun.create({ styleOverrides: { tabInterval: 7 } }));
      textBlock.appendRun(TabRun.create({ styleOverrides: { tabInterval: 2 } }));
      textBlock.appendRun(TabRun.create({ styleOverrides: { tabInterval: 7 } }));
      textBlock.appendRun(LineBreakRun.create());

      // line 3: abc--->1/23->abcde->LINEBREAK
      textBlock.appendRun(TextRun.create({ content: "abc" }));
      textBlock.appendRun(TabRun.create({ styleOverrides: { tabInterval: 7 } }));
      textBlock.appendRun(FractionRun.create({ numerator: "1", denominator: "23" }));
      textBlock.appendRun(TabRun.create({ styleOverrides: { tabInterval: 3 } }));
      textBlock.appendRun(TextRun.create({ content: "abcde" }));
      textBlock.appendRun(TabRun.create({ styleOverrides: { tabInterval: 7 } }));
      textBlock.appendRun(LineBreakRun.create());

      const tb = doLayout(textBlock);

      const line0 = tb.lines[0];
      const line1 = tb.lines[1];
      const line2 = tb.lines[2];
      const line3 = tb.lines[3];

      expect(line0.runs.length).to.equal(4);
      expect(line0.range.xLength()).to.equal(3 * tabInterval, `Lines with only tabs should have the correct range length`);

      expect(line1.runs.length).to.equal(4);
      expect(line1.range.xLength()).to.equal(2 * tabInterval, `Tabs should be applied correctly when they are at the end of a line`);

      expect(line2.runs.length).to.equal(5);
      expect(line2.range.xLength()).to.equal(7 + 2 + 7, `Multiple tabs with different intervals should be applied correctly`);

      expect(line3.runs.length).to.equal(7);
      expect(line3.range.xLength()).to.equal(7 + 3 + 7, `Multiple tabs with different intervals should be applied correctly`);
    });

    it("computes ranges based on custom line spacing and line height", () => {
      const lineSpacingFactor = 2;
      const lineHeight = 3;
<<<<<<< HEAD
      // TODO: set this to some value
      const paragraphSpacingFactor = 0;
      const textBlock = TextBlock.create({ styleId: "", styleOverrides: { lineSpacingFactor, lineHeight, paragraphSpacingFactor } });
=======
      const textBlock = TextBlock.create({ styleOverrides: { lineSpacingFactor, lineHeight } });
>>>>>>> d2c63bf3
      textBlock.appendRun(TextRun.create({ content: "abc" }));
      textBlock.appendRun(LineBreakRun.create());
      textBlock.appendRun(TextRun.create({ content: "def" }));
      textBlock.appendRun(TextRun.create({ content: "ghi" }));
      textBlock.appendRun(LineBreakRun.create());
      textBlock.appendRun(TextRun.create({ content: "jkl" }));

      const tb = doLayout(textBlock);
      expect(tb.lines.length).to.equal(3);
      expect(tb.lines[0].runs.length).to.equal(2);
      expect(tb.lines[1].runs.length).to.equal(3);
      expect(tb.lines[2].runs.length).to.equal(1);

      // We have 3 lines each `lineHeight` high, plus 2 line breaks in between each `lineHeight*lineSpacingFactor` high.
      expect(tb.range.low.x).to.equal(0);
      expect(tb.range.high.x).to.equal(6);
      expect(tb.range.high.y).to.equal(0);
      expect(tb.range.low.y).to.equal(-(lineHeight * 3 + (lineHeight * lineSpacingFactor) * 2));

      expect(tb.lines[0].offsetFromDocument.y).to.equal(-lineHeight);
      expect(tb.lines[1].offsetFromDocument.y).to.equal(tb.lines[0].offsetFromDocument.y - (lineHeight + lineHeight * lineSpacingFactor));
      expect(tb.lines[2].offsetFromDocument.y).to.equal(tb.lines[1].offsetFromDocument.y - (lineHeight + lineHeight * lineSpacingFactor));
      expect(tb.lines.every((line) => line.offsetFromDocument.x === 0)).to.be.true;
    });

    function expectRange(width: number, height: number, range: Range2d): void {
      expect(range.xLength()).to.equal(width);
      expect(range.yLength()).to.equal(height);
    }

    it("computes range for wrapped lines", function () {
      if (!isIntlSupported()) {
        this.skip();
      }

      const block = TextBlock.create({ width: 3, styleOverrides: { lineHeight: 1, lineSpacingFactor: 0 } });

      function expectBlockRange(width: number, height: number): void {
        const layout = doLayout(block);
        expectRange(width, height, layout.range);
      }

      block.appendRun(makeTextRun("abc"));
      expectBlockRange(3, 1);

      block.appendRun(makeTextRun("defg"));
      expectBlockRange(4, 2);

      block.width = 1;
      expectBlockRange(4, 2);

      block.width = 8;
      expectBlockRange(8, 1);

      block.width = 6;
      expectBlockRange(6, 2);

      block.width = 10;
      expectBlockRange(10, 1);
      block.appendRun(makeTextRun("hijk"));
      expectBlockRange(10, 2);
    });

    it("computes range for split runs", function () {
      if (!isIntlSupported()) {
        this.skip();
      }

      const block = TextBlock.create({ styleOverrides: { lineHeight: 1, lineSpacingFactor: 0 } });

      function expectBlockRange(width: number, height: number): void {
        const layout = doLayout(block);
        expectRange(width, height, layout.range);
      }

      const sentence = "a bc def ghij klmno";
      expect(sentence.length).to.equal(19);
      block.appendRun(makeTextRun(sentence));

      block.width = 19;
      expectBlockRange(19, 1);

      block.width = 10;
      expectBlockRange(10, 2);
    });

    it("computes range for list markers and list items based on indentation", function () {
      // TODO
    });

    it("justifies lines", function () {
      if (!isIntlSupported()) {
        this.skip();
      }

      const block = TextBlock.create({ styleOverrides: { lineSpacingFactor: 0 } });

      function expectBlockRange(width: number, height: number): void {
        const layout = doLayout(block);
        expectRange(width, height, layout.range);
      }

      function expectLineOffset(offset: number, lineIndex: number): void {
        const layout = doLayout(block);
        expect(layout.lines.length).least(lineIndex + 1);

        const line = layout.lines[lineIndex];
        expect(line.offsetFromDocument.y).to.equal(-(lineIndex + 1));
        expect(line.offsetFromDocument.x).to.equal(offset);
      }

      // Two text runs with 7 characters total.
      block.appendRun(makeTextRun("abc"));
      block.appendRun(makeTextRun("defg"));

      // 1 line of text with width 0: left, right, center justification.
      block.justification = "left";
      expectBlockRange(7, 1);
      expectLineOffset(0, 0);

      block.justification = "right";
      expectBlockRange(7, 1);
      expectLineOffset(0, 0);

      block.justification = "center";
      expectBlockRange(7, 1);
      expectLineOffset(0, 0);

      // 1 line of text from a width greater than number of characters: left, right, center justification.
      block.width = 10;

      block.justification = "left";
      expectBlockRange(10, 1);
      expectLineOffset(0, 0);

      block.justification = "right";
      expectBlockRange(10, 1);
      expectLineOffset(3, 0); // 3 = 10 - 7

      block.justification = "center";
      expectBlockRange(10, 1);
      expectLineOffset(1.5, 0); // 1.5 = (10 - 7) / 2

      // 2 line of text from a width less than number of characters: left, right, center justification.
      block.justification = "left";
      block.width = 4;
      expectBlockRange(4, 2);
      expectLineOffset(0, 0);
      expectLineOffset(0, 1);

      block.justification = "right";
      expectBlockRange(4, 2);
      expectLineOffset(1, 0);
      expectLineOffset(0, 1);

      block.justification = "center";
      expectBlockRange(4, 2);
      expectLineOffset(0.5, 0);
      expectLineOffset(0, 1);

      // Testing text longer the the width of the text block.
      block.width = 2;
      block.justification = "left";
      expectBlockRange(4, 2);
      expectLineOffset(0, 0);
      expectLineOffset(0, 1);

      block.justification = "right";
      expectBlockRange(4, 2);
      expectLineOffset(-1, 0);
      expectLineOffset(-2, 1);

      block.appendRun(makeTextRun("123456789"));
      expectBlockRange(9, 3);
      expectLineOffset(-1, 0);
      expectLineOffset(-2, 1);
      expectLineOffset(-7, 2);

      block.justification = "center";
      expectBlockRange(9, 3);
      expectLineOffset(-0.5, 0);
      expectLineOffset(-1, 1);
      expectLineOffset(-3.5, 2);
    });
  });

  describe("word-wrapping", () => {

    function expectLines(input: string, width: number, expectedLines: string[]): TextBlockLayout {
<<<<<<< HEAD
      const textBlock = TextBlock.create({ styleId: "", styleOverrides: { paragraphSpacingFactor: 0, lineSpacingFactor: 0, lineHeight: 1 } });
=======
      const textBlock = TextBlock.create();
>>>>>>> d2c63bf3
      textBlock.width = width;
      const run = makeTextRun(input);
      textBlock.appendRun(run);

      const layout = doLayout(textBlock);
      const content = run.stringify();
      expect(layout.lines.every((line) => line.runs.every((r) => r.source.stringify() === content))).to.be.true;

      const actual = layout.lines.map((line) => line.runs.map((runLayout) => (runLayout.source as TextRun).content.substring(runLayout.charOffset, runLayout.charOffset + runLayout.numChars)).join(""));
      expect(actual).to.deep.equal(expectedLines);

      return layout;
    }

    it("splits paragraphs into multiple lines if runs exceed the document width", function () {
      if (!isIntlSupported()) {
        this.skip();
      }

      const textBlock = TextBlock.create();
      textBlock.width = 6;
      textBlock.appendRun(makeTextRun("ab"));
      expect(doLayout(textBlock).lines.length).to.equal(1);
      textBlock.appendRun(makeTextRun("cd"));
      expect(doLayout(textBlock).lines.length).to.equal(1);

      textBlock.appendRun(makeTextRun("ef"));
      expect(doLayout(textBlock).lines.length).to.equal(1);
      textBlock.appendRun(makeTextRun("ghi"));
      expect(doLayout(textBlock).lines.length).to.equal(2);

      textBlock.appendRun(makeTextRun("jklmnop"));
      expect(doLayout(textBlock).lines.length).to.equal(3);

      textBlock.appendRun(makeTextRun("q"));
      expect(doLayout(textBlock).lines.length).to.equal(4);
      textBlock.appendRun(makeTextRun("r"));
      expect(doLayout(textBlock).lines.length).to.equal(4);
      textBlock.appendRun(makeTextRun("stu"));
      expect(doLayout(textBlock).lines.length).to.equal(4);

      textBlock.appendRun(makeTextRun("vwxyz"));
      expect(doLayout(textBlock).lines.length).to.equal(5);
    });

    it("splits a single TextRun at word boundaries if it exceeds the document width", function () {
      if (!isIntlSupported()) {
        this.skip();
      }

      expectLines("a bc def ghij klmno pqrstu vwxyz", 5, [
        "a bc ",
        "def ",
        "ghij ",
        "klmno ",
        "pqrstu ",
        "vwxyz",
      ]);

      const fox = "The quick brown fox jumped over the lazy dog";
      expectLines(fox, 50, [fox]);
      expectLines(fox, 40, [
        //       1         2         3         4
        // 34567890123456789012345678901234567890
        "The quick brown fox jumped over the ",
        "lazy dog",
      ]);
      expectLines(fox, 30, [
        //       1         2         3
        // 3456789012345678901234567890
        "The quick brown fox jumped ",
        "over the lazy dog",
      ]);
      expectLines(fox, 20, [
        //       1         2
        // 345678901234567890
        "The quick brown fox ",
        "jumped over the ",
        "lazy dog",
      ]);
      expectLines(fox, 10, [
        //        1
        // 234567890
        "The quick ",
        "brown fox ",
        "jumped ",
        "over the ",
        "lazy dog",
      ]);
    });

    it("considers consecutive whitespace part of a single 'word'", function () {
      if (!isIntlSupported()) {
        this.skip();
      }

      expectLines("a b  c   d    e     f      ", 3, [
        "a ",
        "b  ",
        "c   ",
        "d    ",
        "e     ",
        "f      ",
      ]);
    });

    it("wraps Japanese text", function () {
      if (!isIntlSupported()) {
        this.skip();
      }

      // "I am a cat. The name is Tanuki."
      expectLines("吾輩は猫である。名前はたぬき。", 1, ["吾", "輩", "は", "猫", "で", "あ", "る。", "名", "前", "は", "た", "ぬ", "き。"]);
    });

    it("wraps tabs", function () {
      if (!isIntlSupported()) {
        this.skip();
      }

      const lineHeight = 1;
      const textBlock = TextBlock.create({ styleOverrides: { lineHeight } });

      // line 0:  -->-->------> LINEBREAK
      textBlock.appendRun(TabRun.create({ styleOverrides: { tabInterval: 3 } }));
      textBlock.appendRun(TabRun.create({ styleOverrides: { tabInterval: 3 } }));
      textBlock.appendRun(TabRun.create({ styleOverrides: { tabInterval: 7 } }));
      textBlock.appendRun(LineBreakRun.create());

      // line 1:  a->b->cd-----> LINEBREAK
      textBlock.appendRun(TextRun.create({ content: "a" }));
      textBlock.appendRun(TabRun.create({ styleOverrides: { tabInterval: 3 } }));
      textBlock.appendRun(TextRun.create({ content: "b" }));
      textBlock.appendRun(TabRun.create({ styleOverrides: { tabInterval: 3 } }));
      textBlock.appendRun(TextRun.create({ content: "cd" }));
      textBlock.appendRun(TabRun.create({ styleOverrides: { tabInterval: 7 } }));
      textBlock.appendRun(LineBreakRun.create());

      // line 2:  -->a->b------>cd LINEBREAK
      textBlock.appendRun(TabRun.create({ styleOverrides: { tabInterval: 3 } }));
      textBlock.appendRun(TextRun.create({ content: "a" }));
      textBlock.appendRun(TabRun.create({ styleOverrides: { tabInterval: 3 } }));
      textBlock.appendRun(TextRun.create({ content: "b" }));
      textBlock.appendRun(TabRun.create({ styleOverrides: { tabInterval: 7 } }));
      textBlock.appendRun(TextRun.create({ content: "cd" }));
      textBlock.appendRun(LineBreakRun.create());

      /* Full Width:
        * -->-->------>
        * a->b->cd---->
        * -->a->b----->cd
      */
      let tb = doLayout(textBlock);
      expect(tb.lines.length).to.equal(3, ``);
      expect(tb.lines[0].range.xLength()).to.equal(13, ``);
      expect(tb.lines[1].range.xLength()).to.equal(13, ``);
      expect(tb.lines[2].range.xLength()).to.equal(15, ``);

      /* Width of 10:
        * -->-->
        * ------>
        * a->b->cd
        * ------>
        * -->a->b
        * ------>cd
      */

      textBlock.width = 10;
      tb = doLayout(textBlock);
      expect(tb.lines.length).to.equal(6, ``);
      expect(tb.lines[0].range.xLength()).to.equal(6, ``);
      expect(tb.lines[1].range.xLength()).to.equal(7, ``);
      expect(tb.lines[2].range.xLength()).to.equal(8, ``);
      expect(tb.lines[3].range.xLength()).to.equal(7, ``);
      expect(tb.lines[4].range.xLength()).to.equal(7, ``);
      expect(tb.lines[5].range.xLength()).to.equal(9, ``);
    });

    it("performs word-wrapping with punctuation", function () {
      if (!isIntlSupported()) {
        this.skip();
      }

      expectLines("1.24 56.7 8,910", 1, ["1.24 ", "56.7 ", "8,910"]);

      expectLines("a.bc de.f g,hij", 1, ["a.bc ", "de.f ", "g,hij"]);

      expectLines("Let's see... can you (or anyone) predict?!", 1, [
        "Let's ",
        "see... ",
        "can ",
        "you ",
        "(or ",
        "anyone) ",
        "predict?!",
      ]);
    });

    it("performs word-wrapping and line-splitting with multiple runs", function () {
      if (!isIntlSupported()) {
        this.skip();
      }

      const textBlock = TextBlock.create();
      for (const str of ["The ", "quick brown", " fox jumped over ", "the lazy ", "dog"]) {
        textBlock.appendRun(makeTextRun(str));
      }

      function test(width: number, expected: string[]): void {
        textBlock.width = width;
        const layout = doLayout(textBlock);
        const actual = layout.lines.map((line) => line.runs.map((runLayout) => (runLayout.source as TextRun).content.substring(runLayout.charOffset, runLayout.charOffset + runLayout.numChars)).join(""));
        expect(actual).to.deep.equal(expected);
      }

      test(50, ["The quick brown fox jumped over the lazy dog"]);
      test(40, [
        //        1         2         3         4
        // 34567890123456789012345678901234567890
        "The quick brown fox jumped over the ",
        "lazy dog",
      ]);
      test(30, [
        //        1         2         3
        // 3456789012345678901234567890
        "The quick brown fox jumped ",
        "over the lazy dog",
      ]);
      test(20, [
        //        1         2
        // 345678901234567890
        "The quick brown fox ",
        "jumped over the ",
        "lazy dog",
      ]);
      test(10, [
        //        1
        // 34567890
        "The quick ",
        "brown fox ",
        "jumped ",
        "over the ",
        "lazy dog",
      ]);
    });

    it("wraps multiple runs", function () {
      if (!isIntlSupported()) {
        this.skip();
      }

      const block = TextBlock.create();
      block.appendRun(makeTextRun("aa")); // 2 chars wide
      block.appendRun(makeTextRun("bb ccc d ee")); // 11 chars wide
      block.appendRun(makeTextRun("ff ggg h")); // 8 chars wide

      function expectLayout(width: number, expected: string): void {
        block.width = width;
        const layout = doLayout(block);
        expect(layout.stringify()).to.equal(expected);
      }

      expectLayout(23, "aabb ccc d eeff ggg h");
      expectLayout(22, "aabb ccc d eeff ggg h");
      expectLayout(21, "aabb ccc d eeff ggg h");
      expectLayout(20, "aabb ccc d eeff ggg \nh");
      expectLayout(19, "aabb ccc d eeff \nggg h");
      expectLayout(18, "aabb ccc d eeff \nggg h");
      expectLayout(17, "aabb ccc d eeff \nggg h");
      expectLayout(16, "aabb ccc d eeff \nggg h");
      expectLayout(15, "aabb ccc d ee\nff ggg h");
      expectLayout(14, "aabb ccc d ee\nff ggg h");
      expectLayout(13, "aabb ccc d ee\nff ggg h");
      expectLayout(12, "aabb ccc d \neeff ggg h");
      expectLayout(11, "aabb ccc d \neeff ggg h");
      expectLayout(10, "aabb ccc \nd eeff \nggg h");
      expectLayout(9, "aabb ccc \nd eeff \nggg h");
      expectLayout(8, "aabb \nccc d ee\nff ggg h");
      expectLayout(7, "aabb \nccc d \neeff \nggg h");
      expectLayout(6, "aabb \nccc d \neeff \nggg h");
      expectLayout(5, "aabb \nccc \nd ee\nff \nggg h");
      expectLayout(4, "aa\nbb \nccc \nd ee\nff \nggg \nh");
      expectLayout(3, "aa\nbb \nccc \nd \nee\nff \nggg \nh");
      expectLayout(2, "aa\nbb \nccc \nd \nee\nff \nggg \nh");
      expectLayout(1, "aa\nbb \nccc \nd \nee\nff \nggg \nh");
      expectLayout(0, "aabb ccc d eeff ggg h");
      expectLayout(-1, "aabb ccc d eeff ggg h");
      expectLayout(-2, "aabb ccc d eeff ggg h");
    });

    it("does not word wrap due to floating point rounding error", function () {
      if (!isIntlSupported()) {
        this.skip();
      }

      const block = TextBlock.create({ styleOverrides: { lineHeight: 1, lineSpacingFactor: 0 } });
      block.appendRun(makeTextRun("abc defg"));
      const layout1 = doLayout(block);
      let width = layout1.range.xLength();
      // Simulate a floating point rounding error by slightly reducing the width
      width -= Geometry.smallFloatingPoint;
      block.width = width;
      const layout2 = doLayout(block);
      expect(layout2.range.yLength()).to.equal(1);
    })

    it("wraps list items", function () {
      // TODO
    });
  });

  describe("grapheme offsets", () => {
    function getLayoutResultAndStyleResolver(textBlock: TextBlock): { textStyleResolver: TextStyleResolver, result: TextBlockLayoutResult } {
      const layout = doLayout(textBlock);
      const result = layout.toResult();
      const textStyleResolver = new TextStyleResolver({
        textBlock,
        textStyleId: "",
        iModel: {} as any,
        findTextStyle: () => TextStyleSettings.defaults
      });
      return { textStyleResolver, result };
    }

    it("should return an empty array if source type is not text", function () {
      const textBlock = TextBlock.create();
      const fractionRun = FractionRun.create({ numerator: "1", denominator: "2" });
      textBlock.appendRun(fractionRun);

      const { textStyleResolver, result } = getLayoutResultAndStyleResolver(textBlock);
      const source = textBlock.children[0]; // FractionRun is not a TextRun
      const args: ComputeGraphemeOffsetsArgs = {
        source,
        iModel: {} as any,
        textStyleResolver,
        findFontId: () => 0,
        computeTextRange: computeTextRangeAsStringLength,
        runLayoutResult: result.lines[0].runs[0],
        graphemeCharIndexes: [0],
      };
      const graphemeRanges = computeGraphemeOffsets(args);

      expect(graphemeRanges).to.be.an("array").that.is.empty;
    });

    it("should handle empty text content", function () {
      const textBlock = TextBlock.create();
      const textRun = TextRun.create({ content: "" });
      textBlock.appendRun(textRun);

      const { textStyleResolver, result } = getLayoutResultAndStyleResolver(textBlock);
      const source = textBlock.children[0]; // FractionRun is not a TextRun
      const args: ComputeGraphemeOffsetsArgs = {
        source,
        iModel: {} as any,
        textStyleResolver,
        findFontId: () => 0,
        computeTextRange: computeTextRangeAsStringLength,
        runLayoutResult: result.lines[0].runs[0],
        graphemeCharIndexes: [0], // Supply a grapheme index even though there is no text
      };
      const graphemeRanges = computeGraphemeOffsets(args);

      expect(graphemeRanges).to.be.an("array").that.is.empty;
    });

    it("should compute grapheme offsets correctly for a given text", function () {
      const textBlock = TextBlock.create();
      const textRun = TextRun.create({ content: "hello"});
      textBlock.appendRun(textRun);

      const { textStyleResolver, result } = getLayoutResultAndStyleResolver(textBlock);
      const source = textBlock.children[0].children[0];
      const args: ComputeGraphemeOffsetsArgs = {
        source,
        iModel: {} as any,
        textStyleResolver,
        findFontId: () => 0,
        computeTextRange: computeTextRangeAsStringLength,
        runLayoutResult: result.lines[0].runs[0],
        graphemeCharIndexes: [0, 1, 2, 3, 4],
      };
      const graphemeRanges = computeGraphemeOffsets(args);

      expect(graphemeRanges).to.be.an("array").that.has.lengthOf(5);
      expect(graphemeRanges[0].high.x).to.equal(1);
      expect(graphemeRanges[4].high.x).to.equal(5);
    });

    it("should compute grapheme offsets correctly for non-English text", function () {
      const textBlock = TextBlock.create();
      // Hindi - "Paragraph"
      const textRun = TextRun.create({ content: "अनुच्छेद" });
      textBlock.appendRun(textRun);

      const { textStyleResolver, result } = getLayoutResultAndStyleResolver(textBlock);
      const source = textBlock.children[0].children[0];
      const args: ComputeGraphemeOffsetsArgs = {
        source,
        iModel: {} as any,
        textStyleResolver,
        findFontId: () => 0,
        computeTextRange: computeTextRangeAsStringLength,
        runLayoutResult: result.lines[0].runs[0],
        graphemeCharIndexes: [0, 1, 3, 7],
      };
      const graphemeRanges = computeGraphemeOffsets(args);

      expect(graphemeRanges).to.be.an("array").that.has.lengthOf(4); // Length based on actual grapheme segmentation
      expect(graphemeRanges[0].high.x).to.equal(1);
      expect(graphemeRanges[1].high.x).to.equal(3);
      expect(graphemeRanges[2].high.x).to.equal(7);
      expect(graphemeRanges[3].high.x).to.equal(8);
    });

    it("should compute grapheme offsets correctly for emoji content", function () {
      const textBlock = TextBlock.create();
      const textRun = TextRun.create({ content: "👨‍👦" });
      textBlock.appendRun(textRun);

      const { textStyleResolver, result } = getLayoutResultAndStyleResolver(textBlock);
      const source = textBlock.children[0].children[0];
      const args: ComputeGraphemeOffsetsArgs = {
        source,
        iModel: {} as any,
        textStyleResolver,
        findFontId: () => 0,
        computeTextRange: computeTextRangeAsStringLength,
        runLayoutResult: result.lines[0].runs[0],
        graphemeCharIndexes: [0],
      };
      const graphemeRanges = computeGraphemeOffsets(args);

      expect(graphemeRanges).to.be.an("array").that.has.lengthOf(1); // Length based on actual grapheme segmentation
      expect(graphemeRanges[0].high.x).to.equal(5);
    });
  });

  describe("using native font library", () => {
    let iModel: SnapshotDb;

    before(() => {
      const seedFileName = IModelTestUtils.resolveAssetFile("CompatibilityTestSeed.bim");
      const testFileName = IModelTestUtils.prepareOutputFile("NativeFonts", "NativeFonts.bim");
      iModel = IModelTestUtils.createSnapshotFromSeed(testFileName, seedFileName);
    });

    after(() => iModel.close());

    it("maps font names to Id", async () => {
      const vera = iModel.fonts.findId({ name: "Vera" });
      expect(vera).to.equal(1);

      const arial = await iModel.fonts.acquireId({ name: "Arial", type: FontType.TrueType });
      const comic = await iModel.fonts.acquireId({ name: "Comic Sans", type: FontType.TrueType });
      iModel.saveChanges();

      expect(arial).to.equal(2);
      expect(comic).to.equal(3);
      expect(iModel.fonts.findId({ name: "Consolas" })).to.be.undefined;

      function test(fontName: string, expectedFontId: number): void {
        const textBlock = TextBlock.create();
        textBlock.appendRun(TextRun.create({ styleOverrides: { fontName } }));
        const textStyleResolver = new TextStyleResolver({textBlock, textStyleId: "", iModel});
        const layout = layoutTextBlock({ textBlock, iModel, textStyleResolver });
        const run = layout.lines[0].runs[0];
        expect(run).not.to.be.undefined;
        expect(run.fontId).to.equal(expectedFontId);
      }

      test("Arial", arial);
      test("Comic Sans", comic);
      test("Consolas", 0);

      test("arial", arial);
      test("aRIaL", arial);
    });

    function computeDimensions(args: { content?: string, bold?: boolean, italic?: boolean, font?: string, height?: number, width?: number }): { x: number, y: number } {
      const textBlock = TextBlock.create({
        styleOverrides: {
          lineHeight: args.height,
          widthFactor: args.width,
        },
      });

      textBlock.appendRun(TextRun.create({
        content: args.content ?? "This is a string of text.",
        styleOverrides: {
          isBold: args.bold,
          isItalic: args.italic,
          fontName: args.font ?? "Vera",
        },
      }));

      const textStyleResolver = new TextStyleResolver({textBlock, textStyleId: "", iModel});
      const range = layoutTextBlock({ textBlock, iModel, textStyleResolver }).range;
      return { x: range.high.x - range.low.x, y: range.high.y - range.low.y };
    }

    it("computes different ranges for different strings", () => {
      expect(computeDimensions({ content: "text" })).to.deep.equal(computeDimensions({ content: "text" }));
      expect(computeDimensions({ content: "text" })).not.to.deep.equal(computeDimensions({ content: "texttexttext" }));
      expect(computeDimensions({ content: "text" })).not.to.deep.equal(computeDimensions({ content: "TEXT" }));
    });

    it("computes different ranges for different fonts", () => {
      // These two are embedded in the iModel.
      expect(computeDimensions({ font: "Vera" })).not.to.deep.equal(computeDimensions({ font: "Karla" }));

      // These two are not embedded in the iModel, but do exist in its font table - they should both fall back to the default font.
      expect(computeDimensions({ font: "Arial" })).to.deep.equal(computeDimensions({ font: "Comic Sans" }));
    });

    it("computes different ranges for different height and width", () => {
      expect(computeDimensions({ height: 2 })).to.deep.equal(computeDimensions({ height: 2 }));
      expect(computeDimensions({ height: 2 })).not.to.deep.equal(computeDimensions({ height: 3 }));
      expect(computeDimensions({ width: 2 })).to.deep.equal(computeDimensions({ width: 2 }));
      expect(computeDimensions({ width: 2 })).not.to.deep.equal(computeDimensions({ width: 3 }));
    });

    it("excludes trailing blank glyphs from justification ranges", () => {
      function computeRanges(chars: string): TextLayoutRanges {
        return iModel.computeRangesForText({
          chars,
          bold: false,
          italic: false,
          fontId: 1,
          widthFactor: 1,
          lineHeight: 1,
          baselineShift: "none",
        });
      }

      function test(chars: string, expectEqualRanges: boolean): void {
        const { justification, layout } = computeRanges(chars);
        expect(layout.low.x).to.equal(justification.low.x);
        expect(layout.high.y).to.equal(justification.high.y);
        expect(layout.low.y).to.equal(justification.low.y);

        if (expectEqualRanges) {
          expect(layout.high.x).to.equal(justification.high.x);
        } else {
          expect(layout.high.x).greaterThan(justification.high.x);
        }
      }

      test("abcdef", true);
      test("abcdef ", false);
      test("abcdef   ", false);
      test("abc def", true);

      // new line has no width ever.
      test("abcdef\n", true);

      // apparently native code doesn't consider tab characters to be "blank".
      test("abcdef\t", true);

      // apparently native code doesn't consider "thin space" to be "blank".
      test("abcdef\u2009", true);

      const r1 = computeRanges("abcdef ");
      const r2 = computeRanges("abcdef    ");
      expect(r1.layout.xLength()).lessThan(r2.layout.xLength());
      expect(r1.justification.xLength()).to.equal(r2.justification.xLength());
    });
  });
});

describe("produceTextBlockGeometry", () => {
  type Color = ColorDef | "subcategory";

  function makeText(color?: Color): TextRun {
    const styleOverrides = undefined !== color ? { color: color instanceof ColorDef ? color.toJSON() : color } : undefined;
    return TextRun.create({ styleOverrides, content: "text" });
  }

  function makeFraction(color?: Color): FractionRun {
    const styleOverrides = undefined !== color ? { color: color instanceof ColorDef ? color.toJSON() : color } : undefined;
    return FractionRun.create({ numerator: "num", denominator: "denom", styleOverrides });
  }

  function makeBreak(color?: Color): LineBreakRun {
    const styleOverrides = undefined !== color ? { color: color instanceof ColorDef ? color.toJSON() : color } : undefined;
    return LineBreakRun.create({ styleOverrides });
  }

  function makeTextBlock(runs: Run[]): TextBlock {
    const block = TextBlock.create();
    for (const run of runs) {
      block.appendRun(run);
    }

    return block;
  }

  function makeGeometry(runs: Run[]): TextBlockGeometryPropsEntry[] {
    const block = makeTextBlock(runs);
    const annotation = TextAnnotation.fromJSON({ textBlock: block.toJSON() });
    const layout = doLayout(block);
    return produceTextBlockGeometry(layout, annotation.computeTransform(layout.range)).entries;
  }

  it("produces an empty array for an empty text block", () => {
    expect(makeGeometry([])).to.deep.equal([]);
  });

  it("produces an empty array for a block consisting only of line breaks", () => {
    expect(makeGeometry([makeBreak(), makeBreak(), makeBreak()])).to.deep.equal([]);
  });

  it("produces one appearance entry if all runs use subcategory color", () => {
    const geom = makeGeometry([makeText(), makeFraction(), makeText("subcategory"), makeFraction("subcategory")]);
    expect(geom.length).to.equal(9);
    expect(geom[0].color).to.equal("subcategory");
    expect(geom.slice(1).some((entry) => entry.color !== undefined)).to.be.false;
  });

  it("produces strings and fraction separators", () => {
    const geom = makeGeometry([makeText(), makeFraction(), makeFraction(), makeText()]);
    expect(geom.length).to.equal(9);
    expect(geom[0].color).to.equal("subcategory");

    expect(geom[1].text).not.to.be.undefined;

    expect(geom[2].text).not.to.be.undefined;
    expect(geom[3].separator).not.to.be.undefined;
    expect(geom[4].text).not.to.be.undefined;

    expect(geom[5].text).not.to.be.undefined;
    expect(geom[6].separator).not.to.be.undefined;
    expect(geom[7].text).not.to.be.undefined;

    expect(geom[8].text).not.to.be.undefined;
  });

  it("produces an appearance change for each non-break run that is a different color from the previous run", () => {
    const geom = makeGeometry([
      makeText(ColorDef.blue),
      makeText(), // subcategory by default
      makeText(),
      makeText(ColorDef.red),
      makeText(ColorDef.white),
      makeText(ColorDef.white),
      makeBreak("subcategory"),
      makeFraction(ColorDef.green),
      makeText(ColorDef.green),
      makeBreak(ColorDef.black),
      makeText(ColorDef.green),
    ]).map((entry) => entry.text ? "text" : (entry.separator ? "sep" : (typeof entry.color === "number" ? ColorDef.fromJSON(entry.color) : entry.color)));

    expect(geom).to.deep.equal([
      ColorDef.blue,
      "text",
      "subcategory",
      "text",
      "text",
      ColorDef.red,
      "text",
      ColorDef.white,
      "text",
      "text",
      ColorDef.green,
      "text", "sep", "text",
      "text",
      "text",
    ]);
  });

  it("produces entries for list markers", () => {
    // TODO
  });

  it("offsets geometry entries by margins", () => {
    function makeGeometryWithMargins(anchor: TextAnnotationAnchor, margins: TextBlockMargins): TextStringProps | undefined {
      const runs = [makeText()];
      const block = makeTextBlock(runs);
      block.margins = margins;
      const annotation = TextAnnotation.fromJSON({ textBlock: block.toJSON() });
      annotation.anchor = anchor;
      const layout = doLayout(block);
      const geom = produceTextBlockGeometry(layout, annotation.computeTransform(layout.range)).entries;

      return geom[1].text;
    }

    function testMargins(margins: TextBlockMargins, height: number, width: number) {
      // We want to disregard negative margins. Note, I'm not changing the margins object itself. It gets passed into makeGeometryWithMargins as it is.
      const left = margins.left >= 0 ? margins.left : 0;
      const right = margins.right >= 0 ? margins.right : 0;
      const top = margins.top >= 0 ? margins.top : 0;
      const bottom = margins.bottom >= 0 ? margins.bottom : 0;

      // Test case: bottom, left
      let props = makeGeometryWithMargins({ horizontal: "left", vertical: "bottom" }, margins);
      expect(props).not.to.be.undefined;
      expect(props?.origin, "Expected geometry to be offset by left and bottom margins").to.deep.equal({ x: left, y: bottom, z: 0 });

      // Test case: top, right
      props = makeGeometryWithMargins({ vertical: "top", horizontal: "right" }, margins);

      let x = (right + width) * -1;
      let y = (top + height) * -1;
      expect(props).not.to.be.undefined;
      expect(props?.origin, "Expected geometry to be offset by top and right margins").to.deep.equal({ x, y, z: 0 });

      // Test case: middle, center
      props = makeGeometryWithMargins({ vertical: "middle", horizontal: "center" }, margins);

      x = (left - right - width) / 2;
      y = (bottom - top - height) / 2;
      expect(props).not.to.be.undefined;
      expect(props?.origin, "Expected geometry to be centered in the margins").to.deep.equal({ x, y, z: 0 });
    }

    // xLength will be 4 because of the mock implementation on line 16.
    // yLength will be 1 because of the mock implementation on line 16.
    testMargins({ top: 0, right: 0, bottom: 0, left: 0 }, 1, 4);
    testMargins({ top: 1, right: 2, bottom: 3, left: 4 }, 1, 4);
    testMargins({ top: -1, right: -2, bottom: -3, left: -4 }, 1, 4);
  });
});

// Ignoring the text strings from the spell checker
// cspell:ignore jklmnop vwxyz defg hijk ghij klmno pqrstu Tanuki aabb eeff nggg amet adipiscing elit Phasellus pretium malesuada venenatis eleifend Donec sapien Nullam commodo accumsan lacinia metus enim pharetra lacus facilisis Duis suscipit quis feugiat fermentum ut augue Mauris iaculis odio rhoncus lorem viverra turpis elementum posuere Consolas अनुच्छेद cdefg cdefgh cdefghi<|MERGE_RESOLUTION|>--- conflicted
+++ resolved
@@ -54,19 +54,11 @@
     });
 
     it("inherits style overrides from Paragraph when Run has no style overrides", () => {
-<<<<<<< HEAD
-      const textBlock = TextBlock.create({ styleId: "0x42" });
+      const textBlock = TextBlock.create();
 
       // TODO: these should both either take in props or take in the class instance to be consistent
       textBlock.appendParagraph({ styleOverrides: { fontName: "paragraph" } });
       textBlock.appendRun(TextRun.create({ content: "test" }));
-=======
-      const textBlock = TextBlock.create();
-      const paragraph = Paragraph.create({ styleOverrides: {fontName: "paragraph"} });
-      const run = TextRun.create({ content: "test" });
-      textBlock.paragraphs.push(paragraph);
-      textBlock.appendRun(run);
->>>>>>> d2c63bf3
 
       const tb = doLayout(textBlock, {
         textStyleId: "0x42",
@@ -82,17 +74,9 @@
     });
 
     it("uses Run style overrides when Run has overrides", () => {
-<<<<<<< HEAD
-      const textBlock = TextBlock.create({ styleId: "0x42" });
+      const textBlock = TextBlock.create();
       textBlock.appendParagraph({ styleOverrides: { lineSpacingFactor: 55, fontName: "paragraph" } });
       textBlock.appendRun(TextRun.create({ content: "test", styleOverrides: { lineSpacingFactor: 99, fontName: "run" } }));
-=======
-      const textBlock = TextBlock.create();
-      const paragraph = Paragraph.create({ styleOverrides: { lineSpacingFactor: 55, fontName: "paragraph" } });
-      const run = TextRun.create({ content: "test", styleOverrides: { lineSpacingFactor: 99, fontName: "run" } });
-      textBlock.paragraphs.push(paragraph);
-      textBlock.appendRun(run);
->>>>>>> d2c63bf3
 
       const tb = doLayout(textBlock, {
         textStyleId: "0x42",
@@ -157,11 +141,7 @@
     });
 
     it("does not inherit overrides in TextBlock or Paragraph when Run has same propertied overriden - unless they are TextBlock specific settings", () => {
-<<<<<<< HEAD
-      const textBlock = TextBlock.create({ styleId: "0x42", styleOverrides: { widthFactor: 34, lineHeight: 3, lineSpacingFactor: 12, isBold: true } });
-=======
-      const textBlock = TextBlock.create({ styleOverrides: { widthFactor: 34, lineHeight: 3, lineSpacingFactor: 12, isBold: true }});
->>>>>>> d2c63bf3
+      const textBlock = TextBlock.create({ styleOverrides: { widthFactor: 34, lineHeight: 3, lineSpacingFactor: 12, isBold: true } });
       const paragraph = Paragraph.create({ styleOverrides: { lineHeight: 56, color: 0xff0000 } });
       const run = TextRun.create({ content: "test", styleOverrides: { widthFactor: 78, lineHeight: 6, lineSpacingFactor: 24, fontName: "override", isBold: false } });
       textBlock.appendParagraph(paragraph);
@@ -384,13 +364,9 @@
     });
 
     it("produces one line per paragraph if document width <= 0", () => {
-<<<<<<< HEAD
       const lineSpacingFactor = 0.5;
       const paragraphSpacingFactor = 0.25;
-      const textBlock = TextBlock.create({ styleId: "", styleOverrides: { paragraphSpacingFactor, lineSpacingFactor } });
-=======
-      const textBlock = TextBlock.create();
->>>>>>> d2c63bf3
+      const textBlock = TextBlock.create({ styleOverrides: { paragraphSpacingFactor, lineSpacingFactor } });
       for (let i = 0; i < 4; i++) {
         const layout = doLayout(textBlock);
         if (i === 0) {
@@ -541,13 +517,9 @@
     it("computes ranges based on custom line spacing and line height", () => {
       const lineSpacingFactor = 2;
       const lineHeight = 3;
-<<<<<<< HEAD
       // TODO: set this to some value
       const paragraphSpacingFactor = 0;
-      const textBlock = TextBlock.create({ styleId: "", styleOverrides: { lineSpacingFactor, lineHeight, paragraphSpacingFactor } });
-=======
-      const textBlock = TextBlock.create({ styleOverrides: { lineSpacingFactor, lineHeight } });
->>>>>>> d2c63bf3
+      const textBlock = TextBlock.create({ styleOverrides: { lineSpacingFactor, lineHeight, paragraphSpacingFactor } });
       textBlock.appendRun(TextRun.create({ content: "abc" }));
       textBlock.appendRun(LineBreakRun.create());
       textBlock.appendRun(TextRun.create({ content: "def" }));
@@ -737,11 +709,7 @@
   describe("word-wrapping", () => {
 
     function expectLines(input: string, width: number, expectedLines: string[]): TextBlockLayout {
-<<<<<<< HEAD
-      const textBlock = TextBlock.create({ styleId: "", styleOverrides: { paragraphSpacingFactor: 0, lineSpacingFactor: 0, lineHeight: 1 } });
-=======
-      const textBlock = TextBlock.create();
->>>>>>> d2c63bf3
+      const textBlock = TextBlock.create({ styleOverrides: { paragraphSpacingFactor: 0, lineSpacingFactor: 0, lineHeight: 1 } });
       textBlock.width = width;
       const run = makeTextRun(input);
       textBlock.appendRun(run);
