/*---------------------------------------------------------------------------------------------
* Copyright (c) Bentley Systems, Incorporated. All rights reserved.
* See LICENSE.md in the project root for license terms and full copyright notice.
*--------------------------------------------------------------------------------------------*/
import { expect } from "chai";
import { CompressedId64Set, IModelStatus, OpenMode } from "@bentley/bentleyjs-core";
import { LineSegment3d, Point3d, YawPitchRollAngles } from "@bentley/geometry-core";
import {
<<<<<<< HEAD
  Code, ColorByName, DomainOptions, Events, GeometricElement3dProps, GeometryStreamBuilder, IModel, ModelGeometryChangesProps, NativeAppRpcInterface, RpcManager, SubCategoryAppearance,
=======
  Code, ColorByName, DomainOptions, Events, GeometricElement3dProps, GeometryStreamBuilder, IModel, ModelGeometryChanges, NativeAppRpcInterface,
  QueuedEvent, RpcManager, RpcPushChannel, RpcPushConnection, SubCategoryAppearance,
>>>>>>> da665bf8
} from "@bentley/imodeljs-common";
import {
  EventSink, IModelHost, IModelJsFs, NativeAppBackend, PhysicalModel, SpatialCategory, StandaloneDb, VolumeElement,
} from "../../imodeljs-backend";
import { IModelTestUtils } from "../IModelTestUtils";

describe("Model geometry changes", () => {
  let imodel: StandaloneDb;
  let modelId: string;
  let categoryId: string;
  const rpcPushConnectionFor = RpcPushConnection.for;

  function mockRpcPushConnection(channel: RpcPushChannel<any>, client: unknown): RpcPushConnection<any> {
    return {
      channel,
      client,
      send: async (_data: any) => Promise.resolve(),
    };
  }

  before(async () => {
    RpcPushConnection.for = mockRpcPushConnection;
    await IModelHost.shutdown();
    RpcManager.initializeInterface(NativeAppRpcInterface);
    await NativeAppBackend.startup();

    const testFileName = IModelTestUtils.prepareOutputFile("ModelGeometryTracking", "ModelGeometryTracking.bim");
    const seedFileName = IModelTestUtils.resolveAssetFile("test.bim");
    IModelJsFs.copySync(seedFileName, testFileName);

    // Upgrade the schema to include the GeometryGuid and LastMod model properties.
    imodel = StandaloneDb.openFile(testFileName, OpenMode.ReadWrite, { domain: DomainOptions.Upgrade });
    modelId = PhysicalModel.insert(imodel, IModel.rootSubjectId, "TestModel");
    categoryId = SpatialCategory.insert(imodel, IModel.dictionaryId, "TestCategory", new SubCategoryAppearance({ color: ColorByName.darkRed }));
    imodel.saveChanges("set up");
    imodel.nativeDb.deleteAllTxns();
  });

  after(async () => {
    imodel.nativeDb.setGeometricModelTrackingEnabled(false);
    imodel.close();
    RpcPushConnection.for = rpcPushConnectionFor;

    await NativeAppBackend.shutdown();
    await IModelHost.startup();
  });

  interface GeometricModelChange {
    modelId: string;
    inserted?: string[];
    updated?: string[];
    deleted?: string[];
  }

  function fetchEvents(sink: EventSink): QueuedEvent[] {
    const queue = (sink as any)._queue;
    const events = [...queue];
    queue.length = 0;
    return events;
  }

  function expectChanges(sink: EventSink, expected: GeometricModelChange | undefined): void {
    const events = fetchEvents(sink);
    if (!expected) {
      expect(events.length).to.equal(0);
      return;
    }

    expect(events.length).to.equal(1);
    const event = events[0];
    expect(event.namespace).to.equal(Events.NativeApp.namespace);
    expect(event.eventName).to.equal(Events.NativeApp.modelGeometryChanges);

    expect(Array.isArray(event.data)).to.be.true;
    expect(event.data.length).to.equal(1);
    const actual = event.data[0] as ModelGeometryChangesProps;
    expect(actual.id).to.equal(modelId);

    const expectElements = (ids?: CompressedId64Set, exp?: string[]) => {
      expect(undefined === ids).to.equal(undefined === exp);
      if (ids && exp) {
        const act = CompressedId64Set.decompressArray(ids);
        expect(act.length).to.equal(exp.length);
        expect(act.sort()).to.deep.equal(exp.sort());
      }
    };

    expectElements(actual.inserted?.ids, expected.inserted);
    expectElements(actual.updated?.ids, expected.updated);
    expectElements(actual.deleted, expected.deleted);
  }

  function expectNoChanges(sink: EventSink): void {
    const events = fetchEvents(sink);
    expect(events.length).to.equal(0);
  }

  it("emits events", async () => {
<<<<<<< HEAD
    expect(imodel.nativeDb.isGeometricModelTrackingSupported()).to.be.true;
    expect(imodel.nativeDb.setGeometricModelTrackingEnabled(true).result).to.be.true;
    const sink = imodel.eventSink!;
    expect(sink).not.to.be.undefined;
=======
    expect(imodel.nativeDb.setGeometricModelTrackingEnabled(true)).to.be.true;
    const sink = imodel.eventSink;
>>>>>>> da665bf8

    const builder = new GeometryStreamBuilder();
    builder.appendGeometry(LineSegment3d.create(Point3d.createZero(), Point3d.create(5, 0, 0)));

    // Insert a geometric element.
    const props: GeometricElement3dProps = {
      classFullName: VolumeElement.classFullName,
      model: modelId,
      category: categoryId,
      code: Code.createEmpty(),
      placement: {
        origin: new Point3d(1, 2, 0),
        angles: new YawPitchRollAngles(),
      },
      geom: builder.geometryStream,
    };

    const txnBeforeInsert = imodel.txns.getCurrentTxnId();
    const elemId0 = imodel.elements.insertElement(props);
    imodel.saveChanges("insert elem 0");
    expectChanges(sink, { modelId, inserted: [ elemId0 ] });

    // Modify the element without touching its geometry.
    props.userLabel = "new label";
    props.id = elemId0;
    imodel.elements.updateElement(props);
    imodel.saveChanges("change label");
    expectNoChanges(sink);

    // Modify the element's geometry.
    props.placement = { origin: new Point3d(2, 1, 0), angles: new YawPitchRollAngles() };
    imodel.elements.updateElement(props);
    imodel.saveChanges("change placement");
    expectChanges(sink, { modelId, updated: [ elemId0 ] });

    // Insert another element.
    props.id = undefined;
    const elemId1 = imodel.elements.insertElement(props);
    imodel.saveChanges("insert elem 1");
    expectChanges(sink, { modelId, inserted: [ elemId1 ] });

    // Delete an element.
    imodel.elements.deleteElement(elemId0);
    imodel.saveChanges("delete elem 0");
    expectChanges(sink, { modelId, deleted: [ elemId0 ] });

    // Stop tracking geometry changes
    expect(imodel.nativeDb.setGeometricModelTrackingEnabled(false).result).to.be.false;
    expect(imodel.nativeDb.isGeometricModelTrackingSupported()).to.be.true;

    // Modify element's geometry.
    props.id = elemId1;
    props.placement = { origin: new Point3d(2, 10, 0), angles: new YawPitchRollAngles() };
    imodel.elements.updateElement(props);
    imodel.saveChanges("change placement again without tracking");
    expectNoChanges(sink);

    // Restart tracking and undo everything.
    expect(imodel.nativeDb.setGeometricModelTrackingEnabled(true).result).to.be.true;
    expect(imodel.txns.reverseTo(txnBeforeInsert)).to.equal(IModelStatus.Success);
    expectChanges(sink, { modelId, deleted: [ elemId0, elemId1 ] });

    // Redo everything.
    expect(imodel.txns.reinstateTxn()).to.equal(IModelStatus.Success);
    expectChanges(sink, { modelId, updated: [ elemId1 ], deleted: [ elemId0 ] });

    expect(imodel.nativeDb.setGeometricModelTrackingEnabled(false).result).to.be.false;
  });
});
<|MERGE_RESOLUTION|>--- conflicted
+++ resolved
@@ -1,190 +1,180 @@
 /*---------------------------------------------------------------------------------------------
 * Copyright (c) Bentley Systems, Incorporated. All rights reserved.
 * See LICENSE.md in the project root for license terms and full copyright notice.
-*--------------------------------------------------------------------------------------------*/
-import { expect } from "chai";
-import { CompressedId64Set, IModelStatus, OpenMode } from "@bentley/bentleyjs-core";
-import { LineSegment3d, Point3d, YawPitchRollAngles } from "@bentley/geometry-core";
-import {
-<<<<<<< HEAD
-  Code, ColorByName, DomainOptions, Events, GeometricElement3dProps, GeometryStreamBuilder, IModel, ModelGeometryChangesProps, NativeAppRpcInterface, RpcManager, SubCategoryAppearance,
-=======
-  Code, ColorByName, DomainOptions, Events, GeometricElement3dProps, GeometryStreamBuilder, IModel, ModelGeometryChanges, NativeAppRpcInterface,
-  QueuedEvent, RpcManager, RpcPushChannel, RpcPushConnection, SubCategoryAppearance,
->>>>>>> da665bf8
-} from "@bentley/imodeljs-common";
-import {
-  EventSink, IModelHost, IModelJsFs, NativeAppBackend, PhysicalModel, SpatialCategory, StandaloneDb, VolumeElement,
-} from "../../imodeljs-backend";
-import { IModelTestUtils } from "../IModelTestUtils";
-
-describe("Model geometry changes", () => {
-  let imodel: StandaloneDb;
-  let modelId: string;
-  let categoryId: string;
-  const rpcPushConnectionFor = RpcPushConnection.for;
-
-  function mockRpcPushConnection(channel: RpcPushChannel<any>, client: unknown): RpcPushConnection<any> {
-    return {
-      channel,
-      client,
-      send: async (_data: any) => Promise.resolve(),
-    };
-  }
-
-  before(async () => {
-    RpcPushConnection.for = mockRpcPushConnection;
-    await IModelHost.shutdown();
-    RpcManager.initializeInterface(NativeAppRpcInterface);
-    await NativeAppBackend.startup();
-
-    const testFileName = IModelTestUtils.prepareOutputFile("ModelGeometryTracking", "ModelGeometryTracking.bim");
-    const seedFileName = IModelTestUtils.resolveAssetFile("test.bim");
-    IModelJsFs.copySync(seedFileName, testFileName);
-
-    // Upgrade the schema to include the GeometryGuid and LastMod model properties.
-    imodel = StandaloneDb.openFile(testFileName, OpenMode.ReadWrite, { domain: DomainOptions.Upgrade });
-    modelId = PhysicalModel.insert(imodel, IModel.rootSubjectId, "TestModel");
-    categoryId = SpatialCategory.insert(imodel, IModel.dictionaryId, "TestCategory", new SubCategoryAppearance({ color: ColorByName.darkRed }));
-    imodel.saveChanges("set up");
-    imodel.nativeDb.deleteAllTxns();
-  });
-
-  after(async () => {
-    imodel.nativeDb.setGeometricModelTrackingEnabled(false);
-    imodel.close();
-    RpcPushConnection.for = rpcPushConnectionFor;
-
-    await NativeAppBackend.shutdown();
-    await IModelHost.startup();
-  });
-
-  interface GeometricModelChange {
-    modelId: string;
-    inserted?: string[];
-    updated?: string[];
-    deleted?: string[];
-  }
-
-  function fetchEvents(sink: EventSink): QueuedEvent[] {
-    const queue = (sink as any)._queue;
-    const events = [...queue];
-    queue.length = 0;
-    return events;
-  }
-
-  function expectChanges(sink: EventSink, expected: GeometricModelChange | undefined): void {
-    const events = fetchEvents(sink);
-    if (!expected) {
-      expect(events.length).to.equal(0);
-      return;
-    }
-
-    expect(events.length).to.equal(1);
-    const event = events[0];
-    expect(event.namespace).to.equal(Events.NativeApp.namespace);
-    expect(event.eventName).to.equal(Events.NativeApp.modelGeometryChanges);
-
-    expect(Array.isArray(event.data)).to.be.true;
-    expect(event.data.length).to.equal(1);
-    const actual = event.data[0] as ModelGeometryChangesProps;
-    expect(actual.id).to.equal(modelId);
-
-    const expectElements = (ids?: CompressedId64Set, exp?: string[]) => {
-      expect(undefined === ids).to.equal(undefined === exp);
-      if (ids && exp) {
-        const act = CompressedId64Set.decompressArray(ids);
-        expect(act.length).to.equal(exp.length);
-        expect(act.sort()).to.deep.equal(exp.sort());
-      }
-    };
-
-    expectElements(actual.inserted?.ids, expected.inserted);
-    expectElements(actual.updated?.ids, expected.updated);
-    expectElements(actual.deleted, expected.deleted);
-  }
-
-  function expectNoChanges(sink: EventSink): void {
-    const events = fetchEvents(sink);
-    expect(events.length).to.equal(0);
-  }
-
-  it("emits events", async () => {
-<<<<<<< HEAD
-    expect(imodel.nativeDb.isGeometricModelTrackingSupported()).to.be.true;
-    expect(imodel.nativeDb.setGeometricModelTrackingEnabled(true).result).to.be.true;
-    const sink = imodel.eventSink!;
-    expect(sink).not.to.be.undefined;
-=======
-    expect(imodel.nativeDb.setGeometricModelTrackingEnabled(true)).to.be.true;
+*--------------------------------------------------------------------------------------------*/
+import { expect } from "chai";
+import { CompressedId64Set, IModelStatus, OpenMode } from "@bentley/bentleyjs-core";
+import { LineSegment3d, Point3d, YawPitchRollAngles } from "@bentley/geometry-core";
+import {
+  Code, ColorByName, DomainOptions, Events, GeometricElement3dProps, GeometryStreamBuilder, IModel, ModelGeometryChanges, ModelGeometryChangesProps, NativeAppRpcInterface,
+  QueuedEvent, RpcManager, RpcPushChannel, RpcPushConnection, SubCategoryAppearance,
+} from "@bentley/imodeljs-common";
+import {
+  EventSink, IModelHost, IModelJsFs, NativeAppBackend, PhysicalModel, SpatialCategory, StandaloneDb, VolumeElement,
+} from "../../imodeljs-backend";
+import { IModelTestUtils } from "../IModelTestUtils";
+
+describe("Model geometry changes", () => {
+  let imodel: StandaloneDb;
+  let modelId: string;
+  let categoryId: string;
+  const rpcPushConnectionFor = RpcPushConnection.for;
+
+  function mockRpcPushConnection(channel: RpcPushChannel<any>, client: unknown): RpcPushConnection<any> {
+    return {
+      channel,
+      client,
+      send: async (_data: any) => Promise.resolve(),
+    };
+  }
+
+  before(async () => {
+    RpcPushConnection.for = mockRpcPushConnection;
+    await IModelHost.shutdown();
+    RpcManager.initializeInterface(NativeAppRpcInterface);
+    await NativeAppBackend.startup();
+
+    const testFileName = IModelTestUtils.prepareOutputFile("ModelGeometryTracking", "ModelGeometryTracking.bim");
+    const seedFileName = IModelTestUtils.resolveAssetFile("test.bim");
+    IModelJsFs.copySync(seedFileName, testFileName);
+
+    // Upgrade the schema to include the GeometryGuid and LastMod model properties.
+    imodel = StandaloneDb.openFile(testFileName, OpenMode.ReadWrite, { domain: DomainOptions.Upgrade });
+    modelId = PhysicalModel.insert(imodel, IModel.rootSubjectId, "TestModel");
+    categoryId = SpatialCategory.insert(imodel, IModel.dictionaryId, "TestCategory", new SubCategoryAppearance({ color: ColorByName.darkRed }));
+    imodel.saveChanges("set up");
+    imodel.nativeDb.deleteAllTxns();
+  });
+
+  after(async () => {
+    imodel.nativeDb.setGeometricModelTrackingEnabled(false);
+    imodel.close();
+    RpcPushConnection.for = rpcPushConnectionFor;
+
+    await NativeAppBackend.shutdown();
+    await IModelHost.startup();
+  });
+
+  interface GeometricModelChange {
+    modelId: string;
+    inserted?: string[];
+    updated?: string[];
+    deleted?: string[];
+  }
+
+  function fetchEvents(sink: EventSink): QueuedEvent[] {
+    const queue = (sink as any)._queue;
+    const events = [...queue];
+    queue.length = 0;
+    return events;
+  }
+
+  function expectChanges(sink: EventSink, expected: GeometricModelChange | undefined): void {
+    const events = fetchEvents(sink);
+    if (!expected) {
+      expect(events.length).to.equal(0);
+      return;
+    }
+
+    expect(events.length).to.equal(1);
+    const event = events[0];
+    expect(event.namespace).to.equal(Events.NativeApp.namespace);
+    expect(event.eventName).to.equal(Events.NativeApp.modelGeometryChanges);
+
+    expect(Array.isArray(event.data)).to.be.true;
+    expect(event.data.length).to.equal(1);
+    const actual = event.data[0] as ModelGeometryChangesProps;
+    expect(actual.id).to.equal(modelId);
+
+    const expectElements = (ids?: CompressedId64Set, exp?: string[]) => {
+      expect(undefined === ids).to.equal(undefined === exp);
+      if (ids && exp) {
+        const act = CompressedId64Set.decompressArray(ids);
+        expect(act.length).to.equal(exp.length);
+        expect(act.sort()).to.deep.equal(exp.sort());
+      }
+    };
+
+    expectElements(actual.inserted?.ids, expected.inserted);
+    expectElements(actual.updated?.ids, expected.updated);
+    expectElements(actual.deleted, expected.deleted);
+  }
+
+  function expectNoChanges(sink: EventSink): void {
+    const events = fetchEvents(sink);
+    expect(events.length).to.equal(0);
+  }
+
+  it("emits events", async () => {
+    expect(imodel.nativeDb.isGeometricModelTrackingSupported()).to.be.true;
+    expect(imodel.nativeDb.setGeometricModelTrackingEnabled(true).result).to.be.true;
     const sink = imodel.eventSink;
->>>>>>> da665bf8
-
-    const builder = new GeometryStreamBuilder();
-    builder.appendGeometry(LineSegment3d.create(Point3d.createZero(), Point3d.create(5, 0, 0)));
-
-    // Insert a geometric element.
-    const props: GeometricElement3dProps = {
-      classFullName: VolumeElement.classFullName,
-      model: modelId,
-      category: categoryId,
-      code: Code.createEmpty(),
-      placement: {
-        origin: new Point3d(1, 2, 0),
-        angles: new YawPitchRollAngles(),
-      },
-      geom: builder.geometryStream,
-    };
-
-    const txnBeforeInsert = imodel.txns.getCurrentTxnId();
-    const elemId0 = imodel.elements.insertElement(props);
-    imodel.saveChanges("insert elem 0");
-    expectChanges(sink, { modelId, inserted: [ elemId0 ] });
-
-    // Modify the element without touching its geometry.
-    props.userLabel = "new label";
-    props.id = elemId0;
-    imodel.elements.updateElement(props);
-    imodel.saveChanges("change label");
-    expectNoChanges(sink);
-
-    // Modify the element's geometry.
-    props.placement = { origin: new Point3d(2, 1, 0), angles: new YawPitchRollAngles() };
-    imodel.elements.updateElement(props);
-    imodel.saveChanges("change placement");
-    expectChanges(sink, { modelId, updated: [ elemId0 ] });
-
-    // Insert another element.
-    props.id = undefined;
-    const elemId1 = imodel.elements.insertElement(props);
-    imodel.saveChanges("insert elem 1");
-    expectChanges(sink, { modelId, inserted: [ elemId1 ] });
-
-    // Delete an element.
-    imodel.elements.deleteElement(elemId0);
-    imodel.saveChanges("delete elem 0");
-    expectChanges(sink, { modelId, deleted: [ elemId0 ] });
-
-    // Stop tracking geometry changes
-    expect(imodel.nativeDb.setGeometricModelTrackingEnabled(false).result).to.be.false;
-    expect(imodel.nativeDb.isGeometricModelTrackingSupported()).to.be.true;
-
-    // Modify element's geometry.
-    props.id = elemId1;
-    props.placement = { origin: new Point3d(2, 10, 0), angles: new YawPitchRollAngles() };
-    imodel.elements.updateElement(props);
-    imodel.saveChanges("change placement again without tracking");
-    expectNoChanges(sink);
-
-    // Restart tracking and undo everything.
-    expect(imodel.nativeDb.setGeometricModelTrackingEnabled(true).result).to.be.true;
-    expect(imodel.txns.reverseTo(txnBeforeInsert)).to.equal(IModelStatus.Success);
-    expectChanges(sink, { modelId, deleted: [ elemId0, elemId1 ] });
-
-    // Redo everything.
-    expect(imodel.txns.reinstateTxn()).to.equal(IModelStatus.Success);
-    expectChanges(sink, { modelId, updated: [ elemId1 ], deleted: [ elemId0 ] });
-
-    expect(imodel.nativeDb.setGeometricModelTrackingEnabled(false).result).to.be.false;
-  });
-});
+
+    const builder = new GeometryStreamBuilder();
+    builder.appendGeometry(LineSegment3d.create(Point3d.createZero(), Point3d.create(5, 0, 0)));
+
+    // Insert a geometric element.
+    const props: GeometricElement3dProps = {
+      classFullName: VolumeElement.classFullName,
+      model: modelId,
+      category: categoryId,
+      code: Code.createEmpty(),
+      placement: {
+        origin: new Point3d(1, 2, 0),
+        angles: new YawPitchRollAngles(),
+      },
+      geom: builder.geometryStream,
+    };
+
+    const txnBeforeInsert = imodel.txns.getCurrentTxnId();
+    const elemId0 = imodel.elements.insertElement(props);
+    imodel.saveChanges("insert elem 0");
+    expectChanges(sink, { modelId, inserted: [ elemId0 ] });
+
+    // Modify the element without touching its geometry.
+    props.userLabel = "new label";
+    props.id = elemId0;
+    imodel.elements.updateElement(props);
+    imodel.saveChanges("change label");
+    expectNoChanges(sink);
+
+    // Modify the element's geometry.
+    props.placement = { origin: new Point3d(2, 1, 0), angles: new YawPitchRollAngles() };
+    imodel.elements.updateElement(props);
+    imodel.saveChanges("change placement");
+    expectChanges(sink, { modelId, updated: [ elemId0 ] });
+
+    // Insert another element.
+    props.id = undefined;
+    const elemId1 = imodel.elements.insertElement(props);
+    imodel.saveChanges("insert elem 1");
+    expectChanges(sink, { modelId, inserted: [ elemId1 ] });
+
+    // Delete an element.
+    imodel.elements.deleteElement(elemId0);
+    imodel.saveChanges("delete elem 0");
+    expectChanges(sink, { modelId, deleted: [ elemId0 ] });
+
+    // Stop tracking geometry changes
+    expect(imodel.nativeDb.setGeometricModelTrackingEnabled(false).result).to.be.false;
+    expect(imodel.nativeDb.isGeometricModelTrackingSupported()).to.be.true;
+
+    // Modify element's geometry.
+    props.id = elemId1;
+    props.placement = { origin: new Point3d(2, 10, 0), angles: new YawPitchRollAngles() };
+    imodel.elements.updateElement(props);
+    imodel.saveChanges("change placement again without tracking");
+    expectNoChanges(sink);
+
+    // Restart tracking and undo everything.
+    expect(imodel.nativeDb.setGeometricModelTrackingEnabled(true).result).to.be.true;
+    expect(imodel.txns.reverseTo(txnBeforeInsert)).to.equal(IModelStatus.Success);
+    expectChanges(sink, { modelId, deleted: [ elemId0, elemId1 ] });
+
+    // Redo everything.
+    expect(imodel.txns.reinstateTxn()).to.equal(IModelStatus.Success);
+    expectChanges(sink, { modelId, updated: [ elemId1 ], deleted: [ elemId0 ] });
+
+    expect(imodel.nativeDb.setGeometricModelTrackingEnabled(false).result).to.be.false;
+  });
+});