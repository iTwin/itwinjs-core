<<<<<<< HEAD
/*---------------------------------------------------------------------------------------------
* Copyright (c) Bentley Systems, Incorporated. All rights reserved.
* See LICENSE.md in the project root for license terms and full copyright notice.
*--------------------------------------------------------------------------------------------*/
import { assert } from "chai";
import { DbResult, Id64 } from "@itwin/core-bentley";
import { IModelDb, IModelHost, SnapshotDb } from "../../core-backend";
import { IModelTestUtils } from "../IModelTestUtils";
import { SequentialLogMatcher } from "../SequentialLogMatcher";

// cspell:ignore mirukuru ibim

async function executeQuery(iModel: IModelDb, ecsql: string, bindings?: any[] | object, abbreviateBlobs?: boolean): Promise<any[]> {
  const rows: any[] = [];
  for await (const row of iModel.query(ecsql, bindings, undefined, undefined, undefined, abbreviateBlobs)) {
    rows.push(row);
  }
  return rows;
}

describe("ECSql Query", () => {
  let imodel1: SnapshotDb;
  let imodel2: SnapshotDb;
  let imodel3: SnapshotDb;
  let imodel4: SnapshotDb;
  let imodel5: SnapshotDb;

  before(async () => {
    imodel1 = SnapshotDb.openFile(IModelTestUtils.resolveAssetFile("test.bim"));
    imodel2 = SnapshotDb.openFile(IModelTestUtils.resolveAssetFile("CompatibilityTestSeed.bim"));
    imodel3 = SnapshotDb.openFile(IModelTestUtils.resolveAssetFile("GetSetAutoHandledStructProperties.bim"));
    imodel4 = SnapshotDb.openFile(IModelTestUtils.resolveAssetFile("GetSetAutoHandledArrayProperties.bim"));
    imodel5 = SnapshotDb.openFile(IModelTestUtils.resolveAssetFile("mirukuru.ibim"));
  });

  after(async () => {
    imodel1.close();
    imodel2.close();
    imodel3.close();
    imodel4.close();
    imodel5.close();
  });

  // new new addon build
  it("ecsql with blob", async () => {
    let rows = await executeQuery(imodel1, "SELECT ECInstanceId,GeometryStream FROM bis.GeometricElement3d WHERE GeometryStream IS NOT NULL LIMIT 1");
    assert.equal(rows.length, 1);
    const row: any = rows[0];

    assert.isTrue(Id64.isValidId64(row.id));

    assert.isDefined(row.geometryStream);
    const geomStream: Uint8Array = row.geometryStream;
    assert.isAtLeast(geomStream.byteLength, 1);

    rows = await executeQuery(imodel1, "SELECT 1 FROM bis.GeometricElement3d WHERE GeometryStream=?", [geomStream]);
    assert.equal(rows.length, 1);

    rows = await executeQuery(imodel1, "SELECT ECInstanceId,GeometryStream FROM bis.GeometricElement3d WHERE GeometryStream IS NOT NULL LIMIT 1", undefined, true);
    assert.equal(rows.length, 1);
    assert.isTrue(Id64.isValidId64(rows[0].id));
    assert.isDefined(rows[0].geometryStream);
  });
  it("check prepare logErrors flag", () => {
    const ecdb = imodel1;
    // expect log message when statement fails
    let slm = new SequentialLogMatcher();
    slm.append().error().category("BeSQLite").message("Error \"no such table: def (BE_SQLITE_ERROR)\" preparing SQL: SELECT abc FROM def");
    assert.throw(() => ecdb.withSqliteStatement("SELECT abc FROM def", () => { }), "no such table: def (BE_SQLITE_ERROR)");
    assert.isTrue(slm.finishAndDispose(), "logMatcher should detect log");

    // now pass suppress log error which mean we should not get the error
    slm = new SequentialLogMatcher();
    slm.append().error().category("BeSQLite").message("Error \"no such table: def (BE_SQLITE_ERROR)\" preparing SQL: SELECT abc FROM def");
    assert.throw(() => ecdb.withSqliteStatement("SELECT abc FROM def", () => { }, /* logErrors = */ false), "no such table: def (BE_SQLITE_ERROR)");
    assert.isFalse(slm.finishAndDispose(), "logMatcher should not detect log");

    // expect log message when statement fails
    slm = new SequentialLogMatcher();
    slm.append().error().category("ECDb").message("ECClass 'abc.def' does not exist or could not be loaded.");
    assert.throw(() => ecdb.withPreparedStatement("SELECT abc FROM abc.def", () => { }), "ECClass 'abc.def' does not exist or could not be loaded.");
    assert.isTrue(slm.finishAndDispose(), "logMatcher should detect log");

    // now pass suppress log error which mean we should not get the error
    slm = new SequentialLogMatcher();
    slm.append().error().category("ECDb").message("ECClass 'abc.def' does not exist or could not be loaded.");
    assert.throw(() => ecdb.withPreparedStatement("SELECT abc FROM abc.def", () => { }, /* logErrors = */ false), "");
    assert.isFalse(slm.finishAndDispose(), "logMatcher should not detect log");
  });
  it("restart query", async () => {
    let cancelled = 0;
    let successful = 0;
    let rowCount = 0;
    const cb = async () => {
      return new Promise<void>(async (resolve, reject) => {
        try {
          // eslint-disable-next-line @typescript-eslint/naming-convention
          for await (const _row of imodel1.restartQuery("tag", "SELECT ECInstanceId as Id, Parent.Id as ParentId FROM BisCore.element")) {
            rowCount++;
          }
          successful++;
          resolve();
        } catch (err: any) {
          // we expect query to be cancelled
          if (err.errorNumber === DbResult.BE_SQLITE_INTERRUPT) {
            cancelled++;
            resolve();
          } else {
            reject();
          }
        }
      });
    };

    const queries = [];
    for (let i = 0; i < 20; i++) {
      queries.push(cb());
    }
    await Promise.all(queries);
    // We expect at least one query to be cancelled
    assert.isAtLeast(cancelled, 1);
    assert.isAtLeast(successful, 1);
    assert.isAtLeast(rowCount, 1);
  });

  it("paging results", async () => {
    const getRowPerPage = (nPageSize: number, nRowCount: number) => {
      const nRowPerPage = nRowCount / nPageSize;
      const nPages = Math.ceil(nRowPerPage);
      const nRowOnLastPage = nRowCount - (Math.floor(nRowPerPage) * pageSize);
      const pages = new Array(nPages).fill(pageSize);
      if (nRowPerPage) {
        pages[nPages - 1] = nRowOnLastPage;
      }
      return pages;
    };

    const pageSize = 5;
    const query = "SELECT ECInstanceId as Id, Parent.Id as ParentId FROM BisCore.element";
    const dbs = [imodel1, imodel2, imodel3, imodel4, imodel5];
    const pendingRowCount = [];
    for (const db of dbs) {
      pendingRowCount.push(db.queryRowCount(query));
    }

    const rowCounts = await Promise.all(pendingRowCount);
    const expected = [46, 62, 7, 7, 28];
    assert.equal(rowCounts.length, expected.length);
    for (let i = 0; i < expected.length; i++) {
      assert.equal(rowCounts[i], expected[i]);
    }
    // verify row per page
    for (const db of dbs) {
      const i = dbs.indexOf(db);
      const rowPerPage = getRowPerPage(pageSize, expected[i]);
      for (let k = 0; k < rowPerPage.length; k++) {
        const rs = await db.queryRows(IModelHost.sessionId, query, undefined, { maxRowAllowed: pageSize, startRowOffset: k * pageSize });
        assert.equal(rs.rows.length, rowPerPage[k]);
      }
    }

    // verify async iterator
    for (const db of dbs) {
      const resultSet = [];
      for await (const row of db.query(query)) {
        resultSet.push(row);
        assert.isTrue(Reflect.has(row, "id"));
        if (Reflect.ownKeys(row).length > 1) {
          assert.isTrue(Reflect.has(row, "parentId"));
          const parentId: string = row.parentId;
          assert.isTrue(Id64.isValidId64(parentId));
        }
        const id: string = row.id;
        assert.isTrue(Id64.isValidId64(id));
      }
      const entry = dbs.indexOf(db);
      assert.equal(rowCounts[entry], resultSet.length);
    }
  });
});
=======
/*---------------------------------------------------------------------------------------------
* Copyright (c) Bentley Systems, Incorporated. All rights reserved.
* See LICENSE.md in the project root for license terms and full copyright notice.
*--------------------------------------------------------------------------------------------*/
import { assert } from "chai";
import { DbResult, Id64 } from "@itwin/core-bentley";
import { QueryBinder, QueryRowFormat } from "@itwin/core-common";
import { IModelDb, SnapshotDb } from "../../core-backend";
import { IModelTestUtils } from "../IModelTestUtils";
import { SequentialLogMatcher } from "../SequentialLogMatcher";

// cspell:ignore mirukuru ibim

async function executeQuery(iModel: IModelDb, ecsql: string, bindings?: any[] | object, abbreviateBlobs?: boolean): Promise<any[]> {
  const rows: any[] = [];
  for await (const row of iModel.query(ecsql, QueryBinder.from(bindings), QueryRowFormat.UseJsPropertyNames, { abbreviateBlobs })) {
    rows.push(row);
  }
  return rows;
}

describe("ECSql Query", () => {
  let imodel1: SnapshotDb;
  let imodel2: SnapshotDb;
  let imodel3: SnapshotDb;
  let imodel4: SnapshotDb;
  let imodel5: SnapshotDb;

  before(async () => {
    imodel1 = SnapshotDb.openFile(IModelTestUtils.resolveAssetFile("test.bim"));
    imodel2 = SnapshotDb.openFile(IModelTestUtils.resolveAssetFile("CompatibilityTestSeed.bim"));
    imodel3 = SnapshotDb.openFile(IModelTestUtils.resolveAssetFile("GetSetAutoHandledStructProperties.bim"));
    imodel4 = SnapshotDb.openFile(IModelTestUtils.resolveAssetFile("GetSetAutoHandledArrayProperties.bim"));
    imodel5 = SnapshotDb.openFile(IModelTestUtils.resolveAssetFile("mirukuru.ibim"));
  });

  after(async () => {
    imodel1.close();
    imodel2.close();
    imodel3.close();
    imodel4.close();
    imodel5.close();
  });

  // new new addon build
  it("ecsql with blob", async () => {
    let rows = await executeQuery(imodel1, "SELECT ECInstanceId,GeometryStream FROM bis.GeometricElement3d WHERE GeometryStream IS NOT NULL LIMIT 1");
    assert.equal(rows.length, 1);
    const row: any = rows[0];

    assert.isTrue(Id64.isValidId64(row.id));

    assert.isDefined(row.geometryStream);
    const geomStream: Uint8Array = row.geometryStream;
    assert.isAtLeast(geomStream.byteLength, 1);

    rows = await executeQuery(imodel1, "SELECT 1 FROM bis.GeometricElement3d WHERE GeometryStream=?", [geomStream]);
    assert.equal(rows.length, 1);

    rows = await executeQuery(imodel1, "SELECT ECInstanceId,GeometryStream FROM bis.GeometricElement3d WHERE GeometryStream IS NOT NULL LIMIT 1", undefined, true);
    assert.equal(rows.length, 1);
    assert.isTrue(Id64.isValidId64(rows[0].id));
    assert.isDefined(rows[0].geometryStream);
  });
  it("check prepare logErrors flag", () => {
    const ecdb = imodel1;
    // expect log message when statement fails
    let slm = new SequentialLogMatcher();
    slm.append().error().category("BeSQLite").message("Error \"no such table: def (BE_SQLITE_ERROR)\" preparing SQL: SELECT abc FROM def");
    assert.throw(() => ecdb.withSqliteStatement("SELECT abc FROM def", () => { }), "no such table: def (BE_SQLITE_ERROR)");
    assert.isTrue(slm.finishAndDispose(), "logMatcher should detect log");

    // now pass suppress log error which mean we should not get the error
    slm = new SequentialLogMatcher();
    slm.append().error().category("BeSQLite").message("Error \"no such table: def (BE_SQLITE_ERROR)\" preparing SQL: SELECT abc FROM def");
    assert.throw(() => ecdb.withSqliteStatement("SELECT abc FROM def", () => { }, /* logErrors = */ false), "no such table: def (BE_SQLITE_ERROR)");
    assert.isFalse(slm.finishAndDispose(), "logMatcher should not detect log");

    // expect log message when statement fails
    slm = new SequentialLogMatcher();
    slm.append().error().category("ECDb").message("ECClass 'abc.def' does not exist or could not be loaded.");
    assert.throw(() => ecdb.withPreparedStatement("SELECT abc FROM abc.def", () => { }), "ECClass 'abc.def' does not exist or could not be loaded.");
    assert.isTrue(slm.finishAndDispose(), "logMatcher should detect log");

    // now pass suppress log error which mean we should not get the error
    slm = new SequentialLogMatcher();
    slm.append().error().category("ECDb").message("ECClass 'abc.def' does not exist or could not be loaded.");
    assert.throw(() => ecdb.withPreparedStatement("SELECT abc FROM abc.def", () => { }, /* logErrors = */ false), "");
    assert.isFalse(slm.finishAndDispose(), "logMatcher should not detect log");
  });
  it("restart query", async () => {
    let cancelled = 0;
    let successful = 0;
    let rowCount = 0;
    const cb = async () => {
      return new Promise<void>(async (resolve, reject) => {
        try {
          // eslint-disable-next-line @typescript-eslint/naming-convention
          for await (const _row of imodel1.restartQuery("tag", "SELECT ECInstanceId as Id, Parent.Id as ParentId FROM BisCore.element")) {
            rowCount++;
          }
          successful++;
          resolve();
        } catch (err: any) {
          // we expect query to be cancelled
          if (err.errorNumber === DbResult.BE_SQLITE_INTERRUPT) {
            cancelled++;
            resolve();
          } else {
            reject();
          }
        }
      });
    };

    const queries = [];
    for (let i = 0; i < 100; i++) {
      queries.push(cb());
    }
    await Promise.all(queries);
    // We expect at least one query to be cancelled
    assert.isAtLeast(cancelled, 1);
    assert.isAtLeast(successful, 1);
    assert.isAtLeast(rowCount, 1);
  });

  it("paging results", async () => {
    const getRowPerPage = (nPageSize: number, nRowCount: number) => {
      const nRowPerPage = nRowCount / nPageSize;
      const nPages = Math.ceil(nRowPerPage);
      const nRowOnLastPage = nRowCount - (Math.floor(nRowPerPage) * pageSize);
      const pages = new Array(nPages).fill(pageSize);
      if (nRowPerPage) {
        pages[nPages - 1] = nRowOnLastPage;
      }
      return pages;
    };

    const pageSize = 5;
    const query = "SELECT ECInstanceId as Id, Parent.Id as ParentId FROM BisCore.element";
    const dbs = [imodel1, imodel2, imodel3, imodel4, imodel5];
    const pendingRowCount = [];
    for (const db of dbs) {
      pendingRowCount.push(db.queryRowCount(query));
    }

    const rowCounts = await Promise.all(pendingRowCount);
    const expected = [46, 62, 7, 7, 28];
    assert.equal(rowCounts.length, expected.length);
    for (let i = 0; i < expected.length; i++) {
      assert.equal(rowCounts[i], expected[i]);
    }
    // verify row per page
    for (const db of dbs) {
      const i = dbs.indexOf(db);
      const rowPerPage = getRowPerPage(pageSize, expected[i]);
      for (let k = 0; k < rowPerPage.length; k++) {
        const rs = await db.createQueryReader(query, undefined, { limit: { count: pageSize, offset: k * pageSize } }).toArray(QueryRowFormat.UseArrayIndexes);
        assert.equal(rs.length, rowPerPage[k]);
      }
    }

    // verify async iterator
    for (const db of dbs) {
      const resultSet = [];
      for await (const row of db.query(query, undefined, QueryRowFormat.UseJsPropertyNames)) {
        resultSet.push(row);
        assert.isTrue(Reflect.has(row, "id"));
        if (Reflect.ownKeys(row).length > 1) {
          assert.isTrue(Reflect.has(row, "parentId"));
          const parentId: string = row.parentId as string;
          assert.isTrue(Id64.isValidId64(parentId));
        }
        const id: string = row.id as string;
        assert.isTrue(Id64.isValidId64(id));
      }
      const entry = dbs.indexOf(db);
      assert.equal(rowCounts[entry], resultSet.length);
    }
  });
});
>>>>>>> 51caf2bd
<|MERGE_RESOLUTION|>--- conflicted
+++ resolved
@@ -1,185 +1,3 @@
-<<<<<<< HEAD
-/*---------------------------------------------------------------------------------------------
-* Copyright (c) Bentley Systems, Incorporated. All rights reserved.
-* See LICENSE.md in the project root for license terms and full copyright notice.
-*--------------------------------------------------------------------------------------------*/
-import { assert } from "chai";
-import { DbResult, Id64 } from "@itwin/core-bentley";
-import { IModelDb, IModelHost, SnapshotDb } from "../../core-backend";
-import { IModelTestUtils } from "../IModelTestUtils";
-import { SequentialLogMatcher } from "../SequentialLogMatcher";
-
-// cspell:ignore mirukuru ibim
-
-async function executeQuery(iModel: IModelDb, ecsql: string, bindings?: any[] | object, abbreviateBlobs?: boolean): Promise<any[]> {
-  const rows: any[] = [];
-  for await (const row of iModel.query(ecsql, bindings, undefined, undefined, undefined, abbreviateBlobs)) {
-    rows.push(row);
-  }
-  return rows;
-}
-
-describe("ECSql Query", () => {
-  let imodel1: SnapshotDb;
-  let imodel2: SnapshotDb;
-  let imodel3: SnapshotDb;
-  let imodel4: SnapshotDb;
-  let imodel5: SnapshotDb;
-
-  before(async () => {
-    imodel1 = SnapshotDb.openFile(IModelTestUtils.resolveAssetFile("test.bim"));
-    imodel2 = SnapshotDb.openFile(IModelTestUtils.resolveAssetFile("CompatibilityTestSeed.bim"));
-    imodel3 = SnapshotDb.openFile(IModelTestUtils.resolveAssetFile("GetSetAutoHandledStructProperties.bim"));
-    imodel4 = SnapshotDb.openFile(IModelTestUtils.resolveAssetFile("GetSetAutoHandledArrayProperties.bim"));
-    imodel5 = SnapshotDb.openFile(IModelTestUtils.resolveAssetFile("mirukuru.ibim"));
-  });
-
-  after(async () => {
-    imodel1.close();
-    imodel2.close();
-    imodel3.close();
-    imodel4.close();
-    imodel5.close();
-  });
-
-  // new new addon build
-  it("ecsql with blob", async () => {
-    let rows = await executeQuery(imodel1, "SELECT ECInstanceId,GeometryStream FROM bis.GeometricElement3d WHERE GeometryStream IS NOT NULL LIMIT 1");
-    assert.equal(rows.length, 1);
-    const row: any = rows[0];
-
-    assert.isTrue(Id64.isValidId64(row.id));
-
-    assert.isDefined(row.geometryStream);
-    const geomStream: Uint8Array = row.geometryStream;
-    assert.isAtLeast(geomStream.byteLength, 1);
-
-    rows = await executeQuery(imodel1, "SELECT 1 FROM bis.GeometricElement3d WHERE GeometryStream=?", [geomStream]);
-    assert.equal(rows.length, 1);
-
-    rows = await executeQuery(imodel1, "SELECT ECInstanceId,GeometryStream FROM bis.GeometricElement3d WHERE GeometryStream IS NOT NULL LIMIT 1", undefined, true);
-    assert.equal(rows.length, 1);
-    assert.isTrue(Id64.isValidId64(rows[0].id));
-    assert.isDefined(rows[0].geometryStream);
-  });
-  it("check prepare logErrors flag", () => {
-    const ecdb = imodel1;
-    // expect log message when statement fails
-    let slm = new SequentialLogMatcher();
-    slm.append().error().category("BeSQLite").message("Error \"no such table: def (BE_SQLITE_ERROR)\" preparing SQL: SELECT abc FROM def");
-    assert.throw(() => ecdb.withSqliteStatement("SELECT abc FROM def", () => { }), "no such table: def (BE_SQLITE_ERROR)");
-    assert.isTrue(slm.finishAndDispose(), "logMatcher should detect log");
-
-    // now pass suppress log error which mean we should not get the error
-    slm = new SequentialLogMatcher();
-    slm.append().error().category("BeSQLite").message("Error \"no such table: def (BE_SQLITE_ERROR)\" preparing SQL: SELECT abc FROM def");
-    assert.throw(() => ecdb.withSqliteStatement("SELECT abc FROM def", () => { }, /* logErrors = */ false), "no such table: def (BE_SQLITE_ERROR)");
-    assert.isFalse(slm.finishAndDispose(), "logMatcher should not detect log");
-
-    // expect log message when statement fails
-    slm = new SequentialLogMatcher();
-    slm.append().error().category("ECDb").message("ECClass 'abc.def' does not exist or could not be loaded.");
-    assert.throw(() => ecdb.withPreparedStatement("SELECT abc FROM abc.def", () => { }), "ECClass 'abc.def' does not exist or could not be loaded.");
-    assert.isTrue(slm.finishAndDispose(), "logMatcher should detect log");
-
-    // now pass suppress log error which mean we should not get the error
-    slm = new SequentialLogMatcher();
-    slm.append().error().category("ECDb").message("ECClass 'abc.def' does not exist or could not be loaded.");
-    assert.throw(() => ecdb.withPreparedStatement("SELECT abc FROM abc.def", () => { }, /* logErrors = */ false), "");
-    assert.isFalse(slm.finishAndDispose(), "logMatcher should not detect log");
-  });
-  it("restart query", async () => {
-    let cancelled = 0;
-    let successful = 0;
-    let rowCount = 0;
-    const cb = async () => {
-      return new Promise<void>(async (resolve, reject) => {
-        try {
-          // eslint-disable-next-line @typescript-eslint/naming-convention
-          for await (const _row of imodel1.restartQuery("tag", "SELECT ECInstanceId as Id, Parent.Id as ParentId FROM BisCore.element")) {
-            rowCount++;
-          }
-          successful++;
-          resolve();
-        } catch (err: any) {
-          // we expect query to be cancelled
-          if (err.errorNumber === DbResult.BE_SQLITE_INTERRUPT) {
-            cancelled++;
-            resolve();
-          } else {
-            reject();
-          }
-        }
-      });
-    };
-
-    const queries = [];
-    for (let i = 0; i < 20; i++) {
-      queries.push(cb());
-    }
-    await Promise.all(queries);
-    // We expect at least one query to be cancelled
-    assert.isAtLeast(cancelled, 1);
-    assert.isAtLeast(successful, 1);
-    assert.isAtLeast(rowCount, 1);
-  });
-
-  it("paging results", async () => {
-    const getRowPerPage = (nPageSize: number, nRowCount: number) => {
-      const nRowPerPage = nRowCount / nPageSize;
-      const nPages = Math.ceil(nRowPerPage);
-      const nRowOnLastPage = nRowCount - (Math.floor(nRowPerPage) * pageSize);
-      const pages = new Array(nPages).fill(pageSize);
-      if (nRowPerPage) {
-        pages[nPages - 1] = nRowOnLastPage;
-      }
-      return pages;
-    };
-
-    const pageSize = 5;
-    const query = "SELECT ECInstanceId as Id, Parent.Id as ParentId FROM BisCore.element";
-    const dbs = [imodel1, imodel2, imodel3, imodel4, imodel5];
-    const pendingRowCount = [];
-    for (const db of dbs) {
-      pendingRowCount.push(db.queryRowCount(query));
-    }
-
-    const rowCounts = await Promise.all(pendingRowCount);
-    const expected = [46, 62, 7, 7, 28];
-    assert.equal(rowCounts.length, expected.length);
-    for (let i = 0; i < expected.length; i++) {
-      assert.equal(rowCounts[i], expected[i]);
-    }
-    // verify row per page
-    for (const db of dbs) {
-      const i = dbs.indexOf(db);
-      const rowPerPage = getRowPerPage(pageSize, expected[i]);
-      for (let k = 0; k < rowPerPage.length; k++) {
-        const rs = await db.queryRows(IModelHost.sessionId, query, undefined, { maxRowAllowed: pageSize, startRowOffset: k * pageSize });
-        assert.equal(rs.rows.length, rowPerPage[k]);
-      }
-    }
-
-    // verify async iterator
-    for (const db of dbs) {
-      const resultSet = [];
-      for await (const row of db.query(query)) {
-        resultSet.push(row);
-        assert.isTrue(Reflect.has(row, "id"));
-        if (Reflect.ownKeys(row).length > 1) {
-          assert.isTrue(Reflect.has(row, "parentId"));
-          const parentId: string = row.parentId;
-          assert.isTrue(Id64.isValidId64(parentId));
-        }
-        const id: string = row.id;
-        assert.isTrue(Id64.isValidId64(id));
-      }
-      const entry = dbs.indexOf(db);
-      assert.equal(rowCounts[entry], resultSet.length);
-    }
-  });
-});
-=======
 /*---------------------------------------------------------------------------------------------
 * Copyright (c) Bentley Systems, Incorporated. All rights reserved.
 * See LICENSE.md in the project root for license terms and full copyright notice.
@@ -360,5 +178,4 @@
       assert.equal(rowCounts[entry], resultSet.length);
     }
   });
-});
->>>>>>> 51caf2bd
+});