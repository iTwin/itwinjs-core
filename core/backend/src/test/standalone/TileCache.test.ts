/*---------------------------------------------------------------------------------------------
* Copyright (c) Bentley Systems, Incorporated. All rights reserved.
* See LICENSE.md in the project root for license terms and full copyright notice.
*--------------------------------------------------------------------------------------------*/
import { assert } from "chai";
import * as path from "path";
import { DbResult, Guid } from "@itwin/core-bentley";
import { CheckpointV2 } from "@bentley/imodelhub-client";
<<<<<<< HEAD
import { IModelTileRpcInterface, RpcInvocation, RpcManager, RpcRegistry } from "@itwin/core-common";
import { BlobDaemon } from "@bentley/imodeljs-native";
import { SnapshotDb } from "../../IModelDb";
import { IModelHubBackend } from "../../IModelHubBackend";
import { AuthorizedBackendRequestContext, BackendRequestContext, IModelHost, IModelHostConfiguration } from "../../core-backend";
=======
import { IModelTileRpcInterface, RpcActivity, RpcInvocation, RpcManager, RpcRegistry } from "@bentley/imodeljs-common";
import { BlobDaemon } from "@bentley/imodeljs-native";
import { SnapshotDb } from "../../IModelDb";
import { IModelHubBackend } from "../../IModelHubBackend";
import { IModelHost, IModelHostConfiguration } from "../../imodeljs-backend";
>>>>>>> 405c9a93
import { IModelJsFs } from "../../IModelJsFs";
import { IModelTestUtils } from "../IModelTestUtils";
import { getTileProps } from "../integration/TileUpload.test";

import sinon = require("sinon");

const fakeRpc: RpcActivity = {
  accessToken: "dummy",
  activityId: "",
  applicationId: "",
  applicationVersion: "",
  sessionId: "",
};

describe("TileCache open v1", () => {
  let tileRpcInterface: IModelTileRpcInterface;

  const verifyTileCache = async (dbPath: string) => {
    RpcManager.initializeInterface(IModelTileRpcInterface);
    tileRpcInterface = RpcRegistry.instance.getImplForInterface<IModelTileRpcInterface>(IModelTileRpcInterface);

    const iModel = SnapshotDb.openFile(dbPath);
    assert.isDefined(iModel);
    // Generate tile
    const tileProps = await getTileProps(iModel);
    assert.isDefined(tileProps);
    RpcInvocation.currentActivity = fakeRpc;
    await tileRpcInterface.generateTileContent(iModel.getRpcProps(), tileProps!.treeId, tileProps!.contentId, tileProps!.guid);

    const tilesCache = `${iModel.pathName}.Tiles`;
    assert.isTrue(IModelJsFs.existsSync(tilesCache));

    iModel.close();
  };
  it("should create .tiles file next to .bim with default cacheDir", async () => {
    // Shutdown IModelHost to allow this test to use it.
    await IModelTestUtils.shutdownBackend();
    const config = new IModelHostConfiguration();
    await IModelTestUtils.startBackend(config);

    const dbPath = IModelTestUtils.prepareOutputFile("IModel", "mirukuru.ibim");
    const snapshot = IModelTestUtils.createSnapshotFromSeed(dbPath, IModelTestUtils.resolveAssetFile("mirukuru.ibim"));
    snapshot.close();
    await verifyTileCache(dbPath);

  });
  it("should create .tiles file next to .bim with set cacheDir", async () => {
    // Shutdown IModelHost to allow this test to use it.
    await IModelTestUtils.shutdownBackend();
    const config = new IModelHostConfiguration();
    config.cacheDir = path.join(__dirname, ".cache");
    await IModelTestUtils.startBackend(config);

    const dbPath = IModelTestUtils.prepareOutputFile("IModel", "mirukuru.ibim");
    const snapshot = IModelTestUtils.createSnapshotFromSeed(dbPath, IModelTestUtils.resolveAssetFile("mirukuru.ibim"));
    snapshot.close();

    await verifyTileCache(dbPath);
  });
});

describe("TileCache, open v2", async () => {
  it("should place .Tiles in tempFileBase for V2 checkpoints", async () => {
    const dbPath = IModelTestUtils.prepareOutputFile("IModel", "mirukuru.ibim");
    const snapshot = IModelTestUtils.createSnapshotFromSeed(dbPath, IModelTestUtils.resolveAssetFile("mirukuru.ibim"));
    const iModelId = snapshot.iModelId;
    const iTwinId = Guid.createValue();
    const changeset = IModelTestUtils.generateChangeSetId();
    snapshot.nativeDb.setITwinId(iTwinId);
    snapshot.nativeDb.saveLocalValue("ParentChangeSetId", changeset.id); // even fake checkpoints need a changeSetId!
    snapshot.saveChanges();
    snapshot.close();
    // Mock iModelHub
    const mockCheckpointV2: CheckpointV2 = {
      wsgId: "INVALID",
      ecId: "INVALID",
      changeset,
      containerAccessKeyAccount: "testAccount",
      containerAccessKeyContainer: `imodelblocks-${iModelId}`,
      containerAccessKeySAS: "testSAS",
      containerAccessKeyDbName: "testDb",
    };

    RpcManager.initializeInterface(IModelTileRpcInterface);
    const tileRpcInterface = RpcRegistry.instance.getImplForInterface<IModelTileRpcInterface>(IModelTileRpcInterface);

    const checkpointsV2Handler = IModelHubBackend.iModelClient.checkpointsV2;
    sinon.stub(checkpointsV2Handler, "get").callsFake(async () => [mockCheckpointV2]);
    sinon.stub(IModelHubBackend.iModelClient, "checkpointsV2").get(() => checkpointsV2Handler);
    const daemonSuccessResult = { result: DbResult.BE_SQLITE_OK, errMsg: "" };
    sinon.stub(BlobDaemon, "command").callsFake(async () => daemonSuccessResult);
    // Mock blockcacheVFS daemon
    sinon.stub(BlobDaemon, "getDbFileName").callsFake(() => dbPath);

    process.env.BLOCKCACHE_DIR = "/foo/";
    const checkpointProps = { user: "dummy", iTwinId, iModelId, changeset };
    const checkpoint = await SnapshotDb.openCheckpointV2(checkpointProps);

    // Generate tile
    const tileProps = await getTileProps(checkpoint);
    assert.isDefined(tileProps);
    RpcInvocation.currentActivity = fakeRpc;
    await tileRpcInterface.generateTileContent(checkpoint.getRpcProps(), tileProps!.treeId, tileProps!.contentId, tileProps!.guid);

    // Make sure .Tiles exists in the cacheDir. This was enforced by opening it as a V2 Checkpoint which passes as part of its open params a tempFileBasename.
    const tempFileBase = path.join(IModelHost.cacheDir, `${checkpointProps.iModelId}\$${checkpointProps.changeset.id}`);
    assert.isTrue(IModelJsFs.existsSync(`${tempFileBase}.Tiles`));
    checkpoint.close();
  });
});
<|MERGE_RESOLUTION|>--- conflicted
+++ resolved
@@ -1,131 +1,123 @@
-/*---------------------------------------------------------------------------------------------
-* Copyright (c) Bentley Systems, Incorporated. All rights reserved.
-* See LICENSE.md in the project root for license terms and full copyright notice.
-*--------------------------------------------------------------------------------------------*/
-import { assert } from "chai";
-import * as path from "path";
-import { DbResult, Guid } from "@itwin/core-bentley";
-import { CheckpointV2 } from "@bentley/imodelhub-client";
-<<<<<<< HEAD
-import { IModelTileRpcInterface, RpcInvocation, RpcManager, RpcRegistry } from "@itwin/core-common";
-import { BlobDaemon } from "@bentley/imodeljs-native";
-import { SnapshotDb } from "../../IModelDb";
-import { IModelHubBackend } from "../../IModelHubBackend";
-import { AuthorizedBackendRequestContext, BackendRequestContext, IModelHost, IModelHostConfiguration } from "../../core-backend";
-=======
-import { IModelTileRpcInterface, RpcActivity, RpcInvocation, RpcManager, RpcRegistry } from "@bentley/imodeljs-common";
-import { BlobDaemon } from "@bentley/imodeljs-native";
-import { SnapshotDb } from "../../IModelDb";
-import { IModelHubBackend } from "../../IModelHubBackend";
-import { IModelHost, IModelHostConfiguration } from "../../imodeljs-backend";
->>>>>>> 405c9a93
-import { IModelJsFs } from "../../IModelJsFs";
-import { IModelTestUtils } from "../IModelTestUtils";
-import { getTileProps } from "../integration/TileUpload.test";
-
-import sinon = require("sinon");
-
-const fakeRpc: RpcActivity = {
-  accessToken: "dummy",
-  activityId: "",
-  applicationId: "",
-  applicationVersion: "",
-  sessionId: "",
-};
-
-describe("TileCache open v1", () => {
-  let tileRpcInterface: IModelTileRpcInterface;
-
-  const verifyTileCache = async (dbPath: string) => {
-    RpcManager.initializeInterface(IModelTileRpcInterface);
-    tileRpcInterface = RpcRegistry.instance.getImplForInterface<IModelTileRpcInterface>(IModelTileRpcInterface);
-
-    const iModel = SnapshotDb.openFile(dbPath);
-    assert.isDefined(iModel);
-    // Generate tile
-    const tileProps = await getTileProps(iModel);
-    assert.isDefined(tileProps);
-    RpcInvocation.currentActivity = fakeRpc;
-    await tileRpcInterface.generateTileContent(iModel.getRpcProps(), tileProps!.treeId, tileProps!.contentId, tileProps!.guid);
-
-    const tilesCache = `${iModel.pathName}.Tiles`;
-    assert.isTrue(IModelJsFs.existsSync(tilesCache));
-
-    iModel.close();
-  };
-  it("should create .tiles file next to .bim with default cacheDir", async () => {
-    // Shutdown IModelHost to allow this test to use it.
-    await IModelTestUtils.shutdownBackend();
-    const config = new IModelHostConfiguration();
-    await IModelTestUtils.startBackend(config);
-
-    const dbPath = IModelTestUtils.prepareOutputFile("IModel", "mirukuru.ibim");
-    const snapshot = IModelTestUtils.createSnapshotFromSeed(dbPath, IModelTestUtils.resolveAssetFile("mirukuru.ibim"));
-    snapshot.close();
-    await verifyTileCache(dbPath);
-
-  });
-  it("should create .tiles file next to .bim with set cacheDir", async () => {
-    // Shutdown IModelHost to allow this test to use it.
-    await IModelTestUtils.shutdownBackend();
-    const config = new IModelHostConfiguration();
-    config.cacheDir = path.join(__dirname, ".cache");
-    await IModelTestUtils.startBackend(config);
-
-    const dbPath = IModelTestUtils.prepareOutputFile("IModel", "mirukuru.ibim");
-    const snapshot = IModelTestUtils.createSnapshotFromSeed(dbPath, IModelTestUtils.resolveAssetFile("mirukuru.ibim"));
-    snapshot.close();
-
-    await verifyTileCache(dbPath);
-  });
-});
-
-describe("TileCache, open v2", async () => {
-  it("should place .Tiles in tempFileBase for V2 checkpoints", async () => {
-    const dbPath = IModelTestUtils.prepareOutputFile("IModel", "mirukuru.ibim");
-    const snapshot = IModelTestUtils.createSnapshotFromSeed(dbPath, IModelTestUtils.resolveAssetFile("mirukuru.ibim"));
-    const iModelId = snapshot.iModelId;
-    const iTwinId = Guid.createValue();
-    const changeset = IModelTestUtils.generateChangeSetId();
-    snapshot.nativeDb.setITwinId(iTwinId);
-    snapshot.nativeDb.saveLocalValue("ParentChangeSetId", changeset.id); // even fake checkpoints need a changeSetId!
-    snapshot.saveChanges();
-    snapshot.close();
-    // Mock iModelHub
-    const mockCheckpointV2: CheckpointV2 = {
-      wsgId: "INVALID",
-      ecId: "INVALID",
-      changeset,
-      containerAccessKeyAccount: "testAccount",
-      containerAccessKeyContainer: `imodelblocks-${iModelId}`,
-      containerAccessKeySAS: "testSAS",
-      containerAccessKeyDbName: "testDb",
-    };
-
-    RpcManager.initializeInterface(IModelTileRpcInterface);
-    const tileRpcInterface = RpcRegistry.instance.getImplForInterface<IModelTileRpcInterface>(IModelTileRpcInterface);
-
-    const checkpointsV2Handler = IModelHubBackend.iModelClient.checkpointsV2;
-    sinon.stub(checkpointsV2Handler, "get").callsFake(async () => [mockCheckpointV2]);
-    sinon.stub(IModelHubBackend.iModelClient, "checkpointsV2").get(() => checkpointsV2Handler);
-    const daemonSuccessResult = { result: DbResult.BE_SQLITE_OK, errMsg: "" };
-    sinon.stub(BlobDaemon, "command").callsFake(async () => daemonSuccessResult);
-    // Mock blockcacheVFS daemon
-    sinon.stub(BlobDaemon, "getDbFileName").callsFake(() => dbPath);
-
-    process.env.BLOCKCACHE_DIR = "/foo/";
-    const checkpointProps = { user: "dummy", iTwinId, iModelId, changeset };
-    const checkpoint = await SnapshotDb.openCheckpointV2(checkpointProps);
-
-    // Generate tile
-    const tileProps = await getTileProps(checkpoint);
-    assert.isDefined(tileProps);
-    RpcInvocation.currentActivity = fakeRpc;
-    await tileRpcInterface.generateTileContent(checkpoint.getRpcProps(), tileProps!.treeId, tileProps!.contentId, tileProps!.guid);
-
-    // Make sure .Tiles exists in the cacheDir. This was enforced by opening it as a V2 Checkpoint which passes as part of its open params a tempFileBasename.
-    const tempFileBase = path.join(IModelHost.cacheDir, `${checkpointProps.iModelId}\$${checkpointProps.changeset.id}`);
-    assert.isTrue(IModelJsFs.existsSync(`${tempFileBase}.Tiles`));
-    checkpoint.close();
-  });
-});
+/*---------------------------------------------------------------------------------------------
+* Copyright (c) Bentley Systems, Incorporated. All rights reserved.
+* See LICENSE.md in the project root for license terms and full copyright notice.
+*--------------------------------------------------------------------------------------------*/
+import { assert } from "chai";
+import * as path from "path";
+import { DbResult, Guid } from "@itwin/core-bentley";
+import { CheckpointV2 } from "@bentley/imodelhub-client";
+import { IModelTileRpcInterface, RpcActivity, RpcInvocation, RpcManager, RpcRegistry } from "@itwin/core-common";
+import { BlobDaemon } from "@bentley/imodeljs-native";
+import { SnapshotDb } from "../../IModelDb";
+import { IModelHubBackend } from "../../IModelHubBackend";
+import { IModelHost, IModelHostConfiguration } from "../../core-backend";
+import { IModelJsFs } from "../../IModelJsFs";
+import { IModelTestUtils } from "../IModelTestUtils";
+import { getTileProps } from "../integration/TileUpload.test";
+
+import sinon = require("sinon");
+
+const fakeRpc: RpcActivity = {
+  accessToken: "dummy",
+  activityId: "",
+  applicationId: "",
+  applicationVersion: "",
+  sessionId: "",
+};
+
+describe("TileCache open v1", () => {
+  let tileRpcInterface: IModelTileRpcInterface;
+
+  const verifyTileCache = async (dbPath: string) => {
+    RpcManager.initializeInterface(IModelTileRpcInterface);
+    tileRpcInterface = RpcRegistry.instance.getImplForInterface<IModelTileRpcInterface>(IModelTileRpcInterface);
+
+    const iModel = SnapshotDb.openFile(dbPath);
+    assert.isDefined(iModel);
+    // Generate tile
+    const tileProps = await getTileProps(iModel);
+    assert.isDefined(tileProps);
+    RpcInvocation.currentActivity = fakeRpc;
+    await tileRpcInterface.generateTileContent(iModel.getRpcProps(), tileProps!.treeId, tileProps!.contentId, tileProps!.guid);
+
+    const tilesCache = `${iModel.pathName}.Tiles`;
+    assert.isTrue(IModelJsFs.existsSync(tilesCache));
+
+    iModel.close();
+  };
+  it("should create .tiles file next to .bim with default cacheDir", async () => {
+    // Shutdown IModelHost to allow this test to use it.
+    await IModelTestUtils.shutdownBackend();
+    const config = new IModelHostConfiguration();
+    await IModelTestUtils.startBackend(config);
+
+    const dbPath = IModelTestUtils.prepareOutputFile("IModel", "mirukuru.ibim");
+    const snapshot = IModelTestUtils.createSnapshotFromSeed(dbPath, IModelTestUtils.resolveAssetFile("mirukuru.ibim"));
+    snapshot.close();
+    await verifyTileCache(dbPath);
+
+  });
+  it("should create .tiles file next to .bim with set cacheDir", async () => {
+    // Shutdown IModelHost to allow this test to use it.
+    await IModelTestUtils.shutdownBackend();
+    const config = new IModelHostConfiguration();
+    config.cacheDir = path.join(__dirname, ".cache");
+    await IModelTestUtils.startBackend(config);
+
+    const dbPath = IModelTestUtils.prepareOutputFile("IModel", "mirukuru.ibim");
+    const snapshot = IModelTestUtils.createSnapshotFromSeed(dbPath, IModelTestUtils.resolveAssetFile("mirukuru.ibim"));
+    snapshot.close();
+
+    await verifyTileCache(dbPath);
+  });
+});
+
+describe("TileCache, open v2", async () => {
+  it("should place .Tiles in tempFileBase for V2 checkpoints", async () => {
+    const dbPath = IModelTestUtils.prepareOutputFile("IModel", "mirukuru.ibim");
+    const snapshot = IModelTestUtils.createSnapshotFromSeed(dbPath, IModelTestUtils.resolveAssetFile("mirukuru.ibim"));
+    const iModelId = snapshot.iModelId;
+    const iTwinId = Guid.createValue();
+    const changeset = IModelTestUtils.generateChangeSetId();
+    snapshot.nativeDb.setITwinId(iTwinId);
+    snapshot.nativeDb.saveLocalValue("ParentChangeSetId", changeset.id); // even fake checkpoints need a changeSetId!
+    snapshot.saveChanges();
+    snapshot.close();
+    // Mock iModelHub
+    const mockCheckpointV2: CheckpointV2 = {
+      wsgId: "INVALID",
+      ecId: "INVALID",
+      changeset,
+      containerAccessKeyAccount: "testAccount",
+      containerAccessKeyContainer: `imodelblocks-${iModelId}`,
+      containerAccessKeySAS: "testSAS",
+      containerAccessKeyDbName: "testDb",
+    };
+
+    RpcManager.initializeInterface(IModelTileRpcInterface);
+    const tileRpcInterface = RpcRegistry.instance.getImplForInterface<IModelTileRpcInterface>(IModelTileRpcInterface);
+
+    const checkpointsV2Handler = IModelHubBackend.iModelClient.checkpointsV2;
+    sinon.stub(checkpointsV2Handler, "get").callsFake(async () => [mockCheckpointV2]);
+    sinon.stub(IModelHubBackend.iModelClient, "checkpointsV2").get(() => checkpointsV2Handler);
+    const daemonSuccessResult = { result: DbResult.BE_SQLITE_OK, errMsg: "" };
+    sinon.stub(BlobDaemon, "command").callsFake(async () => daemonSuccessResult);
+    // Mock blockcacheVFS daemon
+    sinon.stub(BlobDaemon, "getDbFileName").callsFake(() => dbPath);
+
+    process.env.BLOCKCACHE_DIR = "/foo/";
+    const checkpointProps = { user: "dummy", iTwinId, iModelId, changeset };
+    const checkpoint = await SnapshotDb.openCheckpointV2(checkpointProps);
+
+    // Generate tile
+    const tileProps = await getTileProps(checkpoint);
+    assert.isDefined(tileProps);
+    RpcInvocation.currentActivity = fakeRpc;
+    await tileRpcInterface.generateTileContent(checkpoint.getRpcProps(), tileProps!.treeId, tileProps!.contentId, tileProps!.guid);
+
+    // Make sure .Tiles exists in the cacheDir. This was enforced by opening it as a V2 Checkpoint which passes as part of its open params a tempFileBasename.
+    const tempFileBase = path.join(IModelHost.cacheDir, `${checkpointProps.iModelId}\$${checkpointProps.changeset.id}`);
+    assert.isTrue(IModelJsFs.existsSync(`${tempFileBase}.Tiles`));
+    checkpoint.close();
+  });
+});