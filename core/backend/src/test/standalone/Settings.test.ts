--- conflicted
+++ resolved
@@ -108,13 +108,10 @@
     const settings = iModel.workspace.settings;
     SettingsSpecRegistry.addGroup(app1);
     IModelHost.appWorkspace.settings.addDictionary("app1", SettingsPriority.application, app1Settings);
-<<<<<<< HEAD
-=======
 
     let settingsChanged = 0;
     settings.onSettingsChanged.addListener(() => settingsChanged++);
 
->>>>>>> 4a4cd015
     settings.addDictionary("iModel1.setting.json", SettingsPriority.iModel, imodel1Settings);
     expect(settingsChanged).eq(1);
     settings.addDictionary("iModel2.setting.json", SettingsPriority.iModel, imodel2Settings);
