/*---------------------------------------------------------------------------------------------
* Copyright (c) Bentley Systems, Incorporated. All rights reserved.
* See LICENSE.md in the project root for license terms and full copyright notice.
*--------------------------------------------------------------------------------------------*/

import { assert } from "chai";
import * as path from "path";
import * as sinon from "sinon";
<<<<<<< HEAD
import { ClientRequestContext, Guid, IModelHubStatus } from "@bentley/bentleyjs-core";
import { AuthorizedClientRequestContext, WsgError } from "@bentley/itwin-client";
=======
import { Guid, IModelHubStatus } from "@bentley/bentleyjs-core";
import { AccessToken, AuthorizedClientRequestContext, WsgError } from "@bentley/itwin-client";
>>>>>>> f3790033
import { CheckpointManager, V1CheckpointManager, V2CheckpointManager } from "../../CheckpointManager";
import { SnapshotDb } from "../../IModelDb";
import { BackendRequestContext, IModelHost } from "../../imodeljs-backend";
import { IModelJsFs } from "../../IModelJsFs";
import { IModelTestUtils } from "../IModelTestUtils";
import { IModelHubBackend } from "../../IModelHubBackend";

describe("V1 Checkpoint Manager", () => {
  it("empty props", async () => {
    const props = {
      iTwinId: "",
      iModelId: "",
      changeset: { id: "" },
      requestContext: new AuthorizedClientRequestContext(""),
    };
    assert.equal(V1CheckpointManager.getFileName(props), path.join(IModelHost.cacheDir, "imodels", "checkpoints", "first.bim"));
  });

  it("changeset only props", async () => {
    const props = {
      iTwinId: "",
      iModelId: "",
      changeset: { id: "1234" },
      requestContext: new AuthorizedClientRequestContext(""),
    };
    assert.equal(V1CheckpointManager.getFileName(props), path.join(IModelHost.cacheDir, "imodels", "checkpoints", "1234.bim"));
  });

  it("changeset+context props", async () => {
    const props = {
      iTwinId: "5678",
      iModelId: "",
      changeset: { id: "1234" },
      requestContext: new AuthorizedClientRequestContext(""),
    };
    assert.equal(V1CheckpointManager.getFileName(props), path.join(IModelHost.cacheDir, "imodels", "checkpoints", "1234.bim"));
  });

  it("changeset+context+imodel props", async () => {
    const props = {
      iTwinId: "5678",
      iModelId: "910",
      changeset: { id: "1234" },
      requestContext: new AuthorizedClientRequestContext(""),
    };
    assert.equal(V1CheckpointManager.getFileName(props), path.join(IModelHost.cacheDir, "imodels", "910", "checkpoints", "1234.bim"));
  });

  it("getFolder", async () => {
    assert.equal(V1CheckpointManager.getFolder("1234"), path.join(IModelHost.cacheDir, "imodels", "1234", "checkpoints"));
    assert.equal(V1CheckpointManager.getFolder(""), path.join(IModelHost.cacheDir, "imodels", "checkpoints"));
  });

  it("should fix invalid dbGuid during download", async () => {
    const dbPath = IModelTestUtils.prepareOutputFile("IModel", "TestCheckpoint.bim");
    const snapshot = SnapshotDb.createEmpty(dbPath, { rootSubject: { name: "test" } });
    const iModelId = Guid.createValue();  // This is wrong - it should be `snapshot.getGuid()`!
    const iTwinId = Guid.createValue();
    const changeset = IModelTestUtils.generateChangeSetId();
    snapshot.nativeDb.setITwinId(iTwinId);
    snapshot.nativeDb.saveLocalValue("ParentChangeSetId", changeset.id);
    snapshot.saveChanges();

    assert.notEqual(iModelId, snapshot.nativeDb.getIModelId()); // Ensure the Snapshot dbGuid and iModelId are different
    snapshot.close();

    sinon.stub(V2CheckpointManager, "downloadCheckpoint").callsFake(async (arg) => {
      IModelJsFs.copySync(dbPath, arg.localFile);
      return changeset.id;
    });

    const localFile = IModelTestUtils.prepareOutputFile("IModel", "TestCheckpoint2.bim");

    const request = { localFile, checkpoint: { iTwinId, iModelId, changeset } };
    await CheckpointManager.downloadCheckpoint(request);
    const db = SnapshotDb.openCheckpointV1(localFile, request.checkpoint);
    assert.equal(iModelId, db.nativeDb.getIModelId(), "expected the V1 Checkpoint download to fix the improperly set dbGuid.");
    db.close();
  });
});

describe("Checkpoint Manager", () => {

  afterEach(() => {
    sinon.restore();
  });

  it("open missing local file should return undefined", async () => {
    const checkpoint = {
      iTwinId: "5678",
      iModelId: "910",
      changeset: { id: "1234" },
      requestContext: new AuthorizedClientRequestContext(""),
    };
    const request = {
      localFile: V1CheckpointManager.getFileName(checkpoint),
      checkpoint,
    };
    const db = CheckpointManager.tryOpenLocalFile(request);
    assert.isUndefined(db);
  });

  it("open a bad bim file should return undefined", async () => {
    const checkpoint = {
      iTwinId: "5678",
      iModelId: "910",
      changeset: { id: "1234" },
      requestContext: new AuthorizedClientRequestContext(""),  // Why is this on CheckpointProps rather than DownloadRequest
    };

    // Setup a local file
    const folder = V1CheckpointManager.getFolder(checkpoint.iModelId);
    if (!IModelJsFs.existsSync(folder))
      IModelJsFs.recursiveMkDirSync(folder);

    const outputFile = V1CheckpointManager.getFileName(checkpoint);
    if (IModelJsFs.existsSync(outputFile))
      IModelJsFs.unlinkSync(outputFile);

    IModelJsFs.writeFileSync(outputFile, "Testing");

    // Attempt to open the file
    const request = {
      localFile: V1CheckpointManager.getFileName(checkpoint),
      checkpoint,
    };
    const db = CheckpointManager.tryOpenLocalFile(request);
    assert.isUndefined(db);
  });

  it("downloadCheckpoint should fall back to use v1 checkpoints if v2 checkpoints are not enabled", async () => {
    const dbPath = IModelTestUtils.prepareOutputFile("IModel", "TestCheckpoint.bim");
    const snapshot = SnapshotDb.createEmpty(dbPath, { rootSubject: { name: "test" } });
    const iModelId = snapshot.iModelId;
    const iTwinId = Guid.createValue();
    const changeset = IModelTestUtils.generateChangeSetId();
    snapshot.nativeDb.setITwinId(iTwinId);
    snapshot.nativeDb.saveLocalValue("ParentChangeSetId", changeset.id);
    snapshot.saveChanges();
    snapshot.close();

    const checkpointsV2Handler = IModelHubBackend.iModelClient.checkpointsV2;
    sinon.stub(checkpointsV2Handler, "get").callsFake(async () => { throw new WsgError(IModelHubStatus.Unknown, "Feature is disabled."); });
    sinon.stub(IModelHubBackend.iModelClient, "checkpointsV2").get(() => checkpointsV2Handler);

    const v1Spy = sinon.stub(V1CheckpointManager, "downloadCheckpoint").callsFake(async (arg) => {
      IModelJsFs.copySync(dbPath, arg.localFile);
      return changeset.id;
    });

    const user = new BackendRequestContext() as AuthorizedClientRequestContext;
    const localFile = IModelTestUtils.prepareOutputFile("IModel", "TestCheckpoint2.bim");

    const request = { localFile, checkpoint: { user, iTwinId, iModelId, changeset } };
    await CheckpointManager.downloadCheckpoint(request);
    assert.isTrue(v1Spy.calledOnce);
  });
});<|MERGE_RESOLUTION|>--- conflicted
+++ resolved
@@ -6,13 +6,8 @@
 import { assert } from "chai";
 import * as path from "path";
 import * as sinon from "sinon";
-<<<<<<< HEAD
-import { ClientRequestContext, Guid, IModelHubStatus } from "@bentley/bentleyjs-core";
+import { Guid, IModelHubStatus } from "@bentley/bentleyjs-core";
 import { AuthorizedClientRequestContext, WsgError } from "@bentley/itwin-client";
-=======
-import { Guid, IModelHubStatus } from "@bentley/bentleyjs-core";
-import { AccessToken, AuthorizedClientRequestContext, WsgError } from "@bentley/itwin-client";
->>>>>>> f3790033
 import { CheckpointManager, V1CheckpointManager, V2CheckpointManager } from "../../CheckpointManager";
 import { SnapshotDb } from "../../IModelDb";
 import { BackendRequestContext, IModelHost } from "../../imodeljs-backend";
