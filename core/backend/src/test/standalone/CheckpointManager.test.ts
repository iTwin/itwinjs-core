--- conflicted
+++ resolved
@@ -7,11 +7,7 @@
 import * as path from "path";
 import * as sinon from "sinon";
 import { Guid, IModelHubStatus } from "@bentley/bentleyjs-core";
-<<<<<<< HEAD
-import { AuthorizedClientRequestContext, WsgError } from "@bentley/itwin-client";
-=======
-import { AccessToken, AuthorizedClientRequestContext, ResponseError } from "@bentley/itwin-client";
->>>>>>> 6f259258
+import { AuthorizedClientRequestContext, ResponseError } from "@bentley/itwin-client";
 import { CheckpointManager, V1CheckpointManager, V2CheckpointManager } from "../../CheckpointManager";
 import { SnapshotDb } from "../../IModelDb";
 import { BackendRequestContext, IModelHost } from "../../imodeljs-backend";
