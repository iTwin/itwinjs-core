--- conflicted
+++ resolved
@@ -5,11 +5,7 @@
 
 import { assert } from "chai";
 import * as fs from "fs";
-<<<<<<< HEAD
-import { Id64, Id64Array, Id64String, partitionArray } from "@itwin/core-bentley";
-=======
-import { DbResult, Id64, Id64Array, Id64String } from "@itwin/core-bentley";
->>>>>>> 6e63bdd0
+import { DbResult, Id64, Id64Array, Id64String, partitionArray } from "@itwin/core-bentley";
 import {
   Code, ColorDef, ElementGeometryInfo, ElementGeometryOpcode, FillDisplay, GeometryClass, GeometryParams, GeometryPartProps, GeometryStreamBuilder, GeometryStreamProps,
   ImageSourceFormat, IModel, LineStyle, PhysicalElementProps, Point2dProps, TextureMapProps, TextureMapUnits,
