--- conflicted
+++ resolved
@@ -12,15 +12,10 @@
 import { Schemas } from "../Schema";
 import { AzureBlobStorage } from "../CloudStorageBackend";
 import { KnownTestLocations } from "./KnownTestLocations";
-<<<<<<< HEAD
 import { AzureServerStorage } from "@itwin/object-storage-azure";
 import { ServerStorage } from "@itwin/object-storage-core";
-
-/* eslint-disable deprecation/deprecation */
-=======
 import { TestUtils } from "./TestUtils";
 import { IModelTestUtils } from "./IModelTestUtils";
->>>>>>> 27464afc
 
 describe("IModelHost", () => {
 
@@ -122,6 +117,7 @@
     assert.strictEqual(expectedDir, BriefcaseManager.cacheDir);
   });
 
+  /* eslint-disable deprecation/deprecation */
   it("should set Azure cloud storage provider for tile cache given credentials", async () => {
     const config = new IModelHostConfiguration();
     config.tileCacheAzureCredentials = {
@@ -214,6 +210,7 @@
     assert.isUndefined(IModelHost.tileStorage);
     assert.isUndefined(IModelHost.tileUploader);
   });
+  /* eslint-enable deprecation/deprecation */
 
   // TODO:
   it.skip("should cleanup everything on shutdown", () => {
