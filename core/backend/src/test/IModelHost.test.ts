/*---------------------------------------------------------------------------------------------
* Copyright (c) Bentley Systems, Incorporated. All rights reserved.
* See LICENSE.md in the project root for license terms and full copyright notice.
*--------------------------------------------------------------------------------------------*/
import { assert, expect } from "chai";
import * as path from "path";
import * as sinon from "sinon";
import { RpcRegistry } from "@itwin/core-common";
import { BriefcaseManager } from "../BriefcaseManager";
import { SnapshotDb } from "../IModelDb";
import { IModelHost, IModelHostOptions, KnownLocations } from "../IModelHost";
import { Schemas } from "../Schema";
import { AzureBlobStorage } from "../CloudStorageBackend";
import { KnownTestLocations } from "./KnownTestLocations";
import { AzureServerStorage } from "@itwin/object-storage-azure";
import { ServerStorage } from "@itwin/object-storage-core";
import { TestUtils } from "./TestUtils";
import { IModelTestUtils } from "./IModelTestUtils";

describe("IModelHost", () => {

  beforeEach(async () => {
    await TestUtils.shutdownBackend();
  });

  afterEach(async () => {
    sinon.restore();
  });

  after(async () => {
    await TestUtils.startBackend();
  });

  it("valid default configuration", async () => {
    await IModelHost.startup();

    // Valid registered implemented RPCs
    expect(RpcRegistry.instance.implementationClasses.size).to.equal(5);
    expect(RpcRegistry.instance.implementationClasses.get("IModelReadRpcInterface")).to.exist;
    expect(RpcRegistry.instance.implementationClasses.get("IModelTileRpcInterface")).to.exist;
    expect(RpcRegistry.instance.implementationClasses.get("SnapshotIModelRpcInterface")).to.exist;
    expect(RpcRegistry.instance.implementationClasses.get("WipRpcInterface")).to.exist;
    expect(RpcRegistry.instance.implementationClasses.get("DevToolsRpcInterface")).to.exist;

    expect(Schemas.getRegisteredSchema("BisCore")).to.exist;
    expect(Schemas.getRegisteredSchema("Generic")).to.exist;
    expect(Schemas.getRegisteredSchema("Functional")).to.exist;
  });

  it("should raise onAfterStartup events", async () => {
    const eventHandler = sinon.spy();
    IModelHost.onAfterStartup.addOnce(eventHandler);
    await IModelHost.startup();
    expect(eventHandler.calledOnce).to.be.true;
  });

  it("should raise onBeforeShutdown events", async () => {
    await TestUtils.startBackend();
    const eventHandler = sinon.spy();
    IModelHost.onBeforeShutdown.addOnce(eventHandler);
    const filename = IModelTestUtils.resolveAssetFile("GetSetAutoHandledStructProperties.bim");

    const workspaceClose = sinon.spy((IModelHost.appWorkspace as any), "close");
    const saveSettings = IModelHost.appWorkspace.settings as any;
    const settingClose = sinon.spy(saveSettings, "close");
    expect(workspaceClose.callCount).eq(0);
    expect(settingClose.callCount).eq(0);
    expect(saveSettings._remove).to.not.be.undefined;

    // shutdown should close any opened iModels. Make sure that happens
    const imodel1 = SnapshotDb.openFile(filename, { key: "imodel1" });
    const imodel2 = SnapshotDb.openFile(filename, { key: "imodel2" });
    const imodel3 = SnapshotDb.openFile(filename, { key: "imodel3" });
    const imodel4 = SnapshotDb.openFile(filename, { key: "imodel4" });
    assert.notEqual(imodel1, imodel2);
    assert.notEqual(imodel2, imodel3);
    expect(imodel1.isOpen).to.be.true;
    expect(imodel2.isOpen).to.be.true;
    expect(imodel3.isOpen).to.be.true;
    imodel4.close(); // make sure it gets removed so we don't try to close it again on shutdown
    await TestUtils.shutdownBackend();
    expect(eventHandler.calledOnce).to.be.true;
    assert.isFalse(imodel1.isOpen, "shutdown should close iModel1");
    assert.isFalse(imodel2.isOpen, "shutdown should close iModel2");
    assert.isFalse(imodel3.isOpen, "shutdown should close iModel3");
    expect(workspaceClose.callCount).eq(1);
    expect(settingClose.callCount).eq(1);
    expect(saveSettings._remove).to.be.undefined;
  });

  it("should auto-shutdown on process beforeExit event", async () => {
    await TestUtils.startBackend();
    expect(IModelHost.isValid).to.be.true;
    const eventHandler = sinon.spy();
    IModelHost.onBeforeShutdown.addOnce(eventHandler);
    process.emit("beforeExit", 0);
    await new Promise((resolve) => setImmediate(resolve));
    expect(eventHandler.calledOnce).to.be.true;
    expect(IModelHost.isValid).to.be.false;
  });

  it("should set the briefcase cache directory to expected locations", async () => {
    const config: IModelHostOptions = {};
    const cacheSubDir = "imodels";

    // Test cache default location
    await IModelHost.shutdown();
    await IModelHost.startup(config);
    let expectedDir = path.join(IModelHost.cacheDir, cacheSubDir);
    assert.strictEqual(expectedDir, BriefcaseManager.cacheDir);

    // Test custom cache location
    await IModelHost.shutdown();
    config.cacheDir = KnownLocations.tmpdir;
    await IModelHost.startup(config);
    expectedDir = path.join(KnownLocations.tmpdir, cacheSubDir);
    assert.strictEqual(expectedDir, BriefcaseManager.cacheDir);
  });

<<<<<<< HEAD
  /* eslint-disable deprecation/deprecation */
  it("should set Azure cloud storage provider for tile cache given credentials", async () => {
    const config = new IModelHostConfiguration();
=======
  it("should set Azure cloud storage provider for tile cache", async () => {
    const config: IModelHostOptions = {};
>>>>>>> 4c29314f
    config.tileCacheAzureCredentials = {
      account: "testAccount",
      accessKey: "testAccessKey",
    };

    const setUseTileCacheStub = sinon.stub();
    sinon.stub(IModelHost, "platform").get(() => ({
      setUseTileCache: setUseTileCacheStub,
    }));

    await IModelHost.startup(config);

    assert.instanceOf(IModelHost.tileCacheService, AzureBlobStorage);
    assert.equal((IModelHost.tileCacheService as any)._credential.accountName, config.tileCacheAzureCredentials.account);
    assert.isDefined(IModelHost.tileStorage);
    assert.instanceOf(IModelHost.tileStorage!.storage, AzureServerStorage);
    assert.equal((IModelHost.tileStorage!.storage as any)._config.accountName, config.tileCacheAzureCredentials.account);
    assert.isTrue(setUseTileCacheStub.calledOnceWithExactly(false));
  });

  it("should set custom cloud storage provider for tile cache", async () => {
    const config: IModelHostOptions = {};
    config.tileCacheService = {} as AzureBlobStorage;
    config.tileCacheStorage = {} as ServerStorage;

    const setUseTileCacheStub = sinon.stub();
    sinon.stub(IModelHost, "platform").get(() => ({
      setUseTileCache: setUseTileCacheStub,
    }));

    await IModelHost.startup(config);

    assert.equal(IModelHost.tileCacheService, config.tileCacheService);
    assert.isDefined(IModelHost.tileStorage);
    assert.equal(IModelHost.tileStorage!.storage, config.tileCacheStorage);
    assert.isTrue(setUseTileCacheStub.calledOnceWithExactly(false));
  });

  it("should throw if both tileCacheService and tileCacheAzureCredentials are set", async () => {
    const config: IModelHostOptions = {};
    config.tileCacheAzureCredentials = {
      account: "testAccount",
      accessKey: "testAccessKey",
    };
    config.tileCacheService = {} as AzureBlobStorage;

    await expect(IModelHost.startup(config)).to.be.rejectedWith("Cannot use both Azure and custom cloud storage providers for tile cache.");
  });

  it("should throw if both tileCacheStorage and tileCacheAzureCredentials are set", async () => {
    const config = new IModelHostConfiguration();
    config.tileCacheAzureCredentials = {
      account: "testAccount",
      accessKey: "testAccessKey",
    };
    config.tileCacheStorage = {} as ServerStorage;

    await expect(IModelHost.startup(config)).to.be.rejectedWith("Cannot use both Azure and custom cloud storage providers for tile cache.");
  });

  it("should use local cache if cloud storage provider for tile cache is not set", async () => {
    const setUseTileCacheStub = sinon.stub();
    sinon.stub(IModelHost, "platform").get(() => ({
      setUseTileCache: setUseTileCacheStub,
    }));

    await IModelHost.startup();

    assert.isUndefined(IModelHost.tileCacheService);
    assert.isUndefined(IModelHost.tileUploader);
    assert.isTrue(setUseTileCacheStub.calledOnceWithExactly(true));
  });

<<<<<<< HEAD
  it("should cleanup tileCacheService, tileStorageService and tileUploader on shutdown", async () => {
    const config = new IModelHostConfiguration();
=======
  it("should cleanup tileCacheService and tileUploader on shutdown", async () => {
    const config: IModelHostOptions = {};
>>>>>>> 4c29314f
    config.tileCacheService = {} as AzureBlobStorage;
    config.tileCacheStorage = {} as ServerStorage;

    await IModelHost.startup(config);

    assert.equal(IModelHost.tileCacheService, config.tileCacheService);
    assert.equal(IModelHost.tileStorage?.storage, config.tileCacheStorage);
    assert.isDefined(IModelHost.tileUploader);

    await IModelHost.shutdown();

    assert.isUndefined(IModelHost.tileCacheService);
    assert.isUndefined(IModelHost.tileStorage);
    assert.isUndefined(IModelHost.tileUploader);
  });
  /* eslint-enable deprecation/deprecation */

  // TODO:
  it.skip("should cleanup everything on shutdown", () => {

  });

  it("should throw if hubAccess is undefined and getter is called", async () => {
    await IModelHost.startup();
    expect(IModelHost.getHubAccess()).undefined;
    expect(() => IModelHost.hubAccess).throws();
  });

  it("computeSchemaChecksum", () => {
    const assetsDir = path.join(KnownTestLocations.assetsDir, "ECSchemaOps");
    const schemaXmlPath = path.join(assetsDir, "SchemaA.ecschema.xml");
    let referencePaths = [assetsDir];
    let sha1 = IModelHost.computeSchemaChecksum({ schemaXmlPath, referencePaths });
    expect(sha1).equal("3ac6578060902aa0b8426b61d62045fdf7fa0b2b");

    expect(() => IModelHost.computeSchemaChecksum({ schemaXmlPath, referencePaths, exactMatch: true })).throws("Failed to read schema SchemaA.ecschema");

    referencePaths = [path.join(assetsDir, "exact-match")];
    sha1 = IModelHost.computeSchemaChecksum({ schemaXmlPath, referencePaths, exactMatch: true });
    expect(sha1).equal("2a618664fbba1df7c05f27d7c0e8f58de250003b");
  });
});<|MERGE_RESOLUTION|>--- conflicted
+++ resolved
@@ -117,14 +117,9 @@
     assert.strictEqual(expectedDir, BriefcaseManager.cacheDir);
   });
 
-<<<<<<< HEAD
   /* eslint-disable deprecation/deprecation */
   it("should set Azure cloud storage provider for tile cache given credentials", async () => {
-    const config = new IModelHostConfiguration();
-=======
-  it("should set Azure cloud storage provider for tile cache", async () => {
-    const config: IModelHostOptions = {};
->>>>>>> 4c29314f
+    const config: IModelHostOptions = {};
     config.tileCacheAzureCredentials = {
       account: "testAccount",
       accessKey: "testAccessKey",
@@ -175,7 +170,7 @@
   });
 
   it("should throw if both tileCacheStorage and tileCacheAzureCredentials are set", async () => {
-    const config = new IModelHostConfiguration();
+    const config: IModelHostOptions = {};
     config.tileCacheAzureCredentials = {
       account: "testAccount",
       accessKey: "testAccessKey",
@@ -198,13 +193,8 @@
     assert.isTrue(setUseTileCacheStub.calledOnceWithExactly(true));
   });
 
-<<<<<<< HEAD
   it("should cleanup tileCacheService, tileStorageService and tileUploader on shutdown", async () => {
-    const config = new IModelHostConfiguration();
-=======
-  it("should cleanup tileCacheService and tileUploader on shutdown", async () => {
-    const config: IModelHostOptions = {};
->>>>>>> 4c29314f
+    const config: IModelHostOptions = {};
     config.tileCacheService = {} as AzureBlobStorage;
     config.tileCacheStorage = {} as ServerStorage;
 
