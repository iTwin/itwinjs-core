--- conflicted
+++ resolved
@@ -58,21 +58,14 @@
    * - cacheDir === path.join(__dirname, ".cache")
    */
   public static async startBackend(config?: IModelHostConfiguration): Promise<void> {
-<<<<<<< HEAD
     const cfg = config ?? new IModelHostConfiguration();
-    cfg.cacheDir = cfg.cacheDir ?? path.join(__dirname, ".cache");  // Set the cache dir to be under the lib directory.
-    cfg.workspace = { settingsFiles: IModelTestUtils.resolveAssetFile("gcs.setting.json5") };
-
-    await IModelHost.startup(cfg);
-=======
-    const cfg = config ? config : new IModelHostConfiguration();
     if (ProcessDetector.isIOSAppBackend) {
       cfg.cacheDir = undefined; // Let the native side handle the cache.
     } else {
-      cfg.cacheDir = path.join(__dirname, ".cache");  // Set the cache dir to be under the lib directory.
+    cfg.cacheDir = cfg.cacheDir ?? path.join(__dirname, ".cache");  // Set the cache dir to be under the lib directory.
+    cfg.workspace = { settingsFiles: IModelTestUtils.resolveAssetFile("gcs.setting.json5") };
     }
-    return IModelHost.startup(cfg);
->>>>>>> bf68f3ac
+    await IModelHost.startup(cfg);
   }
 
   public static async shutdownBackend(): Promise<void> {
