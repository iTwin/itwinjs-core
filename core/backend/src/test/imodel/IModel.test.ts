--- conflicted
+++ resolved
@@ -8,19 +8,15 @@
 import * as path from "path";
 import * as semver from "semver";
 import * as sinon from "sinon";
-<<<<<<< HEAD
-import { DbResult, Guid, GuidString, Id64, Id64String, Logger, OpenMode, using } from "@itwin/core-bentley";
-=======
 import { CloudSqlite } from "@bentley/imodeljs-native";
 import { DbResult, Guid, GuidString, Id64, Id64String, Logger, OpenMode, ProcessDetector, using } from "@itwin/core-bentley";
->>>>>>> bf68f3ac
 import {
-  AxisAlignedBox3d, BisCodeSpec, BriefcaseIdValue, ChangesetIdWithIndex, Code, CodeScopeSpec, CodeSpec, ColorByName, ColorDef, DefinitionElementProps,
-  DisplayStyleProps, DisplayStyleSettings, DisplayStyleSettingsProps, EcefLocation, ElementProps, EntityMetaData, EntityProps, FilePropertyProps,
-  FontMap, FontType, GeoCoordinatesRequestProps, GeographicCRS, GeographicCRSProps, GeometricElementProps, GeometryParams, GeometryStreamBuilder,
-  ImageSourceFormat, IModel, IModelCoordinatesRequestProps, IModelError, IModelStatus, MapImageryProps, ModelProps, PhysicalElementProps,
-  PointWithStatus, PrimitiveTypeCode, RelatedElement, RenderMode, SchemaState, SpatialViewDefinitionProps, SubCategoryAppearance, TextureMapping,
-  TextureMapProps, TextureMapUnits, ViewDefinitionProps, ViewFlagProps, ViewFlags,
+  AxisAlignedBox3d, BisCodeSpec, BriefcaseIdValue, Code, CodeScopeSpec, CodeSpec, ColorByName, ColorDef, DefinitionElementProps, DisplayStyleProps,
+  DisplayStyleSettings, DisplayStyleSettingsProps, EcefLocation, ElementProps, EntityMetaData, EntityProps, FilePropertyProps, FontMap, FontType,
+  GeoCoordinatesRequestProps, GeographicCRS, GeographicCRSProps, GeometricElementProps, GeometryParams, GeometryStreamBuilder, ImageSourceFormat,
+  IModel, IModelCoordinatesRequestProps, IModelError, IModelStatus, MapImageryProps, ModelProps, PhysicalElementProps,
+  PointWithStatus, PrimitiveTypeCode, RelatedElement, RenderMode, SchemaState, SpatialViewDefinitionProps, SubCategoryAppearance,
+  TextureMapping, TextureMapProps, TextureMapUnits, ViewDefinitionProps, ViewFlagProps, ViewFlags,
 } from "@itwin/core-common";
 import {
   Geometry, GeometryQuery, LineString3d, Loop, Matrix4d, Point3d, PolyfaceBuilder, Range3d, StrokeOptions, Transform, XYZProps, YawPitchRollAngles,
@@ -1694,36 +1690,8 @@
     iModel2.close();
   });
 
-<<<<<<< HEAD
-  it("should be able to reproject with iModel coordinates to or from any other GeographicCRS", async () => {
-    const convertTest = async (fileName: string, fileGCS: GeographicCRSProps, datum: string | GeographicCRSProps, inputCoord: XYZProps, outputCoord: PointWithStatus) => {
-
-      const args = {
-        rootSubject: { name: "TestSubject", description: "test project" },
-        client: "ABC Engineering",
-        globalOrigin: { x: 0.0, y: 0.0 },
-        projectExtents: { low: { x: -300, y: -300, z: -20 }, high: { x: 500, y: 500, z: 400 } },
-        guid: Guid.createValue(),
-=======
   if (!ProcessDetector.isIOSAppBackend) {
     it("should be able to reproject with iModel coordinates to or from any other GeographicCRS", async () => {
-      // this commented-out code allows gcs workspace files. This test should be moved to an integration test when
-      // the gcs data is no longer delivered with the backend.
-      // const addGcsWs = async (id: string) => {
-      //   try {
-      //     const ws = await IModelHost.appWorkspace.getContainer({ id });
-      //     const fileName = ws.localFile;
-      //     IModelHost.appWorkspace.dropContainer(ws);
-      //     expect(IModelHost.platform.addGcsWorkspace(fileName)).to.be.true;
-      //   } catch (e) {
-      //     // eslint-disable-next-line no-console
-      //     console.log(`cannot load GCS Workspace: ${id}`);
-      //   }
-      // };
-
-      // await addGcsWs("usa");
-      // await addGcsWs("uk");
-
       const convertTest = async (fileName: string, fileGCS: GeographicCRSProps, datum: string | GeographicCRSProps, inputCoord: XYZProps, outputCoord: PointWithStatus) => {
 
         const args = {
@@ -1771,7 +1739,6 @@
         expect(Math.abs(expectedPt2.z - outPt2.z) < 0.001).to.be.true;
         expect(response1.geoCoords[0].s === 0);
         iModel.close();
->>>>>>> bf68f3ac
       };
 
       const EWRGCS: GeographicCRSProps = {
