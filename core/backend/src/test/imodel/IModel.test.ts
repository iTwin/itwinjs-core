--- conflicted
+++ resolved
@@ -565,11 +565,6 @@
       const expected = test[0] ?? {};
       const styleId = DisplayStyle3d.insert(imodel2, IModel.dictionaryId, `TestStyle${suffix++}`, expected);
       const style = imodel2.elements.getElement<DisplayStyle3d>(styleId).toJSON();
-<<<<<<< HEAD
-      expect(style.jsonProperties?.styles).not.to.be.undefined;
-=======
-      expect(style.jsonProperties.styles).not.to.be.undefined;
->>>>>>> 6b528c8f
 
       expect(style.jsonProperties).not.to.be.undefined;
       expect(style.jsonProperties?.styles).not.to.be.undefined;
