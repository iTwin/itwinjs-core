/*---------------------------------------------------------------------------------------------
* Copyright (c) Bentley Systems, Incorporated. All rights reserved.
* See LICENSE.md in the project root for license terms and full copyright notice.
*--------------------------------------------------------------------------------------------*/
import { assert, expect } from "chai";
import * as path from "path";
import * as semver from "semver";
import * as sinon from "sinon";
<<<<<<< HEAD
import { DbResult, Guid, GuidString, Id64, Id64String, Logger, OpenMode, ProcessDetector } from "@itwin/core-bentley";
=======
import { DbResult, Guid, GuidString, Id64, Id64String, IModelStatus, Logger, OpenMode, ProcessDetector, using } from "@itwin/core-bentley";
>>>>>>> c031ba2c
import {
  AxisAlignedBox3d, BisCodeSpec, BriefcaseIdValue, ChangesetIdWithIndex, Code, CodeScopeSpec, CodeSpec, ColorByName, ColorDef, DefinitionElementProps,
  DisplayStyleProps, DisplayStyleSettings, DisplayStyleSettingsProps, EcefLocation, ElementProps, EntityMetaData, EntityProps, FilePropertyProps,
  FontMap, FontType, GeoCoordinatesRequestProps, GeoCoordStatus, GeographicCRS, GeographicCRSProps, GeometricElementProps, GeometryParams, GeometryStreamBuilder,
  ImageSourceFormat, IModel, IModelCoordinatesRequestProps, IModelError, LightLocationProps, MapImageryProps, PhysicalElementProps,
  PointWithStatus, PrimitiveTypeCode, RelatedElement, RelationshipProps, RenderMode, SchemaState, SpatialViewDefinitionProps, SubCategoryAppearance, SubjectProps, TextureMapping,
  TextureMapProps, TextureMapUnits, ViewDefinitionProps, ViewFlagProps, ViewFlags,
} from "@itwin/core-common";
import {
  Geometry, GeometryQuery, LineString3d, Loop, Matrix4d, Point3d, PolyfaceBuilder, Range3d, StrokeOptions, Transform, XYZProps, YawPitchRollAngles,
} from "@itwin/core-geometry";
import { V2CheckpointAccessProps } from "../../BackendHubAccess";
import { V2CheckpointManager } from "../../CheckpointManager";
import {
  _nativeDb, BisCoreSchema, Category, ClassRegistry, DefinitionContainer, DefinitionGroup, DefinitionGroupGroupsDefinitions,
  DefinitionModel, DefinitionPartition, DictionaryModel, DisplayStyle3d, DisplayStyleCreationOptions, DocumentPartition, DrawingGraphic, ECSqlStatement,
  Element, ElementDrivesElement, ElementGroupsMembers, ElementOwnsChildElements, Entity, GeometricElement2d, GeometricElement3d,
  GeometricModel, GroupInformationPartition, IModelDb, IModelHost, IModelJsFs, InformationPartitionElement, InformationRecordElement, LightLocation,
  LinkPartition, Model, PhysicalElement, PhysicalModel, PhysicalObject, PhysicalPartition, RenderMaterialElement, RenderMaterialElementParams, SnapshotDb, SpatialCategory,
  SqliteStatement, SqliteValue, SqliteValueType, StandaloneDb, SubCategory, Subject, Texture, ViewDefinition,
} from "../../core-backend";
import { BriefcaseDb, SnapshotDbOpenArgs } from "../../IModelDb";
import { HubMock } from "../../HubMock";
import { KnownTestLocations } from "../KnownTestLocations";
import { IModelTestUtils } from "../IModelTestUtils";
import { DisableNativeAssertions } from "../TestUtils";
import { samplePngTexture } from "../imageData";
import { performance } from "perf_hooks";
// spell-checker: disable

async function getIModelError<T>(promise: Promise<T>): Promise<IModelError | undefined> {
  try {
    await promise;
    return undefined;
  } catch (err) {
    return err instanceof IModelError ? err : undefined;
  }
}

function expectIModelError(expectedErrorNumber: IModelStatus | DbResult, error: IModelError | undefined): void {
  expect(error).not.to.be.undefined;
  expect(error).instanceof(IModelError);
  expect(error!.errorNumber).to.equal(expectedErrorNumber);
}

describe("iModel", () => {
  let imodel1: SnapshotDb;
  let imodel2: SnapshotDb;
  let imodel3: SnapshotDb;
  let imodel4: SnapshotDb;
  let imodel5: SnapshotDb;
  let originalEnv: any;

  before(async () => {
    originalEnv = { ...process.env };

    IModelTestUtils.registerTestBimSchema();
    imodel1 = IModelTestUtils.createSnapshotFromSeed(IModelTestUtils.prepareOutputFile("IModel", "test.bim"), IModelTestUtils.resolveAssetFile("test.bim"));
    imodel2 = IModelTestUtils.createSnapshotFromSeed(IModelTestUtils.prepareOutputFile("IModel", "CompatibilityTestSeed.bim"), IModelTestUtils.resolveAssetFile("CompatibilityTestSeed.bim"));
    imodel3 = SnapshotDb.openFile(IModelTestUtils.resolveAssetFile("GetSetAutoHandledStructProperties.bim"));
    imodel4 = IModelTestUtils.createSnapshotFromSeed(IModelTestUtils.prepareOutputFile("IModel", "GetSetAutoHandledArrayProperties.bim"), IModelTestUtils.resolveAssetFile("GetSetAutoHandledArrayProperties.bim"));
    imodel5 = IModelTestUtils.createSnapshotFromSeed(IModelTestUtils.prepareOutputFile("IModel", "mirukuru.ibim"), IModelTestUtils.resolveAssetFile("mirukuru.ibim"));

    const schemaPathname = path.join(KnownTestLocations.assetsDir, "TestBim.ecschema.xml");
    await imodel1.importSchemas([schemaPathname]); // will throw an exception if import fails
  });

  after(() => {
    process.env = originalEnv;
    imodel1.close();
    imodel2.close();
    imodel3.close();
    imodel4.close();
    imodel5.close();
  });

  afterEach(() => {
    sinon.restore();
  });

  /** Roundtrip the entity through a json string and back to a new entity. */
  const roundtripThroughJson = (entity1: Entity): Entity => {
    const string1 = JSON.stringify(entity1);
    const props1 = JSON.parse(string1) as EntityProps;
    const entity2 = new (entity1.constructor as any)(props1, entity1.iModel); // create a new entity from the EntityProps
    const string2 = JSON.stringify(entity2);
    assert.equal(string1, string2);
    return entity2;
  };

  it("should be able to get properties of an iIModel", () => {
    expect(imodel1.name).equals("TBD"); // That's the name of the root subject!
    const extents: AxisAlignedBox3d = imodel1.projectExtents;
    assert(!extents.isNull);

    // make sure we can construct a new element even if we haven't loaded its metadata (will be loaded in ctor)
    assert.isUndefined(imodel1.classMetaDataRegistry.find("biscore:lightlocation"));
    const e1 = imodel1.constructEntity<LightLocation, LightLocationProps>({ category: "0x11", classFullName: "BisCore:LightLocation", model: "0x01", code: Code.createEmpty() });
    assert.isDefined(e1);
    assert.isDefined(imodel1.classMetaDataRegistry.find("biscore:lightlocation")); // should have been loaded in ctor
  });

  it("should use schema to look up classes by name", () => {
    const elementClass = ClassRegistry.findRegisteredClass(Element.classFullName);
    const categoryClass = ClassRegistry.findRegisteredClass(Category.classFullName);
    assert.isDefined(elementClass);
    assert.isDefined(categoryClass);
    assert.equal(elementClass!.schema, BisCoreSchema);
    assert.equal(categoryClass!.schema, BisCoreSchema);
    assert.equal(elementClass!.className, "Element");
    assert.equal(categoryClass!.className, "Category");
  });

  it("Fonts", () => {
    const dbFonts = imodel1.fonts;
    expect(Array.from(dbFonts.queryMappedFamilies({ includeNonEmbedded: true })).length).to.equal(4);
    expect(dbFonts.findDescriptor(1)).to.deep.equal({ name: "Arial", type: FontType.TrueType });
    expect(dbFonts.findId({ name: "Arial" })).to.equal(1);
    expect(dbFonts.findId({ name: "arial" })).to.equal(1);

    expect(dbFonts.findDescriptor(2)).to.deep.equal({ name: "Font0", type: FontType.Rsc });
    expect(dbFonts.findId({ name: "Font0" })).to.equal(2);
    expect(dbFonts.findId({ name: "fOnt0" })).to.equal(2);

    expect(dbFonts.findDescriptor(3)).to.deep.equal({ name: "ShxFont0", type: FontType.Shx });
    expect(dbFonts.findId({ name: "ShxFont0" })).to.equal(3);
    expect(dbFonts.findId({ name: "shxfont0" })).to.equal(3);

    expect(dbFonts.findDescriptor(4)).to.deep.equal({ name: "Calibri", type: FontType.TrueType });
    expect(dbFonts.findId({ name: "Calibri" })).to.equal(4);
    expect(dbFonts.findId({ name: "cAlIbRi" })).to.equal(4);

    expect(dbFonts.findId({ name: "notfound" })).to.be.undefined;

    const fonts1 = imodel1.fontMap; // eslint-disable-line @typescript-eslint/no-deprecated
    assert.equal(fonts1.fonts.size, 4, "font map size should be 4");
    assert.equal(FontType.TrueType, fonts1.getFont(1)!.type, "get font 1 type is TrueType");
    assert.equal("Arial", fonts1.getFont(1)!.name, "get Font 1 name");
    assert.equal(1, fonts1.getFont("Arial")!.id, "get Font 1, by name");
    assert.equal(1, fonts1.getFont("arial")!.id, "get Font 1, by name case insensitive");

    assert.equal(FontType.Rsc, fonts1.getFont(2)!.type, "get font 2 type is Rsc");
    assert.equal("Font0", fonts1.getFont(2)!.name, "get Font 2 name");
    assert.equal(2, fonts1.getFont("Font0")!.id, "get Font 2, by name");
    assert.equal(2, fonts1.getFont("fOnt0")!.id, "get Font 2, by name case insensitive");

    assert.equal(FontType.Shx, fonts1.getFont(3)!.type, "get font 1 type is Shx");
    assert.equal("ShxFont0", fonts1.getFont(3)!.name, "get Font 3 name");
    assert.equal(3, fonts1.getFont("ShxFont0")!.id, "get Font 3, by name");
    assert.equal(3, fonts1.getFont("shxfont0")!.id, "get Font 3, by name case insensitive");

    assert.equal(FontType.TrueType, fonts1.getFont(4)!.type, "get font 4 type is TrueType");
    assert.equal("Calibri", fonts1.getFont(4)!.name, "get Font 4 name");
    assert.equal(4, fonts1.getFont("Calibri")!.id, "get Font 4, by name");
    assert.equal(4, fonts1.getFont("cAlIbRi")!.id, "get Font 4, by name case insensitive");

    assert.isUndefined(fonts1.getFont("notfound"), "attempt lookup of a font that should not be found");

    assert.deepEqual(new FontMap(fonts1.toJSON()), fonts1, "toJSON on FontMap"); // eslint-disable-line @typescript-eslint/no-deprecated
  });

  it("should load a known element by Id from an existing iModel", () => {
    assert.exists(imodel1.elements);
    const code1 = new Code({ spec: "0x10", scope: "0x11", value: "RF1.dgn" });
    const el = imodel1.elements.getElement(code1);
    assert.exists(el);
    const el2ById = imodel1.elements.getElement("0x34");
    assert.exists(el2ById);
    const badCode = new Code({ spec: "0x10", scope: "0x11", value: "RF1_does_not_exist.dgn" });

    try {
      imodel1.elements.getElement(badCode); // throws Error
      assert.fail(); // this line should be skipped
    } catch (error: any) {
      assert.instanceOf(error, Error);
      assert.instanceOf(error, IModelError);
      assert.equal(error.errorNumber, IModelStatus.NotFound);
    }

    const element1 = imodel1.elements.tryGetElement(code1);
    const element2 = imodel1.elements.tryGetElement("0x34");
    const element3 = imodel1.elements.tryGetElement(badCode);
    assert.isDefined(element1);
    assert.isDefined(element2);
    assert.isUndefined(element3);
    const elementProps1 = imodel1.elements.tryGetElementProps(code1);
    const elementProps2 = imodel1.elements.tryGetElementProps("0x34");
    const elementProps3 = imodel1.elements.tryGetElementProps(badCode);
    assert.isDefined(elementProps1);
    assert.isDefined(elementProps2);
    assert.isUndefined(elementProps3);

    const model1 = imodel1.models.tryGetModel(IModel.dictionaryId);
    const modelProps1 = imodel1.models.tryGetModelProps(IModel.dictionaryId);
    const subModel1 = imodel1.models.tryGetSubModel(IModel.dictionaryId);
    assert.isDefined(model1);
    assert.isDefined(modelProps1);
    assert.isDefined(subModel1);
    const badModel1 = imodel1.models.tryGetModel(Id64.fromUint32Pair(999, 999));
    const badModelProps1 = imodel1.models.tryGetModelProps(Id64.fromUint32Pair(999, 999));
    const badSubModel1 = imodel1.models.tryGetSubModel(IModel.rootSubjectId);
    const badSubModel2 = imodel1.models.tryGetSubModel(badCode);
    assert.isUndefined(badModel1);
    assert.isUndefined(badModelProps1);
    assert.isUndefined(badSubModel1);
    assert.isUndefined(badSubModel2);

    const subCat = imodel1.elements.getElement("0x2e");
    assert.isTrue(subCat instanceof SubCategory);
    if (subCat instanceof SubCategory) {
      assert.isTrue(subCat.appearance.color.tbgr === 16777215);
      assert.isTrue(subCat.appearance.weight === 2);
      assert.equal(Id64.getLocalId(subCat.id), 46);
      assert.equal(Id64.getBriefcaseId(subCat.id), 0);
      assert.equal(Id64.getLocalId(subCat.code.spec), 30);
      assert.equal(Id64.getBriefcaseId(subCat.code.spec), 0);
      assert.isTrue(subCat.code.scope === "0x2d");
      assert.isTrue(subCat.code.value === "A-Z013-G-Legn");
      roundtripThroughJson(subCat);
    }

    /// Get the parent Category of the subcategory.
    const cat = imodel1.elements.getElement((subCat as SubCategory).getCategoryId());
    assert.isTrue(cat instanceof Category);
    if (cat instanceof Category) {
      assert.equal(Id64.getLocalId(cat.id), 45);
      assert.equal(Id64.getBriefcaseId(cat.id), 0);
      assert.isTrue(cat.description === "Legends, symbols keys");
      assert.equal(Id64.getLocalId(cat.code.spec), 22);
      assert.equal(Id64.getBriefcaseId(cat.code.spec), 0);
      assert.isTrue(cat.code.value === "A-Z013-G-Legn");
      roundtripThroughJson(cat);
    }

    const phys = imodel1.elements.getElement("0x38");
    assert.isTrue(phys instanceof GeometricElement3d);

    const locateMsg = phys.getToolTipMessage();
    assert.isDefined(locateMsg);

    const a2 = imodel2.elements.getElement("0x1d");
    assert.exists(a2);
    expect(a2.federationGuid).equal("18eb4650-b074-414f-b961-d9cfaa6c8746");
    const el3 = imodel2.elements.getElement(a2.federationGuid!);
    assert.exists(el3);
    assert.notEqual(a2, el3);
    assert.equal(a2.id, el3.id);
    roundtripThroughJson(el3);

    const newEl = el3.toJSON();
    newEl.federationGuid = undefined;
    newEl.code = { scope: "bad scope", spec: "0x10", value: "new code" };
    expect(() => imodel2.elements.insertElement(newEl)).throws("invalid code scope").to.have.property("metadata");
    newEl.code.scope = "0x34322"; // valid id, but element doesn't exist
    expect(() => imodel2.elements.insertElement(newEl)).throws("invalid code scope").to.have.property("metadata");

    newEl.code.scope = el3.federationGuid!;
    const newId = imodel2.elements.insertElement(newEl); // code scope from FederationGuid should get converted to ElementId
    const a4 = imodel2.elements.getElementProps(newId);
    expect(a4.code.scope).equal(el3.id);

    a4.code.scope = "0x13343";
    expect(() => imodel2.elements.updateElement(a4)).throws("invalid code scope").to.have.property("metadata");

    a4.code.scope = "0x1";
    imodel2.elements.updateElement(a4); // should change the code scope to new element
    let a5 = imodel2.elements.getElementProps(newId);
    expect(a5.code.scope).equal("0x1");

    // only pass minimum, but expect model and classFullName to be added.
    const newProps = { id: a4.id, code: a4.code, classFullName: undefined, model: undefined };
    newProps.code.scope = el3.federationGuid!; // should convert FederationGuid to ElementId
    imodel2.elements.updateElement(newProps);
    expect(newProps.classFullName).eq(a4.classFullName);
    expect(newProps.model).eq(a4.model);

    a5 = imodel2.elements.getElementProps(newId);
    expect(a5.code.scope).equal(el3.id);
  });

  it("should optionally detect class mismatches", () => {
    // tryGetElement
    const subjectUnvalidated = imodel1.elements.tryGetElement<Subject>(IModel.rootSubjectId);
    assert.isDefined(subjectUnvalidated);
    const subjectValidated = imodel1.elements.tryGetElement<Subject>(IModel.rootSubjectId, Subject);
    assert.isDefined(subjectValidated);
    const physicalElementUnvalidated = imodel1.elements.tryGetElement<PhysicalElement>(IModel.rootSubjectId);
    assert.isDefined(physicalElementUnvalidated); // wrong type, but class to validate was not passed
    const physicalElementValidated = imodel1.elements.tryGetElement<PhysicalElement>(IModel.rootSubjectId, PhysicalElement); // abstract class
    assert.isUndefined(physicalElementValidated); // wrong type
    const physicalObjectUnvalidated = imodel1.elements.tryGetElement<PhysicalObject>(IModel.rootSubjectId);
    assert.isDefined(physicalObjectUnvalidated); // wrong type, but class to validate was not passed
    const physicalObjectValidated = imodel1.elements.tryGetElement<PhysicalObject>(IModel.rootSubjectId, PhysicalObject); // concrete class
    assert.isUndefined(physicalObjectValidated); // wrong type
    // tryGetModel
    const dictionaryUnvalidated = imodel1.models.tryGetModel<DictionaryModel>(IModel.dictionaryId);
    assert.isDefined(dictionaryUnvalidated);
    const dictionaryValidated = imodel1.models.tryGetModel<DictionaryModel>(IModel.dictionaryId, DictionaryModel);
    assert.isDefined(dictionaryValidated);
    const geometricModelUnvalidated = imodel1.models.tryGetModel<GeometricModel>(IModel.dictionaryId);
    assert.isDefined(geometricModelUnvalidated); // wrong type, but class to validate was not passed
    const geometricModelValidated = imodel1.models.tryGetModel<GeometricModel>(IModel.dictionaryId, GeometricModel); // abstract class
    assert.isUndefined(geometricModelValidated); // wrong type
    const physicalModelUnvalidated = imodel1.models.tryGetModel<PhysicalModel>(IModel.dictionaryId);
    assert.isDefined(physicalModelUnvalidated); // wrong type, but class to validate was not passed
    const physicalModelValidated = imodel1.models.tryGetModel<PhysicalModel>(IModel.dictionaryId, PhysicalModel); // concrete class
    assert.isUndefined(physicalModelValidated); // wrong type
    // tryGetSubModel
    const dictionarySubUnvalidated = imodel1.models.tryGetSubModel<DictionaryModel>(IModel.dictionaryId);
    assert.isDefined(dictionarySubUnvalidated);
    const dictionarySubValidated = imodel1.models.tryGetSubModel<DictionaryModel>(IModel.dictionaryId, DictionaryModel);
    assert.isDefined(dictionarySubValidated);
    const geometricSubModelUnvalidated = imodel1.models.tryGetSubModel<GeometricModel>(IModel.dictionaryId);
    assert.isDefined(geometricSubModelUnvalidated); // wrong type, but class to validate was not passed
    const geometricSubModelValidated = imodel1.models.tryGetSubModel<GeometricModel>(IModel.dictionaryId, GeometricModel); // abstract class
    assert.isUndefined(geometricSubModelValidated); // wrong type
    const physicalSubModelUnvalidated = imodel1.models.tryGetSubModel<PhysicalModel>(IModel.dictionaryId);
    assert.isDefined(physicalSubModelUnvalidated); // wrong type, but class to validate was not passed
    const physicalSubModelValidated = imodel1.models.tryGetSubModel<PhysicalModel>(IModel.dictionaryId, PhysicalModel); // concrete class
    assert.isUndefined(physicalSubModelValidated); // wrong type
  });

  it("should create elements", () => {
    const seedElement = imodel2.elements.getElement<GeometricElement3d>("0x1d");
    assert.exists(seedElement);
    assert.isTrue(seedElement.federationGuid! === "18eb4650-b074-414f-b961-d9cfaa6c8746");

    for (let i = 0; i < 25; i++) {
      const elementProps: GeometricElementProps = {
        classFullName: "Generic:PhysicalObject",
        model: seedElement.model,
        category: seedElement.category,
        code: Code.createEmpty(),
        federationGuid: Guid.createValue(),
        userLabel: `UserLabel-${i}`,
      };

      const element: Element = imodel2.elements.createElement(elementProps);
      element.setUserProperties("performanceTest", { s: `String-${i}`, n: i });

      const elementId = imodel2.elements.insertElement(element.toJSON());
      assert.isTrue(Id64.isValidId64(elementId));
    }
  });

  it("should insert a RenderMaterial", () => {
    const model = imodel2.models.getModel<DictionaryModel>(IModel.dictionaryId);
    expect(model).not.to.be.undefined;

    const testMaterialName = "test material name";
    const testPaletteName = "test palette name";
    const testDescription = "test description";
    const color = [0.3, 0.7, 0.8];
    const specularColor = [0.1, 1, 0];
    const finish = 0.4;
    const transmit = 0.1;
    const diffuse = 0.24;
    const specular = 0.9;
    const reflect = 0.3;
    const reflectColor = [1, 0, 0.5];
    /* eslint-disable @typescript-eslint/naming-convention */
    const textureMapProps: TextureMapProps = {
      pattern_angle: 3.0,
      pattern_u_flip: false,
      pattern_flip: false,
      pattern_scale: [1.0, 1.0],
      pattern_offset: [0.0, 0.0],
      pattern_scalemode: TextureMapUnits.Inches,
      pattern_mapping: TextureMapping.Mode.Planar,
      pattern_weight: 0.5,
      TextureId: "test_textureid",
    };

    /* eslint-enable @typescript-eslint/naming-convention */
    const renderMaterialParams: RenderMaterialElementParams = {
      paletteName: testPaletteName,
      description: testDescription,
      color,
      specularColor,
      finish,
      transmit,
      diffuse,
      specular,
      reflect,
      reflectColor,
      patternMap: textureMapProps,
    };

    const renderMaterialId = RenderMaterialElement.insert(imodel2, IModel.dictionaryId, testMaterialName, renderMaterialParams);

    const renderMaterial = imodel2.elements.getElement<RenderMaterialElement>(renderMaterialId);
    assert((renderMaterial instanceof RenderMaterialElement) === true, "did not retrieve an instance of RenderMaterial");
    expect(renderMaterial.paletteName).to.equal(testPaletteName);
    expect(renderMaterial.description).to.equal(testDescription);
    expect(renderMaterial.jsonProperties.materialAssets.renderMaterial.HasBaseColor).to.equal(true);
    expect(JSON.stringify(renderMaterial.jsonProperties.materialAssets.renderMaterial.color)).to.equal(JSON.stringify(color));
    expect(renderMaterial.jsonProperties.materialAssets.renderMaterial.HasSpecularColor).to.equal(true);
    expect(JSON.stringify(renderMaterial.jsonProperties.materialAssets.renderMaterial.specular_color)).to.equal(JSON.stringify(specularColor));
    expect(renderMaterial.jsonProperties.materialAssets.renderMaterial.HasFinish).to.equal(true);
    expect(renderMaterial.jsonProperties.materialAssets.renderMaterial.finish).to.equal(finish);
    expect(renderMaterial.jsonProperties.materialAssets.renderMaterial.HasTransmit).to.equal(true);
    expect(renderMaterial.jsonProperties.materialAssets.renderMaterial.transmit).to.equal(transmit);
    expect(renderMaterial.jsonProperties.materialAssets.renderMaterial.HasDiffuse).to.equal(true);
    expect(renderMaterial.jsonProperties.materialAssets.renderMaterial.diffuse).to.equal(diffuse);
    expect(renderMaterial.jsonProperties.materialAssets.renderMaterial.HasSpecular).to.equal(true);
    expect(renderMaterial.jsonProperties.materialAssets.renderMaterial.specular).to.equal(specular);
    expect(renderMaterial.jsonProperties.materialAssets.renderMaterial.HasReflect).to.equal(true);
    expect(renderMaterial.jsonProperties.materialAssets.renderMaterial.reflect).to.equal(reflect);
    expect(renderMaterial.jsonProperties.materialAssets.renderMaterial.HasReflectColor).to.equal(true);
    expect(JSON.stringify(renderMaterial.jsonProperties.materialAssets.renderMaterial.reflect_color)).to.equal(JSON.stringify(reflectColor));
    expect(renderMaterial.jsonProperties.materialAssets.renderMaterial.Map).not.to.be.undefined;

    const patternMap = renderMaterial.jsonProperties.materialAssets.renderMaterial.Map.Pattern;
    expect(patternMap).not.to.be.undefined;
    expect(patternMap.pattern_angle).to.equal(textureMapProps.pattern_angle);
    expect(patternMap.pattern_u_flip).to.equal(textureMapProps.pattern_u_flip);
    expect(patternMap.pattern_flip).to.equal(textureMapProps.pattern_flip);
    expect(JSON.stringify(patternMap.pattern_scale)).to.equal(JSON.stringify(textureMapProps.pattern_scale));
    expect(JSON.stringify(patternMap.pattern_offset)).to.equal(JSON.stringify(textureMapProps.pattern_offset));
    expect(patternMap.pattern_scalemode).to.equal(textureMapProps.pattern_scalemode);
    expect(patternMap.pattern_mapping).to.equal(textureMapProps.pattern_mapping);
    expect(patternMap.pattern_weight).to.equal(textureMapProps.pattern_weight);
    expect(patternMap.TextureId).to.equal(textureMapProps.TextureId);
  });

  it("attempt to apply material to new element in imodel5", () => {
    const testTextureName = "fake texture name";
    const testTextureFormat = ImageSourceFormat.Png;
    const testTextureDescription = "empty description";

    const texId = Texture.insertTexture(imodel5, IModel.dictionaryId, testTextureName, testTextureFormat, samplePngTexture.base64, testTextureDescription);

    /* eslint-disable @typescript-eslint/naming-convention */
    const matId = RenderMaterialElement.insert(imodel5, IModel.dictionaryId, "test material name",
      {
        paletteName: "TestPaletteName",
        patternMap: {
          TextureId: texId,
          pattern_offset: [0, 0],
          pattern_scale: [1, 1],
          pattern_scalemode: TextureMapUnits.Relative,
        },
      });
    /* eslint-enable @typescript-eslint/naming-convention */

    /** Create a simple flat mesh with 4 points (2x2) */
    const width = imodel5.projectExtents.xLength() * 0.2;
    const height = imodel5.projectExtents.yLength() * 0.2;
    let shape: GeometryQuery;
    const doPolyface = true;
    if (doPolyface) {
      const options = StrokeOptions.createForFacets();
      options.shouldTriangulate = false;
      const builder = PolyfaceBuilder.create(options);

      const quad = [
        Point3d.create(0.0, 0.0, 0.0),
        Point3d.create(width, 0.0, 0.0),
        Point3d.create(width, height, 0.0),
        Point3d.create(0.0, height, 0.0),
      ];

      builder.addQuadFacet(quad);
      shape = builder.claimPolyface();
    } else {
      shape = Loop.create(LineString3d.create([
        Point3d.create(0, 0, 0),
        Point3d.create(width, 0, 0),
        Point3d.create(width, height, 0),
        Point3d.create(0, height, 0),
        Point3d.create(0, 0, 0),
      ]));
    }

    const modelId = PhysicalModel.insert(imodel5, IModelDb.rootSubjectId, "test_render_material_model_name");

    const categoryId = SpatialCategory.insert(imodel5, IModel.dictionaryId, "GeoJSON Feature", { color: ColorDef.white.toJSON() });

    /** generate a geometry stream containing the polyface */
    const gsBuilder = new GeometryStreamBuilder();
    const params = new GeometryParams(categoryId);
    params.materialId = matId;
    gsBuilder.appendGeometryParamsChange(params);
    gsBuilder.appendGeometry(shape);
    const geometry = gsBuilder.geometryStream;
    // geometry[0].material = { materialId: matId };

    const props: PhysicalElementProps = {
      classFullName: "Generic:PhysicalObject",
      placement: { origin: imodel5.projectExtents.center, angles: new YawPitchRollAngles() },
      model: modelId,
      code: Code.createEmpty(),
      category: categoryId,
      geom: geometry,
    };
    imodel5.elements.insertElement(props);
    imodel5.saveChanges();
  });

  it("should insert a DisplayStyle", () => {
    const model = imodel2.models.getModel<DictionaryModel>(IModel.dictionaryId);
    expect(model).not.to.be.undefined;

    const settings: DisplayStyleSettingsProps = {
      backgroundColor: ColorDef.blue.toJSON(),
      viewflags: ViewFlags.fromJSON({
        renderMode: RenderMode.SolidFill,
      }),
    };

    const props: DisplayStyleProps = {
      classFullName: DisplayStyle3d.classFullName,
      model: IModel.dictionaryId,
      code: { spec: BisCodeSpec.displayStyle, scope: IModel.dictionaryId, value: "test style" },
      isPrivate: false,
      jsonProperties: {
        styles: settings,
      },
    };

    const styleId = imodel2.elements.insertElement(props);
    let style = imodel2.elements.getElement<DisplayStyle3d>(styleId);
    expect(style instanceof DisplayStyle3d).to.be.true;
    expect(style.code.spec).equal(imodel2.codeSpecs.getByName(BisCodeSpec.displayStyle).id);

    expect(style.settings.viewFlags.renderMode).to.equal(RenderMode.SolidFill);
    expect(style.settings.backgroundColor.equals(ColorDef.blue)).to.be.true;

    const newFlags = style.settings.viewFlags.copy({ renderMode: RenderMode.SmoothShade });
    style.settings.viewFlags = newFlags;
    style.settings.backgroundColor = ColorDef.red;
    style.settings.monochromeColor = ColorDef.green;
    expect(style.jsonProperties.styles.viewflags.renderMode).to.equal(RenderMode.SmoothShade);

    imodel2.elements.updateElement(style.toJSON());
    style = imodel2.elements.getElement<DisplayStyle3d>(styleId);
    expect(style instanceof DisplayStyle3d).to.be.true;

    expect(style.settings.viewFlags.renderMode).to.equal(RenderMode.SmoothShade);
    expect(style.settings.backgroundColor.equals(ColorDef.red)).to.be.true;
    expect(style.settings.monochromeColor.equals(ColorDef.green)).to.be.true;
  });

  it("should create display styles", () => {
    const defaultViewFlags = new ViewFlags().toJSON();
    const defaultMapImagery = new DisplayStyleSettings({}).toJSON().mapImagery;

    const viewFlags = new ViewFlags({ patterns: false, visibleEdges: true });
    const viewflags: ViewFlagProps = { noWhiteOnWhiteReversal: true, shadows: true, noTransp: true };

    const mapImagery: MapImageryProps = {
      backgroundBase: ColorDef.red.tbgr,
      backgroundLayers: [{
        name: "x",
        url: "y",
        transparency: 0.5,
        formatId: "WMS",
        visible: true,
      }],
    };

    const props: DisplayStyleSettingsProps = {
      mapImagery,
      excludedElements: ["0x123", "0xfed"],
      timePoint: 42,
      backgroundColor: ColorDef.green.tbgr,
    };

    type TestCase = [DisplayStyleCreationOptions | undefined, ViewFlagProps, boolean];
    const testCases: TestCase[] = [
      [undefined, defaultViewFlags, false],
      [{ viewFlags }, viewFlags.toJSON(), false],
      [{ viewflags }, viewflags, false],
      [{ viewflags, viewFlags }, viewFlags.toJSON(), false],
      [props, defaultViewFlags, false],
      [{ ...props, viewflags }, viewflags, false],
      [{ backgroundColor: ColorDef.blue }, defaultViewFlags, false],
      [{ backgroundColor: ColorDef.from(1, 2, 3, 4) }, defaultViewFlags, false],
      [{ backgroundColor: ColorDef.blue.tbgr }, defaultViewFlags, false],
      [{ backgroundColor: ColorDef.from(1, 2, 3, 4).tbgr }, defaultViewFlags, false],
    ];

    let suffix = 123;
    for (const test of testCases) {
      const expected = test[0] ?? {};
      const styleId = DisplayStyle3d.insert(imodel2, IModel.dictionaryId, `TestStyle${suffix++}`, expected);
      const style = imodel2.elements.getElement<DisplayStyle3d>(styleId).toJSON();
      expect(style.jsonProperties.styles).not.to.be.undefined;

      expect(style.jsonProperties).not.to.be.undefined;
      expect(style.jsonProperties.styles).not.to.be.undefined;
      const actual = style.jsonProperties.styles!;

      expect(actual.viewflags).not.to.be.undefined;
      const expectedVf = ViewFlags.fromJSON(test[1]);
      const actualVf = ViewFlags.fromJSON(actual.viewflags);
      expect(actualVf.toJSON()).to.deep.equal(expectedVf.toJSON());

      const expectedBGColor = expected.backgroundColor instanceof ColorDef ? expected.backgroundColor.toJSON() : expected.backgroundColor;
      expect(actual.backgroundColor).to.equal(expectedBGColor);

      // DisplayStyleSettings constructor always initializes json.mapImagery.
      expect(actual.mapImagery).to.deep.equal(expected.mapImagery ?? defaultMapImagery);
      expect(actual.excludedElements).to.deep.equal(expected.excludedElements);
      expect(actual.timePoint).to.deep.equal(expected.timePoint);
    }
  });

  it("should have a valid root subject element", () => {
    const rootSubject = imodel1.elements.getRootSubject();
    assert.exists(rootSubject);
    assert.isTrue(rootSubject instanceof Subject);
    assert.isAtLeast(rootSubject.code.value.length, 1);
    assert.isFalse(imodel1.elements.hasSubModel(IModel.rootSubjectId));

    try {
      imodel1.models.getSubModel(rootSubject.id); // throws error
      assert.fail(); // this line should be skipped
    } catch (error: any) {
      assert.isTrue(error instanceof Error);
      assert.isTrue(error instanceof IModelError);
      assert.equal(error.errorNumber, IModelStatus.NotFound);
    }

    const childIds: Id64String[] = imodel1.elements.queryChildren(rootSubject.id);
    assert.isAtLeast(childIds.length, 1);
    for (const childId of childIds) {
      const childElement = imodel1.elements.getElement(childId);
      assert.exists(childElement);
      assert.isTrue(childElement instanceof Element);

      roundtripThroughJson(childElement);
      assert.equal(rootSubject.id, childElement.parent!.id);

      const childLocalId = Id64.getLocalId(childId);
      const childBcId = Id64.getBriefcaseId(childId);
      if (childElement instanceof InformationPartitionElement) {
        assert.isTrue(imodel1.elements.hasSubModel(childElement.id));
        const childSubModel: Model = imodel1.models.getSubModel(childElement.id);
        assert.exists(childSubModel, "InformationPartitionElements should have a subModel");

        if (childLocalId === 16 && childBcId === 0) {
          assert.isTrue(childElement instanceof DefinitionPartition, "ChildId 0x00000010 should be a DefinitionPartition");
          assert.isTrue(childElement.code.value === "BisCore.DictionaryModel", "Definition Partition should have code value of BisCore.DictionaryModel");
        } else if (childLocalId === 14 && childBcId === 0) {
          assert.isTrue(childElement instanceof LinkPartition);
          assert.isTrue(childElement.code.value === "BisCore.RealityDataSources");
        } else if (childLocalId === 17 && childBcId === 0) {
          assert.isTrue(childElement instanceof LinkPartition, "ChildId 0x000000011 should be a LinkPartition");
          assert.isTrue(childElement.code.value === "Repository Links");
        }
      } else if (childElement instanceof Subject) {
        assert.isFalse(imodel1.elements.hasSubModel(childElement.id));
        if (childLocalId === 19 && childBcId === 0) {
          assert.isTrue(childElement instanceof Subject);
          assert.isTrue(childElement.code.value === "DgnV8:mf3, A", "Subject should have code value of DgnV8:mf3, A");
          assert.isTrue(childElement.jsonProperties.Subject.Job.DgnV8.V8File === "mf3.dgn", "Subject should have jsonProperty Subject.Job.DgnV.V8File");
          assert.isTrue(childElement.jsonProperties.Subject.Job.DgnV8.V8RootModel === "A", "Subject should have jsonProperty Subject.Job.DgnV.V8RootModel");
        }
      }
    }
  });

  it("should load a known model by Id from an existing iModel", () => {
    assert.exists(imodel1.models);
    const model2 = imodel1.models.getModel("0x1c");
    assert.exists(model2);
    const formatter = model2.getJsonProperty("formatter");
    assert.exists(formatter, "formatter should exist as json property");
    assert.equal(formatter.fmtFlags.angMode, 1, "fmtFlags");
    assert.equal(formatter.mastUnit.label, "m", "mastUnit is meters");
    roundtripThroughJson(model2);
    let model = imodel1.models.getModel(IModel.repositoryModelId);
    assert.exists(model);
    roundtripThroughJson(model);
    const code1 = new Code({ spec: "0x1d", scope: "0x1d", value: "A" });
    model = imodel1.models.getSubModel(code1);
    // By this point, we expect the submodel's class to be in the class registry *cache*
    const geomModel = ClassRegistry.getClass(PhysicalModel.classFullName, imodel1);
    assert.exists(model);
    assert.isTrue(model instanceof geomModel);
    roundtripThroughJson(model);
    const modelExtents: AxisAlignedBox3d = (model as PhysicalModel).queryExtents();

    assert.isBelow(modelExtents.low.x, modelExtents.high.x);
    assert.isBelow(modelExtents.low.y, modelExtents.high.y);
    assert.isBelow(modelExtents.low.z, modelExtents.high.z);
  });

  it("should find a tile tree for a geometric model", async () => {
    // Note: this is an empty model.
    const tree = await imodel1.tiles.requestTileTreeProps("0x1c");
    expect(tree).not.to.be.undefined;

    expect(tree.id).to.equal("0x1c");
    expect(tree.maxTilesToSkip).to.equal(1);
    expect(tree.rootTile).not.to.be.undefined;

    // Empty model => identity transform
    const tf = Transform.fromJSON(tree.location);
    expect(tf.matrix.isIdentity).to.be.true;
    expect(tf.origin.x).to.equal(0);
    expect(tf.origin.y).to.equal(0);
    expect(tf.origin.z).to.equal(0);

    expect(tree.rootTile.contentId).to.equal("0/0/0/0/1");

    // Empty model => null range
    const range = Range3d.fromJSON(tree.rootTile.range);
    expect(range.isNull).to.be.true;

    expect(tree.rootTile.maximumSize).to.equal(0.0); // empty model => undisplayable root tile => size = 0.0
    expect(tree.rootTile.isLeaf).to.be.true; // empty model => empty tile
    expect(tree.rootTile.contentRange).to.be.undefined;
  });

  it("should throw on invalid tile requests", async () => {
    using _r = new DisableNativeAssertions();
    let error = await getIModelError(imodel1.tiles.requestTileTreeProps("0x12345"));
    expectIModelError(IModelStatus.InvalidId, error);

    error = await getIModelError(imodel1.tiles.requestTileTreeProps("NotAValidId"));
    expectIModelError(IModelStatus.InvalidId, error);

    error = await getIModelError(imodel1.tiles.requestTileContent("0x1c", "0/0/0/0"));
    expectIModelError(IModelStatus.InvalidId, error);

    error = await getIModelError(imodel1.tiles.requestTileContent("0x12345", "0/0/0/0/1"));
    expectIModelError(IModelStatus.InvalidId, error);

    error = await getIModelError(imodel1.tiles.requestTileContent("0x1c", "V/W/X/Y/Z"));
    expectIModelError(IModelStatus.InvalidId, error);

    error = await getIModelError(imodel1.tiles.requestTileContent("0x1c", "NotAValidId"));
    expectIModelError(IModelStatus.InvalidId, error);
  });

  // NOTE: this test can be removed when the deprecated executeQuery method is removed
  it("should produce an array of rows", () => {
    const rows: any[] = IModelTestUtils.executeQuery(imodel1, `SELECT * FROM ${Category.classFullName}`);
    assert.exists(rows);
    assert.isArray(rows);
    assert.isAtLeast(rows.length, 1);
    assert.exists(rows[0].id);
    assert.notEqual(rows[0].id.value, "");
  });

  it("should be some categories", () => {
    const categorySql = `SELECT ECInstanceId FROM ${Category.classFullName}`;
    imodel1.withPreparedStatement(categorySql, (categoryStatement: ECSqlStatement): void => {
      let numCategories = 0;
      while (DbResult.BE_SQLITE_ROW === categoryStatement.step()) {
        numCategories++;
        const categoryId = categoryStatement.getValue(0).getId();
        const category: Element = imodel1.elements.getElement(categoryId);
        assert.isTrue(category instanceof Category, "Should be instance of Category");

        // verify the default subcategory.
        const defaultSubCategoryId = (category as Category).myDefaultSubCategoryId();
        const defaultSubCategory: Element = imodel1.elements.getElement(defaultSubCategoryId);
        assert.isTrue(defaultSubCategory instanceof SubCategory, "defaultSubCategory should be instance of SubCategory");
        if (defaultSubCategory instanceof SubCategory) {
          assert.isTrue(defaultSubCategory.parent!.id === categoryId, "defaultSubCategory id should be prescribed value");
          assert.isTrue(defaultSubCategory.getSubCategoryName() === category.code.value, "DefaultSubcategory name should match that of Category");
          assert.isTrue(defaultSubCategory.isDefaultSubCategory, "isDefaultSubCategory should return true");
        }

        // get the subcategories
        const subCategorySql = `SELECT ECInstanceId FROM ${SubCategory.classFullName} WHERE Parent.Id=:parentId`;
        imodel1.withPreparedStatement(subCategorySql, (subCategoryStatement: ECSqlStatement): void => {
          let numSubCategories = 0;
          subCategoryStatement.bindId("parentId", categoryId);
          while (DbResult.BE_SQLITE_ROW === subCategoryStatement.step()) {
            numSubCategories++;
            const subCategoryId = subCategoryStatement.getValue(0).getId();
            const subCategory: Element = imodel1.elements.getElement(subCategoryId);
            assert.isTrue(subCategory instanceof SubCategory);
            assert.isTrue(subCategory.parent!.id === categoryId);
          }
          assert.isAtLeast(numSubCategories, 1, "Expected query to find at least one SubCategory");
        });
      }
      assert.isAtLeast(numCategories, 1, "Expected query to find some categories");
    });
  });

  it("should be some 2d elements", () => {
    const sql = `SELECT ECInstanceId FROM ${DrawingGraphic.classFullName}`;
    imodel2.withPreparedStatement(sql, (statement: ECSqlStatement): void => {
      let numDrawingGraphics = 0;
      let found25: boolean = false;
      let found26: boolean = false;
      while (DbResult.BE_SQLITE_ROW === statement.step()) {
        numDrawingGraphics++;
        const drawingGraphicId = statement.getValue(0).getId();
        const drawingGraphic = imodel2.elements.getElement<GeometricElement2d>({ id: drawingGraphicId, wantGeometry: true });
        assert.exists(drawingGraphic);
        assert.isTrue(drawingGraphic.className === "DrawingGraphic", "Should be instance of DrawingGraphic");
        assert.isTrue(drawingGraphic instanceof DrawingGraphic, "Is instance of DrawingGraphic");
        assert.isTrue(drawingGraphic instanceof GeometricElement2d, "Is instance of GeometricElement2d");
        if (Id64.getLocalId(drawingGraphic.id) === 0x25) {
          found25 = true;
          assert.isTrue(drawingGraphic.placement.origin.x === 0.0);
          assert.isTrue(drawingGraphic.placement.origin.y === 0.0);
          assert.isTrue(drawingGraphic.placement.angle.radians === 0.0);
          assert.isTrue(drawingGraphic.placement.bbox.low.x === 0.0);
          assert.isTrue(drawingGraphic.placement.bbox.low.y === 0.0);
          assert.isTrue(drawingGraphic.placement.bbox.high.x === 1.0);
          assert.isTrue(drawingGraphic.placement.bbox.high.y === 1.0);
          assert.isDefined(drawingGraphic.geom);
        } else if (Id64.getLocalId(drawingGraphic.id) === 0x26) {
          found26 = true;
          assert.isTrue(drawingGraphic.placement.origin.x === 1.0);
          assert.isTrue(drawingGraphic.placement.origin.y === 1.0);
          assert.isTrue(drawingGraphic.placement.angle.radians === 0.0);
          assert.isTrue(drawingGraphic.placement.bbox.low.x === 0.0);
          assert.isTrue(drawingGraphic.placement.bbox.low.y === 0.0);
          assert.isTrue(drawingGraphic.placement.bbox.high.x === 2.0);
          assert.isTrue(drawingGraphic.placement.bbox.high.y === 2.0);
          assert.isDefined(drawingGraphic.geom);
        }
      }
      assert.isAtLeast(numDrawingGraphics, 1, "Expected query to find some DrawingGraphics");
      assert.isTrue(found25, "Expected to find a specific element");
      assert.isTrue(found26, "Expected to find a specific element");
    });
  });

  it("should be able to query for ViewDefinitionProps", () => {
    const viewDefinitionProps: ViewDefinitionProps[] = imodel2.views.queryViewDefinitionProps(); // query for all ViewDefinitions
    assert.isAtLeast(viewDefinitionProps.length, 3);
    assert.isTrue(viewDefinitionProps[0].classFullName.includes("ViewDefinition"));
    assert.isFalse(viewDefinitionProps[1].isPrivate);

    const spatialViewDefinitionProps = imodel2.views.queryViewDefinitionProps("BisCore.SpatialViewDefinition") as SpatialViewDefinitionProps[]; // limit query to SpatialViewDefinitions
    assert.isAtLeast(spatialViewDefinitionProps.length, 3);
    assert.exists(spatialViewDefinitionProps[2].modelSelectorId);
  });

  it("should iterate ViewDefinitions", () => {
    // imodel2 contains 3 SpatialViewDefinitions and no other views.
    let numViews = 0;
    let result = imodel2.views.iterateViews(IModelDb.Views.defaultQueryParams, (_view: ViewDefinition) => {
      ++numViews;
      return true;
    });

    expect(result).to.be.true;
    expect(numViews).to.equal(3);

    // Query specifically for spatial views
    numViews = 0;
    result = imodel2.views.iterateViews({ from: "BisCore.SpatialViewDefinition" }, (view: ViewDefinition) => {
      if (view.isSpatialView())
        ++numViews;

      return view.isSpatialView();
    });
    expect(result).to.be.true;
    expect(numViews).to.equal(3);

    // Query specifically for 2d views
    numViews = 0;
    result = imodel2.views.iterateViews({ from: "BisCore.ViewDefinition2d" }, (_view: ViewDefinition) => {
      ++numViews;
      return true;
    });

    expect(result).to.be.true;
    expect(numViews).to.equal(0);

    // Terminate iteration on first view
    numViews = 0;
    result = imodel2.views.iterateViews(IModelDb.Views.defaultQueryParams, (_view: ViewDefinition) => {
      ++numViews;
      return false;
    });

    expect(result).to.be.false;
    expect(numViews).to.equal(1);
  });

  it("should be children of RootSubject", () => {
    const sql = `SELECT ECInstanceId FROM ${Model.classFullName} WHERE ParentModel.Id=:parentModelId`;
    imodel2.withPreparedStatement(sql, (statement: ECSqlStatement): void => {
      statement.bindId("parentModelId", IModel.repositoryModelId);
      let numModels = 0;
      while (DbResult.BE_SQLITE_ROW === statement.step()) {
        numModels++;
        const modelId = statement.getValue(0).getId();
        const model = imodel2.models.getModel(modelId);
        assert.exists(model, "Model should exist");
        assert.isTrue(model instanceof Model);

        // should be an element with the same Id.
        const modeledElement = imodel2.elements.getElement(modelId);
        assert.exists(modeledElement, "Modeled Element should exist");

        if (model.className === "LinkModel") {
          // expect LinkModel to be accompanied by LinkPartition
          assert.isTrue(modeledElement instanceof LinkPartition);
          continue;
        } else if (model.className === "DictionaryModel") {
          assert.isTrue(modeledElement instanceof DefinitionPartition);
          continue;
        } else if (model.className === "PhysicalModel") {
          assert.isTrue(modeledElement instanceof PhysicalPartition);
          continue;
        } else if (model.className === "GroupModel") {
          assert.isTrue(modeledElement instanceof GroupInformationPartition);
          continue;
        } else if (model.className === "DocumentListModel") {
          assert.isTrue(modeledElement instanceof DocumentPartition);
          continue;
        } else if (model.className === "DefinitionModel") {
          assert.isTrue(modeledElement instanceof DefinitionPartition);
          continue;
        } else {
          assert.isTrue(false, "Expected a known model type");
        }
      }
      assert.isAtLeast(numModels, 1, "Expected query to find some Models");
    });
  });

  it("should insert and update auto-handled properties", () => {
    const testElem = imodel4.elements.getElement("0x14");
    assert.isDefined(testElem);
    assert.equal(testElem.classFullName, "DgnPlatformTest:TestElementWithNoHandler");
    assert.isUndefined(testElem.asAny.integerProperty1);

    const newTestElem = roundtripThroughJson(testElem) as Element;
    assert.equal(newTestElem.classFullName, testElem.classFullName);
    newTestElem.asAny.integerProperty1 = 999;
    assert.isTrue(testElem.asAny.arrayOfPoint3d[0].isAlmostEqual(newTestElem.asAny.arrayOfPoint3d[0]));

    const loc1 = { street: "Elm Street", city: { name: "Downingtown", state: "PA" } };
    const loc2 = { street: "Oak Street", city: { name: "Downingtown", state: "PA" } };
    const loc3 = { street: "Chestnut Street", city: { name: "Philadelphia", state: "PA" } };
    const arrayOfStructs = [loc2, loc3];
    newTestElem.asAny.location = loc1;
    newTestElem.asAny.arrayOfStructs = arrayOfStructs;
    newTestElem.asAny.dtUtc = new Date("2015-03-25");
    newTestElem.asAny.p3d = new Point3d(1, 2, 3);

    const newTestElemId = imodel4.elements.insertElement(newTestElem.toJSON());

    assert.isTrue(Id64.isValidId64(newTestElemId), "insert worked");

    const newTestElemFetched = imodel4.elements.getElement(newTestElemId);
    assert.isDefined(newTestElemFetched);
    assert.isTrue(newTestElemFetched.id === newTestElemId);
    assert.equal(newTestElemFetched.classFullName, newTestElem.classFullName);
    assert.isDefined(newTestElemFetched.asAny.integerProperty1);
    assert.equal(newTestElemFetched.asAny.integerProperty1, newTestElem.asAny.integerProperty1);
    assert.isTrue(newTestElemFetched.asAny.arrayOfPoint3d[0].isAlmostEqual(newTestElem.asAny.arrayOfPoint3d[0]));
    assert.deepEqual(newTestElemFetched.asAny.location, loc1);
    assert.deepEqual(newTestElem.asAny.arrayOfStructs, arrayOfStructs);
    // TODO: getElement must convert date ISO string to Date object    assert.deepEqual(newTestElemFetched.dtUtc, newTestElem.dtUtc);
    assert.deepEqual(newTestElemFetched.asAny.dtUtc, newTestElem.asAny.dtUtc.toJSON());
    assert.isTrue(newTestElemFetched.asAny.p3d.isAlmostEqual(newTestElem.asAny.p3d));

    // ----------- updates ----------------
    const wasp3d = newTestElemFetched.asAny.p3d;
    const editElem = newTestElemFetched;
    editElem.asAny.location = loc2;
    try {
      imodel4.elements.updateElement(editElem.toJSON());
    } catch {
      assert.fail("Element.update failed");
    }
    const afterUpdateElemFetched = imodel4.elements.getElement(editElem.id);
    assert.deepEqual(afterUpdateElemFetched.asAny.location, loc2, " location property should be the new one");
    assert.deepEqual(afterUpdateElemFetched.asAny.id, editElem.id, " the id should not have changed.");
    assert.deepEqual(afterUpdateElemFetched.asAny.p3d, wasp3d, " p3d property should not have changed");

    // Make array shorter
    assert.equal(afterUpdateElemFetched.asAny.arrayOfInt.length, 300);

    afterUpdateElemFetched.asAny.arrayOfInt = [99, 3];
    imodel4.elements.updateElement(afterUpdateElemFetched.toJSON());

    const afterShortenArray = imodel4.elements.getElement(afterUpdateElemFetched.id);
    assert.equal(afterUpdateElemFetched.asAny.arrayOfInt.length, 2);
    assert.deepEqual(afterShortenArray.asAny.arrayOfInt, [99, 3]);

    // Make array longer
    afterShortenArray.asAny.arrayOfInt = [1, 2, 3];
    imodel4.elements.updateElement(afterShortenArray.toJSON());
    const afterLengthenArray = imodel4.elements.getElement(afterShortenArray.id);
    assert.equal(afterLengthenArray.asAny.arrayOfInt.length, 3);
    assert.deepEqual(afterLengthenArray.asAny.arrayOfInt, [1, 2, 3]);

    // ------------ delete -----------------
    const elid = afterUpdateElemFetched.id;
    imodel4.elements.deleteElement(elid);
    assert.throws(() => imodel4.elements.getElement(elid), IModelError);
  });

  it("should handle parent and child deletion properly", () => {
    const categoryId = SpatialCategory.insert(imodel4, IModel.dictionaryId, "MyTestCategory", new SubCategoryAppearance());
    const category = imodel4.elements.getElement<SpatialCategory>(categoryId);
    const subCategory = imodel4.elements.getElement<SubCategory>(category.myDefaultSubCategoryId());
    expect(() => imodel4.elements.deleteElement(categoryId)).throws("error deleting element").to.have.property("metadata");
    assert.exists(imodel4.elements.getElement(categoryId), "Category deletes should be blocked in native code");
    assert.exists(imodel4.elements.getElement(subCategory.id), "Children should not be deleted if parent delete is blocked");

    const modelId = PhysicalModel.insert(imodel4, IModel.rootSubjectId, "MyTestPhysicalModel");
    const elementProps: GeometricElementProps = {
      classFullName: PhysicalObject.classFullName,
      model: modelId,
      category: categoryId,
      code: Code.createEmpty(),
    };
    const parentId = imodel4.elements.insertElement(elementProps);
    elementProps.parent = new ElementOwnsChildElements(parentId);
    const childId1 = imodel4.elements.insertElement(elementProps);
    const childId2 = imodel4.elements.insertElement(elementProps);
    assert.exists(imodel4.elements.getElement(parentId));
    assert.exists(imodel4.elements.getElement(childId1));
    assert.exists(imodel4.elements.getElement(childId2));
    imodel4.elements.deleteElement(parentId);
    assert.throws(() => imodel4.elements.getElement(parentId), IModelError);
    assert.throws(() => imodel4.elements.getElement(childId1), IModelError);
    assert.throws(() => imodel4.elements.getElement(childId2), IModelError);
  });

  function checkElementMetaData(obj: EntityMetaData) {
    assert.isNotNull(obj);
    assert.equal(obj.ecclass, Element.classFullName);
    assert.isArray(obj.baseClasses);
    assert.equal(obj.baseClasses.length, 0);

    assert.isArray(obj.customAttributes);
    let foundClassHasHandler = false;
    let foundClassHasCurrentTimeStampProperty = false;
    if (obj.customAttributes !== undefined) {
      for (const ca of obj.customAttributes) {
        if (ca.ecclass === "BisCore:ClassHasHandler")
          foundClassHasHandler = true;
        else if (ca.ecclass === "CoreCustomAttributes:ClassHasCurrentTimeStampProperty")
          foundClassHasCurrentTimeStampProperty = true;
      }
    }
    assert.isTrue(foundClassHasHandler);
    assert.isTrue(foundClassHasCurrentTimeStampProperty);
    assert.isDefined(obj.properties.federationGuid);
    assert.equal(obj.properties.federationGuid.primitiveType, 257);
    assert.equal(obj.properties.federationGuid.extendedType, "BeGuid");
  }

  it("should get metadata for class", () => {
    const metaData: EntityMetaData = imodel1.getMetaData(Element.classFullName);
    assert.exists(metaData);
    checkElementMetaData(metaData);
  });

  it("update the project extents", async () => {
    const originalExtents = imodel1.projectExtents;
    const newExtents = Range3d.create(originalExtents.low, originalExtents.high);
    newExtents.low.x -= 50;
    newExtents.low.y -= 25;
    newExtents.low.z -= 189;
    newExtents.high.x += 1087;
    newExtents.high.y += 19;
    newExtents.high.z += .001;
    imodel1.updateProjectExtents(newExtents);

    const updatedProps = imodel1[_nativeDb].getIModelProps();
    assert.isTrue(updatedProps.hasOwnProperty("projectExtents"), "Returned property JSON object has project extents");
    const updatedExtents = Range3d.fromJSON(updatedProps.projectExtents);
    assert.isTrue(newExtents.isAlmostEqual(updatedExtents), "Project extents successfully updated in database");
  });

  it("read view thumbnail", () => {
    const viewId = "0x24";
    const thumbnail = imodel5.views.getThumbnail(viewId);
    assert.exists(thumbnail);
    if (!thumbnail)
      return;
    assert.equal(thumbnail.format, "jpeg");
    assert.equal(thumbnail.height, 768);
    assert.equal(thumbnail.width, 768);
    assert.equal(thumbnail.image.length, 18062);

    thumbnail.width = 100;
    thumbnail.height = 200;
    thumbnail.format = "png";
    thumbnail.image = new Uint8Array(200);
    thumbnail.image.fill(12);
    const stat = imodel5.views.saveThumbnail(viewId, thumbnail);
    assert.equal(stat, 0, "save thumbnail");

    const thumbnail2 = imodel5.views.getThumbnail(viewId);
    assert.exists(thumbnail2);
    if (!thumbnail2)
      return;
    assert.equal(thumbnail2.format, "png");
    assert.equal(thumbnail2.height, 200);
    assert.equal(thumbnail2.width, 100);
    assert.equal(thumbnail2.image.length, 200);
    assert.equal(thumbnail2.image[0], 12);
  });

  it("ecefLocation for iModels", () => {
    assert.isTrue(imodel5.isGeoLocated);
    const center = { x: 289095, y: 3803860, z: 10 }; // near center of project extents, 10 meters above ground.
    const ecefPt = imodel5.spatialToEcef(center);
    const pt = { x: -3575156.3661052254, y: 3873432.0891543664, z: 3578996.012643183 };
    assert.isTrue(ecefPt.isAlmostEqual(pt), "spatialToEcef");

    const z2 = imodel5.ecefToSpatial(ecefPt);
    assert.isTrue(z2.isAlmostEqual(center), "ecefToSpatial");

    const carto = imodel5.spatialToCartographicFromEcef(center);
    assert.approximately(carto.longitudeDegrees, 132.70683882277805, .1); // this data is in Japan
    assert.approximately(carto.latitudeDegrees, 34.35462768786055, .1);
    const c2 = { longitude: 2.3161712773709127, latitude: 0.5996013664499733, height: 10 };
    assert.isTrue(carto.equalsEpsilon(c2, .001), "spatialToCartographic");

    imodel5.cartographicToSpatialFromEcef(carto, z2);
    assert.isTrue(z2.isAlmostEqual(center, .001), "cartographicToSpatial");

    assert.isTrue(imodel5.geographicCoordinateSystem !== undefined);
    assert.isTrue(imodel5.geographicCoordinateSystem!.horizontalCRS !== undefined);
    assert.isTrue(imodel5.geographicCoordinateSystem!.verticalCRS !== undefined);
    assert.isTrue(imodel5.geographicCoordinateSystem!.verticalCRS!.id !== undefined);
    assert.isTrue(imodel5.geographicCoordinateSystem!.horizontalCRS!.id === "UTM84-53N");
    assert.isTrue(imodel5.geographicCoordinateSystem!.verticalCRS!.id === "ELLIPSOID");
  });

  function checkClassHasHandlerMetaData(obj: EntityMetaData) {
    assert.isDefined(obj.properties.restrictions);
    assert.equal(obj.properties.restrictions.primitiveType, 2305);
    assert.equal(obj.properties.restrictions.minOccurs, 0);
  }

  it("should get metadata for CA class just as well (and we'll see a array-typed property)", () => {
    const metaData: EntityMetaData = imodel1.getMetaData("BisCore:ClassHasHandler");
    assert.exists(metaData);
    checkClassHasHandlerMetaData(metaData);
  });

  it("should get metadata for CA class just as well (and we'll see a array-typed property)", () => {
    const metaData = imodel1.getMetaData("BisCore:ClassHasHandler");
    assert.exists(metaData);
    checkClassHasHandlerMetaData(metaData);
  });

  it("should exercise ECSqlStatement (backend only)", () => {
    // Reject an invalid statement
    try {
      imodel2.prepareStatement("select no_such_property, codeValue from bis.element", false);
      assert.fail("prepare should have failed with an exception");
    } catch (err: any) {
      assert.isTrue(err.constructor.name === "IModelError");
      assert.notEqual(err.status, DbResult.BE_SQLITE_OK);
    }
    let lastId: string = "";
    let firstCodeValue: string = "";
    imodel2.withPreparedStatement("select ecinstanceid, codeValue from bis.element", (stmt: ECSqlStatement) => {
      assert.isNotNull(stmt);
      // Reject an attempt to bind when there are no placeholders in the statement
      try {
        stmt.bindStruct(1, { foo: 1 });
        assert.fail("bindStruct should have failed with an exception");
      } catch (err2: any) {
        assert.isTrue(err2.constructor.name === "IModelError");
        assert.notEqual(err2.status, DbResult.BE_SQLITE_OK);
      }

      // Verify that we get a bunch of rows with the expected shape
      let count = 0;
      while (DbResult.BE_SQLITE_ROW === stmt.step()) {
        const row = stmt.getRow();
        assert.isNotNull(row);
        assert.isObject(row);
        assert.isTrue(row.id !== undefined);
        assert.isTrue(Id64.isValid(Id64.fromJSON(row.id)));
        lastId = row.id;
        if (row.codeValue !== undefined)
          firstCodeValue = row.codeValue;
        count = count + 1;
      }
      assert.isTrue(count > 1);
      assert.notEqual(lastId, "");
      assert.notEqual(firstCodeValue, "");

      // Try iterator style
      let firstCodeValueIter: string = "";
      let iteratorCount = 0;
      let lastIterId: string = "";
      stmt.reset();
      for (const row of stmt) {
        assert.isNotNull(row);
        assert.isObject(row);
        assert.isTrue(row.id !== undefined);
        assert.isTrue(Id64.isValid(Id64.fromJSON(row.id)));
        lastIterId = row.id;
        iteratorCount = iteratorCount + 1;
        if (row.codeValue !== undefined)
          firstCodeValueIter = row.codeValue;
      }
      assert.equal(iteratorCount, count, "iterator loop should find the same number of rows as the step loop");
      assert.equal(lastIterId, lastId, "iterator loop should see the same last row as the step loop");
      assert.equal(firstCodeValueIter, firstCodeValue, "iterator loop should find the first non-null code value as the step loop");
    });

    imodel2.withPreparedStatement("select ecinstanceid, codeValue from bis.element WHERE (ecinstanceid=?)", (stmt3: ECSqlStatement) => {
      // Now try a statement with a placeholder
      const idToFind = Id64.fromJSON(lastId);
      stmt3.bindId(1, idToFind);
      let count = 0;
      while (DbResult.BE_SQLITE_ROW === stmt3.step()) {
        count = count + 1;
        const row = stmt3.getRow();
        // Verify that we got the row that we asked for
        assert.isTrue(idToFind === Id64.fromJSON(row.id));
      }
      // Verify that we got the row that we asked for
      assert.equal(count, 1);
    });

    let firstCodeValueId: Id64String | undefined;
    imodel2.withPreparedStatement("select ecinstanceid, codeValue from bis.element WHERE (codeValue = :codevalue)", (stmt4: ECSqlStatement) => {
      // Try a named placeholder
      const codeValueToFind = firstCodeValue;
      stmt4.bindString("codeValue", codeValueToFind);
      let count = 0;
      while (DbResult.BE_SQLITE_ROW === stmt4.step()) {
        count = count + 1;
        const row = stmt4.getRow();
        // Verify that we got the row that we asked for
        assert.equal(row.codeValue, codeValueToFind);
        firstCodeValueId = row.id;
      }
      // Verify that we got the row that we asked for
      assert.equal(count, 1);
    });

    // make sure we can use parameterized values for queryEnityId (test on parameterized codevalue)
    const ids = imodel2.queryEntityIds({ from: "bis.element", where: "codevalue=:cv", bindings: { cv: firstCodeValue } });
    assert.equal(ids.values().next().value, firstCodeValueId);

    imodel2.withPreparedStatement("select ecinstanceid as id, codevalue from bis.element", (stmt5: ECSqlStatement) => {
      while (DbResult.BE_SQLITE_ROW === stmt5.step()) {
        imodel2.withPreparedStatement("select codevalue from bis.element where ecinstanceid=?", (stmt6: ECSqlStatement) => {
          stmt6.bindId(1, stmt5.getRow().id);
          while (DbResult.BE_SQLITE_ROW === stmt6.step()) {
            assert.equal(stmt6.getRow().codevalue, stmt5.getRow().codevalue);
          }
        });
      }
    });

    // make sure queryEnityIds works fine when all params are specified
    const physicalObjectIds = imodel2.queryEntityIds({ from: "generic.PhysicalObject", where: "codevalue is null", limit: 1, offset: 1, only: true, orderBy: "ecinstanceid desc" });
    assert.equal(physicalObjectIds.size, 1);
  });

  it("validate BisCodeSpecs", async () => {
    assert.equal(imodel2.codeSpecs.getByName(BisCodeSpec.nullCodeSpec).scopeType, CodeScopeSpec.Type.Repository);
    assert.equal(imodel2.codeSpecs.getByName(BisCodeSpec.subCategory).scopeType, CodeScopeSpec.Type.ParentElement);
    assert.equal(imodel2.codeSpecs.getByName(BisCodeSpec.viewDefinition).scopeType, CodeScopeSpec.Type.Model);
    assert.equal(imodel2.codeSpecs.getByName(BisCodeSpec.subject).scopeReq, CodeScopeSpec.ScopeRequirement.ElementId);
  });

  it("should create and insert CodeSpecs", () => {
    const testImodel = imodel2;
    const codeSpec = CodeSpec.create(testImodel, "CodeSpec1", CodeScopeSpec.Type.Model);
    const codeSpecId = testImodel.codeSpecs.insert(codeSpec); // throws in case of error
    assert.deepEqual(codeSpecId, codeSpec.id);
    assert.equal(codeSpec.scopeType, CodeScopeSpec.Type.Model);
    assert.equal(codeSpec.scopeReq, CodeScopeSpec.ScopeRequirement.ElementId);

    // Should not be able to insert a duplicate.
    const codeSpecDup = CodeSpec.create(testImodel, "CodeSpec1", CodeScopeSpec.Type.Model);
    assert.throws(() => testImodel.codeSpecs.insert(codeSpecDup), "CodeSpec already exists");

    // We should be able to insert another CodeSpec with a different name.
    const codeSpec2 = CodeSpec.create(testImodel, "CodeSpec2", CodeScopeSpec.Type.Model, CodeScopeSpec.ScopeRequirement.FederationGuid);
    const codeSpec2Id = testImodel.codeSpecs.insert(codeSpec2); // throws in case of error
    assert.deepEqual(codeSpec2Id, codeSpec2.id);
    assert.notDeepEqual(codeSpec2Id, codeSpecId);

    // make sure CodeScopeSpec.Type.Repository works
    const codeSpec3 = CodeSpec.create(testImodel, "CodeSpec3", CodeScopeSpec.Type.Repository, CodeScopeSpec.ScopeRequirement.FederationGuid);
    const codeSpec3Id = testImodel.codeSpecs.insert(codeSpec3); // throws in case of error
    assert.notDeepEqual(codeSpec2Id, codeSpec3Id);

    const codeSpec4 = testImodel.codeSpecs.getById(codeSpec3Id);
    codeSpec4.name = "CodeSpec4";
    const codeSpec4Id = testImodel.codeSpecs.insert(codeSpec4); // throws in case of error
    assert.notDeepEqual(codeSpec3Id, codeSpec4Id);
    assert.equal(codeSpec4.scopeType, CodeScopeSpec.Type.Repository);
    assert.equal(codeSpec4.scopeReq, CodeScopeSpec.ScopeRequirement.FederationGuid);
    const copyOfCodeSpec4 = testImodel.codeSpecs.getById(codeSpec4Id);
    assert.deepEqual(codeSpec4, copyOfCodeSpec4);

    assert.isTrue(testImodel.codeSpecs.hasName("CodeSpec1"));
    assert.isTrue(testImodel.codeSpecs.hasName("CodeSpec2"));
    assert.isTrue(testImodel.codeSpecs.hasName("CodeSpec3"));
    assert.isTrue(testImodel.codeSpecs.hasName("CodeSpec4"));
    assert.isFalse(testImodel.codeSpecs.hasName("CodeSpec5"));

    assert.isTrue(testImodel.codeSpecs.hasId(codeSpec.id));
    assert.isTrue(testImodel.codeSpecs.hasId(codeSpec2.id));
    assert.isTrue(testImodel.codeSpecs.hasId(codeSpec3.id));
    assert.isTrue(testImodel.codeSpecs.hasId(codeSpec4.id));
    assert.isFalse(testImodel.codeSpecs.hasId(Id64.invalid));
  });

  it("validate CodeSpec properties", async () => {
    const iModelFileName: string = IModelTestUtils.prepareOutputFile("IModel", "ReadWriteCodeSpec.bim");
    const codeSpecName = "CodeSpec1";

    // Write new CodeSpec to iModel
    if (true) {
      const iModelDb = IModelTestUtils.createSnapshotFromSeed(iModelFileName, IModelTestUtils.resolveAssetFile("CompatibilityTestSeed.bim"));
      const codeSpec = CodeSpec.create(iModelDb, codeSpecName, CodeScopeSpec.Type.Model, CodeScopeSpec.ScopeRequirement.FederationGuid);
      const codeSpecId = iModelDb.codeSpecs.insert(codeSpec);
      assert.isTrue(Id64.isValidId64(codeSpec.id));
      assert.equal(codeSpec.id, codeSpecId);
      assert.equal(codeSpec.name, codeSpecName);
      assert.equal(codeSpec.scopeType, CodeScopeSpec.Type.Model);
      assert.equal(codeSpec.scopeReq, CodeScopeSpec.ScopeRequirement.FederationGuid);
      iModelDb.saveChanges();
      iModelDb.close();
    }

    // Reopen iModel (ensure CodeSpec cache is cleared) and reconfirm CodeSpec properties
    if (true) {
      const iModelDb = SnapshotDb.openFile(iModelFileName);
      const codeSpec = iModelDb.codeSpecs.getByName(codeSpecName);
      assert.isTrue(Id64.isValidId64(codeSpec.id));
      assert.equal(codeSpec.name, codeSpecName);
      assert.equal(codeSpec.scopeType, CodeScopeSpec.Type.Model);
      assert.equal(codeSpec.scopeReq, CodeScopeSpec.ScopeRequirement.FederationGuid);
      iModelDb.close();
    }
  });

  it("snapping", async () => {
    const worldToView = Matrix4d.createIdentity();
    const response = await imodel2.requestSnap("0x222", { testPoint: { x: 1, y: 2, z: 3 }, closePoint: { x: 1, y: 2, z: 3 }, id: "0x111", worldToView: worldToView.toJSON() });
    assert.isDefined(response.status);
  });

  it("should import schemas", async () => {
    const classMetaData = imodel1.getMetaData("TestBim:TestDocument"); // will throw on failure
    assert.isDefined(classMetaData.properties.testDocumentProperty);
    assert.isTrue(classMetaData.properties.testDocumentProperty.primitiveType === PrimitiveTypeCode.Integer);
  });

  it("should do CRUD on models", () => {

    const testImodel = imodel2;

    const [modeledElementId, newModelId] = IModelTestUtils.createAndInsertPhysicalPartitionAndModel(testImodel, Code.createEmpty(), true);

    const newModelPersist = testImodel.models.getModel(newModelId);

    // Check that it has the properties that we set.
    assert.equal(newModelPersist.classFullName, PhysicalModel.classFullName);
    assert.isTrue(newModelPersist.isPrivate);
    assert.deepEqual(newModelPersist.modeledElement.id, modeledElementId);

    // Update the model
    newModelPersist.isPrivate = false;
    testImodel.models.updateModel(newModelPersist.toJSON());
    //  ... and check that it updated the model in the db
    const newModelPersist2 = testImodel.models.getModel(newModelId);
    assert.isFalse(newModelPersist2.isPrivate);

    // Delete the model
    testImodel.models.deleteModel(newModelId);

    // Test insertModel error handling
    assert.throws(() => {
      testImodel.models.insertModel({
        classFullName: DefinitionModel.classFullName,
        modeledElement: { id: "0x10000000bad" },
      });
    }, IModelError);
  });

  it("should create model with custom relationship to modeled element", async () => {
    const testImodel = imodel1;

    assert.isDefined(testImodel.getMetaData("TestBim:TestModelModelsElement"), "TestModelModelsElement is expected to be defined in TestBim.ecschema.xml");

    let newModelId1: Id64String;
    let newModelId2: Id64String;
    let relClassName1: string | undefined;
    let relClassName2: string | undefined;

    if (true) {
      const newPartition1 = IModelTestUtils.createAndInsertPhysicalPartition(testImodel, Code.createEmpty());
      relClassName1 = "TestBim:TestModelModelsElement";
      const modeledElementRef = new RelatedElement({ id: newPartition1, relClassName: relClassName1 });
      newModelId1 = IModelTestUtils.createAndInsertPhysicalModel(testImodel, modeledElementRef);
      assert.isTrue(Id64.isValidId64(newModelId1));
    }

    if (true) {
      [, newModelId2] = IModelTestUtils.createAndInsertPhysicalPartitionAndModel(testImodel, Code.createEmpty());
      const newModel2 = testImodel.models.getModel(newModelId2);
      relClassName2 = newModel2.modeledElement.relClassName;
    }

    const model1 = testImodel.models.getModel(newModelId1);
    const model2 = testImodel.models.getModel(newModelId2);

    const foundRelClassName1 = model1.modeledElement.relClassName;
    const foundRelClassName2 = model2.modeledElement.relClassName;

    assert.equal(foundRelClassName1, relClassName1);
    assert.equal(foundRelClassName2, relClassName2);
  });

  it("should create link table relationship instances", () => {
    const snapshotFile2: string = IModelTestUtils.prepareOutputFile("IModel", "CreateLinkTable.bim");
    const testImodel = StandaloneDb.createEmpty(snapshotFile2, { rootSubject: { name: "test1" }, allowEdit: JSON.stringify({ txns: true }) });
    const elements = testImodel.elements;

    // Create a new physical model
    const newModelId = PhysicalModel.insert(testImodel, IModel.rootSubjectId, "TestModel");

    // create a SpatialCategory
    const spatialCategoryId = SpatialCategory.insert(testImodel, IModel.dictionaryId, "MySpatialCategory", new SubCategoryAppearance({ color: ColorByName.darkRed }));

    // Create a couple of physical elements.
    const elementProps: GeometricElementProps = {
      classFullName: PhysicalObject.classFullName,
      model: newModelId,
      category: spatialCategoryId,
      code: Code.createEmpty(),
    };

    const id0 = elements.insertElement(elementProps);
    const id1 = elements.insertElement(elementProps);
    const id2 = elements.insertElement(elementProps);

    const geometricModel = testImodel.models.getModel<GeometricModel>(newModelId);
    assert.throws(() => geometricModel.queryExtents()); // no geometry

    // Create grouping relationships from 0 to 1 and from 0 to 2
    const r1 = ElementGroupsMembers.create(testImodel, id0, id1, 1);
    r1.insert();
    const r2 = ElementGroupsMembers.create(testImodel, id0, id2);
    r2.insert();

    // Look up by id
    const g1 = ElementGroupsMembers.getInstance<ElementGroupsMembers>(testImodel, r1.id);
    const g2 = ElementGroupsMembers.getInstance<ElementGroupsMembers>(testImodel, r2.id);

    assert.deepEqual(g1.id, r1.id);
    assert.equal(g1.classFullName, ElementGroupsMembers.classFullName);
    assert.equal(g1.memberPriority, 1, "g1.memberPriority");
    assert.deepEqual(g2.id, r2.id);
    assert.equal(g2.classFullName, ElementGroupsMembers.classFullName);
    assert.equal(g2.memberPriority, 0, "g2.memberPriority");  // The memberPriority parameter defaults to 0 in ElementGroupsMembers.create

    // Look up by source and target
    const g1byst = ElementGroupsMembers.getInstance<ElementGroupsMembers>(testImodel, { sourceId: r1.sourceId, targetId: r1.targetId });
    assert.deepEqual(g1byst, g1);

    // Update relationship instance property
    r1.asAny.memberPriority = 2;
    r1.update();

    const g11 = ElementGroupsMembers.getInstance<ElementGroupsMembers>(testImodel, r1.id);
    assert.equal(g11.memberPriority, 2, "g11.memberPriority");
    testImodel.saveChanges("step 1");

    // Delete relationship instance property
    g11.delete();
    testImodel.saveChanges("step 2");
    assert.throws(() => ElementGroupsMembers.getInstance(testImodel, r1.id), IModelError);

    const d0 = elements.insertElement(elementProps);
    const d1 = elements.insertElement(elementProps);
    const ede1 = ElementDrivesElement.create(testImodel, d0, d1, 0);
    ede1.insert();
    testImodel.saveChanges("step 3");

    ede1.delete();
    testImodel.saveChanges("step 4");
    testImodel.close();
  });

  it("should insert DefinitionSets", () => {
    const iModelFileName: string = IModelTestUtils.prepareOutputFile("IModel", "DefinitionSets.bim");
    const iModelDb = SnapshotDb.createEmpty(iModelFileName, { rootSubject: { name: "DefinitionSets" }, createClassViews: true });
    const definitionContainerId = DefinitionContainer.insert(iModelDb, IModel.dictionaryId, Code.createEmpty());
    assert.exists(iModelDb.elements.getElement<DefinitionContainer>(definitionContainerId));
    assert.exists(iModelDb.models.getModel<DefinitionModel>(definitionContainerId));
    const categoryId1 = SpatialCategory.insert(iModelDb, definitionContainerId, "Category1", new SubCategoryAppearance());
    const categoryId2 = SpatialCategory.insert(iModelDb, definitionContainerId, "Category2", new SubCategoryAppearance());
    const categoryId3 = SpatialCategory.insert(iModelDb, definitionContainerId, "Category3", new SubCategoryAppearance());
    const definitionGroupId = DefinitionGroup.create(iModelDb, definitionContainerId, Code.createEmpty()).insert();
    DefinitionGroupGroupsDefinitions.insert(iModelDb, definitionGroupId, categoryId1);
    DefinitionGroupGroupsDefinitions.insert(iModelDb, definitionGroupId, categoryId2);
    DefinitionGroupGroupsDefinitions.insert(iModelDb, definitionGroupId, categoryId3);
    const numMembers = iModelDb.withPreparedStatement(`SELECT COUNT(*) FROM ${DefinitionGroupGroupsDefinitions.classFullName}`, (statement: ECSqlStatement): number => {
      return statement.step() === DbResult.BE_SQLITE_ROW ? statement.getValue(0).getInteger() : 0;
    });
    assert.equal(numMembers, 3);
    iModelDb.saveChanges();
    iModelDb.close();
  });

  it("should set EC properties of various types", async () => {

    const testImodel = imodel1;
    testImodel.getMetaData("TestBim:TestPhysicalObject");

    // Create a new physical model
    const [, newModelId] = IModelTestUtils.createAndInsertPhysicalPartitionAndModel(testImodel, Code.createEmpty(), true);

    // Find or create a SpatialCategory
    let spatialCategoryId = SpatialCategory.queryCategoryIdByName(testImodel, IModel.dictionaryId, "MySpatialCategory");
    if (undefined === spatialCategoryId) {
      spatialCategoryId = SpatialCategory.insert(testImodel, IModel.dictionaryId, "MySpatialCategory", new SubCategoryAppearance());
    }

    const trelClassName = "TestBim:TestPhysicalObjectRelatedToTestPhysicalObject";

    let id1: Id64String;
    let id2: Id64String;

    if (true) {
      // Create a couple of TestPhysicalObjects
      const elementProps: GeometricElementProps = {
        classFullName: "TestBim:TestPhysicalObject",
        model: newModelId,
        category: spatialCategoryId,
        code: Code.createEmpty(),
      };

      id1 = testImodel.elements.insertElement(testImodel.elements.createElement(elementProps).toJSON());
      assert.isTrue(Id64.isValidId64(id1));

      // The second one should point to the first.
      elementProps.id = Id64.invalid;
      (elementProps as any).relatedElement = { id: id1, relClassName: trelClassName };
      elementProps.parent = { id: id1, relClassName: trelClassName };
      (elementProps as any).longProp = 4294967295;     // make sure that we can save values in the range 0 ... UINT_MAX

      id2 = testImodel.elements.insertElement(testImodel.elements.createElement(elementProps).toJSON());
      assert.isTrue(Id64.isValidId64(id2));
    }

    if (true) {
      // Test that el2 points to el1
      const el2 = testImodel.elements.getElement(id2);
      assert.equal(el2.classFullName, "TestBim:TestPhysicalObject");
      assert.isTrue("relatedElement" in el2);
      assert.isTrue("id" in el2.asAny.relatedElement);
      assert.deepEqual(el2.asAny.relatedElement.id, id1);
      assert.equal(el2.asAny.longProp, 4294967295);

      // Even though I didn't set it, the platform knows the relationship class and reports it.
      assert.isTrue("relClassName" in el2.asAny.relatedElement);
      assert.equal(el2.asAny.relatedElement.relClassName.replace(".", ":"), trelClassName);
    }

    if (true) {
      // Change el2 to point to itself.
      const el2Modified = testImodel.elements.getElement(id2);
      el2Modified.asAny.relatedElement = { id: id2, relClassName: trelClassName };
      testImodel.elements.updateElement(el2Modified.toJSON());
      // Test that el2 points to itself.
      const el2after: Element = testImodel.elements.getElement(id2);
      assert.deepEqual(el2after.asAny.relatedElement.id, id2);
      assert.equal(el2after.asAny.relatedElement.relClassName.replace(".", ":"), trelClassName);
    }

    if (true) {
      // Test that we can null out the navigation property
      const el2Modified = testImodel.elements.getElement(id2);
      el2Modified.asAny.relatedElement = null;
      testImodel.elements.updateElement(el2Modified.toJSON());
      // Test that el2 has no relatedElement property value
      const el2after: Element = testImodel.elements.getElement(id2);
      assert.isUndefined(el2after.asAny.relatedElement);
    }
  });

  it("should be able to create a snapshot IModel", async () => {
    const args = {
      rootSubject: { name: "TestSubject", description: "test iTwin" },
      client: "ABC Engineering",
      globalOrigin: { x: 10, y: 10 },
      projectExtents: { low: { x: -300, y: -300, z: -20 }, high: { x: 500, y: 500, z: 400 } },
      guid: Guid.createValue(),
    };

    const iModel = SnapshotDb.createEmpty(IModelTestUtils.prepareOutputFile("IModel", "TestSnapshot.bim"), args);
    assert.equal(iModel.iModelId, args.guid);
    assert.equal(iModel.rootSubject.name, args.rootSubject.name);
    assert.equal(iModel.rootSubject.description, args.rootSubject.description);
    assert.equal(iModel.projectExtents.low.x, args.projectExtents.low.x);
    assert.equal(iModel.projectExtents.low.y, args.projectExtents.low.y);
    assert.equal(iModel.projectExtents.low.z, args.projectExtents.low.z);
    assert.equal(iModel.globalOrigin.x, args.globalOrigin.x);
    assert.equal(iModel.globalOrigin.y, args.globalOrigin.y);
    assert.equal(iModel.globalOrigin.z, 0);

    const client = iModel.queryFilePropertyString({ name: "Client", namespace: "dgn_Db" });
    assert.equal(client, args.client, "query Client property");

    const dbguid = iModel.queryFilePropertyBlob({ name: "DbGuid", namespace: "be_Db" });
    assert.equal(dbguid!.byteLength, 16, "query guid property");

    const myPropsStr: FilePropertyProps = { name: "MyProp", namespace: "test1", id: 1, subId: 1 };
    const myStrVal = "this is a test";
    iModel.saveFileProperty(myPropsStr, myStrVal);
    const readFromDb = iModel.queryFilePropertyString(myPropsStr);
    assert.equal(readFromDb, myStrVal, "query string after save");

    const myPropsBlob: FilePropertyProps = { name: "MyBlob", namespace: "test1", id: 10 };
    const testRange = new Uint8Array(500);
    testRange.fill(11);
    iModel.saveFileProperty(myPropsBlob, undefined, testRange);
    const blobFromDb = iModel.queryFilePropertyBlob(myPropsBlob);
    assert.deepEqual(blobFromDb, testRange, "query blob after save");

    let next = iModel.queryNextAvailableFileProperty(myPropsBlob);
    assert.equal(11, next, "queryNextAvailableFileProperty blob");

    next = iModel.queryNextAvailableFileProperty(myPropsStr);
    assert.equal(2, next, "queryNextAvailableFileProperty str");
    iModel.deleteFileProperty(myPropsStr);
    assert.isUndefined(iModel.queryFilePropertyString(myPropsStr), "property was deleted");
    next = iModel.queryNextAvailableFileProperty(myPropsStr);
    assert.equal(0, next, "queryNextAvailableFileProperty, should return 0 when none present");

    const testLocal = "TestLocal";
    const testValue = "this is a test";
    const nativeDb = iModel[_nativeDb];
    assert.isUndefined(nativeDb.queryLocalValue(testLocal));
    nativeDb.saveLocalValue(testLocal, testValue);
    assert.equal(nativeDb.queryLocalValue(testLocal), testValue);

    iModel.close();
  });

  it("should be able to create a snapshot IModel and set geolocation by GCS", async () => {
    const args = {
      rootSubject: { name: "TestSubject", description: "test iTwin" },
      client: "ABC Engineering",
      globalOrigin: { x: 10, y: 10 },
      projectExtents: { low: { x: -300, y: -300, z: -20 }, high: { x: 500, y: 500, z: 400 } },
      guid: Guid.createValue(),
    };

    const gcs = new GeographicCRS({
      horizontalCRS: {
        id: "10TM115-27",
        description: "",
        source: "Mentor Software Client",
        deprecated: false,
        datumId: "NAD27",
        unit: "Meter",
        projection: {
          method: "TransverseMercator",
          centralMeridian: -115,
          latitudeOfOrigin: 0,
          scaleFactor: 0.9992,
          falseEasting: 0.0,
          falseNorthing: 0.0,
        },
        extent: {
          southWest: { latitude: 48, longitude: -120.5 },
          northEast: { latitude: 84, longitude: -109.5 },
        },
      },
      verticalCRS: { id: "GEOID" },
      additionalTransform: {
        helmert2DWithZOffset: {
          translationX: 10.0,
          translationY: 15.0,
          translationZ: 0.02,
          rotDeg: 1.2,
          scale: 1.0001,
        },
      },
    });

    const testFile = IModelTestUtils.prepareOutputFile("IModel", "TestSnapshot2.bim");
    const iModel = SnapshotDb.createEmpty(testFile, args);

    let eventListenedTo = false;
    const gcsListener = (previousGCS: GeographicCRS | undefined) => {
      assert.equal(previousGCS, undefined);
      assert.isTrue(iModel.geographicCoordinateSystem !== undefined);
      assert.isTrue(iModel.geographicCoordinateSystem!.equals(gcs));
      eventListenedTo = true;
    };
    iModel.onGeographicCoordinateSystemChanged.addListener(gcsListener);

    assert.isTrue(iModel.geographicCoordinateSystem === undefined);

    assert.isFalse(eventListenedTo);

    iModel.geographicCoordinateSystem = gcs;

    assert.isTrue(eventListenedTo);

    iModel.updateIModelProps();
    iModel.saveChanges();
    iModel.close();

    const iModel2 = SnapshotDb.openFile(testFile);

    assert.isTrue(iModel2.geographicCoordinateSystem !== undefined);

    // The reloaded gcs will be different as the datum definition will have been expanded
    assert.isFalse(iModel2.geographicCoordinateSystem!.equals(gcs));

    // But other properties will be identical
    assert.isTrue(iModel2.geographicCoordinateSystem !== undefined);
    assert.isTrue(iModel2.geographicCoordinateSystem!.verticalCRS !== undefined);
    assert.isTrue(iModel2.geographicCoordinateSystem!.verticalCRS!.equals(gcs.verticalCRS!));
    assert.isTrue(iModel2.geographicCoordinateSystem!.additionalTransform !== undefined);
    assert.isTrue(iModel2.geographicCoordinateSystem!.additionalTransform!.equals(gcs.additionalTransform!));
    assert.isTrue(iModel2.geographicCoordinateSystem!.horizontalCRS !== undefined);
    assert.isTrue(iModel2.geographicCoordinateSystem!.horizontalCRS!.projection !== undefined);
    assert.isTrue(iModel2.geographicCoordinateSystem!.horizontalCRS!.projection!.equals(gcs.horizontalCRS!.projection!));
    assert.isTrue(iModel2.geographicCoordinateSystem!.horizontalCRS!.id !== undefined);
    assert.isTrue(iModel2.geographicCoordinateSystem!.horizontalCRS!.id === gcs.horizontalCRS!.id!);
    assert.isTrue(iModel2.geographicCoordinateSystem!.horizontalCRS!.extent !== undefined);
    assert.isTrue(iModel2.geographicCoordinateSystem!.horizontalCRS!.extent!.equals(gcs.horizontalCRS!.extent!));

    // The following were not in initial definition but were completed after storage.
    assert.isTrue(iModel2.geographicCoordinateSystem!.horizontalCRS!.datum !== undefined);
    assert.isTrue(iModel2.geographicCoordinateSystem!.horizontalCRS!.datum!.additionalTransformPaths !== undefined);
    assert.isTrue(iModel2.geographicCoordinateSystem!.horizontalCRS!.datum!.additionalTransformPaths!.length >= 0);

    // When a gcs is present then the ECEF is automatically defined.
    assert.isTrue(iModel2.ecefLocation !== undefined);

    iModel2.close();
  });

  if (!ProcessDetector.isIOSAppBackend) {
    it("should be able to reproject with iModel coordinates to or from any other GeographicCRS", async () => {
      const convertTest = async (fileName: string, fileGCS: GeographicCRSProps, datum: string | GeographicCRSProps, inputCoord: XYZProps, outputCoord: PointWithStatus) => {

        const args = {
          rootSubject: { name: "TestSubject", description: "test project" },
          client: "ABC Engineering",
          globalOrigin: { x: 0.0, y: 0.0 },
          projectExtents: { low: { x: -300, y: -300, z: -20 }, high: { x: 500, y: 500, z: 400 } },
          guid: Guid.createValue(),
        };

        let datumOrGCS: string;
        if (typeof datum === "object")
          datumOrGCS = JSON.stringify(datum);
        else
          datumOrGCS = datum;

        const testFile = IModelTestUtils.prepareOutputFile("IModel", fileName);
        const iModel = SnapshotDb.createEmpty(testFile, args);

        iModel.setGeographicCoordinateSystem(fileGCS);
        iModel.updateIModelProps();
        iModel.saveChanges();

        const testPoint1: XYZProps[] = [];
        testPoint1.push(inputCoord);
        const requestProps1: GeoCoordinatesRequestProps = { target: datumOrGCS, iModelCoords: testPoint1 };
        const response1 = await iModel.getGeoCoordinatesFromIModelCoordinates(requestProps1);

        expect(response1.geoCoords[0].s === outputCoord.s).to.be.true;

        // If success or warning we compare result
        if (outputCoord.s === GeoCoordStatus.Success || outputCoord.s === GeoCoordStatus.OutOfUsefulRange) {

          const expectedPt1 = Point3d.fromJSON(outputCoord.p);
          const outPt1 = Point3d.fromJSON(response1.geoCoords[0].p);

          expect(Geometry.isSamePoint3dXY(expectedPt1, outPt1)).to.be.true;
          expect(Math.abs(expectedPt1.z - outPt1.z) < 0.0001).to.be.true;

          // No point testing reversal when Out of useful range since reversibility is doubtful
          if (outputCoord.s !== GeoCoordStatus.OutOfUsefulRange) {
            const testPoint2: XYZProps[] = [];
            testPoint2.push(outputCoord.p);
            const requestProps2: IModelCoordinatesRequestProps = { source: datumOrGCS, geoCoords: testPoint2 };
            const response2 = await iModel.getIModelCoordinatesFromGeoCoordinates(requestProps2);

            const expectedPt2 = Point3d.fromJSON(inputCoord);
            const outPt2 = Point3d.fromJSON(response2.iModelCoords[0].p);

            expect(expectedPt2.distanceXY(outPt2) < 0.001).to.be.true;
            expect(Math.abs(expectedPt2.z - outPt2.z) < 0.001).to.be.true;
          }
        }

        iModel.close();
      };

      const EWRGCS: GeographicCRSProps = {
        horizontalCRS: {
          id: "EPSG:27700",
          description: "OSGB 1936 / British National Grid",
          source: "EPSG V6 [Large and medium scale topographic mapping and engin]",
          datumId: "EPSG:6277",
          datum: {
            id: "EPSG:6277",
            description: "OSGB36 - Use OSGB-7P-2. Consider OSGB/OSTN15 instead",
            deprecated: true,
            source: "EPSG V6.12 operation EPSG:1314 [EPSG]",
            ellipsoidId: "EPSG:7001",
            ellipsoid: {
              equatorialRadius: 6377563.396,
              polarRadius: 6356256.909237,
              id: "EPSG:7001",
              description: "Airy 1830",
              source: "EPSG, Version 6 [EPSG]",
            },
            transforms: [
              {
                method: "PositionalVector",
                sourceEllipsoid: {
                  equatorialRadius: 6377563.396,
                  polarRadius: 6356256.909237,
                  id: "EPSG:7001",
                },
                targetEllipsoid: {
                  equatorialRadius: 6378137,
                  polarRadius: 6356752.3142,
                  id: "WGS84",
                },
                positionalVector: {
                  delta: {
                    x: 446.448,
                    y: -125.157,
                    z: 542.06,
                  },
                  rotation: {
                    x: 0.15,
                    y: 0.247,
                    z: 0.842,
                  },
                  scalePPM: -20.489,
                },
              }],
          },
          unit: "Meter",
          projection: {
            method: "TransverseMercator",
            falseEasting: 400000,
            falseNorthing: -100000,
            centralMeridian: -2,
            latitudeOfOrigin: 49,
            scaleFactor: 0.999601272737422,
          },
          extent: {
            southWest: {
              latitude: 49.96,
              longitude: -7.56,
            },
            northEast: {
              latitude: 60.84,
              longitude: 1.78,
            },
          },
        },
        verticalCRS: {
          id: "ELLIPSOID",
        },
        additionalTransform: {
          helmert2DWithZOffset: {
            translationX: 284597.3343,
            translationY: 79859.4651,
            translationZ: 0,
            rotDeg: 0.5263624458992088,
            scale: 0.9996703340508721,
          },
        },
      };

      await convertTest("ExtonCampus1.bim", { horizontalCRS: { id: "EPSG:2272" }, verticalCRS: { id: "NAVD88" } }, "WGS84", { x: 775970.3155166894, y: 83323.24543981979, z: 130.74977547686285 }, { p: { x: -75.68712011112366, y: 40.06524845273591, z: 95.9769083 }, s: GeoCoordStatus.Success });

      await convertTest("UTM83-10-NGVD29-10.bim", { horizontalCRS: { id: "UTM83-10" }, verticalCRS: { id: "NAVD88" } }, { horizontalCRS: { id: "UTM27-10" }, verticalCRS: { id: "NGVD29" } }, { x: 548296.472, y: 4179414.470, z: 0.8457 }, { p: { x: 548392.9689991799, y: 4179217.683834238, z: -0.0006774162750405877 }, s: GeoCoordStatus.Success });

      await convertTest("BritishNatGrid-EllipsoidHelmert1.bim", EWRGCS, "WGS84", { x: 199247.08883859176, y: 150141.68625139236, z: 0.0 }, { p: { x: -0.80184489371471, y: 51.978341907041205, z: 0.0 }, s: GeoCoordStatus.Success });
      await convertTest("BritishNatGrid-Ellipsoid1.bim", { horizontalCRS: { id: "BritishNatGrid" }, verticalCRS: { id: "ELLIPSOID" } }, "", { x: 170370.718, y: 11572.405, z: 0.0 }, { p: { x: -5.2020119082059511, y: 49.959453295440234, z: 0.0 }, s: GeoCoordStatus.Success });
      await convertTest("BritishNatGrid-Ellipsoid2.bim", { horizontalCRS: { id: "BritishNatGrid" }, verticalCRS: { id: "ELLIPSOID" } }, "ETRF89", { x: 170370.718, y: 11572.405, z: 0.0 }, { p: { x: -5.2030365061523707, y: 49.960007477936202, z: 0.0 }, s: GeoCoordStatus.Success });
      await convertTest("BritishNatGrid-Ellipsoid3.bim", { horizontalCRS: { id: "BritishNatGrid" }, verticalCRS: { id: "ELLIPSOID" } }, "OSGB", { x: 170370.718, y: 11572.405, z: 0.0 }, { p: { x: -5.2020119082059511, y: 49.959453295440234, z: 0.0 }, s: GeoCoordStatus.Success });
      await convertTest("GermanyDHDN-3-Ellipsoid1.bim", { horizontalCRS: { id: "DHDN/3.GK3d-4/EN" }, verticalCRS: { id: "ELLIPSOID" } }, "", { x: 4360857.005, y: 5606083.067, z: 0.0 }, { p: { x: 10.035413954488630, y: 50.575070810112159, z: 0.0 }, s: GeoCoordStatus.Success });
      await convertTest("GermanyDHDN-3-Ellipsoid2.bim", { horizontalCRS: { id: "DHDN/3.GK3d-4/EN" }, verticalCRS: { id: "ELLIPSOID" } }, "DHDN/3", { x: 4360857.005, y: 5606083.067, z: 0.0 }, { p: { x: 10.035413954488630, y: 50.575070810112159, z: 0.0 }, s: GeoCoordStatus.Success });
      await convertTest("GermanyDHDN-3-Ellipsoid3.bim", { horizontalCRS: { id: "DHDN/3.GK3d-4/EN" }, verticalCRS: { id: "ELLIPSOID" } }, "WGS84", { x: 4360857.005, y: 5606083.067, z: 0.0 }, { p: { x: 10.034215937440818, y: 50.573862480894853, z: 0.0 }, s: GeoCoordStatus.Success });
      await convertTest("UTM83-10-NGVD29-1.bim", { horizontalCRS: { id: "UTM83-10" }, verticalCRS: { id: "NGVD29" } }, "", { x: 632748.112, y: 4263868.307, z: 0.0 }, { p: { x: -121.47738265889652, y: 38.513305313793019, z: 0.0 }, s: GeoCoordStatus.Success });
      await convertTest("UTM83-10-NGVD29-2.bim", { horizontalCRS: { id: "UTM83-10" }, verticalCRS: { id: "NGVD29" } }, "NAD83", { x: 632748.112, y: 4263868.307, z: 0.0 }, { p: { x: -121.47738265889652, y: 38.513305313793019, z: -30.12668428839329 }, s: GeoCoordStatus.Success });
      await convertTest("UTM83-10-NGVD29-3.bim", { horizontalCRS: { id: "UTM83-10" }, verticalCRS: { id: "NGVD29" } }, "WGS84", { x: 632748.112, y: 4263868.307, z: 0.0 }, { p: { x: -121.47738265889652, y: 38.513305313793019, z: -30.12668428839329 }, s: GeoCoordStatus.Success });
      await convertTest("UTM27-10-Ellipsoid1.bim", { horizontalCRS: { id: "UTM27-10" }, verticalCRS: { id: "ELLIPSOID" } }, "", { x: 623075.328, y: 4265650.532, z: 0.0 }, { p: { x: -121.58798236995744, y: 38.532616292207997, z: 0.0 }, s: GeoCoordStatus.Success });
      await convertTest("UTM27-10-Ellipsoid2.bim", { horizontalCRS: { id: "UTM27-10" }, verticalCRS: { id: "ELLIPSOID" } }, "NAD83", { x: 623075.328, y: 4265650.532, z: 0.0 }, { p: { x: -121.58905088839697, y: 38.532522753851708, z: 0.0 }, s: GeoCoordStatus.Success });

      await convertTest("UTM83-10-NGVD29-4.bim", { horizontalCRS: { id: "UTM83-10" }, verticalCRS: { id: "NGVD29" } }, { horizontalCRS: { id: "LL84" }, verticalCRS: { id: "ELLIPSOID" } }, { x: 632748.112, y: 4263868.307, z: 0.0 }, { p: { x: -121.47738265889652, y: 38.513305313793019, z: -30.12668428839329 }, s: GeoCoordStatus.Success });

      await convertTest("UTM83-10-NGVD29-5.bim", { horizontalCRS: { id: "UTM83-10" }, verticalCRS: { id: "NGVD29" } }, { horizontalCRS: { id: "LL84" }, verticalCRS: { id: "GEOID" } }, { x: 632748.112, y: 4263868.307, z: 0.0 }, { p: { x: -121.47738265889652, y: 38.513305313793019, z: 0.7621583779125531 }, s: GeoCoordStatus.Success });
      await convertTest("UTM83-10-NGVD29-6.bim", { horizontalCRS: { id: "UTM83-10" }, verticalCRS: { id: "NGVD29" } }, { horizontalCRS: { id: "CA83-II" }, verticalCRS: { id: "NAVD88" } }, { x: 569024.940, y: 4386341.752, z: 0.0 }, { p: { x: 1983192.529823256, y: 717304.0311293667, z: 0.745910484422781 }, s: GeoCoordStatus.Success });
      await convertTest("UTM83-10-NGVD29-7.bim", { horizontalCRS: { id: "UTM83-10" }, verticalCRS: { id: "NGVD29" } }, { horizontalCRS: { id: "CA83-II" }, verticalCRS: { id: "GEOID" } }, { x: 569024.940, y: 4386341.752, z: 0.0 }, { p: { x: 1983192.529823256, y: 717304.0311293667, z: 0.745910484422781 }, s: GeoCoordStatus.Success });
      await convertTest("UTM83-10-NGVD29-8.bim", { horizontalCRS: { id: "UTM83-10" }, verticalCRS: { id: "NGVD29" } }, { horizontalCRS: { id: "CA83-II" }, verticalCRS: { id: "NGVD29" } }, { x: 569024.940, y: 4386341.752, z: 0.0 }, { p: { x: 1983192.529823256, y: 717304.0311293667, z: 0.0 }, s: GeoCoordStatus.Success });
      await convertTest("UTM83-10-NGVD29-9.bim", { horizontalCRS: { id: "UTM83-10" }, verticalCRS: { id: "NGVD29" } }, { horizontalCRS: { epsg: 26942 }, verticalCRS: { id: "NAVD88" } }, { x: 569024.940, y: 4386341.752, z: 0.0 }, { p: { x: 1983192.529823256, y: 717304.0311293667, z: 0.745910484422781 }, s: GeoCoordStatus.Success });
      await convertTest("UTM83-10-NGVD29-10.bim", { horizontalCRS: { id: "UTM83-10" }, verticalCRS: { id: "NAVD88" } }, { horizontalCRS: { id: "UTM27-10" }, verticalCRS: { id: "NGVD29" } }, { x: 548296.472, y: 4179414.470, z: 0.8457 }, { p: { x: 548392.9689991799, y: 4179217.683834238, z: -0.0006774162750405877 }, s: GeoCoordStatus.Success });

      await convertTest("BritishNatGrid-Ellipsoid4.bim", { horizontalCRS: { id: "BritishNatGrid" }, verticalCRS: { id: "ELLIPSOID" } }, { horizontalCRS: { id: "HS2_Snake_2015" }, verticalCRS: { id: "GEOID" } }, { x: 473327.251, y: 257049.636, z: 0.0 }, { p: { x: 237732.58101946692, y: 364048.01547843055, z: -47.874172425966336 }, s: GeoCoordStatus.Success });

      await convertTest("BritishNatGrid-Ellipsoid5.bim", { horizontalCRS: { id: "BritishNatGrid" }, verticalCRS: { id: "ELLIPSOID" } },
        {
          horizontalCRS: {
            id: "HS2-MOCK",
            description: "USES CUSTOM DATUM",
            source: "Test",
            deprecated: false,
            datumId: "HS2SD_2015",
            unit: "Meter",
            projection: {
              method: "TransverseMercator",
              centralMeridian: -1.5,
              latitudeOfOrigin: 52.30,
              scaleFactor: 1.0,
              falseEasting: 198873.0046,
              falseNorthing: 375064.3871,
            },
          },
          verticalCRS: {
            id: "GEOID",
          },
        }
        , { x: 473327.251, y: 257049.636, z: 0.0 }, { p: { x: 237732.58101952373, y: 364048.01548327296, z: -47.874172425966336 }, s: GeoCoordStatus.Success });

      await convertTest("BritishNatGrid-Ellipsoid.bim", { horizontalCRS: { id: "BritishNatGrid" }, verticalCRS: { id: "ELLIPSOID" } }, { horizontalCRS: { id: "OSGB-GPS-2015" }, verticalCRS: { id: "GEOID" } }, { x: 473327.251, y: 257049.636, z: 0.0 }, { p: { x: 473325.6830048648, y: 257049.77062273448, z: -47.87643904264457 }, s: GeoCoordStatus.Success });

      await convertTest("UTM83-10-NGVD29-12.bim", { horizontalCRS: { id: "UTM83-10" }, verticalCRS: { id: "NGVD29" } },
        {
          horizontalCRS: {
            id: "California2",
            description: "USES CUSTOM DATUM",
            source: "Test",
            deprecated: false,
            datumId: "NAD83",
            unit: "Meter",
            projection: {
              method: "LambertConformalConicTwoParallels",
              longitudeOfOrigin: -122,
              latitudeOfOrigin: 37.66666666667,
              standardParallel1: 39.833333333333336,
              standardParallel2: 38.333333333333336,
              falseEasting: 2000000.0,
              falseNorthing: 500000.0,
            },
            extent: {
              southWest: {
                latitude: 35,
                longitude: -125,
              },
              northEast: {
                latitude: 39.1,
                longitude: -120.45,
              },
            },
          },
          verticalCRS: {
            id: "GEOID",
          },
        }, { x: 569024.940, y: 4386341.752, z: 0.0 }, { p: { x: 1983192.529823256, y: 717304.0311293667, z: 0.745910484422781 }, s: GeoCoordStatus.Success });

      // Do some test that return errors
      // First test uses one GCS in Eastern USA and the other in UK. This will produce a hard domain error
      await convertTest("Error1.bim", { horizontalCRS: { id: "UTM84-17N" }, verticalCRS: { id: "ELLIPSOID" } }, { horizontalCRS: { id: "OSGB-GPS-2015" }, verticalCRS: { id: "GEOID" } }, { x: 1473327.251, y: 1257049.636, z: 0.0 }, { p: { x: 473325.6830048648, y: 257049.77062273448, z: -47.87643904264457 }, s: GeoCoordStatus.OutOfMathematicalDomain });

      // This test performs conversion in a region outside normal use of GCS but still mathematically valid (soft domain error)
      await convertTest("Error2.bim", { horizontalCRS: { id: "DanishS34-S99" }, verticalCRS: { id: "ELLIPSOID" } }, "", { x: -6618.5925260757449, y: 36058.097489683532, z: 0.0 }, { p: { x: 13.53250346041385, y: 54.71216475341563, z: 0.0 }, s: GeoCoordStatus.OutOfUsefulRange });
      // -6618.5925260757449, 36058.097489683532
      // { x: -221748.034, y: -10012.784, z: 0.0 } { p: { x: 10.36481105, y: 54.38462506, z: 0.0 }
      // This test makes use of a GCS using a grid file that does not even exist and will return a datum conversion error.
      const userGCSWithinexistentGridFile: GeographicCRSProps = {
        horizontalCRS: {
          id: "User1",
          datumId: "UserDatum1",
          datum: {
            id: "UserDatum1",
            ellipsoidId: "CLRK66",
            transforms: [
              {
                method: "GridFiles",
                sourceEllipsoid: {
                  id: "CLRK66",
                  equatorialRadius: 6378160.0,
                  polarRadius: 6356774.719195306,
                },
                targetEllipsoid: {
                  id: "WGS84",
                  equatorialRadius: 6378160.0,
                  polarRadius: 6356774.719195306,
                },
                gridFile: {
                  files: [
                    { fileName: "./user/inexistent.gdc", format: "NTv2", direction: "Direct" },
                  ],
                },
              },
            ],
          },
          unit: "Meter",
          projection: {
            method: "TransverseMercator",
            centralMeridian: -115,
            latitudeOfOrigin: 0,
            scaleFactor: 0.9992,
            falseEasting: 1.0,
            falseNorthing: 2.0,
          },
          extent: {
            southWest: { latitude: 48, longitude: -120.5 },
            northEast: { latitude: 84, longitude: -109.5 },
          },
        }, verticalCRS: { id: "ELLIPSOID" },
      };

      await convertTest("Error3.bim", userGCSWithinexistentGridFile, "WGS84", { x: 1473327.251, y: 1257049.636, z: 0.0 }, { p: { x: 473325.6830048648, y: 257049.77062273448, z: -47.87643904264457 }, s: GeoCoordStatus.NoDatumConverter });

      // The model GCS is not valid
      await convertTest("Error4.bim", { horizontalCRS: { id: "badfood" }, verticalCRS: { id: "ELLIPSOID" } }, { horizontalCRS: { id: "OSGB-GPS-2015" }, verticalCRS: { id: "GEOID" } }, { x: 1473327.251, y: 1257049.636, z: 0.0 }, { p: { x: 473325.6830048648, y: 257049.77062273448, z: -47.87643904264457 }, s: GeoCoordStatus.NoGCSDefined });

      // The given GCS is not valid
      await convertTest("Error5.bim", { horizontalCRS: { id: "UTM84-17N" }, verticalCRS: { id: "ELLIPSOID" } }, { horizontalCRS: { id: "badfood" }, verticalCRS: { id: "GEOID" } }, { x: 1473327.251, y: 1257049.636, z: 0.0 }, { p: { x: 473325.6830048648, y: 257049.77062273448, z: -47.87643904264457 }, s: GeoCoordStatus.NoGCSDefined });

    });
  }

  it("should be able to create a snapshot IModel and set geolocation by ECEF", async () => {
    const args = {
      rootSubject: { name: "TestSubject", description: "test iTwin" },
      client: "ABC Engineering",
      globalOrigin: { x: 10, y: 10 },
      projectExtents: { low: { x: -300, y: -300, z: -20 }, high: { x: 500, y: 500, z: 400 } },
      guid: Guid.createValue(),
    };

    const ecef = new EcefLocation({
      origin: [42, 21, 0],
      orientation: { yaw: 1, pitch: 1, roll: -1 },
    });

    const testFile = IModelTestUtils.prepareOutputFile("IModel", "TestSnapshot3.bim");
    const iModel = SnapshotDb.createEmpty(testFile, args);

    assert.isTrue(iModel.ecefLocation === undefined);

    iModel.ecefLocation = ecef;

    iModel.updateIModelProps();
    iModel.saveChanges();
    iModel.close();

    const iModel2 = SnapshotDb.openFile(testFile);

    assert.isTrue(iModel2.ecefLocation !== undefined);
    assert.isTrue(iModel2.ecefLocation!.isAlmostEqual(ecef));

    iModel2.close();
  });

  it("should be able to create a snapshot IModel and set geolocation by ECEF with 0,0,0 rotation", async () => {
    const args = {
      rootSubject: { name: "TestSubject", description: "test iTwin" },
      client: "ABC Engineering",
      globalOrigin: { x: 10, y: 10 },
      projectExtents: { low: { x: -300, y: -300, z: -20 }, high: { x: 500, y: 500, z: 400 } },
      guid: Guid.createValue(),
    };

    const ecef = new EcefLocation({
      origin: [42, 21, 0],
      orientation: { yaw: 0, pitch: 0, roll: 0 },
    });

    const testFile = IModelTestUtils.prepareOutputFile("IModel", "TestSnapshot3_000.bim");
    const iModel = SnapshotDb.createEmpty(testFile, args);

    assert.isTrue(iModel.ecefLocation === undefined);

    iModel.ecefLocation = ecef;

    iModel.updateIModelProps();
    iModel.saveChanges();
    iModel.close();

    const iModel2 = SnapshotDb.openFile(testFile);

    assert.isTrue(iModel2.ecefLocation !== undefined);
    assert.isTrue(iModel2.ecefLocation!.isAlmostEqual(ecef));

    iModel2.close();
  });

  it("presence of a GCS imposes the ecef value", async () => {
    const args = {
      rootSubject: { name: "TestSubject", description: "test iTwin" },
      client: "ABC Engineering",
      globalOrigin: { x: 10, y: 10 },
      projectExtents: { low: { x: -300, y: -300, z: -20 }, high: { x: 500, y: 500, z: 400 } },
      guid: Guid.createValue(),
    };

    const gcs = new GeographicCRS({
      horizontalCRS: {
        id: "10TM115-27",
        description: "",
        source: "Mentor Software Client",
        deprecated: false,
        datumId: "NAD27",
        unit: "Meter",
        projection: {
          method: "TransverseMercator",
          centralMeridian: -115,
          latitudeOfOrigin: 0,
          scaleFactor: 0.9992,
          falseEasting: 0.0,
          falseNorthing: 0.0,
        },
        extent: {
          southWest: { latitude: 48, longitude: -120.5 },
          northEast: { latitude: 84, longitude: -109.5 },
        },
      },
      verticalCRS: { id: "GEOID" },
      additionalTransform: {
        helmert2DWithZOffset: {
          translationX: 10.0,
          translationY: 15.0,
          translationZ: 0.02,
          rotDeg: 1.2,
          scale: 1.0001,
        },
      },
    });

    const ecef = new EcefLocation({
      origin: [42, 21, 0],
      orientation: { yaw: 1, pitch: 1, roll: -1 },
    });

    const testFile = IModelTestUtils.prepareOutputFile("IModel", "TestSnapshot4.bim");

    const iModel = SnapshotDb.createEmpty(testFile, args);

    iModel.ecefLocation = ecef;

    iModel.updateIModelProps();
    iModel.saveChanges();
    iModel.close();

    const iModel2 = SnapshotDb.openForApplyChangesets(testFile);

    assert.isTrue(iModel2.ecefLocation !== undefined);
    assert.isTrue(iModel2.ecefLocation!.isAlmostEqual(ecef));

    assert.isTrue(iModel2.geographicCoordinateSystem === undefined);

    iModel2.geographicCoordinateSystem = gcs;

    iModel2.updateIModelProps();
    iModel2.saveChanges();
    iModel2.close();

    const iModel3 = SnapshotDb.openFile(testFile);

    assert.isTrue(iModel3.geographicCoordinateSystem !== undefined);

    // When a gcs is present then ecef value is imposed by the gcs disregarding previous value.
    assert.isTrue(iModel3.ecefLocation !== undefined);
    assert.isFalse(iModel3.ecefLocation!.isAlmostEqual(ecef));

    iModel3.close();
  });

  it("should be able to open checkpoints for RPC", async () => {
    const changeset: ChangesetIdWithIndex = { id: "fakeChangeSetId", index: 10 };
    const iTwinId = "fakeIModelId";
    const iModelId = "fakeIModelId";
    const cloudContainer = { accessToken: "sas" };
    const fakeSnapshotDb: any =
    {
      cloudContainer,
      isReadonly: () => true,
      isOpen: () => true,
      getIModelId: () => iModelId,
      getITwinId: () => iTwinId,
      getCurrentChangeset: () => changeset,
      setIModelDb: () => { },
      closeFile: () => { },
    };

    const errorLogStub = sinon.stub(Logger, "logError").callsFake(() => { });
    const infoLogStub = sinon.stub(Logger, "logInfo").callsFake(() => { });

    // Mock iModelHub
    const mockCheckpointV2: V2CheckpointAccessProps = {
      accountName: "testAccount",
      containerId: "imodelblocks-123",
      sasToken: "testSAS",
      dbName: "testDb",
      storageType: "azure?sas=1",
    };

    sinon.stub(IModelHost, "hubAccess").get(() => HubMock);
    sinon.stub(V2CheckpointManager, "attach").callsFake(async () => {
      return { dbName: "fakeDb", container: { accessToken: "sas" } as any };
    });
    const queryStub = sinon.stub(IModelHost.hubAccess, "queryV2Checkpoint").callsFake(async () => mockCheckpointV2);

    const openDgnDbStub = sinon.stub(SnapshotDb, "openDgnDb").returns(fakeSnapshotDb);
    sinon.stub(IModelDb.prototype, "initializeIModelDb" as any);
    sinon.stub(IModelDb.prototype, "loadIModelSettings" as any);

    const accessToken = "token";
    const checkpoint = await SnapshotDb.openCheckpointFromRpc({ accessToken, iTwinId, iModelId, changeset });
    expect(openDgnDbStub.calledOnce).to.be.true;
    expect(openDgnDbStub.firstCall.firstArg.path).to.equal("fakeDb");

    const props = checkpoint.getRpcProps();
    assert.equal(props.iModelId, iModelId);
    assert.equal(props.iTwinId, iTwinId);
    assert.equal(props.changeset?.id, changeset.id);
    assert.equal(errorLogStub.callCount, 1);
    assert.include(errorLogStub.args[0][1], "attached with timestamp that expires before");

    errorLogStub.resetHistory();
    expect(cloudContainer.accessToken).equal("sas");
    await checkpoint.refreshContainerForRpc(accessToken);
    expect(cloudContainer.accessToken).equal("testSAS");

    assert.equal(errorLogStub.callCount, 1);
    assert.include(errorLogStub.args[0][1], "attached with timestamp that expires before");
    assert.equal(infoLogStub.callCount, 2);
    assert.include(infoLogStub.args[0][1], "attempting to refresh");
    assert.include(infoLogStub.args[1][1], "refreshed checkpoint");

    errorLogStub.resetHistory();
    queryStub.callsFake(async () => {
      throw new Error("no checkpoint");
    });
    await expect(checkpoint.refreshContainerForRpc(accessToken)).to.eventually.be.rejectedWith("no checkpoint");

    checkpoint.close();
  });

  it("should throw for missing/invalid checkpoint in hub", async () => {
    process.env.CHECKPOINT_CACHE_DIR = "/foo/";
    sinon.stub(IModelHost, "hubAccess").get(() => HubMock);
    sinon.stub(IModelHost.hubAccess, "queryV2Checkpoint").callsFake(async () => undefined);

    const accessToken = "token";
    const error = await getIModelError(SnapshotDb.openCheckpointFromRpc({ accessToken, iTwinId: Guid.createValue(), iModelId: Guid.createValue(), changeset: IModelTestUtils.generateChangeSetId() }));
    expectIModelError(IModelStatus.NotFound, error);
  });

  it("attempting to re-attach a non-checkpoint snapshot should be a no-op", async () => {
    process.env.CHECKPOINT_CACHE_DIR = "/foo/";
    const accessToken = "token";
    await imodel1.refreshContainerForRpc(accessToken);
  });

  function hasClassView(db: IModelDb, name: string): boolean {
    try {
      return db.withSqliteStatement(`SELECT ECInstanceId FROM [${name}]`, (): boolean => true, false);
    } catch {
      return false;
    }
  }

  it("Check busyTimeout option", () => {
    const standaloneFile = IModelTestUtils.prepareOutputFile("IModel", "StandaloneReadWrite.bim");
    const tryOpen = (fileName: string, options?: SnapshotDbOpenArgs) => {
      const start = performance.now();
      let didThrow = false;
      try {
        StandaloneDb.openFile(fileName, OpenMode.ReadWrite, options);
      } catch (e: any) {
        assert.strictEqual(e.errorNumber, DbResult.BE_SQLITE_BUSY, "Expect error 'Db is busy'");
        didThrow = true;
      }
      assert.isTrue(didThrow);
      return performance.now() - start;
    };
    const seconds = (s: number) => s * 1000;

    const db = StandaloneDb.createEmpty(standaloneFile, { rootSubject: { name: "Standalone" } });
    db.saveChanges();
    // lock db so another connection cannot write to it.
    db.saveFileProperty({ name: "test", namespace: "test" }, "");

    assert.isAtMost(tryOpen(standaloneFile, { busyTimeout: seconds(0) }), seconds(1), "open should fail with busy error instantly");
    assert.isAtLeast(tryOpen(standaloneFile, { busyTimeout: seconds(1) }), seconds(1), "open should fail with atleast 1 sec delay due to retry");
    assert.isAtLeast(tryOpen(standaloneFile, { busyTimeout: seconds(2) }), seconds(2), "open should fail with atleast 2 sec delay due to retry");
    assert.isAtLeast(tryOpen(standaloneFile, { busyTimeout: seconds(3) }), seconds(3), "open should fail with atleast 3 sec delay due to retry");

    db.abandonChanges();
    db.close();
  });

  it("Standalone iModel properties", () => {
    const standaloneRootSubjectName = "Standalone";
    const standaloneFile1 = IModelTestUtils.prepareOutputFile("IModel", "Standalone1.bim");
    let standaloneDb1 = StandaloneDb.createEmpty(standaloneFile1, { rootSubject: { name: standaloneRootSubjectName } });
    assert.isTrue(standaloneDb1.isStandaloneDb());
    assert.isTrue(standaloneDb1.isStandalone);
    assert.isFalse(standaloneDb1.isReadonly, "Expect standalone iModels to be read-write during create");
    assert.equal(standaloneDb1.getBriefcaseId(), BriefcaseIdValue.Unassigned);
    assert.equal(standaloneDb1.pathName, standaloneFile1);
    assert.equal(standaloneDb1, StandaloneDb.tryFindByKey(standaloneDb1.key), "Should be in the list of open StandaloneDbs");
    assert.equal(standaloneDb1.elements.getRootSubject().code.value, standaloneRootSubjectName);
    assert.isTrue(standaloneDb1.isOpen);
    assert.isTrue(Guid.isV4Guid(standaloneDb1.iModelId));
    assert.equal(standaloneDb1.iTwinId, Guid.empty);
    assert.strictEqual("", standaloneDb1.changeset.id);
    assert.strictEqual(0, standaloneDb1.changeset.index);
    assert.equal(standaloneDb1.openMode, OpenMode.ReadWrite);
    standaloneDb1.close();
    assert.isFalse(standaloneDb1.isOpen);
    standaloneDb1.close(); // calling `close()` a second time is a no-op
    assert.isUndefined(StandaloneDb.tryFindByKey(standaloneDb1.key));
    standaloneDb1 = StandaloneDb.openFile(standaloneFile1);
    assert.equal(standaloneDb1, StandaloneDb.tryFindByKey(standaloneDb1.key));
    assert.isFalse(standaloneDb1.isReadonly, "By default, StandaloneDbs are opened read/write");
    standaloneDb1.close();
    assert.isUndefined(StandaloneDb.tryFindByKey(standaloneDb1.key));
  });

  it("Snapshot iModel properties", () => {
    const snapshotRootSubjectName = "Snapshot";
    const snapshotFile1 = IModelTestUtils.prepareOutputFile("IModel", "Snapshot1.bim");
    const snapshotFile2 = IModelTestUtils.prepareOutputFile("IModel", "Snapshot2.bim");
    const snapshotFile3 = IModelTestUtils.prepareOutputFile("IModel", "Snapshot3.bim");
    let snapshotDb1 = SnapshotDb.createEmpty(snapshotFile1, { rootSubject: { name: snapshotRootSubjectName }, createClassViews: true });
    let snapshotDb2 = SnapshotDb.createFrom(snapshotDb1, snapshotFile2);
    let snapshotDb3 = SnapshotDb.createFrom(imodel1, snapshotFile3, { createClassViews: true });
    assert.isTrue(snapshotDb1.isSnapshotDb());
    assert.isTrue(snapshotDb2.isSnapshotDb());
    assert.isTrue(snapshotDb3.isSnapshotDb());
    assert.isTrue(snapshotDb1.isSnapshot);
    assert.isTrue(snapshotDb2.isSnapshot);
    assert.isTrue(snapshotDb3.isSnapshot);
    assert.isFalse(snapshotDb1.isReadonly, "Expect snapshots to be read-write during create");
    assert.isFalse(snapshotDb2.isReadonly, "Expect snapshots to be read-write during create");
    assert.isFalse(snapshotDb3.isReadonly, "Expect snapshots to be read-write during create");
    assert.equal(snapshotDb1.getBriefcaseId(), BriefcaseIdValue.Unassigned);
    assert.equal(snapshotDb2.getBriefcaseId(), BriefcaseIdValue.Unassigned);
    assert.equal(snapshotDb3.getBriefcaseId(), BriefcaseIdValue.Unassigned);
    assert.equal(imodel1.getBriefcaseId(), BriefcaseIdValue.Unassigned);
    assert.equal(snapshotDb1.pathName, snapshotFile1);
    assert.equal(snapshotDb2.pathName, snapshotFile2);
    assert.equal(snapshotDb3.pathName, snapshotFile3);
    assert.equal(snapshotDb1, SnapshotDb.tryFindByKey(snapshotDb1.key));
    assert.equal(snapshotDb2, SnapshotDb.tryFindByKey(snapshotDb2.key));
    assert.equal(snapshotDb3, SnapshotDb.tryFindByKey(snapshotDb3.key));
    const iModelGuid1: GuidString = snapshotDb1.iModelId;
    const iModelGuid2: GuidString = snapshotDb2.iModelId;
    const iModelGuid3: GuidString = snapshotDb3.iModelId;
    assert.notEqual(iModelGuid1, iModelGuid2, "Expect different iModel GUIDs for each snapshot");
    assert.notEqual(iModelGuid2, iModelGuid3, "Expect different iModel GUIDs for each snapshot");
    const rootSubjectName1 = snapshotDb1.elements.getRootSubject().code.value;
    const rootSubjectName2 = snapshotDb2.elements.getRootSubject().code.value;
    const rootSubjectName3 = snapshotDb3.elements.getRootSubject().code.value;
    const imodel1RootSubjectName = imodel1.elements.getRootSubject().code.value;
    assert.equal(rootSubjectName1, snapshotRootSubjectName);
    assert.equal(rootSubjectName1, rootSubjectName2, "Expect a snapshot to maintain the root Subject name from its seed");
    assert.equal(rootSubjectName3, imodel1RootSubjectName, "Expect a snapshot to maintain the root Subject name from its seed");
    assert.isTrue(snapshotDb1.isOpen);
    assert.isTrue(snapshotDb2.isOpen);
    assert.isTrue(snapshotDb3.isOpen);
    snapshotDb1.close();
    snapshotDb2.close();
    snapshotDb3.close();
    assert.isFalse(snapshotDb1.isOpen);
    assert.isFalse(snapshotDb2.isOpen);
    assert.isFalse(snapshotDb3.isOpen);
    snapshotDb1.close(); // calling `close()` a second time is a no-op
    snapshotDb2.close(); // calling `close()` a second time is a no-op
    snapshotDb3.close(); // calling `close()` a second time is a no-op
    assert.isUndefined(SnapshotDb.tryFindByKey(snapshotDb1.key));
    assert.isUndefined(SnapshotDb.tryFindByKey(snapshotDb2.key));
    assert.isUndefined(SnapshotDb.tryFindByKey(snapshotDb3.key));
    snapshotDb1 = SnapshotDb.openFile(snapshotFile1);
    snapshotDb2 = SnapshotDb.openFile(snapshotFile2);
    snapshotDb3 = SnapshotDb.openFile(snapshotFile3);
    assert.equal(snapshotDb1, SnapshotDb.tryFindByKey(snapshotDb1.key));
    assert.equal(snapshotDb2, SnapshotDb.tryFindByKey(snapshotDb2.key));
    assert.equal(snapshotDb3, SnapshotDb.tryFindByKey(snapshotDb3.key));
    assert.equal(snapshotDb3, SnapshotDb.findByKey(snapshotDb3.key));
    assert.equal(snapshotDb3, IModelDb.findByKey(snapshotDb3.key));
    assert.throws(() => BriefcaseDb.findByKey(snapshotDb1.key)); // lookup of key for SnapshotDb via BriefcaseDb should throw
    assert.throws(() => StandaloneDb.findByKey(snapshotDb1.key)); // likewise for StandaloneDb
    assert.isTrue(snapshotDb1.isReadonly, "Expect snapshots to be read-only after open");
    assert.isTrue(snapshotDb2.isReadonly, "Expect snapshots to be read-only after open");
    assert.isTrue(snapshotDb3.isReadonly, "Expect snapshots to be read-only after open");
    assert.isTrue(hasClassView(snapshotDb1, "bis.Element"));
    assert.isTrue(hasClassView(snapshotDb1, "bis.ElementAspect"));
    assert.isTrue(hasClassView(snapshotDb1, "bis.Model"));
    assert.isTrue(hasClassView(snapshotDb1, "bis.ElementRefersToElements"));
    assert.isFalse(hasClassView(snapshotDb2, "bis.Element"));
    assert.isTrue(hasClassView(snapshotDb3, "bis.Element"));

    snapshotDb1.close();
    snapshotDb2.close();
    snapshotDb3.close();

    assert.isUndefined(SnapshotDb.tryFindByKey(snapshotDb1.key));
    assert.isUndefined(SnapshotDb.tryFindByKey(snapshotDb2.key));
    assert.isUndefined(SnapshotDb.tryFindByKey(snapshotDb3.key));
  });

  it("upgrade the domain schema in a StandaloneDb", async () => {
    const testFileName = IModelTestUtils.prepareOutputFile("UpgradeIModel", "testImodel.bim");
    const seedFileName = IModelTestUtils.resolveAssetFile("testImodel.bim");
    IModelJsFs.copySync(seedFileName, testFileName);

    let iModel = StandaloneDb.openFile(testFileName, OpenMode.ReadWrite);
    const beforeVersion = iModel.querySchemaVersion("BisCore");
    assert.isTrue(semver.satisfies(beforeVersion!, "= 1.0.0"));
    iModel.close();

    const schemaState: SchemaState = StandaloneDb.validateSchemas(testFileName, true);
    assert.strictEqual(schemaState, SchemaState.UpgradeRecommended);

    StandaloneDb.upgradeStandaloneSchemas(testFileName);

    iModel = StandaloneDb.openFile(testFileName, OpenMode.ReadWrite);
    const afterVersion = iModel.querySchemaVersion("BisCore");
    assert.isTrue(semver.satisfies(afterVersion!, ">= 1.0.10"));
    iModel.close();
  });

  it("Run plain SQL", () => {
    imodel1.withPreparedSqliteStatement("CREATE TABLE Test(Id INTEGER PRIMARY KEY, Name TEXT NOT NULL, Code INTEGER)", (stmt: SqliteStatement) => {
      assert.equal(stmt.step(), DbResult.BE_SQLITE_DONE);
    });

    imodel1.withPreparedSqliteStatement("INSERT INTO Test(Name,Code) VALUES(?,?)", (stmt: SqliteStatement) => {
      stmt.bindValue(1, "Dummy 1");
      stmt.bindValue(2, 100);
      assert.equal(stmt.step(), DbResult.BE_SQLITE_DONE);
    });

    imodel1.withPreparedSqliteStatement("INSERT INTO Test(Name,Code) VALUES(?,?)", (stmt: SqliteStatement) => {
      stmt.bindValues(["Dummy 2", 200]);
      assert.equal(stmt.step(), DbResult.BE_SQLITE_DONE);
    });

    imodel1.withPreparedSqliteStatement("INSERT INTO Test(Name,Code) VALUES(:p1,:p2)", (stmt: SqliteStatement) => {
      stmt.bindValue(":p1", "Dummy 3");
      stmt.bindValue(":p2", 300);
      assert.equal(stmt.step(), DbResult.BE_SQLITE_DONE);
    });

    imodel1.withPreparedSqliteStatement("INSERT INTO Test(Name,Code) VALUES(:p1,:p2)", (stmt: SqliteStatement) => {
      stmt.bindValues({ ":p1": "Dummy 4", ":p2": 400 });
      assert.equal(stmt.step(), DbResult.BE_SQLITE_DONE);
    });

    imodel1.saveChanges();

    imodel1.withPreparedSqliteStatement("SELECT Id,Name,Code FROM Test ORDER BY Id", (stmt: SqliteStatement) => {
      for (let i: number = 1; i <= 4; i++) {
        assert.equal(stmt.step(), DbResult.BE_SQLITE_ROW);
        assert.equal(stmt.getColumnCount(), 3);
        const val0: SqliteValue = stmt.getValue(0);
        assert.equal(val0.columnName, "Id");
        assert.equal(val0.type, SqliteValueType.Integer);
        assert.isFalse(val0.isNull);
        assert.equal(val0.getInteger(), i);

        const val1: SqliteValue = stmt.getValue(1);
        assert.equal(val1.columnName, "Name");
        assert.equal(val1.type, SqliteValueType.String);
        assert.isFalse(val1.isNull);
        assert.equal(val1.getString(), `Dummy ${i}`);

        const val2: SqliteValue = stmt.getValue(2);
        assert.equal(val2.columnName, "Code");
        assert.equal(val2.type, SqliteValueType.Integer);
        assert.isFalse(val2.isNull);
        assert.equal(val2.getInteger(), i * 100);

        const row: any = stmt.getRow();
        assert.equal(row.id, i);
        assert.equal(row.name, `Dummy ${i}`);
        assert.equal(row.code, i * 100);
      }
      assert.equal(stmt.step(), DbResult.BE_SQLITE_DONE);
    });

    imodel1.withPreparedSqliteStatement("SELECT 1 FROM ec_CustomAttribute WHERE ContainerId=? AND Instance LIKE '<IsMixin%' COLLATE NOCASE", (stmt: SqliteStatement) => {
      stmt.bindValue(1, "0x1f");
      assert.equal(stmt.step(), DbResult.BE_SQLITE_DONE);
    });
  });

  it("Run plain SQL against readonly connection", () => {
    let iModel = SnapshotDb.createEmpty(IModelTestUtils.prepareOutputFile("IModel", "sqlitesqlreadonlyconnection.bim"), { rootSubject: { name: "test" } });
    const iModelPath = iModel.pathName;
    iModel.close();
    iModel = SnapshotDb.openFile(iModelPath);

    iModel.withPreparedSqliteStatement("SELECT Name,StrData FROM be_Prop WHERE Namespace='ec_Db'", (stmt: SqliteStatement) => {
      let rowCount: number = 0;
      while (stmt.step() === DbResult.BE_SQLITE_ROW) {
        rowCount++;
        assert.equal(stmt.getColumnCount(), 2);
        const nameVal: SqliteValue = stmt.getValue(0);
        assert.equal(nameVal.columnName, "Name");
        assert.equal(nameVal.type, SqliteValueType.String);
        assert.isFalse(nameVal.isNull);
        const name: string = nameVal.getString();

        const versionVal: SqliteValue = stmt.getValue(1);
        assert.equal(versionVal.columnName, "StrData");
        assert.equal(versionVal.type, SqliteValueType.String);
        assert.isFalse(versionVal.isNull);
        const profileVersion: any = JSON.parse(versionVal.getString());

        assert.isTrue(name === "SchemaVersion" || name === "InitialSchemaVersion");
        if (name === "SchemaVersion") {
          assert.equal(profileVersion.major, 4);
          assert.equal(profileVersion.minor, 0);
          assert.equal(profileVersion.sub1, 0);
          assert.isAtLeast(profileVersion.sub2, 1);
        } else if (name === "InitialSchemaVersion") {
          assert.equal(profileVersion.major, 4);
          assert.equal(profileVersion.minor, 0);
          assert.equal(profileVersion.sub1, 0);
          assert.isAtLeast(profileVersion.sub2, 1);
        }
      }
      assert.equal(rowCount, 2);
    });
    iModel.close();
  });

  it("tryPrepareStatement", () => {
    const sql = `SELECT * FROM ${Element.classFullName} LIMIT 1`;
    const invalidSql = "SELECT * FROM InvalidSchemaName:InvalidClassName LIMIT 1";
    assert.throws(() => imodel1.prepareStatement(invalidSql, false));
    assert.isUndefined(imodel1.tryPrepareStatement(invalidSql));
    using statement: ECSqlStatement | undefined = imodel1.tryPrepareStatement(sql);
    assert.isDefined(statement);
    assert.isTrue(statement?.isPrepared);
  });

  it("containsClass", () => {
    assert.isTrue(imodel1.containsClass(Element.classFullName));
    assert.isTrue(imodel1.containsClass("BisCore:Element"));
    assert.isTrue(imodel1.containsClass("BisCore.Element"));
    assert.isTrue(imodel1.containsClass("biscore:element"));
    assert.isTrue(imodel1.containsClass("biscore.element"));
    assert.isTrue(imodel1.containsClass("bis:Element"));
    assert.isTrue(imodel1.containsClass("bis.Element"));
    assert.isTrue(imodel1.containsClass("bis:element"));
    assert.isTrue(imodel1.containsClass("bis.element"));
    assert.isFalse(imodel1.containsClass("BisCore:Element:InvalidExtra"));
    assert.isFalse(imodel1.containsClass("BisCore"));
    assert.isFalse(imodel1.containsClass(":Element"));
    assert.isFalse(imodel1.containsClass("BisCore:InvalidClassName"));
    assert.isFalse(imodel1.containsClass("InvalidSchemaName:Element"));
  });

  it("should update Element code", () => {
    const elementId = imodel4.elements.insertElement({
      classFullName: "DgnPlatformTest:TestInformationRecord",
      model: IModel.repositoryModelId,
      code: Code.createEmpty(),
    });
    let element = imodel4.elements.getElement<InformationRecordElement>(elementId, InformationRecordElement);
    assert.isTrue(Code.isValid(element.code));
    assert.isTrue(Code.isEmpty(element.code));
    const codeSpecId = imodel4.codeSpecs.insert("TestCodeSpec", CodeScopeSpec.Type.Model);
    const codeValue = `${element.className}-1`;
    element.code = new Code({ spec: codeSpecId, scope: IModel.repositoryModelId, value: codeValue });
    element.update();
    element = imodel4.elements.getElement<InformationRecordElement>(elementId, InformationRecordElement);
    assert.isTrue(Code.isValid(element.code));
    assert.isFalse(Code.isEmpty(element.code));
    assert.equal(element.code.value, codeValue);
  });

  it("should update UserLabel", () => {
    // type coercion reminder!
    const s: string = "";
    assert.isTrue(s === "");
    assert.isFalse(s ? true : false);

    // insert element with an undefined UserLabel
    const elementProps: DefinitionElementProps = {
      classFullName: SpatialCategory.classFullName,
      model: IModel.dictionaryId,
      code: SpatialCategory.createCode(imodel1, IModel.dictionaryId, "TestCategoryForClearUserLabel"),
    };
    const elementId = imodel1.elements.insertElement(elementProps);
    let element = imodel1.elements.getElement<SpatialCategory>(elementId);
    assert.isUndefined(element.userLabel);

    // update element with a defined userLabel
    element.userLabel = "UserLabel";
    element.update();
    element = imodel1.elements.getElement<SpatialCategory>(elementId);
    assert.equal(element.userLabel, "UserLabel");

    // make sure userLabel is not updated when not part of the specified ElementProps
    imodel1.elements.updateElement({
      id: element.id,
      classFullName: element.classFullName,
      model: element.model,
      code: element.code,
    });
    element = imodel1.elements.getElement<SpatialCategory>(elementId);
    assert.equal(element.userLabel, "UserLabel"); // NOTE: userLabel is not modified when userLabel is not part of the input ElementProps

    const elProps = imodel1.elements.getElementProps({ id: elementId, onlyBaseProperties: true });
    expect(elProps.userLabel).equal(element.userLabel);
    expect(elProps.classFullName).equal(SpatialCategory.classFullName);
    expect(elProps.model).equal(element.model);
    expect(elProps.code.value).equal(element.code.value);
    expect(elProps.code.scope).equal(element.code.scope);
    expect(elProps.code.spec).equal(element.code.spec);
    expect(elProps.federationGuid).equal(element.federationGuid);
    expect((elProps as any).isPrivate).undefined;
    expect((elProps as any).isInstanceOfEntity).undefined;

    // remove userlabel by setting it to the blank string
    element.userLabel = "";
    element.update();
    element = imodel1.elements.getElement<SpatialCategory>(elementId);
    assert.isUndefined(element.userLabel); // NOTE: userLabel is cleared when the empty string is specified
  });

  it("should update FederationGuid", () => {
    // insert element with an undefined FederationGuid
    const elementProps: DefinitionElementProps = {
      classFullName: SpatialCategory.classFullName,
      model: IModel.dictionaryId,
      federationGuid: Guid.empty,
      code: SpatialCategory.createCode(imodel1, IModel.dictionaryId, "TestCategoryForClearFederationGuid"),
    };
    const elementId = imodel1.elements.insertElement(elementProps);
    let element = imodel1.elements.getElement<SpatialCategory>(elementId);
    assert.isUndefined(element.federationGuid);
    assert.isFalse(element.isPrivate);

    // update element with a defined FederationGuid
    const federationGuid = Guid.createValue();
    element.federationGuid = federationGuid;
    element.isPrivate = true;
    element.update();
    element = imodel1.elements.getElement<SpatialCategory>(elementId);
    assert.equal(element.federationGuid, federationGuid);
    assert.isTrue(element.isPrivate);

    // make sure FederationGuid is not updated when not part of the specified ElementProps
    imodel1.elements.updateElement({
      id: element.id,
      classFullName: element.classFullName,
      model: element.model,
      code: element.code,
    });
    element = imodel1.elements.getElement<SpatialCategory>(elementId);
    assert.equal(element.federationGuid, federationGuid);
    assert.isTrue(element.isPrivate);

    // remove federationGuid by setting it to undefined in ElementProps
    const elProps = element.toJSON();
    elProps.federationGuid = undefined;
    imodel1.elements.updateElement(elProps);
    element = imodel1.elements.getElement<SpatialCategory>(elementId);
    assert.isUndefined(element.federationGuid);

    // ensure that update doesn't change federationGuid from an element immediately after insert (toJSON should remove undefined value)
    const subject5 = Subject.create(imodel1, IModel.rootSubjectId, "Subject5");
    const s5Id = subject5.insert();
    const s5pre = imodel1.elements.getElement<Subject>(s5Id);
    subject5.description = "new descr";
    subject5.update();
    const s5post = imodel1.elements.getElement<Subject>(s5Id);
    expect(s5pre.federationGuid).equal(s5post.federationGuid);
    expect(s5post.description).equal(subject5.description);
  });

  it("should support partial update", () => {
    // Insert Subject elements - initializing Description and UserLabel to similar values
    let subject1 = Subject.create(imodel1, IModel.rootSubjectId, "Subject1", "Description1");
    let subject2 = Subject.create(imodel1, IModel.rootSubjectId, "Subject2", "Description2");
    let subject3 = Subject.create(imodel1, IModel.rootSubjectId, "Subject3", "");
    let subject4 = Subject.create(imodel1, IModel.rootSubjectId, "Subject4");
    subject1.userLabel = "UserLabel1";
    subject2.userLabel = "UserLabel2";
    subject3.userLabel = "";
    subject4.userLabel = undefined;
    const federationGuid1 = Guid.createValue();
    const federationGuid2 = Guid.createValue();
    subject1.federationGuid = federationGuid1;
    subject2.federationGuid = federationGuid2;
    subject3.federationGuid = "";
    subject4.federationGuid = Guid.empty;
    const subjectId1 = subject1.insert();
    const subjectId2 = subject2.insert();
    const subjectId3 = subject3.insert();
    const subjectId4 = subject4.insert();
    subject1 = imodel1.elements.getElement<Subject>(subjectId1, Subject);
    subject2 = imodel1.elements.getElement<Subject>(subjectId2, Subject);
    subject3 = imodel1.elements.getElement<Subject>(subjectId3, Subject);
    subject4 = imodel1.elements.getElement<Subject>(subjectId4, Subject);

    // Subject.Description is an auto-handled property
    assert.equal(subject1.description, "Description1");
    assert.equal(subject2.description, "Description2");
    assert.equal(subject3.description, ""); // NOTE: different behavior between auto-handled and custom-handled
    assert.isUndefined(subject4.description);

    // Test toJSON
    assert.equal(subject1.toJSON().description, "Description1");
    assert.equal(subject2.toJSON().description, "Description2");
    assert.equal(subject3.toJSON().description, "");
    assert.isUndefined(subject4.toJSON().description);

    // Element.UserLabel is a custom-handled property
    assert.equal(subject1.userLabel, "UserLabel1");
    assert.equal(subject2.userLabel, "UserLabel2");
    assert.isUndefined(subject3.userLabel); // NOTE: different behavior between auto-handled and custom-handled
    assert.isUndefined(subject4.userLabel);

    // Element.FederationGuid is a custom-handled property
    assert.equal(subject1.federationGuid, federationGuid1);
    assert.equal(subject2.federationGuid, federationGuid2);
    assert.isUndefined(subject4.federationGuid);

    // test partial update of Description (auto-handled)
    imodel1.elements.updateElement<SubjectProps>({ id: subject1.id, description: "Description1-Updated" });
    subject1 = imodel1.elements.getElement<Subject>(subjectId1, Subject);
    assert.equal(subject1.description, "Description1-Updated"); // should have been updated
    assert.isDefined(subject1.model);
    assert.isDefined(subject1.parent);
    assert.equal(subject1.code.value, "Subject1"); // should not have changed
    assert.equal(subject1.userLabel, "UserLabel1"); // should not have changed
    assert.equal(subject1.federationGuid, federationGuid1); // should not have changed

    // test partial update of UserLabel (custom-handled)
    imodel1.elements.updateElement<SubjectProps>({ id: subject2.id, userLabel: "UserLabel2-Updated" });
    subject2 = imodel1.elements.getElement<Subject>(subjectId2, Subject);
    assert.isDefined(subject2.model);
    assert.isDefined(subject2.parent);
    assert.equal(subject2.userLabel, "UserLabel2-Updated"); // should have been updated
    assert.equal(subject2.code.value, "Subject2"); // should not have changed
    assert.equal(subject2.description, "Description2"); // should not have changed
    assert.equal(subject2.federationGuid, federationGuid2); // should not have changed

    // Update Subject elements - setting Description and UserLabel to similar values
    subject1.description = undefined;
    subject2.description = "";
    subject3.description = "Description3";
    subject4.description = "Description4";
    subject2.userLabel = "";
    subject3.userLabel = "UserLabel3";
    subject4.userLabel = "UserLabel4";
    subject1.update();
    subject2.update();
    subject3.update();
    subject4.update();
    subject1 = imodel1.elements.getElement<Subject>(subjectId1, Subject);
    subject2 = imodel1.elements.getElement<Subject>(subjectId2, Subject);
    subject3 = imodel1.elements.getElement<Subject>(subjectId3, Subject);
    subject4 = imodel1.elements.getElement<Subject>(subjectId4, Subject);

    // Subject.Description is an auto-handled property
    assert.isUndefined(subject1.description);
    assert.equal(subject2.description, ""); // NOTE: different behavior between auto-handled and custom-handled
    assert.equal(subject3.description, "Description3");
    assert.equal(subject4.description, "Description4");

    // Element.UserLabel is a custom-handled property
    assert.isUndefined(subject2.userLabel); // NOTE: different behavior between auto-handled and custom-handled
    assert.equal(subject3.userLabel, "UserLabel3");
    assert.equal(subject4.userLabel, "UserLabel4");

    // test partial update of Description to undefined
    const s3Fed = subject3.federationGuid;
    imodel1.elements.updateElement<SubjectProps>({ id: subject3.id, description: undefined });
    subject3 = imodel1.elements.getElement<Subject>(subjectId3, Subject);
    assert.isUndefined(subject3.description); // should have been updated
    assert.isDefined(subject3.model);
    assert.isDefined(subject3.parent);
    assert.equal(subject3.code.value, "Subject3"); // should not have changed
    assert.equal(subject3.userLabel, "UserLabel3"); // should not have changed
    assert.equal(subject3.federationGuid, s3Fed); // should not have changed

    // test partial update of UserLabel to undefined
    imodel1.elements.updateElement<SubjectProps>({ id: subject4.id, userLabel: undefined });
    subject4 = imodel1.elements.getElement<Subject>(subjectId4, Subject);
    assert.isDefined(subject4.model);
    assert.isDefined(subject4.parent);
    // assert.isUndefined(subject4.userLabel); // should have been updated  - WIP WIP WIP
    assert.equal(subject4.code.value, "Subject4"); // should not have changed
    assert.equal(subject4.description, "Description4"); // should not have changed
    assert.isUndefined(subject4.federationGuid); // should not have changed

  });

  it('should allow untrimmed codes when using "exact" codeValueBehavior', () => {
    const imodelPath = IModelTestUtils.prepareOutputFile("IModel", "codeValueBehavior.bim");
    const imodel = SnapshotDb.createEmpty(imodelPath, { rootSubject: { name: "codeValueBehaviors" } });

    const getNumberedCodeValAndProps = (n: number) => {
      const trimmedCodeVal = `CodeValue${n}`;
      const untrimmedCodeVal = `${trimmedCodeVal}\xa0`;
      const spec = imodel.codeSpecs.getByName(SpatialCategory.getCodeSpecName()).id;
      const props: ElementProps = {
        // the [[Code]] class still (as it always has) trims unicode space, so avoid it
        code: { spec, scope: IModelDb.dictionaryId, value: untrimmedCodeVal },
        model: IModelDb.dictionaryId,
        classFullName: SpatialCategory.classFullName,
      };
      return { trimmedCodeVal, untrimmedCodeVal, props };
    };

    expect(imodel.codeValueBehavior).to.equal("trim-unicode-whitespace");

    const code1 = getNumberedCodeValAndProps(1);
    const categ1Id = imodel.elements.insertElement(code1.props);
    const categ1 = imodel.elements.getElementJson({ id: categ1Id });
    expect(categ1.code.value).to.equal(code1.trimmedCodeVal);

    imodel.codeValueBehavior = "exact";
    const code2 = getNumberedCodeValAndProps(2);
    const categ2Id = imodel.elements.insertElement(code2.props);
    const categ2 = imodel.elements.getElementJson({ id: categ2Id });
    expect(categ2.code.value).to.equal(code2.untrimmedCodeVal);

    imodel.codeValueBehavior = "trim-unicode-whitespace";
    const code3 = getNumberedCodeValAndProps(3);
    const categ3Id = imodel.elements.insertElement(code3.props);
    const categ3 = imodel.elements.getElement({ id: categ3Id });
    expect(categ3.code.value).to.equal(code3.trimmedCodeVal);

    imodel.close();
  });

  it("throws NotFound when attempting to access element props after closing the iModel", () => {
    const imodelPath = IModelTestUtils.prepareOutputFile("IModel", "accessAfterClose.bim");
    const imodel = SnapshotDb.createEmpty(imodelPath, { rootSubject: { name: "accessAfterClose" } });

    const elem = imodel.elements.getElement<Subject>(IModel.rootSubjectId);
    expect(elem.id).to.equal(IModel.rootSubjectId);

    imodel.close();

    expect(() => imodel.elements.getElement<Subject>(IModel.rootSubjectId)).to.throw(IModelError, "Element=0x1", "Not Found");
  });

  it("should throw \"constraint failed (BE_SQLITE_CONSTRAINT_UNIQUE)\" when inserting a relationsip instance with the same prop twice", () => {
    const imodelPath = IModelTestUtils.prepareOutputFile("IModel", "insertDuplicateInstance.bim");
    const imodel = SnapshotDb.createEmpty(imodelPath, { rootSubject: { name: "insertDuplicateInstance" } });
    const elements = imodel.elements;

    // Create a new physical model
    const newModelId = PhysicalModel.insert(imodel, IModel.rootSubjectId, "TestModel");

    // create a SpatialCategory
    const spatialCategoryId = SpatialCategory.insert(imodel, IModel.dictionaryId, "MySpatialCategory", new SubCategoryAppearance({ color: ColorByName.darkRed }));

    // Create a couple of physical elements.
    const elementProps: GeometricElementProps = {
      classFullName: PhysicalObject.classFullName,
      model: newModelId,
      category: spatialCategoryId,
      code: Code.createEmpty(),
    };

    const id0 = elements.insertElement(elementProps);
    const id1 = elements.insertElement(elementProps);

    const props: RelationshipProps = {
      classFullName: "BisCore:ElementGroupsMembers",
      sourceId: id0,
      targetId: id1,
    };

    imodel.relationships.insertInstance(props)
    expect(() => imodel.relationships.insertInstance(props)).to.throw(`Failed to insert relationship [${imodelPath}]: rc=2067, constraint failed (BE_SQLITE_CONSTRAINT_UNIQUE)`);

    imodel.close();
  });
});<|MERGE_RESOLUTION|>--- conflicted
+++ resolved
@@ -6,11 +6,7 @@
 import * as path from "path";
 import * as semver from "semver";
 import * as sinon from "sinon";
-<<<<<<< HEAD
-import { DbResult, Guid, GuidString, Id64, Id64String, Logger, OpenMode, ProcessDetector } from "@itwin/core-bentley";
-=======
-import { DbResult, Guid, GuidString, Id64, Id64String, IModelStatus, Logger, OpenMode, ProcessDetector, using } from "@itwin/core-bentley";
->>>>>>> c031ba2c
+import { DbResult, Guid, GuidString, Id64, Id64String, IModelStatus, Logger, OpenMode, ProcessDetector } from "@itwin/core-bentley";
 import {
   AxisAlignedBox3d, BisCodeSpec, BriefcaseIdValue, ChangesetIdWithIndex, Code, CodeScopeSpec, CodeSpec, ColorByName, ColorDef, DefinitionElementProps,
   DisplayStyleProps, DisplayStyleSettings, DisplayStyleSettingsProps, EcefLocation, ElementProps, EntityMetaData, EntityProps, FilePropertyProps,
