--- conflicted
+++ resolved
@@ -2,11 +2,7 @@
 * Copyright (c) Bentley Systems, Incorporated. All rights reserved.
 * See LICENSE.md in the project root for license terms and full copyright notice.
 *--------------------------------------------------------------------------------------------*/
-<<<<<<< HEAD
-import { LogFunction, Logger, LoggingMetaData, LogLevel } from "@bentley/bentleyjs-core";
-=======
-import { GetMetaDataFunction, IDisposable, Logger, LogLevel } from "@itwin/core-bentley";
->>>>>>> 5575e60a
+import { LogFunction, Logger, LoggingMetaData, LogLevel } from "@itwin/core-bentley";
 import { IModelHost } from "../IModelHost";
 
 /**
