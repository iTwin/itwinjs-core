--- conflicted
+++ resolved
@@ -1,570 +1,393 @@
-/*---------------------------------------------------------------------------------------------
-* Copyright (c) Bentley Systems, Incorporated. All rights reserved.
-* See LICENSE.md in the project root for license terms and full copyright notice.
-*--------------------------------------------------------------------------------------------*/
-
-import { assert, expect } from "chai";
-import * as os from "os";
-import * as readline from "readline";
-import { BriefcaseStatus, GuidString, StopWatch } from "@bentley/bentleyjs-core";
-import { BriefcaseIdValue, BriefcaseProps, IModelError, IModelVersion } from "@bentley/imodeljs-common";
-import { UserCancelledError } from "@bentley/itwin-client";
-import { AuthorizedBackendRequestContext, BriefcaseDb, BriefcaseManager, Element, IModelHost, IModelJsFs } from "../../imodeljs-backend";
-import { HubMock } from "../HubMock";
-import { IModelTestUtils, TestUserType } from "../IModelTestUtils";
-import { HubUtility } from "./HubUtility";
-import { TestChangeSetUtility } from "./TestChangeSetUtility";
-import { RequestNewBriefcaseArg } from "../../BriefcaseManager";
-
-// Configuration needed:
-//    IMJS_TEST_REGULAR_USER_NAME
-//    IMJS_TEST_REGULAR_USER_PASSWORD
-//    IMJS_TEST_MANAGER_USER_NAME
-//    IMJS_TEST_MANAGER_USER_PASSWORD
-//    IMJS_TEST_SUPER_MANAGER_USER_NAME
-//    imjs_test_super_manager_password
-//    imjs_test_imodelhub_user_name
-//    imjs_test_imodelhub_user_password
-//    IMJS_OIDC_BROWSER_TEST_CLIENT_ID
-//      - Required to be a SPA
-//    IMJS_OIDC_BROWSER_TEST_REDIRECT_URI
-//    IMJS_OIDC_BROWSER_TEST_SCOPES
-//      - Required scopes: "openid imodelhub context-registry-service:read-only"
-
-describe("BriefcaseManager (#integration)", () => {
-<<<<<<< HEAD
-  // SWB
-  let testContextId: string;
-=======
-  let testITwinId: string;
->>>>>>> 3a9b8d08
-
-  let readOnlyTestIModelId: GuidString;
-  const readOnlyTestVersions = ["FirstVersion", "SecondVersion", "ThirdVersion"];
-  const readOnlyTestElementCounts = [27, 28, 29];
-
-  let noVersionsTestIModelId: GuidString;
-  let user: AuthorizedBackendRequestContext;
-  let manager: AuthorizedBackendRequestContext;
-
-  before(async () => {
-    // IModelTestUtils.setupDebugLogLevels();
-
-<<<<<<< HEAD
-    requestContext = await IModelTestUtils.getUserContext(TestUserType.Regular);
-    // SWB
-    testContextId = await HubUtility.getTestContextId(requestContext);
-    readOnlyTestIModelId = await HubUtility.getTestIModelId(requestContext, HubUtility.testIModelNames.readOnly);
-    noVersionsTestIModelId = await HubUtility.getTestIModelId(requestContext, HubUtility.testIModelNames.readWrite);
-  });
-
-  it("should open and close an iModel from the Hub", async () => {
-    // SWB
-    const iModel = await IModelTestUtils.openCheckpointUsingRpc({ requestContext, contextId: testContextId, iModelId: readOnlyTestIModelId, asOf: IModelVersion.first().toJSON(), deleteFirst: true });
-=======
-    user = await IModelTestUtils.getUserContext(TestUserType.Regular);
-    testITwinId = await HubUtility.getTestITwinId(user);
-    readOnlyTestIModelId = await HubUtility.getTestIModelId(user, HubUtility.testIModelNames.readOnly);
-    noVersionsTestIModelId = await HubUtility.getTestIModelId(user, HubUtility.testIModelNames.readWrite);
-  });
-
-  it("should open and close an iModel from the Hub", async () => {
-    const iModel = await IModelTestUtils.openCheckpointUsingRpc({ user, iTwinId: testITwinId, iModelId: readOnlyTestIModelId, asOf: IModelVersion.first().toJSON(), deleteFirst: true });
->>>>>>> 3a9b8d08
-    assert.exists(iModel, "No iModel returned from call to BriefcaseManager.open");
-
-    // Validate that the IModelDb is readonly
-    assert(iModel.isReadonly, "iModel not set to Readonly mode");
-
-    const expectedChangeSet = await IModelHost.hubAccess.getChangesetFromVersion({ version: IModelVersion.first(), user, iModelId: readOnlyTestIModelId });
-    assert.strictEqual(iModel.changeset.id, expectedChangeSet.id);
-    assert.strictEqual(iModel.changeset.id, expectedChangeSet.id);
-
-    const pathname = iModel.pathName;
-    assert.isTrue(IModelJsFs.existsSync(pathname));
-    await IModelTestUtils.closeAndDeleteBriefcaseDb(user, iModel);
-
-    assert.isFalse(IModelJsFs.existsSync(pathname), `Briefcase continues to exist at ${pathname}`);
-  });
-
-  it("should reuse checkpoints", async () => {
-<<<<<<< HEAD
-    // SWB
-    const iModel1 = await IModelTestUtils.openCheckpointUsingRpc({ requestContext, contextId: testContextId, iModelId: readOnlyTestIModelId, asOf: IModelVersion.named("FirstVersion").toJSON() });
-    assert.exists(iModel1, "No iModel returned from call to BriefcaseManager.open");
-
-    // SWB
-    const iModel2 = await IModelTestUtils.openCheckpointUsingRpc({ requestContext, contextId: testContextId, iModelId: readOnlyTestIModelId, asOf: IModelVersion.named("FirstVersion").toJSON() });
-    assert.exists(iModel2, "No iModel returned from call to BriefcaseManager.open");
-    assert.equal(iModel1, iModel2, "previously open briefcase was expected to be shared");
-
-    // SWB
-    const iModel3 = await IModelTestUtils.openCheckpointUsingRpc({ requestContext, contextId: testContextId, iModelId: readOnlyTestIModelId, asOf: IModelVersion.named("SecondVersion").toJSON() });
-=======
-    const iModel1 = await IModelTestUtils.openCheckpointUsingRpc({ user, iTwinId: testITwinId, iModelId: readOnlyTestIModelId, asOf: IModelVersion.named("FirstVersion").toJSON() });
-    assert.exists(iModel1, "No iModel returned from call to BriefcaseManager.open");
-
-    const iModel2 = await IModelTestUtils.openCheckpointUsingRpc({ user, iTwinId: testITwinId, iModelId: readOnlyTestIModelId, asOf: IModelVersion.named("FirstVersion").toJSON() });
-    assert.exists(iModel2, "No iModel returned from call to BriefcaseManager.open");
-    assert.equal(iModel1, iModel2, "previously open briefcase was expected to be shared");
-
-    const iModel3 = await IModelTestUtils.openCheckpointUsingRpc({ user, iTwinId: testITwinId, iModelId: readOnlyTestIModelId, asOf: IModelVersion.named("SecondVersion").toJSON() });
->>>>>>> 3a9b8d08
-    assert.exists(iModel3, "No iModel returned from call to BriefcaseManager.open");
-    assert.notEqual(iModel3, iModel2, "opening two different versions should not cause briefcases to be shared when the older one is open");
-
-    const pathname2 = iModel2.pathName;
-    iModel2.close();
-    assert.isTrue(IModelJsFs.existsSync(pathname2));
-
-    const pathname3 = iModel3.pathName;
-    iModel3.close();
-    assert.isTrue(IModelJsFs.existsSync(pathname3));
-
-<<<<<<< HEAD
-    // SWB
-    const iModel4 = await IModelTestUtils.openCheckpointUsingRpc({ requestContext, contextId: testContextId, iModelId: readOnlyTestIModelId, asOf: IModelVersion.named("FirstVersion").toJSON() });
-    assert.exists(iModel4, "No iModel returned from call to BriefcaseManager.open");
-    assert.equal(iModel4.pathName, pathname2, "previously closed briefcase was expected to be shared");
-
-    // SWB
-    const iModel5 = await IModelTestUtils.openCheckpointUsingRpc({ requestContext, contextId: testContextId, iModelId: readOnlyTestIModelId, asOf: IModelVersion.named("SecondVersion").toJSON() });
-=======
-    const iModel4 = await IModelTestUtils.openCheckpointUsingRpc({ user, iTwinId: testITwinId, iModelId: readOnlyTestIModelId, asOf: IModelVersion.named("FirstVersion").toJSON() });
-    assert.exists(iModel4, "No iModel returned from call to BriefcaseManager.open");
-    assert.equal(iModel4.pathName, pathname2, "previously closed briefcase was expected to be shared");
-
-    const iModel5 = await IModelTestUtils.openCheckpointUsingRpc({ user, iTwinId: testITwinId, iModelId: readOnlyTestIModelId, asOf: IModelVersion.named("SecondVersion").toJSON() });
->>>>>>> 3a9b8d08
-    assert.exists(iModel5, "No iModel returned from call to BriefcaseManager.open");
-    assert.equal(iModel5.pathName, pathname3, "previously closed briefcase was expected to be shared");
-
-    await IModelTestUtils.closeAndDeleteBriefcaseDb(user, iModel4);
-    assert.isFalse(IModelJsFs.existsSync(pathname2));
-
-    await IModelTestUtils.closeAndDeleteBriefcaseDb(user, iModel5);
-    assert.isFalse(IModelJsFs.existsSync(pathname3));
-  });
-
-  it("should open iModels of specific versions from the Hub", async () => {
-    const dirToPurge = BriefcaseManager.getIModelPath(readOnlyTestIModelId);
-    IModelJsFs.purgeDirSync(dirToPurge);
-
-<<<<<<< HEAD
-    // SWB
-    const iModelFirstVersion = await IModelTestUtils.openCheckpointUsingRpc({ requestContext, contextId: testContextId, iModelId: readOnlyTestIModelId, asOf: IModelVersion.first().toJSON(), deleteFirst: true });
-=======
-    const iModelFirstVersion = await IModelTestUtils.openCheckpointUsingRpc({ user, iTwinId: testITwinId, iModelId: readOnlyTestIModelId, asOf: IModelVersion.first().toJSON(), deleteFirst: true });
->>>>>>> 3a9b8d08
-    assert.exists(iModelFirstVersion);
-    assert.strictEqual(iModelFirstVersion.changeset.id, "");
-
-    const changeSets = await IModelHost.hubAccess.queryChangesets({ user, iModelId: readOnlyTestIModelId });
-
-    for (const [arrayIndex, versionName] of readOnlyTestVersions.entries()) {
-<<<<<<< HEAD
-      // SWB
-      const iModelFromVersion = await IModelTestUtils.openCheckpointUsingRpc({ requestContext, contextId: testContextId, iModelId: readOnlyTestIModelId, asOf: IModelVersion.asOfChangeSet(changeSets[arrayIndex + 1].id).toJSON() });
-      assert.exists(iModelFromVersion);
-      assert.strictEqual(iModelFromVersion.changeset.id, changeSets[arrayIndex + 1].id);
-
-      // SWB
-      const iModelFromChangeSet = await IModelTestUtils.openCheckpointUsingRpc({ requestContext, contextId: testContextId, iModelId: readOnlyTestIModelId, asOf: IModelVersion.named(versionName).toJSON() });
-=======
-      const iModelFromVersion = await IModelTestUtils.openCheckpointUsingRpc({ user, iTwinId: testITwinId, iModelId: readOnlyTestIModelId, asOf: IModelVersion.asOfChangeSet(changeSets[arrayIndex + 1].id).toJSON() });
-      assert.exists(iModelFromVersion);
-      assert.strictEqual(iModelFromVersion.changeset.id, changeSets[arrayIndex + 1].id);
-
-      const iModelFromChangeSet = await IModelTestUtils.openCheckpointUsingRpc({ user, iTwinId: testITwinId, iModelId: readOnlyTestIModelId, asOf: IModelVersion.named(versionName).toJSON() });
->>>>>>> 3a9b8d08
-      assert.exists(iModelFromChangeSet);
-      assert.strictEqual(iModelFromChangeSet, iModelFromVersion);
-      assert.strictEqual(iModelFromChangeSet.changeset.id, changeSets[arrayIndex + 1].id);
-
-      const elementCount = iModelFromVersion.withStatement("SELECT COUNT(*) FROM bis.Element", (stmt) => {
-        stmt.step();
-        return stmt.getValue(0).getInteger();
-      });
-      assert.equal(elementCount, readOnlyTestElementCounts[arrayIndex], `Count isn't what's expected for ${iModelFromVersion.pathName}, version ${versionName}`);
-
-      iModelFromVersion.close();
-      iModelFromChangeSet.close();
-    }
-
-<<<<<<< HEAD
-    // SWB
-    const iModelLatestVersion = await IModelTestUtils.openCheckpointUsingRpc({ requestContext, contextId: testContextId, iModelId: readOnlyTestIModelId, deleteFirst: true });
-=======
-    const iModelLatestVersion = await IModelTestUtils.openCheckpointUsingRpc({ user, iTwinId: testITwinId, iModelId: readOnlyTestIModelId, deleteFirst: true });
->>>>>>> 3a9b8d08
-    assert.isDefined(iModelLatestVersion);
-    assert.strictEqual(iModelLatestVersion.nativeDb.getParentChangeset().id, changeSets[3].id);
-
-    assert.equal(iModelLatestVersion.nativeDb.getParentChangeset().index, changeSets[3].index);
-
-    await IModelTestUtils.closeAndDeleteBriefcaseDb(user, iModelFirstVersion);
-    await IModelTestUtils.closeAndDeleteBriefcaseDb(user, iModelLatestVersion);
-  });
-
-  it("should open an iModel with no versions", async () => {
-<<<<<<< HEAD
-    // SWB
-    const iModelNoVer = await IModelTestUtils.openCheckpointUsingRpc({ requestContext, contextId: testContextId, iModelId: noVersionsTestIModelId });
-=======
-    const iModelNoVer = await IModelTestUtils.openCheckpointUsingRpc({ user, iTwinId: testITwinId, iModelId: noVersionsTestIModelId });
->>>>>>> 3a9b8d08
-    assert.exists(iModelNoVer);
-    assert(iModelNoVer.iModelId === noVersionsTestIModelId, "Correct iModel not found");
-  });
-
-  it("Open iModels with various names causing potential issues on Windows/Unix", async () => {
-    HubMock.startup("bad names");
-    let iModelName = "iModel Name With Spaces";
-<<<<<<< HEAD
-    let iModelId = await HubUtility.createIModel(managerRequestContext, testContextId, iModelName);
-    // SWB
-    const args = { requestContext, contextId: testContextId, iModelId };
-=======
-    let iModelId = await HubUtility.createIModel(manager, testITwinId, iModelName);
-    const args = { user, iTwinId: testITwinId, iModelId };
->>>>>>> 3a9b8d08
-    assert.isDefined(iModelId);
-    let iModel = await IModelTestUtils.openCheckpointUsingRpc(args);
-    assert.isDefined(iModel);
-
-    iModelName = "iModel Name With :\/<>?* Characters";
-    iModelId = await HubUtility.createIModel(manager, testITwinId, iModelName);
-    assert.isDefined(iModelId);
-    iModel = await IModelTestUtils.openCheckpointUsingRpc(args);
-    assert.isDefined(iModel);
-
-    iModelName = "iModel Name Thats Excessively Long " +
-      "0123456789012345678901234567890123456789012345678901234567890123456789012345678901234567890123456789" +
-      "0123456789012345678901234567890123456789012345678901234567890123456789012345678901234567890123456789" +
-      "01234567890123456789"; // 35 + 2*100 + 20 = 255
-    // Note: iModelHub does not accept a name that's longer than 255 characters.
-    assert.equal(255, iModelName.length);
-    iModelId = await HubUtility.createIModel(manager, testITwinId, iModelName);
-    assert.isDefined(iModelId);
-    iModel = await IModelTestUtils.openCheckpointUsingRpc(args);
-    assert.isDefined(iModel);
-    iModel.close();
-    HubMock.shutdown();
-  });
-
-  it("should set appropriate briefcase ids for FixedVersion, PullOnly and PullAndPush workflows", async () => {
-    HubMock.startup("briefcaseIds");
-<<<<<<< HEAD
-    const iModelId = await HubUtility.createIModel(requestContext, testContextId, "imodel1");
-    // SWB
-    const args = { requestContext, contextId: testContextId, iModelId, deleteFirst: true };
-=======
-    const iModelId = await HubUtility.createIModel(user, testITwinId, "imodel1");
-    const args = { user, iTwinId: testITwinId, iModelId, deleteFirst: true };
->>>>>>> 3a9b8d08
-    const iModel1 = await IModelTestUtils.openCheckpointUsingRpc(args);
-    assert.equal(BriefcaseIdValue.Unassigned, iModel1.nativeDb.getBriefcaseId(), "checkpoint should be 0");
-
-    const iModel2 = await IModelTestUtils.openBriefcaseUsingRpc({ ...args, briefcaseId: 0 });
-    assert.equal(BriefcaseIdValue.Unassigned, iModel2.briefcaseId, "pullOnly should be 0");
-
-    const iModel3 = await IModelTestUtils.openBriefcaseUsingRpc(args);
-    assert.isTrue(iModel3.briefcaseId >= BriefcaseIdValue.FirstValid && iModel3.briefcaseId <= BriefcaseIdValue.LastValid, "valid briefcaseId");
-
-    await IModelTestUtils.closeAndDeleteBriefcaseDb(user, iModel1);
-    await IModelTestUtils.closeAndDeleteBriefcaseDb(user, iModel2);
-    await IModelTestUtils.closeAndDeleteBriefcaseDb(user, iModel3);
-    HubMock.shutdown();
-  });
-
-  it("should reuse a briefcaseId when re-opening iModels for pullAndPush workflows", async () => {
-    HubMock.startup("briefcaseIdsReopen");
-    const iModelId = await HubUtility.createIModel(user, testITwinId, "imodel1");
-
-<<<<<<< HEAD
-    // SWB
-    const args = { requestContext, contextId: testContextId, iModelId, deleteFirst: false };
-=======
-    const args = { user, iTwinId: testITwinId, iModelId, deleteFirst: false };
->>>>>>> 3a9b8d08
-    const iModel1 = await IModelTestUtils.openBriefcaseUsingRpc(args);
-    const briefcaseId1 = iModel1.briefcaseId;
-    iModel1.close(); // Keeps the briefcase by default
-
-    const iModel3 = await IModelTestUtils.openBriefcaseUsingRpc(args);
-    const briefcaseId3 = iModel3.briefcaseId;
-    assert.strictEqual(briefcaseId3, briefcaseId1);
-
-    await IModelTestUtils.closeAndDeleteBriefcaseDb(user, iModel3);
-    HubMock.shutdown();
-  });
-
-  it("should reuse a briefcaseId when re-opening iModels of different versions for pullAndPush and pullOnly workflows", async () => {
-    HubMock.startup("workflow");
-    const userContext1 = await IModelTestUtils.getUserContext(TestUserType.Manager);
-    const userContext2 = await IModelTestUtils.getUserContext(TestUserType.SuperManager);
-
-    // User1 creates an iModel on the Hub
-    const testUtility = new TestChangeSetUtility(userContext1, HubUtility.generateUniqueName("BriefcaseReuseTest"));
-    await testUtility.createTestIModel();
-
-    // User2 opens and then closes the iModel pullOnly/pullPush, keeping the briefcase
-<<<<<<< HEAD
-    // SWB
-    const args = { requestContext: userContext2, contextId: testUtility.projectId, iModelId: testUtility.iModelId };
-=======
-    const args = { user: userContext2, iTwinId: testUtility.projectId, iModelId: testUtility.iModelId };
->>>>>>> 3a9b8d08
-    const iModelPullAndPush = await IModelTestUtils.openBriefcaseUsingRpc(args);
-    const briefcaseIdPullAndPush: number = iModelPullAndPush.briefcaseId;
-    const changesetPullAndPush = iModelPullAndPush.changeset;
-    iModelPullAndPush.close();
-
-    const iModelPullOnly = await IModelTestUtils.openBriefcaseUsingRpc({ ...args, briefcaseId: 0 });
-    const briefcaseIdPullOnly: number = iModelPullOnly.briefcaseId;
-    const changesetPullOnly = iModelPullOnly.changeset;
-    iModelPullOnly.close();
-
-    // User1 pushes a change set
-    await testUtility.pushTestChangeSet();
-
-    // User 2 reopens the iModel pullOnly/pullPush => Expect the same briefcase to be re-used, but the changeSet should have been updated!!
-    const iModelPullAndPush2 = await IModelTestUtils.openBriefcaseUsingRpc(args);
-    const briefcaseIdPullAndPush2: number = iModelPullAndPush2.briefcaseId;
-    assert.strictEqual(briefcaseIdPullAndPush2, briefcaseIdPullAndPush);
-    const changesetPullAndPush2 = iModelPullAndPush2.changeset;
-    assert.notStrictEqual(changesetPullAndPush2, changesetPullAndPush);
-    await IModelTestUtils.closeAndDeleteBriefcaseDb(userContext2, iModelPullAndPush2);
-
-    const iModelPullOnly2 = await IModelTestUtils.openBriefcaseUsingRpc({ ...args, briefcaseId: 0 });
-    const briefcaseIdPullOnly2: number = iModelPullOnly2.briefcaseId;
-    assert.strictEqual(briefcaseIdPullOnly2, briefcaseIdPullOnly);
-    const changesetPullOnly2 = iModelPullOnly2.changeset;
-    assert.notStrictEqual(changesetPullOnly2, changesetPullOnly);
-    await IModelTestUtils.closeAndDeleteBriefcaseDb(userContext2, iModelPullOnly2);
-
-    // Delete iModel from the Hub and disk
-    await testUtility.deleteTestIModel();
-    HubMock.shutdown();
-  });
-
-<<<<<<< HEAD
-  it("should not be able to edit PullOnly briefcases", async () => {
-    HubMock.startup("pullOnly");
-    const userContext1 = await IModelTestUtils.getUserContext(TestUserType.Manager); // User1 is just used to create and update the iModel
-    const userContext2 = await IModelTestUtils.getUserContext(TestUserType.SuperManager); // User2 is used for the test
-
-    // User1 creates an iModel on the Hub
-    const testUtility = new TestChangeSetUtility(userContext1, "PullOnlyTest");
-    await testUtility.createTestIModel();
-
-    // SWB
-    const args = { requestContext: userContext2, contextId: testUtility.projectId, iModelId: testUtility.iModelId, briefcaseId: 0 };
-
-    // User2 opens the iModel pullOnly and is not able to edit (even if the db is opened read-write!)
-    let iModelPullOnly = await IModelTestUtils.openBriefcaseUsingRpc(args);
-    assert.exists(iModelPullOnly);
-    assert.isTrue(!iModelPullOnly.isReadonly);
-    assert.isTrue(iModelPullOnly.isOpen);
-    assert.equal(iModelPullOnly.openMode, OpenMode.ReadWrite);
-
-    const briefcaseId = iModelPullOnly.briefcaseId;
-    const pathname = iModelPullOnly.pathName;
-
-    const rootEl: Element = iModelPullOnly.elements.getRootSubject();
-    rootEl.userLabel = `${rootEl.userLabel}changed`;
-    await expect(iModelPullOnly.concurrencyControl.requestResourcesForUpdate(userContext2, [rootEl]))
-      .to.be.rejectedWith(IModelError).to.eventually.have.property("errorNumber", IModelStatus.NotOpenForWrite);
-
-    assert.throws(() => iModelPullOnly.elements.updateElement(rootEl), IModelError);
-
-    iModelPullOnly.close();
-
-    // User2 should be able to re-open the iModel pullOnly again
-    iModelPullOnly = await IModelTestUtils.openBriefcaseUsingRpc(args);
-    const changesetPullAndPush = iModelPullOnly.changeset;
-    assert.strictEqual(iModelPullOnly.briefcaseId, briefcaseId);
-    assert.strictEqual(iModelPullOnly.pathName, pathname);
-    assert.isFalse(iModelPullOnly.nativeDb.hasUnsavedChanges());
-    assert.isFalse(iModelPullOnly.nativeDb.hasPendingTxns());
-
-    // User1 pushes a change set
-    await testUtility.pushTestChangeSet();
-
-    // User2 closes and reopens the iModel pullOnly as of the newer version
-    // - the briefcase will be upgraded to the newer version since it was closed and re-opened.
-    iModelPullOnly.close();
-    iModelPullOnly = await IModelTestUtils.openBriefcaseUsingRpc(args);
-    const changeSetIdPullAndPush3 = iModelPullOnly.changeset;
-    assert.notStrictEqual(changeSetIdPullAndPush3, changesetPullAndPush);
-    assert.strictEqual(iModelPullOnly.briefcaseId, briefcaseId);
-    assert.strictEqual(iModelPullOnly.pathName, pathname);
-    assert.isFalse(iModelPullOnly.nativeDb.hasUnsavedChanges());
-    assert.isFalse(iModelPullOnly.nativeDb.hasPendingTxns());
-
-    // User1 pushes another change set
-    await testUtility.pushTestChangeSet();
-
-    // User2 should be able pull and merge changes
-    await iModelPullOnly.pullAndMergeChanges(userContext2, IModelVersion.latest());
-    const changeSetIdPullAndPush4 = iModelPullOnly.changeset;
-    assert.notStrictEqual(changeSetIdPullAndPush4, changeSetIdPullAndPush3);
-
-    // User2 should NOT be able to push the changes
-    await expect(iModelPullOnly.pushChanges(userContext2, "test change")).to.be.rejectedWith(IModelError);
-
-    // Delete iModel from the Hub and disk
-    await IModelTestUtils.closeAndDeleteBriefcaseDb(userContext2, iModelPullOnly);
-    await testUtility.deleteTestIModel();
-    HubMock.shutdown();
-  });
-
-=======
->>>>>>> 3a9b8d08
-  it("should be able to edit a PullAndPush briefcase, reopen it as of a new version, and then push changes", async () => {
-    HubMock.startup("pullPush");
-    const userContext1 = await IModelTestUtils.getUserContext(TestUserType.Manager); // User1 is just used to create and update the iModel
-    const userContext2 = await IModelTestUtils.getUserContext(TestUserType.SuperManager); // User2 is used for the test
-
-    // User1 creates an iModel on the Hub
-    const testUtility = new TestChangeSetUtility(userContext1, "PullAndPushTest");
-    await testUtility.createTestIModel();
-
-    // User2 opens the iModel pullAndPush and is able to edit and save changes
-<<<<<<< HEAD
-    // SWB
-    const args = { requestContext: userContext2, contextId: testUtility.projectId, iModelId: testUtility.iModelId };
-=======
-    const args = { user: userContext2, iTwinId: testUtility.projectId, iModelId: testUtility.iModelId };
->>>>>>> 3a9b8d08
-    let iModelPullAndPush = await IModelTestUtils.openBriefcaseUsingRpc(args);
-    assert.exists(iModelPullAndPush);
-    const briefcaseId = iModelPullAndPush.briefcaseId;
-    const pathname = iModelPullAndPush.pathName;
-
-    const rootEl: Element = iModelPullAndPush.elements.getRootSubject();
-    rootEl.userLabel = `${rootEl.userLabel}changed`;
-    iModelPullAndPush.elements.updateElement(rootEl);
-
-    assert.isTrue(iModelPullAndPush.nativeDb.hasUnsavedChanges());
-    assert.isFalse(iModelPullAndPush.nativeDb.hasPendingTxns());
-    iModelPullAndPush.saveChanges();
-    assert.isFalse(iModelPullAndPush.nativeDb.hasUnsavedChanges());
-    assert.isTrue(iModelPullAndPush.nativeDb.hasPendingTxns());
-
-    iModelPullAndPush.close();
-
-    // User2 should be able to re-open the iModel pullAndPush again
-    // - the changes will still be there
-    iModelPullAndPush = await IModelTestUtils.openBriefcaseUsingRpc(args);
-    const changesetPullAndPush = iModelPullAndPush.changeset;
-    assert.strictEqual(iModelPullAndPush.briefcaseId, briefcaseId);
-    assert.strictEqual(iModelPullAndPush.pathName, pathname);
-    assert.isFalse(iModelPullAndPush.nativeDb.hasUnsavedChanges());
-    assert.isTrue(iModelPullAndPush.nativeDb.hasPendingTxns());
-
-    // User1 pushes a change set
-    await testUtility.pushTestChangeSet();
-
-    // User2 should be able to re-open the iModel
-    await IModelTestUtils.openBriefcaseUsingRpc(args);
-
-    // User2 closes and reopens the iModel pullAndPush as of the newer version
-    // - the changes will still be there, AND
-    // - the briefcase will be upgraded to the newer version since it was closed and re-opened.
-    iModelPullAndPush.close();
-    iModelPullAndPush = await IModelTestUtils.openBriefcaseUsingRpc(args);
-    const changesetPullAndPush3 = iModelPullAndPush.changeset;
-    assert.notStrictEqual(changesetPullAndPush3, changesetPullAndPush);
-    assert.strictEqual(iModelPullAndPush.briefcaseId, briefcaseId);
-    assert.strictEqual(iModelPullAndPush.pathName, pathname);
-    assert.isFalse(iModelPullAndPush.nativeDb.hasUnsavedChanges());
-    assert.isTrue(iModelPullAndPush.nativeDb.hasPendingTxns());
-
-    // User2 should be able to push the changes now
-    await iModelPullAndPush.pushChanges({ user: userContext2, description: "test change" });
-    const changesetPullAndPush4 = iModelPullAndPush.changeset;
-    assert.notStrictEqual(changesetPullAndPush4, changesetPullAndPush3);
-
-    // Delete iModel from the Hub and disk
-    await IModelTestUtils.closeAndDeleteBriefcaseDb(userContext2, iModelPullAndPush);
-    await testUtility.deleteTestIModel();
-    HubMock.shutdown();
-  });
-
-  it("should be able to show progress when downloading a briefcase (#integration)", async () => {
-    const testIModelId = await HubUtility.getTestIModelId(user, HubUtility.testIModelNames.stadium);
-
-    let numProgressCalls = 0;
-
-    readline.clearLine(process.stdout, 0);
-    readline.moveCursor(process.stdout, -20, 0);
-    let done = 0;
-    let complete = 0;
-    const downloadProgress = (loaded: number, total: number) => {
-      if (total > 0) {
-        const message = `${HubUtility.testIModelNames.stadium} Download Progress ... ${(loaded * 100 / total).toFixed(2)}%`;
-        process.stdout.write(message);
-        readline.moveCursor(process.stdout, -1 * message.length, 0);
-        if (loaded >= total)
-          process.stdout.write(os.EOL);
-        numProgressCalls++;
-        done = loaded;
-        complete = total;
-      }
-      return 0;
-    };
-
-<<<<<<< HEAD
-    const args = {
-      // SWB
-      contextId: testContextId,
-=======
-    const args: RequestNewBriefcaseArg & BriefcaseProps = {
-      user,
-      iTwinId: testITwinId,
->>>>>>> 3a9b8d08
-      iModelId: testIModelId,
-      briefcaseId: BriefcaseIdValue.Unassigned,
-      onProgress: downloadProgress,
-    };
-    const fileName = BriefcaseManager.getFileName(args);
-    await BriefcaseManager.deleteBriefcaseFiles(fileName);
-    const watch = new StopWatch("download", true);
-    const props = await BriefcaseManager.downloadBriefcase(args);
-    // eslint-disable-next-line no-console
-    console.log(`download took ${watch.elapsedSeconds} seconds`);
-    const iModel = await BriefcaseDb.open({ user, fileName: props.fileName });
-
-    await expect(BriefcaseManager.downloadBriefcase(args)).to.be.rejectedWith(IModelError, "already exists", "should not be able to download a briefcase if a file with that name already exists");
-
-    await IModelTestUtils.closeAndDeleteBriefcaseDb(user, iModel);
-    assert.isAbove(numProgressCalls, 0, "download progress called");
-    assert.isAbove(done, 0, "done set");
-    assert.isAbove(complete, 0, "complete set");
-  });
-
-  it("Should be able to cancel an in progress download (#integration)", async () => {
-    const testIModelId = await HubUtility.getTestIModelId(user, HubUtility.testIModelNames.stadium);
-    let aborted = 0;
-
-    const args = {
-<<<<<<< HEAD
-      // SWB
-      contextId: testContextId,
-=======
-      user,
-      iTwinId: testITwinId,
->>>>>>> 3a9b8d08
-      iModelId: testIModelId,
-      briefcaseId: BriefcaseIdValue.Unassigned,
-      onProgress: () => aborted,
-    };
-    await BriefcaseManager.deleteBriefcaseFiles(BriefcaseManager.getFileName(args), user);
-
-    const downloadPromise = BriefcaseManager.downloadBriefcase(args);
-    setTimeout(async () => aborted = 1, 1000);
-    await expect(downloadPromise).to.be.rejectedWith(UserCancelledError).to.eventually.have.property("errorNumber", BriefcaseStatus.DownloadCancelled);
-  });
-
-});
+/*---------------------------------------------------------------------------------------------
+* Copyright (c) Bentley Systems, Incorporated. All rights reserved.
+* See LICENSE.md in the project root for license terms and full copyright notice.
+*--------------------------------------------------------------------------------------------*/
+
+import { assert, expect } from "chai";
+import * as os from "os";
+import * as readline from "readline";
+import { BriefcaseStatus, GuidString, StopWatch } from "@bentley/bentleyjs-core";
+import { BriefcaseIdValue, BriefcaseProps, IModelError, IModelVersion } from "@bentley/imodeljs-common";
+import { UserCancelledError } from "@bentley/itwin-client";
+import { AuthorizedBackendRequestContext, BriefcaseDb, BriefcaseManager, Element, IModelHost, IModelJsFs } from "../../imodeljs-backend";
+import { HubMock } from "../HubMock";
+import { IModelTestUtils, TestUserType } from "../IModelTestUtils";
+import { HubUtility } from "./HubUtility";
+import { TestChangeSetUtility } from "./TestChangeSetUtility";
+import { RequestNewBriefcaseArg } from "../../BriefcaseManager";
+
+// Configuration needed:
+//    IMJS_TEST_REGULAR_USER_NAME
+//    IMJS_TEST_REGULAR_USER_PASSWORD
+//    IMJS_TEST_MANAGER_USER_NAME
+//    IMJS_TEST_MANAGER_USER_PASSWORD
+//    IMJS_TEST_SUPER_MANAGER_USER_NAME
+//    imjs_test_super_manager_password
+//    imjs_test_imodelhub_user_name
+//    imjs_test_imodelhub_user_password
+//    IMJS_OIDC_BROWSER_TEST_CLIENT_ID
+//      - Required to be a SPA
+//    IMJS_OIDC_BROWSER_TEST_REDIRECT_URI
+//    IMJS_OIDC_BROWSER_TEST_SCOPES
+//      - Required scopes: "openid imodelhub context-registry-service:read-only"
+
+describe("BriefcaseManager (#integration)", () => {
+  let testITwinId: string;
+
+  let readOnlyTestIModelId: GuidString;
+  const readOnlyTestVersions = ["FirstVersion", "SecondVersion", "ThirdVersion"];
+  const readOnlyTestElementCounts = [27, 28, 29];
+
+  let noVersionsTestIModelId: GuidString;
+  let user: AuthorizedBackendRequestContext;
+  let manager: AuthorizedBackendRequestContext;
+
+  before(async () => {
+    // IModelTestUtils.setupDebugLogLevels();
+
+    user = await IModelTestUtils.getUserContext(TestUserType.Regular);
+    testITwinId = await HubUtility.getTestITwinId(user);
+    readOnlyTestIModelId = await HubUtility.getTestIModelId(user, HubUtility.testIModelNames.readOnly);
+    noVersionsTestIModelId = await HubUtility.getTestIModelId(user, HubUtility.testIModelNames.readWrite);
+  });
+
+  it("should open and close an iModel from the Hub", async () => {
+    const iModel = await IModelTestUtils.openCheckpointUsingRpc({ user, iTwinId: testITwinId, iModelId: readOnlyTestIModelId, asOf: IModelVersion.first().toJSON(), deleteFirst: true });
+    assert.exists(iModel, "No iModel returned from call to BriefcaseManager.open");
+
+    // Validate that the IModelDb is readonly
+    assert(iModel.isReadonly, "iModel not set to Readonly mode");
+
+    const expectedChangeSet = await IModelHost.hubAccess.getChangesetFromVersion({ version: IModelVersion.first(), user, iModelId: readOnlyTestIModelId });
+    assert.strictEqual(iModel.changeset.id, expectedChangeSet.id);
+    assert.strictEqual(iModel.changeset.id, expectedChangeSet.id);
+
+    const pathname = iModel.pathName;
+    assert.isTrue(IModelJsFs.existsSync(pathname));
+    await IModelTestUtils.closeAndDeleteBriefcaseDb(user, iModel);
+
+    assert.isFalse(IModelJsFs.existsSync(pathname), `Briefcase continues to exist at ${pathname}`);
+  });
+
+  it("should reuse checkpoints", async () => {
+    const iModel1 = await IModelTestUtils.openCheckpointUsingRpc({ user, iTwinId: testITwinId, iModelId: readOnlyTestIModelId, asOf: IModelVersion.named("FirstVersion").toJSON() });
+    assert.exists(iModel1, "No iModel returned from call to BriefcaseManager.open");
+
+    const iModel2 = await IModelTestUtils.openCheckpointUsingRpc({ user, iTwinId: testITwinId, iModelId: readOnlyTestIModelId, asOf: IModelVersion.named("FirstVersion").toJSON() });
+    assert.exists(iModel2, "No iModel returned from call to BriefcaseManager.open");
+    assert.equal(iModel1, iModel2, "previously open briefcase was expected to be shared");
+
+    const iModel3 = await IModelTestUtils.openCheckpointUsingRpc({ user, iTwinId: testITwinId, iModelId: readOnlyTestIModelId, asOf: IModelVersion.named("SecondVersion").toJSON() });
+    assert.exists(iModel3, "No iModel returned from call to BriefcaseManager.open");
+    assert.notEqual(iModel3, iModel2, "opening two different versions should not cause briefcases to be shared when the older one is open");
+
+    const pathname2 = iModel2.pathName;
+    iModel2.close();
+    assert.isTrue(IModelJsFs.existsSync(pathname2));
+
+    const pathname3 = iModel3.pathName;
+    iModel3.close();
+    assert.isTrue(IModelJsFs.existsSync(pathname3));
+
+    const iModel4 = await IModelTestUtils.openCheckpointUsingRpc({ user, iTwinId: testITwinId, iModelId: readOnlyTestIModelId, asOf: IModelVersion.named("FirstVersion").toJSON() });
+    assert.exists(iModel4, "No iModel returned from call to BriefcaseManager.open");
+    assert.equal(iModel4.pathName, pathname2, "previously closed briefcase was expected to be shared");
+
+    const iModel5 = await IModelTestUtils.openCheckpointUsingRpc({ user, iTwinId: testITwinId, iModelId: readOnlyTestIModelId, asOf: IModelVersion.named("SecondVersion").toJSON() });
+    assert.exists(iModel5, "No iModel returned from call to BriefcaseManager.open");
+    assert.equal(iModel5.pathName, pathname3, "previously closed briefcase was expected to be shared");
+
+    await IModelTestUtils.closeAndDeleteBriefcaseDb(user, iModel4);
+    assert.isFalse(IModelJsFs.existsSync(pathname2));
+
+    await IModelTestUtils.closeAndDeleteBriefcaseDb(user, iModel5);
+    assert.isFalse(IModelJsFs.existsSync(pathname3));
+  });
+
+  it("should open iModels of specific versions from the Hub", async () => {
+    const dirToPurge = BriefcaseManager.getIModelPath(readOnlyTestIModelId);
+    IModelJsFs.purgeDirSync(dirToPurge);
+
+    const iModelFirstVersion = await IModelTestUtils.openCheckpointUsingRpc({ user, iTwinId: testITwinId, iModelId: readOnlyTestIModelId, asOf: IModelVersion.first().toJSON(), deleteFirst: true });
+    assert.exists(iModelFirstVersion);
+    assert.strictEqual(iModelFirstVersion.changeset.id, "");
+
+    const changeSets = await IModelHost.hubAccess.queryChangesets({ user, iModelId: readOnlyTestIModelId });
+
+    for (const [arrayIndex, versionName] of readOnlyTestVersions.entries()) {
+      const iModelFromVersion = await IModelTestUtils.openCheckpointUsingRpc({ user, iTwinId: testITwinId, iModelId: readOnlyTestIModelId, asOf: IModelVersion.asOfChangeSet(changeSets[arrayIndex + 1].id).toJSON() });
+      assert.exists(iModelFromVersion);
+      assert.strictEqual(iModelFromVersion.changeset.id, changeSets[arrayIndex + 1].id);
+
+      const iModelFromChangeSet = await IModelTestUtils.openCheckpointUsingRpc({ user, iTwinId: testITwinId, iModelId: readOnlyTestIModelId, asOf: IModelVersion.named(versionName).toJSON() });
+      assert.exists(iModelFromChangeSet);
+      assert.strictEqual(iModelFromChangeSet, iModelFromVersion);
+      assert.strictEqual(iModelFromChangeSet.changeset.id, changeSets[arrayIndex + 1].id);
+
+      const elementCount = iModelFromVersion.withStatement("SELECT COUNT(*) FROM bis.Element", (stmt) => {
+        stmt.step();
+        return stmt.getValue(0).getInteger();
+      });
+      assert.equal(elementCount, readOnlyTestElementCounts[arrayIndex], `Count isn't what's expected for ${iModelFromVersion.pathName}, version ${versionName}`);
+
+      iModelFromVersion.close();
+      iModelFromChangeSet.close();
+    }
+
+    const iModelLatestVersion = await IModelTestUtils.openCheckpointUsingRpc({ user, iTwinId: testITwinId, iModelId: readOnlyTestIModelId, deleteFirst: true });
+    assert.isDefined(iModelLatestVersion);
+    assert.strictEqual(iModelLatestVersion.nativeDb.getParentChangeset().id, changeSets[3].id);
+
+    assert.equal(iModelLatestVersion.nativeDb.getParentChangeset().index, changeSets[3].index);
+
+    await IModelTestUtils.closeAndDeleteBriefcaseDb(user, iModelFirstVersion);
+    await IModelTestUtils.closeAndDeleteBriefcaseDb(user, iModelLatestVersion);
+  });
+
+  it("should open an iModel with no versions", async () => {
+    const iModelNoVer = await IModelTestUtils.openCheckpointUsingRpc({ user, iTwinId: testITwinId, iModelId: noVersionsTestIModelId });
+    assert.exists(iModelNoVer);
+    assert(iModelNoVer.iModelId === noVersionsTestIModelId, "Correct iModel not found");
+  });
+
+  it("Open iModels with various names causing potential issues on Windows/Unix", async () => {
+    HubMock.startup("bad names");
+    let iModelName = "iModel Name With Spaces";
+    let iModelId = await HubUtility.createIModel(manager, testITwinId, iModelName);
+    const args = { user, iTwinId: testITwinId, iModelId };
+    assert.isDefined(iModelId);
+    let iModel = await IModelTestUtils.openCheckpointUsingRpc(args);
+    assert.isDefined(iModel);
+
+    iModelName = "iModel Name With :\/<>?* Characters";
+    iModelId = await HubUtility.createIModel(manager, testITwinId, iModelName);
+    assert.isDefined(iModelId);
+    iModel = await IModelTestUtils.openCheckpointUsingRpc(args);
+    assert.isDefined(iModel);
+
+    iModelName = "iModel Name Thats Excessively Long " +
+      "0123456789012345678901234567890123456789012345678901234567890123456789012345678901234567890123456789" +
+      "0123456789012345678901234567890123456789012345678901234567890123456789012345678901234567890123456789" +
+      "01234567890123456789"; // 35 + 2*100 + 20 = 255
+    // Note: iModelHub does not accept a name that's longer than 255 characters.
+    assert.equal(255, iModelName.length);
+    iModelId = await HubUtility.createIModel(manager, testITwinId, iModelName);
+    assert.isDefined(iModelId);
+    iModel = await IModelTestUtils.openCheckpointUsingRpc(args);
+    assert.isDefined(iModel);
+    iModel.close();
+    HubMock.shutdown();
+  });
+
+  it("should set appropriate briefcase ids for FixedVersion, PullOnly and PullAndPush workflows", async () => {
+    HubMock.startup("briefcaseIds");
+    const iModelId = await HubUtility.createIModel(user, testITwinId, "imodel1");
+    const args = { user, iTwinId: testITwinId, iModelId, deleteFirst: true };
+    const iModel1 = await IModelTestUtils.openCheckpointUsingRpc(args);
+    assert.equal(BriefcaseIdValue.Unassigned, iModel1.nativeDb.getBriefcaseId(), "checkpoint should be 0");
+
+    const iModel2 = await IModelTestUtils.openBriefcaseUsingRpc({ ...args, briefcaseId: 0 });
+    assert.equal(BriefcaseIdValue.Unassigned, iModel2.briefcaseId, "pullOnly should be 0");
+
+    const iModel3 = await IModelTestUtils.openBriefcaseUsingRpc(args);
+    assert.isTrue(iModel3.briefcaseId >= BriefcaseIdValue.FirstValid && iModel3.briefcaseId <= BriefcaseIdValue.LastValid, "valid briefcaseId");
+
+    await IModelTestUtils.closeAndDeleteBriefcaseDb(user, iModel1);
+    await IModelTestUtils.closeAndDeleteBriefcaseDb(user, iModel2);
+    await IModelTestUtils.closeAndDeleteBriefcaseDb(user, iModel3);
+    HubMock.shutdown();
+  });
+
+  it("should reuse a briefcaseId when re-opening iModels for pullAndPush workflows", async () => {
+    HubMock.startup("briefcaseIdsReopen");
+    const iModelId = await HubUtility.createIModel(user, testITwinId, "imodel1");
+
+    const args = { user, iTwinId: testITwinId, iModelId, deleteFirst: false };
+    const iModel1 = await IModelTestUtils.openBriefcaseUsingRpc(args);
+    const briefcaseId1 = iModel1.briefcaseId;
+    iModel1.close(); // Keeps the briefcase by default
+
+    const iModel3 = await IModelTestUtils.openBriefcaseUsingRpc(args);
+    const briefcaseId3 = iModel3.briefcaseId;
+    assert.strictEqual(briefcaseId3, briefcaseId1);
+
+    await IModelTestUtils.closeAndDeleteBriefcaseDb(user, iModel3);
+    HubMock.shutdown();
+  });
+
+  it("should reuse a briefcaseId when re-opening iModels of different versions for pullAndPush and pullOnly workflows", async () => {
+    HubMock.startup("workflow");
+    const userContext1 = await IModelTestUtils.getUserContext(TestUserType.Manager);
+    const userContext2 = await IModelTestUtils.getUserContext(TestUserType.SuperManager);
+
+    // User1 creates an iModel on the Hub
+    const testUtility = new TestChangeSetUtility(userContext1, HubUtility.generateUniqueName("BriefcaseReuseTest"));
+    await testUtility.createTestIModel();
+
+    // User2 opens and then closes the iModel pullOnly/pullPush, keeping the briefcase
+    const args = { user: userContext2, iTwinId: testUtility.projectId, iModelId: testUtility.iModelId };
+    const iModelPullAndPush = await IModelTestUtils.openBriefcaseUsingRpc(args);
+    const briefcaseIdPullAndPush: number = iModelPullAndPush.briefcaseId;
+    const changesetPullAndPush = iModelPullAndPush.changeset;
+    iModelPullAndPush.close();
+
+    const iModelPullOnly = await IModelTestUtils.openBriefcaseUsingRpc({ ...args, briefcaseId: 0 });
+    const briefcaseIdPullOnly: number = iModelPullOnly.briefcaseId;
+    const changesetPullOnly = iModelPullOnly.changeset;
+    iModelPullOnly.close();
+
+    // User1 pushes a change set
+    await testUtility.pushTestChangeSet();
+
+    // User 2 reopens the iModel pullOnly/pullPush => Expect the same briefcase to be re-used, but the changeSet should have been updated!!
+    const iModelPullAndPush2 = await IModelTestUtils.openBriefcaseUsingRpc(args);
+    const briefcaseIdPullAndPush2: number = iModelPullAndPush2.briefcaseId;
+    assert.strictEqual(briefcaseIdPullAndPush2, briefcaseIdPullAndPush);
+    const changesetPullAndPush2 = iModelPullAndPush2.changeset;
+    assert.notStrictEqual(changesetPullAndPush2, changesetPullAndPush);
+    await IModelTestUtils.closeAndDeleteBriefcaseDb(userContext2, iModelPullAndPush2);
+
+    const iModelPullOnly2 = await IModelTestUtils.openBriefcaseUsingRpc({ ...args, briefcaseId: 0 });
+    const briefcaseIdPullOnly2: number = iModelPullOnly2.briefcaseId;
+    assert.strictEqual(briefcaseIdPullOnly2, briefcaseIdPullOnly);
+    const changesetPullOnly2 = iModelPullOnly2.changeset;
+    assert.notStrictEqual(changesetPullOnly2, changesetPullOnly);
+    await IModelTestUtils.closeAndDeleteBriefcaseDb(userContext2, iModelPullOnly2);
+
+    // Delete iModel from the Hub and disk
+    await testUtility.deleteTestIModel();
+    HubMock.shutdown();
+  });
+
+  it("should be able to edit a PullAndPush briefcase, reopen it as of a new version, and then push changes", async () => {
+    HubMock.startup("pullPush");
+    const userContext1 = await IModelTestUtils.getUserContext(TestUserType.Manager); // User1 is just used to create and update the iModel
+    const userContext2 = await IModelTestUtils.getUserContext(TestUserType.SuperManager); // User2 is used for the test
+
+    // User1 creates an iModel on the Hub
+    const testUtility = new TestChangeSetUtility(userContext1, "PullAndPushTest");
+    await testUtility.createTestIModel();
+
+    // User2 opens the iModel pullAndPush and is able to edit and save changes
+    // SWB
+    const args = { user: userContext2, iTwinId: testUtility.projectId, iModelId: testUtility.iModelId };
+    let iModelPullAndPush = await IModelTestUtils.openBriefcaseUsingRpc(args);
+    assert.exists(iModelPullAndPush);
+    const briefcaseId = iModelPullAndPush.briefcaseId;
+    const pathname = iModelPullAndPush.pathName;
+
+    const rootEl: Element = iModelPullAndPush.elements.getRootSubject();
+    rootEl.userLabel = `${rootEl.userLabel}changed`;
+    iModelPullAndPush.elements.updateElement(rootEl);
+
+    assert.isTrue(iModelPullAndPush.nativeDb.hasUnsavedChanges());
+    assert.isFalse(iModelPullAndPush.nativeDb.hasPendingTxns());
+    iModelPullAndPush.saveChanges();
+    assert.isFalse(iModelPullAndPush.nativeDb.hasUnsavedChanges());
+    assert.isTrue(iModelPullAndPush.nativeDb.hasPendingTxns());
+
+    iModelPullAndPush.close();
+
+    // User2 should be able to re-open the iModel pullAndPush again
+    // - the changes will still be there
+    iModelPullAndPush = await IModelTestUtils.openBriefcaseUsingRpc(args);
+    const changesetPullAndPush = iModelPullAndPush.changeset;
+    assert.strictEqual(iModelPullAndPush.briefcaseId, briefcaseId);
+    assert.strictEqual(iModelPullAndPush.pathName, pathname);
+    assert.isFalse(iModelPullAndPush.nativeDb.hasUnsavedChanges());
+    assert.isTrue(iModelPullAndPush.nativeDb.hasPendingTxns());
+
+    // User1 pushes a change set
+    await testUtility.pushTestChangeSet();
+
+    // User2 should be able to re-open the iModel
+    await IModelTestUtils.openBriefcaseUsingRpc(args);
+
+    // User2 closes and reopens the iModel pullAndPush as of the newer version
+    // - the changes will still be there, AND
+    // - the briefcase will be upgraded to the newer version since it was closed and re-opened.
+    iModelPullAndPush.close();
+    iModelPullAndPush = await IModelTestUtils.openBriefcaseUsingRpc(args);
+    const changesetPullAndPush3 = iModelPullAndPush.changeset;
+    assert.notStrictEqual(changesetPullAndPush3, changesetPullAndPush);
+    assert.strictEqual(iModelPullAndPush.briefcaseId, briefcaseId);
+    assert.strictEqual(iModelPullAndPush.pathName, pathname);
+    assert.isFalse(iModelPullAndPush.nativeDb.hasUnsavedChanges());
+    assert.isTrue(iModelPullAndPush.nativeDb.hasPendingTxns());
+
+    // User2 should be able to push the changes now
+    await iModelPullAndPush.pushChanges({ user: userContext2, description: "test change" });
+    const changesetPullAndPush4 = iModelPullAndPush.changeset;
+    assert.notStrictEqual(changesetPullAndPush4, changesetPullAndPush3);
+
+    // Delete iModel from the Hub and disk
+    await IModelTestUtils.closeAndDeleteBriefcaseDb(userContext2, iModelPullAndPush);
+    await testUtility.deleteTestIModel();
+    HubMock.shutdown();
+  });
+
+  it("should be able to show progress when downloading a briefcase (#integration)", async () => {
+    const testIModelId = await HubUtility.getTestIModelId(user, HubUtility.testIModelNames.stadium);
+
+    let numProgressCalls = 0;
+
+    readline.clearLine(process.stdout, 0);
+    readline.moveCursor(process.stdout, -20, 0);
+    let done = 0;
+    let complete = 0;
+    const downloadProgress = (loaded: number, total: number) => {
+      if (total > 0) {
+        const message = `${HubUtility.testIModelNames.stadium} Download Progress ... ${(loaded * 100 / total).toFixed(2)}%`;
+        process.stdout.write(message);
+        readline.moveCursor(process.stdout, -1 * message.length, 0);
+        if (loaded >= total)
+          process.stdout.write(os.EOL);
+        numProgressCalls++;
+        done = loaded;
+        complete = total;
+      }
+      return 0;
+    };
+
+    const args: RequestNewBriefcaseArg & BriefcaseProps = {
+      user,
+      iTwinId: testITwinId,
+      iModelId: testIModelId,
+      briefcaseId: BriefcaseIdValue.Unassigned,
+      onProgress: downloadProgress,
+    };
+    const fileName = BriefcaseManager.getFileName(args);
+    await BriefcaseManager.deleteBriefcaseFiles(fileName);
+    const watch = new StopWatch("download", true);
+    const props = await BriefcaseManager.downloadBriefcase(args);
+    // eslint-disable-next-line no-console
+    console.log(`download took ${watch.elapsedSeconds} seconds`);
+    const iModel = await BriefcaseDb.open({ user, fileName: props.fileName });
+
+    await expect(BriefcaseManager.downloadBriefcase(args)).to.be.rejectedWith(IModelError, "already exists", "should not be able to download a briefcase if a file with that name already exists");
+
+    await IModelTestUtils.closeAndDeleteBriefcaseDb(user, iModel);
+    assert.isAbove(numProgressCalls, 0, "download progress called");
+    assert.isAbove(done, 0, "done set");
+    assert.isAbove(complete, 0, "complete set");
+  });
+
+  it("Should be able to cancel an in progress download (#integration)", async () => {
+    const testIModelId = await HubUtility.getTestIModelId(user, HubUtility.testIModelNames.stadium);
+    let aborted = 0;
+
+    const args = {
+      user,
+      iTwinId: testITwinId,
+      iModelId: testIModelId,
+      briefcaseId: BriefcaseIdValue.Unassigned,
+      onProgress: () => aborted,
+    };
+    await BriefcaseManager.deleteBriefcaseFiles(BriefcaseManager.getFileName(args), user);
+
+    const downloadPromise = BriefcaseManager.downloadBriefcase(args);
+    setTimeout(async () => aborted = 1, 1000);
+    await expect(downloadPromise).to.be.rejectedWith(UserCancelledError).to.eventually.have.property("errorNumber", BriefcaseStatus.DownloadCancelled);
+  });
+
+});