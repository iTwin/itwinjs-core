/*---------------------------------------------------------------------------------------------
* Copyright (c) Bentley Systems, Incorporated. All rights reserved.
* See LICENSE.md in the project root for license terms and full copyright notice.
*--------------------------------------------------------------------------------------------*/

<<<<<<< HEAD
import { GuidString } from "@itwin/core-bentley";
import { ColorDef, IModel, SubCategoryAppearance } from "@itwin/core-common";
import { AuthorizedClientRequestContext } from "@bentley/itwin-client";
=======
import { AccessToken, GuidString } from "@bentley/bentleyjs-core";
import { ColorDef, IModel, SubCategoryAppearance } from "@bentley/imodeljs-common";
>>>>>>> 405c9a93
import { SpatialCategory } from "../../Category";
import { BriefcaseDb, IModelHost } from "../../core-backend";
import { IModelTestUtils } from "../IModelTestUtils";
import { HubUtility } from "./HubUtility";

/** Test utility to push an iModel and ChangeSets */
export class TestChangeSetUtility {
  private readonly _iModelName: string;

  public projectId!: GuidString;
  public iModelId!: GuidString;
  private _iModel!: BriefcaseDb;
  private _requestContext: AccessToken;

  private _modelId!: string;
  private _categoryId!: string;

  constructor(requestContext: AccessToken, iModelName: string) {
    this._requestContext = requestContext;
    this._iModelName = HubUtility.generateUniqueName(iModelName); // Generate a unique name for the iModel (so that this test can be run simultaneously by multiple users+hosts simultaneously)
  }

  private async addTestModel(): Promise<void> {
    this._iModel = await IModelTestUtils.downloadAndOpenBriefcase({ user: this._requestContext, iTwinId: this.projectId, iModelId: this.iModelId });
    [, this._modelId] = IModelTestUtils.createAndInsertPhysicalPartitionAndModel(this._iModel, IModelTestUtils.getUniqueModelCode(this._iModel, "TestPhysicalModel"), true);
    this._iModel.saveChanges("Added test model");
  }

  private async addTestCategory(): Promise<void> {
    this._categoryId = SpatialCategory.insert(this._iModel, IModel.dictionaryId, "TestSpatialCategory", new SubCategoryAppearance({ color: ColorDef.fromString("rgb(255,0,0)").toJSON() }));
    this._iModel.saveChanges("Added test category");
  }

  private async addTestElements(): Promise<void> {
    this._iModel.elements.insertElement(IModelTestUtils.createPhysicalObject(this._iModel, this._modelId, this._categoryId));
    this._iModel.elements.insertElement(IModelTestUtils.createPhysicalObject(this._iModel, this._modelId, this._categoryId));
    this._iModel.saveChanges("Added test elements");
  }

  public async createTestIModel(): Promise<BriefcaseDb> {
    this.projectId = await HubUtility.getTestITwinId(this._requestContext);

    // Re-create iModel on iModelHub
    this.iModelId = await HubUtility.recreateIModel({ user: this._requestContext, iTwinId: this.projectId, iModelName: this._iModelName, noLocks: true });

    // Populate sample data
    await this.addTestModel();
    await this.addTestCategory();
    await this.addTestElements();

    // Push changes to the hub
    await this._iModel.pushChanges({ user: this._requestContext, description: "Setup test model" });
    return this._iModel;
  }

  public async pushTestChangeSet() {
    if (!this._iModel)
      throw new Error("Must first call createTestIModel");
    await this.addTestElements();
    await this._iModel.pushChanges({ user: this._requestContext, description: "Added test elements" });
  }

  public async deleteTestIModel(): Promise<void> {
    if (!this._iModel)
      throw new Error("Must first call createTestIModel");
    await IModelTestUtils.closeAndDeleteBriefcaseDb(this._requestContext, this._iModel);
    await IModelHost.hubAccess.deleteIModel({ user: this._requestContext, iTwinId: this.projectId, iModelId: this.iModelId });
  }
}
<|MERGE_RESOLUTION|>--- conflicted
+++ resolved
@@ -1,82 +1,76 @@
-/*---------------------------------------------------------------------------------------------
-* Copyright (c) Bentley Systems, Incorporated. All rights reserved.
-* See LICENSE.md in the project root for license terms and full copyright notice.
-*--------------------------------------------------------------------------------------------*/
-
-<<<<<<< HEAD
-import { GuidString } from "@itwin/core-bentley";
-import { ColorDef, IModel, SubCategoryAppearance } from "@itwin/core-common";
-import { AuthorizedClientRequestContext } from "@bentley/itwin-client";
-=======
-import { AccessToken, GuidString } from "@bentley/bentleyjs-core";
-import { ColorDef, IModel, SubCategoryAppearance } from "@bentley/imodeljs-common";
->>>>>>> 405c9a93
-import { SpatialCategory } from "../../Category";
-import { BriefcaseDb, IModelHost } from "../../core-backend";
-import { IModelTestUtils } from "../IModelTestUtils";
-import { HubUtility } from "./HubUtility";
-
-/** Test utility to push an iModel and ChangeSets */
-export class TestChangeSetUtility {
-  private readonly _iModelName: string;
-
-  public projectId!: GuidString;
-  public iModelId!: GuidString;
-  private _iModel!: BriefcaseDb;
-  private _requestContext: AccessToken;
-
-  private _modelId!: string;
-  private _categoryId!: string;
-
-  constructor(requestContext: AccessToken, iModelName: string) {
-    this._requestContext = requestContext;
-    this._iModelName = HubUtility.generateUniqueName(iModelName); // Generate a unique name for the iModel (so that this test can be run simultaneously by multiple users+hosts simultaneously)
-  }
-
-  private async addTestModel(): Promise<void> {
-    this._iModel = await IModelTestUtils.downloadAndOpenBriefcase({ user: this._requestContext, iTwinId: this.projectId, iModelId: this.iModelId });
-    [, this._modelId] = IModelTestUtils.createAndInsertPhysicalPartitionAndModel(this._iModel, IModelTestUtils.getUniqueModelCode(this._iModel, "TestPhysicalModel"), true);
-    this._iModel.saveChanges("Added test model");
-  }
-
-  private async addTestCategory(): Promise<void> {
-    this._categoryId = SpatialCategory.insert(this._iModel, IModel.dictionaryId, "TestSpatialCategory", new SubCategoryAppearance({ color: ColorDef.fromString("rgb(255,0,0)").toJSON() }));
-    this._iModel.saveChanges("Added test category");
-  }
-
-  private async addTestElements(): Promise<void> {
-    this._iModel.elements.insertElement(IModelTestUtils.createPhysicalObject(this._iModel, this._modelId, this._categoryId));
-    this._iModel.elements.insertElement(IModelTestUtils.createPhysicalObject(this._iModel, this._modelId, this._categoryId));
-    this._iModel.saveChanges("Added test elements");
-  }
-
-  public async createTestIModel(): Promise<BriefcaseDb> {
-    this.projectId = await HubUtility.getTestITwinId(this._requestContext);
-
-    // Re-create iModel on iModelHub
-    this.iModelId = await HubUtility.recreateIModel({ user: this._requestContext, iTwinId: this.projectId, iModelName: this._iModelName, noLocks: true });
-
-    // Populate sample data
-    await this.addTestModel();
-    await this.addTestCategory();
-    await this.addTestElements();
-
-    // Push changes to the hub
-    await this._iModel.pushChanges({ user: this._requestContext, description: "Setup test model" });
-    return this._iModel;
-  }
-
-  public async pushTestChangeSet() {
-    if (!this._iModel)
-      throw new Error("Must first call createTestIModel");
-    await this.addTestElements();
-    await this._iModel.pushChanges({ user: this._requestContext, description: "Added test elements" });
-  }
-
-  public async deleteTestIModel(): Promise<void> {
-    if (!this._iModel)
-      throw new Error("Must first call createTestIModel");
-    await IModelTestUtils.closeAndDeleteBriefcaseDb(this._requestContext, this._iModel);
-    await IModelHost.hubAccess.deleteIModel({ user: this._requestContext, iTwinId: this.projectId, iModelId: this.iModelId });
-  }
-}
+/*---------------------------------------------------------------------------------------------
+* Copyright (c) Bentley Systems, Incorporated. All rights reserved.
+* See LICENSE.md in the project root for license terms and full copyright notice.
+*--------------------------------------------------------------------------------------------*/
+
+import { AccessToken, GuidString } from "@itwin/core-bentley";
+import { ColorDef, IModel, SubCategoryAppearance } from "@itwin/core-common";
+import { SpatialCategory } from "../../Category";
+import { BriefcaseDb, IModelHost } from "../../core-backend";
+import { IModelTestUtils } from "../IModelTestUtils";
+import { HubUtility } from "./HubUtility";
+
+/** Test utility to push an iModel and ChangeSets */
+export class TestChangeSetUtility {
+  private readonly _iModelName: string;
+
+  public projectId!: GuidString;
+  public iModelId!: GuidString;
+  private _iModel!: BriefcaseDb;
+  private _requestContext: AccessToken;
+
+  private _modelId!: string;
+  private _categoryId!: string;
+
+  constructor(requestContext: AccessToken, iModelName: string) {
+    this._requestContext = requestContext;
+    this._iModelName = HubUtility.generateUniqueName(iModelName); // Generate a unique name for the iModel (so that this test can be run simultaneously by multiple users+hosts simultaneously)
+  }
+
+  private async addTestModel(): Promise<void> {
+    this._iModel = await IModelTestUtils.downloadAndOpenBriefcase({ user: this._requestContext, iTwinId: this.projectId, iModelId: this.iModelId });
+    [, this._modelId] = IModelTestUtils.createAndInsertPhysicalPartitionAndModel(this._iModel, IModelTestUtils.getUniqueModelCode(this._iModel, "TestPhysicalModel"), true);
+    this._iModel.saveChanges("Added test model");
+  }
+
+  private async addTestCategory(): Promise<void> {
+    this._categoryId = SpatialCategory.insert(this._iModel, IModel.dictionaryId, "TestSpatialCategory", new SubCategoryAppearance({ color: ColorDef.fromString("rgb(255,0,0)").toJSON() }));
+    this._iModel.saveChanges("Added test category");
+  }
+
+  private async addTestElements(): Promise<void> {
+    this._iModel.elements.insertElement(IModelTestUtils.createPhysicalObject(this._iModel, this._modelId, this._categoryId));
+    this._iModel.elements.insertElement(IModelTestUtils.createPhysicalObject(this._iModel, this._modelId, this._categoryId));
+    this._iModel.saveChanges("Added test elements");
+  }
+
+  public async createTestIModel(): Promise<BriefcaseDb> {
+    this.projectId = await HubUtility.getTestITwinId(this._requestContext);
+
+    // Re-create iModel on iModelHub
+    this.iModelId = await HubUtility.recreateIModel({ user: this._requestContext, iTwinId: this.projectId, iModelName: this._iModelName, noLocks: true });
+
+    // Populate sample data
+    await this.addTestModel();
+    await this.addTestCategory();
+    await this.addTestElements();
+
+    // Push changes to the hub
+    await this._iModel.pushChanges({ user: this._requestContext, description: "Setup test model" });
+    return this._iModel;
+  }
+
+  public async pushTestChangeSet() {
+    if (!this._iModel)
+      throw new Error("Must first call createTestIModel");
+    await this.addTestElements();
+    await this._iModel.pushChanges({ user: this._requestContext, description: "Added test elements" });
+  }
+
+  public async deleteTestIModel(): Promise<void> {
+    if (!this._iModel)
+      throw new Error("Must first call createTestIModel");
+    await IModelTestUtils.closeAndDeleteBriefcaseDb(this._requestContext, this._iModel);
+    await IModelHost.hubAccess.deleteIModel({ user: this._requestContext, iTwinId: this.projectId, iModelId: this.iModelId });
+  }
+}