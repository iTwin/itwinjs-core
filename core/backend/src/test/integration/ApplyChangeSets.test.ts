/*---------------------------------------------------------------------------------------------
* Copyright (c) Bentley Systems, Incorporated. All rights reserved.
* See LICENSE.md in the project root for license terms and full copyright notice.
*--------------------------------------------------------------------------------------------*/

import { assert } from "chai";
import * as path from "path";
import { AccessToken, GuidString } from "@itwin/core-bentley";
import { TestUsers, TestUtility } from "@itwin/oidc-signin-tool";
import { IModelHost, IModelJsFs } from "../../core-backend";
import { IModelTestUtils } from "../IModelTestUtils";
import { HubUtility } from "./HubUtility";

// Useful utilities to download/upload test cases from/to iModelHub
describe("ApplyChangesets (#integration)", () => {
<<<<<<< HEAD
  const testAllChangeSetOperations = async (requestContext: AuthorizedClientRequestContext, iTwinId: string, iModelId: GuidString) => {
=======

  const testAllChangeSetOperations = async (requestContext: AccessToken, projectId: string, iModelId: GuidString) => {
>>>>>>> 52eac709
    const iModelDir = path.join(IModelHost.cacheDir, iModelId.toString());
    await HubUtility.validateAllChangeSetOperations(requestContext, iTwinId, iModelId, iModelDir);
    IModelJsFs.purgeDirSync(iModelDir);
  };

<<<<<<< HEAD
  const testOpen = async (user: AuthorizedClientRequestContext, iTwinId: string, iModelId: string) => {
    const iModelDb = await IModelTestUtils.downloadAndOpenCheckpoint({ user, iTwinId, iModelId });
=======
  const testOpen = async (user: AccessToken, projectId: string, iModelId: string) => {
    const iModelDb = await IModelTestUtils.downloadAndOpenCheckpoint({ user, iTwinId: projectId, iModelId });
>>>>>>> 52eac709
    assert.isDefined(iModelDb);
    iModelDb.close();
  };

<<<<<<< HEAD
  const testAllOperations = async (requestContext: AuthorizedClientRequestContext, iTwinId: string, iModelId: GuidString) => {
    await testOpen(requestContext, iTwinId, iModelId);
    await testAllChangeSetOperations(requestContext, iTwinId, iModelId);
=======
  const testAllOperations = async (requestContext: AccessToken, projectId: string, iModelId: GuidString) => {
    await testOpen(requestContext, projectId, iModelId);
    await testAllChangeSetOperations(requestContext, projectId, iModelId);
>>>>>>> 52eac709
  };

  it("should test all changeset operations after downloading iModel from the hub (#integration)", async () => {
    const requestContext = await TestUtility.getAccessToken(TestUsers.regular);

    const iTwinId = await HubUtility.getTestITwinId(requestContext);
    let iModelId = await HubUtility.getTestIModelId(requestContext, HubUtility.testIModelNames.readOnly);
    await testAllOperations(requestContext, iTwinId, iModelId);

    iModelId = await HubUtility.getTestIModelId(requestContext, HubUtility.testIModelNames.readWrite);
    await testAllOperations(requestContext, iTwinId, iModelId);

    iModelId = await HubUtility.getTestIModelId(requestContext, HubUtility.testIModelNames.noVersions);
    await testAllOperations(requestContext, iTwinId, iModelId);
  });
});
<|MERGE_RESOLUTION|>--- conflicted
+++ resolved
@@ -1,62 +1,46 @@
-/*---------------------------------------------------------------------------------------------
-* Copyright (c) Bentley Systems, Incorporated. All rights reserved.
-* See LICENSE.md in the project root for license terms and full copyright notice.
-*--------------------------------------------------------------------------------------------*/
-
-import { assert } from "chai";
-import * as path from "path";
-import { AccessToken, GuidString } from "@itwin/core-bentley";
-import { TestUsers, TestUtility } from "@itwin/oidc-signin-tool";
-import { IModelHost, IModelJsFs } from "../../core-backend";
-import { IModelTestUtils } from "../IModelTestUtils";
-import { HubUtility } from "./HubUtility";
-
-// Useful utilities to download/upload test cases from/to iModelHub
-describe("ApplyChangesets (#integration)", () => {
-<<<<<<< HEAD
-  const testAllChangeSetOperations = async (requestContext: AuthorizedClientRequestContext, iTwinId: string, iModelId: GuidString) => {
-=======
-
-  const testAllChangeSetOperations = async (requestContext: AccessToken, projectId: string, iModelId: GuidString) => {
->>>>>>> 52eac709
-    const iModelDir = path.join(IModelHost.cacheDir, iModelId.toString());
-    await HubUtility.validateAllChangeSetOperations(requestContext, iTwinId, iModelId, iModelDir);
-    IModelJsFs.purgeDirSync(iModelDir);
-  };
-
-<<<<<<< HEAD
-  const testOpen = async (user: AuthorizedClientRequestContext, iTwinId: string, iModelId: string) => {
-    const iModelDb = await IModelTestUtils.downloadAndOpenCheckpoint({ user, iTwinId, iModelId });
-=======
-  const testOpen = async (user: AccessToken, projectId: string, iModelId: string) => {
-    const iModelDb = await IModelTestUtils.downloadAndOpenCheckpoint({ user, iTwinId: projectId, iModelId });
->>>>>>> 52eac709
-    assert.isDefined(iModelDb);
-    iModelDb.close();
-  };
-
-<<<<<<< HEAD
-  const testAllOperations = async (requestContext: AuthorizedClientRequestContext, iTwinId: string, iModelId: GuidString) => {
-    await testOpen(requestContext, iTwinId, iModelId);
-    await testAllChangeSetOperations(requestContext, iTwinId, iModelId);
-=======
-  const testAllOperations = async (requestContext: AccessToken, projectId: string, iModelId: GuidString) => {
-    await testOpen(requestContext, projectId, iModelId);
-    await testAllChangeSetOperations(requestContext, projectId, iModelId);
->>>>>>> 52eac709
-  };
-
-  it("should test all changeset operations after downloading iModel from the hub (#integration)", async () => {
-    const requestContext = await TestUtility.getAccessToken(TestUsers.regular);
-
-    const iTwinId = await HubUtility.getTestITwinId(requestContext);
-    let iModelId = await HubUtility.getTestIModelId(requestContext, HubUtility.testIModelNames.readOnly);
-    await testAllOperations(requestContext, iTwinId, iModelId);
-
-    iModelId = await HubUtility.getTestIModelId(requestContext, HubUtility.testIModelNames.readWrite);
-    await testAllOperations(requestContext, iTwinId, iModelId);
-
-    iModelId = await HubUtility.getTestIModelId(requestContext, HubUtility.testIModelNames.noVersions);
-    await testAllOperations(requestContext, iTwinId, iModelId);
-  });
-});
+/*---------------------------------------------------------------------------------------------
+* Copyright (c) Bentley Systems, Incorporated. All rights reserved.
+* See LICENSE.md in the project root for license terms and full copyright notice.
+*--------------------------------------------------------------------------------------------*/
+
+import { assert } from "chai";
+import * as path from "path";
+import { AccessToken, GuidString } from "@itwin/core-bentley";
+import { TestUsers, TestUtility } from "@itwin/oidc-signin-tool";
+import { IModelHost, IModelJsFs } from "../../core-backend";
+import { IModelTestUtils } from "../IModelTestUtils";
+import { HubUtility } from "./HubUtility";
+
+// Useful utilities to download/upload test cases from/to iModelHub
+describe("ApplyChangesets (#integration)", () => {
+  const testAllChangeSetOperations = async (accessToken: AccessToken, iTwinId: string, iModelId: GuidString) => {
+    const iModelDir = path.join(IModelHost.cacheDir, iModelId.toString());
+    await HubUtility.validateAllChangeSetOperations(accessToken, iTwinId, iModelId, iModelDir);
+    IModelJsFs.purgeDirSync(iModelDir);
+  };
+
+  const testOpen = async (accessToken: AccessToken, iTwinId: string, iModelId: string) => {
+    const iModelDb = await IModelTestUtils.downloadAndOpenCheckpoint({ user: accessToken, iTwinId, iModelId });
+    assert.isDefined(iModelDb);
+    iModelDb.close();
+  };
+
+  const testAllOperations = async (accessToken: AccessToken, iTwinId: string, iModelId: GuidString) => {
+    await testOpen(accessToken, iTwinId, iModelId);
+    await testAllChangeSetOperations(accessToken, iTwinId, iModelId);
+  };
+
+  it("should test all changeset operations after downloading iModel from the hub (#integration)", async () => {
+    const requestContext = await TestUtility.getAccessToken(TestUsers.regular);
+
+    const iTwinId = await HubUtility.getTestITwinId(requestContext);
+    let iModelId = await HubUtility.getTestIModelId(requestContext, HubUtility.testIModelNames.readOnly);
+    await testAllOperations(requestContext, iTwinId, iModelId);
+
+    iModelId = await HubUtility.getTestIModelId(requestContext, HubUtility.testIModelNames.readWrite);
+    await testAllOperations(requestContext, iTwinId, iModelId);
+
+    iModelId = await HubUtility.getTestIModelId(requestContext, HubUtility.testIModelNames.noVersions);
+    await testAllOperations(requestContext, iTwinId, iModelId);
+  });
+});