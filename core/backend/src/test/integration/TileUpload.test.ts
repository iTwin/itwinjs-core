--- conflicted
+++ resolved
@@ -88,11 +88,7 @@
     tileRpcInterface = RpcRegistry.instance.getImplForInterface<IModelTileRpcInterface>(IModelTileRpcInterface);
 
     accessToken = await TestUtility.getAccessToken(TestUsers.regular);
-<<<<<<< HEAD
     testITwinId = await HubUtility.getTestITwinId(accessToken);
-=======
-    testContextId = await HubUtility.getTestITwinId(accessToken);
->>>>>>> 25a0f89f
     testIModelId = await HubUtility.getTestIModelId(accessToken, HubUtility.testIModelNames.stadium);
 
     // Get URL for cached tile
@@ -104,11 +100,7 @@
     (IModelHost.tileCacheService as any)._service = blobService;
 
     // Open and close the iModel to ensure it works and is closed
-<<<<<<< HEAD
-    const iModel = await IModelTestUtils.downloadAndOpenCheckpoint({ user: accessToken, iTwinId: testITwinId, iModelId: testIModelId });
-=======
-    const iModel = await IModelTestUtils.downloadAndOpenCheckpoint({ accessToken, iTwinId: testContextId, iModelId: testIModelId });
->>>>>>> 25a0f89f
+    const iModel = await IModelTestUtils.downloadAndOpenCheckpoint({ accessToken, iTwinId: testITwinId, iModelId: testIModelId });
     assert.isDefined(iModel);
     await IModelTestUtils.closeAndDeleteBriefcaseDb(accessToken, iModel);
   });
@@ -120,21 +112,13 @@
   });
 
   it("should upload tile to external cache with metadata", async () => {
-<<<<<<< HEAD
-    const iModel = await IModelTestUtils.downloadAndOpenCheckpoint({ user: accessToken, iTwinId: testITwinId, iModelId: testIModelId });
-=======
-    const iModel = await IModelTestUtils.downloadAndOpenCheckpoint({ accessToken, iTwinId: testContextId, iModelId: testIModelId });
->>>>>>> 25a0f89f
+    const iModel = await IModelTestUtils.downloadAndOpenCheckpoint({ accessToken, iTwinId: testITwinId, iModelId: testIModelId });
     assert.isDefined(iModel);
 
     // Generate tile
     const tileProps = await getTileProps(iModel);
     assert.isDefined(tileProps);
-<<<<<<< HEAD
-    RpcInvocation.currentActivity = {
-=======
     const tile = await RpcTrace.run({
->>>>>>> 25a0f89f
       accessToken,
       activityId: "",
       applicationId: "",
