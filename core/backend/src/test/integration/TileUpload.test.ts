--- conflicted
+++ resolved
@@ -59,7 +59,7 @@
 }
 
 describe("TileUpload (#integration)", () => {
-  let user: AccessToken;
+  let accessToken: AccessToken;
   let testIModelId: GuidString;
   let testITwinId: GuidString;
   let tileRpcInterface: IModelTileRpcInterface;
@@ -86,14 +86,9 @@
     RpcManager.initializeInterface(IModelTileRpcInterface);
     tileRpcInterface = RpcRegistry.instance.getImplForInterface<IModelTileRpcInterface>(IModelTileRpcInterface);
 
-<<<<<<< HEAD
-    user = await TestUtility.getAuthorizedClientRequestContext(TestUsers.regular);
-    testITwinId = await HubUtility.getTestITwinId(user);
-=======
-    user = await TestUtility.getAccessToken(TestUsers.regular);
-    testContextId = await HubUtility.getTestITwinId(user);
->>>>>>> 52eac709
-    testIModelId = await HubUtility.getTestIModelId(user, HubUtility.testIModelNames.stadium);
+    accessToken = await TestUtility.getAccessToken(TestUsers.regular);
+    testITwinId = await HubUtility.getTestITwinId(accessToken);
+    testIModelId = await HubUtility.getTestIModelId(accessToken, HubUtility.testIModelNames.stadium);
 
     // Get URL for cached tile
     const credentials = new Azure.StorageSharedKeyCredential(config.tileCacheCredentials.account, config.tileCacheCredentials.accessKey);
@@ -104,9 +99,9 @@
     (IModelHost.tileCacheService as any)._service = blobService;
 
     // Open and close the iModel to ensure it works and is closed
-    const iModel = await IModelTestUtils.downloadAndOpenCheckpoint({ user, iTwinId: testITwinId, iModelId: testIModelId });
+    const iModel = await IModelTestUtils.downloadAndOpenCheckpoint({ user: accessToken, iTwinId: testITwinId, iModelId: testIModelId });
     assert.isDefined(iModel);
-    await IModelTestUtils.closeAndDeleteBriefcaseDb(user, iModel);
+    await IModelTestUtils.closeAndDeleteBriefcaseDb(accessToken, iModel);
   });
 
   after(async () => {
@@ -116,14 +111,14 @@
   });
 
   it("should upload tile to external cache with metadata", async () => {
-    const iModel = await IModelTestUtils.downloadAndOpenCheckpoint({ user, iTwinId: testITwinId, iModelId: testIModelId });
+    const iModel = await IModelTestUtils.downloadAndOpenCheckpoint({ user: accessToken, iTwinId: testITwinId, iModelId: testIModelId });
     assert.isDefined(iModel);
 
     // Generate tile
     const tileProps = await getTileProps(iModel);
     assert.isDefined(tileProps);
     RpcInvocation.currentActivity = {
-      accessToken: user,
+      accessToken,
       activityId: "",
       applicationId: "",
       applicationVersion: "",
@@ -154,6 +149,6 @@
     assert.equal(Number.parseInt(blobProperties.metadata!.tilesize, 10), tileSize);
 
     await blob.delete();
-    await IModelTestUtils.closeAndDeleteBriefcaseDb(user, iModel);
+    await IModelTestUtils.closeAndDeleteBriefcaseDb(accessToken, iModel);
   });
 });
