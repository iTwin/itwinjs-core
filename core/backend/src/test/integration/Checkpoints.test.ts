--- conflicted
+++ resolved
@@ -1,109 +1,92 @@
-/*---------------------------------------------------------------------------------------------
-* Copyright (c) Bentley Systems, Incorporated. All rights reserved.
-* See LICENSE.md in the project root for license terms and full copyright notice.
-*--------------------------------------------------------------------------------------------*/
-
-import { assert } from "chai";
-import { ChildProcess } from "child_process";
-import * as fs from "fs-extra";
-import * as path from "path";
-<<<<<<< HEAD
-import { GuidString } from "@bentley/bentleyjs-core";
-import { ChangesetProps } from "@bentley/imodeljs-common";
-import { BlobDaemon } from "@bentley/imodeljs-native";
-import { TestUsers, TestUtility } from "@bentley/oidc-signin-tool";
-import { AuthorizedBackendRequestContext, IModelHost, IModelJsFs, SnapshotDb } from "../../imodeljs-backend";
-=======
-import { AccessToken, GuidString } from "@itwin/core-bentley";
-import { CheckpointV2Query } from "@bentley/imodelhub-client";
-import { ChangesetProps } from "@itwin/core-common";
-import { BlobDaemon } from "@bentley/imodeljs-native";
-import { TestUsers, TestUtility } from "@itwin/oidc-signin-tool";
-import { IModelHubBackend } from "../../IModelHubBackend";
-import { IModelHost, IModelJsFs, SnapshotDb } from "../../core-backend";
->>>>>>> 3dc5ea13
-import { KnownTestLocations } from "../KnownTestLocations";
-import { HubUtility } from "./HubUtility";
-
-describe("Checkpoints (#integration)", () => {
-  let accessToken: AccessToken;
-  let testIModelId: GuidString;
-  let testITwinId: GuidString;
-  let testChangeSet: ChangesetProps;
-
-  const blockcacheDir = path.join(KnownTestLocations.outputDir, "blockcachevfs");
-  let daemonProc: ChildProcess;
-  let originalEnv: any;
-
-  before(async () => {
-    originalEnv = { ...process.env };
-    process.env.BLOCKCACHE_DIR = blockcacheDir;
-
-    accessToken = await TestUtility.getAccessToken(TestUsers.regular);
-    testITwinId = await HubUtility.getTestITwinId(accessToken);
-    testIModelId = await HubUtility.getTestIModelId(accessToken, HubUtility.testIModelNames.stadium);
-    testChangeSet = await IModelHost.hubAccess.getLatestChangeset({ accessToken, iModelId: testIModelId });
-
-<<<<<<< HEAD
-    const checkpoint = await IModelHost.hubAccess.queryV2Checkpoint({
-      expectV2: true,
-      iTwinId: testITwinId,
-      iModelId: testIModelId,
-      user,
-      changeset: {
-        id: testChangeSet.id,
-      },
-    });
-    assert.isDefined(checkpoint, "checkpoint missing");
-    assert.isDefined(checkpoint?.auth, "checkpoint storage account is invalid");
-=======
-    const checkpointQuery = new CheckpointV2Query().byChangeSetId(testChangeSet.id).selectContainerAccessKey();
-    const checkpoints = await IModelHubBackend.iModelClient.checkpointsV2.get(accessToken, testIModelId, checkpointQuery);
-    assert.equal(checkpoints.length, 1, "checkpoint missing");
-    assert.isDefined(checkpoints[0].containerAccessKeyAccount, "checkpoint storage account is invalid");
->>>>>>> 3dc5ea13
-
-    // Start daemon process and wait for it to be ready
-    fs.chmodSync((BlobDaemon as any).exeName({}), 744);  // FIXME: This probably needs to be an imodeljs-native postinstall step...
-    daemonProc = BlobDaemon.start({
-      daemonDir: blockcacheDir,
-      storageType: "azure?sas=1",
-      user: checkpoint!.user,
-    });
-    while (!IModelJsFs.existsSync(path.join(blockcacheDir, "portnumber.bcv"))) {
-      await new Promise((resolve) => setImmediate(resolve));
-    }
-  });
-
-  after(async () => {
-    process.env = originalEnv;
-
-    if (daemonProc) {
-      const onDaemonExit = new Promise((resolve) => daemonProc.once("exit", resolve));
-      daemonProc.kill();
-      await onDaemonExit;
-    }
-    fs.removeSync(blockcacheDir);
-  });
-
-  it("should be able to open and read V2 checkpoint", async () => {
-    const iModel = await SnapshotDb.openCheckpointV2({
-      accessToken,
-      iTwinId: testITwinId,
-      iModelId: testIModelId,
-      changeset: testChangeSet,
-    });
-    assert.equal(iModel.iModelId, testIModelId);
-    assert.equal(iModel.changeset.id, testChangeSet.id);
-    assert.equal(iModel.iTwinId, testITwinId);
-    assert.equal(iModel.rootSubject.name, "Stadium Dataset 1");
-    let numModels = await iModel.queryRowCount("SELECT * FROM bis.model");
-    assert.equal(numModels, 32);
-
-    await iModel.reattachDaemon(accessToken);
-    numModels = await iModel.queryRowCount("SELECT * FROM bis.model");
-    assert.equal(numModels, 32);
-
-    iModel.close();
-  }).timeout(120000);
-});
+/*---------------------------------------------------------------------------------------------
+* Copyright (c) Bentley Systems, Incorporated. All rights reserved.
+* See LICENSE.md in the project root for license terms and full copyright notice.
+*--------------------------------------------------------------------------------------------*/
+
+import { assert } from "chai";
+import { ChildProcess } from "child_process";
+import * as fs from "fs-extra";
+import * as path from "path";
+import { AccessToken, GuidString } from "@itwin/core-bentley";
+import { ChangesetProps } from "@itwin/core-common";
+import { BlobDaemon } from "@bentley/imodeljs-native";
+import { TestUsers, TestUtility } from "@itwin/oidc-signin-tool";
+import { IModelHost, IModelJsFs, SnapshotDb } from "../../core-backend";
+import { KnownTestLocations } from "../KnownTestLocations";
+import { HubUtility } from "./HubUtility";
+
+describe("Checkpoints (#integration)", () => {
+  let accessToken: AccessToken;
+  let testIModelId: GuidString;
+  let testITwinId: GuidString;
+  let testChangeSet: ChangesetProps;
+
+  const blockcacheDir = path.join(KnownTestLocations.outputDir, "blockcachevfs");
+  let daemonProc: ChildProcess;
+  let originalEnv: any;
+
+  before(async () => {
+    originalEnv = { ...process.env };
+    process.env.BLOCKCACHE_DIR = blockcacheDir;
+
+    accessToken = await TestUtility.getAccessToken(TestUsers.regular);
+    testITwinId = await HubUtility.getTestITwinId(accessToken);
+    testIModelId = await HubUtility.getTestIModelId(accessToken, HubUtility.testIModelNames.stadium);
+    testChangeSet = await IModelHost.hubAccess.getLatestChangeset({ accessToken, iModelId: testIModelId });
+
+    const checkpoint = await IModelHost.hubAccess.queryV2Checkpoint({
+      expectV2: true,
+      iTwinId: testITwinId,
+      iModelId: testIModelId,
+      accessToken,
+      changeset: {
+        id: testChangeSet.id,
+      },
+    });
+    assert.isDefined(checkpoint, "checkpoint missing");
+    assert.isDefined(checkpoint?.auth, "checkpoint storage account is invalid");
+
+    // Start daemon process and wait for it to be ready
+    fs.chmodSync((BlobDaemon as any).exeName({}), 744);  // FIXME: This probably needs to be an imodeljs-native postinstall step...
+    daemonProc = BlobDaemon.start({
+      daemonDir: blockcacheDir,
+      storageType: "azure?sas=1",
+      user: checkpoint!.user,
+    });
+    while (!IModelJsFs.existsSync(path.join(blockcacheDir, "portnumber.bcv"))) {
+      await new Promise((resolve) => setImmediate(resolve));
+    }
+  });
+
+  after(async () => {
+    process.env = originalEnv;
+
+    if (daemonProc) {
+      const onDaemonExit = new Promise((resolve) => daemonProc.once("exit", resolve));
+      daemonProc.kill();
+      await onDaemonExit;
+    }
+    fs.removeSync(blockcacheDir);
+  });
+
+  it("should be able to open and read V2 checkpoint", async () => {
+    const iModel = await SnapshotDb.openCheckpointV2({
+      accessToken,
+      iTwinId: testITwinId,
+      iModelId: testIModelId,
+      changeset: testChangeSet,
+    });
+    assert.equal(iModel.iModelId, testIModelId);
+    assert.equal(iModel.changeset.id, testChangeSet.id);
+    assert.equal(iModel.iTwinId, testITwinId);
+    assert.equal(iModel.rootSubject.name, "Stadium Dataset 1");
+    let numModels = await iModel.queryRowCount("SELECT * FROM bis.model");
+    assert.equal(numModels, 32);
+
+    await iModel.reattachDaemon(accessToken);
+    numModels = await iModel.queryRowCount("SELECT * FROM bis.model");
+    assert.equal(numModels, 32);
+
+    iModel.close();
+  }).timeout(120000);
+});