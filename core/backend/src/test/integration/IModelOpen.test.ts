/*---------------------------------------------------------------------------------------------
* Copyright (c) Bentley Systems, Incorporated. All rights reserved.
* See LICENSE.md in the project root for license terms and full copyright notice.
*--------------------------------------------------------------------------------------------*/

<<<<<<< HEAD
import { BentleyError, GuidString } from "@itwin/core-bentley";
import { IModelVersion } from "@itwin/core-common";
import { AccessToken } from "@bentley/itwin-client";
import { TestUsers, TestUtility } from "@itwin/oidc-signin-tool";
import { assert, expect } from "chai";
import { SnapshotDb } from "../../IModelDb";
import { AuthorizedBackendRequestContext, BriefcaseManager, IModelHost } from "../../core-backend";
=======
import { AccessToken, BentleyError, GuidString } from "@bentley/bentleyjs-core";
import { IModelVersion } from "@bentley/imodeljs-common";
import { TestUsers, TestUtility } from "@bentley/oidc-signin-tool";
import { assert, expect } from "chai";
import { SnapshotDb } from "../../IModelDb";
import { BriefcaseManager, IModelHost } from "../../imodeljs-backend";
>>>>>>> 405c9a93
import { IModelTestUtils } from "../IModelTestUtils";
import { HubUtility } from "./HubUtility";

describe("IModelOpen (#integration)", () => {

  let user: AccessToken;
  let testIModelId: GuidString;
  let testITwinId: GuidString;

  before(async () => {
    user = await TestUtility.getAccessToken(TestUsers.regular);
    testITwinId = await HubUtility.getTestITwinId(user);

    testIModelId = await HubUtility.getTestIModelId(user, HubUtility.testIModelNames.stadium);
  });

  const deleteTestIModelCache = () => {
    const path = (BriefcaseManager as any).getIModelPath(testIModelId);
    (BriefcaseManager as any).deleteFolderAndContents(path);
  };

  it("Unauthorized requests should cause an obvious error", async () => {
    // Try the bad request context
    await expect(IModelTestUtils.downloadAndOpenCheckpoint({ user: "bad", iTwinId: testITwinId, iModelId: testIModelId }))
      .to.be.rejectedWith(BentleyError).to.eventually.have.property("status", 401);

  });

  it("should be able to handle simultaneous open calls", async () => {
    // Clean folder to re-fetch briefcase
    deleteTestIModelCache();

    const numTries = 100;

    // Open iModel with no timeout, and ensure all promises resolve to the same briefcase
    const openPromises = new Array<Promise<SnapshotDb>>();
    for (let ii = 0; ii < numTries; ii++) {
      const open = IModelTestUtils.downloadAndOpenCheckpoint({ user, iTwinId: testITwinId, iModelId: testIModelId });
      openPromises.push(open);
    }
    const iModels = await Promise.all(openPromises);
    const pathname = iModels[0].pathName;
    for (let ii = 1; ii < numTries; ii++) {
      assert.strictEqual(iModels[ii].pathName, pathname);
    }
    await IModelTestUtils.closeAndDeleteBriefcaseDb(user, iModels[0]);
  });

  it("should be able to open a version that requires many merges", async () => {
    // Clean folder to refetch briefcase
    deleteTestIModelCache();

    const changeSets = await IModelHost.hubAccess.queryChangesets({ user, iModelId: testIModelId });
    const numChangeSets = changeSets.length;
    assert.isAbove(numChangeSets, 10);

    const iModel = await IModelTestUtils.downloadAndOpenCheckpoint({ user, iTwinId: testITwinId, iModelId: testIModelId, asOf: IModelVersion.asOfChangeSet(changeSets[9].id).toJSON() });
    assert.isDefined(iModel);
    await IModelTestUtils.closeAndDeleteBriefcaseDb(user, iModel);
  });

});
<|MERGE_RESOLUTION|>--- conflicted
+++ resolved
@@ -1,83 +1,73 @@
-/*---------------------------------------------------------------------------------------------
-* Copyright (c) Bentley Systems, Incorporated. All rights reserved.
-* See LICENSE.md in the project root for license terms and full copyright notice.
-*--------------------------------------------------------------------------------------------*/
-
-<<<<<<< HEAD
-import { BentleyError, GuidString } from "@itwin/core-bentley";
-import { IModelVersion } from "@itwin/core-common";
-import { AccessToken } from "@bentley/itwin-client";
-import { TestUsers, TestUtility } from "@itwin/oidc-signin-tool";
-import { assert, expect } from "chai";
-import { SnapshotDb } from "../../IModelDb";
-import { AuthorizedBackendRequestContext, BriefcaseManager, IModelHost } from "../../core-backend";
-=======
-import { AccessToken, BentleyError, GuidString } from "@bentley/bentleyjs-core";
-import { IModelVersion } from "@bentley/imodeljs-common";
-import { TestUsers, TestUtility } from "@bentley/oidc-signin-tool";
-import { assert, expect } from "chai";
-import { SnapshotDb } from "../../IModelDb";
-import { BriefcaseManager, IModelHost } from "../../imodeljs-backend";
->>>>>>> 405c9a93
-import { IModelTestUtils } from "../IModelTestUtils";
-import { HubUtility } from "./HubUtility";
-
-describe("IModelOpen (#integration)", () => {
-
-  let user: AccessToken;
-  let testIModelId: GuidString;
-  let testITwinId: GuidString;
-
-  before(async () => {
-    user = await TestUtility.getAccessToken(TestUsers.regular);
-    testITwinId = await HubUtility.getTestITwinId(user);
-
-    testIModelId = await HubUtility.getTestIModelId(user, HubUtility.testIModelNames.stadium);
-  });
-
-  const deleteTestIModelCache = () => {
-    const path = (BriefcaseManager as any).getIModelPath(testIModelId);
-    (BriefcaseManager as any).deleteFolderAndContents(path);
-  };
-
-  it("Unauthorized requests should cause an obvious error", async () => {
-    // Try the bad request context
-    await expect(IModelTestUtils.downloadAndOpenCheckpoint({ user: "bad", iTwinId: testITwinId, iModelId: testIModelId }))
-      .to.be.rejectedWith(BentleyError).to.eventually.have.property("status", 401);
-
-  });
-
-  it("should be able to handle simultaneous open calls", async () => {
-    // Clean folder to re-fetch briefcase
-    deleteTestIModelCache();
-
-    const numTries = 100;
-
-    // Open iModel with no timeout, and ensure all promises resolve to the same briefcase
-    const openPromises = new Array<Promise<SnapshotDb>>();
-    for (let ii = 0; ii < numTries; ii++) {
-      const open = IModelTestUtils.downloadAndOpenCheckpoint({ user, iTwinId: testITwinId, iModelId: testIModelId });
-      openPromises.push(open);
-    }
-    const iModels = await Promise.all(openPromises);
-    const pathname = iModels[0].pathName;
-    for (let ii = 1; ii < numTries; ii++) {
-      assert.strictEqual(iModels[ii].pathName, pathname);
-    }
-    await IModelTestUtils.closeAndDeleteBriefcaseDb(user, iModels[0]);
-  });
-
-  it("should be able to open a version that requires many merges", async () => {
-    // Clean folder to refetch briefcase
-    deleteTestIModelCache();
-
-    const changeSets = await IModelHost.hubAccess.queryChangesets({ user, iModelId: testIModelId });
-    const numChangeSets = changeSets.length;
-    assert.isAbove(numChangeSets, 10);
-
-    const iModel = await IModelTestUtils.downloadAndOpenCheckpoint({ user, iTwinId: testITwinId, iModelId: testIModelId, asOf: IModelVersion.asOfChangeSet(changeSets[9].id).toJSON() });
-    assert.isDefined(iModel);
-    await IModelTestUtils.closeAndDeleteBriefcaseDb(user, iModel);
-  });
-
-});
+/*---------------------------------------------------------------------------------------------
+* Copyright (c) Bentley Systems, Incorporated. All rights reserved.
+* See LICENSE.md in the project root for license terms and full copyright notice.
+*--------------------------------------------------------------------------------------------*/
+
+import { AccessToken, BentleyError, GuidString } from "@itwin/core-bentley";
+import { IModelVersion } from "@itwin/core-common";
+import { TestUsers, TestUtility } from "@itwin/oidc-signin-tool";
+import { assert, expect } from "chai";
+import { SnapshotDb } from "../../IModelDb";
+import { BriefcaseManager, IModelHost } from "../../core-backend";
+import { IModelTestUtils } from "../IModelTestUtils";
+import { HubUtility } from "./HubUtility";
+
+describe("IModelOpen (#integration)", () => {
+
+  let user: AccessToken;
+  let testIModelId: GuidString;
+  let testITwinId: GuidString;
+
+  before(async () => {
+    user = await TestUtility.getAccessToken(TestUsers.regular);
+    testITwinId = await HubUtility.getTestITwinId(user);
+
+    testIModelId = await HubUtility.getTestIModelId(user, HubUtility.testIModelNames.stadium);
+  });
+
+  const deleteTestIModelCache = () => {
+    const path = (BriefcaseManager as any).getIModelPath(testIModelId);
+    (BriefcaseManager as any).deleteFolderAndContents(path);
+  };
+
+  it("Unauthorized requests should cause an obvious error", async () => {
+    // Try the bad request context
+    await expect(IModelTestUtils.downloadAndOpenCheckpoint({ user: "bad", iTwinId: testITwinId, iModelId: testIModelId }))
+      .to.be.rejectedWith(BentleyError).to.eventually.have.property("status", 401);
+
+  });
+
+  it("should be able to handle simultaneous open calls", async () => {
+    // Clean folder to re-fetch briefcase
+    deleteTestIModelCache();
+
+    const numTries = 100;
+
+    // Open iModel with no timeout, and ensure all promises resolve to the same briefcase
+    const openPromises = new Array<Promise<SnapshotDb>>();
+    for (let ii = 0; ii < numTries; ii++) {
+      const open = IModelTestUtils.downloadAndOpenCheckpoint({ user, iTwinId: testITwinId, iModelId: testIModelId });
+      openPromises.push(open);
+    }
+    const iModels = await Promise.all(openPromises);
+    const pathname = iModels[0].pathName;
+    for (let ii = 1; ii < numTries; ii++) {
+      assert.strictEqual(iModels[ii].pathName, pathname);
+    }
+    await IModelTestUtils.closeAndDeleteBriefcaseDb(user, iModels[0]);
+  });
+
+  it("should be able to open a version that requires many merges", async () => {
+    // Clean folder to refetch briefcase
+    deleteTestIModelCache();
+
+    const changeSets = await IModelHost.hubAccess.queryChangesets({ user, iModelId: testIModelId });
+    const numChangeSets = changeSets.length;
+    assert.isAbove(numChangeSets, 10);
+
+    const iModel = await IModelTestUtils.downloadAndOpenCheckpoint({ user, iTwinId: testITwinId, iModelId: testIModelId, asOf: IModelVersion.asOfChangeSet(changeSets[9].id).toJSON() });
+    assert.isDefined(iModel);
+    await IModelTestUtils.closeAndDeleteBriefcaseDb(user, iModel);
+  });
+
+});