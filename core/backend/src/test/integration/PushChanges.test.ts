--- conflicted
+++ resolved
@@ -1,156 +1,150 @@
-/*---------------------------------------------------------------------------------------------
-* Copyright (c) Bentley Systems, Incorporated. All rights reserved.
-* See LICENSE.md in the project root for license terms and full copyright notice.
-*--------------------------------------------------------------------------------------------*/
-import { ClientRequestContext, GuidString, Id64String } from "@bentley/bentleyjs-core";
-import { Box, Point3d, Range3d, Vector3d, YawPitchRollAngles } from "@bentley/geometry-core";
-import {
-  Code, ColorDef, GeometryParams, GeometryPartProps,
-  GeometryStreamBuilder, GeometryStreamProps, IModel, PhysicalElementProps, SubCategoryAppearance,
-} from "@bentley/imodeljs-common";
-import { AccessToken, AuthorizedClientRequestContext, IncludePrefix } from "@bentley/itwin-client";
-import { assert } from "chai";
-import { IModelHost } from "../../IModelHost";
-import { BriefcaseDb, BriefcaseManager, DefinitionModel, GeometryPart, IModelDb, PhysicalModel, PhysicalObject, RenderMaterialElement, SpatialCategory, SubCategory, Subject } from "../../imodeljs-backend";
-import { HubMock } from "../HubMock";
-import { IModelTestUtils, TestUserType } from "../IModelTestUtils";
-import { HubUtility } from "./HubUtility";
-
-class TestIModelWriter {
-  public static insertGeometryPart(iModel: IModelDb, definitionModelId: Id64String): Id64String {
-    const geometryPartProps: GeometryPartProps = {
-      classFullName: GeometryPart.classFullName,
-      model: definitionModelId,
-      code: GeometryPart.createCode(iModel, definitionModelId, "GeometryPart"),
-      geom: TestIModelWriter.createBox(Point3d.create(3, 3, 3)),
-    };
-    const geometryPartId = iModel.elements.insertElement(geometryPartProps);
-    return geometryPartId;
-  }
-
-  // Insert PhysicalObject1
-  public static insertPhysicalObject(iModel: IModelDb, physicalModelId: Id64String, spatialCategoryId: Id64String, subCategoryId?: Id64String, renderMaterialId?: Id64String, geometryPartId?: Id64String) {
-    const physicalObjectProps1: PhysicalElementProps = {
-      classFullName: PhysicalObject.classFullName,
-      model: physicalModelId,
-      category: spatialCategoryId,
-      code: Code.createEmpty(),
-      userLabel: "PhysicalObject1",
-      geom: TestIModelWriter.createBox(Point3d.create(1, 1, 1), spatialCategoryId, subCategoryId, renderMaterialId, geometryPartId),
-      placement: {
-        origin: Point3d.create(1, 1, 1),
-        angles: YawPitchRollAngles.createDegrees(0, 0, 0),
-      },
-    };
-    const physicalObjectId1 = iModel.elements.insertElement(physicalObjectProps1);
-    return physicalObjectId1;
-  }
-
-  private static createBox(size: Point3d, categoryId?: Id64String, subCategoryId?: Id64String, renderMaterialId?: Id64String, geometryPartId?: Id64String): GeometryStreamProps {
-    const geometryStreamBuilder = new GeometryStreamBuilder();
-    if ((undefined !== categoryId) && (undefined !== subCategoryId)) {
-      geometryStreamBuilder.appendSubCategoryChange(subCategoryId);
-      if (undefined !== renderMaterialId) {
-        const geometryParams = new GeometryParams(categoryId, subCategoryId);
-        geometryParams.materialId = renderMaterialId;
-        geometryStreamBuilder.appendGeometryParamsChange(geometryParams);
-      }
-    }
-    geometryStreamBuilder.appendGeometry(Box.createDgnBox(
-      Point3d.createZero(), Vector3d.unitX(), Vector3d.unitY(), new Point3d(0, 0, size.z),
-      size.x, size.y, size.x, size.y, true,
-    )!);
-    if (undefined !== geometryPartId) {
-      geometryStreamBuilder.appendGeometryPart3d(geometryPartId);
-    }
-    return geometryStreamBuilder.geometryStream;
-  }
-
-  public static insertSpatialCategory(iModel: IModelDb, modelId: Id64String, categoryName: string, color: ColorDef): Id64String {
-    const appearance: SubCategoryAppearance.Props = {
-      color: color.toJSON(),
-      transp: 0,
-      invisible: false,
-    };
-    return SpatialCategory.insert(iModel, modelId, categoryName, appearance);
-  }
-}
-
-describe("PushChangesTest (#integration)", () => {
-<<<<<<< HEAD
-  // SWB
-  let contextId: GuidString;
-  let requestContext: AuthorizedClientRequestContext;
-=======
-  let iTwinId: GuidString;
-  let user: AuthorizedClientRequestContext;
->>>>>>> 3a9b8d08
-
-  before(async () => {
-    // IModelTestUtils.setupDebugLogLevels();
-    HubMock.startup("PushChangesTest");
-
-    user = await IModelTestUtils.getUserContext(TestUserType.Manager);
-    iTwinId = await HubUtility.getTestITwinId(user);
-
-    IModelHost.authorizationClient = {
-      isAuthorized: true,
-      getAccessToken: async (_requestContext?: ClientRequestContext) => user.accessToken,
-    };
-  });
-
-  after(async () => {
-    HubMock.shutdown();
-  });
-
-  it("Push changes while refreshing token", async () => {
-    const iModelName = HubUtility.generateUniqueName("PushChangesTest");
-    const iModelId = await HubUtility.recreateIModel({ user, iTwinId, iModelName, noLocks: true });
-
-    const briefcaseProps = await BriefcaseManager.downloadBriefcase({ user, iTwinId, iModelId });
-    let iModel: BriefcaseDb | undefined;
-    try {
-      iModel = await BriefcaseDb.open({ user, fileName: briefcaseProps.fileName });
-
-      // SWB What does project mean here?
-      // Initialize project extents
-      // SWB What does project mean here?
-      const projectExtents = new Range3d(-1000, -1000, -1000, 1000, 1000, 1000);
-      iModel.updateProjectExtents(projectExtents);
-
-      // Insert RepositoryModel structure
-      const subjectId = Subject.insert(iModel, IModel.rootSubjectId, "Subject", "Subject Description");
-      const definitionModelId = DefinitionModel.insert(iModel, subjectId, "Definition");
-      const physicalModelId = PhysicalModel.insert(iModel, subjectId, "Physical");
-
-      // Insert definitions
-      const spatialCategoryId = TestIModelWriter.insertSpatialCategory(iModel, definitionModelId, "SpatialCategory", ColorDef.green);
-      const subCategoryId = SubCategory.insert(iModel, spatialCategoryId, "SubCategory", { color: ColorDef.blue.toJSON() });
-      const renderMaterialId = RenderMaterialElement.insert(iModel, definitionModelId, "RenderMaterial", new RenderMaterialElement.Params("PaletteName"));
-
-      // Insert physical object
-      const geometryPartId = TestIModelWriter.insertGeometryPart(iModel, definitionModelId);
-      TestIModelWriter.insertPhysicalObject(iModel, physicalModelId, spatialCategoryId, subCategoryId, renderMaterialId, geometryPartId);
-
-      iModel.saveChanges();
-
-      // Set the token to expire four minutes from now
-      const jwt = user.accessToken;
-      const fourMinFromNow = new Date(Date.now() + 2 * 60 * 1000);
-      const expiringToken = new AccessToken(jwt.toTokenString(IncludePrefix.No), jwt.getStartsAt(), fourMinFromNow, jwt.getUserInfo());
-      const expiringContext = new AuthorizedClientRequestContext(expiringToken);
-
-      // Push changes
-      await iModel.pushChanges({ user: expiringContext, description: "Some changes" });
-
-      // Validate that the token did refresh before the push
-      assert.notStrictEqual(expiringContext.accessToken.getExpiresAt(), expiringToken.getExpiresAt());
-      assert.strictEqual(expiringContext.accessToken.getExpiresAt(), user.accessToken.getExpiresAt());
-    } finally {
-      if (iModel !== undefined)
-        iModel.close();
-      await BriefcaseManager.deleteBriefcaseFiles(briefcaseProps.fileName, user);
-    }
-  });
-
-});
+/*---------------------------------------------------------------------------------------------
+* Copyright (c) Bentley Systems, Incorporated. All rights reserved.
+* See LICENSE.md in the project root for license terms and full copyright notice.
+*--------------------------------------------------------------------------------------------*/
+import { ClientRequestContext, GuidString, Id64String } from "@bentley/bentleyjs-core";
+import { Box, Point3d, Range3d, Vector3d, YawPitchRollAngles } from "@bentley/geometry-core";
+import {
+  Code, ColorDef, GeometryParams, GeometryPartProps,
+  GeometryStreamBuilder, GeometryStreamProps, IModel, PhysicalElementProps, SubCategoryAppearance,
+} from "@bentley/imodeljs-common";
+import { AccessToken, AuthorizedClientRequestContext, IncludePrefix } from "@bentley/itwin-client";
+import { assert } from "chai";
+import { IModelHost } from "../../IModelHost";
+import { BriefcaseDb, BriefcaseManager, DefinitionModel, GeometryPart, IModelDb, PhysicalModel, PhysicalObject, RenderMaterialElement, SpatialCategory, SubCategory, Subject } from "../../imodeljs-backend";
+import { HubMock } from "../HubMock";
+import { IModelTestUtils, TestUserType } from "../IModelTestUtils";
+import { HubUtility } from "./HubUtility";
+
+class TestIModelWriter {
+  public static insertGeometryPart(iModel: IModelDb, definitionModelId: Id64String): Id64String {
+    const geometryPartProps: GeometryPartProps = {
+      classFullName: GeometryPart.classFullName,
+      model: definitionModelId,
+      code: GeometryPart.createCode(iModel, definitionModelId, "GeometryPart"),
+      geom: TestIModelWriter.createBox(Point3d.create(3, 3, 3)),
+    };
+    const geometryPartId = iModel.elements.insertElement(geometryPartProps);
+    return geometryPartId;
+  }
+
+  // Insert PhysicalObject1
+  public static insertPhysicalObject(iModel: IModelDb, physicalModelId: Id64String, spatialCategoryId: Id64String, subCategoryId?: Id64String, renderMaterialId?: Id64String, geometryPartId?: Id64String) {
+    const physicalObjectProps1: PhysicalElementProps = {
+      classFullName: PhysicalObject.classFullName,
+      model: physicalModelId,
+      category: spatialCategoryId,
+      code: Code.createEmpty(),
+      userLabel: "PhysicalObject1",
+      geom: TestIModelWriter.createBox(Point3d.create(1, 1, 1), spatialCategoryId, subCategoryId, renderMaterialId, geometryPartId),
+      placement: {
+        origin: Point3d.create(1, 1, 1),
+        angles: YawPitchRollAngles.createDegrees(0, 0, 0),
+      },
+    };
+    const physicalObjectId1 = iModel.elements.insertElement(physicalObjectProps1);
+    return physicalObjectId1;
+  }
+
+  private static createBox(size: Point3d, categoryId?: Id64String, subCategoryId?: Id64String, renderMaterialId?: Id64String, geometryPartId?: Id64String): GeometryStreamProps {
+    const geometryStreamBuilder = new GeometryStreamBuilder();
+    if ((undefined !== categoryId) && (undefined !== subCategoryId)) {
+      geometryStreamBuilder.appendSubCategoryChange(subCategoryId);
+      if (undefined !== renderMaterialId) {
+        const geometryParams = new GeometryParams(categoryId, subCategoryId);
+        geometryParams.materialId = renderMaterialId;
+        geometryStreamBuilder.appendGeometryParamsChange(geometryParams);
+      }
+    }
+    geometryStreamBuilder.appendGeometry(Box.createDgnBox(
+      Point3d.createZero(), Vector3d.unitX(), Vector3d.unitY(), new Point3d(0, 0, size.z),
+      size.x, size.y, size.x, size.y, true,
+    )!);
+    if (undefined !== geometryPartId) {
+      geometryStreamBuilder.appendGeometryPart3d(geometryPartId);
+    }
+    return geometryStreamBuilder.geometryStream;
+  }
+
+  public static insertSpatialCategory(iModel: IModelDb, modelId: Id64String, categoryName: string, color: ColorDef): Id64String {
+    const appearance: SubCategoryAppearance.Props = {
+      color: color.toJSON(),
+      transp: 0,
+      invisible: false,
+    };
+    return SpatialCategory.insert(iModel, modelId, categoryName, appearance);
+  }
+}
+
+describe("PushChangesTest (#integration)", () => {
+  let iTwinId: GuidString;
+  let user: AuthorizedClientRequestContext;
+
+  before(async () => {
+    // IModelTestUtils.setupDebugLogLevels();
+    HubMock.startup("PushChangesTest");
+
+    user = await IModelTestUtils.getUserContext(TestUserType.Manager);
+    iTwinId = await HubUtility.getTestITwinId(user);
+
+    IModelHost.authorizationClient = {
+      isAuthorized: true,
+      getAccessToken: async (_requestContext?: ClientRequestContext) => user.accessToken,
+    };
+  });
+
+  after(async () => {
+    HubMock.shutdown();
+  });
+
+  it("Push changes while refreshing token", async () => {
+    const iModelName = HubUtility.generateUniqueName("PushChangesTest");
+    const iModelId = await HubUtility.recreateIModel({ user, iTwinId, iModelName, noLocks: true });
+
+    const briefcaseProps = await BriefcaseManager.downloadBriefcase({ user, iTwinId, iModelId });
+    let iModel: BriefcaseDb | undefined;
+    try {
+      iModel = await BriefcaseDb.open({ user, fileName: briefcaseProps.fileName });
+
+      // SWB What does project mean here?
+      // Initialize project extents
+      // SWB What does project mean here?
+      const projectExtents = new Range3d(-1000, -1000, -1000, 1000, 1000, 1000);
+      iModel.updateProjectExtents(projectExtents);
+
+      // Insert RepositoryModel structure
+      const subjectId = Subject.insert(iModel, IModel.rootSubjectId, "Subject", "Subject Description");
+      const definitionModelId = DefinitionModel.insert(iModel, subjectId, "Definition");
+      const physicalModelId = PhysicalModel.insert(iModel, subjectId, "Physical");
+
+      // Insert definitions
+      const spatialCategoryId = TestIModelWriter.insertSpatialCategory(iModel, definitionModelId, "SpatialCategory", ColorDef.green);
+      const subCategoryId = SubCategory.insert(iModel, spatialCategoryId, "SubCategory", { color: ColorDef.blue.toJSON() });
+      const renderMaterialId = RenderMaterialElement.insert(iModel, definitionModelId, "RenderMaterial", new RenderMaterialElement.Params("PaletteName"));
+
+      // Insert physical object
+      const geometryPartId = TestIModelWriter.insertGeometryPart(iModel, definitionModelId);
+      TestIModelWriter.insertPhysicalObject(iModel, physicalModelId, spatialCategoryId, subCategoryId, renderMaterialId, geometryPartId);
+
+      iModel.saveChanges();
+
+      // Set the token to expire four minutes from now
+      const jwt = user.accessToken;
+      const fourMinFromNow = new Date(Date.now() + 2 * 60 * 1000);
+      const expiringToken = new AccessToken(jwt.toTokenString(IncludePrefix.No), jwt.getStartsAt(), fourMinFromNow, jwt.getUserInfo());
+      const expiringContext = new AuthorizedClientRequestContext(expiringToken);
+
+      // Push changes
+      await iModel.pushChanges({ user: expiringContext, description: "Some changes" });
+
+      // Validate that the token did refresh before the push
+      assert.notStrictEqual(expiringContext.accessToken.getExpiresAt(), expiringToken.getExpiresAt());
+      assert.strictEqual(expiringContext.accessToken.getExpiresAt(), user.accessToken.getExpiresAt());
+    } finally {
+      if (iModel !== undefined)
+        iModel.close();
+      await BriefcaseManager.deleteBriefcaseFiles(briefcaseProps.fileName, user);
+    }
+  });
+
+});