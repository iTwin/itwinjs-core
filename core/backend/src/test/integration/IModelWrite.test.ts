--- conflicted
+++ resolved
@@ -1,1116 +1,1108 @@
-/*---------------------------------------------------------------------------------------------
-* Copyright (c) Bentley Systems, Incorporated. All rights reserved.
-* See LICENSE.md in the project root for license terms and full copyright notice.
-*--------------------------------------------------------------------------------------------*/
-import { DbOpcode, DbResult, GuidString, Id64String, IModelHubStatus } from "@bentley/bentleyjs-core";
-import {
-  CodeState, HubCode, IModelHubError, IModelQuery, Lock, LockLevel, LockQuery, LockType, MultiCode,
-} from "@bentley/imodelhub-client";
-import { CodeScopeSpec, CodeSpec, IModel, IModelError, RequestNewBriefcaseProps, SchemaState, SubCategoryAppearance } from "@bentley/imodeljs-common";
-import { TestUsers, TestUtility } from "@bentley/oidc-signin-tool";
-import { WsgError } from "@bentley/itwin-client";
-import { assert, expect } from "chai";
-import * as semver from "semver";
-import {
-  AuthorizedBackendRequestContext, BriefcaseDb, BriefcaseManager, ConcurrencyControl, DictionaryModel, Element, IModelHost, IModelJsFs, SpatialCategory,
-  SqliteStatement, SqliteValue, SqliteValueType,
-} from "../../imodeljs-backend";
-import { IModelTestUtils, Timer } from "../IModelTestUtils";
-import { HubUtility } from "./HubUtility";
-
-export async function createNewModelAndCategory(requestContext: AuthorizedBackendRequestContext, rwIModel: BriefcaseDb, parent?: Id64String) {
-  // Create a new physical model.
-  const [, modelId] = await IModelTestUtils.createAndInsertPhysicalPartitionAndModelAsync(requestContext, rwIModel, IModelTestUtils.getUniqueModelCode(rwIModel, "newPhysicalModel"), true, parent);
-  requestContext.enter();
-
-  // Find or create a SpatialCategory.
-  const dictionary: DictionaryModel = rwIModel.models.getModel<DictionaryModel>(IModel.dictionaryId);
-  const newCategoryCode = IModelTestUtils.getUniqueSpatialCategoryCode(dictionary, "ThisTestSpatialCategory");
-  const category = SpatialCategory.create(rwIModel, IModel.dictionaryId, newCategoryCode.value);
-  await rwIModel.concurrencyControl.requestResourcesForInsert(requestContext, [category]);
-  requestContext.enter();
-  const spatialCategoryId = rwIModel.elements.insertElement(category);
-  category.setDefaultAppearance(new SubCategoryAppearance({ color: 0xff0000 }));
-  // const spatialCategoryId: Id64String = SpatialCategory.insert(rwIModel, IModel.dictionaryId, newCategoryCode.value!, new SubCategoryAppearance({ color: 0xff0000 }));
-
-  // Reserve all of the codes that are required by the new model and category.
-  try {
-    await rwIModel.concurrencyControl.request(requestContext);
-  } catch (err) {
-    if (err instanceof IModelHubError) {
-      assert.fail(JSON.stringify(err));
-    }
-  }
-
-  return { modelId, spatialCategoryId };
-}
-
-function toHubLock(props: ConcurrencyControl.LockProps, briefcaseId: number): Lock {
-  const lock = new Lock();
-  lock.briefcaseId = briefcaseId;
-  lock.lockLevel = props.level;
-  lock.lockType = props.type;
-  lock.objectId = props.objectId;
-  // lock.releasedWithChangeSet =
-  return lock;
-}
-
-describe("IModelWriteTest (#integration)", () => {
-  let managerRequestContext: AuthorizedBackendRequestContext;
-  let superRequestContext: AuthorizedBackendRequestContext;
-  let testContextId: string;
-  let readOnlyTestIModelId: GuidString;
-  let readWriteTestIModelId: GuidString;
-
-  let readWriteTestIModelName: string;
-
-  before(async () => {
-    // IModelTestUtils.setupDebugLogLevels();
-
-    managerRequestContext = await TestUtility.getAuthorizedClientRequestContext(TestUsers.manager);
-    superRequestContext = await TestUtility.getAuthorizedClientRequestContext(TestUsers.super);
-    (superRequestContext as any).activityId = "IModelWriteTest (#integration)";
-
-    testContextId = await HubUtility.getTestContextId(managerRequestContext);
-<<<<<<< HEAD
-    readOnlyTestIModelId = await HubUtility.getTestIModelId(managerRequestContext, HubUtility.TestIModelNames.readOnly);
-=======
-    readOnlyTestIModelId = await HubUtility.getTestIModelId(managerRequestContext, HubUtility.testIModelNames.readOnly);
->>>>>>> 9d595d2b
-    readWriteTestIModelName = HubUtility.generateUniqueName("ReadWriteTest");
-
-    readWriteTestIModelId = await HubUtility.recreateIModel(managerRequestContext, testContextId, readWriteTestIModelName);
-
-    // Purge briefcases that are close to reaching the acquire limit
-    await HubUtility.purgeAcquiredBriefcasesById(managerRequestContext, readWriteTestIModelId);
-  });
-
-  after(async () => {
-    try {
-      await HubUtility.deleteIModel(managerRequestContext, "iModelJsIntegrationTest", readWriteTestIModelName);
-    } catch (err) {
-    }
-  });
-
-  it("acquire codespec lock", async () => {
-    const iModel = await IModelTestUtils.downloadAndOpenBriefcase({ requestContext: superRequestContext, contextId: testContextId, iModelId: readWriteTestIModelId });
-    const codeSpec1 = CodeSpec.create(iModel, "MyCodeSpec1", CodeScopeSpec.Type.Model);
-    iModel.concurrencyControl.setPolicy(new ConcurrencyControl.OptimisticPolicy());
-
-    const locks = await iModel.concurrencyControl.locks.lockCodeSpecs(superRequestContext);
-    assert.equal(locks.length, 1);
-    const locksRedundant = await iModel.concurrencyControl.locks.lockCodeSpecs(superRequestContext);
-    assert.equal(locksRedundant.length, 1);
-    assert.isTrue(iModel.concurrencyControl.locks.hasCodeSpecsLock);
-    iModel.insertCodeSpec(codeSpec1);
-    iModel.saveChanges();
-    await iModel.pushChanges(superRequestContext, "inserted MyCodeSpec1");
-    assert.isFalse(iModel.concurrencyControl.locks.hasCodeSpecsLock, "pushChanges should automatically release all locks");
-
-    // Verify that locks are released even if there are no changes.
-    const prePushChangesetId = iModel.changeSetId;
-    await iModel.concurrencyControl.locks.lockCodeSpecs(superRequestContext);
-    assert.isTrue(iModel.concurrencyControl.locks.hasCodeSpecsLock);
-    /* make no changes */
-    await iModel.pushChanges(superRequestContext, "did nothing");
-    assert.equal(prePushChangesetId, iModel.changeSetId, "no changeset was pushed");
-
-    assert.isFalse(iModel.concurrencyControl.locks.hasCodeSpecsLock, "pushChanges should automatically release all locks");
-
-    let found = false;
-    let briefcases = BriefcaseManager.getCachedBriefcases(readWriteTestIModelId);
-    for (const briefcase of briefcases) {
-      if (briefcase.briefcaseId === iModel.briefcaseId && briefcase.contextId === testContextId && briefcase.iModelId === readWriteTestIModelId) {
-        assert.equal(briefcase.fileName, iModel.pathName);
-        found = true;
-      }
-    }
-    assert.isTrue(found);
-    await IModelTestUtils.closeAndDeleteBriefcaseDb(superRequestContext, iModel);
-
-    found = false;
-    briefcases = BriefcaseManager.getCachedBriefcases(); // test getCachedBriefcases without iModelId
-    for (const briefcase of briefcases) {
-      if (briefcase.briefcaseId === iModel.briefcaseId && briefcase.contextId === testContextId && briefcase.iModelId === readWriteTestIModelId)
-        found = true;
-    }
-    assert.isFalse(found);
-  });
-
-  it("acquire codespec lock - example", async () => {
-    const model = await IModelTestUtils.downloadAndOpenBriefcase({ requestContext: superRequestContext, contextId: testContextId, iModelId: readWriteTestIModelId });
-    const codeSpec1 = CodeSpec.create(model, "MyCodeSpec", CodeScopeSpec.Type.Model);
-
-    model.concurrencyControl.setPolicy(new ConcurrencyControl.OptimisticPolicy());  // needed for writing to iModels
-
-    const codeSpecsLock = new Lock();
-    codeSpecsLock.briefcaseId = model.briefcaseId;
-    codeSpecsLock.lockLevel = LockLevel.Exclusive;
-    codeSpecsLock.lockType = LockType.CodeSpecs;
-    codeSpecsLock.objectId = "0x1";
-    await model.pullAndMergeChanges(superRequestContext);
-    codeSpecsLock.releasedWithChangeSet = model.changeSetId;
-    const locks = await IModelHost.iModelClient.locks.update(superRequestContext, model.iModelId, [codeSpecsLock]);
-    assert.equal(locks.length, 1);
-    model.insertCodeSpec(codeSpec1);
-    await IModelTestUtils.closeAndDeleteBriefcaseDb(superRequestContext, model);
-  });
-
-  it("should verify that briefcase A can acquire Schema lock while briefcase B holds an element lock", async () => {
-    const bcA = await IModelHost.iModelClient.briefcases.create(managerRequestContext, readWriteTestIModelId);
-    const bcB = await IModelHost.iModelClient.briefcases.create(managerRequestContext, readWriteTestIModelId);
-    assert.notEqual(bcA.briefcaseId, bcB.briefcaseId);
-    assert.isTrue(bcA.briefcaseId !== undefined);
-    assert.isTrue(bcB.briefcaseId !== undefined);
-    const bcALockReq = toHubLock(ConcurrencyControl.Request.schemaLock, bcA.briefcaseId!);
-    const bcBLockReq = toHubLock(ConcurrencyControl.Request.getElementLock("0x1", LockLevel.Exclusive), bcB.briefcaseId!);
-    // First, B acquires element lock
-    const bcBLocksAcquired = await IModelHost.iModelClient.locks.update(managerRequestContext, readWriteTestIModelId, [bcBLockReq]);
-    // Next, A acquires schema lock
-    const bcALocksAcquired = await IModelHost.iModelClient.locks.update(managerRequestContext, readWriteTestIModelId, [bcALockReq]);
-
-    assert.isTrue(bcALocksAcquired.length !== 0);
-    assert.equal(bcALocksAcquired[0].briefcaseId, bcA.briefcaseId);
-    assert.equal(bcALocksAcquired[0].lockType, bcALockReq.lockType);
-
-    assert.isTrue(bcBLocksAcquired.length !== 0);
-    assert.equal(bcBLocksAcquired[0].briefcaseId, bcB.briefcaseId);
-    assert.equal(bcBLocksAcquired[0].lockType, bcBLockReq.lockType);
-
-    const bcALocksQueryResults = await IModelHost.iModelClient.locks.get(managerRequestContext, readWriteTestIModelId, new LockQuery().byBriefcaseId(bcA.briefcaseId!));
-    const bcBLocksQueryResults = await IModelHost.iModelClient.locks.get(managerRequestContext, readWriteTestIModelId, new LockQuery().byBriefcaseId(bcB.briefcaseId!));
-    assert.deepEqual(bcALocksAcquired, bcALocksQueryResults);
-    assert.deepEqual(bcBLocksAcquired, bcBLocksQueryResults);
-
-    bcBLockReq.lockLevel = LockLevel.None;
-    await IModelHost.iModelClient.locks.update(managerRequestContext, readWriteTestIModelId, [bcBLockReq]);
-    bcALockReq.lockLevel = LockLevel.None;
-    await IModelHost.iModelClient.locks.update(managerRequestContext, readWriteTestIModelId, [bcALockReq]);
-
-    await IModelHost.iModelClient.briefcases.delete(managerRequestContext, readWriteTestIModelId, bcA.briefcaseId!);
-    await IModelHost.iModelClient.briefcases.delete(managerRequestContext, readWriteTestIModelId, bcB.briefcaseId!);
-  });
-
-  it("test change-merging scenarios in optimistic concurrency mode (#integration)", async () => {
-    const firstUserRequestContext = await TestUtility.getAuthorizedClientRequestContext(TestUsers.super);
-    (firstUserRequestContext as any).activityId = "test change-merging scenarios in optimistic concurrency mode (#integration)";
-    const secondUserRequestContext = await TestUtility.getAuthorizedClientRequestContext(TestUsers.superManager);
-    const neutralObserverUserRequestContext = await TestUtility.getAuthorizedClientRequestContext(TestUsers.manager);
-
-    const firstIModel = await IModelTestUtils.downloadAndOpenBriefcase({ requestContext: firstUserRequestContext, contextId: testContextId, iModelId: readWriteTestIModelId });
-    const secondIModel = await IModelTestUtils.downloadAndOpenBriefcase({ requestContext: secondUserRequestContext, contextId: testContextId, iModelId: readWriteTestIModelId });
-    const neutralObserverIModel = await IModelTestUtils.downloadAndOpenBriefcase({ requestContext: neutralObserverUserRequestContext, contextId: testContextId, iModelId: readWriteTestIModelId });
-    assert.notEqual(firstIModel, secondIModel);
-    assert.equal(firstIModel.nativeDb.getBriefcaseId(), firstIModel.briefcaseId);
-    assert.isAbove(firstIModel.briefcaseId, 0);
-    assert.equal(secondIModel.nativeDb.getBriefcaseId(), secondIModel.briefcaseId);
-    assert.isAbove(secondIModel.briefcaseId, 0);
-    assert.equal(neutralObserverIModel.nativeDb.getBriefcaseId(), neutralObserverIModel.briefcaseId);
-    assert.isAbove(neutralObserverIModel.briefcaseId, 0);
-
-    // Set up optimistic concurrency. Note the defaults are:
-    firstIModel.concurrencyControl.setPolicy(new ConcurrencyControl.OptimisticPolicy());
-    secondIModel.concurrencyControl.setPolicy(new ConcurrencyControl.OptimisticPolicy());
-    // Note: neutralObserver's IModel does not need to be configured for optimistic concurrency. He just pulls changes.
-
-    // Check that the policy has been setup correctly
-    let secondPolicy = secondIModel.concurrencyControl.getPolicy();
-    assert.isDefined(secondPolicy);
-    assert.isTrue(secondPolicy instanceof ConcurrencyControl.OptimisticPolicy);
-    assert.equal((secondPolicy as ConcurrencyControl.OptimisticPolicy).conflictResolution.updateVsUpdate, ConcurrencyControl.OnConflict.RejectIncomingChange);
-    assert.equal((secondPolicy as ConcurrencyControl.OptimisticPolicy).conflictResolution.updateVsDelete, ConcurrencyControl.OnConflict.AcceptIncomingChange);
-    assert.equal((secondPolicy as ConcurrencyControl.OptimisticPolicy).conflictResolution.deleteVsUpdate, ConcurrencyControl.OnConflict.RejectIncomingChange);
-
-    // firstUser: create model, category, and element el1
-    const r = await createNewModelAndCategory(firstUserRequestContext, firstIModel);
-    const el1 = firstIModel.elements.insertElement(IModelTestUtils.createPhysicalObject(firstIModel, r.modelId, r.spatialCategoryId));
-    // const el2 = firstIModel.elements.insertElement(IModelTestUtils.createPhysicalObject(firstIModel, r.modelId, r.spatialCategoryId));
-    firstIModel.saveChanges("firstUser created model, category, and two elements");
-    await firstIModel.pushChanges(firstUserRequestContext, "test");
-
-    // secondUser: pull and merge
-    await secondIModel.pullAndMergeChanges(secondUserRequestContext);
-
-    // Validate that the policy has been setup correctly after pullAndMerge (that causes the briefcase to reopen)
-    secondPolicy = secondIModel.concurrencyControl.getPolicy();
-    assert.isDefined(secondPolicy);
-    assert.isTrue(secondPolicy instanceof ConcurrencyControl.OptimisticPolicy);
-    assert.equal((secondPolicy as ConcurrencyControl.OptimisticPolicy).conflictResolution.updateVsUpdate, ConcurrencyControl.OnConflict.RejectIncomingChange);
-    assert.equal((secondPolicy as ConcurrencyControl.OptimisticPolicy).conflictResolution.updateVsDelete, ConcurrencyControl.OnConflict.AcceptIncomingChange);
-    assert.equal((secondPolicy as ConcurrencyControl.OptimisticPolicy).conflictResolution.deleteVsUpdate, ConcurrencyControl.OnConflict.RejectIncomingChange);
-
-    // --- Test 1: Overlapping changes that really are conflicts => conflict-resolution policy is applied ---
-
-    // firstUser: modify el1.userLabel
-    if (true) {
-      const el1cc: Element = firstIModel.elements.getElement(el1);
-      el1cc.userLabel = `${el1cc.userLabel} -> changed by firstUser`;
-      firstIModel.elements.updateElement(el1cc);
-      firstIModel.saveChanges("firstUser modified el1.userLabel");
-      await firstIModel.pushChanges(firstUserRequestContext, "test");
-    }
-
-    // secondUser: modify el1.userLabel
-    let expectedValueOfEl1UserLabel: string;
-    if (true) {
-      const el1before: Element = (secondIModel.elements.getElement(el1));
-      expectedValueOfEl1UserLabel = `${el1before.userLabel} -> changed by secondUser`;
-      el1before.userLabel = expectedValueOfEl1UserLabel;
-      secondIModel.elements.updateElement(el1before);
-      secondIModel.saveChanges("secondUser modified el1.userLabel");
-
-      // pull + merge => take secondUser's change (RejectIncomingChange). That's because the default updateVsUpdate setting is RejectIncomingChange
-      await secondIModel.pullAndMergeChanges(secondUserRequestContext);
-      const el1after = secondIModel.elements.getElement(el1);
-      assert.equal(el1after.userLabel, expectedValueOfEl1UserLabel);
-
-      await secondIModel.pushChanges(secondUserRequestContext, "test");
-    }
-
-    // Make sure a neutral observer sees secondUser's change.
-    if (true) {
-      await neutralObserverIModel.pullAndMergeChanges(neutralObserverUserRequestContext);
-      const elobj = neutralObserverIModel.elements.getElement(el1);
-      assert.equal(elobj.userLabel, expectedValueOfEl1UserLabel);
-    }
-
-    // firstUser: pull and see that secondUser has overridden my change
-    if (true) {
-      await firstIModel.pullAndMergeChanges(firstUserRequestContext);
-      const elobj = firstIModel.elements.getElement(el1);
-      assert.equal(elobj.userLabel, expectedValueOfEl1UserLabel);
-    }
-
-    // --- Test 2: Overlapping changes that are not conflicts  ---
-    /* **************** No. We do not support property-level change-merging.
-
-    // firstUser: modify el1.userLabel
-    const wasExpectedValueofEl1UserLabel = expectedValueofEl1UserLabel;
-    if (true) {
-      const el1cc: Element = firstIModel.elements.getElement(el1);
-      assert.equal(el1cc.userLabel, wasExpectedValueofEl1UserLabel);
-      expectedValueofEl1UserLabel = el1cc.userLabel + " -> changed again by firstUser";
-      el1cc.userLabel = expectedValueofEl1UserLabel;
-      firstIModel.elements.updateElement(el1cc);
-      firstIModel.saveChanges("firstUser modified el1.userLabel");
-      await firstIModel.pushChanges(firstUserRequestContext);
-    }
-
-    // Make sure a neutral observer sees firstUser's changes.
-    if (true) {
-      await neutralObserverIModel.pullAndMergeChanges(neutralObserverUserRequestContext);
-      const elobj = neutralObserverIModel.elements.getElement(el1);
-      assert.equal(elobj.userLabel, expectedValueofEl1UserLabel);
-    }
-
-    // secondUser: modify el1.userProperties
-    const secondUserPropNs = "secondUser";
-    const secondUserPropName = "property";
-    const expectedValueOfSecondUserProp: string = "x";
-    if (true) {
-      const el1before: Element = secondIModel.elements.getElement(el1);
-      assert.equal(el1before.userLabel, wasExpectedValueofEl1UserLabel);
-
-      el1before.setUserProperties(secondUserPropNs, { property: expectedValueOfSecondUserProp }); // secondUser changes userProperties
-      secondIModel.elements.updateElement(el1before);
-      secondIModel.saveChanges("secondUser modified el1.userProperties");
-      assert.equal(el1before.userLabel, wasExpectedValueofEl1UserLabel, "secondUser does not change userLabel");
-
-      // pull + merge => no conflict + both changes should be intact
-      await secondIModel.pullAndMergeChanges(secondUserRequestContext);
-      const el1after = secondIModel.elements.getElement(el1);
-      assert.equal(el1after.userLabel, expectedValueofEl1UserLabel);
-      assert.equal(el1after.getUserProperties(secondUserPropNs)[secondUserPropName], expectedValueOfSecondUserProp);
-
-      await secondIModel.pushChanges(secondUserRequestContext);
-    }
-
-    // firstUser: pull and see both changes
-    if (true) {
-      await firstIModel.pullAndMergeChanges(firstUserRequestContext);
-      const elobj = firstIModel.elements.getElement(el1);
-      assert.equal(elobj.userLabel, expectedValueofEl1UserLabel);
-      assert.equal(elobj.getUserProperties(secondUserPropNs)[secondUserPropName], expectedValueOfSecondUserProp);
-    }
-
-    // Make sure a neutral observer sees both changes.
-    if (true) {
-      await neutralObserverIModel.pullAndMergeChanges(neutralObserverUserRequestContext);
-      const elobj = neutralObserverIModel.elements.getElement(el1);
-      assert.equal(elobj.userLabel, expectedValueofEl1UserLabel);
-      assert.equal(elobj.getUserProperties(secondUserPropNs)[secondUserPropName], expectedValueOfSecondUserProp);
-    }
-  */
-    // --- Test 3: Non-overlapping changes ---
-
-  });
-
-  // Does not work with mocks
-  it("should build concurrency control request", async () => {
-    const iModel = await IModelTestUtils.downloadAndOpenBriefcase({ requestContext: managerRequestContext, contextId: testContextId, iModelId: readWriteTestIModelId });
-
-    const el: Element = iModel.elements.getRootSubject();
-    el.buildConcurrencyControlRequest(DbOpcode.Update);    // make a list of the locks, etc. that will be needed to update this element
-    const req = iModel.concurrencyControl.pendingRequest;
-    assert.isDefined(req);
-    assert.isArray(req.locks);
-    assert.equal(req.locks.length, 1, " we expect to need a lock on the element (exclusive), its model (shared), and the db itself (shared)");
-    assert.isArray(req.codes);
-    assert.equal(req.codes.length, 0, " since we didn't add or change the element's code, we don't expect to need a code reservation");
-
-    iModel.close();
-  });
-
-  it("should push changes with codes (#integration)", async () => {
-    const adminRequestContext = await TestUtility.getAuthorizedClientRequestContext(TestUsers.superManager);
-    let timer = new Timer("delete iModels");
-    // Delete any existing iModels with the same name as the read-write test iModel
-    const iModelName = "CodesPushTest";
-    const iModels = await IModelHost.iModelClient.iModels.get(adminRequestContext, testContextId, new IModelQuery().byName(iModelName));
-    for (const iModelTemp of iModels) {
-      await IModelHost.iModelClient.iModels.delete(adminRequestContext, testContextId, iModelTemp.id!);
-    }
-    timer.end();
-
-    // Create a new empty iModel on the Hub & obtain a briefcase
-    timer = new Timer("create iModel");
-    const rwIModelId = await BriefcaseManager.create(adminRequestContext, testContextId, iModelName, { rootSubject: { name: "TestSubject" } });
-    assert.isNotEmpty(rwIModelId);
-    const rwIModel = await IModelTestUtils.downloadAndOpenBriefcase({ requestContext: adminRequestContext, contextId: testContextId, iModelId: rwIModelId });
-    timer.end();
-
-    timer = new Timer("querying codes");
-    const initialCodes = await IModelHost.iModelClient.codes.get(adminRequestContext, rwIModelId);
-    timer.end();
-
-    timer = new Timer("make local changes");
-    const code = IModelTestUtils.getUniqueModelCode(rwIModel, "newPhysicalModel");
-    await IModelTestUtils.createAndInsertPhysicalPartitionAndModelAsync(adminRequestContext, rwIModel, code, true);
-    adminRequestContext.enter();
-
-    await rwIModel.concurrencyControl.request(adminRequestContext);
-    rwIModel.saveChanges("inserted generic objects");
-    timer.end();
-
-    assert.isTrue(rwIModel.concurrencyControl.codes.isReserved(code), "I reserved the code newPhysicalModel");
-
-    timer = new Timer("push changes");
-
-    // Push the changes to the hub
-    const prePushChangeSetId = rwIModel.changeSetId;
-    await rwIModel.pushChanges(adminRequestContext, "test");
-    const postPushChangeSetId = rwIModel.changeSetId;
-    assert(!!postPushChangeSetId);
-    expect(prePushChangeSetId !== postPushChangeSetId);
-
-    timer.end();
-
-    timer = new Timer("querying codes");
-    const codes = await IModelHost.iModelClient.codes.get(adminRequestContext, rwIModelId);
-    timer.end();
-    expect(codes.length > initialCodes.length);
-    assert.isTrue(codes.some((hcode) => (hcode.value === code.value) && (hcode.state === CodeState.Used)), "verify that I got the code that I reserved and used");
-
-    // Now verify that code reservations are released even if we call pushChanges with no changes.
-    const code2 = IModelTestUtils.getUniqueModelCode(rwIModel, "anotherCode");
-    await rwIModel.concurrencyControl.codes.reserve(adminRequestContext, [code2]);
-    assert.isTrue(rwIModel.concurrencyControl.codes.isReserved(code2), "I reserved the code anotherCode");
-    /* make no changes */
-    await rwIModel.pushChanges(adminRequestContext, "no changes");
-    assert.equal(postPushChangeSetId, rwIModel.changeSetId), "no changeset created or pushed";
-    assert.isFalse(rwIModel.concurrencyControl.codes.isReserved(code2), "I released my reservation of the code anotherCode");
-
-    const codesAfter = await IModelHost.iModelClient.codes.get(adminRequestContext, rwIModelId);
-    assert.deepEqual(codesAfter, codes, "The code that used above is still marked as used");
-  });
-
-  it("should defer locks and codes in bulk mode (#integration)", async () => {
-    const adminRequestContext = await TestUtility.getAuthorizedClientRequestContext(TestUsers.superManager);
-    // Delete any existing iModels with the same name as the read-write test iModel
-    const iModelName = HubUtility.generateUniqueName("ConcurrencyControlBulkModeTest");
-<<<<<<< HEAD
-    let deleteIModel = await HubUtility.queryIModelByName(adminRequestContext, testContextId, iModelName);
-=======
-    const deleteIModel = await HubUtility.queryIModelByName(adminRequestContext, testContextId, iModelName);
->>>>>>> 9d595d2b
-    if (undefined !== deleteIModel)
-      await IModelHost.iModelClient.iModels.delete(adminRequestContext, testContextId, deleteIModel.wsgId);
-
-    // Create a new empty iModel on the Hub & obtain a briefcase
-    const rwIModelId = await BriefcaseManager.create(adminRequestContext, testContextId, iModelName, { rootSubject: { name: "TestSubject" } });
-    assert.isNotEmpty(rwIModelId);
-    const rwIModel = await IModelTestUtils.downloadAndOpenBriefcase({ requestContext: adminRequestContext, contextId: testContextId, iModelId: rwIModelId });
-
-    const dictionary: DictionaryModel = rwIModel.models.getModel<DictionaryModel>(IModel.dictionaryId);
-    const newCategoryCode = IModelTestUtils.getUniqueSpatialCategoryCode(dictionary, "ThisTestSpatialCategory");
-    const newCategoryCode2 = IModelTestUtils.getUniqueSpatialCategoryCode(dictionary, "ThisTestSpatialCategory2");
-    assert.isTrue(await rwIModel.concurrencyControl.codes.areAvailable(adminRequestContext, [newCategoryCode]));
-    const subCategory = new SubCategoryAppearance({ color: 0xff0000 });
-    const newModelCode = IModelTestUtils.getUniqueModelCode(rwIModel, "newPhysicalModel");
-
-    assert.isFalse(rwIModel.concurrencyControl.hasPendingRequests);
-
-    assert.throws(() => IModelTestUtils.createAndInsertPhysicalPartitionAndModel(rwIModel, newModelCode, true), IModelError);  // s/ have errorNumber=RepositoryStatus.LockNotHeld
-    assert.throws(() => SpatialCategory.insert(rwIModel, IModel.dictionaryId, newCategoryCode.value, subCategory), IModelError);  // s/ have errorNumber=RepositoryStatus.LockNotHeld
-
-    // assert.isUndefined(rwIModel.models.tryGetModelProps())
-    assert.isUndefined(rwIModel.elements.tryGetElement(newCategoryCode));
-    assert.isUndefined(rwIModel.elements.tryGetElement(newCategoryCode2));
-
-    rwIModel.concurrencyControl.startBulkMode();
-    // rwIModel.concurrencyControl.setPolicy(new ConcurrencyControl.OptimisticPolicy());
-
-    assert.isFalse(rwIModel.concurrencyControl.hasPendingRequests);
-
-    IModelTestUtils.createAndInsertPhysicalPartitionAndModel(rwIModel, newModelCode, true);
-    SpatialCategory.insert(rwIModel, IModel.dictionaryId, newCategoryCode.value, subCategory);
-    SpatialCategory.insert(rwIModel, IModel.dictionaryId, newCategoryCode2.value, subCategory);
-
-    assert.isTrue(undefined !== rwIModel.elements.getElement(newCategoryCode));
-    assert.isTrue(undefined !== rwIModel.elements.getElement(newCategoryCode2));
-
-    assert.isTrue(rwIModel.concurrencyControl.hasPendingRequests);
-    await rwIModel.concurrencyControl.request(adminRequestContext);
-    assert.isFalse(rwIModel.concurrencyControl.hasPendingRequests);
-    rwIModel.saveChanges("inserted generic objects");
-
-    // While we're here, do a quick test of lock management
-    const bcId = rwIModel.concurrencyControl.iModel.briefcaseId;
-    const iModelId = rwIModel.concurrencyControl.iModel.iModelId;
-
-    let heldLocks = await IModelHost.iModelClient.locks.get(adminRequestContext, iModelId, new LockQuery().byBriefcaseId(bcId));
-    assert.isTrue(heldLocks.length !== 0);
-
-    await expect(rwIModel.concurrencyControl.abandonResources(adminRequestContext)).to.be.rejectedWith(IModelError, "");
-
-    await rwIModel.pushChanges(adminRequestContext, "");
-
-    heldLocks = await IModelHost.iModelClient.locks.get(adminRequestContext, iModelId, new LockQuery().byBriefcaseId(bcId));
-    assert.isTrue(heldLocks.length === 0);
-
-    await rwIModel.concurrencyControl.abandonResources(adminRequestContext); // should do nothing and be harmless
-
-    await IModelHost.iModelClient.iModels.delete(adminRequestContext, testContextId, iModelId);
-  });
-
-  it("should handle undo/redo (#integration)", async () => {
-    const adminRequestContext = await TestUtility.getAuthorizedClientRequestContext(TestUsers.superManager);
-    let timer = new Timer("delete iModels");
-    // Delete any existing iModels with the same name as the read-write test iModel
-    const iModelName = "CodesUndoRedoPushTest";
-    const iModels = await IModelHost.iModelClient.iModels.get(adminRequestContext, testContextId, new IModelQuery().byName(iModelName));
-    for (const iModelTemp of iModels) {
-      await IModelHost.iModelClient.iModels.delete(adminRequestContext, testContextId, iModelTemp.id!);
-    }
-    timer.end();
-
-    // Create a new empty iModel on the Hub & obtain a briefcase
-    timer = new Timer("create iModel");
-    const rwIModelId = await BriefcaseManager.create(adminRequestContext, testContextId, iModelName, { rootSubject: { name: "TestSubject" } });
-    assert.isNotEmpty(rwIModelId);
-    const rwIModel = await IModelTestUtils.downloadAndOpenBriefcase({ requestContext: adminRequestContext, contextId: testContextId, iModelId: rwIModelId });
-    timer.end();
-
-    // create and insert a new model with code1
-    const code1 = IModelTestUtils.getUniqueModelCode(rwIModel, "newPhysicalModel1");
-    await IModelTestUtils.createAndInsertPhysicalPartitionAndModelAsync(adminRequestContext, rwIModel, code1, true);
-    adminRequestContext.enter();
-
-    assert.isTrue(rwIModel.elements.getElement(code1) !== undefined); // throws if element is not found
-
-    // create a local txn with that change
-    rwIModel.saveChanges("inserted newPhysicalModel");
-
-    // Reverse that local txn
-    rwIModel.txns.reverseSingleTxn();
-
-    try {
-      //  The model that I just created with code1 should no longer be there.
-      const theNewModel = rwIModel.elements.getElement(code1); // throws if element is not found
-      assert.isTrue(theNewModel === undefined); // really should not be here.
-      assert.fail(); // should not be here.
-    } catch (_err) {
-      // this is what I expect
-    }
-
-    // Create and insert a model with code2
-    const code2 = IModelTestUtils.getUniqueModelCode(rwIModel, "newPhysicalModel2");
-    await IModelTestUtils.createAndInsertPhysicalPartitionAndModelAsync(adminRequestContext, rwIModel, code2, true);
-    adminRequestContext.enter();
-
-    rwIModel.saveChanges("inserted generic objects");
-
-    // The iModel should have a model with code1 and not code2
-    assert.isTrue(rwIModel.elements.getElement(code2) !== undefined); // throws if element is not found
-
-    timer = new Timer("push changes");
-
-    // Push the changes to the hub
-    const prePushChangeSetId = rwIModel.changeSetId;
-    await rwIModel.pushChanges(adminRequestContext, "test");
-    const postPushChangeSetId = rwIModel.changeSetId;
-    assert(!!postPushChangeSetId);
-    expect(prePushChangeSetId !== postPushChangeSetId);
-
-    timer.end();
-
-    // The iModel should have code1 marked as used and not code2
-    timer = new Timer("querying codes");
-    const codes = await IModelHost.iModelClient.codes.get(adminRequestContext, rwIModelId);
-    timer.end();
-    assert.isTrue(codes.find((code) => (code.value === "newPhysicalModel2" && code.state === CodeState.Used)) !== undefined);
-    assert.isFalse(codes.find((code) => (code.value === "newPhysicalModel" && code.state === CodeState.Used)) !== undefined);
-  });
-
-  it("should not push changes with lock conflicts (#integration)", async () => {
-    const adminRequestContext = await TestUtility.getAuthorizedClientRequestContext(TestUsers.superManager);
-    let timer = new Timer("delete iModels");
-    const iModelName = "LocksConflictTest";
-    const iModels = await IModelHost.iModelClient.iModels.get(adminRequestContext, testContextId, new IModelQuery().byName(iModelName));
-    for (const iModelTemp of iModels) {
-      await IModelHost.iModelClient.iModels.delete(adminRequestContext, testContextId, iModelTemp.id!);
-      adminRequestContext.enter();
-    }
-    timer.end();
-
-    timer = new Timer("create iModel");
-    const rwIModelId = await BriefcaseManager.create(adminRequestContext, testContextId, iModelName, { rootSubject: { name: "TestSubject" } });
-
-    const rwIModel = await IModelTestUtils.downloadAndOpenBriefcase({ requestContext: adminRequestContext, contextId: testContextId, iModelId: rwIModelId });
-    adminRequestContext.enter();
-    timer.end();
-
-    rwIModel.concurrencyControl.startBulkMode();  // in bulk mode, we don't have to get locks before we make local changes. They are tracked and deferred until saveChanges requests them all at once.
-
-    //  Create a new model and put two elements in it
-    const [, newModelId] = IModelTestUtils.createAndInsertPhysicalPartitionAndModel(rwIModel, IModelTestUtils.getUniqueModelCode(rwIModel, "newPhysicalModel"), true);
-    const dictionary: DictionaryModel = rwIModel.models.getModel<DictionaryModel>(IModel.dictionaryId);
-    const newCategoryCode = IModelTestUtils.getUniqueSpatialCategoryCode(dictionary, "ThisTestSpatialCategory");
-    assert.isTrue(await rwIModel.concurrencyControl.codes.areAvailable(adminRequestContext, [newCategoryCode]));
-    const spatialCategoryId: Id64String = SpatialCategory.insert(rwIModel, IModel.dictionaryId, newCategoryCode.value, new SubCategoryAppearance({ color: 0xff0000 }));
-    const elid1 = rwIModel.elements.insertElement(IModelTestUtils.createPhysicalObject(rwIModel, newModelId, spatialCategoryId));
-    const elid2 = rwIModel.elements.insertElement(IModelTestUtils.createPhysicalObject(rwIModel, newModelId, spatialCategoryId));
-
-    await rwIModel.concurrencyControl.request(adminRequestContext);
-    adminRequestContext.enter();
-    rwIModel.saveChanges("created newPhysicalModel");
-    timer = new Timer("pullmergepush");
-    await rwIModel.pushChanges(adminRequestContext, "newPhysicalModel");
-    adminRequestContext.enter();
-
-    //  Have another briefcase take out an exclusive lock on element #1
-    const otherBriefcase = await IModelHost.iModelClient.briefcases.create(adminRequestContext, rwIModelId);
-    assert.notEqual(otherBriefcase.briefcaseId, rwIModel.briefcaseId);
-    const otherBriefcaseLockReq = ConcurrencyControl.Request.toHubLock(rwIModel.concurrencyControl, ConcurrencyControl.Request.getElementLock(elid1, LockLevel.Exclusive));
-    otherBriefcaseLockReq.briefcaseId = otherBriefcase.briefcaseId; // We want this lock to be held by another briefcase
-    const otherBriefcaseLockResult = await IModelHost.iModelClient.locks.update(adminRequestContext, rwIModelId, [otherBriefcaseLockReq]);
-    assert.isTrue(otherBriefcaseLockResult.length === 1);
-    assert.equal(otherBriefcase.briefcaseId, otherBriefcaseLockResult[0].briefcaseId);
-    assert.equal(elid1, otherBriefcaseLockResult[0].objectId);
-    assert.equal(LockLevel.Exclusive, otherBriefcaseLockResult[0].lockLevel);
-
-    assert.isUndefined(rwIModel.elements.getElement(elid1).userLabel, "element #1 should have no userLabel");
-
-    // This briefcase can insert elements with no problem
-    const elid4 = rwIModel.elements.insertElement(IModelTestUtils.createPhysicalObject(rwIModel, newModelId, spatialCategoryId));
-    await rwIModel.concurrencyControl.request(adminRequestContext);
-    rwIModel.saveChanges("inserted element #4");
-    // (don't push! We want this newly inserted element to be in the local briefcase and its fake local lock to be in the cctl lock cache together with
-    // the changes that we are about to try and fail to make in the next step.)
-
-    // This briefcase will now try to modify the locked element, and that should fail.
-    let elid3: Id64String | undefined;
-    if (true) {
-      const el1Props = rwIModel.elements.getElement(elid1);
-      el1Props.userLabel = "try to change it in this briefcase (won't work)";
-      rwIModel.elements.updateElement(el1Props);
-      // Also create another new element as part of the same txn.
-      elid3 = rwIModel.elements.insertElement(IModelTestUtils.createPhysicalObject(rwIModel, newModelId, spatialCategoryId));
-      assert.isTrue(rwIModel.concurrencyControl.locks.holdsLock(ConcurrencyControl.Request.getElementLock(elid3, LockLevel.Exclusive))); // (tricky: ccmgr pretends that new elements are locked.)
-      assert.isTrue(rwIModel.concurrencyControl.hasPendingRequests); // we have to get the lock before we can carry through with this
-      let rejectedWithError: Error | undefined;
-      try {
-        await rwIModel.concurrencyControl.request(adminRequestContext);
-      } catch (err) {
-        rejectedWithError = err;
-      }
-      assert.isTrue(rejectedWithError !== undefined);
-      assert.isTrue(rejectedWithError instanceof IModelHubError);
-      assert.equal((rejectedWithError as IModelHubError).errorNumber, IModelHubStatus.LockOwnedByAnotherBriefcase);
-    }
-
-    // This briefcase has no choice but to abandon everything it did since the last call to saveChanges. That includes both the change to the locked element and the insert of the new element.
-    rwIModel.abandonChanges();
-
-    // Verify that all uncommitted changes and temporary locks were rolled back
-    assert.isFalse(rwIModel.concurrencyControl.hasPendingRequests); // when we abandon changes, we also abandon the pending resource request
-    assert.isUndefined(rwIModel.elements.getElement(elid1).userLabel, "the modification of element #1 should have been unwound");
-    assert.isUndefined(rwIModel.elements.tryGetElement(elid3), "the insert of element #3 should have been unwound");
-    assert.isFalse(rwIModel.concurrencyControl.locks.holdsLock(ConcurrencyControl.Request.getElementLock(elid3, LockLevel.Exclusive)), "The fake local lock on element #3 should have been discarded");
-    // ... but all committed changes and temporary locks were retained.
-    assert.isTrue(undefined !== rwIModel.elements.tryGetElement(elid4), "the insert of the first new element should have been retained");
-    assert.isTrue(rwIModel.concurrencyControl.locks.holdsLock(ConcurrencyControl.Request.getElementLock(elid4, LockLevel.Exclusive)), "The fake local lock on element #4 should have been retained");
-
-    // This briefcase should be able to modify element #2.
-    if (true) {
-      const el2Props = rwIModel.elements.getElement(elid2);
-      el2Props.userLabel = "changed by this briefcase";
-      rwIModel.elements.updateElement(el2Props);
-      assert.isTrue(rwIModel.concurrencyControl.hasPendingRequests); // we have to get the lock before we can carry through with this
-      await rwIModel.concurrencyControl.request(adminRequestContext);
-      adminRequestContext.enter();
-      rwIModel.saveChanges("this briefcase changed el2");
-      await rwIModel.pushChanges(adminRequestContext, "this briefcase changed el2");
-    }
-
-    // Now make the other briefcase release its lock and show that this briefcase can update element #1.
-    otherBriefcaseLockReq.lockLevel = LockLevel.None;
-    await IModelHost.iModelClient.locks.update(adminRequestContext, rwIModelId, [otherBriefcaseLockReq]);
-    if (true) {
-      const el1Props = rwIModel.elements.getElement(elid1);
-      el1Props.userLabel = "changed by this briefcase";
-      assert.isFalse(rwIModel.concurrencyControl.hasPendingRequests);
-      rwIModel.elements.updateElement(el1Props);
-      assert.isTrue(rwIModel.concurrencyControl.hasPendingRequests); // we have to get the lock before we can carry through with this
-      await rwIModel.concurrencyControl.request(adminRequestContext);
-      assert.isFalse(rwIModel.concurrencyControl.hasPendingRequests);
-      adminRequestContext.enter();
-      rwIModel.saveChanges("this briefcase change to el2");
-      await rwIModel.pushChanges(adminRequestContext, "this briefcase change to el2");
-    }
-
-    await IModelTestUtils.closeAndDeleteBriefcaseDb(adminRequestContext, rwIModel);
-  });
-
-  it("Locks conflict test II (#integration)", async () => {
-    const adminRequestContext = await TestUtility.getAuthorizedClientRequestContext(TestUsers.superManager);
-    let timer = new Timer("delete iModels");
-    const iModelName = "LocksConflictTestII";
-    const iModels = await IModelHost.iModelClient.iModels.get(adminRequestContext, testContextId, new IModelQuery().byName(iModelName));
-    for (const iModelTemp of iModels) {
-      await IModelHost.iModelClient.iModels.delete(adminRequestContext, testContextId, iModelTemp.id!);
-      adminRequestContext.enter();
-    }
-    timer.end();
-
-    timer = new Timer("create iModel");
-    const rwIModelId = await BriefcaseManager.create(adminRequestContext, testContextId, iModelName, { rootSubject: { name: "TestSubject" } });
-
-    const rwIModel = await IModelTestUtils.downloadAndOpenBriefcase({ requestContext: adminRequestContext, contextId: testContextId, iModelId: rwIModelId });
-    adminRequestContext.enter();
-    timer.end();
-
-    rwIModel.concurrencyControl.startBulkMode();  // in bulk mode, we don't have to get locks before we make local changes. They are tracked and deferred until saveChanges requests them all at once.
-
-    //  Create a new model and put an element in it (elid1)
-    const [, newModelId] = IModelTestUtils.createAndInsertPhysicalPartitionAndModel(rwIModel, IModelTestUtils.getUniqueModelCode(rwIModel, "newPhysicalModel"), true);
-    const dictionary: DictionaryModel = rwIModel.models.getModel<DictionaryModel>(IModel.dictionaryId);
-    const newCategoryCode = IModelTestUtils.getUniqueSpatialCategoryCode(dictionary, "ThisTestSpatialCategory");
-    assert.isTrue(await rwIModel.concurrencyControl.codes.areAvailable(adminRequestContext, [newCategoryCode]));
-    const spatialCategoryId: Id64String = SpatialCategory.insert(rwIModel, IModel.dictionaryId, newCategoryCode.value, new SubCategoryAppearance({ color: 0xff0000 }));
-    const elid1 = rwIModel.elements.insertElement(IModelTestUtils.createPhysicalObject(rwIModel, newModelId, spatialCategoryId));
-
-    await rwIModel.concurrencyControl.request(adminRequestContext);
-    adminRequestContext.enter();
-    rwIModel.saveChanges("created newPhysicalModel");
-    timer = new Timer("pullmergepush");
-    await rwIModel.pushChanges(adminRequestContext, "newPhysicalModel");
-    adminRequestContext.enter();
-
-    await rwIModel.concurrencyControl.endBulkMode(adminRequestContext); // leave bulk mode. Now we will have to get locks before making changes.
-    adminRequestContext.enter();
-
-    //  --- Briefcase 2
-    //  Have another briefcase take out an exclusive lock on element #1
-    const briefcase2 = await IModelTestUtils.downloadAndOpenBriefcase({ requestContext: superRequestContext, contextId: testContextId, iModelId: rwIModelId });
-    superRequestContext.enter();
-
-    assert.notEqual(briefcase2.briefcaseId, rwIModel.briefcaseId);
-
-    const el1bc2 = briefcase2.elements.getElement(elid1);
-    await briefcase2.concurrencyControl.requestResourcesForUpdate(superRequestContext, [el1bc2]);
-    superRequestContext.enter();
-
-    // --- Briefcase 1
-    // Now let the first briefcase try to delete element #1. That should fail with a lock error.
-    const el1bc1 = rwIModel.elements.getElement(elid1);
-    assert.throws(() => rwIModel.elements.deleteElement(elid1)); // this should throw, because we haven't requested a lock yet
-    await expect(rwIModel.concurrencyControl.requestResourcesForDelete(adminRequestContext, [el1bc1])).to.be.rejectedWith(WsgError, "Lock(s) is owned by another briefcase.");
-
-    briefcase2.close();
-    await IModelTestUtils.closeAndDeleteBriefcaseDb(adminRequestContext, rwIModel);
-  });
-
-  it("should not push changes with code conflicts (#integration)", async () => {
-    const adminRequestContext = await TestUtility.getAuthorizedClientRequestContext(TestUsers.superManager);
-    let timer = new Timer("delete iModels");
-    const iModelName = "CodesConflictTest";
-    const iModels = await IModelHost.iModelClient.iModels.get(adminRequestContext, testContextId, new IModelQuery().byName(iModelName));
-    for (const iModelTemp of iModels) {
-      await IModelHost.iModelClient.iModels.delete(adminRequestContext, testContextId, iModelTemp.id!);
-    }
-    timer.end();
-
-    timer = new Timer("create iModel");
-    const rwIModelId = await BriefcaseManager.create(adminRequestContext, testContextId, iModelName, { rootSubject: { name: "TestSubject" } });
-    assert.isNotEmpty(rwIModelId);
-
-    const rwIModel = await IModelTestUtils.downloadAndOpenBriefcase({ requestContext: adminRequestContext, contextId: testContextId, iModelId: rwIModelId });
-    timer.end();
-
-    const code = IModelTestUtils.getUniqueModelCode(rwIModel, "newPhysicalModel");
-    const otherBriefcase = await IModelHost.iModelClient.briefcases.create(adminRequestContext, rwIModelId);
-
-    let codesReserved = (await IModelHost.iModelClient.codes.get(adminRequestContext, rwIModelId)).filter((c) => c.state === CodeState.Reserved);
-    assert.equal(codesReserved.length, 0);
-
-    const hubCode = new HubCode();
-    hubCode.value = code.value;
-    hubCode.codeSpecId = code.spec;
-    hubCode.codeScope = code.scope;
-    hubCode.briefcaseId = otherBriefcase.briefcaseId;
-    hubCode.state = CodeState.Reserved;
-    await IModelHost.iModelClient.codes.update(adminRequestContext, rwIModelId, [hubCode]);
-    adminRequestContext.enter();
-    await rwIModel.concurrencyControl.syncCache(adminRequestContext); // I must tell ConcurrencyControl whenever I make changes to locks/codes in iModelHub by using the lower-level API directly.
-    adminRequestContext.enter();
-
-    timer = new Timer("querying codes");
-    codesReserved = (await IModelHost.iModelClient.codes.get(adminRequestContext, rwIModelId)).filter((c) => c.state === CodeState.Reserved);
-    timer.end();
-    assert.equal(codesReserved.length, 1);
-    assert.equal(codesReserved[0].value, hubCode.value);
-
-    let rejectedWithError: Error | undefined;
-    try {
-      await IModelTestUtils.createAndInsertPhysicalPartitionAndModelAsync(adminRequestContext, rwIModel, code, true);
-    } catch (err) {
-      rejectedWithError = err;
-    }
-    assert.isTrue(rejectedWithError !== undefined);
-    assert.isTrue(rejectedWithError instanceof IModelHubError);
-    assert.equal((rejectedWithError as IModelHubError).errorNumber, IModelHubStatus.CodeReservedByAnotherBriefcase);
-  });
-
-  it("should write to briefcase with optimistic concurrency (#integration)", async () => {
-    const adminRequestContext = await TestUtility.getAuthorizedClientRequestContext(TestUsers.superManager);
-
-    let timer = new Timer("delete iModels");
-    // Delete any existing iModels with the same name as the OptimisticConcurrencyTest iModel
-    const iModelName = "OptimisticConcurrencyTest";
-    const iModels = await IModelHost.iModelClient.iModels.get(adminRequestContext, testContextId, new IModelQuery().byName(iModelName));
-    for (const iModelTemp of iModels) {
-      await IModelHost.iModelClient.iModels.delete(adminRequestContext, testContextId, iModelTemp.id!);
-    }
-    timer.end();
-
-    // Create a new empty iModel on the Hub & obtain a briefcase
-    timer = new Timer("create iModel");
-    const rwIModelId = await BriefcaseManager.create(adminRequestContext, testContextId, iModelName, { rootSubject: { name: "TestSubject" } });
-    assert.isNotEmpty(rwIModelId);
-    const rwIModel = await IModelTestUtils.downloadAndOpenBriefcase({ requestContext: adminRequestContext, contextId: testContextId, iModelId: rwIModelId });
-    timer.end();
-
-    timer = new Timer("make local changes");
-
-    // Turn on optimistic concurrency control. This allows the app to modify elements, models, etc. without first acquiring locks.
-    // Later, when the app downloads and merges changeSets from the Hub into the briefcase, BriefcaseManager will merge changes and handle conflicts.
-    // The app still has to reserve codes.
-    rwIModel.concurrencyControl.setPolicy(new ConcurrencyControl.OptimisticPolicy());
-
-    // Show that we can modify the properties of an element. In this case, we modify the root element itself.
-    const rootEl: Element = rwIModel.elements.getRootSubject();
-    rootEl.userLabel = `${rootEl.userLabel}changed`;
-    rwIModel.elements.updateElement(rootEl);
-
-    assert.isFalse(rwIModel.concurrencyControl.hasPendingRequests);
-
-    rwIModel.saveChanges(JSON.stringify({ userid: "user1", description: "changed a userLabel" }));  // save it, to show that saveChanges will accumulate local txn descriptions
-
-    // Create a new physical model.
-    const [, newModelId] = await IModelTestUtils.createAndInsertPhysicalPartitionAndModelAsync(adminRequestContext, rwIModel, IModelTestUtils.getUniqueModelCode(rwIModel, "newPhysicalModel"), true);
-    adminRequestContext.enter();
-
-    // Find or create a SpatialCategory.
-    const dictionary: DictionaryModel = rwIModel.models.getModel<DictionaryModel>(IModel.dictionaryId);
-    const newCategoryCode = IModelTestUtils.getUniqueSpatialCategoryCode(dictionary, "ThisTestSpatialCategory");
-    assert.isTrue(await rwIModel.concurrencyControl.codes.areAvailable(adminRequestContext, [newCategoryCode]));
-    const spatialCategoryId: Id64String = SpatialCategory.insert(rwIModel, IModel.dictionaryId, newCategoryCode.value, new SubCategoryAppearance({ color: 0xff0000 }));
-
-    timer.end();
-
-    timer = new Timer("query Codes I");
-
-    // iModel.concurrencyControl should have recorded the codes that are required by the new elements.
-    assert.isTrue(rwIModel.concurrencyControl.hasPendingRequests);
-    assert.isTrue(await rwIModel.concurrencyControl.areAvailable(adminRequestContext));
-
-    timer.end();
-    timer = new Timer("reserve Codes");
-
-    // Reserve all of the codes that are required by the new model and category.
-    try {
-      await rwIModel.concurrencyControl.request(adminRequestContext);
-    } catch (err) {
-      if (err instanceof IModelHubError) {
-        assert.fail(JSON.stringify(err));
-      }
-    }
-
-    timer.end();
-    timer = new Timer("query Codes II");
-
-    // Verify that the codes are reserved.
-    const category = rwIModel.elements.getElement(spatialCategoryId);
-    assert.isTrue(category.code.value !== undefined);
-    const codeStates = await rwIModel.concurrencyControl.codes.query(adminRequestContext, category.code.spec, category.code.scope);
-    const foundCode: MultiCode[] = codeStates.filter((cs) => (cs.value === category.code.value) && (cs.state === CodeState.Reserved));
-    assert.equal(foundCode.length, 1);
-
-    /* NEEDS WORK - query just this one code
-  assert.isTrue(category.code.value !== undefined);
-  const codeStates2 = await iModel.concurrencyControl.codes.query(adminAccessToken, category.code.spec, category.code.scope, category.code.value!);
-  assert.equal(codeStates2.length, 1);
-  assert.equal(codeStates2[0].values.length, 1);
-  assert.equal(codeStates2[0].values[0], category.code.value!);
-  */
-
-    timer.end();
-
-    timer = new Timer("make more local changes");
-
-    // Create a couple of physical elements.
-    const elid1 = rwIModel.elements.insertElement(IModelTestUtils.createPhysicalObject(rwIModel, newModelId, spatialCategoryId));
-    rwIModel.elements.insertElement(IModelTestUtils.createPhysicalObject(rwIModel, newModelId, spatialCategoryId));
-
-    // Commit the local changes to a local transaction in the briefcase.
-    rwIModel.saveChanges(JSON.stringify({ userid: "user1", description: "inserted generic objects" }));
-
-    rwIModel.elements.getElement(elid1); // throws if elid1 is not found
-    rwIModel.elements.getElement(spatialCategoryId); // throws if spatialCategoryId is not found
-
-    timer.end();
-
-    timer = new Timer("pullmergepush");
-
-    // Push the changes to the hub
-    const prePushChangeSetId = rwIModel.changeSetId;
-    await rwIModel.pushChanges(adminRequestContext, "test");
-    const postPushChangeSetId = rwIModel.changeSetId;
-    assert(!!postPushChangeSetId);
-    expect(prePushChangeSetId !== postPushChangeSetId);
-
-    timer.end();
-
-    // Open a readonly copy of the iModel
-    const roIModel = await IModelTestUtils.downloadAndOpenCheckpoint({ requestContext: adminRequestContext, contextId: testContextId, iModelId: rwIModelId });
-    assert.exists(roIModel);
-
-    await IModelTestUtils.closeAndDeleteBriefcaseDb(adminRequestContext, rwIModel);
-    roIModel.close();
-  });
-
-  it("Run plain SQL against fixed version connection", async () => {
-    const iModel = await IModelTestUtils.downloadAndOpenBriefcase({ requestContext: managerRequestContext, contextId: testContextId, iModelId: readOnlyTestIModelId });
-    try {
-      iModel.withPreparedSqliteStatement("CREATE TABLE Test(Id INTEGER PRIMARY KEY, Name TEXT NOT NULL, Code INTEGER)", (stmt: SqliteStatement) => {
-        assert.equal(stmt.step(), DbResult.BE_SQLITE_DONE);
-      });
-
-      iModel.withPreparedSqliteStatement("INSERT INTO Test(Name,Code) VALUES(?,?)", (stmt: SqliteStatement) => {
-        stmt.bindValue(1, "Dummy 1");
-        stmt.bindValue(2, 100);
-        assert.equal(stmt.step(), DbResult.BE_SQLITE_DONE);
-      });
-
-      iModel.withPreparedSqliteStatement("INSERT INTO Test(Name,Code) VALUES(?,?)", (stmt: SqliteStatement) => {
-        stmt.bindValues(["Dummy 2", 200]);
-        assert.equal(stmt.step(), DbResult.BE_SQLITE_DONE);
-      });
-
-      iModel.withPreparedSqliteStatement("INSERT INTO Test(Name,Code) VALUES(:p1,:p2)", (stmt: SqliteStatement) => {
-        stmt.bindValue(":p1", "Dummy 3");
-        stmt.bindValue(":p2", 300);
-        assert.equal(stmt.step(), DbResult.BE_SQLITE_DONE);
-      });
-
-      iModel.withPreparedSqliteStatement("INSERT INTO Test(Name,Code) VALUES(:p1,:p2)", (stmt: SqliteStatement) => {
-        stmt.bindValues({ ":p1": "Dummy 4", ":p2": 400 });
-        assert.equal(stmt.step(), DbResult.BE_SQLITE_DONE);
-      });
-
-      iModel.saveChanges();
-
-      iModel.withPreparedSqliteStatement("SELECT Id,Name,Code FROM Test ORDER BY Id", (stmt: SqliteStatement) => {
-        for (let i: number = 1; i <= 4; i++) {
-          assert.equal(stmt.step(), DbResult.BE_SQLITE_ROW);
-          assert.equal(stmt.getColumnCount(), 3);
-          const val0: SqliteValue = stmt.getValue(0);
-          assert.equal(val0.columnName, "Id");
-          assert.equal(val0.type, SqliteValueType.Integer);
-          assert.isFalse(val0.isNull);
-          assert.equal(val0.getInteger(), i);
-
-          const val1: SqliteValue = stmt.getValue(1);
-          assert.equal(val1.columnName, "Name");
-          assert.equal(val1.type, SqliteValueType.String);
-          assert.isFalse(val1.isNull);
-          assert.equal(val1.getString(), `Dummy ${i}`);
-
-          const val2: SqliteValue = stmt.getValue(2);
-          assert.equal(val2.columnName, "Code");
-          assert.equal(val2.type, SqliteValueType.Integer);
-          assert.isFalse(val2.isNull);
-          assert.equal(val2.getInteger(), i * 100);
-
-          const row: any = stmt.getRow();
-          assert.equal(row.id, i);
-          assert.equal(row.name, `Dummy ${i}`);
-          assert.equal(row.code, i * 100);
-        }
-        assert.equal(stmt.step(), DbResult.BE_SQLITE_DONE);
-      });
-    } finally {
-      // delete the briefcase as the test modified it locally.
-      let briefcasePath: string | undefined;
-      if (iModel.isOpen)
-        briefcasePath = iModel.pathName;
-
-      await IModelTestUtils.closeAndDeleteBriefcaseDb(managerRequestContext, iModel);
-      if (!!briefcasePath && IModelJsFs.existsSync(briefcasePath))
-        IModelJsFs.unlinkSync(briefcasePath);
-    }
-  });
-
-  it("Run plain SQL against readonly connection", async () => {
-    const iModel = await IModelTestUtils.downloadAndOpenCheckpoint({ requestContext: managerRequestContext, contextId: testContextId, iModelId: readOnlyTestIModelId });
-
-    iModel.withPreparedSqliteStatement("SELECT Name,StrData FROM be_Prop WHERE Namespace='ec_Db'", (stmt: SqliteStatement) => {
-      let rowCount: number = 0;
-      while (stmt.step() === DbResult.BE_SQLITE_ROW) {
-        rowCount++;
-        assert.equal(stmt.getColumnCount(), 2);
-        const nameVal: SqliteValue = stmt.getValue(0);
-        assert.equal(nameVal.columnName, "Name");
-        assert.equal(nameVal.type, SqliteValueType.String);
-        assert.isFalse(nameVal.isNull);
-        const name: string = nameVal.getString();
-
-        const versionVal: SqliteValue = stmt.getValue(1);
-        assert.equal(versionVal.columnName, "StrData");
-        assert.equal(versionVal.type, SqliteValueType.String);
-        assert.isFalse(versionVal.isNull);
-        const profileVersion: any = JSON.parse(versionVal.getString());
-
-        assert.isTrue(name === "SchemaVersion" || name === "InitialSchemaVersion");
-        if (name === "SchemaVersion") {
-          assert.equal(profileVersion.major, 4);
-          assert.equal(profileVersion.minor, 0);
-          assert.equal(profileVersion.sub1, 0);
-          assert.isAtLeast(profileVersion.sub2, 1);
-        } else if (name === "InitialSchemaVersion") {
-          assert.equal(profileVersion.major, 4);
-          assert.equal(profileVersion.minor, 0);
-          assert.equal(profileVersion.sub1, 0);
-          assert.isAtLeast(profileVersion.sub2, 1);
-        }
-      }
-      assert.equal(rowCount, 2);
-    });
-    iModel.close();
-  });
-
-  it("should be able to upgrade a briefcase with an older schema", async () => {
-    const projectId = await HubUtility.getTestContextId(managerRequestContext);
-
-    /**
-     * Test validates that -
-     * - User "manager" upgrades the BisCore schema in the briefcase from version 1.0.0 to 1.0.10+
-     * - User "super" can get the upgrade "manager" made
-     */
-
-    /* Setup test - Push an iModel with an old BisCore schema up to the Hub */
-    const pathname = IModelTestUtils.resolveAssetFile("CompatibilityTestSeed.bim");
-    const hubName = HubUtility.generateUniqueName("CompatibilityTest");
-    const iModelId = await HubUtility.pushIModel(managerRequestContext, projectId, pathname, hubName, true);
-
-    // Download two copies of the briefcase - manager and super
-    const args: RequestNewBriefcaseProps = {
-      contextId: projectId,
-      iModelId,
-    };
-    const managerBriefcaseProps = await BriefcaseManager.downloadBriefcase(managerRequestContext, args);
-    managerRequestContext.enter();
-    const superBriefcaseProps = await BriefcaseManager.downloadBriefcase(superRequestContext, args);
-    superRequestContext.enter();
-
-    /* User "manager" upgrades the briefcase */
-
-    // Validate the original state of the BisCore schema in the briefcase
-    let iModel = await BriefcaseDb.open(managerRequestContext, { fileName: managerBriefcaseProps.fileName });
-    const beforeVersion = iModel.querySchemaVersion("BisCore");
-    assert.isTrue(semver.satisfies(beforeVersion!, "= 1.0.0"));
-    assert.isFalse(iModel.nativeDb.hasPendingTxns());
-    iModel.close();
-
-    // Validate that the BisCore schema is recognized as a recommended upgrade
-    let schemaState: SchemaState = BriefcaseDb.validateSchemas(managerBriefcaseProps.fileName, true);
-    assert.strictEqual(schemaState, SchemaState.UpgradeRecommended);
-
-    // Upgrade the schemas
-    await BriefcaseDb.upgradeSchemas(managerRequestContext, managerBriefcaseProps);
-    managerRequestContext.enter();
-
-    // Validate state after upgrade
-    const schemaLocks = await IModelHost.iModelClient.locks.get(managerRequestContext, iModelId, new LockQuery().byLockType(LockType.Schemas).byLockLevel(LockLevel.Exclusive));
-    managerRequestContext.enter();
-    assert.isTrue(schemaLocks.length === 0); // Validate no schema locks held by the hub
-    iModel = await BriefcaseDb.open(managerRequestContext, { fileName: managerBriefcaseProps.fileName });
-    managerRequestContext.enter();
-    const afterVersion = iModel.querySchemaVersion("BisCore");
-    assert.isTrue(semver.satisfies(afterVersion!, ">= 1.0.10"));
-    assert.isFalse(iModel.nativeDb.hasPendingTxns());
-    assert.isFalse(iModel.concurrencyControl.locks.hasSchemaLock);
-    assert.isFalse(iModel.nativeDb.hasUnsavedChanges());
-
-    /* User "super" can get the upgrade "manager" made */
-
-    // Validate that the BisCore schema is recognized as a recommended upgrade
-    schemaState = BriefcaseDb.validateSchemas(superBriefcaseProps.fileName, true);
-    assert.strictEqual(schemaState, SchemaState.UpgradeRecommended);
-
-    // Upgrade the schemas - should fail, since user hasn't pulled changes done by manager
-    let result: IModelHubStatus = IModelHubStatus.Success;
-    try {
-      await BriefcaseDb.upgradeSchemas(superRequestContext, superBriefcaseProps);
-      managerRequestContext.enter();
-    } catch (err) {
-      superRequestContext.enter();
-      assert(err instanceof IModelHubError);
-      result = err.errorNumber;
-    }
-    assert.strictEqual(result, IModelHubStatus.PullIsRequired);
-
-    // Open briefcase and pull change sets to upgrade
-    const superIModel = await BriefcaseDb.open(superRequestContext, { fileName: superBriefcaseProps.fileName });
-    superRequestContext.enter();
-    await superIModel.pullAndMergeChanges(superRequestContext);
-    superRequestContext.enter();
-    const superVersion = superIModel.querySchemaVersion("BisCore");
-    assert.isTrue(semver.satisfies(superVersion!, ">= 1.0.10"));
-    assert.isFalse(iModel.nativeDb.hasUnsavedChanges()); // Validate no changes were made
-    assert.isFalse(superIModel.nativeDb.hasPendingTxns()); // Validate no changes were made
-
-    /* Cleanup after test */
-    const filename = iModel.pathName;
-    const superName = superIModel.pathName;
-    iModel.close();
-    await BriefcaseManager.deleteBriefcaseFiles(filename, managerRequestContext); // delete from local disk
-    superIModel.close();
-    await BriefcaseManager.deleteBriefcaseFiles(superName, superRequestContext); // delete from local disk
-    managerRequestContext.enter();
-    await IModelHost.iModelClient.iModels.delete(managerRequestContext, projectId, iModelId); // delete from hub
-    managerRequestContext.enter();
-  });
-
-});
+/*---------------------------------------------------------------------------------------------
+* Copyright (c) Bentley Systems, Incorporated. All rights reserved.
+* See LICENSE.md in the project root for license terms and full copyright notice.
+*--------------------------------------------------------------------------------------------*/
+import { DbOpcode, DbResult, GuidString, Id64String, IModelHubStatus } from "@bentley/bentleyjs-core";
+import {
+  CodeState, HubCode, IModelHubError, IModelQuery, Lock, LockLevel, LockQuery, LockType, MultiCode,
+} from "@bentley/imodelhub-client";
+import { CodeScopeSpec, CodeSpec, IModel, IModelError, RequestNewBriefcaseProps, SchemaState, SubCategoryAppearance } from "@bentley/imodeljs-common";
+import { TestUsers, TestUtility } from "@bentley/oidc-signin-tool";
+import { WsgError } from "@bentley/itwin-client";
+import { assert, expect } from "chai";
+import * as semver from "semver";
+import {
+  AuthorizedBackendRequestContext, BriefcaseDb, BriefcaseManager, ConcurrencyControl, DictionaryModel, Element, IModelHost, IModelJsFs, SpatialCategory,
+  SqliteStatement, SqliteValue, SqliteValueType,
+} from "../../imodeljs-backend";
+import { IModelTestUtils, Timer } from "../IModelTestUtils";
+import { HubUtility } from "./HubUtility";
+
+export async function createNewModelAndCategory(requestContext: AuthorizedBackendRequestContext, rwIModel: BriefcaseDb, parent?: Id64String) {
+  // Create a new physical model.
+  const [, modelId] = await IModelTestUtils.createAndInsertPhysicalPartitionAndModelAsync(requestContext, rwIModel, IModelTestUtils.getUniqueModelCode(rwIModel, "newPhysicalModel"), true, parent);
+  requestContext.enter();
+
+  // Find or create a SpatialCategory.
+  const dictionary: DictionaryModel = rwIModel.models.getModel<DictionaryModel>(IModel.dictionaryId);
+  const newCategoryCode = IModelTestUtils.getUniqueSpatialCategoryCode(dictionary, "ThisTestSpatialCategory");
+  const category = SpatialCategory.create(rwIModel, IModel.dictionaryId, newCategoryCode.value);
+  await rwIModel.concurrencyControl.requestResourcesForInsert(requestContext, [category]);
+  requestContext.enter();
+  const spatialCategoryId = rwIModel.elements.insertElement(category);
+  category.setDefaultAppearance(new SubCategoryAppearance({ color: 0xff0000 }));
+  // const spatialCategoryId: Id64String = SpatialCategory.insert(rwIModel, IModel.dictionaryId, newCategoryCode.value!, new SubCategoryAppearance({ color: 0xff0000 }));
+
+  // Reserve all of the codes that are required by the new model and category.
+  try {
+    await rwIModel.concurrencyControl.request(requestContext);
+  } catch (err) {
+    if (err instanceof IModelHubError) {
+      assert.fail(JSON.stringify(err));
+    }
+  }
+
+  return { modelId, spatialCategoryId };
+}
+
+function toHubLock(props: ConcurrencyControl.LockProps, briefcaseId: number): Lock {
+  const lock = new Lock();
+  lock.briefcaseId = briefcaseId;
+  lock.lockLevel = props.level;
+  lock.lockType = props.type;
+  lock.objectId = props.objectId;
+  // lock.releasedWithChangeSet =
+  return lock;
+}
+
+describe("IModelWriteTest (#integration)", () => {
+  let managerRequestContext: AuthorizedBackendRequestContext;
+  let superRequestContext: AuthorizedBackendRequestContext;
+  let testContextId: string;
+  let readOnlyTestIModelId: GuidString;
+  let readWriteTestIModelId: GuidString;
+
+  let readWriteTestIModelName: string;
+
+  before(async () => {
+    // IModelTestUtils.setupDebugLogLevels();
+
+    managerRequestContext = await TestUtility.getAuthorizedClientRequestContext(TestUsers.manager);
+    superRequestContext = await TestUtility.getAuthorizedClientRequestContext(TestUsers.super);
+    (superRequestContext as any).activityId = "IModelWriteTest (#integration)";
+
+    testContextId = await HubUtility.getTestContextId(managerRequestContext);
+    readOnlyTestIModelId = await HubUtility.getTestIModelId(managerRequestContext, HubUtility.testIModelNames.readOnly);
+    readWriteTestIModelName = HubUtility.generateUniqueName("ReadWriteTest");
+
+    readWriteTestIModelId = await HubUtility.recreateIModel(managerRequestContext, testContextId, readWriteTestIModelName);
+
+    // Purge briefcases that are close to reaching the acquire limit
+    await HubUtility.purgeAcquiredBriefcasesById(managerRequestContext, readWriteTestIModelId);
+  });
+
+  after(async () => {
+    try {
+      await HubUtility.deleteIModel(managerRequestContext, "iModelJsIntegrationTest", readWriteTestIModelName);
+    } catch (err) {
+    }
+  });
+
+  it("acquire codespec lock", async () => {
+    const iModel = await IModelTestUtils.downloadAndOpenBriefcase({ requestContext: superRequestContext, contextId: testContextId, iModelId: readWriteTestIModelId });
+    const codeSpec1 = CodeSpec.create(iModel, "MyCodeSpec1", CodeScopeSpec.Type.Model);
+    iModel.concurrencyControl.setPolicy(new ConcurrencyControl.OptimisticPolicy());
+
+    const locks = await iModel.concurrencyControl.locks.lockCodeSpecs(superRequestContext);
+    assert.equal(locks.length, 1);
+    const locksRedundant = await iModel.concurrencyControl.locks.lockCodeSpecs(superRequestContext);
+    assert.equal(locksRedundant.length, 1);
+    assert.isTrue(iModel.concurrencyControl.locks.hasCodeSpecsLock);
+    iModel.insertCodeSpec(codeSpec1);
+    iModel.saveChanges();
+    await iModel.pushChanges(superRequestContext, "inserted MyCodeSpec1");
+    assert.isFalse(iModel.concurrencyControl.locks.hasCodeSpecsLock, "pushChanges should automatically release all locks");
+
+    // Verify that locks are released even if there are no changes.
+    const prePushChangesetId = iModel.changeSetId;
+    await iModel.concurrencyControl.locks.lockCodeSpecs(superRequestContext);
+    assert.isTrue(iModel.concurrencyControl.locks.hasCodeSpecsLock);
+    /* make no changes */
+    await iModel.pushChanges(superRequestContext, "did nothing");
+    assert.equal(prePushChangesetId, iModel.changeSetId, "no changeset was pushed");
+
+    assert.isFalse(iModel.concurrencyControl.locks.hasCodeSpecsLock, "pushChanges should automatically release all locks");
+
+    let found = false;
+    let briefcases = BriefcaseManager.getCachedBriefcases(readWriteTestIModelId);
+    for (const briefcase of briefcases) {
+      if (briefcase.briefcaseId === iModel.briefcaseId && briefcase.contextId === testContextId && briefcase.iModelId === readWriteTestIModelId) {
+        assert.equal(briefcase.fileName, iModel.pathName);
+        found = true;
+      }
+    }
+    assert.isTrue(found);
+    await IModelTestUtils.closeAndDeleteBriefcaseDb(superRequestContext, iModel);
+
+    found = false;
+    briefcases = BriefcaseManager.getCachedBriefcases(); // test getCachedBriefcases without iModelId
+    for (const briefcase of briefcases) {
+      if (briefcase.briefcaseId === iModel.briefcaseId && briefcase.contextId === testContextId && briefcase.iModelId === readWriteTestIModelId)
+        found = true;
+    }
+    assert.isFalse(found);
+  });
+
+  it("acquire codespec lock - example", async () => {
+    const model = await IModelTestUtils.downloadAndOpenBriefcase({ requestContext: superRequestContext, contextId: testContextId, iModelId: readWriteTestIModelId });
+    const codeSpec1 = CodeSpec.create(model, "MyCodeSpec", CodeScopeSpec.Type.Model);
+
+    model.concurrencyControl.setPolicy(new ConcurrencyControl.OptimisticPolicy());  // needed for writing to iModels
+
+    const codeSpecsLock = new Lock();
+    codeSpecsLock.briefcaseId = model.briefcaseId;
+    codeSpecsLock.lockLevel = LockLevel.Exclusive;
+    codeSpecsLock.lockType = LockType.CodeSpecs;
+    codeSpecsLock.objectId = "0x1";
+    await model.pullAndMergeChanges(superRequestContext);
+    codeSpecsLock.releasedWithChangeSet = model.changeSetId;
+    const locks = await IModelHost.iModelClient.locks.update(superRequestContext, model.iModelId, [codeSpecsLock]);
+    assert.equal(locks.length, 1);
+    model.insertCodeSpec(codeSpec1);
+    await IModelTestUtils.closeAndDeleteBriefcaseDb(superRequestContext, model);
+  });
+
+  it("should verify that briefcase A can acquire Schema lock while briefcase B holds an element lock", async () => {
+    const bcA = await IModelHost.iModelClient.briefcases.create(managerRequestContext, readWriteTestIModelId);
+    const bcB = await IModelHost.iModelClient.briefcases.create(managerRequestContext, readWriteTestIModelId);
+    assert.notEqual(bcA.briefcaseId, bcB.briefcaseId);
+    assert.isTrue(bcA.briefcaseId !== undefined);
+    assert.isTrue(bcB.briefcaseId !== undefined);
+    const bcALockReq = toHubLock(ConcurrencyControl.Request.schemaLock, bcA.briefcaseId!);
+    const bcBLockReq = toHubLock(ConcurrencyControl.Request.getElementLock("0x1", LockLevel.Exclusive), bcB.briefcaseId!);
+    // First, B acquires element lock
+    const bcBLocksAcquired = await IModelHost.iModelClient.locks.update(managerRequestContext, readWriteTestIModelId, [bcBLockReq]);
+    // Next, A acquires schema lock
+    const bcALocksAcquired = await IModelHost.iModelClient.locks.update(managerRequestContext, readWriteTestIModelId, [bcALockReq]);
+
+    assert.isTrue(bcALocksAcquired.length !== 0);
+    assert.equal(bcALocksAcquired[0].briefcaseId, bcA.briefcaseId);
+    assert.equal(bcALocksAcquired[0].lockType, bcALockReq.lockType);
+
+    assert.isTrue(bcBLocksAcquired.length !== 0);
+    assert.equal(bcBLocksAcquired[0].briefcaseId, bcB.briefcaseId);
+    assert.equal(bcBLocksAcquired[0].lockType, bcBLockReq.lockType);
+
+    const bcALocksQueryResults = await IModelHost.iModelClient.locks.get(managerRequestContext, readWriteTestIModelId, new LockQuery().byBriefcaseId(bcA.briefcaseId!));
+    const bcBLocksQueryResults = await IModelHost.iModelClient.locks.get(managerRequestContext, readWriteTestIModelId, new LockQuery().byBriefcaseId(bcB.briefcaseId!));
+    assert.deepEqual(bcALocksAcquired, bcALocksQueryResults);
+    assert.deepEqual(bcBLocksAcquired, bcBLocksQueryResults);
+
+    bcBLockReq.lockLevel = LockLevel.None;
+    await IModelHost.iModelClient.locks.update(managerRequestContext, readWriteTestIModelId, [bcBLockReq]);
+    bcALockReq.lockLevel = LockLevel.None;
+    await IModelHost.iModelClient.locks.update(managerRequestContext, readWriteTestIModelId, [bcALockReq]);
+
+    await IModelHost.iModelClient.briefcases.delete(managerRequestContext, readWriteTestIModelId, bcA.briefcaseId!);
+    await IModelHost.iModelClient.briefcases.delete(managerRequestContext, readWriteTestIModelId, bcB.briefcaseId!);
+  });
+
+  it("test change-merging scenarios in optimistic concurrency mode (#integration)", async () => {
+    const firstUserRequestContext = await TestUtility.getAuthorizedClientRequestContext(TestUsers.super);
+    (firstUserRequestContext as any).activityId = "test change-merging scenarios in optimistic concurrency mode (#integration)";
+    const secondUserRequestContext = await TestUtility.getAuthorizedClientRequestContext(TestUsers.superManager);
+    const neutralObserverUserRequestContext = await TestUtility.getAuthorizedClientRequestContext(TestUsers.manager);
+
+    const firstIModel = await IModelTestUtils.downloadAndOpenBriefcase({ requestContext: firstUserRequestContext, contextId: testContextId, iModelId: readWriteTestIModelId });
+    const secondIModel = await IModelTestUtils.downloadAndOpenBriefcase({ requestContext: secondUserRequestContext, contextId: testContextId, iModelId: readWriteTestIModelId });
+    const neutralObserverIModel = await IModelTestUtils.downloadAndOpenBriefcase({ requestContext: neutralObserverUserRequestContext, contextId: testContextId, iModelId: readWriteTestIModelId });
+    assert.notEqual(firstIModel, secondIModel);
+    assert.equal(firstIModel.nativeDb.getBriefcaseId(), firstIModel.briefcaseId);
+    assert.isAbove(firstIModel.briefcaseId, 0);
+    assert.equal(secondIModel.nativeDb.getBriefcaseId(), secondIModel.briefcaseId);
+    assert.isAbove(secondIModel.briefcaseId, 0);
+    assert.equal(neutralObserverIModel.nativeDb.getBriefcaseId(), neutralObserverIModel.briefcaseId);
+    assert.isAbove(neutralObserverIModel.briefcaseId, 0);
+
+    // Set up optimistic concurrency. Note the defaults are:
+    firstIModel.concurrencyControl.setPolicy(new ConcurrencyControl.OptimisticPolicy());
+    secondIModel.concurrencyControl.setPolicy(new ConcurrencyControl.OptimisticPolicy());
+    // Note: neutralObserver's IModel does not need to be configured for optimistic concurrency. He just pulls changes.
+
+    // Check that the policy has been setup correctly
+    let secondPolicy = secondIModel.concurrencyControl.getPolicy();
+    assert.isDefined(secondPolicy);
+    assert.isTrue(secondPolicy instanceof ConcurrencyControl.OptimisticPolicy);
+    assert.equal((secondPolicy as ConcurrencyControl.OptimisticPolicy).conflictResolution.updateVsUpdate, ConcurrencyControl.OnConflict.RejectIncomingChange);
+    assert.equal((secondPolicy as ConcurrencyControl.OptimisticPolicy).conflictResolution.updateVsDelete, ConcurrencyControl.OnConflict.AcceptIncomingChange);
+    assert.equal((secondPolicy as ConcurrencyControl.OptimisticPolicy).conflictResolution.deleteVsUpdate, ConcurrencyControl.OnConflict.RejectIncomingChange);
+
+    // firstUser: create model, category, and element el1
+    const r = await createNewModelAndCategory(firstUserRequestContext, firstIModel);
+    const el1 = firstIModel.elements.insertElement(IModelTestUtils.createPhysicalObject(firstIModel, r.modelId, r.spatialCategoryId));
+    // const el2 = firstIModel.elements.insertElement(IModelTestUtils.createPhysicalObject(firstIModel, r.modelId, r.spatialCategoryId));
+    firstIModel.saveChanges("firstUser created model, category, and two elements");
+    await firstIModel.pushChanges(firstUserRequestContext, "test");
+
+    // secondUser: pull and merge
+    await secondIModel.pullAndMergeChanges(secondUserRequestContext);
+
+    // Validate that the policy has been setup correctly after pullAndMerge (that causes the briefcase to reopen)
+    secondPolicy = secondIModel.concurrencyControl.getPolicy();
+    assert.isDefined(secondPolicy);
+    assert.isTrue(secondPolicy instanceof ConcurrencyControl.OptimisticPolicy);
+    assert.equal((secondPolicy as ConcurrencyControl.OptimisticPolicy).conflictResolution.updateVsUpdate, ConcurrencyControl.OnConflict.RejectIncomingChange);
+    assert.equal((secondPolicy as ConcurrencyControl.OptimisticPolicy).conflictResolution.updateVsDelete, ConcurrencyControl.OnConflict.AcceptIncomingChange);
+    assert.equal((secondPolicy as ConcurrencyControl.OptimisticPolicy).conflictResolution.deleteVsUpdate, ConcurrencyControl.OnConflict.RejectIncomingChange);
+
+    // --- Test 1: Overlapping changes that really are conflicts => conflict-resolution policy is applied ---
+
+    // firstUser: modify el1.userLabel
+    if (true) {
+      const el1cc: Element = firstIModel.elements.getElement(el1);
+      el1cc.userLabel = `${el1cc.userLabel} -> changed by firstUser`;
+      firstIModel.elements.updateElement(el1cc);
+      firstIModel.saveChanges("firstUser modified el1.userLabel");
+      await firstIModel.pushChanges(firstUserRequestContext, "test");
+    }
+
+    // secondUser: modify el1.userLabel
+    let expectedValueOfEl1UserLabel: string;
+    if (true) {
+      const el1before: Element = (secondIModel.elements.getElement(el1));
+      expectedValueOfEl1UserLabel = `${el1before.userLabel} -> changed by secondUser`;
+      el1before.userLabel = expectedValueOfEl1UserLabel;
+      secondIModel.elements.updateElement(el1before);
+      secondIModel.saveChanges("secondUser modified el1.userLabel");
+
+      // pull + merge => take secondUser's change (RejectIncomingChange). That's because the default updateVsUpdate setting is RejectIncomingChange
+      await secondIModel.pullAndMergeChanges(secondUserRequestContext);
+      const el1after = secondIModel.elements.getElement(el1);
+      assert.equal(el1after.userLabel, expectedValueOfEl1UserLabel);
+
+      await secondIModel.pushChanges(secondUserRequestContext, "test");
+    }
+
+    // Make sure a neutral observer sees secondUser's change.
+    if (true) {
+      await neutralObserverIModel.pullAndMergeChanges(neutralObserverUserRequestContext);
+      const elobj = neutralObserverIModel.elements.getElement(el1);
+      assert.equal(elobj.userLabel, expectedValueOfEl1UserLabel);
+    }
+
+    // firstUser: pull and see that secondUser has overridden my change
+    if (true) {
+      await firstIModel.pullAndMergeChanges(firstUserRequestContext);
+      const elobj = firstIModel.elements.getElement(el1);
+      assert.equal(elobj.userLabel, expectedValueOfEl1UserLabel);
+    }
+
+    // --- Test 2: Overlapping changes that are not conflicts  ---
+    /* **************** No. We do not support property-level change-merging.
+
+    // firstUser: modify el1.userLabel
+    const wasExpectedValueofEl1UserLabel = expectedValueofEl1UserLabel;
+    if (true) {
+      const el1cc: Element = firstIModel.elements.getElement(el1);
+      assert.equal(el1cc.userLabel, wasExpectedValueofEl1UserLabel);
+      expectedValueofEl1UserLabel = el1cc.userLabel + " -> changed again by firstUser";
+      el1cc.userLabel = expectedValueofEl1UserLabel;
+      firstIModel.elements.updateElement(el1cc);
+      firstIModel.saveChanges("firstUser modified el1.userLabel");
+      await firstIModel.pushChanges(firstUserRequestContext);
+    }
+
+    // Make sure a neutral observer sees firstUser's changes.
+    if (true) {
+      await neutralObserverIModel.pullAndMergeChanges(neutralObserverUserRequestContext);
+      const elobj = neutralObserverIModel.elements.getElement(el1);
+      assert.equal(elobj.userLabel, expectedValueofEl1UserLabel);
+    }
+
+    // secondUser: modify el1.userProperties
+    const secondUserPropNs = "secondUser";
+    const secondUserPropName = "property";
+    const expectedValueOfSecondUserProp: string = "x";
+    if (true) {
+      const el1before: Element = secondIModel.elements.getElement(el1);
+      assert.equal(el1before.userLabel, wasExpectedValueofEl1UserLabel);
+
+      el1before.setUserProperties(secondUserPropNs, { property: expectedValueOfSecondUserProp }); // secondUser changes userProperties
+      secondIModel.elements.updateElement(el1before);
+      secondIModel.saveChanges("secondUser modified el1.userProperties");
+      assert.equal(el1before.userLabel, wasExpectedValueofEl1UserLabel, "secondUser does not change userLabel");
+
+      // pull + merge => no conflict + both changes should be intact
+      await secondIModel.pullAndMergeChanges(secondUserRequestContext);
+      const el1after = secondIModel.elements.getElement(el1);
+      assert.equal(el1after.userLabel, expectedValueofEl1UserLabel);
+      assert.equal(el1after.getUserProperties(secondUserPropNs)[secondUserPropName], expectedValueOfSecondUserProp);
+
+      await secondIModel.pushChanges(secondUserRequestContext);
+    }
+
+    // firstUser: pull and see both changes
+    if (true) {
+      await firstIModel.pullAndMergeChanges(firstUserRequestContext);
+      const elobj = firstIModel.elements.getElement(el1);
+      assert.equal(elobj.userLabel, expectedValueofEl1UserLabel);
+      assert.equal(elobj.getUserProperties(secondUserPropNs)[secondUserPropName], expectedValueOfSecondUserProp);
+    }
+
+    // Make sure a neutral observer sees both changes.
+    if (true) {
+      await neutralObserverIModel.pullAndMergeChanges(neutralObserverUserRequestContext);
+      const elobj = neutralObserverIModel.elements.getElement(el1);
+      assert.equal(elobj.userLabel, expectedValueofEl1UserLabel);
+      assert.equal(elobj.getUserProperties(secondUserPropNs)[secondUserPropName], expectedValueOfSecondUserProp);
+    }
+  */
+    // --- Test 3: Non-overlapping changes ---
+
+  });
+
+  // Does not work with mocks
+  it("should build concurrency control request", async () => {
+    const iModel = await IModelTestUtils.downloadAndOpenBriefcase({ requestContext: managerRequestContext, contextId: testContextId, iModelId: readWriteTestIModelId });
+
+    const el: Element = iModel.elements.getRootSubject();
+    el.buildConcurrencyControlRequest(DbOpcode.Update);    // make a list of the locks, etc. that will be needed to update this element
+    const req = iModel.concurrencyControl.pendingRequest;
+    assert.isDefined(req);
+    assert.isArray(req.locks);
+    assert.equal(req.locks.length, 1, " we expect to need a lock on the element (exclusive), its model (shared), and the db itself (shared)");
+    assert.isArray(req.codes);
+    assert.equal(req.codes.length, 0, " since we didn't add or change the element's code, we don't expect to need a code reservation");
+
+    iModel.close();
+  });
+
+  it("should push changes with codes (#integration)", async () => {
+    const adminRequestContext = await TestUtility.getAuthorizedClientRequestContext(TestUsers.superManager);
+    let timer = new Timer("delete iModels");
+    // Delete any existing iModels with the same name as the read-write test iModel
+    const iModelName = "CodesPushTest";
+    const iModels = await IModelHost.iModelClient.iModels.get(adminRequestContext, testContextId, new IModelQuery().byName(iModelName));
+    for (const iModelTemp of iModels) {
+      await IModelHost.iModelClient.iModels.delete(adminRequestContext, testContextId, iModelTemp.id!);
+    }
+    timer.end();
+
+    // Create a new empty iModel on the Hub & obtain a briefcase
+    timer = new Timer("create iModel");
+    const rwIModelId = await BriefcaseManager.create(adminRequestContext, testContextId, iModelName, { rootSubject: { name: "TestSubject" } });
+    assert.isNotEmpty(rwIModelId);
+    const rwIModel = await IModelTestUtils.downloadAndOpenBriefcase({ requestContext: adminRequestContext, contextId: testContextId, iModelId: rwIModelId });
+    timer.end();
+
+    timer = new Timer("querying codes");
+    const initialCodes = await IModelHost.iModelClient.codes.get(adminRequestContext, rwIModelId);
+    timer.end();
+
+    timer = new Timer("make local changes");
+    const code = IModelTestUtils.getUniqueModelCode(rwIModel, "newPhysicalModel");
+    await IModelTestUtils.createAndInsertPhysicalPartitionAndModelAsync(adminRequestContext, rwIModel, code, true);
+    adminRequestContext.enter();
+
+    await rwIModel.concurrencyControl.request(adminRequestContext);
+    rwIModel.saveChanges("inserted generic objects");
+    timer.end();
+
+    assert.isTrue(rwIModel.concurrencyControl.codes.isReserved(code), "I reserved the code newPhysicalModel");
+
+    timer = new Timer("push changes");
+
+    // Push the changes to the hub
+    const prePushChangeSetId = rwIModel.changeSetId;
+    await rwIModel.pushChanges(adminRequestContext, "test");
+    const postPushChangeSetId = rwIModel.changeSetId;
+    assert(!!postPushChangeSetId);
+    expect(prePushChangeSetId !== postPushChangeSetId);
+
+    timer.end();
+
+    timer = new Timer("querying codes");
+    const codes = await IModelHost.iModelClient.codes.get(adminRequestContext, rwIModelId);
+    timer.end();
+    expect(codes.length > initialCodes.length);
+    assert.isTrue(codes.some((hcode) => (hcode.value === code.value) && (hcode.state === CodeState.Used)), "verify that I got the code that I reserved and used");
+
+    // Now verify that code reservations are released even if we call pushChanges with no changes.
+    const code2 = IModelTestUtils.getUniqueModelCode(rwIModel, "anotherCode");
+    await rwIModel.concurrencyControl.codes.reserve(adminRequestContext, [code2]);
+    assert.isTrue(rwIModel.concurrencyControl.codes.isReserved(code2), "I reserved the code anotherCode");
+    /* make no changes */
+    await rwIModel.pushChanges(adminRequestContext, "no changes");
+    assert.equal(postPushChangeSetId, rwIModel.changeSetId), "no changeset created or pushed";
+    assert.isFalse(rwIModel.concurrencyControl.codes.isReserved(code2), "I released my reservation of the code anotherCode");
+
+    const codesAfter = await IModelHost.iModelClient.codes.get(adminRequestContext, rwIModelId);
+    assert.deepEqual(codesAfter, codes, "The code that used above is still marked as used");
+  });
+
+  it("should defer locks and codes in bulk mode (#integration)", async () => {
+    const adminRequestContext = await TestUtility.getAuthorizedClientRequestContext(TestUsers.superManager);
+    // Delete any existing iModels with the same name as the read-write test iModel
+    const iModelName = HubUtility.generateUniqueName("ConcurrencyControlBulkModeTest");
+    const deleteIModel = await HubUtility.queryIModelByName(adminRequestContext, testContextId, iModelName);
+    if (undefined !== deleteIModel)
+      await IModelHost.iModelClient.iModels.delete(adminRequestContext, testContextId, deleteIModel.wsgId);
+
+    // Create a new empty iModel on the Hub & obtain a briefcase
+    const rwIModelId = await BriefcaseManager.create(adminRequestContext, testContextId, iModelName, { rootSubject: { name: "TestSubject" } });
+    assert.isNotEmpty(rwIModelId);
+    const rwIModel = await IModelTestUtils.downloadAndOpenBriefcase({ requestContext: adminRequestContext, contextId: testContextId, iModelId: rwIModelId });
+
+    const dictionary: DictionaryModel = rwIModel.models.getModel<DictionaryModel>(IModel.dictionaryId);
+    const newCategoryCode = IModelTestUtils.getUniqueSpatialCategoryCode(dictionary, "ThisTestSpatialCategory");
+    const newCategoryCode2 = IModelTestUtils.getUniqueSpatialCategoryCode(dictionary, "ThisTestSpatialCategory2");
+    assert.isTrue(await rwIModel.concurrencyControl.codes.areAvailable(adminRequestContext, [newCategoryCode]));
+    const subCategory = new SubCategoryAppearance({ color: 0xff0000 });
+    const newModelCode = IModelTestUtils.getUniqueModelCode(rwIModel, "newPhysicalModel");
+
+    assert.isFalse(rwIModel.concurrencyControl.hasPendingRequests);
+
+    assert.throws(() => IModelTestUtils.createAndInsertPhysicalPartitionAndModel(rwIModel, newModelCode, true), IModelError);  // s/ have errorNumber=RepositoryStatus.LockNotHeld
+    assert.throws(() => SpatialCategory.insert(rwIModel, IModel.dictionaryId, newCategoryCode.value, subCategory), IModelError);  // s/ have errorNumber=RepositoryStatus.LockNotHeld
+
+    // assert.isUndefined(rwIModel.models.tryGetModelProps())
+    assert.isUndefined(rwIModel.elements.tryGetElement(newCategoryCode));
+    assert.isUndefined(rwIModel.elements.tryGetElement(newCategoryCode2));
+
+    rwIModel.concurrencyControl.startBulkMode();
+    // rwIModel.concurrencyControl.setPolicy(new ConcurrencyControl.OptimisticPolicy());
+
+    assert.isFalse(rwIModel.concurrencyControl.hasPendingRequests);
+
+    IModelTestUtils.createAndInsertPhysicalPartitionAndModel(rwIModel, newModelCode, true);
+    SpatialCategory.insert(rwIModel, IModel.dictionaryId, newCategoryCode.value, subCategory);
+    SpatialCategory.insert(rwIModel, IModel.dictionaryId, newCategoryCode2.value, subCategory);
+
+    assert.isTrue(undefined !== rwIModel.elements.getElement(newCategoryCode));
+    assert.isTrue(undefined !== rwIModel.elements.getElement(newCategoryCode2));
+
+    assert.isTrue(rwIModel.concurrencyControl.hasPendingRequests);
+    await rwIModel.concurrencyControl.request(adminRequestContext);
+    assert.isFalse(rwIModel.concurrencyControl.hasPendingRequests);
+    rwIModel.saveChanges("inserted generic objects");
+
+    // While we're here, do a quick test of lock management
+    const bcId = rwIModel.concurrencyControl.iModel.briefcaseId;
+    const iModelId = rwIModel.concurrencyControl.iModel.iModelId;
+
+    let heldLocks = await IModelHost.iModelClient.locks.get(adminRequestContext, iModelId, new LockQuery().byBriefcaseId(bcId));
+    assert.isTrue(heldLocks.length !== 0);
+
+    await expect(rwIModel.concurrencyControl.abandonResources(adminRequestContext)).to.be.rejectedWith(IModelError, "");
+
+    await rwIModel.pushChanges(adminRequestContext, "");
+
+    heldLocks = await IModelHost.iModelClient.locks.get(adminRequestContext, iModelId, new LockQuery().byBriefcaseId(bcId));
+    assert.isTrue(heldLocks.length === 0);
+
+    await rwIModel.concurrencyControl.abandonResources(adminRequestContext); // should do nothing and be harmless
+
+    await IModelHost.iModelClient.iModels.delete(adminRequestContext, testContextId, iModelId);
+  });
+
+  it("should handle undo/redo (#integration)", async () => {
+    const adminRequestContext = await TestUtility.getAuthorizedClientRequestContext(TestUsers.superManager);
+    let timer = new Timer("delete iModels");
+    // Delete any existing iModels with the same name as the read-write test iModel
+    const iModelName = "CodesUndoRedoPushTest";
+    const iModels = await IModelHost.iModelClient.iModels.get(adminRequestContext, testContextId, new IModelQuery().byName(iModelName));
+    for (const iModelTemp of iModels) {
+      await IModelHost.iModelClient.iModels.delete(adminRequestContext, testContextId, iModelTemp.id!);
+    }
+    timer.end();
+
+    // Create a new empty iModel on the Hub & obtain a briefcase
+    timer = new Timer("create iModel");
+    const rwIModelId = await BriefcaseManager.create(adminRequestContext, testContextId, iModelName, { rootSubject: { name: "TestSubject" } });
+    assert.isNotEmpty(rwIModelId);
+    const rwIModel = await IModelTestUtils.downloadAndOpenBriefcase({ requestContext: adminRequestContext, contextId: testContextId, iModelId: rwIModelId });
+    timer.end();
+
+    // create and insert a new model with code1
+    const code1 = IModelTestUtils.getUniqueModelCode(rwIModel, "newPhysicalModel1");
+    await IModelTestUtils.createAndInsertPhysicalPartitionAndModelAsync(adminRequestContext, rwIModel, code1, true);
+    adminRequestContext.enter();
+
+    assert.isTrue(rwIModel.elements.getElement(code1) !== undefined); // throws if element is not found
+
+    // create a local txn with that change
+    rwIModel.saveChanges("inserted newPhysicalModel");
+
+    // Reverse that local txn
+    rwIModel.txns.reverseSingleTxn();
+
+    try {
+      //  The model that I just created with code1 should no longer be there.
+      const theNewModel = rwIModel.elements.getElement(code1); // throws if element is not found
+      assert.isTrue(theNewModel === undefined); // really should not be here.
+      assert.fail(); // should not be here.
+    } catch (_err) {
+      // this is what I expect
+    }
+
+    // Create and insert a model with code2
+    const code2 = IModelTestUtils.getUniqueModelCode(rwIModel, "newPhysicalModel2");
+    await IModelTestUtils.createAndInsertPhysicalPartitionAndModelAsync(adminRequestContext, rwIModel, code2, true);
+    adminRequestContext.enter();
+
+    rwIModel.saveChanges("inserted generic objects");
+
+    // The iModel should have a model with code1 and not code2
+    assert.isTrue(rwIModel.elements.getElement(code2) !== undefined); // throws if element is not found
+
+    timer = new Timer("push changes");
+
+    // Push the changes to the hub
+    const prePushChangeSetId = rwIModel.changeSetId;
+    await rwIModel.pushChanges(adminRequestContext, "test");
+    const postPushChangeSetId = rwIModel.changeSetId;
+    assert(!!postPushChangeSetId);
+    expect(prePushChangeSetId !== postPushChangeSetId);
+
+    timer.end();
+
+    // The iModel should have code1 marked as used and not code2
+    timer = new Timer("querying codes");
+    const codes = await IModelHost.iModelClient.codes.get(adminRequestContext, rwIModelId);
+    timer.end();
+    assert.isTrue(codes.find((code) => (code.value === "newPhysicalModel2" && code.state === CodeState.Used)) !== undefined);
+    assert.isFalse(codes.find((code) => (code.value === "newPhysicalModel" && code.state === CodeState.Used)) !== undefined);
+  });
+
+  it("should not push changes with lock conflicts (#integration)", async () => {
+    const adminRequestContext = await TestUtility.getAuthorizedClientRequestContext(TestUsers.superManager);
+    let timer = new Timer("delete iModels");
+    const iModelName = "LocksConflictTest";
+    const iModels = await IModelHost.iModelClient.iModels.get(adminRequestContext, testContextId, new IModelQuery().byName(iModelName));
+    for (const iModelTemp of iModels) {
+      await IModelHost.iModelClient.iModels.delete(adminRequestContext, testContextId, iModelTemp.id!);
+      adminRequestContext.enter();
+    }
+    timer.end();
+
+    timer = new Timer("create iModel");
+    const rwIModelId = await BriefcaseManager.create(adminRequestContext, testContextId, iModelName, { rootSubject: { name: "TestSubject" } });
+
+    const rwIModel = await IModelTestUtils.downloadAndOpenBriefcase({ requestContext: adminRequestContext, contextId: testContextId, iModelId: rwIModelId });
+    adminRequestContext.enter();
+    timer.end();
+
+    rwIModel.concurrencyControl.startBulkMode();  // in bulk mode, we don't have to get locks before we make local changes. They are tracked and deferred until saveChanges requests them all at once.
+
+    //  Create a new model and put two elements in it
+    const [, newModelId] = IModelTestUtils.createAndInsertPhysicalPartitionAndModel(rwIModel, IModelTestUtils.getUniqueModelCode(rwIModel, "newPhysicalModel"), true);
+    const dictionary: DictionaryModel = rwIModel.models.getModel<DictionaryModel>(IModel.dictionaryId);
+    const newCategoryCode = IModelTestUtils.getUniqueSpatialCategoryCode(dictionary, "ThisTestSpatialCategory");
+    assert.isTrue(await rwIModel.concurrencyControl.codes.areAvailable(adminRequestContext, [newCategoryCode]));
+    const spatialCategoryId: Id64String = SpatialCategory.insert(rwIModel, IModel.dictionaryId, newCategoryCode.value, new SubCategoryAppearance({ color: 0xff0000 }));
+    const elid1 = rwIModel.elements.insertElement(IModelTestUtils.createPhysicalObject(rwIModel, newModelId, spatialCategoryId));
+    const elid2 = rwIModel.elements.insertElement(IModelTestUtils.createPhysicalObject(rwIModel, newModelId, spatialCategoryId));
+
+    await rwIModel.concurrencyControl.request(adminRequestContext);
+    adminRequestContext.enter();
+    rwIModel.saveChanges("created newPhysicalModel");
+    timer = new Timer("pullmergepush");
+    await rwIModel.pushChanges(adminRequestContext, "newPhysicalModel");
+    adminRequestContext.enter();
+
+    //  Have another briefcase take out an exclusive lock on element #1
+    const otherBriefcase = await IModelHost.iModelClient.briefcases.create(adminRequestContext, rwIModelId);
+    assert.notEqual(otherBriefcase.briefcaseId, rwIModel.briefcaseId);
+    const otherBriefcaseLockReq = ConcurrencyControl.Request.toHubLock(rwIModel.concurrencyControl, ConcurrencyControl.Request.getElementLock(elid1, LockLevel.Exclusive));
+    otherBriefcaseLockReq.briefcaseId = otherBriefcase.briefcaseId; // We want this lock to be held by another briefcase
+    const otherBriefcaseLockResult = await IModelHost.iModelClient.locks.update(adminRequestContext, rwIModelId, [otherBriefcaseLockReq]);
+    assert.isTrue(otherBriefcaseLockResult.length === 1);
+    assert.equal(otherBriefcase.briefcaseId, otherBriefcaseLockResult[0].briefcaseId);
+    assert.equal(elid1, otherBriefcaseLockResult[0].objectId);
+    assert.equal(LockLevel.Exclusive, otherBriefcaseLockResult[0].lockLevel);
+
+    assert.isUndefined(rwIModel.elements.getElement(elid1).userLabel, "element #1 should have no userLabel");
+
+    // This briefcase can insert elements with no problem
+    const elid4 = rwIModel.elements.insertElement(IModelTestUtils.createPhysicalObject(rwIModel, newModelId, spatialCategoryId));
+    await rwIModel.concurrencyControl.request(adminRequestContext);
+    rwIModel.saveChanges("inserted element #4");
+    // (don't push! We want this newly inserted element to be in the local briefcase and its fake local lock to be in the cctl lock cache together with
+    // the changes that we are about to try and fail to make in the next step.)
+
+    // This briefcase will now try to modify the locked element, and that should fail.
+    let elid3: Id64String | undefined;
+    if (true) {
+      const el1Props = rwIModel.elements.getElement(elid1);
+      el1Props.userLabel = "try to change it in this briefcase (won't work)";
+      rwIModel.elements.updateElement(el1Props);
+      // Also create another new element as part of the same txn.
+      elid3 = rwIModel.elements.insertElement(IModelTestUtils.createPhysicalObject(rwIModel, newModelId, spatialCategoryId));
+      assert.isTrue(rwIModel.concurrencyControl.locks.holdsLock(ConcurrencyControl.Request.getElementLock(elid3, LockLevel.Exclusive))); // (tricky: ccmgr pretends that new elements are locked.)
+      assert.isTrue(rwIModel.concurrencyControl.hasPendingRequests); // we have to get the lock before we can carry through with this
+      let rejectedWithError: Error | undefined;
+      try {
+        await rwIModel.concurrencyControl.request(adminRequestContext);
+      } catch (err) {
+        rejectedWithError = err;
+      }
+      assert.isTrue(rejectedWithError !== undefined);
+      assert.isTrue(rejectedWithError instanceof IModelHubError);
+      assert.equal((rejectedWithError as IModelHubError).errorNumber, IModelHubStatus.LockOwnedByAnotherBriefcase);
+    }
+
+    // This briefcase has no choice but to abandon everything it did since the last call to saveChanges. That includes both the change to the locked element and the insert of the new element.
+    rwIModel.abandonChanges();
+
+    // Verify that all uncommitted changes and temporary locks were rolled back
+    assert.isFalse(rwIModel.concurrencyControl.hasPendingRequests); // when we abandon changes, we also abandon the pending resource request
+    assert.isUndefined(rwIModel.elements.getElement(elid1).userLabel, "the modification of element #1 should have been unwound");
+    assert.isUndefined(rwIModel.elements.tryGetElement(elid3), "the insert of element #3 should have been unwound");
+    assert.isFalse(rwIModel.concurrencyControl.locks.holdsLock(ConcurrencyControl.Request.getElementLock(elid3, LockLevel.Exclusive)), "The fake local lock on element #3 should have been discarded");
+    // ... but all committed changes and temporary locks were retained.
+    assert.isTrue(undefined !== rwIModel.elements.tryGetElement(elid4), "the insert of the first new element should have been retained");
+    assert.isTrue(rwIModel.concurrencyControl.locks.holdsLock(ConcurrencyControl.Request.getElementLock(elid4, LockLevel.Exclusive)), "The fake local lock on element #4 should have been retained");
+
+    // This briefcase should be able to modify element #2.
+    if (true) {
+      const el2Props = rwIModel.elements.getElement(elid2);
+      el2Props.userLabel = "changed by this briefcase";
+      rwIModel.elements.updateElement(el2Props);
+      assert.isTrue(rwIModel.concurrencyControl.hasPendingRequests); // we have to get the lock before we can carry through with this
+      await rwIModel.concurrencyControl.request(adminRequestContext);
+      adminRequestContext.enter();
+      rwIModel.saveChanges("this briefcase changed el2");
+      await rwIModel.pushChanges(adminRequestContext, "this briefcase changed el2");
+    }
+
+    // Now make the other briefcase release its lock and show that this briefcase can update element #1.
+    otherBriefcaseLockReq.lockLevel = LockLevel.None;
+    await IModelHost.iModelClient.locks.update(adminRequestContext, rwIModelId, [otherBriefcaseLockReq]);
+    if (true) {
+      const el1Props = rwIModel.elements.getElement(elid1);
+      el1Props.userLabel = "changed by this briefcase";
+      assert.isFalse(rwIModel.concurrencyControl.hasPendingRequests);
+      rwIModel.elements.updateElement(el1Props);
+      assert.isTrue(rwIModel.concurrencyControl.hasPendingRequests); // we have to get the lock before we can carry through with this
+      await rwIModel.concurrencyControl.request(adminRequestContext);
+      assert.isFalse(rwIModel.concurrencyControl.hasPendingRequests);
+      adminRequestContext.enter();
+      rwIModel.saveChanges("this briefcase change to el2");
+      await rwIModel.pushChanges(adminRequestContext, "this briefcase change to el2");
+    }
+
+    await IModelTestUtils.closeAndDeleteBriefcaseDb(adminRequestContext, rwIModel);
+  });
+
+  it("Locks conflict test II (#integration)", async () => {
+    const adminRequestContext = await TestUtility.getAuthorizedClientRequestContext(TestUsers.superManager);
+    let timer = new Timer("delete iModels");
+    const iModelName = "LocksConflictTestII";
+    const iModels = await IModelHost.iModelClient.iModels.get(adminRequestContext, testContextId, new IModelQuery().byName(iModelName));
+    for (const iModelTemp of iModels) {
+      await IModelHost.iModelClient.iModels.delete(adminRequestContext, testContextId, iModelTemp.id!);
+      adminRequestContext.enter();
+    }
+    timer.end();
+
+    timer = new Timer("create iModel");
+    const rwIModelId = await BriefcaseManager.create(adminRequestContext, testContextId, iModelName, { rootSubject: { name: "TestSubject" } });
+
+    const rwIModel = await IModelTestUtils.downloadAndOpenBriefcase({ requestContext: adminRequestContext, contextId: testContextId, iModelId: rwIModelId });
+    adminRequestContext.enter();
+    timer.end();
+
+    rwIModel.concurrencyControl.startBulkMode();  // in bulk mode, we don't have to get locks before we make local changes. They are tracked and deferred until saveChanges requests them all at once.
+
+    //  Create a new model and put an element in it (elid1)
+    const [, newModelId] = IModelTestUtils.createAndInsertPhysicalPartitionAndModel(rwIModel, IModelTestUtils.getUniqueModelCode(rwIModel, "newPhysicalModel"), true);
+    const dictionary: DictionaryModel = rwIModel.models.getModel<DictionaryModel>(IModel.dictionaryId);
+    const newCategoryCode = IModelTestUtils.getUniqueSpatialCategoryCode(dictionary, "ThisTestSpatialCategory");
+    assert.isTrue(await rwIModel.concurrencyControl.codes.areAvailable(adminRequestContext, [newCategoryCode]));
+    const spatialCategoryId: Id64String = SpatialCategory.insert(rwIModel, IModel.dictionaryId, newCategoryCode.value, new SubCategoryAppearance({ color: 0xff0000 }));
+    const elid1 = rwIModel.elements.insertElement(IModelTestUtils.createPhysicalObject(rwIModel, newModelId, spatialCategoryId));
+
+    await rwIModel.concurrencyControl.request(adminRequestContext);
+    adminRequestContext.enter();
+    rwIModel.saveChanges("created newPhysicalModel");
+    timer = new Timer("pullmergepush");
+    await rwIModel.pushChanges(adminRequestContext, "newPhysicalModel");
+    adminRequestContext.enter();
+
+    await rwIModel.concurrencyControl.endBulkMode(adminRequestContext); // leave bulk mode. Now we will have to get locks before making changes.
+    adminRequestContext.enter();
+
+    //  --- Briefcase 2
+    //  Have another briefcase take out an exclusive lock on element #1
+    const briefcase2 = await IModelTestUtils.downloadAndOpenBriefcase({ requestContext: superRequestContext, contextId: testContextId, iModelId: rwIModelId });
+    superRequestContext.enter();
+
+    assert.notEqual(briefcase2.briefcaseId, rwIModel.briefcaseId);
+
+    const el1bc2 = briefcase2.elements.getElement(elid1);
+    await briefcase2.concurrencyControl.requestResourcesForUpdate(superRequestContext, [el1bc2]);
+    superRequestContext.enter();
+
+    // --- Briefcase 1
+    // Now let the first briefcase try to delete element #1. That should fail with a lock error.
+    const el1bc1 = rwIModel.elements.getElement(elid1);
+    assert.throws(() => rwIModel.elements.deleteElement(elid1)); // this should throw, because we haven't requested a lock yet
+    await expect(rwIModel.concurrencyControl.requestResourcesForDelete(adminRequestContext, [el1bc1])).to.be.rejectedWith(WsgError, "Lock(s) is owned by another briefcase.");
+
+    briefcase2.close();
+    await IModelTestUtils.closeAndDeleteBriefcaseDb(adminRequestContext, rwIModel);
+  });
+
+  it("should not push changes with code conflicts (#integration)", async () => {
+    const adminRequestContext = await TestUtility.getAuthorizedClientRequestContext(TestUsers.superManager);
+    let timer = new Timer("delete iModels");
+    const iModelName = "CodesConflictTest";
+    const iModels = await IModelHost.iModelClient.iModels.get(adminRequestContext, testContextId, new IModelQuery().byName(iModelName));
+    for (const iModelTemp of iModels) {
+      await IModelHost.iModelClient.iModels.delete(adminRequestContext, testContextId, iModelTemp.id!);
+    }
+    timer.end();
+
+    timer = new Timer("create iModel");
+    const rwIModelId = await BriefcaseManager.create(adminRequestContext, testContextId, iModelName, { rootSubject: { name: "TestSubject" } });
+    assert.isNotEmpty(rwIModelId);
+
+    const rwIModel = await IModelTestUtils.downloadAndOpenBriefcase({ requestContext: adminRequestContext, contextId: testContextId, iModelId: rwIModelId });
+    timer.end();
+
+    const code = IModelTestUtils.getUniqueModelCode(rwIModel, "newPhysicalModel");
+    const otherBriefcase = await IModelHost.iModelClient.briefcases.create(adminRequestContext, rwIModelId);
+
+    let codesReserved = (await IModelHost.iModelClient.codes.get(adminRequestContext, rwIModelId)).filter((c) => c.state === CodeState.Reserved);
+    assert.equal(codesReserved.length, 0);
+
+    const hubCode = new HubCode();
+    hubCode.value = code.value;
+    hubCode.codeSpecId = code.spec;
+    hubCode.codeScope = code.scope;
+    hubCode.briefcaseId = otherBriefcase.briefcaseId;
+    hubCode.state = CodeState.Reserved;
+    await IModelHost.iModelClient.codes.update(adminRequestContext, rwIModelId, [hubCode]);
+    adminRequestContext.enter();
+    await rwIModel.concurrencyControl.syncCache(adminRequestContext); // I must tell ConcurrencyControl whenever I make changes to locks/codes in iModelHub by using the lower-level API directly.
+    adminRequestContext.enter();
+
+    timer = new Timer("querying codes");
+    codesReserved = (await IModelHost.iModelClient.codes.get(adminRequestContext, rwIModelId)).filter((c) => c.state === CodeState.Reserved);
+    timer.end();
+    assert.equal(codesReserved.length, 1);
+    assert.equal(codesReserved[0].value, hubCode.value);
+
+    let rejectedWithError: Error | undefined;
+    try {
+      await IModelTestUtils.createAndInsertPhysicalPartitionAndModelAsync(adminRequestContext, rwIModel, code, true);
+    } catch (err) {
+      rejectedWithError = err;
+    }
+    assert.isTrue(rejectedWithError !== undefined);
+    assert.isTrue(rejectedWithError instanceof IModelHubError);
+    assert.equal((rejectedWithError as IModelHubError).errorNumber, IModelHubStatus.CodeReservedByAnotherBriefcase);
+  });
+
+  it("should write to briefcase with optimistic concurrency (#integration)", async () => {
+    const adminRequestContext = await TestUtility.getAuthorizedClientRequestContext(TestUsers.superManager);
+
+    let timer = new Timer("delete iModels");
+    // Delete any existing iModels with the same name as the OptimisticConcurrencyTest iModel
+    const iModelName = "OptimisticConcurrencyTest";
+    const iModels = await IModelHost.iModelClient.iModels.get(adminRequestContext, testContextId, new IModelQuery().byName(iModelName));
+    for (const iModelTemp of iModels) {
+      await IModelHost.iModelClient.iModels.delete(adminRequestContext, testContextId, iModelTemp.id!);
+    }
+    timer.end();
+
+    // Create a new empty iModel on the Hub & obtain a briefcase
+    timer = new Timer("create iModel");
+    const rwIModelId = await BriefcaseManager.create(adminRequestContext, testContextId, iModelName, { rootSubject: { name: "TestSubject" } });
+    assert.isNotEmpty(rwIModelId);
+    const rwIModel = await IModelTestUtils.downloadAndOpenBriefcase({ requestContext: adminRequestContext, contextId: testContextId, iModelId: rwIModelId });
+    timer.end();
+
+    timer = new Timer("make local changes");
+
+    // Turn on optimistic concurrency control. This allows the app to modify elements, models, etc. without first acquiring locks.
+    // Later, when the app downloads and merges changeSets from the Hub into the briefcase, BriefcaseManager will merge changes and handle conflicts.
+    // The app still has to reserve codes.
+    rwIModel.concurrencyControl.setPolicy(new ConcurrencyControl.OptimisticPolicy());
+
+    // Show that we can modify the properties of an element. In this case, we modify the root element itself.
+    const rootEl: Element = rwIModel.elements.getRootSubject();
+    rootEl.userLabel = `${rootEl.userLabel}changed`;
+    rwIModel.elements.updateElement(rootEl);
+
+    assert.isFalse(rwIModel.concurrencyControl.hasPendingRequests);
+
+    rwIModel.saveChanges(JSON.stringify({ userid: "user1", description: "changed a userLabel" }));  // save it, to show that saveChanges will accumulate local txn descriptions
+
+    // Create a new physical model.
+    const [, newModelId] = await IModelTestUtils.createAndInsertPhysicalPartitionAndModelAsync(adminRequestContext, rwIModel, IModelTestUtils.getUniqueModelCode(rwIModel, "newPhysicalModel"), true);
+    adminRequestContext.enter();
+
+    // Find or create a SpatialCategory.
+    const dictionary: DictionaryModel = rwIModel.models.getModel<DictionaryModel>(IModel.dictionaryId);
+    const newCategoryCode = IModelTestUtils.getUniqueSpatialCategoryCode(dictionary, "ThisTestSpatialCategory");
+    assert.isTrue(await rwIModel.concurrencyControl.codes.areAvailable(adminRequestContext, [newCategoryCode]));
+    const spatialCategoryId: Id64String = SpatialCategory.insert(rwIModel, IModel.dictionaryId, newCategoryCode.value, new SubCategoryAppearance({ color: 0xff0000 }));
+
+    timer.end();
+
+    timer = new Timer("query Codes I");
+
+    // iModel.concurrencyControl should have recorded the codes that are required by the new elements.
+    assert.isTrue(rwIModel.concurrencyControl.hasPendingRequests);
+    assert.isTrue(await rwIModel.concurrencyControl.areAvailable(adminRequestContext));
+
+    timer.end();
+    timer = new Timer("reserve Codes");
+
+    // Reserve all of the codes that are required by the new model and category.
+    try {
+      await rwIModel.concurrencyControl.request(adminRequestContext);
+    } catch (err) {
+      if (err instanceof IModelHubError) {
+        assert.fail(JSON.stringify(err));
+      }
+    }
+
+    timer.end();
+    timer = new Timer("query Codes II");
+
+    // Verify that the codes are reserved.
+    const category = rwIModel.elements.getElement(spatialCategoryId);
+    assert.isTrue(category.code.value !== undefined);
+    const codeStates = await rwIModel.concurrencyControl.codes.query(adminRequestContext, category.code.spec, category.code.scope);
+    const foundCode: MultiCode[] = codeStates.filter((cs) => (cs.value === category.code.value) && (cs.state === CodeState.Reserved));
+    assert.equal(foundCode.length, 1);
+
+    /* NEEDS WORK - query just this one code
+  assert.isTrue(category.code.value !== undefined);
+  const codeStates2 = await iModel.concurrencyControl.codes.query(adminAccessToken, category.code.spec, category.code.scope, category.code.value!);
+  assert.equal(codeStates2.length, 1);
+  assert.equal(codeStates2[0].values.length, 1);
+  assert.equal(codeStates2[0].values[0], category.code.value!);
+  */
+
+    timer.end();
+
+    timer = new Timer("make more local changes");
+
+    // Create a couple of physical elements.
+    const elid1 = rwIModel.elements.insertElement(IModelTestUtils.createPhysicalObject(rwIModel, newModelId, spatialCategoryId));
+    rwIModel.elements.insertElement(IModelTestUtils.createPhysicalObject(rwIModel, newModelId, spatialCategoryId));
+
+    // Commit the local changes to a local transaction in the briefcase.
+    rwIModel.saveChanges(JSON.stringify({ userid: "user1", description: "inserted generic objects" }));
+
+    rwIModel.elements.getElement(elid1); // throws if elid1 is not found
+    rwIModel.elements.getElement(spatialCategoryId); // throws if spatialCategoryId is not found
+
+    timer.end();
+
+    timer = new Timer("pullmergepush");
+
+    // Push the changes to the hub
+    const prePushChangeSetId = rwIModel.changeSetId;
+    await rwIModel.pushChanges(adminRequestContext, "test");
+    const postPushChangeSetId = rwIModel.changeSetId;
+    assert(!!postPushChangeSetId);
+    expect(prePushChangeSetId !== postPushChangeSetId);
+
+    timer.end();
+
+    // Open a readonly copy of the iModel
+    const roIModel = await IModelTestUtils.downloadAndOpenCheckpoint({ requestContext: adminRequestContext, contextId: testContextId, iModelId: rwIModelId });
+    assert.exists(roIModel);
+
+    await IModelTestUtils.closeAndDeleteBriefcaseDb(adminRequestContext, rwIModel);
+    roIModel.close();
+  });
+
+  it("Run plain SQL against fixed version connection", async () => {
+    const iModel = await IModelTestUtils.downloadAndOpenBriefcase({ requestContext: managerRequestContext, contextId: testContextId, iModelId: readOnlyTestIModelId });
+    try {
+      iModel.withPreparedSqliteStatement("CREATE TABLE Test(Id INTEGER PRIMARY KEY, Name TEXT NOT NULL, Code INTEGER)", (stmt: SqliteStatement) => {
+        assert.equal(stmt.step(), DbResult.BE_SQLITE_DONE);
+      });
+
+      iModel.withPreparedSqliteStatement("INSERT INTO Test(Name,Code) VALUES(?,?)", (stmt: SqliteStatement) => {
+        stmt.bindValue(1, "Dummy 1");
+        stmt.bindValue(2, 100);
+        assert.equal(stmt.step(), DbResult.BE_SQLITE_DONE);
+      });
+
+      iModel.withPreparedSqliteStatement("INSERT INTO Test(Name,Code) VALUES(?,?)", (stmt: SqliteStatement) => {
+        stmt.bindValues(["Dummy 2", 200]);
+        assert.equal(stmt.step(), DbResult.BE_SQLITE_DONE);
+      });
+
+      iModel.withPreparedSqliteStatement("INSERT INTO Test(Name,Code) VALUES(:p1,:p2)", (stmt: SqliteStatement) => {
+        stmt.bindValue(":p1", "Dummy 3");
+        stmt.bindValue(":p2", 300);
+        assert.equal(stmt.step(), DbResult.BE_SQLITE_DONE);
+      });
+
+      iModel.withPreparedSqliteStatement("INSERT INTO Test(Name,Code) VALUES(:p1,:p2)", (stmt: SqliteStatement) => {
+        stmt.bindValues({ ":p1": "Dummy 4", ":p2": 400 });
+        assert.equal(stmt.step(), DbResult.BE_SQLITE_DONE);
+      });
+
+      iModel.saveChanges();
+
+      iModel.withPreparedSqliteStatement("SELECT Id,Name,Code FROM Test ORDER BY Id", (stmt: SqliteStatement) => {
+        for (let i: number = 1; i <= 4; i++) {
+          assert.equal(stmt.step(), DbResult.BE_SQLITE_ROW);
+          assert.equal(stmt.getColumnCount(), 3);
+          const val0: SqliteValue = stmt.getValue(0);
+          assert.equal(val0.columnName, "Id");
+          assert.equal(val0.type, SqliteValueType.Integer);
+          assert.isFalse(val0.isNull);
+          assert.equal(val0.getInteger(), i);
+
+          const val1: SqliteValue = stmt.getValue(1);
+          assert.equal(val1.columnName, "Name");
+          assert.equal(val1.type, SqliteValueType.String);
+          assert.isFalse(val1.isNull);
+          assert.equal(val1.getString(), `Dummy ${i}`);
+
+          const val2: SqliteValue = stmt.getValue(2);
+          assert.equal(val2.columnName, "Code");
+          assert.equal(val2.type, SqliteValueType.Integer);
+          assert.isFalse(val2.isNull);
+          assert.equal(val2.getInteger(), i * 100);
+
+          const row: any = stmt.getRow();
+          assert.equal(row.id, i);
+          assert.equal(row.name, `Dummy ${i}`);
+          assert.equal(row.code, i * 100);
+        }
+        assert.equal(stmt.step(), DbResult.BE_SQLITE_DONE);
+      });
+    } finally {
+      // delete the briefcase as the test modified it locally.
+      let briefcasePath: string | undefined;
+      if (iModel.isOpen)
+        briefcasePath = iModel.pathName;
+
+      await IModelTestUtils.closeAndDeleteBriefcaseDb(managerRequestContext, iModel);
+      if (!!briefcasePath && IModelJsFs.existsSync(briefcasePath))
+        IModelJsFs.unlinkSync(briefcasePath);
+    }
+  });
+
+  it("Run plain SQL against readonly connection", async () => {
+    const iModel = await IModelTestUtils.downloadAndOpenCheckpoint({ requestContext: managerRequestContext, contextId: testContextId, iModelId: readOnlyTestIModelId });
+
+    iModel.withPreparedSqliteStatement("SELECT Name,StrData FROM be_Prop WHERE Namespace='ec_Db'", (stmt: SqliteStatement) => {
+      let rowCount: number = 0;
+      while (stmt.step() === DbResult.BE_SQLITE_ROW) {
+        rowCount++;
+        assert.equal(stmt.getColumnCount(), 2);
+        const nameVal: SqliteValue = stmt.getValue(0);
+        assert.equal(nameVal.columnName, "Name");
+        assert.equal(nameVal.type, SqliteValueType.String);
+        assert.isFalse(nameVal.isNull);
+        const name: string = nameVal.getString();
+
+        const versionVal: SqliteValue = stmt.getValue(1);
+        assert.equal(versionVal.columnName, "StrData");
+        assert.equal(versionVal.type, SqliteValueType.String);
+        assert.isFalse(versionVal.isNull);
+        const profileVersion: any = JSON.parse(versionVal.getString());
+
+        assert.isTrue(name === "SchemaVersion" || name === "InitialSchemaVersion");
+        if (name === "SchemaVersion") {
+          assert.equal(profileVersion.major, 4);
+          assert.equal(profileVersion.minor, 0);
+          assert.equal(profileVersion.sub1, 0);
+          assert.isAtLeast(profileVersion.sub2, 1);
+        } else if (name === "InitialSchemaVersion") {
+          assert.equal(profileVersion.major, 4);
+          assert.equal(profileVersion.minor, 0);
+          assert.equal(profileVersion.sub1, 0);
+          assert.isAtLeast(profileVersion.sub2, 1);
+        }
+      }
+      assert.equal(rowCount, 2);
+    });
+    iModel.close();
+  });
+
+  it("should be able to upgrade a briefcase with an older schema", async () => {
+    const projectId = await HubUtility.getTestContextId(managerRequestContext);
+
+    /**
+     * Test validates that -
+     * - User "manager" upgrades the BisCore schema in the briefcase from version 1.0.0 to 1.0.10+
+     * - User "super" can get the upgrade "manager" made
+     */
+
+    /* Setup test - Push an iModel with an old BisCore schema up to the Hub */
+    const pathname = IModelTestUtils.resolveAssetFile("CompatibilityTestSeed.bim");
+    const hubName = HubUtility.generateUniqueName("CompatibilityTest");
+    const iModelId = await HubUtility.pushIModel(managerRequestContext, projectId, pathname, hubName, true);
+
+    // Download two copies of the briefcase - manager and super
+    const args: RequestNewBriefcaseProps = {
+      contextId: projectId,
+      iModelId,
+    };
+    const managerBriefcaseProps = await BriefcaseManager.downloadBriefcase(managerRequestContext, args);
+    managerRequestContext.enter();
+    const superBriefcaseProps = await BriefcaseManager.downloadBriefcase(superRequestContext, args);
+    superRequestContext.enter();
+
+    /* User "manager" upgrades the briefcase */
+
+    // Validate the original state of the BisCore schema in the briefcase
+    let iModel = await BriefcaseDb.open(managerRequestContext, { fileName: managerBriefcaseProps.fileName });
+    const beforeVersion = iModel.querySchemaVersion("BisCore");
+    assert.isTrue(semver.satisfies(beforeVersion!, "= 1.0.0"));
+    assert.isFalse(iModel.nativeDb.hasPendingTxns());
+    iModel.close();
+
+    // Validate that the BisCore schema is recognized as a recommended upgrade
+    let schemaState: SchemaState = BriefcaseDb.validateSchemas(managerBriefcaseProps.fileName, true);
+    assert.strictEqual(schemaState, SchemaState.UpgradeRecommended);
+
+    // Upgrade the schemas
+    await BriefcaseDb.upgradeSchemas(managerRequestContext, managerBriefcaseProps);
+    managerRequestContext.enter();
+
+    // Validate state after upgrade
+    const schemaLocks = await IModelHost.iModelClient.locks.get(managerRequestContext, iModelId, new LockQuery().byLockType(LockType.Schemas).byLockLevel(LockLevel.Exclusive));
+    managerRequestContext.enter();
+    assert.isTrue(schemaLocks.length === 0); // Validate no schema locks held by the hub
+    iModel = await BriefcaseDb.open(managerRequestContext, { fileName: managerBriefcaseProps.fileName });
+    managerRequestContext.enter();
+    const afterVersion = iModel.querySchemaVersion("BisCore");
+    assert.isTrue(semver.satisfies(afterVersion!, ">= 1.0.10"));
+    assert.isFalse(iModel.nativeDb.hasPendingTxns());
+    assert.isFalse(iModel.concurrencyControl.locks.hasSchemaLock);
+    assert.isFalse(iModel.nativeDb.hasUnsavedChanges());
+
+    /* User "super" can get the upgrade "manager" made */
+
+    // Validate that the BisCore schema is recognized as a recommended upgrade
+    schemaState = BriefcaseDb.validateSchemas(superBriefcaseProps.fileName, true);
+    assert.strictEqual(schemaState, SchemaState.UpgradeRecommended);
+
+    // Upgrade the schemas - should fail, since user hasn't pulled changes done by manager
+    let result: IModelHubStatus = IModelHubStatus.Success;
+    try {
+      await BriefcaseDb.upgradeSchemas(superRequestContext, superBriefcaseProps);
+      managerRequestContext.enter();
+    } catch (err) {
+      superRequestContext.enter();
+      assert(err instanceof IModelHubError);
+      result = err.errorNumber;
+    }
+    assert.strictEqual(result, IModelHubStatus.PullIsRequired);
+
+    // Open briefcase and pull change sets to upgrade
+    const superIModel = await BriefcaseDb.open(superRequestContext, { fileName: superBriefcaseProps.fileName });
+    superRequestContext.enter();
+    await superIModel.pullAndMergeChanges(superRequestContext);
+    superRequestContext.enter();
+    const superVersion = superIModel.querySchemaVersion("BisCore");
+    assert.isTrue(semver.satisfies(superVersion!, ">= 1.0.10"));
+    assert.isFalse(iModel.nativeDb.hasUnsavedChanges()); // Validate no changes were made
+    assert.isFalse(superIModel.nativeDb.hasPendingTxns()); // Validate no changes were made
+
+    /* Cleanup after test */
+    const filename = iModel.pathName;
+    const superName = superIModel.pathName;
+    iModel.close();
+    await BriefcaseManager.deleteBriefcaseFiles(filename, managerRequestContext); // delete from local disk
+    superIModel.close();
+    await BriefcaseManager.deleteBriefcaseFiles(superName, superRequestContext); // delete from local disk
+    managerRequestContext.enter();
+    await IModelHost.iModelClient.iModels.delete(managerRequestContext, projectId, iModelId); // delete from hub
+    managerRequestContext.enter();
+  });
+
+});