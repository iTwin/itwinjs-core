--- conflicted
+++ resolved
@@ -1,724 +1,705 @@
-/*---------------------------------------------------------------------------------------------
-* Copyright (c) Bentley Systems, Incorporated. All rights reserved.
-* See LICENSE.md in the project root for license terms and full copyright notice.
-*--------------------------------------------------------------------------------------------*/
-
-<<<<<<< HEAD
-import { DbOpcode, DbResult, GuidString, Id64, Id64String, IModelHubStatus } from "@bentley/bentleyjs-core";
-import { ChangesType, CodeState, HubCode, IModelHubError, IModelQuery, Lock, LockLevel, LockQuery, LockType } from "@bentley/imodelhub-client";
-import { ChangesetType, Code, CodeScopeSpec, CodeSpec, ColorDef, GeometryStreamProps, IModel, IModelError, RequestNewBriefcaseProps, SchemaState, SubCategoryAppearance } from "@bentley/imodeljs-common";
-import { WsgError } from "@bentley/itwin-client";
-=======
->>>>>>> 368acc58
-import { assert, expect } from "chai";
-import * as semver from "semver";
-import { DbResult, GuidString, Id64String } from "@bentley/bentleyjs-core";
-import { IModel, RequestNewBriefcaseProps, SchemaState, SubCategoryAppearance } from "@bentley/imodeljs-common";
-import {
-  AuthorizedBackendRequestContext, BriefcaseDb, BriefcaseManager, DictionaryModel, IModelHost, IModelJsFs, SpatialCategory, SqliteStatement,
-  SqliteValue, SqliteValueType,
-} from "../../imodeljs-backend";
-import { HubMock } from "../HubMock";
-import { IModelTestUtils, TestUserType } from "../IModelTestUtils";
-import { HubUtility } from "./HubUtility";
-import { DrawingCategory } from "../../Category";
-import { Arc3d, IModelJson, Point3d } from "@bentley/geometry-core";
-import { ECSqlStatement } from "../../ECSqlStatement";
-
-export async function createNewModelAndCategory(rwIModel: BriefcaseDb, parent?: Id64String) {
-  // Create a new physical model.
-  const [, modelId] = await IModelTestUtils.createAndInsertPhysicalPartitionAndModelAsync(rwIModel, IModelTestUtils.getUniqueModelCode(rwIModel, "newPhysicalModel"), true, parent);
-
-  // Find or create a SpatialCategory.
-  const dictionary: DictionaryModel = rwIModel.models.getModel<DictionaryModel>(IModel.dictionaryId);
-  const newCategoryCode = IModelTestUtils.getUniqueSpatialCategoryCode(dictionary, "ThisTestSpatialCategory");
-  const category = SpatialCategory.create(rwIModel, IModel.dictionaryId, newCategoryCode.value);
-  const spatialCategoryId = rwIModel.elements.insertElement(category);
-  category.setDefaultAppearance(new SubCategoryAppearance({ color: 0xff0000 }));
-  // const spatialCategoryId: Id64String = SpatialCategory.insert(rwIModel, IModel.dictionaryId, newCategoryCode.value!, new SubCategoryAppearance({ color: 0xff0000 }));
-
-  return { modelId, spatialCategoryId };
-}
-
-describe("IModelWriteTest (#integration)", () => {
-  let managerUser: AuthorizedBackendRequestContext;
-  let superUser: AuthorizedBackendRequestContext;
-  let testITwinId: string;
-  let readWriteTestIModelId: GuidString;
-
-  let readWriteTestIModelName: string;
-
-  before(async () => {
-    // IModelTestUtils.setupDebugLogLevels();
-    HubMock.startup("IModelWriteTest");
-
-    managerUser = await IModelTestUtils.getUserContext(TestUserType.Manager);
-    superUser = await IModelTestUtils.getUserContext(TestUserType.Super);
-    (superUser as any).activityId = "IModelWriteTest (#integration)";
-
-    testITwinId = await HubUtility.getTestITwinId(managerUser);
-    readWriteTestIModelName = HubUtility.generateUniqueName("ReadWriteTest");
-    readWriteTestIModelId = await HubUtility.recreateIModel({ user: managerUser, iTwinId: testITwinId, iModelName: readWriteTestIModelName });
-
-    // Purge briefcases that are close to reaching the acquire limit
-    await HubUtility.purgeAcquiredBriefcasesById(managerUser, readWriteTestIModelId);
-  });
-
-  after(async () => {
-    try {
-      await HubUtility.deleteIModel(managerUser, "iModelJsIntegrationTest", readWriteTestIModelName);
-      HubMock.shutdown();
-    } catch (err) {
-      // eslint-disable-next-line no-console
-      console.log(err);
-    }
-  });
-
-  it("should handle undo/redo (#integration)", async () => {
-    const adminRequestContext = await IModelTestUtils.getUserContext(TestUserType.SuperManager);
-    // Delete any existing iModels with the same name as the read-write test iModel
-    const iModelName = "CodesUndoRedoPushTest";
-    const iModelId = await IModelHost.hubAccess.queryIModelByName({ user: adminRequestContext, iTwinId: testITwinId, iModelName });
-    if (iModelId)
-      await IModelHost.hubAccess.deleteIModel({ user: adminRequestContext, iTwinId: testITwinId, iModelId });
-
-    // Create a new empty iModel on the Hub & obtain a briefcase
-    const rwIModelId = await IModelHost.hubAccess.createNewIModel({ user: adminRequestContext, iTwinId: testITwinId, iModelName, description: "TestSubject" });
-    assert.isNotEmpty(rwIModelId);
-    const rwIModel = await IModelTestUtils.downloadAndOpenBriefcase({ user: adminRequestContext, iTwinId: testITwinId, iModelId: rwIModelId });
-
-    // create and insert a new model with code1
-    const code1 = IModelTestUtils.getUniqueModelCode(rwIModel, "newPhysicalModel1");
-    await IModelTestUtils.createAndInsertPhysicalPartitionAndModelAsync(rwIModel, code1, true);
-
-    assert.isTrue(rwIModel.elements.getElement(code1) !== undefined); // throws if element is not found
-
-    // create a local txn with that change
-    rwIModel.saveChanges("inserted newPhysicalModel");
-
-    // Reverse that local txn
-    rwIModel.txns.reverseSingleTxn();
-
-    try {
-      //  The model that I just created with code1 should no longer be there.
-      const theNewModel = rwIModel.elements.getElement(code1); // throws if element is not found
-      assert.isTrue(theNewModel === undefined); // really should not be here.
-      assert.fail(); // should not be here.
-    } catch (_err) {
-      // this is what I expect
-    }
-
-    // Create and insert a model with code2
-    const code2 = IModelTestUtils.getUniqueModelCode(rwIModel, "newPhysicalModel2");
-    await IModelTestUtils.createAndInsertPhysicalPartitionAndModelAsync(rwIModel, code2, true);
-
-    rwIModel.saveChanges("inserted generic objects");
-
-    // The iModel should have a model with code1 and not code2
-    assert.isTrue(rwIModel.elements.getElement(code2) !== undefined); // throws if element is not found
-
-    // Push the changes to the hub
-    const prePushChangeset = rwIModel.changeset;
-    await rwIModel.pushChanges({ user: adminRequestContext, description: "test" });
-    const postPushChangeset = rwIModel.changeset;
-    assert(!!postPushChangeset);
-    expect(prePushChangeset !== postPushChangeset);
-
-    rwIModel.close();
-    // The iModel should have code1 marked as used and not code2
-    // timer = new Timer("querying codes");
-    // const codes = await IModelHubAccess.iModelClient.codes.get(adminRequestContext, rwIModelId);
-    // timer.end();
-    // assert.isTrue(codes.find((code) => (code.value === "newPhysicalModel2" && code.state === CodeState.Used)) !== undefined);
-    // assert.isFalse(codes.find((code) => (code.value === "newPhysicalModel" && code.state === CodeState.Used)) !== undefined);
-  });
-
-  it("Run plain SQL against fixed version connection", async () => {
-    const iModel = await IModelTestUtils.downloadAndOpenBriefcase({ user: managerUser, iTwinId: testITwinId, iModelId: readWriteTestIModelId });
-    try {
-      iModel.withPreparedSqliteStatement("CREATE TABLE Test(Id INTEGER PRIMARY KEY, Name TEXT NOT NULL, Code INTEGER)", (stmt: SqliteStatement) => {
-        assert.equal(stmt.step(), DbResult.BE_SQLITE_DONE);
-      });
-
-      iModel.withPreparedSqliteStatement("INSERT INTO Test(Name,Code) VALUES(?,?)", (stmt: SqliteStatement) => {
-        stmt.bindValue(1, "Dummy 1");
-        stmt.bindValue(2, 100);
-        assert.equal(stmt.step(), DbResult.BE_SQLITE_DONE);
-      });
-
-      iModel.withPreparedSqliteStatement("INSERT INTO Test(Name,Code) VALUES(?,?)", (stmt: SqliteStatement) => {
-        stmt.bindValues(["Dummy 2", 200]);
-        assert.equal(stmt.step(), DbResult.BE_SQLITE_DONE);
-      });
-
-      iModel.withPreparedSqliteStatement("INSERT INTO Test(Name,Code) VALUES(:p1,:p2)", (stmt: SqliteStatement) => {
-        stmt.bindValue(":p1", "Dummy 3");
-        stmt.bindValue(":p2", 300);
-        assert.equal(stmt.step(), DbResult.BE_SQLITE_DONE);
-      });
-
-      iModel.withPreparedSqliteStatement("INSERT INTO Test(Name,Code) VALUES(:p1,:p2)", (stmt: SqliteStatement) => {
-        stmt.bindValues({ ":p1": "Dummy 4", ":p2": 400 });
-        assert.equal(stmt.step(), DbResult.BE_SQLITE_DONE);
-      });
-
-      iModel.saveChanges();
-
-      iModel.withPreparedSqliteStatement("SELECT Id,Name,Code FROM Test ORDER BY Id", (stmt: SqliteStatement) => {
-        for (let i: number = 1; i <= 4; i++) {
-          assert.equal(stmt.step(), DbResult.BE_SQLITE_ROW);
-          assert.equal(stmt.getColumnCount(), 3);
-          const val0: SqliteValue = stmt.getValue(0);
-          assert.equal(val0.columnName, "Id");
-          assert.equal(val0.type, SqliteValueType.Integer);
-          assert.isFalse(val0.isNull);
-          assert.equal(val0.getInteger(), i);
-
-          const val1: SqliteValue = stmt.getValue(1);
-          assert.equal(val1.columnName, "Name");
-          assert.equal(val1.type, SqliteValueType.String);
-          assert.isFalse(val1.isNull);
-          assert.equal(val1.getString(), `Dummy ${i}`);
-
-          const val2: SqliteValue = stmt.getValue(2);
-          assert.equal(val2.columnName, "Code");
-          assert.equal(val2.type, SqliteValueType.Integer);
-          assert.isFalse(val2.isNull);
-          assert.equal(val2.getInteger(), i * 100);
-
-          const row: any = stmt.getRow();
-          assert.equal(row.id, i);
-          assert.equal(row.name, `Dummy ${i}`);
-          assert.equal(row.code, i * 100);
-        }
-        assert.equal(stmt.step(), DbResult.BE_SQLITE_DONE);
-      });
-    } finally {
-      // delete the briefcase as the test modified it locally.
-      let briefcasePath: string | undefined;
-      if (iModel.isOpen)
-        briefcasePath = iModel.pathName;
-
-      await IModelTestUtils.closeAndDeleteBriefcaseDb(managerUser, iModel);
-      if (!!briefcasePath && IModelJsFs.existsSync(briefcasePath))
-        IModelJsFs.unlinkSync(briefcasePath);
-    }
-  });
-
-  it("Run plain SQL against readonly connection", async () => {
-    const iModel = await IModelTestUtils.downloadAndOpenCheckpoint({ user: managerUser, iTwinId: testITwinId, iModelId: readWriteTestIModelId });
-
-    iModel.withPreparedSqliteStatement("SELECT Name,StrData FROM be_Prop WHERE Namespace='ec_Db'", (stmt: SqliteStatement) => {
-      let rowCount = 0;
-      while (stmt.step() === DbResult.BE_SQLITE_ROW) {
-        rowCount++;
-        assert.equal(stmt.getColumnCount(), 2);
-        const nameVal: SqliteValue = stmt.getValue(0);
-        assert.equal(nameVal.columnName, "Name");
-        assert.equal(nameVal.type, SqliteValueType.String);
-        assert.isFalse(nameVal.isNull);
-        const name: string = nameVal.getString();
-
-        const versionVal = stmt.getValue(1);
-        assert.equal(versionVal.columnName, "StrData");
-        assert.equal(versionVal.type, SqliteValueType.String);
-        assert.isFalse(versionVal.isNull);
-        const profileVersion: any = JSON.parse(versionVal.getString());
-
-        assert.isTrue(name === "SchemaVersion" || name === "InitialSchemaVersion");
-        if (name === "SchemaVersion") {
-          assert.equal(profileVersion.major, 4);
-          assert.equal(profileVersion.minor, 0);
-          assert.equal(profileVersion.sub1, 0);
-          assert.isAtLeast(profileVersion.sub2, 1);
-        } else if (name === "InitialSchemaVersion") {
-          assert.equal(profileVersion.major, 4);
-          assert.equal(profileVersion.minor, 0);
-          assert.equal(profileVersion.sub1, 0);
-          assert.isAtLeast(profileVersion.sub2, 1);
-        }
-      }
-      assert.equal(rowCount, 2);
-    });
-    iModel.close();
-  });
-
-  it("should be able to upgrade a briefcase with an older schema", async () => {
-    const iTwinId = await HubUtility.getTestITwinId(managerUser);
-
-    /**
-     * Test validates that -
-     * - User "manager" upgrades the BisCore schema in the briefcase from version 1.0.0 to 1.0.10+
-     * - User "super" can get the upgrade "manager" made
-     */
-
-    /* Setup test - Push an iModel with an old BisCore schema up to the Hub */
-    const pathname = IModelTestUtils.resolveAssetFile("CompatibilityTestSeed.bim");
-    const hubName = HubUtility.generateUniqueName("CompatibilityTest");
-    const iModelId = await HubUtility.pushIModel(managerUser, iTwinId, pathname, hubName, true);
-
-    // Download two copies of the briefcase - manager and super
-    const args: RequestNewBriefcaseProps = { iTwinId, iModelId };
-    const managerBriefcaseProps = await BriefcaseManager.downloadBriefcase({ user: managerUser, ...args });
-    const superBriefcaseProps = await BriefcaseManager.downloadBriefcase({ user: superUser, ...args });
-
-    /* User "manager" upgrades the briefcase */
-
-    // Validate the original state of the BisCore schema in the briefcase
-    let iModel = await BriefcaseDb.open({ user: managerUser, fileName: managerBriefcaseProps.fileName });
-    const beforeVersion = iModel.querySchemaVersion("BisCore");
-    assert.isTrue(semver.satisfies(beforeVersion!, "= 1.0.0"));
-    assert.isFalse(iModel.nativeDb.hasPendingTxns());
-    iModel.close();
-
-    // Validate that the BisCore schema is recognized as a recommended upgrade
-    let schemaState = BriefcaseDb.validateSchemas(managerBriefcaseProps.fileName, true);
-    assert.strictEqual(schemaState, SchemaState.UpgradeRecommended);
-
-    // Upgrade the schemas
-    await BriefcaseDb.upgradeSchemas({ user: managerUser, ...managerBriefcaseProps });
-
-    // Validate state after upgrade
-    iModel = await BriefcaseDb.open({ user: managerUser, fileName: managerBriefcaseProps.fileName });
-    const afterVersion = iModel.querySchemaVersion("BisCore");
-    assert.isTrue(semver.satisfies(afterVersion!, ">= 1.0.10"));
-    assert.isFalse(iModel.nativeDb.hasPendingTxns());
-    assert.isFalse(iModel.holdsSchemaLock);
-    assert.isFalse(iModel.nativeDb.hasUnsavedChanges());
-    iModel.close();
-
-    /* User "super" can get the upgrade "manager" made */
-
-    // Validate that the BisCore schema is recognized as a recommended upgrade
-    schemaState = BriefcaseDb.validateSchemas(superBriefcaseProps.fileName, true);
-    assert.strictEqual(schemaState, SchemaState.UpgradeRecommended);
-
-    // SKIPPED FOR NOW - locking not mocked yet
-    // Upgrade the schemas - should fail, since user hasn't pulled changes done by manager
-    // // let result: IModelHubStatus = IModelHubStatus.Success;
-    // try {
-    //   await BriefcaseDb.upgradeSchemas(superRequestContext, superBriefcaseProps);
-    // } catch (err) {
-    //   // result = err.errorNumber;
-    // }
-    // assert.strictEqual(result, IModelHubStatus.PullIsRequired);
-
-    // Open briefcase and pull change sets to upgrade
-    const superIModel = await BriefcaseDb.open({ user: superUser, fileName: superBriefcaseProps.fileName });
-    (superBriefcaseProps.changeset as any) = await superIModel.pullChanges({ user: superUser });
-    const superVersion = superIModel.querySchemaVersion("BisCore");
-    assert.isTrue(semver.satisfies(superVersion!, ">= 1.0.10"));
-    assert.isFalse(superIModel.nativeDb.hasUnsavedChanges()); // Validate no changes were made
-    assert.isFalse(superIModel.nativeDb.hasPendingTxns()); // Validate no changes were made
-    superIModel.close();
-
-    // Validate that there are no upgrades required
-    schemaState = BriefcaseDb.validateSchemas(superBriefcaseProps.fileName, true);
-    assert.strictEqual(schemaState, SchemaState.UpToDate);
-
-    // Upgrade the schemas - ensure this is a no-op
-    await BriefcaseDb.upgradeSchemas({ user: superUser, ...superBriefcaseProps });
-    await IModelHost.hubAccess.deleteIModel({ user: managerUser, iTwinId, iModelId });
-  });
-  it("changeset size and ec schema version change", async () => {
-    const adminRequestContext = await IModelTestUtils.getUserContext(TestUserType.SuperManager);
-    const iModelName = HubUtility.generateUniqueName("changeset_size");
-    const rwIModelId = await IModelHost.hubAccess.createIModel({ requestContext: adminRequestContext, contextId: testContextId, iModelName, description: "TestSubject" });
-    assert.isNotEmpty(rwIModelId);
-    const rwIModel = await IModelTestUtils.downloadAndOpenBriefcase({ requestContext: adminRequestContext, contextId: testContextId, iModelId: rwIModelId });
-    rwIModel.concurrencyControl.setPolicy(new ConcurrencyControl.OptimisticPolicy());
-    assert.equal(rwIModel.nativeDb.enableChangesetSizeStats(true), DbResult.BE_SQLITE_OK);
-    const schema = `<?xml version="1.0" encoding="UTF-8"?>
-    <ECSchema schemaName="TestDomain" alias="ts" version="01.00" xmlns="http://www.bentley.com/schemas/Bentley.ECXML.3.1">
-        <ECSchemaReference name="BisCore" version="01.00" alias="bis"/>
-        <ECEntityClass typeName="Test2dElement">
-            <BaseClass>bis:GraphicalElement2d</BaseClass>
-            <ECProperty propertyName="s" typeName="string"/>
-        </ECEntityClass>
-    </ECSchema>`;
-    await rwIModel.importSchemaStrings(adminRequestContext, [schema]);
-    rwIModel.saveChanges(JSON.stringify({ userid: "user1", description: "schema changeset" }));
-    if ("push changes") {
-      // Push the changes to the hub
-      const prePushChangeSetId = rwIModel.changeset.id;
-      await rwIModel.pushChanges(adminRequestContext, "schema changeset", ChangesetType.Schema);
-      const postPushChangeSetId = rwIModel.changeset.id;
-      assert(!!postPushChangeSetId);
-      expect(prePushChangeSetId !== postPushChangeSetId);
-      const changesets = await IModelHost.hubAccess.queryChangesets({ iModelId: rwIModelId, requestContext: superRequestContext });
-      assert.equal(changesets.length, 1);
-    }
-    const codeProps = Code.createEmpty();
-    codeProps.value = "DrawingModel";
-    let totalEl = 0;
-    const [, drawingModelId] = IModelTestUtils.createAndInsertDrawingPartitionAndModel(rwIModel, codeProps, true);
-    let drawingCategoryId = DrawingCategory.queryCategoryIdByName(rwIModel, IModel.dictionaryId, "MyDrawingCategory");
-    if (undefined === drawingCategoryId)
-      drawingCategoryId = DrawingCategory.insert(rwIModel, IModel.dictionaryId, "MyDrawingCategory", new SubCategoryAppearance({ color: ColorDef.fromString("rgb(255,0,0)").toJSON() }));
-
-    const insertElements = (imodel: BriefcaseDb, className: string = "Test2dElement", noOfElements: number = 10, userProp: (n: number) => object) => {
-      for (let m = 0; m < noOfElements; ++m) {
-        const geomArray: Arc3d[] = [
-          Arc3d.createXY(Point3d.create(0, 0), 5),
-          Arc3d.createXY(Point3d.create(5, 5), 2),
-          Arc3d.createXY(Point3d.create(-5, -5), 20),
-        ];
-        const geometryStream: GeometryStreamProps = [];
-        for (const geom of geomArray) {
-          const arcData = IModelJson.Writer.toIModelJson(geom);
-          geometryStream.push(arcData);
-        }
-        const prop = userProp(++totalEl);
-        // Create props
-        const geomElement = {
-          classFullName: `TestDomain:${className}`,
-          model: drawingModelId,
-          category: drawingCategoryId,
-          code: Code.createEmpty(),
-          geom: geometryStream,
-          ...prop,
-        };
-        const id = imodel.elements.insertElement(geomElement);
-        assert.isTrue(Id64.isValidId64(id), "insert worked");
-      }
-    };
-    const str = new Array(1024).join("x");
-    insertElements(rwIModel, "Test2dElement", 1024, () => {
-      return { s: str };
-    });
-    assert.equal(1357661, rwIModel.nativeDb.getChangesetSize());
-    await rwIModel.concurrencyControl.request(adminRequestContext);
-    rwIModel.saveChanges(JSON.stringify({ userid: "user1", description: "data" }));
-    assert.equal(0, rwIModel.nativeDb.getChangesetSize());
-    await rwIModel.pushChanges(adminRequestContext, "schema changeset", ChangesType.Schema);
-    rwIModel.close();
-  });
-  it("clear cache on schema changes", async () => {
-    const adminRequestContext = await IModelTestUtils.getUserContext(TestUserType.SuperManager);
-    const userRequestContext = await IModelTestUtils.getUserContext(TestUserType.Super);
-    // Delete any existing iModels with the same name as the OptimisticConcurrencyTest iModel
-    const iModelName = HubUtility.generateUniqueName("SchemaChanges");
-
-    // Create a new empty iModel on the Hub & obtain a briefcase
-    const rwIModelId = await IModelHost.hubAccess.createIModel({ requestContext: adminRequestContext, contextId: testContextId, iModelName, description: "TestSubject" });
-    assert.isNotEmpty(rwIModelId);
-    const rwIModel = await IModelTestUtils.downloadAndOpenBriefcase({ requestContext: adminRequestContext, contextId: testContextId, iModelId: rwIModelId });
-
-    const rwIModel2 = await IModelTestUtils.downloadAndOpenBriefcase({ requestContext: userRequestContext, contextId: testContextId, iModelId: rwIModelId });
-
-    // Turn on optimistic concurrency control. This allows the app to modify elements, models, etc. without first acquiring locks.
-    // Later, when the app downloads and merges changeSets from the Hub into the briefcase, BriefcaseManager will merge changes and handle conflicts.
-    // The app still has to reserve codes.
-    rwIModel.concurrencyControl.setPolicy(new ConcurrencyControl.OptimisticPolicy());
-    rwIModel2.concurrencyControl.setPolicy(new ConcurrencyControl.OptimisticPolicy());
-
-    // enable change tracking
-    assert.equal(rwIModel.nativeDb.enableChangesetSizeStats(true), DbResult.BE_SQLITE_OK);
-    assert.equal(rwIModel2.nativeDb.enableChangesetSizeStats(true), DbResult.BE_SQLITE_OK);
-
-    const schema = `<?xml version="1.0" encoding="UTF-8"?>
-    <ECSchema schemaName="TestDomain" alias="ts" version="01.00" xmlns="http://www.bentley.com/schemas/Bentley.ECXML.3.1">
-        <ECSchemaReference name="BisCore" version="01.00" alias="bis"/>
-        <ECEntityClass typeName="Test2dElement">
-            <BaseClass>bis:GraphicalElement2d</BaseClass>
-            <ECProperty propertyName="s" typeName="string"/>
-        </ECEntityClass>
-    </ECSchema>`;
-    await rwIModel.importSchemaStrings(adminRequestContext, [schema]);
-
-    rwIModel.saveChanges(JSON.stringify({ userid: "user1", description: "schema changeset" }));
-    if ("push changes") {
-      // Push the changes to the hub
-      const prePushChangeSetId = rwIModel.changeset.id;
-      await rwIModel.pushChanges(adminRequestContext, "schema changeset", ChangesType.Schema);
-      const postPushChangeSetId = rwIModel.changeset.id;
-      assert(!!postPushChangeSetId);
-      expect(prePushChangeSetId !== postPushChangeSetId);
-      const changesets = await IModelHost.hubAccess.queryChangesets({ iModelId: rwIModelId, requestContext: superRequestContext });
-      assert.equal(changesets.length, 1);
-    }
-    const codeProps = Code.createEmpty();
-    codeProps.value = "DrawingModel";
-    let totalEl = 0;
-    const [, drawingModelId] = IModelTestUtils.createAndInsertDrawingPartitionAndModel(rwIModel, codeProps, true);
-    let drawingCategoryId = DrawingCategory.queryCategoryIdByName(rwIModel, IModel.dictionaryId, "MyDrawingCategory");
-    if (undefined === drawingCategoryId)
-      drawingCategoryId = DrawingCategory.insert(rwIModel, IModel.dictionaryId, "MyDrawingCategory", new SubCategoryAppearance({ color: ColorDef.fromString("rgb(255,0,0)").toJSON() }));
-
-    const insertElements = (imodel: BriefcaseDb, className: string = "Test2dElement", noOfElements: number = 10, userProp: (n: number) => object) => {
-      for (let m = 0; m < noOfElements; ++m) {
-        const geomArray: Arc3d[] = [
-          Arc3d.createXY(Point3d.create(0, 0), 5),
-          Arc3d.createXY(Point3d.create(5, 5), 2),
-          Arc3d.createXY(Point3d.create(-5, -5), 20),
-        ];
-        const geometryStream: GeometryStreamProps = [];
-        for (const geom of geomArray) {
-          const arcData = IModelJson.Writer.toIModelJson(geom);
-          geometryStream.push(arcData);
-        }
-        const prop = userProp(++totalEl);
-        // Create props
-        const geomElement = {
-          classFullName: `TestDomain:${className}`,
-          model: drawingModelId,
-          category: drawingCategoryId,
-          code: Code.createEmpty(),
-          geom: geometryStream,
-          ...prop,
-        };
-        const id = imodel.elements.insertElement(geomElement);
-        assert.isTrue(Id64.isValidId64(id), "insert worked");
-      }
-    };
-
-    insertElements(rwIModel, "Test2dElement", 10, (n: number) => {
-      return { s: `s-${n}` };
-    });
-
-    assert.isTrue(rwIModel.concurrencyControl.hasPendingRequests);
-    // Reserve all of the codes that are required by the new model and category.
-    try {
-      await rwIModel.concurrencyControl.request(adminRequestContext);
-    } catch (err) {
-      if (err instanceof IModelHubError) {
-        assert.fail(JSON.stringify(err));
-      }
-    }
-    assert.equal(3902, rwIModel.nativeDb.getChangesetSize());
-    rwIModel.saveChanges(JSON.stringify({ userid: "user1", description: "data changeset" }));
-
-    if ("push changes") {
-      // Push the changes to the hub
-      const prePushChangeSetId = rwIModel.changeset.id;
-      await rwIModel.pushChanges(adminRequestContext, "10 instances of test2dElement", ChangesType.SpatialData);
-      const postPushChangeSetId = rwIModel.changeset.id;
-      assert(!!postPushChangeSetId);
-      expect(prePushChangeSetId !== postPushChangeSetId);
-      const changesets = await IModelHost.hubAccess.queryChangesets({ iModelId: rwIModelId, requestContext: superRequestContext });
-      assert.equal(changesets.length, 2);
-    }
-    let rows: any[] = [];
-    rwIModel.withPreparedStatement("SELECT * FROM TestDomain.Test2dElement", (stmt: ECSqlStatement) => {
-      while (stmt.step() === DbResult.BE_SQLITE_ROW) {
-        rows.push(stmt.getRow());
-      }
-    });
-    assert.equal(rows.length, 10);
-    assert.equal(rows.map((r) => r.s).filter((v) => v).length, 10);
-    rows = [];
-    for await (const row of rwIModel.query("SELECT * FROM TestDomain.Test2dElement")) {
-      rows.push(row);
-    }
-    assert.equal(rows.length, 10);
-    assert.equal(rows.map((r) => r.s).filter((v) => v).length, 10);
-    // ====================================================================================================
-    if ("user pull/merge") {
-      // pull and merge changes
-      await rwIModel2.pullAndMergeChanges(userRequestContext);
-      rows = [];
-      rwIModel2.withPreparedStatement("SELECT * FROM TestDomain.Test2dElement", (stmt: ECSqlStatement) => {
-        while (stmt.step() === DbResult.BE_SQLITE_ROW) {
-          rows.push(stmt.getRow());
-        }
-      });
-      assert.equal(rows.length, 10);
-      assert.equal(rows.map((r) => r.s).filter((v) => v).length, 10);
-      rows = [];
-      for await (const row of rwIModel2.query("SELECT * FROM TestDomain.Test2dElement")) {
-        rows.push(row);
-      }
-      assert.equal(rows.length, 10);
-      assert.equal(rows.map((r) => r.s).filter((v) => v).length, 10);
-      // create some element and push those changes
-      insertElements(rwIModel2, "Test2dElement", 10, (n: number) => {
-        return { s: `s-${n}` };
-      });
-      assert.equal(13, rwIModel.nativeDb.getChangesetSize());
-      rwIModel2.saveChanges(JSON.stringify({ userid: "user2", description: "data changeset" }));
-
-      if ("push changes") {
-        // Push the changes to the hub
-        const prePushChangeSetId = rwIModel2.changeset.id;
-        await rwIModel2.pushChanges(userRequestContext, "10 instances of test2dElement", ChangesType.SpatialData);
-        const postPushChangeSetId = rwIModel2.changeset.id;
-        assert(!!postPushChangeSetId);
-        expect(prePushChangeSetId !== postPushChangeSetId);
-        const changesets = await IModelHost.hubAccess.queryChangesets({ iModelId: rwIModelId, requestContext: userRequestContext });
-        assert.equal(changesets.length, 3);
-      }
-    }
-    await rwIModel.pullAndMergeChanges(adminRequestContext);
-    // second schema import ==============================================================
-    const schemaV2 = `<?xml version="1.0" encoding="UTF-8"?>
-    <ECSchema schemaName="TestDomain" alias="ts" version="01.01" xmlns="http://www.bentley.com/schemas/Bentley.ECXML.3.1">
-        <ECSchemaReference name="BisCore" version="01.00" alias="bis"/>
-        <ECEntityClass typeName="Test2dElement">
-            <BaseClass>bis:GraphicalElement2d</BaseClass>
-            <ECProperty propertyName="s" typeName="string"/>
-            <ECProperty propertyName="v" typeName="string"/>
-        </ECEntityClass>
-        <ECEntityClass typeName="Test2dElement2nd">
-            <BaseClass>bis:GraphicalElement2d</BaseClass>
-            <ECProperty propertyName="t" typeName="string"/>
-            <ECProperty propertyName="r" typeName="string"/>
-        </ECEntityClass>
-    </ECSchema>`;
-    await rwIModel.importSchemaStrings(adminRequestContext, [schemaV2]);
-    assert.equal(0, rwIModel.nativeDb.getChangesetSize());
-    rwIModel.saveChanges(JSON.stringify({ userid: "user1", description: "schema changeset2" }));
-    if ("push changes") {
-      // Push the changes to the hub
-      const prePushChangeSetId = rwIModel.changeset.id;
-      await rwIModel.pushChanges(adminRequestContext, "schema changeset", ChangesType.Schema);
-      const postPushChangeSetId = rwIModel.changeset.id;
-      assert(!!postPushChangeSetId);
-      expect(prePushChangeSetId !== postPushChangeSetId);
-      const changesets = await IModelHost.hubAccess.queryChangesets({ iModelId: rwIModelId, requestContext: superRequestContext });
-      assert.equal(changesets.length, 4);
-    }
-    // create some element and push those changes
-    insertElements(rwIModel, "Test2dElement", 10, (n: number) => {
-      return {
-        s: `s-${n}`, v: `v-${n}`,
-      };
-    });
-
-    // create some element and push those changes
-    insertElements(rwIModel, "Test2dElement2nd", 10, (n: number) => {
-      return {
-        t: `t-${n}`, r: `r-${n}`,
-      };
-    });
-    assert.equal(6279, rwIModel.nativeDb.getChangesetSize());
-    rwIModel.saveChanges(JSON.stringify({ userid: "user1", description: "data changeset" }));
-
-    if ("push changes") {
-      // Push the changes to the hub
-      const prePushChangeSetId = rwIModel.changeset.id;
-      await rwIModel.pushChanges(adminRequestContext, "10 instances of test2dElement", ChangesType.SpatialData);
-      const postPushChangeSetId = rwIModel.changeset.id;
-      assert(!!postPushChangeSetId);
-      expect(prePushChangeSetId !== postPushChangeSetId);
-      const changesets = await IModelHost.hubAccess.queryChangesets({ iModelId: rwIModelId, requestContext: superRequestContext });
-      assert.equal(changesets.length, 5);
-    }
-    rows = [];
-    rwIModel.withPreparedStatement("SELECT * FROM TestDomain.Test2dElement", (stmt: ECSqlStatement) => {
-      while (stmt.step() === DbResult.BE_SQLITE_ROW) {
-        rows.push(stmt.getRow());
-      }
-    });
-    assert.equal(rows.length, 30);
-    assert.equal(rows.map((r) => r.s).filter((v) => v).length, 30);
-    assert.equal(rows.map((r) => r.v).filter((v) => v).length, 10);
-    rows = [];
-    for await (const row of rwIModel.query("SELECT * FROM TestDomain.Test2dElement")) {
-      rows.push(row);
-    }
-    assert.equal(rows.length, 30);
-    assert.equal(rows.map((r) => r.s).filter((v) => v).length, 30);
-    assert.equal(rows.map((r) => r.v).filter((v) => v).length, 10);
-
-    rows = [];
-    rwIModel.withPreparedStatement("SELECT * FROM TestDomain.Test2dElement2nd", (stmt: ECSqlStatement) => {
-      while (stmt.step() === DbResult.BE_SQLITE_ROW) {
-        rows.push(stmt.getRow());
-      }
-    });
-    assert.equal(rows.length, 10);
-    assert.equal(rows.map((r) => r.t).filter((v) => v).length, 10);
-    assert.equal(rows.map((r) => r.r).filter((v) => v).length, 10);
-    rows = [];
-    for await (const row of rwIModel.query("SELECT * FROM TestDomain.Test2dElement2nd")) {
-      rows.push(row);
-    }
-    assert.equal(rows.length, 10);
-    assert.equal(rows.map((r) => r.t).filter((v) => v).length, 10);
-    assert.equal(rows.map((r) => r.r).filter((v) => v).length, 10);
-
-    // ====================================================================================================
-    if ("user pull/merge") {
-      // pull and merge changes
-      await rwIModel2.pullAndMergeChanges(userRequestContext);
-      rows = [];
-      // Following fail without the fix in briefcase manager where we clear statement cache on schema changeset apply
-      rwIModel2.withPreparedStatement("SELECT * FROM TestDomain.Test2dElement", (stmt: ECSqlStatement) => {
-        while (stmt.step() === DbResult.BE_SQLITE_ROW) {
-          rows.push(stmt.getRow());
-        }
-      });
-      assert.equal(rows.length, 30);
-      assert.equal(rows.map((r) => r.s).filter((v) => v).length, 30);
-      assert.equal(rows.map((r) => r.v).filter((v) => v).length, 10);
-      rows = [];
-      // Following fail without native side fix where we clear concurrent query cache on schema changeset apply
-      for await (const row of rwIModel2.query("SELECT * FROM TestDomain.Test2dElement")) {
-        rows.push(row);
-      }
-      assert.equal(rows.length, 30);
-      assert.equal(rows.map((r) => r.s).filter((v) => v).length, 30);
-      assert.equal(rows.map((r) => r.v).filter((v) => v).length, 10);
-      for (const row of rows) {
-        const el: any = rwIModel2.elements.getElementProps(row.id);
-        assert.isDefined(el);
-        if (row.s) {
-          assert.equal(row.s, el.s);
-        } else {
-          assert.isUndefined(el.s);
-        }
-        if (row.v) {
-          assert.equal(row.v, el.v);
-        } else {
-          assert.isUndefined(el.v);
-        }
-      }
-      rows = [];
-      rwIModel2.withPreparedStatement("SELECT * FROM TestDomain.Test2dElement2nd", (stmt: ECSqlStatement) => {
-        while (stmt.step() === DbResult.BE_SQLITE_ROW) {
-          rows.push(stmt.getRow());
-        }
-      });
-      assert.equal(rows.length, 10);
-      assert.equal(rows.map((r) => r.t).filter((v) => v).length, 10);
-      assert.equal(rows.map((r) => r.r).filter((v) => v).length, 10);
-      for (const row of rows) {
-        const el: any = rwIModel2.elements.getElementProps(row.id);
-        assert.isDefined(el);
-        if (row.s) {
-          assert.equal(row.s, el.s);
-        } else {
-          assert.isUndefined(el.s);
-        }
-        if (row.v) {
-          assert.equal(row.v, el.v);
-        } else {
-          assert.isUndefined(el.v);
-        }
-      }
-      rows = [];
-      for await (const row of rwIModel2.query("SELECT * FROM TestDomain.Test2dElement2nd")) {
-        rows.push(row);
-      }
-      assert.equal(rows.length, 10);
-      assert.equal(rows.map((r) => r.t).filter((v) => v).length, 10);
-      assert.equal(rows.map((r) => r.r).filter((v) => v).length, 10);
-      for (const row of rows) {
-        const el: any = rwIModel2.elements.getElementProps(row.id);
-        assert.isDefined(el);
-        if (row.t) {
-          assert.equal(row.t, el.t);
-        } else {
-          assert.isUndefined(el.t);
-        }
-        if (row.r) {
-          assert.equal(row.r, el.r);
-        } else {
-          assert.isUndefined(el.r);
-        }
-      }
-    }
-    rwIModel.close();
-    rwIModel2.close();
-  });
-});
+/*---------------------------------------------------------------------------------------------
+* Copyright (c) Bentley Systems, Incorporated. All rights reserved.
+* See LICENSE.md in the project root for license terms and full copyright notice.
+*--------------------------------------------------------------------------------------------*/
+
+import { assert, expect } from "chai";
+import * as semver from "semver";
+import { DbResult, GuidString, Id64, Id64String } from "@bentley/bentleyjs-core";
+import { Arc3d, IModelJson, Point3d } from "@bentley/geometry-core";
+import {
+  Code, ColorDef, GeometryStreamProps, IModel, RequestNewBriefcaseProps, SchemaState, SubCategoryAppearance,
+} from "@bentley/imodeljs-common";
+import { DrawingCategory } from "../../Category";
+import { ECSqlStatement } from "../../ECSqlStatement";
+import {
+  AuthorizedBackendRequestContext, BriefcaseDb, BriefcaseManager, DictionaryModel, IModelHost, IModelJsFs, SpatialCategory, SqliteStatement,
+  SqliteValue, SqliteValueType,
+} from "../../imodeljs-backend";
+import { HubMock } from "../HubMock";
+import { IModelTestUtils, TestUserType } from "../IModelTestUtils";
+import { HubUtility } from "./HubUtility";
+
+export async function createNewModelAndCategory(rwIModel: BriefcaseDb, parent?: Id64String) {
+  // Create a new physical model.
+  const [, modelId] = await IModelTestUtils.createAndInsertPhysicalPartitionAndModelAsync(rwIModel, IModelTestUtils.getUniqueModelCode(rwIModel, "newPhysicalModel"), true, parent);
+
+  // Find or create a SpatialCategory.
+  const dictionary: DictionaryModel = rwIModel.models.getModel<DictionaryModel>(IModel.dictionaryId);
+  const newCategoryCode = IModelTestUtils.getUniqueSpatialCategoryCode(dictionary, "ThisTestSpatialCategory");
+  const category = SpatialCategory.create(rwIModel, IModel.dictionaryId, newCategoryCode.value);
+  const spatialCategoryId = rwIModel.elements.insertElement(category);
+  category.setDefaultAppearance(new SubCategoryAppearance({ color: 0xff0000 }));
+  // const spatialCategoryId: Id64String = SpatialCategory.insert(rwIModel, IModel.dictionaryId, newCategoryCode.value!, new SubCategoryAppearance({ color: 0xff0000 }));
+
+  return { modelId, spatialCategoryId };
+}
+
+describe("IModelWriteTest (#integration)", () => {
+  let managerUser: AuthorizedBackendRequestContext;
+  let superUser: AuthorizedBackendRequestContext;
+  let testITwinId: string;
+  let readWriteTestIModelId: GuidString;
+
+  let readWriteTestIModelName: string;
+
+  before(async () => {
+    // IModelTestUtils.setupDebugLogLevels();
+    HubMock.startup("IModelWriteTest");
+
+    managerUser = await IModelTestUtils.getUserContext(TestUserType.Manager);
+    superUser = await IModelTestUtils.getUserContext(TestUserType.Super);
+    (superUser as any).activityId = "IModelWriteTest (#integration)";
+
+    testITwinId = await HubUtility.getTestITwinId(managerUser);
+    readWriteTestIModelName = HubUtility.generateUniqueName("ReadWriteTest");
+    readWriteTestIModelId = await HubUtility.recreateIModel({ user: managerUser, iTwinId: testITwinId, iModelName: readWriteTestIModelName });
+
+    // Purge briefcases that are close to reaching the acquire limit
+    await HubUtility.purgeAcquiredBriefcasesById(managerUser, readWriteTestIModelId);
+  });
+
+  after(async () => {
+    try {
+      await HubUtility.deleteIModel(managerUser, "iModelJsIntegrationTest", readWriteTestIModelName);
+      HubMock.shutdown();
+    } catch (err) {
+      // eslint-disable-next-line no-console
+      console.log(err);
+    }
+  });
+
+  it("should handle undo/redo (#integration)", async () => {
+    const adminRequestContext = await IModelTestUtils.getUserContext(TestUserType.SuperManager);
+    // Delete any existing iModels with the same name as the read-write test iModel
+    const iModelName = "CodesUndoRedoPushTest";
+    const iModelId = await IModelHost.hubAccess.queryIModelByName({ user: adminRequestContext, iTwinId: testITwinId, iModelName });
+    if (iModelId)
+      await IModelHost.hubAccess.deleteIModel({ user: adminRequestContext, iTwinId: testITwinId, iModelId });
+
+    // Create a new empty iModel on the Hub & obtain a briefcase
+    const rwIModelId = await IModelHost.hubAccess.createNewIModel({ user: adminRequestContext, iTwinId: testITwinId, iModelName, description: "TestSubject" });
+    assert.isNotEmpty(rwIModelId);
+    const rwIModel = await IModelTestUtils.downloadAndOpenBriefcase({ user: adminRequestContext, iTwinId: testITwinId, iModelId: rwIModelId });
+
+    // create and insert a new model with code1
+    const code1 = IModelTestUtils.getUniqueModelCode(rwIModel, "newPhysicalModel1");
+    await IModelTestUtils.createAndInsertPhysicalPartitionAndModelAsync(rwIModel, code1, true);
+
+    assert.isTrue(rwIModel.elements.getElement(code1) !== undefined); // throws if element is not found
+
+    // create a local txn with that change
+    rwIModel.saveChanges("inserted newPhysicalModel");
+
+    // Reverse that local txn
+    rwIModel.txns.reverseSingleTxn();
+
+    try {
+      //  The model that I just created with code1 should no longer be there.
+      const theNewModel = rwIModel.elements.getElement(code1); // throws if element is not found
+      assert.isTrue(theNewModel === undefined); // really should not be here.
+      assert.fail(); // should not be here.
+    } catch (_err) {
+      // this is what I expect
+    }
+
+    // Create and insert a model with code2
+    const code2 = IModelTestUtils.getUniqueModelCode(rwIModel, "newPhysicalModel2");
+    await IModelTestUtils.createAndInsertPhysicalPartitionAndModelAsync(rwIModel, code2, true);
+
+    rwIModel.saveChanges("inserted generic objects");
+
+    // The iModel should have a model with code1 and not code2
+    assert.isTrue(rwIModel.elements.getElement(code2) !== undefined); // throws if element is not found
+
+    // Push the changes to the hub
+    const prePushChangeset = rwIModel.changeset;
+    await rwIModel.pushChanges({ user: adminRequestContext, description: "test" });
+    const postPushChangeset = rwIModel.changeset;
+    assert(!!postPushChangeset);
+    expect(prePushChangeset !== postPushChangeset);
+
+    rwIModel.close();
+    // The iModel should have code1 marked as used and not code2
+    // timer = new Timer("querying codes");
+    // const codes = await IModelHubAccess.iModelClient.codes.get(adminRequestContext, rwIModelId);
+    // timer.end();
+    // assert.isTrue(codes.find((code) => (code.value === "newPhysicalModel2" && code.state === CodeState.Used)) !== undefined);
+    // assert.isFalse(codes.find((code) => (code.value === "newPhysicalModel" && code.state === CodeState.Used)) !== undefined);
+  });
+
+  it("Run plain SQL against fixed version connection", async () => {
+    const iModel = await IModelTestUtils.downloadAndOpenBriefcase({ user: managerUser, iTwinId: testITwinId, iModelId: readWriteTestIModelId });
+    try {
+      iModel.withPreparedSqliteStatement("CREATE TABLE Test(Id INTEGER PRIMARY KEY, Name TEXT NOT NULL, Code INTEGER)", (stmt: SqliteStatement) => {
+        assert.equal(stmt.step(), DbResult.BE_SQLITE_DONE);
+      });
+
+      iModel.withPreparedSqliteStatement("INSERT INTO Test(Name,Code) VALUES(?,?)", (stmt: SqliteStatement) => {
+        stmt.bindValue(1, "Dummy 1");
+        stmt.bindValue(2, 100);
+        assert.equal(stmt.step(), DbResult.BE_SQLITE_DONE);
+      });
+
+      iModel.withPreparedSqliteStatement("INSERT INTO Test(Name,Code) VALUES(?,?)", (stmt: SqliteStatement) => {
+        stmt.bindValues(["Dummy 2", 200]);
+        assert.equal(stmt.step(), DbResult.BE_SQLITE_DONE);
+      });
+
+      iModel.withPreparedSqliteStatement("INSERT INTO Test(Name,Code) VALUES(:p1,:p2)", (stmt: SqliteStatement) => {
+        stmt.bindValue(":p1", "Dummy 3");
+        stmt.bindValue(":p2", 300);
+        assert.equal(stmt.step(), DbResult.BE_SQLITE_DONE);
+      });
+
+      iModel.withPreparedSqliteStatement("INSERT INTO Test(Name,Code) VALUES(:p1,:p2)", (stmt: SqliteStatement) => {
+        stmt.bindValues({ ":p1": "Dummy 4", ":p2": 400 });
+        assert.equal(stmt.step(), DbResult.BE_SQLITE_DONE);
+      });
+
+      iModel.saveChanges();
+
+      iModel.withPreparedSqliteStatement("SELECT Id,Name,Code FROM Test ORDER BY Id", (stmt: SqliteStatement) => {
+        for (let i: number = 1; i <= 4; i++) {
+          assert.equal(stmt.step(), DbResult.BE_SQLITE_ROW);
+          assert.equal(stmt.getColumnCount(), 3);
+          const val0: SqliteValue = stmt.getValue(0);
+          assert.equal(val0.columnName, "Id");
+          assert.equal(val0.type, SqliteValueType.Integer);
+          assert.isFalse(val0.isNull);
+          assert.equal(val0.getInteger(), i);
+
+          const val1: SqliteValue = stmt.getValue(1);
+          assert.equal(val1.columnName, "Name");
+          assert.equal(val1.type, SqliteValueType.String);
+          assert.isFalse(val1.isNull);
+          assert.equal(val1.getString(), `Dummy ${i}`);
+
+          const val2: SqliteValue = stmt.getValue(2);
+          assert.equal(val2.columnName, "Code");
+          assert.equal(val2.type, SqliteValueType.Integer);
+          assert.isFalse(val2.isNull);
+          assert.equal(val2.getInteger(), i * 100);
+
+          const row: any = stmt.getRow();
+          assert.equal(row.id, i);
+          assert.equal(row.name, `Dummy ${i}`);
+          assert.equal(row.code, i * 100);
+        }
+        assert.equal(stmt.step(), DbResult.BE_SQLITE_DONE);
+      });
+    } finally {
+      // delete the briefcase as the test modified it locally.
+      let briefcasePath: string | undefined;
+      if (iModel.isOpen)
+        briefcasePath = iModel.pathName;
+
+      await IModelTestUtils.closeAndDeleteBriefcaseDb(managerUser, iModel);
+      if (!!briefcasePath && IModelJsFs.existsSync(briefcasePath))
+        IModelJsFs.unlinkSync(briefcasePath);
+    }
+  });
+
+  it("Run plain SQL against readonly connection", async () => {
+    const iModel = await IModelTestUtils.downloadAndOpenCheckpoint({ user: managerUser, iTwinId: testITwinId, iModelId: readWriteTestIModelId });
+
+    iModel.withPreparedSqliteStatement("SELECT Name,StrData FROM be_Prop WHERE Namespace='ec_Db'", (stmt: SqliteStatement) => {
+      let rowCount = 0;
+      while (stmt.step() === DbResult.BE_SQLITE_ROW) {
+        rowCount++;
+        assert.equal(stmt.getColumnCount(), 2);
+        const nameVal: SqliteValue = stmt.getValue(0);
+        assert.equal(nameVal.columnName, "Name");
+        assert.equal(nameVal.type, SqliteValueType.String);
+        assert.isFalse(nameVal.isNull);
+        const name: string = nameVal.getString();
+
+        const versionVal = stmt.getValue(1);
+        assert.equal(versionVal.columnName, "StrData");
+        assert.equal(versionVal.type, SqliteValueType.String);
+        assert.isFalse(versionVal.isNull);
+        const profileVersion: any = JSON.parse(versionVal.getString());
+
+        assert.isTrue(name === "SchemaVersion" || name === "InitialSchemaVersion");
+        if (name === "SchemaVersion") {
+          assert.equal(profileVersion.major, 4);
+          assert.equal(profileVersion.minor, 0);
+          assert.equal(profileVersion.sub1, 0);
+          assert.isAtLeast(profileVersion.sub2, 1);
+        } else if (name === "InitialSchemaVersion") {
+          assert.equal(profileVersion.major, 4);
+          assert.equal(profileVersion.minor, 0);
+          assert.equal(profileVersion.sub1, 0);
+          assert.isAtLeast(profileVersion.sub2, 1);
+        }
+      }
+      assert.equal(rowCount, 2);
+    });
+    iModel.close();
+  });
+
+  it("should be able to upgrade a briefcase with an older schema", async () => {
+    const iTwinId = await HubUtility.getTestITwinId(managerUser);
+
+    /**
+     * Test validates that -
+     * - User "manager" upgrades the BisCore schema in the briefcase from version 1.0.0 to 1.0.10+
+     * - User "super" can get the upgrade "manager" made
+     */
+
+    /* Setup test - Push an iModel with an old BisCore schema up to the Hub */
+    const pathname = IModelTestUtils.resolveAssetFile("CompatibilityTestSeed.bim");
+    const hubName = HubUtility.generateUniqueName("CompatibilityTest");
+    const iModelId = await HubUtility.pushIModel(managerUser, iTwinId, pathname, hubName, true);
+
+    // Download two copies of the briefcase - manager and super
+    const args: RequestNewBriefcaseProps = { iTwinId, iModelId };
+    const managerBriefcaseProps = await BriefcaseManager.downloadBriefcase({ user: managerUser, ...args });
+    const superBriefcaseProps = await BriefcaseManager.downloadBriefcase({ user: superUser, ...args });
+
+    /* User "manager" upgrades the briefcase */
+
+    // Validate the original state of the BisCore schema in the briefcase
+    let iModel = await BriefcaseDb.open({ user: managerUser, fileName: managerBriefcaseProps.fileName });
+    const beforeVersion = iModel.querySchemaVersion("BisCore");
+    assert.isTrue(semver.satisfies(beforeVersion!, "= 1.0.0"));
+    assert.isFalse(iModel.nativeDb.hasPendingTxns());
+    iModel.close();
+
+    // Validate that the BisCore schema is recognized as a recommended upgrade
+    let schemaState = BriefcaseDb.validateSchemas(managerBriefcaseProps.fileName, true);
+    assert.strictEqual(schemaState, SchemaState.UpgradeRecommended);
+
+    // Upgrade the schemas
+    await BriefcaseDb.upgradeSchemas({ user: managerUser, ...managerBriefcaseProps });
+
+    // Validate state after upgrade
+    iModel = await BriefcaseDb.open({ user: managerUser, fileName: managerBriefcaseProps.fileName });
+    const afterVersion = iModel.querySchemaVersion("BisCore");
+    assert.isTrue(semver.satisfies(afterVersion!, ">= 1.0.10"));
+    assert.isFalse(iModel.nativeDb.hasPendingTxns());
+    assert.isFalse(iModel.holdsSchemaLock);
+    assert.isFalse(iModel.nativeDb.hasUnsavedChanges());
+    iModel.close();
+
+    /* User "super" can get the upgrade "manager" made */
+
+    // Validate that the BisCore schema is recognized as a recommended upgrade
+    schemaState = BriefcaseDb.validateSchemas(superBriefcaseProps.fileName, true);
+    assert.strictEqual(schemaState, SchemaState.UpgradeRecommended);
+
+    // SKIPPED FOR NOW - locking not mocked yet
+    // Upgrade the schemas - should fail, since user hasn't pulled changes done by manager
+    // // let result: IModelHubStatus = IModelHubStatus.Success;
+    // try {
+    //   await BriefcaseDb.upgradeSchemas(superRequestContext, superBriefcaseProps);
+    // } catch (err) {
+    //   // result = err.errorNumber;
+    // }
+    // assert.strictEqual(result, IModelHubStatus.PullIsRequired);
+
+    // Open briefcase and pull change sets to upgrade
+    const superIModel = await BriefcaseDb.open({ user: superUser, fileName: superBriefcaseProps.fileName });
+    (superBriefcaseProps.changeset as any) = await superIModel.pullChanges({ user: superUser });
+    const superVersion = superIModel.querySchemaVersion("BisCore");
+    assert.isTrue(semver.satisfies(superVersion!, ">= 1.0.10"));
+    assert.isFalse(superIModel.nativeDb.hasUnsavedChanges()); // Validate no changes were made
+    assert.isFalse(superIModel.nativeDb.hasPendingTxns()); // Validate no changes were made
+    superIModel.close();
+
+    // Validate that there are no upgrades required
+    schemaState = BriefcaseDb.validateSchemas(superBriefcaseProps.fileName, true);
+    assert.strictEqual(schemaState, SchemaState.UpToDate);
+
+    // Upgrade the schemas - ensure this is a no-op
+    await BriefcaseDb.upgradeSchemas({ user: superUser, ...superBriefcaseProps });
+    await IModelHost.hubAccess.deleteIModel({ user: managerUser, iTwinId, iModelId });
+  });
+  it("changeset size and ec schema version change", async () => {
+    const adminRequestContext = await IModelTestUtils.getUserContext(TestUserType.SuperManager);
+    const iTwinId = await HubUtility.getTestITwinId(adminRequestContext);
+    const iModelName = HubUtility.generateUniqueName("changeset_size");
+    const rwIModelId = await IModelHost.hubAccess.createNewIModel({iTwinId, iModelName, description: "TestSubject" });
+    assert.isNotEmpty(rwIModelId);
+    const rwIModel = await IModelTestUtils.downloadAndOpenBriefcase({iTwinId,  iModelId: rwIModelId });
+    assert.equal(rwIModel.nativeDb.enableChangesetSizeStats(true), DbResult.BE_SQLITE_OK);
+    const schema = `<?xml version="1.0" encoding="UTF-8"?>
+    <ECSchema schemaName="TestDomain" alias="ts" version="01.00" xmlns="http://www.bentley.com/schemas/Bentley.ECXML.3.1">
+        <ECSchemaReference name="BisCore" version="01.00" alias="bis"/>
+        <ECEntityClass typeName="Test2dElement">
+            <BaseClass>bis:GraphicalElement2d</BaseClass>
+            <ECProperty propertyName="s" typeName="string"/>
+        </ECEntityClass>
+    </ECSchema>`;
+    await rwIModel.importSchemaStrings([schema]);
+    rwIModel.saveChanges(JSON.stringify({ userId: "user1", description: "schema changeset" }));
+    if ("push changes") {
+      // Push the changes to the hub
+      const prePushChangeSetId = rwIModel.changeset.id;
+      await rwIModel.pushChanges({description: "push schema changeset"});
+      const postPushChangeSetId = rwIModel.changeset.id;
+      assert(!!postPushChangeSetId);
+      expect(prePushChangeSetId !== postPushChangeSetId);
+      const changesets = await IModelHost.hubAccess.queryChangesets({ iModelId: rwIModelId});
+      assert.equal(changesets.length, 1);
+    }
+    const codeProps = Code.createEmpty();
+    codeProps.value = "DrawingModel";
+    let totalEl = 0;
+    const [, drawingModelId] = IModelTestUtils.createAndInsertDrawingPartitionAndModel(rwIModel, codeProps, true);
+    let drawingCategoryId = DrawingCategory.queryCategoryIdByName(rwIModel, IModel.dictionaryId, "MyDrawingCategory");
+    if (undefined === drawingCategoryId)
+      drawingCategoryId = DrawingCategory.insert(rwIModel, IModel.dictionaryId, "MyDrawingCategory", new SubCategoryAppearance({ color: ColorDef.fromString("rgb(255,0,0)").toJSON() }));
+
+    const insertElements = (imodel: BriefcaseDb, className: string = "Test2dElement", noOfElements: number = 10, userProp: (n: number) => object) => {
+      for (let m = 0; m < noOfElements; ++m) {
+        const geomArray: Arc3d[] = [
+          Arc3d.createXY(Point3d.create(0, 0), 5),
+          Arc3d.createXY(Point3d.create(5, 5), 2),
+          Arc3d.createXY(Point3d.create(-5, -5), 20),
+        ];
+        const geometryStream: GeometryStreamProps = [];
+        for (const geom of geomArray) {
+          const arcData = IModelJson.Writer.toIModelJson(geom);
+          geometryStream.push(arcData);
+        }
+        const prop = userProp(++totalEl);
+        // Create props
+        const geomElement = {
+          classFullName: `TestDomain:${className}`,
+          model: drawingModelId,
+          category: drawingCategoryId,
+          code: Code.createEmpty(),
+          geom: geometryStream,
+          ...prop,
+        };
+        const id = imodel.elements.insertElement(geomElement);
+        assert.isTrue(Id64.isValidId64(id), "insert worked");
+      }
+    };
+    const str = new Array(1024).join("x");
+    insertElements(rwIModel, "Test2dElement", 1024, () => {
+      return { s: str };
+    });
+    assert.equal(1357661, rwIModel.nativeDb.getChangesetSize());
+
+    rwIModel.saveChanges(JSON.stringify({ userId: "user1", description: "data" }));
+    assert.equal(0, rwIModel.nativeDb.getChangesetSize());
+    await rwIModel.pushChanges({description: "schema changeset"});
+    rwIModel.close();
+  });
+  it("clear cache on schema changes", async () => {
+    const adminRequestContext = await IModelTestUtils.getUserContext(TestUserType.SuperManager);
+    const userRequestContext = await IModelTestUtils.getUserContext(TestUserType.Super);
+    const iTwinId = await HubUtility.getTestITwinId(adminRequestContext);
+    // Delete any existing iModels with the same name as the OptimisticConcurrencyTest iModel
+    const iModelName = HubUtility.generateUniqueName("SchemaChanges");
+
+    // Create a new empty iModel on the Hub & obtain a briefcase
+    const rwIModelId = await IModelHost.hubAccess.createNewIModel({ iTwinId, iModelName, description: "TestSubject" });
+    assert.isNotEmpty(rwIModelId);
+    const rwIModel = await IModelTestUtils.downloadAndOpenBriefcase({ iTwinId, iModelId: rwIModelId });
+
+    const rwIModel2 = await IModelTestUtils.downloadAndOpenBriefcase({ iTwinId, iModelId: rwIModelId });
+
+    // enable change tracking
+    assert.equal(rwIModel.nativeDb.enableChangesetSizeStats(true), DbResult.BE_SQLITE_OK);
+    assert.equal(rwIModel2.nativeDb.enableChangesetSizeStats(true), DbResult.BE_SQLITE_OK);
+
+    const schema = `<?xml version="1.0" encoding="UTF-8"?>
+    <ECSchema schemaName="TestDomain" alias="ts" version="01.00" xmlns="http://www.bentley.com/schemas/Bentley.ECXML.3.1">
+        <ECSchemaReference name="BisCore" version="01.00" alias="bis"/>
+        <ECEntityClass typeName="Test2dElement">
+            <BaseClass>bis:GraphicalElement2d</BaseClass>
+            <ECProperty propertyName="s" typeName="string"/>
+        </ECEntityClass>
+    </ECSchema>`;
+    await rwIModel.importSchemaStrings([schema]);
+
+    rwIModel.saveChanges(JSON.stringify({ userId: "user1", description: "schema changeset" }));
+    if ("push changes") {
+      // Push the changes to the hub
+      const prePushChangeSetId = rwIModel.changeset.id;
+      await rwIModel.pushChanges({description: "schema changeset"});
+      const postPushChangeSetId = rwIModel.changeset.id;
+      assert(!!postPushChangeSetId);
+      expect(prePushChangeSetId !== postPushChangeSetId);
+      const changesets = await IModelHost.hubAccess.queryChangesets({ iModelId: rwIModelId });
+      assert.equal(changesets.length, 1);
+    }
+    const codeProps = Code.createEmpty();
+    codeProps.value = "DrawingModel";
+    let totalEl = 0;
+    const [, drawingModelId] = IModelTestUtils.createAndInsertDrawingPartitionAndModel(rwIModel, codeProps, true);
+    let drawingCategoryId = DrawingCategory.queryCategoryIdByName(rwIModel, IModel.dictionaryId, "MyDrawingCategory");
+    if (undefined === drawingCategoryId)
+      drawingCategoryId = DrawingCategory.insert(rwIModel, IModel.dictionaryId, "MyDrawingCategory", new SubCategoryAppearance({ color: ColorDef.fromString("rgb(255,0,0)").toJSON() }));
+
+    const insertElements = (imodel: BriefcaseDb, className: string = "Test2dElement", noOfElements: number = 10, userProp: (n: number) => object) => {
+      for (let m = 0; m < noOfElements; ++m) {
+        const geomArray: Arc3d[] = [
+          Arc3d.createXY(Point3d.create(0, 0), 5),
+          Arc3d.createXY(Point3d.create(5, 5), 2),
+          Arc3d.createXY(Point3d.create(-5, -5), 20),
+        ];
+        const geometryStream: GeometryStreamProps = [];
+        for (const geom of geomArray) {
+          const arcData = IModelJson.Writer.toIModelJson(geom);
+          geometryStream.push(arcData);
+        }
+        const prop = userProp(++totalEl);
+        // Create props
+        const geomElement = {
+          classFullName: `TestDomain:${className}`,
+          model: drawingModelId,
+          category: drawingCategoryId,
+          code: Code.createEmpty(),
+          geom: geometryStream,
+          ...prop,
+        };
+        const id = imodel.elements.insertElement(geomElement);
+        assert.isTrue(Id64.isValidId64(id), "insert worked");
+      }
+    };
+
+    insertElements(rwIModel, "Test2dElement", 10, (n: number) => {
+      return { s: `s-${n}` };
+    });
+
+    assert.equal(3902, rwIModel.nativeDb.getChangesetSize());
+    rwIModel.saveChanges(JSON.stringify({ userId: "user1", description: "data changeset" }));
+
+    if ("push changes") {
+      // Push the changes to the hub
+      const prePushChangeSetId = rwIModel.changeset.id;
+      await rwIModel.pushChanges({description: "10 instances of test2dElement"});
+      const postPushChangeSetId = rwIModel.changeset.id;
+      assert(!!postPushChangeSetId);
+      expect(prePushChangeSetId !== postPushChangeSetId);
+      const changesets = await IModelHost.hubAccess.queryChangesets({ iModelId: rwIModelId});
+      assert.equal(changesets.length, 2);
+    }
+    let rows: any[] = [];
+    rwIModel.withPreparedStatement("SELECT * FROM TestDomain.Test2dElement", (stmt: ECSqlStatement) => {
+      while (stmt.step() === DbResult.BE_SQLITE_ROW) {
+        rows.push(stmt.getRow());
+      }
+    });
+    assert.equal(rows.length, 10);
+    assert.equal(rows.map((r) => r.s).filter((v) => v).length, 10);
+    rows = [];
+    for await (const row of rwIModel.query("SELECT * FROM TestDomain.Test2dElement")) {
+      rows.push(row);
+    }
+    assert.equal(rows.length, 10);
+    assert.equal(rows.map((r) => r.s).filter((v) => v).length, 10);
+    // ====================================================================================================
+    if ("user pull/merge") {
+      // pull and merge changes
+      await rwIModel2.pullChanges({user: userRequestContext});
+      rows = [];
+      rwIModel2.withPreparedStatement("SELECT * FROM TestDomain.Test2dElement", (stmt: ECSqlStatement) => {
+        while (stmt.step() === DbResult.BE_SQLITE_ROW) {
+          rows.push(stmt.getRow());
+        }
+      });
+      assert.equal(rows.length, 10);
+      assert.equal(rows.map((r) => r.s).filter((v) => v).length, 10);
+      rows = [];
+      for await (const row of rwIModel2.query("SELECT * FROM TestDomain.Test2dElement")) {
+        rows.push(row);
+      }
+      assert.equal(rows.length, 10);
+      assert.equal(rows.map((r) => r.s).filter((v) => v).length, 10);
+      // create some element and push those changes
+      insertElements(rwIModel2, "Test2dElement", 10, (n: number) => {
+        return { s: `s-${n}` };
+      });
+      assert.equal(13, rwIModel.nativeDb.getChangesetSize());
+      rwIModel2.saveChanges(JSON.stringify({ userid: "user2", description: "data changeset" }));
+
+      if ("push changes") {
+        // Push the changes to the hub
+        const prePushChangeSetId = rwIModel2.changeset.id;
+        await rwIModel2.pushChanges({user: userRequestContext, description: "10 instances of test2dElement"});
+        const postPushChangeSetId = rwIModel2.changeset.id;
+        assert(!!postPushChangeSetId);
+        expect(prePushChangeSetId !== postPushChangeSetId);
+        const changesets = await IModelHost.hubAccess.queryChangesets({ iModelId: rwIModelId, user: userRequestContext });
+        assert.equal(changesets.length, 3);
+      }
+    }
+    await rwIModel.pullChanges({user:adminRequestContext});
+    // second schema import ==============================================================
+    const schemaV2 = `<?xml version="1.0" encoding="UTF-8"?>
+    <ECSchema schemaName="TestDomain" alias="ts" version="01.01" xmlns="http://www.bentley.com/schemas/Bentley.ECXML.3.1">
+        <ECSchemaReference name="BisCore" version="01.00" alias="bis"/>
+        <ECEntityClass typeName="Test2dElement">
+            <BaseClass>bis:GraphicalElement2d</BaseClass>
+            <ECProperty propertyName="s" typeName="string"/>
+            <ECProperty propertyName="v" typeName="string"/>
+        </ECEntityClass>
+        <ECEntityClass typeName="Test2dElement2nd">
+            <BaseClass>bis:GraphicalElement2d</BaseClass>
+            <ECProperty propertyName="t" typeName="string"/>
+            <ECProperty propertyName="r" typeName="string"/>
+        </ECEntityClass>
+    </ECSchema>`;
+    await rwIModel.importSchemaStrings([schemaV2]);
+    assert.equal(0, rwIModel.nativeDb.getChangesetSize());
+    rwIModel.saveChanges(JSON.stringify({ userid: "user1", description: "schema changeset2" }));
+    if ("push changes") {
+      // Push the changes to the hub
+      const prePushChangeSetId = rwIModel.changeset.id;
+      await rwIModel.pushChanges({user: adminRequestContext, description: "schema changeset"});
+      const postPushChangeSetId = rwIModel.changeset.id;
+      assert(!!postPushChangeSetId);
+      expect(prePushChangeSetId !== postPushChangeSetId);
+      const changesets = await IModelHost.hubAccess.queryChangesets({ iModelId: rwIModelId, user: adminRequestContext });
+      assert.equal(changesets.length, 4);
+    }
+    // create some element and push those changes
+    insertElements(rwIModel, "Test2dElement", 10, (n: number) => {
+      return {
+        s: `s-${n}`, v: `v-${n}`,
+      };
+    });
+
+    // create some element and push those changes
+    insertElements(rwIModel, "Test2dElement2nd", 10, (n: number) => {
+      return {
+        t: `t-${n}`, r: `r-${n}`,
+      };
+    });
+    assert.equal(6279, rwIModel.nativeDb.getChangesetSize());
+    rwIModel.saveChanges(JSON.stringify({ userId: "user1", description: "data changeset" }));
+
+    if ("push changes") {
+      // Push the changes to the hub
+      const prePushChangeSetId = rwIModel.changeset.id;
+      await rwIModel.pushChanges({user: adminRequestContext, description: "10 instances of test2dElement"});
+      const postPushChangeSetId = rwIModel.changeset.id;
+      assert(!!postPushChangeSetId);
+      expect(prePushChangeSetId !== postPushChangeSetId);
+      const changesets = await IModelHost.hubAccess.queryChangesets({ iModelId: rwIModelId, user: adminRequestContext });
+      assert.equal(changesets.length, 5);
+    }
+    rows = [];
+    rwIModel.withPreparedStatement("SELECT * FROM TestDomain.Test2dElement", (stmt: ECSqlStatement) => {
+      while (stmt.step() === DbResult.BE_SQLITE_ROW) {
+        rows.push(stmt.getRow());
+      }
+    });
+    assert.equal(rows.length, 30);
+    assert.equal(rows.map((r) => r.s).filter((v) => v).length, 30);
+    assert.equal(rows.map((r) => r.v).filter((v) => v).length, 10);
+    rows = [];
+    for await (const row of rwIModel.query("SELECT * FROM TestDomain.Test2dElement")) {
+      rows.push(row);
+    }
+    assert.equal(rows.length, 30);
+    assert.equal(rows.map((r) => r.s).filter((v) => v).length, 30);
+    assert.equal(rows.map((r) => r.v).filter((v) => v).length, 10);
+
+    rows = [];
+    rwIModel.withPreparedStatement("SELECT * FROM TestDomain.Test2dElement2nd", (stmt: ECSqlStatement) => {
+      while (stmt.step() === DbResult.BE_SQLITE_ROW) {
+        rows.push(stmt.getRow());
+      }
+    });
+    assert.equal(rows.length, 10);
+    assert.equal(rows.map((r) => r.t).filter((v) => v).length, 10);
+    assert.equal(rows.map((r) => r.r).filter((v) => v).length, 10);
+    rows = [];
+    for await (const row of rwIModel.query("SELECT * FROM TestDomain.Test2dElement2nd")) {
+      rows.push(row);
+    }
+    assert.equal(rows.length, 10);
+    assert.equal(rows.map((r) => r.t).filter((v) => v).length, 10);
+    assert.equal(rows.map((r) => r.r).filter((v) => v).length, 10);
+
+    // ====================================================================================================
+    if ("user pull/merge") {
+      // pull and merge changes
+      await rwIModel2.pullChanges({user: userRequestContext});
+      rows = [];
+      // Following fail without the fix in briefcase manager where we clear statement cache on schema changeset apply
+      rwIModel2.withPreparedStatement("SELECT * FROM TestDomain.Test2dElement", (stmt: ECSqlStatement) => {
+        while (stmt.step() === DbResult.BE_SQLITE_ROW) {
+          rows.push(stmt.getRow());
+        }
+      });
+      assert.equal(rows.length, 30);
+      assert.equal(rows.map((r) => r.s).filter((v) => v).length, 30);
+      assert.equal(rows.map((r) => r.v).filter((v) => v).length, 10);
+      rows = [];
+      // Following fail without native side fix where we clear concurrent query cache on schema changeset apply
+      for await (const row of rwIModel2.query("SELECT * FROM TestDomain.Test2dElement")) {
+        rows.push(row);
+      }
+      assert.equal(rows.length, 30);
+      assert.equal(rows.map((r) => r.s).filter((v) => v).length, 30);
+      assert.equal(rows.map((r) => r.v).filter((v) => v).length, 10);
+      for (const row of rows) {
+        const el: any = rwIModel2.elements.getElementProps(row.id);
+        assert.isDefined(el);
+        if (row.s) {
+          assert.equal(row.s, el.s);
+        } else {
+          assert.isUndefined(el.s);
+        }
+        if (row.v) {
+          assert.equal(row.v, el.v);
+        } else {
+          assert.isUndefined(el.v);
+        }
+      }
+      rows = [];
+      rwIModel2.withPreparedStatement("SELECT * FROM TestDomain.Test2dElement2nd", (stmt: ECSqlStatement) => {
+        while (stmt.step() === DbResult.BE_SQLITE_ROW) {
+          rows.push(stmt.getRow());
+        }
+      });
+      assert.equal(rows.length, 10);
+      assert.equal(rows.map((r) => r.t).filter((v) => v).length, 10);
+      assert.equal(rows.map((r) => r.r).filter((v) => v).length, 10);
+      for (const row of rows) {
+        const el: any = rwIModel2.elements.getElementProps(row.id);
+        assert.isDefined(el);
+        if (row.s) {
+          assert.equal(row.s, el.s);
+        } else {
+          assert.isUndefined(el.s);
+        }
+        if (row.v) {
+          assert.equal(row.v, el.v);
+        } else {
+          assert.isUndefined(el.v);
+        }
+      }
+      rows = [];
+      for await (const row of rwIModel2.query("SELECT * FROM TestDomain.Test2dElement2nd")) {
+        rows.push(row);
+      }
+      assert.equal(rows.length, 10);
+      assert.equal(rows.map((r) => r.t).filter((v) => v).length, 10);
+      assert.equal(rows.map((r) => r.r).filter((v) => v).length, 10);
+      for (const row of rows) {
+        const el: any = rwIModel2.elements.getElementProps(row.id);
+        assert.isDefined(el);
+        if (row.t) {
+          assert.equal(row.t, el.t);
+        } else {
+          assert.isUndefined(el.t);
+        }
+        if (row.r) {
+          assert.equal(row.r, el.r);
+        } else {
+          assert.isUndefined(el.r);
+        }
+      }
+    }
+    rwIModel.close();
+    rwIModel2.close();
+  });
+});