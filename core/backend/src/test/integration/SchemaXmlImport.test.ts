/*---------------------------------------------------------------------------------------------
* Copyright (c) Bentley Systems, Incorporated. All rights reserved.
* See LICENSE.md in the project root for license terms and full copyright notice.
*--------------------------------------------------------------------------------------------*/

import { assert } from "chai";
import * as fs from "fs";
import * as path from "path";
import { GuidString } from "@bentley/bentleyjs-core";
import { AuthorizedBackendRequestContext, IModelHost, PhysicalElement } from "../../imodeljs-backend";
import { HubMock } from "../HubMock";
import { IModelTestUtils, TestUserType } from "../IModelTestUtils";
import { KnownTestLocations } from "../KnownTestLocations";
import { HubUtility } from "./HubUtility";

// Configuration needed
//    IMJS_TEST_MANAGER_USER_NAME
//    IMJS_TEST_MANAGER_USER_PASSWORD
//    IMJS_OIDC_BROWSER_TEST_CLIENT_ID
//    IMJS_OIDC_BROWSER_TEST_REDIRECT_URI
//    IMJS_OIDC_BROWSER_TEST_SCOPES
//      - Required: "openid imodelhub context-registry-service:read-only"

describe("Schema XML Import Tests (#integration)", () => {
<<<<<<< HEAD
  let requestContext: AuthorizedBackendRequestContext;
  // SWB
=======
  let user: AuthorizedBackendRequestContext;
>>>>>>> 3a9b8d08
  let testContextId: string;
  let readWriteTestIModelId: GuidString;

  before(async () => {
    HubMock.startup("schemaImport");
    user = await IModelTestUtils.getUserContext(TestUserType.Manager);
    testContextId = await HubUtility.getTestITwinId(user);
    readWriteTestIModelId = await HubUtility.recreateIModel({ user, iTwinId: testContextId, iModelName: HubUtility.generateUniqueName("ReadWriteTest"), noLocks: true });
  });

  after(async () => {
    try {
<<<<<<< HEAD
      // SWB
      await IModelHost.hubAccess.deleteIModel({ requestContext, contextId: testContextId, iModelId: readWriteTestIModelId });
=======
      await IModelHost.hubAccess.deleteIModel({ user, iTwinId: testContextId, iModelId: readWriteTestIModelId });
>>>>>>> 3a9b8d08
      HubMock.shutdown();
    } catch (err) {
      // eslint-disable-next-line no-console
      console.log(err);
    }
  });

  it("should import schema XML", async () => {
    const schemaFilePath = path.join(KnownTestLocations.assetsDir, "Test3.ecschema.xml");
    const schemaString = fs.readFileSync(schemaFilePath, "utf8");

<<<<<<< HEAD
    // SWB
    const iModel = await IModelTestUtils.downloadAndOpenBriefcase({ requestContext, contextId: testContextId, iModelId: readWriteTestIModelId });
    await iModel.importSchemaStrings(requestContext, [schemaString]); // will throw an exception if import fails
=======
    const iModel = await IModelTestUtils.downloadAndOpenBriefcase({ user, iTwinId: testContextId, iModelId: readWriteTestIModelId });
    await iModel.importSchemaStrings([schemaString]); // will throw an exception if import fails
>>>>>>> 3a9b8d08

    const testDomainClass = iModel.getMetaData("Test3:Test3Element"); // will throw on failure

    assert.equal(testDomainClass.baseClasses.length, 1);
    assert.equal(testDomainClass.baseClasses[0], PhysicalElement.classFullName);
    iModel.close();
  });

});
<|MERGE_RESOLUTION|>--- conflicted
+++ resolved
@@ -1,76 +1,63 @@
-/*---------------------------------------------------------------------------------------------
-* Copyright (c) Bentley Systems, Incorporated. All rights reserved.
-* See LICENSE.md in the project root for license terms and full copyright notice.
-*--------------------------------------------------------------------------------------------*/
-
-import { assert } from "chai";
-import * as fs from "fs";
-import * as path from "path";
-import { GuidString } from "@bentley/bentleyjs-core";
-import { AuthorizedBackendRequestContext, IModelHost, PhysicalElement } from "../../imodeljs-backend";
-import { HubMock } from "../HubMock";
-import { IModelTestUtils, TestUserType } from "../IModelTestUtils";
-import { KnownTestLocations } from "../KnownTestLocations";
-import { HubUtility } from "./HubUtility";
-
-// Configuration needed
-//    IMJS_TEST_MANAGER_USER_NAME
-//    IMJS_TEST_MANAGER_USER_PASSWORD
-//    IMJS_OIDC_BROWSER_TEST_CLIENT_ID
-//    IMJS_OIDC_BROWSER_TEST_REDIRECT_URI
-//    IMJS_OIDC_BROWSER_TEST_SCOPES
-//      - Required: "openid imodelhub context-registry-service:read-only"
-
-describe("Schema XML Import Tests (#integration)", () => {
-<<<<<<< HEAD
-  let requestContext: AuthorizedBackendRequestContext;
-  // SWB
-=======
-  let user: AuthorizedBackendRequestContext;
->>>>>>> 3a9b8d08
-  let testContextId: string;
-  let readWriteTestIModelId: GuidString;
-
-  before(async () => {
-    HubMock.startup("schemaImport");
-    user = await IModelTestUtils.getUserContext(TestUserType.Manager);
-    testContextId = await HubUtility.getTestITwinId(user);
-    readWriteTestIModelId = await HubUtility.recreateIModel({ user, iTwinId: testContextId, iModelName: HubUtility.generateUniqueName("ReadWriteTest"), noLocks: true });
-  });
-
-  after(async () => {
-    try {
-<<<<<<< HEAD
-      // SWB
-      await IModelHost.hubAccess.deleteIModel({ requestContext, contextId: testContextId, iModelId: readWriteTestIModelId });
-=======
-      await IModelHost.hubAccess.deleteIModel({ user, iTwinId: testContextId, iModelId: readWriteTestIModelId });
->>>>>>> 3a9b8d08
-      HubMock.shutdown();
-    } catch (err) {
-      // eslint-disable-next-line no-console
-      console.log(err);
-    }
-  });
-
-  it("should import schema XML", async () => {
-    const schemaFilePath = path.join(KnownTestLocations.assetsDir, "Test3.ecschema.xml");
-    const schemaString = fs.readFileSync(schemaFilePath, "utf8");
-
-<<<<<<< HEAD
-    // SWB
-    const iModel = await IModelTestUtils.downloadAndOpenBriefcase({ requestContext, contextId: testContextId, iModelId: readWriteTestIModelId });
-    await iModel.importSchemaStrings(requestContext, [schemaString]); // will throw an exception if import fails
-=======
-    const iModel = await IModelTestUtils.downloadAndOpenBriefcase({ user, iTwinId: testContextId, iModelId: readWriteTestIModelId });
-    await iModel.importSchemaStrings([schemaString]); // will throw an exception if import fails
->>>>>>> 3a9b8d08
-
-    const testDomainClass = iModel.getMetaData("Test3:Test3Element"); // will throw on failure
-
-    assert.equal(testDomainClass.baseClasses.length, 1);
-    assert.equal(testDomainClass.baseClasses[0], PhysicalElement.classFullName);
-    iModel.close();
-  });
-
-});
+/*---------------------------------------------------------------------------------------------
+* Copyright (c) Bentley Systems, Incorporated. All rights reserved.
+* See LICENSE.md in the project root for license terms and full copyright notice.
+*--------------------------------------------------------------------------------------------*/
+
+import { assert } from "chai";
+import * as fs from "fs";
+import * as path from "path";
+import { GuidString } from "@bentley/bentleyjs-core";
+import { AuthorizedBackendRequestContext, IModelHost, PhysicalElement } from "../../imodeljs-backend";
+import { HubMock } from "../HubMock";
+import { IModelTestUtils, TestUserType } from "../IModelTestUtils";
+import { KnownTestLocations } from "../KnownTestLocations";
+import { HubUtility } from "./HubUtility";
+
+// Configuration needed
+//    IMJS_TEST_MANAGER_USER_NAME
+//    IMJS_TEST_MANAGER_USER_PASSWORD
+//    IMJS_OIDC_BROWSER_TEST_CLIENT_ID
+//    IMJS_OIDC_BROWSER_TEST_REDIRECT_URI
+//    IMJS_OIDC_BROWSER_TEST_SCOPES
+//      - Required: "openid imodelhub context-registry-service:read-only"
+
+describe("Schema XML Import Tests (#integration)", () => {
+  let user: AuthorizedBackendRequestContext;
+  // SWB
+  let testContextId: string;
+  let readWriteTestIModelId: GuidString;
+
+  before(async () => {
+    HubMock.startup("schemaImport");
+    user = await IModelTestUtils.getUserContext(TestUserType.Manager);
+    testContextId = await HubUtility.getTestITwinId(user);
+    readWriteTestIModelId = await HubUtility.recreateIModel({ user, iTwinId: testContextId, iModelName: HubUtility.generateUniqueName("ReadWriteTest"), noLocks: true });
+  });
+
+  after(async () => {
+    try {
+      // SWB
+      await IModelHost.hubAccess.deleteIModel({ user, iTwinId: testContextId, iModelId: readWriteTestIModelId });
+      HubMock.shutdown();
+    } catch (err) {
+      // eslint-disable-next-line no-console
+      console.log(err);
+    }
+  });
+
+  it("should import schema XML", async () => {
+    const schemaFilePath = path.join(KnownTestLocations.assetsDir, "Test3.ecschema.xml");
+    const schemaString = fs.readFileSync(schemaFilePath, "utf8");
+
+    // SWB
+    const iModel = await IModelTestUtils.downloadAndOpenBriefcase({ user, iTwinId: testContextId, iModelId: readWriteTestIModelId });
+    await iModel.importSchemaStrings([schemaString]); // will throw an exception if import fails
+
+    const testDomainClass = iModel.getMetaData("Test3:Test3Element"); // will throw on failure
+
+    assert.equal(testDomainClass.baseClasses.length, 1);
+    assert.equal(testDomainClass.baseClasses[0], PhysicalElement.classFullName);
+    iModel.close();
+  });
+
+});