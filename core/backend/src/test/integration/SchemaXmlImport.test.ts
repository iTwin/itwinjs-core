--- conflicted
+++ resolved
@@ -1,77 +1,60 @@
-/*---------------------------------------------------------------------------------------------
-* Copyright (c) Bentley Systems, Incorporated. All rights reserved.
-* See LICENSE.md in the project root for license terms and full copyright notice.
-*--------------------------------------------------------------------------------------------*/
-
-import { assert } from "chai";
-import * as fs from "fs";
-import * as path from "path";
-import { AccessToken, GuidString } from "@itwin/core-bentley";
-import { IModelHost, PhysicalElement } from "../../core-backend";
-import { HubMock } from "../HubMock";
-import { IModelTestUtils, TestUserType } from "../IModelTestUtils";
-import { KnownTestLocations } from "../KnownTestLocations";
-import { HubUtility } from "./HubUtility";
-
-// Configuration needed
-//    IMJS_TEST_MANAGER_USER_NAME
-//    IMJS_TEST_MANAGER_USER_PASSWORD
-//    IMJS_OIDC_BROWSER_TEST_CLIENT_ID
-//    IMJS_OIDC_BROWSER_TEST_REDIRECT_URI
-//    IMJS_OIDC_BROWSER_TEST_SCOPES
-//      - Required: "openid imodelhub context-registry-service:read-only"
-
-describe("Schema XML Import Tests (#integration)", () => {
-  let accessToken: AccessToken;
-<<<<<<< HEAD
-  let testITwinId: string;
-=======
-  let testContextId: string;
->>>>>>> 25a0f89f
-  let readWriteTestIModelId: GuidString;
-
-  before(async () => {
-    HubMock.startup("schemaImport");
-    accessToken = await IModelTestUtils.getAccessToken(TestUserType.Manager);
-<<<<<<< HEAD
-    testITwinId = await HubUtility.getTestITwinId(accessToken);
-    readWriteTestIModelId = await HubUtility.recreateIModel({ user: accessToken, iTwinId: testITwinId, iModelName: HubUtility.generateUniqueName("ReadWriteTest"), noLocks: true });
-=======
-    testContextId = await HubUtility.getTestITwinId(accessToken);
-    readWriteTestIModelId = await HubUtility.recreateIModel({ accessToken, iTwinId: testContextId, iModelName: HubUtility.generateUniqueName("ReadWriteTest"), noLocks: true });
->>>>>>> 25a0f89f
-  });
-
-  after(async () => {
-    try {
-<<<<<<< HEAD
-      await IModelHost.hubAccess.deleteIModel({ user: accessToken, iTwinId: testITwinId, iModelId: readWriteTestIModelId });
-=======
-      await IModelHost.hubAccess.deleteIModel({ accessToken, iTwinId: testContextId, iModelId: readWriteTestIModelId });
->>>>>>> 25a0f89f
-      HubMock.shutdown();
-    } catch (err) {
-      // eslint-disable-next-line no-console
-      console.log(err);
-    }
-  });
-
-  it("should import schema XML", async () => {
-    const schemaFilePath = path.join(KnownTestLocations.assetsDir, "Test3.ecschema.xml");
-    const schemaString = fs.readFileSync(schemaFilePath, "utf8");
-
-<<<<<<< HEAD
-    const iModel = await IModelTestUtils.downloadAndOpenBriefcase({ user: accessToken, iTwinId: testITwinId, iModelId: readWriteTestIModelId });
-=======
-    const iModel = await IModelTestUtils.downloadAndOpenBriefcase({ accessToken, iTwinId: testContextId, iModelId: readWriteTestIModelId });
->>>>>>> 25a0f89f
-    await iModel.importSchemaStrings([schemaString]); // will throw an exception if import fails
-
-    const testDomainClass = iModel.getMetaData("Test3:Test3Element"); // will throw on failure
-
-    assert.equal(testDomainClass.baseClasses.length, 1);
-    assert.equal(testDomainClass.baseClasses[0], PhysicalElement.classFullName);
-    iModel.close();
-  });
-
-});
+/*---------------------------------------------------------------------------------------------
+* Copyright (c) Bentley Systems, Incorporated. All rights reserved.
+* See LICENSE.md in the project root for license terms and full copyright notice.
+*--------------------------------------------------------------------------------------------*/
+
+import { assert } from "chai";
+import * as fs from "fs";
+import * as path from "path";
+import { AccessToken, GuidString } from "@itwin/core-bentley";
+import { IModelHost, PhysicalElement } from "../../core-backend";
+import { HubMock } from "../HubMock";
+import { IModelTestUtils, TestUserType } from "../IModelTestUtils";
+import { KnownTestLocations } from "../KnownTestLocations";
+import { HubUtility } from "./HubUtility";
+
+// Configuration needed
+//    IMJS_TEST_MANAGER_USER_NAME
+//    IMJS_TEST_MANAGER_USER_PASSWORD
+//    IMJS_OIDC_BROWSER_TEST_CLIENT_ID
+//    IMJS_OIDC_BROWSER_TEST_REDIRECT_URI
+//    IMJS_OIDC_BROWSER_TEST_SCOPES
+//      - Required: "openid imodelhub context-registry-service:read-only"
+
+describe("Schema XML Import Tests (#integration)", () => {
+  let accessToken: AccessToken;
+  let testITwinId: string;
+  let readWriteTestIModelId: GuidString;
+
+  before(async () => {
+    HubMock.startup("schemaImport");
+    accessToken = await IModelTestUtils.getAccessToken(TestUserType.Manager);
+    testITwinId = await HubUtility.getTestITwinId(accessToken);
+    readWriteTestIModelId = await HubUtility.recreateIModel({ accessToken, iTwinId: testITwinId, iModelName: HubUtility.generateUniqueName("ReadWriteTest"), noLocks: true });
+  });
+
+  after(async () => {
+    try {
+      await IModelHost.hubAccess.deleteIModel({ accessToken, iTwinId: testITwinId, iModelId: readWriteTestIModelId });
+      HubMock.shutdown();
+    } catch (err) {
+      // eslint-disable-next-line no-console
+      console.log(err);
+    }
+  });
+
+  it("should import schema XML", async () => {
+    const schemaFilePath = path.join(KnownTestLocations.assetsDir, "Test3.ecschema.xml");
+    const schemaString = fs.readFileSync(schemaFilePath, "utf8");
+
+    const iModel = await IModelTestUtils.downloadAndOpenBriefcase({ accessToken, iTwinId: testITwinId, iModelId: readWriteTestIModelId });
+    await iModel.importSchemaStrings([schemaString]); // will throw an exception if import fails
+
+    const testDomainClass = iModel.getMetaData("Test3:Test3Element"); // will throw on failure
+
+    assert.equal(testDomainClass.baseClasses.length, 1);
+    assert.equal(testDomainClass.baseClasses[0], PhysicalElement.classFullName);
+    iModel.close();
+  });
+
+});