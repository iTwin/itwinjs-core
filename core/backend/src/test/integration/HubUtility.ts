--- conflicted
+++ resolved
@@ -1,658 +1,632 @@
-/*---------------------------------------------------------------------------------------------
-* Copyright (c) Bentley Systems, Incorporated. All rights reserved.
-* See LICENSE.md in the project root for license terms and full copyright notice.
-*--------------------------------------------------------------------------------------------*/
-
-import { assert } from "chai";
-import * as path from "path";
-import { AccessToken, BentleyStatus, ChangeSetStatus, Guid, GuidString, Logger, OpenMode, PerfLogger } from "@itwin/core-bentley";
-<<<<<<< HEAD
-import { ITwin, ITwinAccessClient, ITwinSearchableProperty } from "@bentley/context-registry-client";
-=======
-import { ITwin, ITwinAccessClient, ITwinSearchableProperty } from "@bentley/itwin-registry-client";
-import { Briefcase, ChangeSet, ChangeSetQuery, HubIModel, IModelHubClient, IModelQuery, Version, VersionQuery } from "@bentley/imodelhub-client";
->>>>>>> c303d26b
-import { BriefcaseIdValue, ChangesetFileProps, ChangesetType } from "@itwin/core-common";
-import { IModelJsNative } from "@bentley/imodeljs-native";
-import { IModelDb } from "../../IModelDb";
-import { IModelHost } from "../../IModelHost";
-import { IModelJsFs } from "../../IModelJsFs";
-import { HubMock } from "../HubMock";
-import { ChangesetProps } from "@itwin/core-common";
-
-/** Utility to work with test iModels in the iModelHub */
-export class HubUtility {
-  public static logCategory = "HubUtility";
-  public static allowHubBriefcases = false;
-
-  public static testITwinName = "iModelJsIntegrationTest";
-  public static testIModelNames = {
-    noVersions: "NoVersionsTest",
-    stadium: "Stadium Dataset 1",
-    readOnly: "ReadOnlyTest",
-    readWrite: "ReadWriteTest",
-  };
-
-  public static iTwinId: GuidString | undefined;
-  /** Returns the iTwinId if an iTwin with the name exists. Otherwise, returns undefined. */
-  public static async getTestITwinId(accessToken: AccessToken): Promise<GuidString> {
-
-    if (undefined !== HubUtility.iTwinId)
-      return HubUtility.iTwinId;
-    return HubUtility.getITwinIdByName(accessToken, HubUtility.testITwinName);
-  }
-
-  private static imodelCache = new Map<string, GuidString>();
-  /** Returns the iModelId if the iModel exists. Otherwise, returns undefined. */
-  public static async getTestIModelId(accessToken: AccessToken, name: string): Promise<GuidString> {
-    if (HubUtility.imodelCache.has(name))
-      return HubUtility.imodelCache.get(name)!;
-
-    const iTwinId = await HubUtility.getTestITwinId(accessToken);
-    const iModelId = await HubUtility.queryIModelIdByName(accessToken, iTwinId, name);
-    HubUtility.imodelCache.set(name, iModelId);
-    return iModelId;
-  }
-
-  public static async queryIModelByName(accessToken: AccessToken, iTwinId: string, iModelName: string): Promise<GuidString | undefined> {
-    return IModelHost.hubAccess.queryIModelByName({ accessToken, iTwinId, iModelName });
-  }
-
-  private static async queryIModelById(accessToken: AccessToken, iTwinId: string, iModelId: GuidString): Promise<HubIModel | undefined> {
-    const iModels = await getITwinAbstraction().queryIModels(accessToken, iTwinId, new IModelQuery().byId(iModelId));
-    if (iModels.length === 0)
-      return undefined;
-    return iModels[0];
-  }
-
-  /**
-   * Queries the iTwin id by its name
-   * @param accessToken The client request context
-   * @param name Name of iTwin
-   * @throws If the iTwin is not found, or there is more than one iTwin with the supplied name
-   */
-  public static async getITwinIdByName(accessToken: AccessToken, name: string): Promise<string> {
-    if (undefined !== HubUtility.iTwinId)
-      return HubUtility.iTwinId;
-
-    const iTwin = await getITwinAbstraction().getITwinByName(accessToken, name);
-    if (iTwin === undefined || !iTwin.id)
-      throw new Error(`ITwin ${name} was not found for the user.`);
-
-    return iTwin.id;
-  }
-
-  /** Queries the iModel id by its name
-   * @param accessToken The client request context
-   * @param iTwinId Id of the parent iTwin
-   * @param iModelName Name of the iModel
-   * @throws If the iModel is not found, or if there is more than one iModel with the supplied name
-   */
-  public static async queryIModelIdByName(accessToken: AccessToken, iTwinId: GuidString, iModelName: string): Promise<GuidString> {
-    const iModelId = await HubUtility.queryIModelByName(accessToken, iTwinId, iModelName);
-    if (!iModelId)
-      throw new Error(`IModel ${iModelName} not found`);
-    return iModelId;
-  }
-
-  /** Download all change sets of the specified iModel */
-<<<<<<< HEAD
-  private static async downloadChangesets(accessToken: AccessToken, changesetsPath: string, iModelId: GuidString): Promise<ChangesetProps[]> {
-    // Determine the range of changesets that remain to be downloaded
-    const changesets: ChangesetProps[] = await IModelHost.hubAccess.queryChangesets({ iModelId, accessToken }); // oldest to newest
-    if (changesets.length === 0)
-      return changesets;
-    const latestIndex = changesets.length - 1;
-=======
-  private static async downloadChangesets(accessToken: AccessToken, changeSetsPath: string, iModelId: GuidString): Promise<ChangeSet[]> {
-    // Determine the range of changesets that remain to be downloaded
-    const changeSets = await IModelHubBackend.iModelClient.changeSets.get(accessToken, iModelId, new ChangeSetQuery()); // oldest to newest
-    if (changeSets.length === 0)
-      return changeSets;
-    const latestIndex = changeSets.length - 1;
->>>>>>> c303d26b
-    let earliestIndex = 0; // Earliest index that doesn't exist
-    while (earliestIndex <= latestIndex) {
-      const pathname = path.join(changesetsPath, changesets[earliestIndex].fileName!);
-      if (!IModelJsFs.existsSync(pathname))
-        break;
-      ++earliestIndex;
-    }
-    if (earliestIndex > latestIndex) // All change sets have already been downloaded
-      return changesets;
-
-    const earliestChangeSetId = earliestIndex > 0 ? changesets[earliestIndex - 1].id : undefined; // Query results exclude earliest specified change set
-    const latestChangeSetId = changesets[latestIndex].id; // Query results include latest specified change set
-
-    const perfLogger = new PerfLogger("HubUtility.downloadChangesets -> Download ChangeSets");
-<<<<<<< HEAD
-    await IModelHost.hubAccess.downloadChangesets({ accessToken, iModelId, range: { first: earliestChangeSetId, end: latestChangeSetId } , targetDir: changesetsPath });
-=======
-    await IModelHubBackend.iModelClient.changeSets.download(accessToken, iModelId, query, changeSetsPath);
->>>>>>> c303d26b
-    perfLogger.dispose();
-    return changesets;
-  }
-
-  /** Download all named versions of the specified iModel */
-<<<<<<< HEAD
-  private static async downloadNamedVersions(requestContext: AccessToken, iModelId: GuidString): Promise<Version[]> {
-=======
-  private static async downloadNamedVersions(accessToken: AccessToken, iModelId: GuidString): Promise<Version[]> {
->>>>>>> c303d26b
-    const query = new VersionQuery();
-    query.orderBy("createdDate");
-
-    const perfLogger = new PerfLogger("HubUtility.downloadNamedVersions -> Get Version Infos");
-<<<<<<< HEAD
-    const versions = await IModelHost.hubAccess. IModelHubBackend.iModelClient.versions.get(requestContext, iModelId, query);
-=======
-    const versions = await IModelHubBackend.iModelClient.versions.get(accessToken, iModelId, query);
->>>>>>> c303d26b
-    perfLogger.dispose();
-    if (versions.length === 0)
-      return new Array<ChangeSet>();
-    return versions;
-  }
-
-  /** Download an IModel's seed files and change sets from the Hub.
-   *  A standard hierarchy of folders is created below the supplied downloadDir
-   */
-  public static async downloadIModelById(accessToken: AccessToken, iTwinId: string, iModelId: GuidString, downloadDir: string, reDownload: boolean): Promise<void> {
-    // Recreate the download folder if necessary
-    if (reDownload) {
-      if (IModelJsFs.existsSync(downloadDir))
-        IModelJsFs.purgeDirSync(downloadDir);
-      IModelJsFs.recursiveMkDirSync(downloadDir);
-    }
-
-    const iModel = await HubUtility.queryIModelById(accessToken, iTwinId, iModelId);
-    if (!iModel)
-      throw new Error(`IModel with id ${iModelId} not found`);
-
-    // Write the JSON representing the iModel
-    const iModelJsonStr = JSON.stringify(iModel, undefined, 4);
-    const iModelJsonPathname = path.join(downloadDir, "imodel.json");
-    IModelJsFs.writeFileSync(iModelJsonPathname, iModelJsonStr);
-
-    // Download the seed file
-    const seedPathname = path.join(downloadDir, "seed", iModel.name!.concat(".bim"));
-    if (!IModelJsFs.existsSync(seedPathname)) {
-      const perfLogger = new PerfLogger("HubUtility.downloadIModelById -> Download Seed File");
-      await IModelHubBackend.iModelClient.iModels.download(accessToken, iModelId, seedPathname);
-      perfLogger.dispose();
-    }
-
-    // Download the change sets
-    const changeSetDir = path.join(downloadDir, "changeSets//");
-    const changeSets = await HubUtility.downloadChangesets(accessToken, changeSetDir, iModelId);
-
-    const changeSetsJsonStr = JSON.stringify(changeSets, undefined, 4);
-    const changeSetsJsonPathname = path.join(downloadDir, "changeSets.json");
-    IModelJsFs.writeFileSync(changeSetsJsonPathname, changeSetsJsonStr);
-
-    // Download the version information
-    const namedVersions = await HubUtility.downloadNamedVersions(accessToken, iModelId);
-    const namedVersionsJsonStr = JSON.stringify(namedVersions, undefined, 4);
-    const namedVersionsJsonPathname = path.join(downloadDir, "namedVersions.json");
-    IModelJsFs.writeFileSync(namedVersionsJsonPathname, namedVersionsJsonStr);
-  }
-
-  /** Download an IModel's seed files and change sets from the Hub.
-   *  A standard hierarchy of folders is created below the supplied downloadDir
-   */
-  public static async downloadIModelByName(accessToken: AccessToken, iTwinName: string, iModelName: string, downloadDir: string, reDownload: boolean): Promise<void> {
-    const iTwinId = await HubUtility.getITwinIdByName(accessToken, iTwinName);
-
-    const iModelId = await HubUtility.queryIModelByName(accessToken, iTwinId, iModelName);
-    if (!iModelId)
-      throw new Error(`IModel ${iModelName} not found`);
-
-    await HubUtility.downloadIModelById(accessToken, iTwinId, iModelId, downloadDir, reDownload);
-  }
-
-  /** Delete an IModel from the hub */
-  public static async deleteIModel(accessToken: AccessToken, iTwinName: string, iModelName: string): Promise<void> {
-    const iTwinId = await HubUtility.getITwinIdByName(accessToken, iTwinName);
-    const iModelId = await HubUtility.queryIModelIdByName(accessToken, iTwinId, iModelName);
-
-    await IModelHost.hubAccess.deleteIModel({ accessToken, iTwinId, iModelId });
-  }
-
-  /** Get the pathname of the briefcase in the supplied directory - assumes a standard layout of the supplied directory */
-  public static getBriefcasePathname(iModelDir: string): string {
-    const seedPathname = HubUtility.getSeedPathname(iModelDir);
-    return path.join(iModelDir, path.basename(seedPathname));
-  }
-
-  /** Apply change set with Merge operation on an iModel on disk - the supplied directory contains a sub folder
-   * with the seed files, change sets, etc. in a standard format.
-   * Returns time taken for each changeset. Returns on first apply changeset error.
-   */
-  public static getApplyChangeSetTime(iModelDir: string, startCS: number = 0, endCS: number = 0): any[] {
-    const briefcasePathname = HubUtility.getBriefcasePathname(iModelDir);
-
-    Logger.logInfo(HubUtility.logCategory, "Making a local copy of the seed");
-    HubUtility.copyIModelFromSeed(briefcasePathname, iModelDir, true /* =overwrite */);
-
-    const nativeDb = new IModelHost.platform.DgnDb();
-    nativeDb.openIModel(briefcasePathname, OpenMode.ReadWrite);
-    const changeSets = HubUtility.readChangeSets(iModelDir);
-    const endNum: number = endCS ? endCS : changeSets.length;
-    const filteredCS = changeSets.filter((obj) => obj.index >= startCS && obj.index <= endNum);
-
-    Logger.logInfo(HubUtility.logCategory, "Merging all available change sets");
-    const perfLogger = new PerfLogger(`Applying change sets }`);
-
-    const results = [];
-    // Apply change sets one by one to debug any issues
-    for (const changeSet of filteredCS) {
-      const startTime = new Date().getTime();
-      let csResult = ChangeSetStatus.Success;
-      try {
-        nativeDb.applyChangeset(changeSet);
-      } catch (err: any) {
-        csResult = err.errorNumber;
-      }
-      const endTime = new Date().getTime();
-      const elapsedTime = (endTime - startTime) / 1000.0;
-      results.push({
-        csNum: changeSet.index,
-        csId: changeSet.id,
-        csResult,
-        time: elapsedTime,
-      });
-    }
-
-    perfLogger.dispose();
-    nativeDb.closeIModel();
-
-    return results;
-  }
-
-  /** Validate apply with briefcase on disk */
-  public static validateApplyChangeSetsOnDisk(iModelDir: string) {
-    const briefcasePathname = HubUtility.getBriefcasePathname(iModelDir);
-
-    Logger.logInfo(HubUtility.logCategory, "Making a local copy of the seed");
-    HubUtility.copyIModelFromSeed(briefcasePathname, iModelDir, false /* =overwrite */);
-
-    const nativeDb = new IModelHost.platform.DgnDb();
-    nativeDb.openIModel(briefcasePathname, OpenMode.ReadWrite);
-    const lastAppliedChangeset = nativeDb.getCurrentChangeset();
-
-    const changeSets = HubUtility.readChangeSets(iModelDir);
-    const lastMergedChangeSet = changeSets.find((value) => value.id === lastAppliedChangeset.id);
-    const filteredChangeSets = lastMergedChangeSet ? changeSets.filter((value) => value.index > lastMergedChangeSet.index) : changeSets;
-
-    // Logger.logInfo(HubUtility.logCategory, "Dumping all available change sets");
-    // HubUtility.dumpChangeSetsToLog(iModel, changeSets);
-
-    Logger.logInfo(HubUtility.logCategory, "Merging all available change sets");
-    const status = HubUtility.applyChangeSetsToNativeDb(nativeDb, filteredChangeSets);
-    nativeDb.closeIModel();
-    assert.isTrue(status === ChangeSetStatus.Success, "Error applying change sets");
-  }
-
-  /** Validate all change set operations on an iModel on disk - the supplied directory contains a sub folder
-   * with the seed files, change sets, etc. in a standard format. This tests merging the change sets, reversing them,
-   * and finally reinstating them. The method also logs the necessary performance
-   * metrics with these operations
-   */
-  public static validateAllChangeSetOperationsOnDisk(iModelDir: string) {
-    const briefcasePathname = HubUtility.getBriefcasePathname(iModelDir);
-
-    Logger.logInfo(HubUtility.logCategory, "Making a local copy of the seed");
-    HubUtility.copyIModelFromSeed(briefcasePathname, iModelDir, true /* =overwrite */);
-
-    const nativeDb = new IModelHost.platform.DgnDb();
-    nativeDb.openIModel(briefcasePathname, OpenMode.ReadWrite);
-    const changeSets = HubUtility.readChangeSets(iModelDir);
-
-    let status: ChangeSetStatus;
-
-    // Logger.logInfo(HubUtility.logCategory, "Dumping all available change sets");
-    // HubUtility.dumpChangeSetsToLog(iModel, changeSets);
-
-    Logger.logInfo(HubUtility.logCategory, "Merging all available change sets");
-    status = HubUtility.applyChangeSetsToNativeDb(nativeDb, changeSets);
-
-    // Reverse changes until there's a schema change set (note that schema change sets cannot be reversed)
-    const reverseChangeSets = changeSets.reverse();
-    const schemaChangeIndex = reverseChangeSets.findIndex((token) => token.changesType === ChangesetType.Schema);
-    const filteredChangeSets = reverseChangeSets.slice(0, schemaChangeIndex); // exclusive of element at schemaChangeIndex
-    if (status === ChangeSetStatus.Success) {
-      Logger.logInfo(HubUtility.logCategory, "Reversing all available change sets");
-      status = HubUtility.applyChangeSetsToNativeDb(nativeDb, filteredChangeSets);
-    }
-
-    if (status === ChangeSetStatus.Success) {
-      Logger.logInfo(HubUtility.logCategory, "Reinstating all available change sets");
-      filteredChangeSets.reverse();
-      status = HubUtility.applyChangeSetsToNativeDb(nativeDb, filteredChangeSets);
-    }
-
-    nativeDb.closeIModel();
-    assert.isTrue(status === ChangeSetStatus.Success, "Error applying change sets");
-  }
-
-  /** Validate all change set operations by downloading seed files & change sets, creating a standalone iModel,
-   * merging the change sets, reversing them, and finally reinstating them. The method also logs the necessary performance
-   * metrics with these operations.
-   */
-  public static async validateAllChangeSetOperations(accessToken: AccessToken, iTwinId: string, iModelId: GuidString, iModelDir: string) {
-    Logger.logInfo(HubUtility.logCategory, "Downloading seed file and all available change sets");
-    await HubUtility.downloadIModelById(accessToken, iTwinId, iModelId, iModelDir, true /* =reDownload */);
-
-    this.validateAllChangeSetOperationsOnDisk(iModelDir);
-  }
-
-  private static getSeedPathname(iModelDir: string) {
-    const seedFileDir = path.join(iModelDir, "seed");
-    const seedFileNames = IModelJsFs.readdirSync(seedFileDir);
-    if (seedFileNames.length !== 1) {
-      throw new Error(`Expected to find one and only one seed file in: ${seedFileDir}`);
-    }
-    const seedFileName = seedFileNames[0];
-    const seedPathname = path.join(seedFileDir, seedFileName);
-    return seedPathname;
-  }
-
-  /** Push an iModel to the Hub */
-  public static async pushIModel(accessToken: AccessToken, iTwinId: string, pathname: string, iModelName?: string, overwrite?: boolean): Promise<GuidString> {
-    assert.isTrue(HubMock.isValid, "Must use HubMock for tests that create iModels");
-    // Delete any existing iModels with the same name as the required iModel
-    const locIModelName = iModelName || path.basename(pathname, ".bim");
-    const iModelId = await HubUtility.queryIModelByName(accessToken, iTwinId, locIModelName);
-    if (iModelId) {
-      if (!overwrite)
-        return iModelId;
-      await IModelHost.hubAccess.deleteIModel({ accessToken, iTwinId, iModelId });
-    }
-
-    // Upload a new iModel
-    return IModelHost.hubAccess.createNewIModel({ accessToken, iTwinId, iModelName: locIModelName, revision0: pathname });
-  }
-
-  /** Upload an IModel's seed files and change sets to the hub
-   * It's assumed that the uploadDir contains a standard hierarchy of seed files and change sets.
-   */
-  public static async pushIModelAndChangeSets(accessToken: AccessToken, iTwinName: string, uploadDir: string, iModelName?: string, overwrite?: boolean): Promise<GuidString> {
-    const iTwinId = await HubUtility.getITwinIdByName(accessToken, iTwinName);
-    const seedPathname = HubUtility.getSeedPathname(uploadDir);
-    const iModelId = await HubUtility.pushIModel(accessToken, iTwinId, seedPathname, iModelName, overwrite);
-
-    let briefcase: Briefcase;
-    const hubBriefcases = await IModelHubBackend.iModelClient.briefcases.get(accessToken, iModelId);
-    if (hubBriefcases.length > 0)
-      briefcase = hubBriefcases[0];
-    else
-      briefcase = await IModelHubBackend.iModelClient.briefcases.create(accessToken, iModelId);
-    if (!briefcase) {
-      throw new Error(`Could not acquire a briefcase for the iModel ${iModelId}`);
-    }
-    briefcase.iModelId = iModelId;
-
-    await HubUtility.pushChangeSets(accessToken, briefcase, uploadDir);
-    await HubUtility.pushNamedVersions(accessToken, briefcase, uploadDir, overwrite);
-    return iModelId;
-  }
-
-  private static async pushChangeSets(accessToken: AccessToken, briefcase: Briefcase, uploadDir: string): Promise<void> {
-    assert.isTrue(HubMock.isValid, "Must use HubMock for tests push changesets");
-    const changeSetJsonPathname = path.join(uploadDir, "changeSets.json");
-    if (!IModelJsFs.existsSync(changeSetJsonPathname))
-      return;
-
-    const jsonStr = IModelJsFs.readFileSync(changeSetJsonPathname) as string;
-    const changeSetsJson = JSON.parse(jsonStr);
-
-    // Find the last change set that was already uploaded
-    const lastCs = await IModelHost.hubAccess.getLatestChangeset({ accessToken, iModelId: briefcase.iModelId! });
-    const filteredChangeSetsJson = (lastCs.index === 0) ? changeSetsJson.slice(lastCs.index + 1) : changeSetsJson;
-
-    // Upload change sets
-    const count = filteredChangeSetsJson.length;
-    let ii = 0;
-    for (const changeSetJson of filteredChangeSetsJson) {
-      const changeSetPathname = path.join(uploadDir, "changeSets", changeSetJson.fileName);
-      if (!IModelJsFs.existsSync(changeSetPathname)) {
-        throw new Error(`Cannot find the ChangeSet file: ${changeSetPathname}`);
-      }
-
-      const changeSet = new ChangeSet();
-      changeSet.id = changeSetJson.id;
-      changeSet.parentId = changeSetJson.parentId;
-      changeSet.fileSize = changeSetJson.fileSize;
-      changeSet.changesType = changeSetJson.changesType;
-      changeSet.briefcaseId = briefcase.briefcaseId;
-
-      await IModelHubBackend.iModelClient.changeSets.create(accessToken, briefcase.iModelId!, changeSet, changeSetPathname);
-      ii++;
-      Logger.logInfo(HubUtility.logCategory, `Uploaded Change Set ${ii} of ${count}`, () => ({ ...changeSet }));
-    }
-  }
-
-  private static async pushNamedVersions(requestContext: AccessToken, briefcase: Briefcase, uploadDir: string, overwrite?: boolean): Promise<void> {
-    assert.isTrue(HubMock.isValid, "Must use HubMock for tests that modify iModels");
-    const namedVersionsJsonPathname = path.join(uploadDir, "namedVersions.json");
-    if (!IModelJsFs.existsSync(namedVersionsJsonPathname))
-      return;
-
-    const jsonStr = IModelJsFs.readFileSync(namedVersionsJsonPathname) as string;
-    const namedVersionsJson = JSON.parse(jsonStr);
-
-    for (const namedVersionJson of namedVersionsJson) {
-      const query = (new VersionQuery()).byChangeSet(namedVersionJson.changeSetId);
-
-      const versions = await IModelHubBackend.iModelClient.versions.get(requestContext, briefcase.iModelId!, query);
-      if (versions.length > 0 && !overwrite)
-        continue;
-      await IModelHubBackend.iModelClient.versions.create(requestContext, briefcase.iModelId!, namedVersionJson.changeSetId, namedVersionJson.name, namedVersionJson.description);
-    }
-  }
-
-  /**
-   * Purges all acquired briefcases for the specified iModel (and user), if the specified threshold of acquired briefcases is exceeded
-   */
-  public static async purgeAcquiredBriefcasesById(accessToken: AccessToken, iModelId: GuidString, onReachThreshold: () => void = () => { }, acquireThreshold: number = 16): Promise<void> {
-    assert.isTrue(this.allowHubBriefcases || HubMock.isValid, "Must use HubMock for tests that modify iModels");
-    const briefcases = await IModelHost.hubAccess.getMyBriefcaseIds({ accessToken, iModelId });
-    if (briefcases.length > acquireThreshold) {
-      if (undefined !== onReachThreshold)
-        onReachThreshold();
-
-      const promises: Promise<void>[] = [];
-      briefcases.forEach((briefcaseId) => {
-        promises.push(IModelHost.hubAccess.releaseBriefcase({ accessToken, iModelId, briefcaseId }));
-      });
-      await Promise.all(promises);
-    }
-  }
-
-  /**
-   * Purges all acquired briefcases for the specified iModel (and user), if the specified threshold of acquired briefcases is exceeded
-   */
-  public static async purgeAcquiredBriefcases(accessToken: AccessToken, iTwinName: string, iModelName: string, acquireThreshold: number = 16): Promise<void> {
-    assert.isTrue(this.allowHubBriefcases || HubMock.isValid, "Must use HubMock for tests that modify iModels");
-    const iTwinId = await HubUtility.getITwinIdByName(accessToken, iTwinName);
-    const iModelId = await HubUtility.queryIModelIdByName(accessToken, iTwinId, iModelName);
-
-    return this.purgeAcquiredBriefcasesById(accessToken, iModelId, () => {
-      Logger.logInfo(HubUtility.logCategory, `Reached limit of maximum number of briefcases for ${iTwinName}:${iModelName}. Purging all briefcases.`);
-    }, acquireThreshold);
-  }
-
-  /** Reads change sets from disk and expects a standard structure of how the folder is organized */
-  public static readChangeSets(iModelDir: string): ChangesetFileProps[] {
-    const props: ChangesetFileProps[] = [];
-
-    const changeSetJsonPathname = path.join(iModelDir, "changeSets.json");
-    if (!IModelJsFs.existsSync(changeSetJsonPathname))
-      return props;
-
-    const jsonStr = IModelJsFs.readFileSync(changeSetJsonPathname) as string;
-    const changesets = JSON.parse(jsonStr);
-
-    for (const changeset of changesets) {
-      changeset.index = parseInt(changeset.index, 10); // it's a string from iModelHub
-      const pathname = path.join(iModelDir, "changeSets", changeset.fileName);
-      if (!IModelJsFs.existsSync(pathname))
-        throw new Error(`Cannot find the ChangeSet file: ${pathname}`);
-      props.push({ ...changeset, pathname });
-    }
-    return props;
-  }
-
-  /** Creates a standalone iModel from the seed file (version 0) */
-  private static copyIModelFromSeed(iModelPathname: string, iModelDir: string, overwrite: boolean) {
-    const seedPathname = HubUtility.getSeedPathname(iModelDir);
-
-    if (!IModelJsFs.existsSync(iModelPathname)) {
-      IModelJsFs.copySync(seedPathname, iModelPathname);
-    } else if (overwrite) {
-      IModelJsFs.unlinkSync(iModelPathname);
-      IModelJsFs.copySync(seedPathname, iModelPathname);
-    }
-
-    const nativeDb = new IModelHost.platform.DgnDb();
-    nativeDb.openIModel(iModelPathname, OpenMode.ReadWrite);
-    nativeDb.deleteAllTxns();
-    nativeDb.resetBriefcaseId(BriefcaseIdValue.Unassigned);
-    if (nativeDb.queryLocalValue("StandaloneEdit"))
-      nativeDb.deleteLocalValue("StandaloneEdit");
-    nativeDb.saveChanges();
-    nativeDb.closeIModel();
-
-    return iModelPathname;
-  }
-
-  /** Applies change sets one by one (for debugging) */
-  public static applyChangeSetsToNativeDb(nativeDb: IModelJsNative.DgnDb, changeSets: ChangesetFileProps[]): ChangeSetStatus {
-    const perfLogger = new PerfLogger(`Applying change sets]}`);
-
-    // Apply change sets one by one to debug any issues
-    let count = 0;
-    for (const changeSet of changeSets) {
-      ++count;
-      Logger.logInfo(HubUtility.logCategory, `Started applying change set: ${count} of ${changeSets.length} (${new Date(Date.now()).toString()})`, () => ({ ...changeSet }));
-      try {
-        nativeDb.applyChangeset(changeSet);
-        Logger.logInfo(HubUtility.logCategory, "Successfully applied ChangeSet", () => ({ ...changeSet, status }));
-      } catch (err: any) {
-        Logger.logError(HubUtility.logCategory, `Error applying ChangeSet ${err.errorNumber}`, () => ({ ...changeSet }));
-        perfLogger.dispose();
-        return err.errorNumber;
-      }
-    }
-
-    perfLogger.dispose();
-    return ChangeSetStatus.Success;
-  }
-
-  public static dumpChangeSet(iModel: IModelDb, changeSet: ChangesetFileProps) {
-    iModel.nativeDb.dumpChangeset(changeSet);
-  }
-
-  /** Dumps change sets to the log */
-  public static dumpChangeSetsToLog(iModelDb: IModelDb, changeSets: ChangesetFileProps[]) {
-    let count = 0;
-    changeSets.forEach((changeSet) => {
-      count++;
-      Logger.logInfo(HubUtility.logCategory, `Dumping change set: ${count} of ${changeSets.length}`, () => ({ ...changeSet }));
-      HubUtility.dumpChangeSet(iModelDb, changeSet);
-    });
-  }
-
-  /** Dumps change sets to Db */
-  public static dumpChangeSetsToDb(changeSetDbPathname: string, changeSets: ChangesetFileProps[], dumpColumns: boolean = true) {
-    let count = 0;
-    changeSets.forEach((changeSet) => {
-      count++;
-      Logger.logInfo(HubUtility.logCategory, `Dumping change set: ${count} of ${changeSets.length}`, () => ({ ...changeSet }));
-      HubUtility.dumpChangeSetToDb(changeSet.pathname, changeSetDbPathname, dumpColumns);
-    });
-  }
-
-  public static dumpChangeSetToDb(changeSetPathname: string, changeSetDbPathname: string, dumpColumns: boolean = true): BentleyStatus {
-    if (!IModelJsFs.existsSync(changeSetPathname))
-      throw new Error("Changeset file does not exists");
-    return IModelHost.platform.RevisionUtility.dumpChangesetToDb(changeSetPathname, changeSetDbPathname, dumpColumns);
-  }
-
-  /** Generate a name (for an iModel) that's unique for the user + host */
-  public static generateUniqueName(baseName: string) {
-    return `${baseName} - ${Guid.createValue()}`;
-  }
-
-  /** Deletes and re-creates an iModel with the provided name in the iTwin.
-   * @returns the iModelId of the newly created iModel.
-  */
-  public static async recreateIModel(arg: { accessToken: AccessToken, iTwinId: GuidString, iModelName: string, noLocks?: true }): Promise<GuidString> {
-    assert.isTrue(HubMock.isValid, "Must use HubMock for tests that modify iModels");
-    const deleteIModel = await HubUtility.queryIModelByName(arg.accessToken, arg.iTwinId, arg.iModelName);
-    if (undefined !== deleteIModel)
-      await IModelHost.hubAccess.deleteIModel({ accessToken: arg.accessToken, iTwinId: arg.iTwinId, iModelId: deleteIModel });
-
-    // Create a new iModel
-    return IModelHost.hubAccess.createNewIModel({ ...arg, description: `Description for ${arg.iModelName}` });
-  }
-
-  /** Create an iModel with the name provided if it does not already exist. If it does exist, the iModelId is returned. */
-  public static async createIModel(accessToken: AccessToken, iTwinId: GuidString, iModelName: string): Promise<GuidString> {
-    assert.isTrue(HubMock.isValid, "Must use HubMock for tests that modify iModels");
-    let iModelId = await HubUtility.queryIModelByName(accessToken, iTwinId, iModelName);
-    if (!iModelId)
-      iModelId = await IModelHost.hubAccess.createNewIModel({ accessToken, iTwinId, iModelName, description: `Description for iModel` });
-    return iModelId;
-  }
-}
-
-/** An implementation of TestITwin backed by an iTwin */
-class TestITwin {
-  public get isIModelHub(): boolean { return true; }
-  public terminate(): void { }
-
-  public get iModelHubClient(): IModelHubClient {
-    return IModelHubBackend.iModelClient ;
-  }
-
-  private static _iTwinAccessClient?: ITwinAccessClient;
-
-  private static get iTwinClient(): ITwinAccessClient {
-    if (this._iTwinAccessClient === undefined)
-      this._iTwinAccessClient = new ITwinAccessClient();
-    return this._iTwinAccessClient;
-  }
-
-  public async getITwinByName(accessToken: AccessToken, name: string): Promise<ITwin> {
-    const client = TestITwin.iTwinClient;
-    const iTwinList: ITwin[] = await client.getAll(accessToken, {
-      search: {
-        searchString: name,
-        propertyName: ITwinSearchableProperty.Name,
-        exactMatch: true,
-      },
-    });
-
-    if (iTwinList.length === 0)
-      throw new Error(`ITwin ${name} was not found for the user.`);
-    else if (iTwinList.length > 1)
-      throw new Error(`Multiple iTwins named ${name} were found for the user.`);
-
-    return iTwinList[0];
-  }
-
-  public async queryIModels(accessToken: AccessToken, iTwinId: string, query: IModelQuery | undefined): Promise<HubIModel[]> {
-    const client = this.iModelHubClient;
-    return client.iModels.get(accessToken, iTwinId, query);
-  }
-}
-
-let iTwinAbstraction: TestITwin;
-export function getITwinAbstraction(): TestITwin {
-  if (iTwinAbstraction !== undefined)
-    return iTwinAbstraction;
-
-  return iTwinAbstraction = new TestITwin();
-}
+/*---------------------------------------------------------------------------------------------
+* Copyright (c) Bentley Systems, Incorporated. All rights reserved.
+* See LICENSE.md in the project root for license terms and full copyright notice.
+*--------------------------------------------------------------------------------------------*/
+
+import { assert } from "chai";
+import * as path from "path";
+import { AccessToken, BentleyStatus, ChangeSetStatus, Guid, GuidString, Logger, OpenMode, PerfLogger } from "@itwin/core-bentley";
+import { ITwin, ITwinAccessClient, ITwinSearchableProperty } from "@bentley/itwin-registry-client";
+import { BriefcaseIdValue, ChangesetFileProps, ChangesetType } from "@itwin/core-common";
+import { IModelJsNative } from "@bentley/imodeljs-native";
+import { IModelDb } from "../../IModelDb";
+import { IModelHost } from "../../IModelHost";
+import { IModelJsFs } from "../../IModelJsFs";
+import { HubMock } from "../HubMock";
+import { ChangesetProps } from "@itwin/core-common";
+
+/** Utility to work with test iModels in the iModelHub */
+export class HubUtility {
+  public static logCategory = "HubUtility";
+  public static allowHubBriefcases = false;
+
+  public static testITwinName = "iModelJsIntegrationTest";
+  public static testIModelNames = {
+    noVersions: "NoVersionsTest",
+    stadium: "Stadium Dataset 1",
+    readOnly: "ReadOnlyTest",
+    readWrite: "ReadWriteTest",
+  };
+
+  public static iTwinId: GuidString | undefined;
+  /** Returns the iTwinId if an iTwin with the name exists. Otherwise, returns undefined. */
+  public static async getTestITwinId(accessToken: AccessToken): Promise<GuidString> {
+
+    if (undefined !== HubUtility.iTwinId)
+      return HubUtility.iTwinId;
+    return HubUtility.getITwinIdByName(accessToken, HubUtility.testITwinName);
+  }
+
+  private static imodelCache = new Map<string, GuidString>();
+  /** Returns the iModelId if the iModel exists. Otherwise, returns undefined. */
+  public static async getTestIModelId(accessToken: AccessToken, name: string): Promise<GuidString> {
+    if (HubUtility.imodelCache.has(name))
+      return HubUtility.imodelCache.get(name)!;
+
+    const iTwinId = await HubUtility.getTestITwinId(accessToken);
+    const iModelId = await HubUtility.queryIModelIdByName(accessToken, iTwinId, name);
+    HubUtility.imodelCache.set(name, iModelId);
+    return iModelId;
+  }
+
+  public static async queryIModelByName(accessToken: AccessToken, iTwinId: string, iModelName: string): Promise<GuidString | undefined> {
+    return IModelHost.hubAccess.queryIModelByName({ accessToken, iTwinId, iModelName });
+  }
+
+  private static async queryIModelById(accessToken: AccessToken, iTwinId: string, iModelId: GuidString): Promise<HubIModel | undefined> {
+    const iModels = await getITwinAbstraction().queryIModels(accessToken, iTwinId, new IModelQuery().byId(iModelId));
+    if (iModels.length === 0)
+      return undefined;
+    return iModels[0];
+  }
+
+  /**
+   * Queries the iTwin id by its name
+   * @param accessToken The client request context
+   * @param name Name of iTwin
+   * @throws If the iTwin is not found, or there is more than one iTwin with the supplied name
+   */
+  public static async getITwinIdByName(accessToken: AccessToken, name: string): Promise<string> {
+    if (undefined !== HubUtility.iTwinId)
+      return HubUtility.iTwinId;
+
+    const iTwin = await getITwinAbstraction().getITwinByName(accessToken, name);
+    if (iTwin === undefined || !iTwin.id)
+      throw new Error(`ITwin ${name} was not found for the user.`);
+
+    return iTwin.id;
+  }
+
+  /** Queries the iModel id by its name
+   * @param accessToken The client request context
+   * @param iTwinId Id of the parent iTwin
+   * @param iModelName Name of the iModel
+   * @throws If the iModel is not found, or if there is more than one iModel with the supplied name
+   */
+  public static async queryIModelIdByName(accessToken: AccessToken, iTwinId: GuidString, iModelName: string): Promise<GuidString> {
+    const iModelId = await HubUtility.queryIModelByName(accessToken, iTwinId, iModelName);
+    if (!iModelId)
+      throw new Error(`IModel ${iModelName} not found`);
+    return iModelId;
+  }
+
+  /** Download all change sets of the specified iModel */
+  private static async downloadChangesets(accessToken: AccessToken, changesetsPath: string, iModelId: GuidString): Promise<ChangesetProps[]> {
+    // Determine the range of changesets that remain to be downloaded
+    const changesets: ChangesetProps[] = await IModelHost.hubAccess.queryChangesets({ iModelId, accessToken }); // oldest to newest
+    if (changesets.length === 0)
+      return changesets;
+    const latestIndex = changesets.length - 1;
+    let earliestIndex = 0; // Earliest index that doesn't exist
+    while (earliestIndex <= latestIndex) {
+      const pathname = path.join(changesetsPath, changesets[earliestIndex].fileName!);
+      if (!IModelJsFs.existsSync(pathname))
+        break;
+      ++earliestIndex;
+    }
+    if (earliestIndex > latestIndex) // All change sets have already been downloaded
+      return changesets;
+
+    const earliestChangeSetId = earliestIndex > 0 ? changesets[earliestIndex - 1].id : undefined; // Query results exclude earliest specified change set
+    const latestChangeSetId = changesets[latestIndex].id; // Query results include latest specified change set
+
+    const perfLogger = new PerfLogger("HubUtility.downloadChangesets -> Download ChangeSets");
+    await IModelHost.hubAccess.downloadChangesets({ accessToken, iModelId, range: { first: earliestChangeSetId, end: latestChangeSetId }, targetDir: changesetsPath });
+    perfLogger.dispose();
+    return changesets;
+  }
+
+  /** Download all named versions of the specified iModel */
+  private static async downloadNamedVersions(accessToken: AccessToken, iModelId: GuidString): Promise<Version[]> {
+    const query = new VersionQuery();
+    query.orderBy("createdDate");
+
+    const perfLogger = new PerfLogger("HubUtility.downloadNamedVersions -> Get Version Infos");
+    const versions = await IModelHost.hubAccess.IModelHubBackend.iModelClient.versions.get(accessToken, iModelId, query);
+    perfLogger.dispose();
+    if (versions.length === 0)
+      return new Array<ChangeSet>();
+    return versions;
+  }
+
+  /** Download an IModel's seed files and change sets from the Hub.
+   *  A standard hierarchy of folders is created below the supplied downloadDir
+   */
+  public static async downloadIModelById(accessToken: AccessToken, iTwinId: string, iModelId: GuidString, downloadDir: string, reDownload: boolean): Promise<void> {
+    // Recreate the download folder if necessary
+    if (reDownload) {
+      if (IModelJsFs.existsSync(downloadDir))
+        IModelJsFs.purgeDirSync(downloadDir);
+      IModelJsFs.recursiveMkDirSync(downloadDir);
+    }
+
+    const iModel = await HubUtility.queryIModelById(accessToken, iTwinId, iModelId);
+    if (!iModel)
+      throw new Error(`IModel with id ${iModelId} not found`);
+
+    // Write the JSON representing the iModel
+    const iModelJsonStr = JSON.stringify(iModel, undefined, 4);
+    const iModelJsonPathname = path.join(downloadDir, "imodel.json");
+    IModelJsFs.writeFileSync(iModelJsonPathname, iModelJsonStr);
+
+    // Download the seed file
+    const seedPathname = path.join(downloadDir, "seed", iModel.name!.concat(".bim"));
+    if (!IModelJsFs.existsSync(seedPathname)) {
+      const perfLogger = new PerfLogger("HubUtility.downloadIModelById -> Download Seed File");
+      await IModelHubBackend.iModelClient.iModels.download(accessToken, iModelId, seedPathname);
+      perfLogger.dispose();
+    }
+
+    // Download the change sets
+    const changeSetDir = path.join(downloadDir, "changeSets//");
+    const changeSets = await HubUtility.downloadChangesets(accessToken, changeSetDir, iModelId);
+
+    const changeSetsJsonStr = JSON.stringify(changeSets, undefined, 4);
+    const changeSetsJsonPathname = path.join(downloadDir, "changeSets.json");
+    IModelJsFs.writeFileSync(changeSetsJsonPathname, changeSetsJsonStr);
+
+    // Download the version information
+    const namedVersions = await HubUtility.downloadNamedVersions(accessToken, iModelId);
+    const namedVersionsJsonStr = JSON.stringify(namedVersions, undefined, 4);
+    const namedVersionsJsonPathname = path.join(downloadDir, "namedVersions.json");
+    IModelJsFs.writeFileSync(namedVersionsJsonPathname, namedVersionsJsonStr);
+  }
+
+  /** Download an IModel's seed files and change sets from the Hub.
+   *  A standard hierarchy of folders is created below the supplied downloadDir
+   */
+  public static async downloadIModelByName(accessToken: AccessToken, iTwinName: string, iModelName: string, downloadDir: string, reDownload: boolean): Promise<void> {
+    const iTwinId = await HubUtility.getITwinIdByName(accessToken, iTwinName);
+
+    const iModelId = await HubUtility.queryIModelByName(accessToken, iTwinId, iModelName);
+    if (!iModelId)
+      throw new Error(`IModel ${iModelName} not found`);
+
+    await HubUtility.downloadIModelById(accessToken, iTwinId, iModelId, downloadDir, reDownload);
+  }
+
+  /** Delete an IModel from the hub */
+  public static async deleteIModel(accessToken: AccessToken, iTwinName: string, iModelName: string): Promise<void> {
+    const iTwinId = await HubUtility.getITwinIdByName(accessToken, iTwinName);
+    const iModelId = await HubUtility.queryIModelIdByName(accessToken, iTwinId, iModelName);
+
+    await IModelHost.hubAccess.deleteIModel({ accessToken, iTwinId, iModelId });
+  }
+
+  /** Get the pathname of the briefcase in the supplied directory - assumes a standard layout of the supplied directory */
+  public static getBriefcasePathname(iModelDir: string): string {
+    const seedPathname = HubUtility.getSeedPathname(iModelDir);
+    return path.join(iModelDir, path.basename(seedPathname));
+  }
+
+  /** Apply change set with Merge operation on an iModel on disk - the supplied directory contains a sub folder
+   * with the seed files, change sets, etc. in a standard format.
+   * Returns time taken for each changeset. Returns on first apply changeset error.
+   */
+  public static getApplyChangeSetTime(iModelDir: string, startCS: number = 0, endCS: number = 0): any[] {
+    const briefcasePathname = HubUtility.getBriefcasePathname(iModelDir);
+
+    Logger.logInfo(HubUtility.logCategory, "Making a local copy of the seed");
+    HubUtility.copyIModelFromSeed(briefcasePathname, iModelDir, true /* =overwrite */);
+
+    const nativeDb = new IModelHost.platform.DgnDb();
+    nativeDb.openIModel(briefcasePathname, OpenMode.ReadWrite);
+    const changeSets = HubUtility.readChangeSets(iModelDir);
+    const endNum: number = endCS ? endCS : changeSets.length;
+    const filteredCS = changeSets.filter((obj) => obj.index >= startCS && obj.index <= endNum);
+
+    Logger.logInfo(HubUtility.logCategory, "Merging all available change sets");
+    const perfLogger = new PerfLogger(`Applying change sets }`);
+
+    const results = [];
+    // Apply change sets one by one to debug any issues
+    for (const changeSet of filteredCS) {
+      const startTime = new Date().getTime();
+      let csResult = ChangeSetStatus.Success;
+      try {
+        nativeDb.applyChangeset(changeSet);
+      } catch (err: any) {
+        csResult = err.errorNumber;
+      }
+      const endTime = new Date().getTime();
+      const elapsedTime = (endTime - startTime) / 1000.0;
+      results.push({
+        csNum: changeSet.index,
+        csId: changeSet.id,
+        csResult,
+        time: elapsedTime,
+      });
+    }
+
+    perfLogger.dispose();
+    nativeDb.closeIModel();
+
+    return results;
+  }
+
+  /** Validate apply with briefcase on disk */
+  public static validateApplyChangeSetsOnDisk(iModelDir: string) {
+    const briefcasePathname = HubUtility.getBriefcasePathname(iModelDir);
+
+    Logger.logInfo(HubUtility.logCategory, "Making a local copy of the seed");
+    HubUtility.copyIModelFromSeed(briefcasePathname, iModelDir, false /* =overwrite */);
+
+    const nativeDb = new IModelHost.platform.DgnDb();
+    nativeDb.openIModel(briefcasePathname, OpenMode.ReadWrite);
+    const lastAppliedChangeset = nativeDb.getCurrentChangeset();
+
+    const changeSets = HubUtility.readChangeSets(iModelDir);
+    const lastMergedChangeSet = changeSets.find((value) => value.id === lastAppliedChangeset.id);
+    const filteredChangeSets = lastMergedChangeSet ? changeSets.filter((value) => value.index > lastMergedChangeSet.index) : changeSets;
+
+    // Logger.logInfo(HubUtility.logCategory, "Dumping all available change sets");
+    // HubUtility.dumpChangeSetsToLog(iModel, changeSets);
+
+    Logger.logInfo(HubUtility.logCategory, "Merging all available change sets");
+    const status = HubUtility.applyChangeSetsToNativeDb(nativeDb, filteredChangeSets);
+    nativeDb.closeIModel();
+    assert.isTrue(status === ChangeSetStatus.Success, "Error applying change sets");
+  }
+
+  /** Validate all change set operations on an iModel on disk - the supplied directory contains a sub folder
+   * with the seed files, change sets, etc. in a standard format. This tests merging the change sets, reversing them,
+   * and finally reinstating them. The method also logs the necessary performance
+   * metrics with these operations
+   */
+  public static validateAllChangeSetOperationsOnDisk(iModelDir: string) {
+    const briefcasePathname = HubUtility.getBriefcasePathname(iModelDir);
+
+    Logger.logInfo(HubUtility.logCategory, "Making a local copy of the seed");
+    HubUtility.copyIModelFromSeed(briefcasePathname, iModelDir, true /* =overwrite */);
+
+    const nativeDb = new IModelHost.platform.DgnDb();
+    nativeDb.openIModel(briefcasePathname, OpenMode.ReadWrite);
+    const changeSets = HubUtility.readChangeSets(iModelDir);
+
+    let status: ChangeSetStatus;
+
+    // Logger.logInfo(HubUtility.logCategory, "Dumping all available change sets");
+    // HubUtility.dumpChangeSetsToLog(iModel, changeSets);
+
+    Logger.logInfo(HubUtility.logCategory, "Merging all available change sets");
+    status = HubUtility.applyChangeSetsToNativeDb(nativeDb, changeSets);
+
+    // Reverse changes until there's a schema change set (note that schema change sets cannot be reversed)
+    const reverseChangeSets = changeSets.reverse();
+    const schemaChangeIndex = reverseChangeSets.findIndex((token) => token.changesType === ChangesetType.Schema);
+    const filteredChangeSets = reverseChangeSets.slice(0, schemaChangeIndex); // exclusive of element at schemaChangeIndex
+    if (status === ChangeSetStatus.Success) {
+      Logger.logInfo(HubUtility.logCategory, "Reversing all available change sets");
+      status = HubUtility.applyChangeSetsToNativeDb(nativeDb, filteredChangeSets);
+    }
+
+    if (status === ChangeSetStatus.Success) {
+      Logger.logInfo(HubUtility.logCategory, "Reinstating all available change sets");
+      filteredChangeSets.reverse();
+      status = HubUtility.applyChangeSetsToNativeDb(nativeDb, filteredChangeSets);
+    }
+
+    nativeDb.closeIModel();
+    assert.isTrue(status === ChangeSetStatus.Success, "Error applying change sets");
+  }
+
+  /** Validate all change set operations by downloading seed files & change sets, creating a standalone iModel,
+   * merging the change sets, reversing them, and finally reinstating them. The method also logs the necessary performance
+   * metrics with these operations.
+   */
+  public static async validateAllChangeSetOperations(accessToken: AccessToken, iTwinId: string, iModelId: GuidString, iModelDir: string) {
+    Logger.logInfo(HubUtility.logCategory, "Downloading seed file and all available change sets");
+    await HubUtility.downloadIModelById(accessToken, iTwinId, iModelId, iModelDir, true /* =reDownload */);
+
+    this.validateAllChangeSetOperationsOnDisk(iModelDir);
+  }
+
+  private static getSeedPathname(iModelDir: string) {
+    const seedFileDir = path.join(iModelDir, "seed");
+    const seedFileNames = IModelJsFs.readdirSync(seedFileDir);
+    if (seedFileNames.length !== 1) {
+      throw new Error(`Expected to find one and only one seed file in: ${seedFileDir}`);
+    }
+    const seedFileName = seedFileNames[0];
+    const seedPathname = path.join(seedFileDir, seedFileName);
+    return seedPathname;
+  }
+
+  /** Push an iModel to the Hub */
+  public static async pushIModel(accessToken: AccessToken, iTwinId: string, pathname: string, iModelName?: string, overwrite?: boolean): Promise<GuidString> {
+    assert.isTrue(HubMock.isValid, "Must use HubMock for tests that create iModels");
+    // Delete any existing iModels with the same name as the required iModel
+    const locIModelName = iModelName || path.basename(pathname, ".bim");
+    const iModelId = await HubUtility.queryIModelByName(accessToken, iTwinId, locIModelName);
+    if (iModelId) {
+      if (!overwrite)
+        return iModelId;
+      await IModelHost.hubAccess.deleteIModel({ accessToken, iTwinId, iModelId });
+    }
+
+    // Upload a new iModel
+    return IModelHost.hubAccess.createNewIModel({ accessToken, iTwinId, iModelName: locIModelName, revision0: pathname });
+  }
+
+  /** Upload an IModel's seed files and change sets to the hub
+   * It's assumed that the uploadDir contains a standard hierarchy of seed files and change sets.
+   */
+  public static async pushIModelAndChangeSets(accessToken: AccessToken, iTwinName: string, uploadDir: string, iModelName?: string, overwrite?: boolean): Promise<GuidString> {
+    const iTwinId = await HubUtility.getITwinIdByName(accessToken, iTwinName);
+    const seedPathname = HubUtility.getSeedPathname(uploadDir);
+    const iModelId = await HubUtility.pushIModel(accessToken, iTwinId, seedPathname, iModelName, overwrite);
+
+    let briefcase: Briefcase;
+    const hubBriefcases = await IModelHubBackend.iModelClient.briefcases.get(accessToken, iModelId);
+    if (hubBriefcases.length > 0)
+      briefcase = hubBriefcases[0];
+    else
+      briefcase = await IModelHubBackend.iModelClient.briefcases.create(accessToken, iModelId);
+    if (!briefcase) {
+      throw new Error(`Could not acquire a briefcase for the iModel ${iModelId}`);
+    }
+    briefcase.iModelId = iModelId;
+
+    await HubUtility.pushChangeSets(accessToken, briefcase, uploadDir);
+    await HubUtility.pushNamedVersions(accessToken, briefcase, uploadDir, overwrite);
+    return iModelId;
+  }
+
+  private static async pushChangeSets(accessToken: AccessToken, briefcase: Briefcase, uploadDir: string): Promise<void> {
+    assert.isTrue(HubMock.isValid, "Must use HubMock for tests push changesets");
+    const changeSetJsonPathname = path.join(uploadDir, "changeSets.json");
+    if (!IModelJsFs.existsSync(changeSetJsonPathname))
+      return;
+
+    const jsonStr = IModelJsFs.readFileSync(changeSetJsonPathname) as string;
+    const changeSetsJson = JSON.parse(jsonStr);
+
+    // Find the last change set that was already uploaded
+    const lastCs = await IModelHost.hubAccess.getLatestChangeset({ accessToken, iModelId: briefcase.iModelId! });
+    const filteredChangeSetsJson = (lastCs.index === 0) ? changeSetsJson.slice(lastCs.index + 1) : changeSetsJson;
+
+    // Upload change sets
+    const count = filteredChangeSetsJson.length;
+    let ii = 0;
+    for (const changeSetJson of filteredChangeSetsJson) {
+      const changeSetPathname = path.join(uploadDir, "changeSets", changeSetJson.fileName);
+      if (!IModelJsFs.existsSync(changeSetPathname)) {
+        throw new Error(`Cannot find the ChangeSet file: ${changeSetPathname}`);
+      }
+
+      const changeSet = new ChangeSet();
+      changeSet.id = changeSetJson.id;
+      changeSet.parentId = changeSetJson.parentId;
+      changeSet.fileSize = changeSetJson.fileSize;
+      changeSet.changesType = changeSetJson.changesType;
+      changeSet.briefcaseId = briefcase.briefcaseId;
+
+      await IModelHubBackend.iModelClient.changeSets.create(accessToken, briefcase.iModelId!, changeSet, changeSetPathname);
+      ii++;
+      Logger.logInfo(HubUtility.logCategory, `Uploaded Change Set ${ii} of ${count}`, () => ({ ...changeSet }));
+    }
+  }
+
+  private static async pushNamedVersions(requestContext: AccessToken, briefcase: Briefcase, uploadDir: string, overwrite?: boolean): Promise<void> {
+    assert.isTrue(HubMock.isValid, "Must use HubMock for tests that modify iModels");
+    const namedVersionsJsonPathname = path.join(uploadDir, "namedVersions.json");
+    if (!IModelJsFs.existsSync(namedVersionsJsonPathname))
+      return;
+
+    const jsonStr = IModelJsFs.readFileSync(namedVersionsJsonPathname) as string;
+    const namedVersionsJson = JSON.parse(jsonStr);
+
+    for (const namedVersionJson of namedVersionsJson) {
+      const query = (new VersionQuery()).byChangeSet(namedVersionJson.changeSetId);
+
+      const versions = await IModelHubBackend.iModelClient.versions.get(requestContext, briefcase.iModelId!, query);
+      if (versions.length > 0 && !overwrite)
+        continue;
+      await IModelHubBackend.iModelClient.versions.create(requestContext, briefcase.iModelId!, namedVersionJson.changeSetId, namedVersionJson.name, namedVersionJson.description);
+    }
+  }
+
+  /**
+   * Purges all acquired briefcases for the specified iModel (and user), if the specified threshold of acquired briefcases is exceeded
+   */
+  public static async purgeAcquiredBriefcasesById(accessToken: AccessToken, iModelId: GuidString, onReachThreshold: () => void = () => { }, acquireThreshold: number = 16): Promise<void> {
+    assert.isTrue(this.allowHubBriefcases || HubMock.isValid, "Must use HubMock for tests that modify iModels");
+    const briefcases = await IModelHost.hubAccess.getMyBriefcaseIds({ accessToken, iModelId });
+    if (briefcases.length > acquireThreshold) {
+      if (undefined !== onReachThreshold)
+        onReachThreshold();
+
+      const promises: Promise<void>[] = [];
+      briefcases.forEach((briefcaseId) => {
+        promises.push(IModelHost.hubAccess.releaseBriefcase({ accessToken, iModelId, briefcaseId }));
+      });
+      await Promise.all(promises);
+    }
+  }
+
+  /**
+   * Purges all acquired briefcases for the specified iModel (and user), if the specified threshold of acquired briefcases is exceeded
+   */
+  public static async purgeAcquiredBriefcases(accessToken: AccessToken, iTwinName: string, iModelName: string, acquireThreshold: number = 16): Promise<void> {
+    assert.isTrue(this.allowHubBriefcases || HubMock.isValid, "Must use HubMock for tests that modify iModels");
+    const iTwinId = await HubUtility.getITwinIdByName(accessToken, iTwinName);
+    const iModelId = await HubUtility.queryIModelIdByName(accessToken, iTwinId, iModelName);
+
+    return this.purgeAcquiredBriefcasesById(accessToken, iModelId, () => {
+      Logger.logInfo(HubUtility.logCategory, `Reached limit of maximum number of briefcases for ${iTwinName}:${iModelName}. Purging all briefcases.`);
+    }, acquireThreshold);
+  }
+
+  /** Reads change sets from disk and expects a standard structure of how the folder is organized */
+  public static readChangeSets(iModelDir: string): ChangesetFileProps[] {
+    const props: ChangesetFileProps[] = [];
+
+    const changeSetJsonPathname = path.join(iModelDir, "changeSets.json");
+    if (!IModelJsFs.existsSync(changeSetJsonPathname))
+      return props;
+
+    const jsonStr = IModelJsFs.readFileSync(changeSetJsonPathname) as string;
+    const changesets = JSON.parse(jsonStr);
+
+    for (const changeset of changesets) {
+      changeset.index = parseInt(changeset.index, 10); // it's a string from iModelHub
+      const pathname = path.join(iModelDir, "changeSets", changeset.fileName);
+      if (!IModelJsFs.existsSync(pathname))
+        throw new Error(`Cannot find the ChangeSet file: ${pathname}`);
+      props.push({ ...changeset, pathname });
+    }
+    return props;
+  }
+
+  /** Creates a standalone iModel from the seed file (version 0) */
+  private static copyIModelFromSeed(iModelPathname: string, iModelDir: string, overwrite: boolean) {
+    const seedPathname = HubUtility.getSeedPathname(iModelDir);
+
+    if (!IModelJsFs.existsSync(iModelPathname)) {
+      IModelJsFs.copySync(seedPathname, iModelPathname);
+    } else if (overwrite) {
+      IModelJsFs.unlinkSync(iModelPathname);
+      IModelJsFs.copySync(seedPathname, iModelPathname);
+    }
+
+    const nativeDb = new IModelHost.platform.DgnDb();
+    nativeDb.openIModel(iModelPathname, OpenMode.ReadWrite);
+    nativeDb.deleteAllTxns();
+    nativeDb.resetBriefcaseId(BriefcaseIdValue.Unassigned);
+    if (nativeDb.queryLocalValue("StandaloneEdit"))
+      nativeDb.deleteLocalValue("StandaloneEdit");
+    nativeDb.saveChanges();
+    nativeDb.closeIModel();
+
+    return iModelPathname;
+  }
+
+  /** Applies change sets one by one (for debugging) */
+  public static applyChangeSetsToNativeDb(nativeDb: IModelJsNative.DgnDb, changeSets: ChangesetFileProps[]): ChangeSetStatus {
+    const perfLogger = new PerfLogger(`Applying change sets]}`);
+
+    // Apply change sets one by one to debug any issues
+    let count = 0;
+    for (const changeSet of changeSets) {
+      ++count;
+      Logger.logInfo(HubUtility.logCategory, `Started applying change set: ${count} of ${changeSets.length} (${new Date(Date.now()).toString()})`, () => ({ ...changeSet }));
+      try {
+        nativeDb.applyChangeset(changeSet);
+        Logger.logInfo(HubUtility.logCategory, "Successfully applied ChangeSet", () => ({ ...changeSet, status }));
+      } catch (err: any) {
+        Logger.logError(HubUtility.logCategory, `Error applying ChangeSet ${err.errorNumber}`, () => ({ ...changeSet }));
+        perfLogger.dispose();
+        return err.errorNumber;
+      }
+    }
+
+    perfLogger.dispose();
+    return ChangeSetStatus.Success;
+  }
+
+  public static dumpChangeSet(iModel: IModelDb, changeSet: ChangesetFileProps) {
+    iModel.nativeDb.dumpChangeset(changeSet);
+  }
+
+  /** Dumps change sets to the log */
+  public static dumpChangeSetsToLog(iModelDb: IModelDb, changeSets: ChangesetFileProps[]) {
+    let count = 0;
+    changeSets.forEach((changeSet) => {
+      count++;
+      Logger.logInfo(HubUtility.logCategory, `Dumping change set: ${count} of ${changeSets.length}`, () => ({ ...changeSet }));
+      HubUtility.dumpChangeSet(iModelDb, changeSet);
+    });
+  }
+
+  /** Dumps change sets to Db */
+  public static dumpChangeSetsToDb(changeSetDbPathname: string, changeSets: ChangesetFileProps[], dumpColumns: boolean = true) {
+    let count = 0;
+    changeSets.forEach((changeSet) => {
+      count++;
+      Logger.logInfo(HubUtility.logCategory, `Dumping change set: ${count} of ${changeSets.length}`, () => ({ ...changeSet }));
+      HubUtility.dumpChangeSetToDb(changeSet.pathname, changeSetDbPathname, dumpColumns);
+    });
+  }
+
+  public static dumpChangeSetToDb(changeSetPathname: string, changeSetDbPathname: string, dumpColumns: boolean = true): BentleyStatus {
+    if (!IModelJsFs.existsSync(changeSetPathname))
+      throw new Error("Changeset file does not exists");
+    return IModelHost.platform.RevisionUtility.dumpChangesetToDb(changeSetPathname, changeSetDbPathname, dumpColumns);
+  }
+
+  /** Generate a name (for an iModel) that's unique for the user + host */
+  public static generateUniqueName(baseName: string) {
+    return `${baseName} - ${Guid.createValue()}`;
+  }
+
+  /** Deletes and re-creates an iModel with the provided name in the iTwin.
+   * @returns the iModelId of the newly created iModel.
+  */
+  public static async recreateIModel(arg: { accessToken: AccessToken, iTwinId: GuidString, iModelName: string, noLocks?: true }): Promise<GuidString> {
+    assert.isTrue(HubMock.isValid, "Must use HubMock for tests that modify iModels");
+    const deleteIModel = await HubUtility.queryIModelByName(arg.accessToken, arg.iTwinId, arg.iModelName);
+    if (undefined !== deleteIModel)
+      await IModelHost.hubAccess.deleteIModel({ accessToken: arg.accessToken, iTwinId: arg.iTwinId, iModelId: deleteIModel });
+
+    // Create a new iModel
+    return IModelHost.hubAccess.createNewIModel({ ...arg, description: `Description for ${arg.iModelName}` });
+  }
+
+  /** Create an iModel with the name provided if it does not already exist. If it does exist, the iModelId is returned. */
+  public static async createIModel(accessToken: AccessToken, iTwinId: GuidString, iModelName: string): Promise<GuidString> {
+    assert.isTrue(HubMock.isValid, "Must use HubMock for tests that modify iModels");
+    let iModelId = await HubUtility.queryIModelByName(accessToken, iTwinId, iModelName);
+    if (!iModelId)
+      iModelId = await IModelHost.hubAccess.createNewIModel({ accessToken, iTwinId, iModelName, description: `Description for iModel` });
+    return iModelId;
+  }
+}
+
+/** An implementation of TestITwin backed by an iTwin */
+class TestITwin {
+  public get isIModelHub(): boolean { return true; }
+  public terminate(): void { }
+
+  public get iModelHubClient(): IModelHubClient {
+    return IModelHubBackend.iModelClient;
+  }
+
+  private static _iTwinAccessClient?: ITwinAccessClient;
+
+  private static get iTwinClient(): ITwinAccessClient {
+    if (this._iTwinAccessClient === undefined)
+      this._iTwinAccessClient = new ITwinAccessClient();
+    return this._iTwinAccessClient;
+  }
+
+  public async getITwinByName(accessToken: AccessToken, name: string): Promise<ITwin> {
+    const client = TestITwin.iTwinClient;
+    const iTwinList: ITwin[] = await client.getAll(accessToken, {
+      search: {
+        searchString: name,
+        propertyName: ITwinSearchableProperty.Name,
+        exactMatch: true,
+      },
+    });
+
+    if (iTwinList.length === 0)
+      throw new Error(`ITwin ${name} was not found for the user.`);
+    else if (iTwinList.length > 1)
+      throw new Error(`Multiple iTwins named ${name} were found for the user.`);
+
+    return iTwinList[0];
+  }
+
+  public async queryIModels(accessToken: AccessToken, iTwinId: string, query: IModelQuery | undefined): Promise<HubIModel[]> {
+    const client = this.iModelHubClient;
+    return client.iModels.get(accessToken, iTwinId, query);
+  }
+}
+
+let iTwinAbstraction: TestITwin;
+export function getITwinAbstraction(): TestITwin {
+  if (iTwinAbstraction !== undefined)
+    return iTwinAbstraction;
+
+  return iTwinAbstraction = new TestITwin();
+}