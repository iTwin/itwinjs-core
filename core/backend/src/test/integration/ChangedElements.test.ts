--- conflicted
+++ resolved
@@ -1,257 +1,232 @@
-/*---------------------------------------------------------------------------------------------
-* Copyright (c) Bentley Systems, Incorporated. All rights reserved.
-* See LICENSE.md in the project root for license terms and full copyright notice.
-*--------------------------------------------------------------------------------------------*/
-
-import { DbResult, GuidString, OpenMode } from "@bentley/bentleyjs-core";
-import { IModelError, IModelVersion } from "@bentley/imodeljs-common";
-import { TestUsers, TestUtility } from "@bentley/oidc-signin-tool";
-import { assert } from "chai";
-import { AuthorizedBackendRequestContext } from "../../BackendRequestContext";
-import { BriefcaseManager } from "../../BriefcaseManager";
-import { ChangedElementsDb, ProcessChangesetOptions } from "../../ChangedElementsDb";
-import { ChangedElementsManager } from "../../ChangedElementsManager";
-import { SnapshotDb } from "../../IModelDb";
-import { IModelHost } from "../../IModelHost";
-import { IModelJsFs } from "../../IModelJsFs";
-import { IModelTestUtils } from "../IModelTestUtils";
-import { HubUtility } from "./HubUtility";
-
-describe("ChangedElements (#integration)", () => {
-<<<<<<< HEAD
-  let requestContext: AuthorizedBackendRequestContext;
-  // SWB
-  let testContextId: GuidString;
-  let testIModelId: GuidString;
-
-  before(async () => {
-    requestContext = await TestUtility.getAuthorizedClientRequestContext(TestUsers.regular);
-    // SWB
-    testContextId = await HubUtility.getTestContextId(requestContext);
-    testIModelId = await HubUtility.getTestIModelId(requestContext, HubUtility.testIModelNames.readOnly);
-=======
-  let user: AuthorizedBackendRequestContext;
-  let testITwinId: GuidString;
-  let testIModelId: GuidString;
-
-  before(async () => {
-    user = await TestUtility.getAuthorizedClientRequestContext(TestUsers.regular);
-    testITwinId = await HubUtility.getTestITwinId(user);
-    testIModelId = await HubUtility.getTestIModelId(user, HubUtility.testIModelNames.readOnly);
->>>>>>> 3a9b8d08
-
-  });
-
-  it("Create ChangedElements Cache and process changesets", async () => {
-    const cacheFilePath = BriefcaseManager.getChangeCachePathName(testIModelId);
-    if (IModelJsFs.existsSync(cacheFilePath))
-      IModelJsFs.removeSync(cacheFilePath);
-
-<<<<<<< HEAD
-    // SWB
-    const iModel = await IModelTestUtils.downloadAndOpenCheckpoint({ requestContext, contextId: testContextId, iModelId: testIModelId, asOf: IModelVersion.first().toJSON() });
-    const changeSets = await IModelHost.hubAccess.queryChangesets({ requestContext, iModelId: testIModelId });
-=======
-    const iModel = await IModelTestUtils.downloadAndOpenCheckpoint({ user, iTwinId: testITwinId, iModelId: testIModelId, asOf: IModelVersion.first().toJSON() });
-    const changeSets = await IModelHost.hubAccess.queryChangesets({ user, iModelId: testIModelId });
->>>>>>> 3a9b8d08
-    assert.exists(iModel);
-
-    const filePath = ChangedElementsManager.getChangedElementsPathName(iModel.iModelId);
-    if (IModelJsFs.existsSync(filePath))
-      IModelJsFs.removeSync(filePath);
-
-    let cache = ChangedElementsDb.createDb(iModel, filePath);
-    assert.isDefined(cache);
-    const startChangesetId = changeSets[0].id;
-    const endChangesetId = changeSets[changeSets.length - 1].id;
-    // Check that the changesets have not been processed yet
-    assert.isFalse(cache.isProcessed(startChangesetId));
-    assert.isFalse(cache.isProcessed(endChangesetId));
-
-    // Try getting changed elements, should fail because we haven't processed the changesets
-    assert.throws(() => cache.getChangedElements(startChangesetId, endChangesetId), IModelError);
-
-    // Process changesets with "Items" presentation rules
-    const options: ProcessChangesetOptions = {
-      rulesetId: "Items",
-      startChangesetId,
-      endChangesetId,
-      wantParents: true,
-      wantPropertyChecksums: true,
-    };
-    const result = await cache.processChangesets(user, iModel, options);
-
-    assert.equal(result, DbResult.BE_SQLITE_OK);
-    // Check that the changesets should have been processed now
-    assert.isTrue(cache.isProcessed(startChangesetId));
-    assert.isTrue(cache.isProcessed(endChangesetId));
-    // Try getting changed elements, it should work this time
-    let changes = cache.getChangedElements(startChangesetId, endChangesetId);
-    assert.isTrue(changes !== undefined);
-    assert.isTrue(changes!.elements.length !== 0);
-    assert.isTrue(changes!.modelIds !== undefined);
-    assert.isTrue(changes!.parentIds !== undefined);
-    assert.isTrue(changes!.parentClassIds !== undefined);
-    assert.isTrue(changes!.elements.length === changes!.classIds.length);
-    assert.isTrue(changes!.elements.length === changes!.opcodes.length);
-    assert.isTrue(changes!.elements.length === changes!.type.length);
-    assert.isTrue(changes!.elements.length === changes!.modelIds!.length);
-    assert.isTrue(changes!.elements.length === changes!.parentIds!.length);
-    assert.isTrue(changes!.elements.length === changes!.parentClassIds!.length);
-    // Try getting changed models
-    const models = cache.getChangedModels(startChangesetId, endChangesetId);
-    assert.isTrue(models !== undefined);
-    assert.isTrue(models!.modelIds.length !== 0);
-    assert.isTrue(models!.modelIds.length === models!.bboxes.length);
-
-    // Clean and close
-    cache.closeDb();
-    cache.cleanCaches();
-    // Destroy the cache
-    // Open the db using the manager and try to get changed elements again to test the cached processed elements
-    cache = ChangedElementsDb.openDb(filePath);
-    assert.isTrue(cache !== undefined);
-    // Check that the changesets should still be in the cache
-    assert.isTrue(cache.isProcessed(startChangesetId));
-    assert.isTrue(cache.isProcessed(endChangesetId));
-    // Try getting changed elements again
-    changes = cache.getChangedElements(startChangesetId, endChangesetId);
-    assert.isTrue(changes !== undefined);
-    assert.isTrue(changes!.elements.length !== 0);
-    assert.isTrue(changes!.properties !== undefined);
-    assert.isTrue(changes!.modelIds !== undefined);
-    assert.isTrue(changes!.parentIds !== undefined);
-    assert.isTrue(changes!.parentClassIds !== undefined);
-    // Ensure format is returned correctly
-    assert.isTrue(changes!.elements.length === changes!.classIds.length);
-    assert.isTrue(changes!.elements.length === changes!.opcodes.length);
-    assert.isTrue(changes!.elements.length === changes!.type.length);
-    assert.isTrue(changes!.elements.length === changes!.properties!.length);
-    assert.isTrue(changes!.elements.length === changes!.oldChecksums!.length);
-    assert.isTrue(changes!.elements.length === changes!.newChecksums!.length);
-    assert.isTrue(changes!.elements.length === changes!.modelIds!.length);
-    assert.isTrue(changes!.elements.length === changes!.parentIds!.length);
-    assert.isTrue(changes!.elements.length === changes!.parentClassIds!.length);
-
-    // If model Ids are returned, check that they correspond to the right length
-    if (changes!.modelIds)
-      assert.isTrue(changes!.elements.length === changes!.modelIds.length);
-
-    // Ensure we can clean hidden property caches without erroring out
-    cache.closeDb();
-    cache.cleanCaches();
-
-    // Test the ChangedElementsManager
-    // Check that the changesets should still be in the cache
-    assert.isTrue(ChangedElementsManager.isProcessed(iModel.iModelId, startChangesetId));
-    assert.isTrue(ChangedElementsManager.isProcessed(iModel.iModelId, endChangesetId));
-    // Check that we can get elements
-    changes = ChangedElementsManager.getChangedElements(iModel.iModelId, startChangesetId, endChangesetId);
-    assert.isTrue(changes !== undefined);
-    assert.isTrue(changes!.elements.length !== 0);
-    assert.isTrue(changes!.elements.length === changes!.classIds.length);
-    assert.isTrue(changes!.elements.length === changes!.opcodes.length);
-    assert.isTrue(changes!.elements.length === changes!.type.length);
-    assert.isTrue(changes!.elements.length === changes!.modelIds!.length);
-    assert.isTrue(changes!.elements.length === changes!.properties!.length);
-    assert.isTrue(changes!.elements.length === changes!.oldChecksums!.length);
-    assert.isTrue(changes!.elements.length === changes!.newChecksums!.length);
-    assert.isTrue(changes!.elements.length === changes!.parentIds!.length);
-    assert.isTrue(changes!.elements.length === changes!.parentClassIds!.length);
-
-    if (changes!.modelIds)
-      assert.isTrue(changes!.elements.length === changes!.modelIds.length);
-
-    // Test change data full return type and ensure format is correct
-    const changeData = ChangedElementsManager.getChangeData(iModel.iModelId, startChangesetId, endChangesetId);
-    assert.isTrue(changeData !== undefined);
-    assert.isTrue(changeData!.changedElements !== undefined);
-    assert.isTrue(changeData!.changedModels !== undefined);
-    assert.isTrue(changeData!.changedElements.elements.length === changeData!.changedElements.classIds.length);
-    assert.isTrue(changeData!.changedElements.elements.length === changeData!.changedElements.opcodes.length);
-    assert.isTrue(changeData!.changedElements.elements.length === changeData!.changedElements.type.length);
-    assert.isTrue(changeData?.changedElements.elements.length === changeData!.changedElements.properties!.length);
-    assert.isTrue(changeData?.changedElements.elements.length === changeData!.changedElements.oldChecksums!.length);
-    assert.isTrue(changeData?.changedElements.elements.length === changeData!.changedElements.newChecksums!.length);
-    assert.isTrue(changeData?.changedElements.elements.length === changeData!.changedElements.modelIds!.length);
-    assert.isTrue(changeData?.changedElements.elements.length === changeData!.changedElements.parentIds!.length);
-    assert.isTrue(changeData?.changedElements.elements.length === changeData!.changedElements.parentClassIds!.length);
-
-    assert.isTrue(changeData!.changedModels.modelIds.length === changeData!.changedModels.bboxes.length);
-
-    ChangedElementsManager.cleanUp();
-  });
-
-  it("Create ChangedElements Cache and process changesets while rolling Db", async () => {
-    const cacheFilePath: string = BriefcaseManager.getChangeCachePathName(testIModelId);
-    if (IModelJsFs.existsSync(cacheFilePath))
-      IModelJsFs.removeSync(cacheFilePath);
-
-<<<<<<< HEAD
-    // SWB
-    const iModel = await IModelTestUtils.downloadAndOpenCheckpoint({ requestContext, contextId: testContextId, iModelId: testIModelId, asOf: IModelVersion.first().toJSON() });
-    const changeSets = await IModelHost.hubAccess.queryChangesets({ requestContext, iModelId: testIModelId });
-=======
-    const iModel = await IModelTestUtils.downloadAndOpenCheckpoint({ user, iTwinId: testITwinId, iModelId: testIModelId, asOf: IModelVersion.first().toJSON() });
-    const changeSets = await IModelHost.hubAccess.queryChangesets({ user, iModelId: testIModelId });
->>>>>>> 3a9b8d08
-    assert.exists(iModel);
-
-    const filePath = ChangedElementsManager.getChangedElementsPathName(iModel.iModelId);
-    if (IModelJsFs.existsSync(filePath))
-      IModelJsFs.removeSync(filePath);
-
-    const cache = ChangedElementsDb.createDb(iModel, filePath);
-    assert.isDefined(cache);
-    // Process single
-    const changesetId = changeSets[0].id;
-    // Check that the changesets have not been processed yet
-    assert.isFalse(cache.isProcessed(changesetId));
-
-    // Try getting changed elements, should fail because we haven't processed the changesets
-    assert.throws(() => cache.getChangedElements(changesetId, changesetId), IModelError);
-
-    // Process changesets with "Items" presentation rules
-    const options: ProcessChangesetOptions = {
-      rulesetId: "Items",
-      startChangesetId: changesetId,
-      endChangesetId: changesetId,
-      wantParents: true,
-      wantPropertyChecksums: true,
-    };
-    // Get file path before processing and rolling since it requires closing the iModelDb
-    const iModelFilepath = iModel.pathName;
-    const result = await cache.processChangesetsAndRoll(user, iModel, options);
-    const newIModel = SnapshotDb.openDgnDb({ path: iModelFilepath }, OpenMode.Readonly);
-    // Ensure that the iModel got rolled as part of the processing operation
-    assert.equal(newIModel.getParentChangeset().id, changesetId);
-    assert.equal(result, DbResult.BE_SQLITE_OK);
-    // Check that the changesets should have been processed now
-    assert.isTrue(cache.isProcessed(changesetId));
-    // Try getting changed elements, it should work this time
-    const changes = cache.getChangedElements(changesetId, changesetId);
-    assert.isTrue(changes !== undefined);
-    assert.isTrue(changes!.elements.length !== 0);
-    assert.isTrue(changes!.modelIds !== undefined);
-    assert.isTrue(changes!.parentIds !== undefined);
-    assert.isTrue(changes!.parentClassIds !== undefined);
-    assert.isTrue(changes!.elements.length === changes!.classIds.length);
-    assert.isTrue(changes!.elements.length === changes!.opcodes.length);
-    assert.isTrue(changes!.elements.length === changes!.type.length);
-    assert.isTrue(changes!.elements.length === changes!.modelIds!.length);
-    assert.isTrue(changes!.elements.length === changes!.parentIds!.length);
-    assert.isTrue(changes!.elements.length === changes!.parentClassIds!.length);
-    // Try getting changed models
-    const models = cache.getChangedModels(changesetId, changesetId);
-    assert.isTrue(models !== undefined);
-    assert.isTrue(models!.modelIds.length !== 0);
-    assert.isTrue(models!.modelIds.length === models!.bboxes.length);
-
-    // Destroy the cache
-    cache.closeDb();
-    cache.cleanCaches();
-
-    ChangedElementsManager.cleanUp();
-  });
-});
+/*---------------------------------------------------------------------------------------------
+* Copyright (c) Bentley Systems, Incorporated. All rights reserved.
+* See LICENSE.md in the project root for license terms and full copyright notice.
+*--------------------------------------------------------------------------------------------*/
+
+import { DbResult, GuidString, OpenMode } from "@bentley/bentleyjs-core";
+import { IModelError, IModelVersion } from "@bentley/imodeljs-common";
+import { TestUsers, TestUtility } from "@bentley/oidc-signin-tool";
+import { assert } from "chai";
+import { AuthorizedBackendRequestContext } from "../../BackendRequestContext";
+import { BriefcaseManager } from "../../BriefcaseManager";
+import { ChangedElementsDb, ProcessChangesetOptions } from "../../ChangedElementsDb";
+import { ChangedElementsManager } from "../../ChangedElementsManager";
+import { SnapshotDb } from "../../IModelDb";
+import { IModelHost } from "../../IModelHost";
+import { IModelJsFs } from "../../IModelJsFs";
+import { IModelTestUtils } from "../IModelTestUtils";
+import { HubUtility } from "./HubUtility";
+
+describe("ChangedElements (#integration)", () => {
+  let user: AuthorizedBackendRequestContext;
+  let testITwinId: GuidString;
+  let testIModelId: GuidString;
+
+  before(async () => {
+    user = await TestUtility.getAuthorizedClientRequestContext(TestUsers.regular);
+    testITwinId = await HubUtility.getTestITwinId(user);
+    testIModelId = await HubUtility.getTestIModelId(user, HubUtility.testIModelNames.readOnly);
+
+  });
+
+  it("Create ChangedElements Cache and process changesets", async () => {
+    const cacheFilePath = BriefcaseManager.getChangeCachePathName(testIModelId);
+    if (IModelJsFs.existsSync(cacheFilePath))
+      IModelJsFs.removeSync(cacheFilePath);
+
+    const iModel = await IModelTestUtils.downloadAndOpenCheckpoint({ user, iTwinId: testITwinId, iModelId: testIModelId, asOf: IModelVersion.first().toJSON() });
+    const changeSets = await IModelHost.hubAccess.queryChangesets({ user, iModelId: testIModelId });
+    assert.exists(iModel);
+
+    const filePath = ChangedElementsManager.getChangedElementsPathName(iModel.iModelId);
+    if (IModelJsFs.existsSync(filePath))
+      IModelJsFs.removeSync(filePath);
+
+    let cache = ChangedElementsDb.createDb(iModel, filePath);
+    assert.isDefined(cache);
+    const startChangesetId = changeSets[0].id;
+    const endChangesetId = changeSets[changeSets.length - 1].id;
+    // Check that the changesets have not been processed yet
+    assert.isFalse(cache.isProcessed(startChangesetId));
+    assert.isFalse(cache.isProcessed(endChangesetId));
+
+    // Try getting changed elements, should fail because we haven't processed the changesets
+    assert.throws(() => cache.getChangedElements(startChangesetId, endChangesetId), IModelError);
+
+    // Process changesets with "Items" presentation rules
+    const options: ProcessChangesetOptions = {
+      rulesetId: "Items",
+      startChangesetId,
+      endChangesetId,
+      wantParents: true,
+      wantPropertyChecksums: true,
+    };
+    const result = await cache.processChangesets(user, iModel, options);
+
+    assert.equal(result, DbResult.BE_SQLITE_OK);
+    // Check that the changesets should have been processed now
+    assert.isTrue(cache.isProcessed(startChangesetId));
+    assert.isTrue(cache.isProcessed(endChangesetId));
+    // Try getting changed elements, it should work this time
+    let changes = cache.getChangedElements(startChangesetId, endChangesetId);
+    assert.isTrue(changes !== undefined);
+    assert.isTrue(changes!.elements.length !== 0);
+    assert.isTrue(changes!.modelIds !== undefined);
+    assert.isTrue(changes!.parentIds !== undefined);
+    assert.isTrue(changes!.parentClassIds !== undefined);
+    assert.isTrue(changes!.elements.length === changes!.classIds.length);
+    assert.isTrue(changes!.elements.length === changes!.opcodes.length);
+    assert.isTrue(changes!.elements.length === changes!.type.length);
+    assert.isTrue(changes!.elements.length === changes!.modelIds!.length);
+    assert.isTrue(changes!.elements.length === changes!.parentIds!.length);
+    assert.isTrue(changes!.elements.length === changes!.parentClassIds!.length);
+    // Try getting changed models
+    const models = cache.getChangedModels(startChangesetId, endChangesetId);
+    assert.isTrue(models !== undefined);
+    assert.isTrue(models!.modelIds.length !== 0);
+    assert.isTrue(models!.modelIds.length === models!.bboxes.length);
+
+    // Clean and close
+    cache.closeDb();
+    cache.cleanCaches();
+    // Destroy the cache
+    // Open the db using the manager and try to get changed elements again to test the cached processed elements
+    cache = ChangedElementsDb.openDb(filePath);
+    assert.isTrue(cache !== undefined);
+    // Check that the changesets should still be in the cache
+    assert.isTrue(cache.isProcessed(startChangesetId));
+    assert.isTrue(cache.isProcessed(endChangesetId));
+    // Try getting changed elements again
+    changes = cache.getChangedElements(startChangesetId, endChangesetId);
+    assert.isTrue(changes !== undefined);
+    assert.isTrue(changes!.elements.length !== 0);
+    assert.isTrue(changes!.properties !== undefined);
+    assert.isTrue(changes!.modelIds !== undefined);
+    assert.isTrue(changes!.parentIds !== undefined);
+    assert.isTrue(changes!.parentClassIds !== undefined);
+    // Ensure format is returned correctly
+    assert.isTrue(changes!.elements.length === changes!.classIds.length);
+    assert.isTrue(changes!.elements.length === changes!.opcodes.length);
+    assert.isTrue(changes!.elements.length === changes!.type.length);
+    assert.isTrue(changes!.elements.length === changes!.properties!.length);
+    assert.isTrue(changes!.elements.length === changes!.oldChecksums!.length);
+    assert.isTrue(changes!.elements.length === changes!.newChecksums!.length);
+    assert.isTrue(changes!.elements.length === changes!.modelIds!.length);
+    assert.isTrue(changes!.elements.length === changes!.parentIds!.length);
+    assert.isTrue(changes!.elements.length === changes!.parentClassIds!.length);
+
+    // If model Ids are returned, check that they correspond to the right length
+    if (changes!.modelIds)
+      assert.isTrue(changes!.elements.length === changes!.modelIds.length);
+
+    // Ensure we can clean hidden property caches without erroring out
+    cache.closeDb();
+    cache.cleanCaches();
+
+    // Test the ChangedElementsManager
+    // Check that the changesets should still be in the cache
+    assert.isTrue(ChangedElementsManager.isProcessed(iModel.iModelId, startChangesetId));
+    assert.isTrue(ChangedElementsManager.isProcessed(iModel.iModelId, endChangesetId));
+    // Check that we can get elements
+    changes = ChangedElementsManager.getChangedElements(iModel.iModelId, startChangesetId, endChangesetId);
+    assert.isTrue(changes !== undefined);
+    assert.isTrue(changes!.elements.length !== 0);
+    assert.isTrue(changes!.elements.length === changes!.classIds.length);
+    assert.isTrue(changes!.elements.length === changes!.opcodes.length);
+    assert.isTrue(changes!.elements.length === changes!.type.length);
+    assert.isTrue(changes!.elements.length === changes!.modelIds!.length);
+    assert.isTrue(changes!.elements.length === changes!.properties!.length);
+    assert.isTrue(changes!.elements.length === changes!.oldChecksums!.length);
+    assert.isTrue(changes!.elements.length === changes!.newChecksums!.length);
+    assert.isTrue(changes!.elements.length === changes!.parentIds!.length);
+    assert.isTrue(changes!.elements.length === changes!.parentClassIds!.length);
+
+    if (changes!.modelIds)
+      assert.isTrue(changes!.elements.length === changes!.modelIds.length);
+
+    // Test change data full return type and ensure format is correct
+    const changeData = ChangedElementsManager.getChangeData(iModel.iModelId, startChangesetId, endChangesetId);
+    assert.isTrue(changeData !== undefined);
+    assert.isTrue(changeData!.changedElements !== undefined);
+    assert.isTrue(changeData!.changedModels !== undefined);
+    assert.isTrue(changeData!.changedElements.elements.length === changeData!.changedElements.classIds.length);
+    assert.isTrue(changeData!.changedElements.elements.length === changeData!.changedElements.opcodes.length);
+    assert.isTrue(changeData!.changedElements.elements.length === changeData!.changedElements.type.length);
+    assert.isTrue(changeData?.changedElements.elements.length === changeData!.changedElements.properties!.length);
+    assert.isTrue(changeData?.changedElements.elements.length === changeData!.changedElements.oldChecksums!.length);
+    assert.isTrue(changeData?.changedElements.elements.length === changeData!.changedElements.newChecksums!.length);
+    assert.isTrue(changeData?.changedElements.elements.length === changeData!.changedElements.modelIds!.length);
+    assert.isTrue(changeData?.changedElements.elements.length === changeData!.changedElements.parentIds!.length);
+    assert.isTrue(changeData?.changedElements.elements.length === changeData!.changedElements.parentClassIds!.length);
+
+    assert.isTrue(changeData!.changedModels.modelIds.length === changeData!.changedModels.bboxes.length);
+
+    ChangedElementsManager.cleanUp();
+  });
+
+  it("Create ChangedElements Cache and process changesets while rolling Db", async () => {
+    const cacheFilePath: string = BriefcaseManager.getChangeCachePathName(testIModelId);
+    if (IModelJsFs.existsSync(cacheFilePath))
+      IModelJsFs.removeSync(cacheFilePath);
+
+    const iModel = await IModelTestUtils.downloadAndOpenCheckpoint({ user, iTwinId: testITwinId, iModelId: testIModelId, asOf: IModelVersion.first().toJSON() });
+    const changeSets = await IModelHost.hubAccess.queryChangesets({ user, iModelId: testIModelId });
+    assert.exists(iModel);
+
+    const filePath = ChangedElementsManager.getChangedElementsPathName(iModel.iModelId);
+    if (IModelJsFs.existsSync(filePath))
+      IModelJsFs.removeSync(filePath);
+
+    const cache = ChangedElementsDb.createDb(iModel, filePath);
+    assert.isDefined(cache);
+    // Process single
+    const changesetId = changeSets[0].id;
+    // Check that the changesets have not been processed yet
+    assert.isFalse(cache.isProcessed(changesetId));
+
+    // Try getting changed elements, should fail because we haven't processed the changesets
+    assert.throws(() => cache.getChangedElements(changesetId, changesetId), IModelError);
+
+    // Process changesets with "Items" presentation rules
+    const options: ProcessChangesetOptions = {
+      rulesetId: "Items",
+      startChangesetId: changesetId,
+      endChangesetId: changesetId,
+      wantParents: true,
+      wantPropertyChecksums: true,
+    };
+    // Get file path before processing and rolling since it requires closing the iModelDb
+    const iModelFilepath = iModel.pathName;
+    const result = await cache.processChangesetsAndRoll(user, iModel, options);
+    const newIModel = SnapshotDb.openDgnDb({ path: iModelFilepath }, OpenMode.Readonly);
+    // Ensure that the iModel got rolled as part of the processing operation
+    assert.equal(newIModel.getParentChangeset().id, changesetId);
+    assert.equal(result, DbResult.BE_SQLITE_OK);
+    // Check that the changesets should have been processed now
+    assert.isTrue(cache.isProcessed(changesetId));
+    // Try getting changed elements, it should work this time
+    const changes = cache.getChangedElements(changesetId, changesetId);
+    assert.isTrue(changes !== undefined);
+    assert.isTrue(changes!.elements.length !== 0);
+    assert.isTrue(changes!.modelIds !== undefined);
+    assert.isTrue(changes!.parentIds !== undefined);
+    assert.isTrue(changes!.parentClassIds !== undefined);
+    assert.isTrue(changes!.elements.length === changes!.classIds.length);
+    assert.isTrue(changes!.elements.length === changes!.opcodes.length);
+    assert.isTrue(changes!.elements.length === changes!.type.length);
+    assert.isTrue(changes!.elements.length === changes!.modelIds!.length);
+    assert.isTrue(changes!.elements.length === changes!.parentIds!.length);
+    assert.isTrue(changes!.elements.length === changes!.parentClassIds!.length);
+    // Try getting changed models
+    const models = cache.getChangedModels(changesetId, changesetId);
+    assert.isTrue(models !== undefined);
+    assert.isTrue(models!.modelIds.length !== 0);
+    assert.isTrue(models!.modelIds.length === models!.bboxes.length);
+
+    // Destroy the cache
+    cache.closeDb();
+    cache.cleanCaches();
+
+    ChangedElementsManager.cleanUp();
+  });
+});