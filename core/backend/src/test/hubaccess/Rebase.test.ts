--- conflicted
+++ resolved
@@ -3,13 +3,8 @@
 * See LICENSE.md in the project root for license terms and full copyright notice.
 *--------------------------------------------------------------------------------------------*/
 
-<<<<<<< HEAD
-import { Guid, Id64Array, Id64String } from "@itwin/core-bentley";
+import { DbResult, Guid, Id64Array, Id64String } from "@itwin/core-bentley";
 import { Code, GeometricElement2dProps, GeometricModelProps, GeometryStreamBuilder, IModel, ModelGeometryChangesProps, ModelIdAndGeometryGuid, QueryBinder, RelatedElementProps, SubCategoryAppearance } from "@itwin/core-common";
-=======
-import { DbResult, Guid, Id64Array, Id64String } from "@itwin/core-bentley";
-import { Code, GeometricElement2dProps, IModel, QueryBinder, RelatedElementProps, SubCategoryAppearance } from "@itwin/core-common";
->>>>>>> 5be03a70
 import * as chai from "chai";
 import * as chaiAsPromised from "chai-as-promised";
 import { Suite } from "mocha";
@@ -1218,7 +1213,6 @@
     chai.expect(events.rebaseHandler.shouldReinstate.map((txn) => txn.id)).to.deep.equal(["0x100000000", "0x100000001", "0x100000002", "0x100000003"]);
     chai.expect(events.rebaseHandler.recompute.map((txn) => txn.id)).to.deep.equal(["0x100000000", "0x100000001", "0x100000002", "0x100000003"]);
   });
-<<<<<<< HEAD
   it("onModelGeometryChanged() fired during rebase/pullMerge with no local change", async () => {
     const b1 = await testIModel.openBriefcase();
     const b2 = await testIModel.openBriefcase();
@@ -1438,7 +1432,7 @@
     const geomGuidAfterPull = getGeometryGuidFromB1("0x20000000001");
     chai.expect(geomGuidAfterPull).is.undefined;
     chai.expect(events.modelGeometryChanged.length).to.equal(0);
-=======
+  });
   it("rebase multi txn", async () => {
     const b1 = await testIModel.openBriefcase();
     const b2 = await testIModel.openBriefcase();
@@ -1629,6 +1623,5 @@
       "0x100000002",
       "0x100000003",
     ]);
->>>>>>> 5be03a70
-  });
-});
+  });
+});