/*---------------------------------------------------------------------------------------------
* Copyright (c) Bentley Systems, Incorporated. All rights reserved.
* See LICENSE.md in the project root for license terms and full copyright notice.
*--------------------------------------------------------------------------------------------*/

import { Guid, Id64String } from "@itwin/core-bentley";
import { Code, GeometricElement2dProps, IModel, RelatedElementProps, SubCategoryAppearance } from "@itwin/core-common";
import * as chai from "chai";
import * as chaiAsPromised from "chai-as-promised";
import { Suite } from "mocha";
import { HubWrappers, IModelTestUtils, KnownTestLocations } from "..";
import { BriefcaseDb, BriefcaseManager, ChannelControl, DrawingCategory, IModelHost, SqliteChangesetReader, TxnProps } from "../../core-backend";
import { HubMock } from "../../internal/HubMock";
<<<<<<< HEAD
=======
import { Suite } from "mocha";
import { Code, GeometricElement2dProps, IModel, QueryBinder, RelatedElementProps, SubCategoryAppearance } from "@itwin/core-common";
import { Guid, Id64String } from "@itwin/core-bentley";
>>>>>>> c3d135dd
import { StashManager } from "../../StashManager";
chai.use(chaiAsPromised);

class TestIModel {
  public iModelId: Id64String = "";
  public drawingModelId: Id64String = "";
  public drawingCategoryId: Id64String = "";
  public briefcases: BriefcaseDb[] = [];
  private _data = 0;
  public constructor() { }
  public async startup() {
    HubMock.startup("TestIModel", KnownTestLocations.outputDir);
    this.iModelId = await HubMock.createNewIModel({ iTwinId: HubMock.iTwinId, iModelName: "Test", description: "TestSubject" });
    const b1 = await HubWrappers.downloadAndOpenBriefcase({ iTwinId: HubMock.iTwinId, iModelId: this.iModelId });
    b1.channels.addAllowedChannel(ChannelControl.sharedChannelName);
    b1.saveChanges();
    const schema1 = `<?xml version="1.0" encoding="UTF-8"?>
    <ECSchema schemaName="TestDomain" alias="ts" version="01.00.00" xmlns="http://www.bentley.com/schemas/Bentley.ECXML.3.2">
        <ECSchemaReference name="BisCore" version="01.00.00" alias="bis"/>
        <ECEntityClass typeName="a1">
            <BaseClass>bis:GraphicalElement2d</BaseClass>
            <ECProperty propertyName="prop1" typeName="string" />
        </ECEntityClass>
        <ECRelationshipClass typeName="A1OwnsA1" modifier="None" strength="embedding">
            <BaseClass>bis:ElementOwnsChildElements</BaseClass>
            <Source multiplicity="(0..1)" roleLabel="owns" polymorphic="true">
                <Class class="a1"/>
            </Source>
            <Target multiplicity="(0..*)" roleLabel="is owned by" polymorphic="false">
                <Class class="a1"/>
            </Target>
        </ECRelationshipClass>
    </ECSchema>`;

    await b1.importSchemaStrings([schema1]);
    chai.expect(b1.txns.hasPendingTxns).to.be.true
    await b1.pushChanges({ description: "schema1" });
    const codeProps = Code.createEmpty();
    codeProps.value = "DrawingModel";
    await b1.locks.acquireLocks({ shared: IModel.dictionaryId });
    this.drawingModelId = IModelTestUtils.createAndInsertDrawingPartitionAndModel(b1, codeProps, true)[1];
    let drawingCategoryId = DrawingCategory.queryCategoryIdByName(b1, IModel.dictionaryId, "MyDrawingCategory");
    if (undefined === drawingCategoryId)
      drawingCategoryId = DrawingCategory.insert(b1, IModel.dictionaryId, "MyDrawingCategory", new SubCategoryAppearance());
    this.drawingCategoryId = drawingCategoryId;
    b1.saveChanges();
    await b1.pushChanges({ description: "drawing category" });
    b1.close();
  }
  public async openBriefcase(): Promise<BriefcaseDb> {
    const b = await HubWrappers.downloadAndOpenBriefcase({ iTwinId: HubMock.iTwinId, iModelId: this.iModelId });
    b.channels.addAllowedChannel(ChannelControl.sharedChannelName);
    b.saveChanges();
    this.briefcases.push(b);
    return b;
  }
  public async insertElement(b: BriefcaseDb, markAsIndirect?: true) {
    await b.locks.acquireLocks({ shared: [this.drawingModelId] });
    const baseProps = {
      classFullName: "TestDomain:a1",
      model: this.drawingModelId,
      category: this.drawingCategoryId,
      code: Code.createEmpty(),
    };
    let id: Id64String = "";
    if (markAsIndirect) {
      b.txns.withIndirectTxnMode(() => {
        id = b.elements.insertElement({ ...baseProps, prop1: `${this._data++}` } as any);
      });
      return id;
    }
    return b.elements.insertElement({ ...baseProps, prop1: `${this._data++}` } as any);
  }
  public async insertElement2(b: BriefcaseDb, args?: { prop1?: string, markAsIndirect?: true, parent?: RelatedElementProps }) {
    await b.locks.acquireLocks({ shared: [this.drawingModelId] });

    const props: GeometricElement2dProps & { prop1: string } = {
      classFullName: "TestDomain:a1",
      model: this.drawingModelId,
      category: this.drawingCategoryId,
      code: Code.createEmpty(),
      parent: args?.parent,
      prop1: args?.prop1 ?? `${this._data++}`
    };

    let id: Id64String = "";
    if (args?.markAsIndirect) {
      b.txns.withIndirectTxnMode(() => {
        id = b.elements.insertElement(props as any);
      });
      return id;
    }
    return b.elements.insertElement(props as any);
  }
  public async updateElement(b: BriefcaseDb, id: Id64String, markAsIndirect?: true) {
    await b.locks.acquireLocks({ shared: [this.drawingModelId], exclusive: [id] });
    const elProps = b.elements.getElementProps(id);

    if (markAsIndirect) {
      b.txns.withIndirectTxnMode(() => {
        b.elements.updateElement({ ...elProps, prop1: `${this._data++}` } as any);
      });
    } else {
      b.elements.updateElement({ ...elProps, prop1: `${this._data++}` } as any);
    }
  }
  public async deleteElement(b: BriefcaseDb, id: Id64String, markAsIndirect?: true) {
    await b.locks.acquireLocks({ shared: [this.drawingModelId], exclusive: [id] });
    if (markAsIndirect) {
      b.txns.withIndirectTxnMode(() => {
        b.elements.deleteElement(id);
      });
    } else {
      b.elements.deleteElement(id);
    }
  }
  public async shutdown(): Promise<void> {
    this.briefcases.forEach(b => b.close());
    HubMock.shutdown();
  }
}

describe("rebase changes & stashing api", function (this: Suite) {
  let testIModel: TestIModel;
  before(async () => {
    if (!IModelHost.isValid)
      await IModelHost.startup();
  });
  this.beforeEach(async () => {
    testIModel = new TestIModel();
    await testIModel.startup();
  });
  this.afterEach(async () => {
    await testIModel.shutdown();
  });
  it("save changes args", async () => {
    const b1 = await testIModel.openBriefcase();
    await testIModel.insertElement(b1)
    b1.saveChanges({
      source: "test",
      description: "test description",
      appData: {
        test: "test",
        foo: [1, 2, 3],
        bar: { baz: "qux" }
      }
    });

    let lastTxn = b1.txns.getLastSavedTxnProps();
    chai.assert.isDefined(lastTxn);
    if (lastTxn) {
      chai.expect(lastTxn.props.source).to.be.equals("test");
      chai.expect(lastTxn.props.description).to.be.equals("test description");
      chai.expect(lastTxn.props.appData).to.not.be.undefined;
      chai.expect(lastTxn.props.appData?.test).to.be.eq("test");
      chai.expect(lastTxn.props.appData?.foo).to.be.deep.eq([1, 2, 3]);
      chai.expect(lastTxn.props.appData?.bar).to.be.deep.eq({ baz: "qux" });
      chai.expect(lastTxn.nextId).to.be.undefined;
      chai.expect(lastTxn.prevId).to.be.undefined;
      chai.expect(lastTxn.type).to.be.eq("Data");
      chai.expect(lastTxn.id).to.be.eq('0x100000000');
      chai.expect(lastTxn.reversed).to.be.false;
      chai.expect(lastTxn.grouped).to.be.false;
    }

    await testIModel.insertElement(b1)
    b1.saveChanges({
      source: "test2",
      description: "test description 2",
      appData: {
        test: "test 2",
        foo: [11, 12, 13],
        bar: { baz: "qux2" }
      }
    });

    lastTxn = b1.txns.getLastSavedTxnProps();
    chai.assert.isDefined(lastTxn);
    if (lastTxn) {
      chai.expect(lastTxn.props.source).to.be.equals("test2");
      chai.expect(lastTxn.props.description).to.be.equals("test description 2");
      chai.expect(lastTxn.props.appData).to.not.be.undefined;
      chai.expect(lastTxn.props.appData?.test).to.be.eq("test 2");
      chai.expect(lastTxn.props.appData?.foo).to.be.deep.eq([11, 12, 13]);
      chai.expect(lastTxn.props.appData?.bar).to.be.deep.eq({ baz: "qux2" });
      chai.expect(lastTxn.nextId).to.be.undefined;
      chai.expect(lastTxn.prevId).to.be.equal('0x100000000');
      chai.expect(lastTxn.type).to.be.eq("Data");
      chai.expect(lastTxn.id).to.be.eq('0x100000001');
      chai.expect(lastTxn.reversed).to.be.false;
      chai.expect(lastTxn.grouped).to.be.false;
    }

    await testIModel.insertElement(b1)
    b1.saveChanges("new element");
    lastTxn = b1.txns.getLastSavedTxnProps();
    chai.assert.isDefined(lastTxn);
    if (lastTxn) {
      chai.expect(lastTxn.props.source).is.undefined;
      chai.expect(lastTxn.props.description).to.be.equals("new element");
      chai.expect(lastTxn.props.appData).to.be.undefined;
      chai.expect(lastTxn.nextId).to.be.undefined;
      chai.expect(lastTxn.prevId).to.be.equal('0x100000001');
      chai.expect(lastTxn.type).to.be.eq("Data");
      chai.expect(lastTxn.id).to.be.eq('0x100000002');
      chai.expect(lastTxn.reversed).to.be.false;
      chai.expect(lastTxn.grouped).to.be.false;
    }

    await b1.pushChanges({ description: "new element" });
    chai.expect(b1.txns.isUndoPossible).is.false;
    chai.expect(b1.txns.isRedoPossible).is.false;
    lastTxn = b1.txns.getLastSavedTxnProps();
    chai.assert.isUndefined(lastTxn);
  });

  it("direct / indirect", async () => {
    const b1 = await testIModel.openBriefcase();
    const directElId = await testIModel.insertElement(b1);
    const indirectElId = await testIModel.insertElement(b1, true);
    chai.expect(directElId).to.not.be.undefined;
    chai.expect(indirectElId).to.not.be.undefined;
    b1.saveChanges({ description: "insert element 1 direct and 1 indirect" });
    const txn = b1.txns.getLastSavedTxnProps();
    chai.assert.isDefined(txn);
    if (txn) {
      let checkCount = 0;
      const reader = SqliteChangesetReader.openTxn({ txnId: txn?.id, db: b1 });
      while (reader.step()) {
        if (reader.primaryKeyValues.length === 0) continue;
        if (reader.tableName !== "bis_Element") continue;
        const iid = reader.primaryKeyValues[0] as Id64String;
        if (iid === directElId) {
          chai.expect(reader.isIndirect).to.be.false;
        }
        if (iid === indirectElId) {
          chai.expect(reader.isIndirect).to.be.true;
        }
        checkCount++;
      }
      chai.expect(checkCount).to.be.equals(2);
    }

    await b1.pushChanges({ description: "insert element 1 direct and 1 indirect" });
    chai.expect(b1.txns.isUndoPossible).is.false;
    chai.expect(b1.txns.isRedoPossible).is.false;
    const lastTxn = b1.txns.getLastSavedTxnProps();
    chai.assert.isUndefined(lastTxn);
  });

  it("rebase handler", async () => {
    const b1 = await testIModel.openBriefcase();
    const b2 = await testIModel.openBriefcase();

    const e1 = await testIModel.insertElement(b1);
    const e2 = await testIModel.insertElement(b1, true);
    b1.saveChanges();
    await b1.pushChanges({ description: "insert element 1 direct and 1 indirect" });

    await b2.pullChanges();

    await testIModel.updateElement(b1, e1);
    await testIModel.updateElement(b1, e2, true);
    b1.saveChanges();
    await b1.pushChanges({ description: "update element 1 direct and 1 indirect" });


    await testIModel.insertElement(b2);
    await testIModel.insertElement(b2, true);
    b2.saveChanges("first change");

    await testIModel.insertElement(b2);
    await testIModel.insertElement(b2, true);
    b2.saveChanges("second change");

    await testIModel.insertElement(b2);
    await testIModel.insertElement(b2, true);
    b2.saveChanges("third change");

    b2.txns.rebaser.setCustomHandler({
      shouldReinstate: (_txn: TxnProps) => {
        return true;
      },
      recompute: async (_txn: TxnProps): Promise<void> => {
        await testIModel.insertElement(b2);
        await testIModel.insertElement(b2, true);
      },
    });
    await b1.pullChanges();
  });
  it("stash & drop", async () => {
    const b1 = await testIModel.openBriefcase();
    const e1 = await testIModel.insertElement(b1);
    b1.saveChanges();
    await b1.pushChanges({ description: "insert element 1 direct and 1 indirect" });

    const e2 = await testIModel.insertElement(b1);
    b1.saveChanges();
    await b1.pushChanges({ description: "insert element 1 direct and 1 indirect" });

    await testIModel.insertElement(b1);
    b1.saveChanges(`first`);
    await testIModel.updateElement(b1, e1);
    b1.saveChanges(`second`);
    await testIModel.deleteElement(b1, e2);
    b1.saveChanges(`third`);
    await testIModel.insertElement(b1);
    b1.saveChanges(`fourth`);

    const stash1 = await StashManager.stash({ db: b1, description: "stash test 1" });

    chai.expect(stash1).to.exist;
    chai.assert(Guid.isGuid(stash1.id));
    chai.expect(stash1.description).to.equals("stash test 1");
    chai.expect(stash1.briefcaseId).equals(b1.briefcaseId);
    chai.expect(stash1.iModelId).to.equals(b1.iModelId);
    chai.expect(stash1.timestamp).to.exist;
    chai.expect(stash1.description).to.exist;
    chai.expect(stash1.hash).length(64);
    chai.expect(stash1.parentChangeset).to.exist;
    chai.expect(stash1.idSequences.element).to.equals("0x30000000004");
    chai.expect(stash1.idSequences.instance).to.equals("0x30000000000");
    chai.expect(stash1.acquiredLocks).equals(4);
    chai.expect(stash1.txns).to.exist;

    chai.expect(stash1.txns).to.have.lengthOf(4);
    chai.expect(stash1.txns[0].props.description).to.equal("first");
    chai.expect(stash1.txns[1].props.description).to.equal("second");
    chai.expect(stash1.txns[2].props.description).to.equal("third");
    chai.expect(stash1.txns[3].props.description).to.equal("fourth");

    chai.expect(stash1.txns[0].id).to.equals("0x100000000");
    chai.expect(stash1.txns[1].id).to.equals("0x100000001");
    chai.expect(stash1.txns[2].id).to.equals("0x100000002");
    chai.expect(stash1.txns[3].id).to.equals("0x100000003");

    await testIModel.insertElement(b1);
    b1.saveChanges(`fifth`);
    await testIModel.updateElement(b1, e1);
    b1.saveChanges(`sixth`);
    await testIModel.insertElement(b1);
    b1.saveChanges(`seventh`);

    const stash2 = await StashManager.stash({ db: b1, description: "stash test 2" });
    chai.expect(stash2).to.exist;
    chai.expect(stash2.description).to.equals("stash test 2");
    chai.expect(stash2.hash).length(64);
    chai.expect(stash2.parentChangeset).to.exist;
    chai.expect(stash2.idSequences.element).to.equals("0x30000000006");
    chai.expect(stash2.idSequences.instance).to.equals("0x30000000000");
    chai.expect(stash2.acquiredLocks).equals(4);
    chai.expect(stash2.txns).to.exist;

    chai.expect(stash2.txns).to.have.lengthOf(7);
    chai.expect(stash2.txns[0].props.description).to.equal("first");
    chai.expect(stash2.txns[1].props.description).to.equal("second");
    chai.expect(stash2.txns[2].props.description).to.equal("third");
    chai.expect(stash2.txns[3].props.description).to.equal("fourth");
    chai.expect(stash2.txns[4].props.description).to.equal("fifth");
    chai.expect(stash2.txns[5].props.description).to.equal("sixth");
    chai.expect(stash2.txns[6].props.description).to.equal("seventh");

    chai.expect(stash2.txns[0].id).to.equals("0x100000000");
    chai.expect(stash2.txns[1].id).to.equals("0x100000001");
    chai.expect(stash2.txns[2].id).to.equals("0x100000002");
    chai.expect(stash2.txns[3].id).to.equals("0x100000003");
    chai.expect(stash2.txns[4].id).to.equals("0x100000004");
    chai.expect(stash2.txns[5].id).to.equals("0x100000005");
    chai.expect(stash2.txns[6].id).to.equals("0x100000006");

    const stashes = StashManager.getStashes(b1);
    chai.expect(stashes).to.have.lengthOf(2);
    chai.expect(stashes[0].description).to.equals("stash test 2");
    chai.expect(stashes[1].description).to.equals("stash test 1");
    chai.expect(stashes[0]).to.deep.equal(stash2);
    chai.expect(stashes[1]).to.deep.equal(stash1);

    StashManager.dropAllStashes(b1);
    chai.expect(StashManager.getStashes(b1)).to.have.lengthOf(0);
  });
  it("should restore mutually exclusive stashes", async () => {
    const b1 = await testIModel.openBriefcase();

    // stash 1
    const e1 = await testIModel.insertElement(b1);
    chai.expect(e1).to.exist;
    b1.saveChanges("first");
    const stash1 = await StashManager.stash({ db: b1, description: "stash test 1", discardLocalChanges: true, retainLocks: true });
    chai.expect(stash1).to.exist;
    chai.expect(b1.elements.tryGetElement(e1)).to.undefined;
    chai.expect(b1.txns.isUndoPossible).to.be.false;
    chai.expect(b1.txns.isRedoPossible).to.be.false;

    // stash 2
    const e2 = await testIModel.insertElement(b1);
    chai.expect(e2).to.exist;
    b1.saveChanges("second");
    const stash2 = await StashManager.stash({ db: b1, description: "stash test 2", discardLocalChanges: true, retainLocks: true });
    chai.expect(stash2).to.exist;
    chai.expect(b1.elements.tryGetElement(e1)).to.undefined;
    chai.expect(b1.elements.tryGetElement(e2)).to.undefined;
    chai.expect(b1.txns.isUndoPossible).to.be.false;
    chai.expect(b1.txns.isRedoPossible).to.be.false;

    // stash 3
    const e3 = await testIModel.insertElement(b1);
    chai.expect(e3).to.exist;
    b1.saveChanges("third");
    const stash3 = await StashManager.stash({ db: b1, description: "stash test 3", discardLocalChanges: true, retainLocks: true });
    chai.expect(stash3).to.exist;
    chai.expect(b1.elements.tryGetElement(e1)).to.undefined;
    chai.expect(b1.elements.tryGetElement(e2)).to.undefined;
    chai.expect(b1.elements.tryGetElement(e3)).to.undefined;
    chai.expect(b1.txns.isUndoPossible).to.be.false;
    chai.expect(b1.txns.isRedoPossible).to.be.false;

    chai.expect(e1).not.equals(e2);
    chai.expect(e1).not.equals(e3);
    chai.expect(e2).not.equals(e3);

    const stashes = StashManager.getStashes(b1);
    chai.expect(stashes).to.have.lengthOf(3);
    chai.expect(stashes[0].description).to.equals("stash test 3");
    chai.expect(stashes[1].description).to.equals("stash test 2");
    chai.expect(stashes[2].description).to.equals("stash test 1");

    // restore stash 1
    await StashManager.restore({ db: b1, stash: stash1 });
    chai.expect(b1.elements.tryGetElement(e1)).to.exist;
    chai.expect(b1.elements.tryGetElement(e2)).to.undefined;
    chai.expect(b1.elements.tryGetElement(e3)).to.undefined;

    // restore stash 2
    await StashManager.restore({ db: b1, stash: stash2 });
    chai.expect(b1.elements.tryGetElement(e1)).to.undefined;
    chai.expect(b1.elements.tryGetElement(e2)).to.exist;
    chai.expect(b1.elements.tryGetElement(e3)).to.undefined;

    // restore stash 3
    await StashManager.restore({ db: b1, stash: stash3 });
    chai.expect(b1.elements.tryGetElement(e1)).to.undefined;
    chai.expect(b1.elements.tryGetElement(e2)).to.undefined;
    chai.expect(b1.elements.tryGetElement(e3)).to.exist;
  });
  it("should restore stash in any order", async () => {
    const b1 = await testIModel.openBriefcase();

    // stash 1
    const e1 = await testIModel.insertElement(b1);
    chai.expect(e1).to.exist;
    b1.saveChanges("first");
    // do not discard local changes
    const stash1 = await StashManager.stash({ db: b1, description: "stash test 1" });
    chai.expect(stash1).to.exist;
    chai.expect(b1.elements.tryGetElement(e1)).to.exist;
    chai.expect(b1.txns.isUndoPossible).to.be.true;
    chai.expect(b1.txns.isRedoPossible).to.be.false;

    // stash 2
    const e2 = await testIModel.insertElement(b1);
    chai.expect(e2).to.exist;
    b1.saveChanges("second");
    // do not discard local changes
    const stash2 = await StashManager.stash({ db: b1, description: "stash test 2" });
    chai.expect(stash2).to.exist;
    chai.expect(b1.elements.tryGetElement(e1)).to.exist;
    chai.expect(b1.elements.tryGetElement(e2)).to.exist;
    chai.expect(b1.txns.isUndoPossible).to.be.true;
    chai.expect(b1.txns.isRedoPossible).to.be.false;

    // stash 3
    const e3 = await testIModel.insertElement(b1);
    chai.expect(e3).to.exist;
    b1.saveChanges("third");
    // do not discard local changes
    const stash3 = await StashManager.stash({ db: b1, description: "stash test 3" });
    chai.expect(stash3).to.exist;
    chai.expect(b1.elements.tryGetElement(e1)).to.exist;
    chai.expect(b1.elements.tryGetElement(e2)).to.exist;
    chai.expect(b1.elements.tryGetElement(e3)).to.exist;
    chai.expect(b1.txns.isUndoPossible).to.be.true;
    chai.expect(b1.txns.isRedoPossible).to.be.false;

    const stashes = StashManager.getStashes(b1);
    chai.expect(stashes).to.have.lengthOf(3);
    chai.expect(stashes[0].description).to.equals("stash test 3");
    chai.expect(stashes[1].description).to.equals("stash test 2");
    chai.expect(stashes[2].description).to.equals("stash test 1");

    await b1.discardChanges({ retainLocks: true });
    chai.expect(b1.elements.tryGetElement(e1)).to.undefined;
    chai.expect(b1.elements.tryGetElement(e2)).to.undefined;
    chai.expect(b1.elements.tryGetElement(e3)).to.undefined;
    chai.expect(b1.txns.isUndoPossible).to.be.false;
    chai.expect(b1.txns.isRedoPossible).to.be.false;

    // restore stash 1
    await StashManager.restore({ db: b1, stash: stash1 });
    chai.expect(b1.elements.tryGetElement(e1)).to.exist;
    chai.expect(b1.elements.tryGetElement(e2)).to.undefined;
    chai.expect(b1.elements.tryGetElement(e3)).to.undefined;


    // restore stash 2
    await StashManager.restore({ db: b1, stash: stash2 });
    chai.expect(b1.elements.tryGetElement(e1)).to.exist;
    chai.expect(b1.elements.tryGetElement(e2)).to.exist;
    chai.expect(b1.elements.tryGetElement(e3)).to.undefined;

    // restore stash 3
    await StashManager.restore({ db: b1, stash: stash3 });
    chai.expect(b1.elements.tryGetElement(e1)).to.exist;
    chai.expect(b1.elements.tryGetElement(e2)).to.exist;
    chai.expect(b1.elements.tryGetElement(e3)).to.exist;

  });
  it("should restore stash when briefcase has advanced to latest changeset", async () => {
    const b1 = await testIModel.openBriefcase();
    const b2 = await testIModel.openBriefcase();

    chai.expect(b1.changeset.index).to.equals(2);
    chai.expect(b2.changeset.index).to.equals(2);

    const e1 = await testIModel.insertElement(b1);
    chai.expect(e1).to.exist;
    b1.saveChanges();
    await b1.pushChanges({ description: `${e1} inserted` });

    chai.expect(b1.changeset.index).to.equals(3);

    const e2 = await testIModel.insertElement(b2);
    chai.expect(e2).to.exist;
    b2.saveChanges();

    chai.expect(b2.elements.tryGetElement(e1)).to.undefined;
    chai.expect(b2.elements.tryGetElement(e2)).to.exist;

    const b2Stash1 = await StashManager.stash({ db: b2, description: "stash test 1", discardLocalChanges: true });
    chai.expect(b2Stash1.parentChangeset.index).to.equals(2);

    chai.expect(b2.elements.tryGetElement(e1)).to.undefined;
    chai.expect(b2.elements.tryGetElement(e2)).to.undefined;

    await b2.pullChanges();
    chai.expect(b2.changeset.index).to.equals(3);

    chai.expect(b2.elements.tryGetElement(e1)).to.exist;
    chai.expect(b2.elements.tryGetElement(e2)).to.undefined;

    // stash restore should downgrade briefcase to older changeset as specified in stash
    await StashManager.restore({ db: b2, stash: b2Stash1 });
    chai.expect(b2.changeset.index).to.equals(2);

    chai.expect(b2.elements.tryGetElement(e1)).to.undefined;
    chai.expect(b2.elements.tryGetElement(e2)).to.exist;

    await b2.pullChanges();
    chai.expect(b2.changeset.index).to.equals(3);
    chai.expect(b2.elements.tryGetElement(e1)).to.exist;
    chai.expect(b2.elements.tryGetElement(e2)).to.exist;

    await b2.pushChanges({ description: "test" });
    chai.expect(b2.changeset.index).to.equals(4);
  });
  it("restore stash that has element changed by another briefcase", async () => {
    const b1 = await testIModel.openBriefcase();
    const b2 = await testIModel.openBriefcase();

    chai.expect(b1.changeset.index).to.equals(2);
    chai.expect(b2.changeset.index).to.equals(2);

    const e1 = await testIModel.insertElement(b1);
    chai.expect(e1).to.exist;
    b1.saveChanges();
    await b1.pushChanges({ description: `${e1} inserted` });

    chai.expect(b1.changeset.index).to.equals(3);

    await b2.pullChanges();
    chai.expect(b2.changeset.index).to.equals(3);
    await testIModel.updateElement(b2, e1);
    b2.saveChanges();

    chai.expect(b2.locks.holdsExclusiveLock(e1)).to.be.true;
    const b2Stash1 = await StashManager.stash({ db: b2, description: "stash test 1", discardLocalChanges: true });
    chai.expect(b2Stash1.parentChangeset.index).to.equals(3);
    chai.expect(b2.locks.holdsExclusiveLock(e1)).to.be.false;

    // stash release lock so b2 should have released lock and b1 should be able to update.
    await testIModel.updateElement(b1, e1);
    b1.saveChanges();

    // restore stash should fail because of lock not obtained on e1
    await chai.expect(StashManager.restore({ db: b2, stash: b2Stash1 })).to.be.rejectedWith("exclusive lock is already held");

    // push b1 changes to release lock
    await b1.pushChanges({ description: `${e1} inserted` });

    // restore stash should fail because pull is required to obtain lock
    await chai.expect(StashManager.restore({ db: b2, stash: b2Stash1 })).to.be.rejectedWith("pull is required to obtain lock");

    await b2.pullChanges();

    chai.expect(b2.changeset.index).to.equals(4);
    const elBefore = b2.elements.tryGetElementProps(e1);
    chai.expect((elBefore as any).prop1).to.equals("2");
    // restore stash should succeed as now it can obtain lock
    await StashManager.restore({ db: b2, stash: b2Stash1 });

    const elAfter = b2.elements.tryGetElementProps(e1);
    chai.expect((elAfter as any).prop1).to.equals("1");
    await b2.pushChanges({ description: `${e1} updated` });
  });
  it("schema change should not be stashed", async () => {
    const b1 = await testIModel.openBriefcase();
    const schema1 = `<?xml version="1.0" encoding="UTF-8"?>
        <ECSchema schemaName="TestDomain" alias="ts" version="01.00.01" xmlns="http://www.bentley.com/schemas/Bentley.ECXML.3.2">
            <ECSchemaReference name="BisCore" version="01.00.00" alias="bis"/>
            <ECEntityClass typeName="a1">
                <BaseClass>bis:GraphicalElement2d</BaseClass>
                <ECProperty propertyName="prop1" typeName="string" />
                <ECProperty propertyName="prop2" typeName="string" />
            </ECEntityClass>
            <ECRelationshipClass typeName="A1OwnsA1" modifier="None" strength="embedding">
                <BaseClass>bis:ElementOwnsChildElements</BaseClass>
                <Source multiplicity="(0..1)" roleLabel="owns" polymorphic="true">
                    <Class class="a1"/>
                </Source>
                <Target multiplicity="(0..*)" roleLabel="is owned by" polymorphic="false">
                    <Class class="a1"/>
                </Target>
            </ECRelationshipClass>
        </ECSchema>`;
    await b1.importSchemaStrings([schema1]);
    b1.saveChanges();

    await chai.expect(StashManager.stash({ db: b1, description: "stash test 1" })).to.not.rejectedWith("Bad Arg: Pending schema changeset stashing is not currently supported");
  });
  it("abort rebase", async () => {
    const b1 = await testIModel.openBriefcase();
    const b2 = await testIModel.openBriefcase();

    const e1 = await testIModel.insertElement(b1);
    b1.saveChanges();
    await b1.pushChanges({ description: `${e1} inserted` });

    const e2 = await testIModel.insertElement(b2);
    chai.expect(e2).to.exist;
    let e3 = "";
    b2.saveChanges();
    b2.txns.rebaser.setCustomHandler({
      shouldReinstate: (_txnProps: TxnProps) => {
        return true;
      },
      recompute: async (_txnProps: TxnProps) => {
        chai.expect(BriefcaseManager.containsRestorePoint(b2, BriefcaseManager.PULL_MERGE_RESTORE_POINT_NAME)).is.true;
        e3 = await testIModel.insertElement(b2);
        throw new Error("Rebase failed");
      },
    });

    chai.expect(b2.elements.tryGetElementProps(e1)).to.undefined;
    chai.expect(b2.elements.tryGetElementProps(e2)).to.exist;
    chai.expect(b2.elements.tryGetElementProps(e3)).to.undefined;
    chai.expect(b2.changeset.index).to.equals(2);
    await chai.expect(b2.pullChanges()).to.be.rejectedWith("Rebase failed");

    chai.expect(b2.changeset.index).to.equals(3);
    chai.expect(e3).to.exist;
    chai.expect(b2.elements.tryGetElementProps(e1)).to.exist;     // came from incoming changeset
    chai.expect(b2.elements.tryGetElementProps(e2)).to.undefined; // was local change and reversed during rebase.
    chai.expect(b2.elements.tryGetElementProps(e3)).to.undefined; // was insert by reCompute() but due to exception the rebase attempt was abandoned.

    chai.expect(BriefcaseManager.containsRestorePoint(b2, BriefcaseManager.PULL_MERGE_RESTORE_POINT_NAME)).is.true;

    chai.expect(b2.txns.rebaser.canAbort()).is.true;
    await b2.txns.rebaser.abort();

    chai.expect(b2.changeset.index).to.equals(2);
    chai.expect(b2.elements.tryGetElementProps(e1)).to.undefined; // reset briefcase should move tip back to where it was before pull
    chai.expect(b2.elements.tryGetElementProps(e2)).to.exist;  // abort should put back e2 which was only change at the time of pull
    chai.expect(b2.elements.tryGetElementProps(e3)).to.undefined; // add by rebase so should not exist either

    chai.expect(BriefcaseManager.containsRestorePoint(b2, BriefcaseManager.PULL_MERGE_RESTORE_POINT_NAME)).is.false;
  });
  it("getStash() should throw exception", async () => {
    const b1 = await testIModel.openBriefcase();
    chai.expect(() => StashManager.getStash({ db: b1, stash: "invalid_stash" })).to.throw("Invalid stash");
    chai.expect(StashManager.tryGetStash({ db: b1, stash: "invalid_stash" })).to.be.undefined;
  });
  it("edge case: a indirect update can cause FK violation", async () => {
    const b1 = await testIModel.openBriefcase();
    const b2 = await testIModel.openBriefcase();

    const parentId = await testIModel.insertElement(b1);
    const childId = await testIModel.insertElement2(b1, { parent: { id: parentId, relClassName: "TestDomain:A1OwnsA1" } });
    b1.saveChanges("insert parent and child");
    await b1.pushChanges({ description: `inserted parent ${parentId} and child ${childId}` });
    await b2.pullChanges();

    // b1 delete childId while b1 create a child of childId as indirect change
    await testIModel.deleteElement(b1, childId);
    b1.saveChanges("delete child");
    // no exclusive lock required on child1
    const grandChildId = await testIModel.insertElement2(b2, { parent: { id: childId, relClassName: "TestDomain:A1OwnsA1" }, markAsIndirect: true });
    b2.saveChanges("delete child and insert grandchild");

    await b1.pushChanges({ description: `deleted child ${childId}` });

    // should fail to pull and rebase changes.
    await chai.expect(b2.pushChanges({ description: `deleted child ${childId} and inserted grandchild ${grandChildId}` }))
      .to.be.rejectedWith("Foreign key conflicts in ChangeSet. Aborting rebase.");
  });
<<<<<<< HEAD
});
=======

  it("ECSqlReader unable to read updates after saveChanges()", async () => {
    const b1 = await testIModel.openBriefcase();
    const findElement = async (id: Id64String) => {
      const reader = b1.createQueryReader(`SELECT ECInstanceId, ec_className(ECClassId), Prop1 FROM ts.A1 WHERE ECInstanceId = ${id}`, QueryBinder.from([id]));
      if(await reader.step())
        return { id: reader.current[0], className: reader.current[1], prop1: reader.current[2] };
      return undefined;
    }

    const runQuery  = async (query: string) => {
      const reader = b1.createQueryReader(query);
      let rows = 0;
      while (await reader.step()) {
        rows++;
      }
      return rows;
    }
    const runQueryParallel = async (query: string, times: number = 1) => {
      return Promise.all(new Array(times).fill(query).map(runQuery));
    }

    // Following query have open cached statement against BisCore.Element that will prevent
    // updates from being visible until the statement is finalized.
    await runQueryParallel(`SELECT $ FROM BisCore.Element`, 10);

    const e1 = await testIModel.insertElement(b1);
    chai.expect(await findElement(e1)).to.be.undefined;
    b1.saveChanges("insert element");

    const e1Props = await findElement(e1);
    chai.expect(e1Props).to.exist;
    await runQueryParallel(`SELECT $ FROM BisCore.Element`, 10);
    const e2 = await testIModel.insertElement(b1);
    chai.expect(await findElement(e2)).to.be.undefined;
    b1.saveChanges("insert second element");

    const e2Props = await findElement(e2);
    chai.expect(e2Props).to.exist;

    await runQueryParallel(`SELECT $ FROM BisCore.Element`, 10);
    const e3 = await testIModel.insertElement(b1);
    chai.expect(await findElement(e3)).to.be.undefined;
    b1.saveChanges("insert third element");

    const e3Props = await findElement(e3);
    chai.expect(e3Props).to.exist;
  });
});
>>>>>>> c3d135dd
<|MERGE_RESOLUTION|>--- conflicted
+++ resolved
@@ -11,12 +11,6 @@
 import { HubWrappers, IModelTestUtils, KnownTestLocations } from "..";
 import { BriefcaseDb, BriefcaseManager, ChannelControl, DrawingCategory, IModelHost, SqliteChangesetReader, TxnProps } from "../../core-backend";
 import { HubMock } from "../../internal/HubMock";
-<<<<<<< HEAD
-=======
-import { Suite } from "mocha";
-import { Code, GeometricElement2dProps, IModel, QueryBinder, RelatedElementProps, SubCategoryAppearance } from "@itwin/core-common";
-import { Guid, Id64String } from "@itwin/core-bentley";
->>>>>>> c3d135dd
 import { StashManager } from "../../StashManager";
 chai.use(chaiAsPromised);
 
@@ -730,9 +724,6 @@
     await chai.expect(b2.pushChanges({ description: `deleted child ${childId} and inserted grandchild ${grandChildId}` }))
       .to.be.rejectedWith("Foreign key conflicts in ChangeSet. Aborting rebase.");
   });
-<<<<<<< HEAD
-});
-=======
 
   it("ECSqlReader unable to read updates after saveChanges()", async () => {
     const b1 = await testIModel.openBriefcase();
@@ -782,4 +773,3 @@
     chai.expect(e3Props).to.exist;
   });
 });
->>>>>>> c3d135dd
