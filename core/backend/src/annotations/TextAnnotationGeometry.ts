--- conflicted
+++ resolved
@@ -56,12 +56,8 @@
   // Construct the debug geometry
   if (props.wantDebugGeometry) {
     result = result && debugAnchorPoint(props.builder, annotation, props.layout, annotation.computeTransform(props.layout.range));
-<<<<<<< HEAD
+    result = result && debugRunLayout(props.builder, props.layout, annotation.computeTransform(props.layout.range));
     if (props.layout.blockSettings.frameShape !== "none") result = result && debugSnapPoints(props.builder, props.layout.blockSettings, props.layout.range, annotation.computeTransform(props.layout.range));
-=======
-    result = result && debugRunLayout(props.builder, props.layout, annotation.computeTransform(props.layout.range));
-    if (annotation.frame) result = result && debugSnapPoints(props.builder, annotation.frame, props.layout.range, annotation.computeTransform(props.layout.range));
->>>>>>> c6ac55a2
   }
 
   return result;
