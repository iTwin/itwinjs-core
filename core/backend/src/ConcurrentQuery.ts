--- conflicted
+++ resolved
@@ -1,40 +1,3 @@
-<<<<<<< HEAD
-/*---------------------------------------------------------------------------------------------
-* Copyright (c) Bentley Systems, Incorporated. All rights reserved.
-* See LICENSE.md in the project root for license terms and full copyright notice.
-*--------------------------------------------------------------------------------------------*/
-import { QueryQuota } from "@itwin/core-common";
-
-/** Configuration for concurrent query manager
- * @internal
- */
-export interface Config {
-  /** Time seconds after which any completed query result will be purged */
-  autoExpireTimeForCompletedQuery?: number;
-  /** Number of concurrent worker to use. By default set to available CPUs */
-  concurrent?: number;
-  /** Number of ECSQL cached statement held by a single worker */
-  cachedStatementsPerThread?: number;
-  /** Maximum size of query queue after which incoming queries are rejected */
-  maxQueueSize?: number;
-  /** Minimum time interval in seconds after which monitor starts. */
-  minMonitorInterval?: number;
-  /** idle period of time in seconds after which resources and caches are purged */
-  idleCleanupTime?: number;
-  /** Poll interval in milliseconds. */
-  pollInterval?: number;
-  /** Global restriction on query quota */
-  quota?: QueryQuota;
-  /** Use sqlite shared cache option */
-  useSharedCache?: boolean;
-  /** Read uncommitted read for better performance */
-  useUncommittedRead?: boolean;
-  /** Reset statistics after query manager is not used for following amount of time in minutes. Cannot be less then 10 minutes */
-  resetStatisticsInterval?: number;
-  /** Log statistics interval in minutes. Cannot be less then 5 minutes */
-  logStatisticsInterval?: number;
-}
-=======
 import { IModelJsNative } from "@bentley/imodeljs-native";
 /*---------------------------------------------------------------------------------------------
 * Copyright (c) Bentley Systems, Incorporated. All rights reserved.
@@ -63,5 +26,4 @@
       });
     });
   }
-}
->>>>>>> 51caf2bd
+}