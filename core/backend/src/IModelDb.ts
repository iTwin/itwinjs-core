/*---------------------------------------------------------------------------------------------
* Copyright (c) Bentley Systems, Incorporated. All rights reserved.
* See LICENSE.md in the project root for license terms and full copyright notice.
*--------------------------------------------------------------------------------------------*/
/** @packageDocumentation
 * @module iModels
 */

import * as fs from "fs";
import { join } from "path";
import * as touch from "touch";
import { IModelJsNative, SchemaWriteStatus } from "@bentley/imodeljs-native";
import {
  AccessToken, assert, BeEvent, BentleyStatus, ChangeSetStatus, DbChangeStage, DbConflictCause, DbConflictResolution, DbResult,
  Guid, GuidString, Id64, Id64Arg, Id64Array, Id64Set, Id64String, IModelStatus, JsonUtils, Logger, LogLevel, LRUMap, OpenMode
} from "@itwin/core-bentley";
import {
  AxisAlignedBox3d, BRepGeometryCreate, BriefcaseId, BriefcaseIdValue, CategorySelectorProps, ChangesetHealthStats, ChangesetIdWithIndex, ChangesetIndexAndId, Code,
  CodeProps, CreateEmptySnapshotIModelProps, CreateEmptyStandaloneIModelProps, CreateSnapshotIModelProps, DbQueryRequest, DisplayStyleProps,
  DomainOptions, EcefLocation, ECJsNames, ECSchemaProps, ECSqlReader, ElementAspectProps, ElementGeometryCacheOperationRequestProps, ElementGeometryCacheRequestProps, ElementGeometryCacheResponseProps, ElementGeometryRequest, ElementGraphicsRequestProps, ElementLoadProps, ElementProps, EntityMetaData, EntityProps, EntityQueryParams, FilePropertyProps, FontMap,
  GeoCoordinatesRequestProps, GeoCoordinatesResponseProps, GeometryContainmentRequestProps, GeometryContainmentResponseProps, IModel,
  IModelCoordinatesRequestProps, IModelCoordinatesResponseProps, IModelError, IModelNotFoundResponse, IModelTileTreeProps, LocalFileName,
  MassPropertiesRequestProps, MassPropertiesResponseProps, ModelExtentsProps, ModelLoadProps, ModelProps, ModelSelectorProps, OpenBriefcaseProps,
  OpenCheckpointArgs, OpenSqliteArgs, ProfileOptions, PropertyCallback, QueryBinder, QueryOptions, QueryRowFormat, SchemaState,
  SheetProps, SnapRequestProps, SnapResponseProps, SnapshotOpenOptions, SpatialViewDefinitionProps, SubCategoryResultRow, TextureData,
  TextureLoadProps, ThumbnailProps, UpgradeOptions, ViewDefinition2dProps, ViewDefinitionProps, ViewIdString, ViewQueryParams, ViewStateLoadProps,
  ViewStateProps, ViewStoreError, ViewStoreRpc
} from "@itwin/core-common";
import { Range2d, Range3d } from "@itwin/core-geometry";
import { BackendLoggerCategory } from "./BackendLoggerCategory";
import { BriefcaseManager, PullChangesArgs, PushChangesArgs, RevertChangesArgs } from "./BriefcaseManager";
import { ChannelControl } from "./ChannelControl";
import { createChannelControl } from "./internal/ChannelAdmin";
import { CheckpointManager, CheckpointProps, V2CheckpointManager } from "./CheckpointManager";
import { ClassRegistry, EntityJsClassMap, MetaDataRegistry } from "./ClassRegistry";
import { CloudSqlite } from "./CloudSqlite";
import { CodeService } from "./CodeService";
import { CodeSpecs } from "./CodeSpecs";
import { ConcurrentQuery } from "./ConcurrentQuery";
import { ECSchemaXmlContext } from "./ECSchemaXmlContext";
import { ECSqlStatement } from "./ECSqlStatement";
import { Element, SectionDrawing, Subject } from "./Element";
import { ElementAspect } from "./ElementAspect";
import { generateElementGraphics } from "./ElementGraphics";
import { ECSqlRow, Entity, EntityClassType } from "./Entity";
import { ExportGraphicsOptions, ExportPartGraphicsOptions } from "./ExportGraphics";
import { GeoCoordConfig } from "./GeoCoordConfig";
import { IModelHost } from "./IModelHost";
import { IModelJsFs } from "./IModelJsFs";
import { IpcHost } from "./IpcHost";
import { Model } from "./Model";
import { Relationships } from "./Relationship";
import { SchemaSync } from "./SchemaSync";
import { createServerBasedLocks } from "./internal/ServerBasedLocks";
import { SqliteStatement, StatementCache } from "./SqliteStatement";
import { ComputeRangesForTextLayoutArgs, TextLayoutRanges } from "./annotations/TextBlockLayout";
import { TxnManager } from "./TxnManager";
import { DrawingViewDefinition, SheetViewDefinition, ViewDefinition } from "./ViewDefinition";
import { ViewStore } from "./ViewStore";
import { Setting, SettingsContainer, SettingsDictionary, SettingsPriority } from "./workspace/Settings";
import { Workspace, WorkspaceDbLoadError, WorkspaceDbLoadErrors, WorkspaceDbSettingsProps, WorkspaceSettingNames } from "./workspace/Workspace";
import { constructWorkspace, OwnedWorkspace, throwWorkspaceDbLoadErrors } from "./internal/workspace/WorkspaceImpl";
import { SettingsImpl } from "./internal/workspace/SettingsImpl";
import { DbMergeChangesetConflictArgs } from "./internal/ChangesetConflictArgs";
import { LockControl } from "./LockControl";
import { IModelNative } from "./internal/NativePlatform";
import type { BlobContainer } from "./BlobContainerService";
import { createNoOpLockControl } from "./internal/NoLocks";
import { IModelDbFonts } from "./IModelDbFonts";
import { createIModelDbFonts } from "./internal/IModelDbFontsImpl";
import { _cache, _close, _hubAccess, _instanceKeyCache, _nativeDb, _releaseAllLocks, _resetIModelDb } from "./internal/Symbols";
import { ECVersion, SchemaContext, SchemaJsonLocater } from "@itwin/ecschema-metadata";
import { SchemaMap } from "./Schema";
import { ElementLRUCache, InstanceKeyLRUCache } from "./internal/ElementLRUCache";
import { DeQueue, EditCommandInfo } from "./UtilityFunctions";
// spell:ignore fontid fontmap

const loggerCategory: string = BackendLoggerCategory.IModelDb;

/**
 * Arguments for saving changes to the iModel.
 * @alpha
 */
export interface SaveChangesArgs {
  /**
   * Optional description of the changes being saved.
   */
  description?: string;
  /**
   * Optional source of the changes being saved.
   */
  source?: string;
  /**
   * Optional application-specific data to include with the changes.
   */
  appData?: { [key: string]: any };
}

/** Options for [[IModelDb.Models.updateModel]]
 * @note To mark *only* the geometry as changed, use [[IModelDb.Models.updateGeometryGuid]] instead.
 * @public
 */
export interface UpdateModelOptions extends ModelProps {
  /** If defined, update the last modify time of the Model */
  updateLastMod?: boolean;
  /** If defined, update the GeometryGuid of the Model */
  geometryChanged?: boolean;
}

/** Options supposed to [[IModelDb.Elements.insertElement]].
 * @public
 */
export interface InsertElementOptions {
  /** If true, instead of assigning a new, unique Id to the inserted element, the inserted element will use the Id specified by the supplied [ElementProps]($common).
   * This is chiefly useful when applying a filtering transformation - i.e., copying some elements from a source iModel to a target iModel and adding no new elements.
   * If this option is `true` then [ElementProps.id]($common) must be a valid Id that is not already used by an element in the iModel.
   * @beta
   */
  forceUseId?: boolean;
}

/** Options supplied to [[IModelDb.computeProjectExtents]].
 * @public
 */
export interface ComputeProjectExtentsOptions {
  /** If true, the result will include `extentsWithOutliers`. */
  reportExtentsWithOutliers?: boolean;
  /** If true, the result will include `outliers`. */
  reportOutliers?: boolean;
}

/** The result of [[IModelDb.computeProjectExtents]].
 * @public
 */
export interface ComputedProjectExtents {
  /** The computed extents, excluding any outlier elements. */
  extents: Range3d;
  /** If requested by caller, the computed extents, *including* any outlier elements. */
  extentsWithOutliers?: Range3d;
  /** If requested by caller, the Ids of outlier elements excluded from the computed extents. */
  outliers?: Id64Array;
}

/**
 * Options for the importing of schemas
 * @public
 */
export interface SchemaImportOptions {
  /**
   * An [[ECSchemaXmlContext]] to use instead of building a default one.
   * This can be useful in rare cases where custom schema location logic is necessary
   * @internal
   */
  ecSchemaXmlContext?: ECSchemaXmlContext;
}

/** @internal */
export enum BriefcaseLocalValue {
  StandaloneEdit = "StandaloneEdit",
  NoLocking = "NoLocking"
}

// function to open an briefcaseDb, perform an operation, and then close it.
const withBriefcaseDb = async (briefcase: OpenBriefcaseArgs, fn: (_db: BriefcaseDb) => Promise<any>) => {
  const db = await BriefcaseDb.open(briefcase);
  try {
    return await fn(db);
  } finally {
    db.close();
  }
};

/**
 * Settings for an individual iModel. May only include settings priority for iModel, iTwin and organization.
 * @note if there is more than one iModel for an iTwin or organization, they will *each* hold an independent copy of the settings for those priorities.
 */
class IModelSettings extends SettingsImpl {
  protected override verifyPriority(priority: SettingsPriority) {
    if (priority <= SettingsPriority.application)
      throw new Error("Use IModelHost.appSettings to access settings of priority 'application' or lower");
  }

  public override * getSettingEntries<T extends Setting>(name: string): Iterable<{ value: T, dictionary: SettingsDictionary }> {
    yield* super.getSettingEntries(name);
    yield* IModelHost.appWorkspace.settings.getSettingEntries(name);
  }
}

/** Arguments supplied to [[IModelDb.exportSchema]] specifying which ECSchema to write to what location on the local file system.
 * @beta
 */
export interface ExportSchemaArgs {
  /** The name of the ECSchema to export. */
  schemaName: string;
  /** The directory in which to place the created schema file. */
  outputDirectory: LocalFileName;
  /** Optionally, the name of the file to create in [[outputDirectory]].
   * Defaults to <SchemaName>.<SchemaVersion>.ecschema.xml
   */
  outputFileName?: string;
}

/** Arguments supplied to [[IModelDb.simplifyElementGeometry]].
 * @beta
 */
export interface SimplifyElementGeometryArgs {
  /** The Id of the [[GeometricElement]] or [[GeometryPart]] whose geometry is to be simplified. */
  id: Id64String;
  /** If true, simplify by converting each [BRepEntity]($common) in the element's geometry stream to a high-resolution
   * mesh or curve geometry.
   */
  convertBReps?: boolean;
}

/** The output of [[IModelDb.inlineGeometryParts]].
 * If [[numCandidateParts]], [[numRefsInlined]], and [[numPartsDeleted ]] are all the same, the operation was fully successful.
 * Otherwise, some errors occurred inlining and/or deleting one or more parts.
 * A part will not be deleted unless it is first successfully inlined.
 * @beta
 */
export interface InlineGeometryPartsResult {
  /** The number of parts that were determined to have exactly one reference, making them candidates for inlining. */
  numCandidateParts: number;
  /** The number of part references successfully inlined. */
  numRefsInlined: number;
  /** The number of candidate parts that were successfully deleted after inlining. */
  numPartsDeleted: number;
}

/** An iModel database file. The database file can either be a briefcase or a snapshot.
 * @see [Accessing iModels]($docs/learning/backend/AccessingIModels.md)
 * @see [About IModelDb]($docs/learning/backend/IModelDb.md)
 * @public
 */
export abstract class IModelDb extends IModel {
  private _initialized = false;
  /** Keep track of open imodels to support `tryFind` for RPC purposes */
  private static readonly _openDbs = new Map<string, IModelDb>();

  public static readonly defaultLimit = 1000; // default limit for batching queries
  public static readonly maxLimit = 10000; // maximum limit for batching queries
  public readonly models = new IModelDb.Models(this);
  public readonly elements = new IModelDb.Elements(this);
  public readonly views = new IModelDb.Views(this);
  public readonly tiles = new IModelDb.Tiles(this);
  /** @beta */
  public readonly channels: ChannelControl = createChannelControl(this);
  private _relationships?: Relationships;
  // eslint-disable-next-line @typescript-eslint/no-deprecated
  private readonly _statementCache = new StatementCache<ECSqlStatement>();
  private readonly _sqliteStatementCache = new StatementCache<SqliteStatement>();
  private _codeSpecs?: CodeSpecs;
  // eslint-disable-next-line @typescript-eslint/no-deprecated
  private _classMetaDataRegistry?: MetaDataRegistry;
  private _jsClassMap?: EntityJsClassMap;
  private _schemaMap?: SchemaMap;
  private _schemaContext?: SchemaContext;
  /** @deprecated in 5.0.0 - will not be removed until after 2026-06-13. Use [[fonts]]. */
  protected _fontMap?: FontMap; // eslint-disable-line @typescript-eslint/no-deprecated
  private readonly _fonts: IModelDbFonts = createIModelDbFonts(this);
  private _workspace?: OwnedWorkspace;

  private readonly _snaps = new Map<string, IModelJsNative.SnapRequest>();
  private static _shutdownListener: VoidFunction | undefined; // so we only register listener once

  /** @internal */
  private static _editScopes: DeQueue<EditCommandInfo> = new DeQueue();
  private static _nestedEditScopes: EditCommandInfo[] = [];
  public static activeEditScope(): EditCommandInfo | undefined { return IModelDb._editScopes.peek; }
  public static enqueueEditScope(idPair: EditCommandInfo) { IModelDb._editScopes.enqueue(idPair); }
  public static dequeueEditScope(): void { IModelDb._editScopes.dequeue(); }
  public static enqueueNestedEditScope(idPair: EditCommandInfo) { IModelDb._nestedEditScopes.push(idPair); }
  public static dequeueNestedEditScope(): void {
    const activeEditCommand = IModelDb._editScopes.peek;

    if (!activeEditCommand)
      throw new IModelError(IModelStatus.NotOpen, "Trying to end a nested edit scope without a corresponding active edit scope. Are you off the rocker ?!");

    if (IModelDb._nestedEditScopes.length === 0)
      throw new IModelError(IModelStatus.NotOpen, "Trying to end a nested edit scope when there are no nested edit scopes. Are you off the rocker ?!");

    // If this was a nested scope, remove it from the nested scopes array
    const nestedIndex = IModelDb._nestedEditScopes.findIndex((nested) => nested.parentScopeId === activeEditCommand.scopeId);
    if (nestedIndex !== -1) {
      IModelDb._nestedEditScopes.splice(nestedIndex, 1);
    }
  }

  /**
   * Function to check if current execution is within an edit command context.
   * @internal
   */
  private static _isCalledFromActiveCommand?: () => boolean;

  /**
   * Register a function to check if we're within a command execution context.
   * @internal
   */
  public static registerActiveCommands(checker: () => boolean): void {
    IModelDb._isCalledFromActiveCommand = checker;
  }

  /**
   * Check if the current code is executing within an edit command's context.
   * @returns true if within a command's execution context, false otherwise
   * @internal
   */
  private static isCalledFromActiveCommand(): boolean {
    return IModelDb._isCalledFromActiveCommand?.() ?? false;
  }

  public static async printQueue(): Promise<void> { return IModelDb._editScopes.printDeQueue(); }

  /** @internal */
  protected _locks?: LockControl = createNoOpLockControl();

  /** @internal */
  protected _codeService?: CodeService;

  /** @alpha */
  public get codeService() { return this._codeService; }

  /** The [[LockControl]] that orchestrates [concurrent editing]($docs/learning/backend/ConcurrencyControl.md) of this iModel. */
  public get locks(): LockControl { return this._locks!; } // eslint-disable-line @typescript-eslint/no-non-null-assertion

  /** Provides methods for interacting with [font-related information]($docs/learning/backend/Fonts.md) stored in this iModel.
   * @beta
   */
  public get fonts(): IModelDbFonts { return this._fonts; }

  /**
   * Get the [[Workspace]] for this iModel.
   * @beta
   */
  public get workspace(): Workspace {
    if (undefined === this._workspace)
      this._workspace = constructWorkspace(new IModelSettings());

    return this._workspace;
  }

  /**
   * get the cloud container for this iModel, if it was opened from one
   * @beta
   */
  public get cloudContainer(): CloudSqlite.CloudContainer | undefined {
    return this[_nativeDb].cloudContainer;
  }

  /** Acquire the exclusive schema lock on this iModel.
   * @note: To acquire the schema lock, all other briefcases must first release *all* their locks. No other briefcases
   * will be able to acquire *any* locks while the schema lock is held.
   */
  public async acquireSchemaLock(): Promise<void> {
    return this.locks.acquireLocks({ exclusive: IModel.repositoryModelId });
  }
  /** determine whether the schema lock is currently held for this iModel. */
  public get holdsSchemaLock() {
    return this.locks.holdsExclusiveLock(IModel.repositoryModelId);
  }

  /** Event called after a changeset is applied to this IModelDb. */
  public readonly onChangesetApplied = new BeEvent<() => void>();
  /** @internal */
  public notifyChangesetApplied() {
    this.changeset = this[_nativeDb].getCurrentChangeset();
    this.onChangesetApplied.raiseEvent();
  }

  /** @internal */
  public restartDefaultTxn() {
    this[_nativeDb].restartDefaultTxn();
  }

  /** @deprecated in 5.0.0 - will not be removed until after 2026-06-13. Use [[fonts]]. */
  public get fontMap(): FontMap { // eslint-disable-line @typescript-eslint/no-deprecated
    return this._fontMap ?? (this._fontMap = new FontMap(this[_nativeDb].readFontMap())); // eslint-disable-line @typescript-eslint/no-deprecated
  }

  /** @internal */
  public clearFontMap(): void {
    this._fontMap = undefined; // eslint-disable-line @typescript-eslint/no-deprecated
    this[_nativeDb].invalidateFontMap();
  }

  /** Check if this iModel has been opened read-only or not. */
  public get isReadonly(): boolean { return this.openMode === OpenMode.Readonly; }

  /** The Guid that identifies this iModel. */
  public override get iModelId(): GuidString {
    assert(undefined !== super.iModelId);
    return super.iModelId;
  } // GuidString | undefined for the IModel superclass, but required for all IModelDb subclasses

  /** @internal*/
  public readonly [_nativeDb]: IModelJsNative.DgnDb;

  /** Get the full path fileName of this iModelDb
   * @note this member is only valid while the iModel is opened.
   */
  public get pathName(): LocalFileName { return this[_nativeDb].getFilePath(); }

  /** Get the full path to this iModel's "watch file".
   * A read-only briefcase opened with `watchForChanges: true` creates this file next to the briefcase file on open, if it doesn't already exist.
   * A writable briefcase "touches" this file if it exists whenever it commits changes to the briefcase.
   * The read-only briefcase can use a file watcher to react when the writable briefcase makes changes to the briefcase.
   * This is more reliable than watching the sqlite WAL file.
   * @internal
   */
  public get watchFilePathName(): LocalFileName { return `${this.pathName}-watch`; }

  /** @internal */
  protected constructor(args: { nativeDb: IModelJsNative.DgnDb, key: string, changeset?: ChangesetIdWithIndex }) {
    super({ ...args, iTwinId: args.nativeDb.getITwinId(), iModelId: args.nativeDb.getIModelId() });
    this[_nativeDb] = args.nativeDb;

    // it is illegal to create an IModelDb unless the nativeDb has been opened. Throw otherwise.
    if (!this.isOpen)
      throw new Error("cannot create an IModelDb unless it has already been opened");

    // PR https://github.com/iTwin/imodel-native/pull/558 renamed closeIModel to closeFile because it changed its behavior.
    // Ideally, nobody outside of core-backend would be calling it, but somebody important is.
    // Make closeIModel available so their code doesn't break.
    (this[_nativeDb] as any).closeIModel = () => {
      if (!this.isReadonly)
        this.saveChanges(); // preserve old behavior of closeIModel that was removed when renamed to closeFile

      this[_nativeDb].closeFile();
    };

    this[_nativeDb].setIModelDb(this);

    this[_resetIModelDb]();
    IModelDb._openDbs.set(this._fileKey, this);

    if (undefined === IModelDb._shutdownListener) { // the first time we create an IModelDb, add a listener to close any orphan files at shutdown.
      IModelDb._shutdownListener = IModelHost.onBeforeShutdown.addListener(() => {
        IModelDb._openDbs.forEach((db) => { // N.B.: db.close() removes from _openedDbs
          try {
            db.abandonChanges();
            db.close();
          } catch { }
        });
      });
    }
  }

  /** @internal */
  public [_resetIModelDb]() {
    this.loadIModelSettings();
    GeoCoordConfig.loadForImodel(this.workspace.settings); // load gcs data specified by iModel's settings dictionaries, must be done before calling initializeIModelDb
    this.initializeIModelDb();
  }

  /**
   * Attach an iModel file to this connection and load and register its schemas.
   * @note There are some reserve tablespace names that cannot be used. They are 'main', 'schema_sync_db', 'ecchange' & 'temp'
   * @param fileName IModel file name
   * @param alias identifier for the attached file. This identifier is used to access schema from the attached file. e.g. if alias is 'abc' then schema can be accessed using 'abc.MySchema.MyClass'
   *
   * *Example:*
   * ``` ts
   *  [[include:IModelDb_attachDb.code]]
   * ```
   */
  public attachDb(fileName: string, alias: string): void {
    if (alias.toLowerCase() === "main" || alias.toLowerCase() === "schema_sync_db" || alias.toLowerCase() === "ecchange" || alias.toLowerCase() === "temp") {
      throw new IModelError(DbResult.BE_SQLITE_ERROR, "Reserved tablespace name cannot be used");
    }
    this[_nativeDb].attachDb(fileName, alias);
  }
  /**
   * Detach the attached file from this connection. The attached file is closed and its schemas are unregistered.
   * @note There are some reserve tablespace names that cannot be used. They are 'main', 'schema_sync_db', 'ecchange' & 'temp'
   * @param alias identifer that was used in the call to [[attachDb]]
   *
   * *Example:*
   * ``` ts
   *  [[include:IModelDb_attachDb.code]]
   * ```
   */
  public detachDb(alias: string): void {
    if (alias.toLowerCase() === "main" || alias.toLowerCase() === "schema_sync_db" || alias.toLowerCase() === "ecchange" || alias.toLowerCase() === "temp") {
      throw new IModelError(DbResult.BE_SQLITE_ERROR, "Reserved tablespace name cannot be used");
    }
    this.clearCaches();
    this[_nativeDb].detachDb(alias);
  }
  /** Close this IModel, if it is currently open, and save changes if it was opened in ReadWrite mode. */
  public close(): void {
    if (!this.isOpen)
      return; // don't continue if already closed

    this.beforeClose();
    IModelDb._openDbs.delete(this._fileKey);
    this._workspace?.close();
    this.locks[_close]();
    this._locks = undefined;
    this._codeService?.close();
    this._codeService = undefined;
    if (!this.isReadonly)
      this.saveChanges();
    this[_nativeDb].closeFile();
  }

  /** @internal */
  public async refreshContainerForRpc(_userAccessToken: AccessToken): Promise<void> { }

  /** Event called when the iModel is about to be closed. */
  public readonly onBeforeClose = new BeEvent<() => void>();

  /**
   * Called by derived classes before closing the connection
   * @internal
   */
  protected beforeClose() {
    this.onBeforeClose.raiseEvent();
    this.clearCaches();
  }

  /** @internal */
  protected initializeIModelDb(when?: "pullMerge") {
    const props = this[_nativeDb].getIModelProps(when);
    super.initialize(props.rootSubject.name, props);
    if (this._initialized)
      return;

    this._initialized = true;
    const db = this.isBriefcaseDb() ? this : undefined;
    if (!db || !IpcHost.isValid)
      return;

    db.onNameChanged.addListener(() => IpcHost.notifyTxns(db, "notifyIModelNameChanged", db.name));
    db.onRootSubjectChanged.addListener(() => IpcHost.notifyTxns(db, "notifyRootSubjectChanged", db.rootSubject));

    db.onProjectExtentsChanged.addListener(() => IpcHost.notifyTxns(db, "notifyProjectExtentsChanged", db.projectExtents.toJSON()));
    db.onGlobalOriginChanged.addListener(() => IpcHost.notifyTxns(db, "notifyGlobalOriginChanged", db.globalOrigin.toJSON()));
    db.onEcefLocationChanged.addListener(() => IpcHost.notifyTxns(db, "notifyEcefLocationChanged", db.ecefLocation?.toJSON()));
    db.onGeographicCoordinateSystemChanged.addListener(() => IpcHost.notifyTxns(db, "notifyGeographicCoordinateSystemChanged", db.geographicCoordinateSystem?.toJSON()));
  }

  /** Returns true if this is a BriefcaseDb
   * @see [[BriefcaseDb.open]]
   */
  public get isBriefcase(): boolean { return false; }
  /** Type guard for instanceof [[BriefcaseDb]] */
  public isBriefcaseDb(): this is BriefcaseDb { return this.isBriefcase; }

  /** Returns true if this is a SnapshotDb
   * @see [[SnapshotDb.open]]
   */
  public get isSnapshot(): boolean { return false; }
  /** Type guard for instanceof [[SnapshotDb]] */
  public isSnapshotDb(): this is SnapshotDb { return this.isSnapshot; }

  /** Returns true if this is a *standalone* iModel
   * @see [[StandaloneDb.open]]
   * @internal
   */
  public get isStandalone(): boolean { return false; }
  /** Type guard for instanceof [[StandaloneDb]]. */
  public isStandaloneDb(): this is StandaloneDb { return this.isStandalone; }

  /** Return `true` if the underlying nativeDb is open and valid.
   * @internal
   */
  public get isOpen(): boolean { return this[_nativeDb].isOpen(); }

  /** Get the briefcase Id of this iModel */
  public getBriefcaseId(): BriefcaseId { return this.isOpen ? this[_nativeDb].getBriefcaseId() : BriefcaseIdValue.Illegal; }

  /**
   * Use a prepared ECSQL statement, potentially from the statement cache. If the requested statement doesn't exist
   * in the statement cache, a new statement is prepared. After the callback completes, the statement is reset and saved
   * in the statement cache so it can be reused in the future. Use this method for ECSQL statements that will be
   * reused often and are expensive to prepare. The statement cache holds the most recently used statements, discarding
   * the oldest statements as it fills. For statements you don't intend to reuse, instead use [[withStatement]].
   * @param sql The SQLite SQL statement to execute
   * @param callback the callback to invoke on the prepared statement
   * @param logErrors Determines if error will be logged if statement fail to prepare
   * @returns the value returned by `callback`.
   * @see [[withStatement]]
   * @public
   * @deprecated in 4.11 - will not be removed until after 2026-06-13.  Use [[createQueryReader]] instead.
   */
  // eslint-disable-next-line @typescript-eslint/no-deprecated
  public withPreparedStatement<T>(ecsql: string, callback: (stmt: ECSqlStatement) => T, logErrors = true): T {
    // eslint-disable-next-line @typescript-eslint/no-deprecated
    const stmt = this._statementCache.findAndRemove(ecsql) ?? this.prepareStatement(ecsql, logErrors);
    const release = () => this._statementCache.addOrDispose(stmt);
    try {
      const val = callback(stmt);
      if (val instanceof Promise) {
        val.then(release, release);
      } else {
        release();
      }
      return val;
    } catch (err: any) {
      release();
      throw err;
    }
  }

  /**
   * Prepared and execute a callback on an ECSQL statement. After the callback completes the statement is disposed.
   * Use this method for ECSQL statements are either not expected to be reused, or are not expensive to prepare.
   * For statements that will be reused often, instead use [[withPreparedStatement]].
   * @param sql The SQLite SQL statement to execute
   * @param callback the callback to invoke on the prepared statement
   * @param logErrors Determines if error will be logged if statement fail to prepare
   * @returns the value returned by `callback`.
   * @see [[withPreparedStatement]]
   * @public
   * @deprecated in 4.11 - will not be removed until after 2026-06-13.  Use [[createQueryReader]] instead.
   */
  // eslint-disable-next-line @typescript-eslint/no-deprecated
  public withStatement<T>(ecsql: string, callback: (stmt: ECSqlStatement) => T, logErrors = true): T {
    // eslint-disable-next-line @typescript-eslint/no-deprecated
    const stmt = this.prepareStatement(ecsql, logErrors);
    const release = () => stmt[Symbol.dispose]();
    try {
      const val = callback(stmt);
      if (val instanceof Promise) {
        val.then(release, release);
      } else {
        release();
      }
      return val;
    } catch (err: any) {
      release();
      throw err;
    }
  }
  /** Allow to execute query and read results along with meta data. The result are streamed.
   *
   * See also:
   * - [ECSQL Overview]($docs/learning/backend/ExecutingECSQL)
   * - [Code Examples]($docs/learning/backend/ECSQLCodeExamples)
   * - [ECSQL Row Format]($docs/learning/ECSQLRowFormat)
   *
   * @param params The values to bind to the parameters (if the ECSQL has any).
   * @param config Allow to specify certain flags which control how query is executed.
   * @returns Returns an [ECSqlReader]($common) which helps iterate over the result set and also give access to metadata.
   * @public
   * */
  public createQueryReader(ecsql: string, params?: QueryBinder, config?: QueryOptions): ECSqlReader {
    if (!this[_nativeDb].isOpen())
      throw new IModelError(DbResult.BE_SQLITE_ERROR, "db not open");

    const executor = {
      execute: async (request: DbQueryRequest) => {
        return ConcurrentQuery.executeQueryRequest(this[_nativeDb], request);
      },
    };
    return new ECSqlReader(executor, ecsql, params, config);
  }

  /**
   * Use a prepared SQL statement, potentially from the statement cache. If the requested statement doesn't exist
   * in the statement cache, a new statement is prepared. After the callback completes, the statement is reset and saved
   * in the statement cache so it can be reused in the future. Use this method for SQL statements that will be
   * reused often and are expensive to prepare. The statement cache holds the most recently used statements, discarding
   * the oldest statements as it fills. For statements you don't intend to reuse, instead use [[withSqliteStatement]].
   * @param sql The SQLite SQL statement to execute
   * @param callback the callback to invoke on the prepared statement
   * @param logErrors Determine if errors are logged or not
   * @returns the value returned by `callback`.
   * @see [[withPreparedStatement]]
   * @public
   */
  public withPreparedSqliteStatement<T>(sql: string, callback: (stmt: SqliteStatement) => T, logErrors = true): T {
    const stmt = this._sqliteStatementCache.findAndRemove(sql) ?? this.prepareSqliteStatement(sql, logErrors);
    const release = () => this._sqliteStatementCache.addOrDispose(stmt);
    try {
      const val: T = callback(stmt);
      if (val instanceof Promise) {
        val.then(release, release);
      } else {
        release();
      }
      return val;
    } catch (err: any) {
      release();
      throw err;
    }
  }

  /**
   * Prepared and execute a callback on a SQL statement. After the callback completes the statement is disposed.
   * Use this method for SQL statements are either not expected to be reused, or are not expensive to prepare.
   * For statements that will be reused often, instead use [[withPreparedSqliteStatement]].
   * @param sql The SQLite SQL statement to execute
   * @param callback the callback to invoke on the prepared statement
   * @param logErrors Determine if errors are logged or not
   * @returns the value returned by `callback`.
   * @public
   */
  public withSqliteStatement<T>(sql: string, callback: (stmt: SqliteStatement) => T, logErrors = true): T {
    const stmt = this.prepareSqliteStatement(sql, logErrors);
    const release = () => stmt[Symbol.dispose]();
    try {
      const val: T = callback(stmt);
      if (val instanceof Promise) {
        val.then(release, release);
      } else {
        release();
      }
      return val;
    } catch (err: any) {
      release();
      throw err;
    }
  }

  /** Prepare an SQL statement.
   * @param sql The SQL statement to prepare
   * @throws [[IModelError]] if there is a problem preparing the statement.
   * @internal
   */
  public prepareSqliteStatement(sql: string, logErrors = true): SqliteStatement {
    const stmt = new SqliteStatement(sql);
    stmt.prepare(this[_nativeDb], logErrors);
    return stmt;
  }

  /**
   * queries the BisCore.SubCategory table for entries that are children of used spatial categories and 3D elements.
   * @returns array of SubCategoryResultRow
   * @internal
   */
  public async queryAllUsedSpatialSubCategories(): Promise<SubCategoryResultRow[]> {
    const result: SubCategoryResultRow[] = [];
    const parentCategoriesQuery = `SELECT DISTINCT Category.Id AS id FROM BisCore.GeometricElement3d WHERE Category.Id IN (SELECT ECInstanceId FROM BisCore.SpatialCategory)`;
    const parentCategories: Id64Array = [];
    for await (const row of this.createQueryReader(parentCategoriesQuery)) {
      parentCategories.push(row.id);
    };
    const where = [...parentCategories].join(",");
    const query = `SELECT ECInstanceId as id, Parent.Id as parentId, Properties as appearance FROM BisCore.SubCategory WHERE Parent.Id IN (${where})`;

    try {
      for await (const row of this.createQueryReader(query, undefined, { rowFormat: QueryRowFormat.UseJsPropertyNames })) {
        result.push(row.toRow() as SubCategoryResultRow);
      }
    } catch {
      // We can ignore the error here, and just return whatever we were able to query.
    }
    return result;
  }

  /**
   * queries the BisCore.SubCategory table for the entries that are children of the passed categoryIds.
   * @param categoryIds categoryIds to query
   * @returns array of SubCategoryResultRow
   * @internal
   */
  public async querySubCategories(categoryIds: Iterable<Id64String>): Promise<SubCategoryResultRow[]> {
    const result: SubCategoryResultRow[] = [];

    const where = [...categoryIds].join(",");
    const query = `SELECT ECInstanceId as id, Parent.Id as parentId, Properties as appearance FROM BisCore.SubCategory WHERE Parent.Id IN (${where})`;
    try {
      for await (const row of this.createQueryReader(query, undefined, { rowFormat: QueryRowFormat.UseJsPropertyNames })) {
        result.push(row.toRow() as SubCategoryResultRow);
      }
    } catch {
      // We can ignore the error here, and just return whatever we were able to query.
    }
    return result;
  }

  /** Query for a set of entity ids, given an EntityQueryParams
   * @param params The query parameters. The `limit` and `offset` members should be used to page results.
   * @returns an Id64Set with results of query
   * @throws [[IModelError]] if the generated statement is invalid or [IModelDb.maxLimit]($backend) exceeded when collecting ids.
   *
   * *Example:*
   * ``` ts
   * [[include:ECSQL-backend-queries.select-element-by-code-value-using-queryEntityIds]]
   * ```
   */
  public queryEntityIds(params: EntityQueryParams): Id64Set {
    let sql = "SELECT ECInstanceId FROM ";
    if (params.only)
      sql += "ONLY ";
    sql += params.from;
    if (params.where)
      sql += ` WHERE ${params.where}`;

    if (params.orderBy)
      sql += ` ORDER BY ${params.orderBy}`;

    if (typeof params.limit === "number" && params.limit > 0)
      sql += ` LIMIT ${params.limit}`;

    if (typeof params.offset === "number" && params.offset > 0)
      sql += ` OFFSET ${params.offset}`;

    const ids = new Set<string>();
    // eslint-disable-next-line @typescript-eslint/no-deprecated
    this.withPreparedStatement(sql, (stmt) => {
      if (params.bindings)
        stmt.bindValues(params.bindings);
      for (const row of stmt) {
        if (row.id !== undefined) {
          ids.add(row.id);
          if (ids.size > IModelDb.maxLimit) {
            throw new IModelError(IModelStatus.BadRequest, "Max LIMIT exceeded in SELECT statement");
          }
        }
      }
    });
    return ids;
  }

  /** Clear all in-memory caches held in this IModelDb. */
  public clearCaches() {
    this._statementCache.clear();
    this._sqliteStatementCache.clear();
    this._classMetaDataRegistry = undefined;
    this._jsClassMap = undefined;
    this._schemaMap = undefined;
    this._schemaContext = undefined;
    this.elements[_cache].clear();
    this.models[_cache].clear();
    this.elements[_instanceKeyCache].clear();
    this.models[_instanceKeyCache].clear();
  }

  /** Update the project extents for this iModel.
   * <p><em>Example:</em>
   * ``` ts
   * [[include:IModelDb.updateProjectExtents]]
   * ```
   */
  public updateProjectExtents(newExtents: AxisAlignedBox3d) {
    this.projectExtents = newExtents;
    this.updateIModelProps();
  }

  /** Compute an appropriate project extents for this iModel based on the ranges of all spatial elements.
   * Typically, the result is simply the union of the ranges of all spatial elements. However, the algorithm also detects "outlier elements",
   * whose placements locate them so far from the rest of the spatial geometry that they are considered statistically insignificant. The
   * range of an outlier element does not contribute to the computed extents.
   * @param options Specifies the level of detail desired in the return value.
   * @returns the computed extents.
   * @note This method does not modify the IModel's stored project extents. @see [[updateProjectExtents]].
   */
  public computeProjectExtents(options?: ComputeProjectExtentsOptions): ComputedProjectExtents {
    const wantFullExtents = true === options?.reportExtentsWithOutliers;
    const wantOutliers = true === options?.reportOutliers;
    const result = this[_nativeDb].computeProjectExtents(wantFullExtents, wantOutliers);
    return {
      extents: Range3d.fromJSON(result.extents),
      extentsWithOutliers: result.fullExtents ? Range3d.fromJSON(result.fullExtents) : undefined,
      outliers: result.outliers,
    };
  }

  /** Update the [EcefLocation]($docs/learning/glossary#eceflocation) of this iModel.  */
  public updateEcefLocation(ecef: EcefLocation) {
    this.setEcefLocation(ecef);
    this.updateIModelProps();
  }

  /** Update the IModelProps of this iModel in the database. */
  public updateIModelProps(): void {
    this[_nativeDb].updateIModelProps(this.toJSON());
  }

  /** Commit unsaved changes in memory as a Txn to this iModelDb.
   * @param description Optional description of the changes.
   * @throws [[IModelError]] if there is a problem saving changes or if there are pending, un-processed lock or code requests.
   * @note This will not push changes to the iModelHub.
   * @note This method should not be called from {TxnManager.withIndirectTxnModeAsync}, {TxnManager.withIndirectTxnMode} or {RebaseHandler.recompute}.
   * @see [[IModelDb.pushChanges]] to push changes to the iModelHub.
   */
  public saveChanges(description?: string): void;

  /** Commit unsaved changes in memory as a Txn to this iModelDb. This is preferable for case where application like to store additional structured information with the change that could be useful later when rebasing.
   * @alpha
   * @param args Provide [[SaveChangesArgs]] of the changes.
   * @throws [[IModelError]] if there is a problem saving changes or if there are pending, un-processed lock or code requests.
   * @note This will not push changes to the iModelHub.
   * @note This method should not be called from {TxnManager.withIndirectTxnModeAsync}, {TxnManager.withIndirectTxnMode} or {RebaseHandler.recompute}.
   * @see [[IModelDb.pushChanges]] to push changes to the iModelHub.
   */
  public saveChanges(args: SaveChangesArgs): void;

  /** Commit unsaved changes in memory as a Txn to this iModelDb.
   * @internal
   * @param descriptionOrArgs Optionally provide description or [[SaveChangesArgs]] args for the changes.
   * @throws [[IModelError]] if there is a problem saving changes or if there are pending, un-processed lock or code requests.
   * @note This will not push changes to the iModelHub.
   * @note This method should not be called from {TxnManager.withIndirectTxnModeAsync}, {TxnManager.withIndirectTxnMode} or {RebaseHandler.recompute}.
   * @see [[IModelDb.pushChanges]] to push changes to the iModelHub.
   */
  public saveChanges(descriptionOrArgs?: string | SaveChangesArgs): void {
    if (this.openMode === OpenMode.Readonly)
      throw new IModelError(IModelStatus.ReadOnly, "IModelDb was opened read-only");

    // Check if this call is from within an edit command
    const activeScope = IModelDb.activeEditScope();
    if (activeScope !== undefined && !IModelDb.isCalledFromActiveCommand()) {
      throw new IModelError(IModelStatus.BadRequest, "Cannot call saveChanges while an EditCommand is active.");
    }

    if (this instanceof BriefcaseDb) {
      if (this.txns.isIndirectChanges) {
        throw new IModelError(IModelStatus.BadRequest, "Cannot save changes while in an indirect change scope");
      }
    }
    const args = typeof descriptionOrArgs === "string" ? { description: descriptionOrArgs } : descriptionOrArgs;
    if (!this[_nativeDb].hasUnsavedChanges()) {
      Logger.logWarning(loggerCategory, "there are no unsaved changes", () => args);
    }

    const stat = this[_nativeDb].saveChanges(args ? JSON.stringify(args) : undefined);
    if (DbResult.BE_SQLITE_ERROR_PropagateChangesFailed === stat)
      throw new IModelError(stat, `Could not save changes due to propagation failure.`);

    if (DbResult.BE_SQLITE_OK !== stat)
      throw new IModelError(stat, `Could not save changes (${args?.description})`);
  }

  /** Abandon changes in memory that have not been saved as a Txn to this iModelDb.
   * @note This will not delete Txns that have already been saved, even if they have not yet been pushed.
  */
  public abandonChanges(): void {
<<<<<<< HEAD
    // Check if this call is from within an edit command
    const activeScope = IModelDb.activeEditScope();
    if (activeScope !== undefined && !IModelDb.isCalledFromActiveCommand()) {
      throw new IModelError(IModelStatus.BadRequest, "Cannot call abandonChanges while an EditCommand is active.");
    }
    this.clearCaches();
=======
    // Clears instanceKey caches only, instead of all of the backend caches, since the changes are not saved yet
    this.elements[_cache].clear();
    this.models[_cache].clear();
    this.elements[_instanceKeyCache].clear();
    this.models[_instanceKeyCache].clear();
>>>>>>> 9f067ff6
    this[_nativeDb].abandonChanges();
  }

  /**
   * Save all changes and perform a [checkpoint](https://www.sqlite.org/c3ref/wal_checkpoint_v2.html) on this IModelDb.
   * This ensures that all changes to the database since it was opened are saved to its file and the WAL file is truncated.
   * @note Checkpoint automatically happens when IModelDbs are closed. However, the checkpoint
   * operation itself can take some time. It may be useful to call this method prior to closing so that the checkpoint "penalty" is paid earlier.
   * @note Another use for this function is to permit the file to be copied while it is open for write. iModel files should
   * rarely be copied, and even less so while they're opened. But this scenario is sometimes encountered for tests.
   */
  public performCheckpoint() {
    if (!this.isReadonly) {
      this.saveChanges();
      this.clearCaches();
      this[_nativeDb].concurrentQueryShutdown();
      this[_nativeDb].clearECDbCache();
      this[_nativeDb].performCheckpoint();
    }
  }

  /** @internal
   * @deprecated in 4.8 - will not be removed until after 2026-06-13. Use `txns.reverseTxns`.
   */
  public reverseTxns(numOperations: number): IModelStatus {
    return this[_nativeDb].reverseTxns(numOperations);
  }

  /** @internal */
  public reinstateTxn(): IModelStatus {
    return this[_nativeDb].reinstateTxn();
  }

  /** @internal */
  public restartTxnSession(): void {
    return this[_nativeDb].restartTxnSession();
  }

  /** Removes unused schemas from the database.
   *
   * If the removal was successful, the database is automatically saved to disk.
   * @param schemaNames Array of schema names to drop
   * @throws [IModelError]($common) if the database if the operation failed.
   * @alpha
   */
  public async dropSchemas(schemaNames: string[]): Promise<void> {
    if (schemaNames.length === 0)
      return;
    if (this[_nativeDb].schemaSyncEnabled())
      throw new IModelError(DbResult.BE_SQLITE_ERROR, "Cannot drop schemas when schema sync is enabled");
    if (this[_nativeDb].hasUnsavedChanges())
      throw new IModelError(ChangeSetStatus.HasUncommittedChanges, "Cannot drop schemas with unsaved changes");
    if (this[_nativeDb].getITwinId() !== Guid.empty)
      await this.acquireSchemaLock();

    try {
      this[_nativeDb].dropSchemas(schemaNames);
      this.saveChanges(`dropped unused schemas`);
    } catch (error: any) {
      Logger.logError(loggerCategory, `Failed to drop schemas: ${error}`);
      this.abandonChanges();
      throw new IModelError(DbResult.BE_SQLITE_ERROR, `Failed to drop schemas: ${error}`);
    } finally {
      await this.locks.releaseAllLocks();
      this.clearCaches();
    }
  }

  /** Import an ECSchema. On success, the schema definition is stored in the iModel.
   * This method is asynchronous (must be awaited) because, in the case where this IModelDb is a briefcase, this method first obtains the schema lock from the iModel server.
   * You must import a schema into an iModel before you can insert instances of the classes in that schema. See [[Element]]
   * @param schemaFileName  array of Full paths to ECSchema.xml files to be imported.
   * @param {SchemaImportOptions} options - options during schema import.
   * @throws [[IModelError]] if the schema lock cannot be obtained or there is a problem importing the schema.
   * @note Changes are saved if importSchemas is successful and abandoned if not successful.
   * - You can use NativeLoggerCategory to turn on the native logs. You can also control [what exactly is logged by the loggers](https://www.itwinjs.org/learning/common/logging/#controlling-what-is-logged).
   * - See [Schema Versioning]($docs/bis/guide/schema-evolution/schema-versioning-and-generations.md) for more information on acceptable changes to schemas.
   * @note This method should not be called from {TxnManager.withIndirectTxnModeAsync} or {RebaseHandler.recompute}.
  * @see querySchemaVersion
   */
  public async importSchemas(schemaFileNames: LocalFileName[], options?: SchemaImportOptions): Promise<void> {
    if (schemaFileNames.length === 0)
      return;

    if (this instanceof BriefcaseDb) {
      if (this.txns.rebaser.isRebasing) {
        throw new IModelError(IModelStatus.BadRequest, "Cannot import schemas while rebasing");
      }
      if (this.txns.isIndirectChanges) {
        throw new IModelError(IModelStatus.BadRequest, "Cannot import schemas while in an indirect change scope");
      }
    }

    const maybeCustomNativeContext = options?.ecSchemaXmlContext?.nativeContext;
    if (this[_nativeDb].schemaSyncEnabled()) {

      await SchemaSync.withLockedAccess(this, { openMode: OpenMode.Readonly, operationName: "schema sync" }, async (syncAccess) => {
        const schemaSyncDbUri = syncAccess.getUri();
        this.saveChanges();

        try {
          this[_nativeDb].importSchemas(schemaFileNames, { schemaLockHeld: false, ecSchemaXmlContext: maybeCustomNativeContext, schemaSyncDbUri });
        } catch (outerErr: any) {
          if (DbResult.BE_SQLITE_ERROR_DataTransformRequired === outerErr.errorNumber) {
            this.abandonChanges();
            if (this[_nativeDb].getITwinId() !== Guid.empty)
              await this.acquireSchemaLock();
            try {
              this[_nativeDb].importSchemas(schemaFileNames, { schemaLockHeld: true, ecSchemaXmlContext: maybeCustomNativeContext, schemaSyncDbUri });
            } catch (innerErr: any) {
              throw new IModelError(innerErr.errorNumber, innerErr.message);
            }
          } else {
            throw new IModelError(outerErr.errorNumber, outerErr.message);
          }
        }
      });
    } else {
      const nativeImportOptions: IModelJsNative.SchemaImportOptions = {
        schemaLockHeld: true,
        ecSchemaXmlContext: maybeCustomNativeContext,
      };

      if (this[_nativeDb].getITwinId() !== Guid.empty) // if this iModel is associated with an iTwin, importing schema requires the schema lock
        await this.acquireSchemaLock();

      try {
        this[_nativeDb].importSchemas(schemaFileNames, nativeImportOptions);
      } catch (err: any) {
        throw new IModelError(err.errorNumber, err.message);
      }
    }
    this.clearCaches();
  }

  /** Import ECSchema(s) serialized to XML. On success, the schema definition is stored in the iModel.
   * This method is asynchronous (must be awaited) because, in the case where this IModelDb is a briefcase, this method first obtains the schema lock from the iModel server.
   * You must import a schema into an iModel before you can insert instances of the classes in that schema. See [[Element]]
   * @param serializedXmlSchemas  The xml string(s) created from a serialized ECSchema.
   * @throws [[IModelError]] if the schema lock cannot be obtained or there is a problem importing the schema.
   * @note Changes are saved if importSchemaStrings is successful and abandoned if not successful.
   * @note This method should not be called from {TxnManager.withIndirectTxnModeAsync} or {RebaseHandler.recompute}.
   * @see querySchemaVersion
   * @alpha
   */
  public async importSchemaStrings(serializedXmlSchemas: string[]): Promise<void> {
    if (serializedXmlSchemas.length === 0)
      return;

    if (this instanceof BriefcaseDb) {
      if (this.txns.rebaser.isRebasing) {
        throw new IModelError(IModelStatus.BadRequest, "Cannot import schemas while rebasing");
      }
      if (this.txns.isIndirectChanges) {
        throw new IModelError(IModelStatus.BadRequest, "Cannot import schemas while in an indirect change scope");
      }
    }

    if (this[_nativeDb].schemaSyncEnabled()) {
      await SchemaSync.withLockedAccess(this, { openMode: OpenMode.Readonly, operationName: "schemaSync" }, async (syncAccess) => {
        const schemaSyncDbUri = syncAccess.getUri();
        this.saveChanges();
        try {
          this[_nativeDb].importXmlSchemas(serializedXmlSchemas, { schemaLockHeld: false, schemaSyncDbUri });
        } catch (outerErr: any) {
          if (DbResult.BE_SQLITE_ERROR_DataTransformRequired === outerErr.errorNumber) {
            this.abandonChanges();
            if (this[_nativeDb].getITwinId() !== Guid.empty)
              await this.acquireSchemaLock();
            try {
              this[_nativeDb].importXmlSchemas(serializedXmlSchemas, { schemaLockHeld: true, schemaSyncDbUri });
            } catch (innerErr: any) {
              throw new IModelError(innerErr.errorNumber, innerErr.message);
            }
          } else {
            throw new IModelError(outerErr.errorNumber, outerErr.message);
          }
        }
      });
    } else {
      if (this.iTwinId && this.iTwinId !== Guid.empty) // if this iModel is associated with an iTwin, importing schema requires the schema lock
        await this.acquireSchemaLock();

      try {
        this[_nativeDb].importXmlSchemas(serializedXmlSchemas, { schemaLockHeld: true });
      } catch (err: any) {
        throw new IModelError(err.errorNumber, err.message);
      }
    }
    this.clearCaches();
  }

  /** Find an opened instance of any subclass of IModelDb, by filename
   * @note this method returns an IModelDb if the filename is open for *any* subclass of IModelDb
  */
  public static findByFilename(fileName: LocalFileName): IModelDb | undefined {
    for (const entry of this._openDbs) {
      // It shouldn't be possible for anything in _openDbs to not be open, but if so just skip them because `pathName` will throw an exception.
      if (entry[1].isOpen && entry[1].pathName === fileName)
        return entry[1];
    }
    return undefined;
  }

  /** Find an open IModelDb by its key.
   * @note This method is mainly for use by RPC implementations.
   * @throws [[IModelNotFoundResponse]] if an open IModelDb matching the key is not found.
   * @see [IModel.key]($common)
   */
  public static findByKey(key: string): IModelDb {
    const iModelDb = this.tryFindByKey(key);
    if (undefined === iModelDb) {
      // eslint-disable-next-line @typescript-eslint/only-throw-error
      throw new IModelNotFoundResponse(); // a very specific status for the RpcManager
    }
    return iModelDb;
  }

  /** Attempt to find an open IModelDb by key.
   * @returns The matching IModelDb or `undefined`.
   */
  public static tryFindByKey(key: string): IModelDb | undefined {
    return this._openDbs.get(key);
  }

  /** @internal */
  public static openDgnDb(file: { path: LocalFileName, key?: string }, openMode: OpenMode, upgradeOptions?: UpgradeOptions, props?: SnapshotOpenOptions & CloudContainerArgs & OpenSqliteArgs): IModelJsNative.DgnDb {
    file.key = file.key ?? Guid.createValue();
    if (this.tryFindByKey(file.key))
      throw new IModelError(IModelStatus.AlreadyOpen, `key [${file.key}] for file [${file.path}] is already in use`);

    const isUpgradeRequested = upgradeOptions?.domain === DomainOptions.Upgrade || upgradeOptions?.profile === ProfileOptions.Upgrade;
    if (isUpgradeRequested && openMode !== OpenMode.ReadWrite)
      throw new IModelError(IModelStatus.UpgradeFailed, "Cannot upgrade a Readonly Db");

    try {
      const nativeDb = new IModelNative.platform.DgnDb();
      const container = props?.container;
      if (container) {
        // temp files for cloud-based Dbs should be in the profileDir in a subdirectory named for their container
        const baseDir = join(IModelHost.profileDir, "CloudDbTemp", container.containerId);
        IModelJsFs.recursiveMkDirSync(baseDir);
        props = { ...props, tempFileBase: join(baseDir, file.path) };
      }
      nativeDb.openIModel(file.path, openMode, upgradeOptions, props, props?.container, props);
      return nativeDb;
    } catch (err: any) {
      throw new IModelError(err.errorNumber, `${err.message}, ${file.path}`);
    }
  }

  /**
   * Determines if the schemas in the Db must or can be upgraded by comparing them with those included in the
   * current version of the software.
   * @param filePath Full name of the briefcase including path
   * @param forReadWrite Pass true if validating for read-write scenarios - note that the schema version requirements
   * for opening the DgnDb read-write is more stringent than when opening the database read-only
   * @throws [[IModelError]] If the Db was in an invalid state and that causes a problem with validating schemas
   * @see [[BriefcaseDb.upgradeSchemas]] or [[StandaloneDb.upgradeSchemas]]
   * @see ($docs/learning/backend/IModelDb.md#upgrading-schemas-in-an-imodel)
   */
  public static validateSchemas(filePath: LocalFileName, forReadWrite: boolean): SchemaState {
    const openMode = forReadWrite ? OpenMode.ReadWrite : OpenMode.Readonly;
    const file = { path: filePath };
    let result = DbResult.BE_SQLITE_OK;
    try {
      const upgradeOptions: UpgradeOptions = {
        domain: DomainOptions.CheckRecommendedUpgrades,
      };
      const nativeDb = this.openDgnDb(file, openMode, upgradeOptions);
      nativeDb.closeFile();
    } catch (err: any) {
      result = err.errorNumber;
    }

    let schemaState: SchemaState = SchemaState.UpToDate;
    switch (result) {
      case DbResult.BE_SQLITE_OK:
        schemaState = SchemaState.UpToDate;
        break;
      case DbResult.BE_SQLITE_ERROR_ProfileTooOld:
      case DbResult.BE_SQLITE_ERROR_ProfileTooOldForReadWrite:
      case DbResult.BE_SQLITE_ERROR_SchemaTooOld:
        schemaState = SchemaState.TooOld;
        break;
      case DbResult.BE_SQLITE_ERROR_ProfileTooNew:
      case DbResult.BE_SQLITE_ERROR_ProfileTooNewForReadWrite:
      case DbResult.BE_SQLITE_ERROR_SchemaTooNew:
        schemaState = SchemaState.TooNew;
        break;
      case DbResult.BE_SQLITE_ERROR_SchemaUpgradeRecommended:
        schemaState = SchemaState.UpgradeRecommended;
        break;
      case DbResult.BE_SQLITE_ERROR_SchemaUpgradeRequired:
        schemaState = SchemaState.UpgradeRequired;
        break;
      case DbResult.BE_SQLITE_ERROR_InvalidProfileVersion:
        throw new IModelError(DbResult.BE_SQLITE_ERROR_InvalidProfileVersion, "The profile of the Db is invalid. Cannot upgrade or open the Db.");
      default:
        throw new IModelError(DbResult.BE_SQLITE_ERROR, "Error validating schemas. Cannot upgrade or open the Db.");
    }
    return schemaState;
  }

  /** The registry of entity metadata for this iModel.
   * @internal
   * @deprecated in 5.0 - will not be removed until after 2026-06-13. Please use `schemaContext` from the `iModel` instead.
   *
   * @example
   * ```typescript
   * // Current usage:
   * const classMetaData: EntityMetaData | undefined = iModel.classMetaDataRegistry.find("SchemaName:ClassName");
   *
   * // Replacement:
   * const metaData: EntityClass | undefined = imodel.schemaContext.getSchemaItemSync("SchemaName.ClassName", EntityClass);
   * ```
   */
  // eslint-disable-next-line @typescript-eslint/no-deprecated
  public get classMetaDataRegistry(): MetaDataRegistry {
    if (this._classMetaDataRegistry === undefined)
      // eslint-disable-next-line @typescript-eslint/no-deprecated
      this._classMetaDataRegistry = new MetaDataRegistry();

    return this._classMetaDataRegistry;
  }

  /**
   * Allows registering js classes mapped to ECClasses
   */
  public get jsClassMap(): EntityJsClassMap {
    if (this._jsClassMap === undefined)
      this._jsClassMap = new EntityJsClassMap();

    return this._jsClassMap;
  }

  /**
   * Allows locally registering a schema for this imodel, in constrast to [Schemas.registerSchema] which is a global operation
   */
  public get schemaMap(): SchemaMap {
    if (this._schemaMap === undefined)
      this._schemaMap = new SchemaMap();

    return this._schemaMap;
  }

  /**
   * Gets the context that allows accessing the metadata (ecschema-metadata package) of this iModel
   * @public @preview
   */
  public get schemaContext(): SchemaContext {
    if (this._schemaContext === undefined) {
      const context = new SchemaContext();
      // TODO: We probably need a more optimized locater for here
      const locater = new SchemaJsonLocater((name) => this.getSchemaProps(name));
      context.addLocater(locater);
      this._schemaContext = context;
    }

    return this._schemaContext;
  }

  /** Get the linkTableRelationships for this IModel */
  public get relationships(): Relationships {
    return this._relationships || (this._relationships = new Relationships(this));
  }

  /** Get the CodeSpecs in this IModel. */
  public get codeSpecs(): CodeSpecs {
    return (this._codeSpecs !== undefined) ? this._codeSpecs : (this._codeSpecs = new CodeSpecs(this));
  }
  /** Prepare an ECSQL statement.
   * @param sql The ECSQL statement to prepare
   * @param logErrors Determines if error will be logged if statement fail to prepare
   * @throws [[IModelError]] if there is a problem preparing the statement.
   * @deprecated in 4.11 - will not be removed until after 2026-06-13.  Use [IModelDb.createQueryReader]($backend) or [ECDb.createQueryReader]($backend) to query.
   */
  // eslint-disable-next-line @typescript-eslint/no-deprecated
  public prepareStatement(sql: string, logErrors = true): ECSqlStatement {
    // eslint-disable-next-line @typescript-eslint/no-deprecated
    const stmt = new ECSqlStatement();
    stmt.prepare(this[_nativeDb], sql, logErrors);
    return stmt;
  }

  /** Prepare an ECSQL statement.
   * @param sql The ECSQL statement to prepare
   * @returns `undefined` if there is a problem preparing the statement.
   * @deprecated in 4.11 - will not be removed until after 2026-06-13.  Use [IModelDb.createQueryReader]($backend) or [ECDb.createQueryReader]($backend) to query.
   */
  // eslint-disable-next-line @typescript-eslint/no-deprecated
  public tryPrepareStatement(sql: string): ECSqlStatement | undefined {
    // eslint-disable-next-line @typescript-eslint/no-deprecated
    const statement = new ECSqlStatement();
    const result = statement.tryPrepare(this[_nativeDb], sql);
    return DbResult.BE_SQLITE_OK === result.status ? statement : undefined;
  }

  /** Construct an entity (Element or Model) from an iModel.
   * @throws [[IModelError]] if the entity cannot be constructed.
   */
  public constructEntity<T extends Entity, P extends EntityProps = EntityProps>(props: P): T {
    const jsClass = this.getJsClass(props.classFullName);
    return Entity.instantiate(jsClass, props, this) as T;
  }

  /** Get the JavaScript class that handles a given entity class.  */
  public getJsClass<T extends typeof Entity>(classFullName: string): T {
    try {
      return ClassRegistry.getClass(classFullName, this) as T;
    } catch (err) {
      if (!ClassRegistry.isNotFoundError(err)) {
        throw err;
      }

      // eslint-disable-next-line @typescript-eslint/no-deprecated
      this.loadMetaData(classFullName);
      return ClassRegistry.getClass(classFullName, this) as T;
    }
  }

  /** Constructs a ResolveInstanceKeyArgs from given parameters
   * @throws [[IModelError]] if the combination of supplied parameters is invalid.
   * @internal
   */
  public getInstanceArgs(instanceId?: Id64String, baseClassName?: string, federationGuid?: GuidString, code?: CodeProps): IModelJsNative.ResolveInstanceKeyArgs {
    if (instanceId && baseClassName) {
      return { partialKey: { id: instanceId, baseClassName } };
    } else if (federationGuid) {
      return { federationGuid };
    } else if (code) {
      return { code };
    } else {
      throw new IModelError(IModelStatus.InvalidId, "Either instanceId and baseClassName or federationGuid or code must be specified");
    }
  }

  /** Get metadata for a class. This method will load the metadata from the iModel into the cache as a side-effect, if necessary.
   * @throws [[IModelError]] if the metadata cannot be found nor loaded.
   * @deprecated in 5.0 - will not be removed until after 2026-06-13. Please use `getSchemaItem` from `SchemaContext` class instead.
   *
   * @example
   *  * ```typescript
   * // Current usage:
   * const metaData: EntityMetaData = imodel.getMetaData("SchemaName:ClassName");
   *
   * // Replacement:
   * const metaData: EntityClass | undefined = imodel.schemaContext.getSchemaItemSync("SchemaName", "ClassName", EntityClass);
   * ```
   */
  // eslint-disable-next-line @typescript-eslint/no-deprecated
  public getMetaData(classFullName: string): EntityMetaData {
    // eslint-disable-next-line @typescript-eslint/no-deprecated
    let metadata = this.classMetaDataRegistry.find(classFullName);
    if (metadata === undefined) {
      // eslint-disable-next-line @typescript-eslint/no-deprecated
      this.loadMetaData(classFullName);
      // eslint-disable-next-line @typescript-eslint/no-deprecated
      metadata = this.classMetaDataRegistry.find(classFullName);
      if (metadata === undefined)
        throw ClassRegistry.makeMetaDataNotFoundError(classFullName); // do not log
    }
    return metadata;
  }

  /** Identical to [[getMetaData]], except it returns `undefined` instead of throwing an error if the metadata cannot be found nor loaded.
   * @deprecated in 5.0 - will not be removed until after 2026-06-13. Please use `getSchemaItem` from `SchemaContext` class instead.
   *
   * @example
   *  * ```typescript
   * // Current usage:
   * const metaData: EntityMetaData | undefined = imodel.tryGetMetaData("SchemaName:ClassName");
   *
   * // Replacement:
   * const metaData: EntityClass | undefined = imodel.schemaContext.getSchemaItemSync("SchemaName.ClassName", EntityClass);
   * ```
   */
  // eslint-disable-next-line @typescript-eslint/no-deprecated
  public tryGetMetaData(classFullName: string): EntityMetaData | undefined {
    try {
      // eslint-disable-next-line @typescript-eslint/no-deprecated
      return this.getMetaData(classFullName);
    } catch {
      return undefined;
    }
  }

  /** Invoke a callback on each property of the specified class, optionally including superclass properties.
   * @param iModel  The IModel that contains the schema
   * @param classFullName The full class name to load the metadata, if necessary
   * @param wantSuper If true, superclass properties will also be processed
   * @param func The callback to be invoked on each property
   * @param includeCustom If true (default), include custom-handled properties in the iteration. Otherwise, skip custom-handled properties.
   * @note Custom-handled properties are core properties that have behavior enforced by C++ handlers.
   * @deprecated in 5.0 - will not be removed until after 2026-06-13. Please use `forEachProperty` instead.
   *
   * @example
   * ```typescript
   * // Current usage:
   * IModelDb.forEachMetaData(imodel, "BisCore:Element", true, (name: string, propMetaData: PropertyMetaData) => {
   *   console.log(`Property name: ${name}, Property type: ${propMetaData.primitiveType}`);
   * }, false);
   *
   * // Replacement:
   * await IModelDb.forEachProperty(imodel, "TestDomain.TestDomainClass", true, (propName: string, property: Property) => {
   *   console.log(`Property name: ${propName}, Property type: ${property.propertyType}`);
   * }, false);
   * ```
   */
  // eslint-disable-next-line @typescript-eslint/no-deprecated
  public static forEachMetaData(iModel: IModelDb, classFullName: string, wantSuper: boolean, func: PropertyCallback, includeCustom: boolean = true) {
    // eslint-disable-next-line @typescript-eslint/no-deprecated
    iModel.forEachMetaData(classFullName, wantSuper, func, includeCustom);
  }

  /** Invoke a callback on each property of the specified class, optionally including superclass properties.
   * @param classFullName The full class name to load the metadata, if necessary
   * @param wantSuper If true, superclass properties will also be processed
   * @param func The callback to be invoked on each property
   * @param includeCustom If true (default), include custom-handled properties in the iteration. Otherwise, skip custom-handled properties.
   * @note Custom-handled properties are core properties that have behavior enforced by C++ handlers.
   * @deprecated in 5.0 - will not be removed until after 2026-06-13. Use `forEachProperty` from `SchemaContext` class instead.
   *
   * @example
   * ```typescript
   * // Current usage:
   * iModel.forEachMetaData("BisCore:Element", true, (name: string, propMetaData: PropertyMetaData) => {
   *   console.log(`Property name: ${name}, Property type: ${propMetaData.primitiveType}`);
   * });
   *
   * // Replacement:
   * imodel.schemaContext.forEachProperty("BisCore:Element", true, (propName: string, property: Property) => {
   *   console.log(`Property name: ${propName}, Property type: ${property.propertyType}`);
   * });
   * ```
   */
  // eslint-disable-next-line @typescript-eslint/no-deprecated
  public forEachMetaData(classFullName: string, wantSuper: boolean, func: PropertyCallback, includeCustom: boolean = true) {
    // eslint-disable-next-line @typescript-eslint/no-deprecated
    const meta = this.getMetaData(classFullName); // will load if necessary
    for (const propName in meta.properties) { // eslint-disable-line guard-for-in
      const propMeta = meta.properties[propName];
      if (includeCustom || !propMeta.isCustomHandled || propMeta.isCustomHandledOrphan)
        func(propName, propMeta);
    }

    if (wantSuper && meta.baseClasses && meta.baseClasses.length > 0)
      // eslint-disable-next-line @typescript-eslint/no-deprecated
      meta.baseClasses.forEach((baseClass) => this.forEachMetaData(baseClass, true, func, includeCustom));
  }

  /**
   * @internal
   * @deprecated in 5.0 - will not be removed until after 2026-06-13. Please use `schemaContext` from `iModel` instead to get metadata.
   */
  private loadMetaData(classFullName: string) {
    // eslint-disable-next-line @typescript-eslint/no-deprecated
    if (this.classMetaDataRegistry.find(classFullName))
      return;

    const className = classFullName.split(":");
    if (className.length !== 2)
      throw new IModelError(IModelStatus.BadArg, `Invalid classFullName: ${classFullName}`);

    const val = this[_nativeDb].getECClassMetaData(className[0], className[1]);
    if (val.error)
      throw new IModelError(val.error.status, `Error getting class meta data for: ${classFullName}`);

    assert(undefined !== val.result);
    // eslint-disable-next-line @typescript-eslint/no-deprecated
    const metaData = new EntityMetaData(JSON.parse(val.result));
    // eslint-disable-next-line @typescript-eslint/no-deprecated
    this.classMetaDataRegistry.add(classFullName, metaData);

    // Recursive, to make sure that base classes are cached.
    if (metaData.baseClasses !== undefined && metaData.baseClasses.length > 0)
      // eslint-disable-next-line @typescript-eslint/no-deprecated
      metaData.baseClasses.forEach((baseClassName: string) => this.loadMetaData(baseClassName));
  }

  /** Returns the full schema for the input name.
   * @param name The name of the schema e.g. 'BisCore'
   * @returns The SchemaProps for the requested schema
   * @throws if the schema can not be found or loaded.
   */
  public getSchemaProps(name: string): ECSchemaProps {
    return this[_nativeDb].getSchemaProps(name);
  }

  /** Query if this iModel contains the definition of the specified class.
   * @param classFullName The full name of the class, for example, SomeSchema:SomeClass
   * @returns true if the iModel contains the class definition or false if not.
   * @see querySchemaVersion
   * @see importSchema
   */
  public containsClass(classFullName: string): boolean {
    const classNameParts = classFullName.replace(".", ":").split(":");
    return classNameParts.length === 2 && this[_nativeDb].getECClassMetaData(classNameParts[0], classNameParts[1]).error === undefined;
  }

  /** Query the version of a schema of the specified name in this iModel.
   * @returns The schema version as a semver-compatible string or `undefined` if the schema has not been imported.
   */
  public querySchemaVersion(schemaName: string): string | undefined {
    const version = this.querySchemaVersionNumbers(schemaName);
    return version?.toString(false);
  }

  /** Query the version of a schema of the specified name in this iModel.
   * @returns the version numbers, or `undefined` if the schema has not been imported.
   */
  public querySchemaVersionNumbers(schemaName: string): ECVersion | undefined {
    const sql = `SELECT VersionMajor,VersionWrite,VersionMinor FROM ECDbMeta.ECSchemaDef WHERE Name=:schemaName LIMIT 1`;
    // eslint-disable-next-line @typescript-eslint/no-deprecated
    return this.withPreparedStatement(sql, (statement: ECSqlStatement): ECVersion | undefined => {
      statement.bindString("schemaName", schemaName);
      if (DbResult.BE_SQLITE_ROW === statement.step()) {
        const read: number = statement.getValue(0).getInteger(); // ECSchemaDef.VersionMajor --> semver.major
        const write: number = statement.getValue(1).getInteger(); // ECSchemaDef.VersionWrite --> semver.minor
        const minor: number = statement.getValue(2).getInteger(); // ECSchemaDef.VersionMinor --> semver.patch
        return new ECVersion(read, write, minor);
      }
      return undefined;
    });
  }

  /** Returns true if the specified schema exists in the iModel and is no older than the specified minimum version.
   * @beta
   */
  public meetsMinimumSchemaVersion(schemaName: string, minimumVersion: ECVersion): boolean {
    const actualVersion = this.querySchemaVersionNumbers(schemaName);
    return undefined !== actualVersion && actualVersion.compare(minimumVersion) >= 0;
  }

  /** Throws an error if the version of the schema specified by `schemaName` is older than `minimumVersion`.
   * The error will indicate the `featureName` that requires this minimum version.
   * Use this to produce more helpful errors when interacting with APIs that operate on classes introduced as
   * schemas evolve.
   * @beta
   */
  public requireMinimumSchemaVersion(schemaName: string, minimumVersion: ECVersion, featureName: string): void {
    if (!this.meetsMinimumSchemaVersion(schemaName, minimumVersion)) {
      throw new Error(`${featureName} requires ${schemaName} v${minimumVersion.toString()} or newer`);
    }
  }

  /** Retrieve a named texture image from this iModel, as a TextureData.
   * @param props the texture load properties which must include the name of the texture to load
   * @returns the TextureData or undefined if the texture image is not present.
   * @alpha
   */
  public async queryTextureData(props: TextureLoadProps): Promise<TextureData | undefined> {
    return this[_nativeDb].queryTextureData(props);
  }

  /** Query a "file property" from this iModel, as a string.
   * @returns the property string or undefined if the property is not present.
   */
  public queryFilePropertyString(prop: FilePropertyProps): string | undefined {
    return this[_nativeDb].queryFileProperty(prop, true) as string | undefined;
  }

  /** Query a "file property" from this iModel, as a blob.
   * @returns the property blob or undefined if the property is not present.
   */
  public queryFilePropertyBlob(prop: FilePropertyProps): Uint8Array | undefined {
    return this[_nativeDb].queryFileProperty(prop, false) as Uint8Array | undefined;
  }

  /** Save a "file property" to this iModel
   * @param prop the FilePropertyProps that describes the new property
   * @param value either a string or a blob to save as the file property
   * @note This method should not be called from {TxnManager.withIndirectTxnModeAsync} or {TxnManager.withIndirectTxnMode}.
   */
  public saveFileProperty(prop: FilePropertyProps, strValue: string | undefined, blobVal?: Uint8Array): void {
    if (this instanceof BriefcaseDb) {
      if (this.txns.isIndirectChanges) {
        throw new IModelError(IModelStatus.BadRequest, "Cannot save file property while in an indirect change scope");
      }
    }
    this[_nativeDb].saveFileProperty(prop, strValue, blobVal);
  }

  /** delete a "file property" from this iModel
   * @param prop the FilePropertyProps that describes the property
   * @note This method should not be called from {TxnManager.withIndirectTxnModeAsync} or {TxnManager.withIndirectTxnMode}.
   */
  public deleteFileProperty(prop: FilePropertyProps): void {
    if (this instanceof BriefcaseDb) {
      if (this.txns.isIndirectChanges) {
        throw new IModelError(IModelStatus.BadRequest, "Cannot delete file property while in an indirect change scope");
      }
    }
    this[_nativeDb].saveFileProperty(prop, undefined, undefined);
  }

  /** Query for the next available major id for a "file property" from this iModel.
   * @param prop the FilePropertyProps that describes the property
   * @returns the next available (that is, an unused) id for prop. If none are present, will return 0.
   */
  public queryNextAvailableFileProperty(prop: FilePropertyProps) { return this[_nativeDb].queryNextAvailableFileProperty(prop); }

  /** @internal */
  public async requestSnap(sessionId: string, props: SnapRequestProps): Promise<SnapResponseProps> {
    let request = this._snaps.get(sessionId);
    if (undefined === request) {
      request = new IModelNative.platform.SnapRequest();
      this._snaps.set(sessionId, request);
    } else
      request.cancelSnap();

    try {
      return await request.doSnap(this[_nativeDb], JsonUtils.toObject(props));
    } finally {
      this._snaps.delete(sessionId);
    }
  }

  /** Cancel a previously requested snap.
   * @internal
   */
  public cancelSnap(sessionId: string): void {
    const request = this._snaps.get(sessionId);
    if (undefined !== request) {
      request.cancelSnap();
      this._snaps.delete(sessionId);
    }
  }

  /** Get the clip containment status for the supplied elements. */
  public async getGeometryContainment(props: GeometryContainmentRequestProps): Promise<GeometryContainmentResponseProps> {
    return this[_nativeDb].getGeometryContainment(JsonUtils.toObject(props));
  }

  /** Get the mass properties for the supplied elements. */
  public async getMassProperties(props: MassPropertiesRequestProps): Promise<MassPropertiesResponseProps> {
    return this[_nativeDb].getMassProperties(JsonUtils.toObject(props));
  }

  /** Get the IModel coordinate corresponding to each GeoCoordinate point in the input */
  public async getIModelCoordinatesFromGeoCoordinates(props: IModelCoordinatesRequestProps): Promise<IModelCoordinatesResponseProps> {
    const response = this[_nativeDb].getIModelCoordinatesFromGeoCoordinates(props);

    // fromCache is only meaningful on the front-end; provide it for compatibility with return type.
    response.fromCache = 0;
    // Native omits the array if the input was empty.
    response.iModelCoords = response.iModelCoords ?? [];
    return response;
  }

  /** Get the GeoCoordinate (longitude, latitude, elevation) corresponding to each IModel Coordinate point in the input */
  public async getGeoCoordinatesFromIModelCoordinates(props: GeoCoordinatesRequestProps): Promise<GeoCoordinatesResponseProps> {
    const response = this[_nativeDb].getGeoCoordinatesFromIModelCoordinates(props);

    // fromCache is only meaningful on the front-end; provide it for compatibility with return type.
    response.fromCache = 0;
    // Native omits the array if the input was empty.
    response.geoCoords = response.geoCoords ?? [];
    return response;
  }

  /** Export meshes suitable for graphics APIs from arbitrary geometry in elements in this IModelDb.
   *  * Requests can be slow when processing many elements so it is expected that this function be used on a dedicated backend,
   *    or that shared backends export a limited number of elements at a time.
   *  * Vertices are exported in the IModelDb's world coordinate system, which is right-handed with Z pointing up.
   *  * The results of changing [ExportGraphicsOptions]($core-backend) during the [ExportGraphicsOptions.onGraphics]($core-backend) callback are not defined.
   *
   * Example that prints the mesh for element 1 to stdout in [OBJ format](https://en.wikipedia.org/wiki/Wavefront_.obj_file)
   * ```ts
   * const onGraphics: ExportGraphicsFunction = (info: ExportGraphicsInfo) => {
   *   const mesh: ExportGraphicsMesh = info.mesh;
   *   for (let i = 0; i < mesh.points.length; i += 3) {
   *     process.stdout.write(`v ${mesh.points[i]} ${mesh.points[i + 1]} ${mesh.points[i + 2]}\n`);
   *     process.stdout.write(`vn ${mesh.normals[i]} ${mesh.normals[i + 1]} ${mesh.normals[i + 2]}\n`);
   *   }
   *
   *   for (let i = 0; i < mesh.params.length; i += 2) {
   *     process.stdout.write(`vt ${mesh.params[i]} ${mesh.params[i + 1]}\n`);
   *   }
   *
   *   for (let i = 0; i < mesh.indices.length; i += 3) {
   *     const p1 = mesh.indices[i];
   *     const p2 = mesh.indices[i + 1];
   *     const p3 = mesh.indices[i + 2];
   *     process.stdout.write(`f ${p1}/${p1}/${p1} ${p2}/${p2}/${p2} ${p3}/${p3}/${p3}\n`);
   *   }
   * };
   *
   * iModel.exportGraphics(({ onGraphics, elementIdArray: ["0x1"] }));
   * ```
   * @returns 0 if successful, status otherwise
   * @public
   */
  public exportGraphics(exportProps: ExportGraphicsOptions): DbResult {
    return this[_nativeDb].exportGraphics(exportProps);
  }

  /**
   * Exports meshes suitable for graphics APIs from a specified [GeometryPart]($core-backend)
   * in this IModelDb.
   * The expected use case is to call [IModelDb.exportGraphics]($core-backend) and supply the
   * optional partInstanceArray argument, then call this function for each unique GeometryPart from
   * that list.
   *  * The results of changing [ExportPartGraphicsOptions]($core-backend) during the
   *    [ExportPartGraphicsOptions.onPartGraphics]($core-backend) callback are not defined.
   *  * See export-gltf under test-apps in the iTwin.js monorepo for a working reference.
   * @returns 0 is successful, status otherwise
   * @public
   */
  public exportPartGraphics(exportProps: ExportPartGraphicsOptions): DbResult {
    return this[_nativeDb].exportPartGraphics(exportProps);
  }

  /** Request geometry stream information from an element in binary format instead of json.
   * @returns IModelStatus.Success if successful
   * @beta
   */
  public elementGeometryRequest(requestProps: ElementGeometryRequest): IModelStatus {
    return this[_nativeDb].processGeometryStream(requestProps);
  }

  /** Request the creation of a backend geometry cache for the specified geometric element.
   * @returns ElementGeometryCacheResponseProps
   * @beta
   */
  public async updateElementGeometryCache(requestProps: ElementGeometryCacheRequestProps): Promise<ElementGeometryCacheResponseProps> {
    return this[_nativeDb].updateElementGeometryCache(requestProps);
  }

  /** Request operation using the backend geometry cache populated by first calling elementGeometryRequest.
 * @returns SUCCESS if requested operation could be applied.
 * @beta
 */
  public elementGeometryCacheOperation(requestProps: ElementGeometryCacheOperationRequestProps): BentleyStatus {
    return this[_nativeDb].elementGeometryCacheOperation(requestProps);
  }

  /** Create brep geometry for inclusion in an element's geometry stream.
   * @returns IModelStatus.Success if successful
   * @throws [[IModelError]] to report issues with input geometry or parameters
   * @alpha
   */
  public createBRepGeometry(createProps: BRepGeometryCreate): IModelStatus {
    return this[_nativeDb].createBRepGeometry(createProps);
  }

  /** Generate graphics for an element or geometry stream.
   * @see [readElementGraphics]($frontend) to convert the result to a [RenderGraphic]($frontend) for display.
   */
  public async generateElementGraphics(request: ElementGraphicsRequestProps): Promise<Uint8Array | undefined> {
    return generateElementGraphics(request, this);
  }

  private static _settingPropNamespace = "settings";

  /** Save a `SettingDictionary` in this iModel that will be loaded into [[workspace.settings]] every time this iModel is opened in future sessions.
   * @param name The name for the SettingDictionary. If a dictionary by that name already exists in the iModel, its value is replaced.
   * @param dict The SettingDictionary object to stringify and save.
   * @note All saved `SettingDictionary`s are loaded into [[workspace.settings]] every time an iModel is opened.
   * @beta
   */
  public saveSettingDictionary(name: string, dict: SettingsContainer) {
    this.withSqliteStatement("REPLACE INTO be_Prop(id,SubId,TxnMode,Namespace,Name,strData) VALUES(0,0,0,?,?,?)", (stmt) => {
      stmt.bindString(1, IModelDb._settingPropNamespace);
      stmt.bindString(2, name);
      stmt.bindString(3, JSON.stringify(dict));
      stmt.stepForWrite();
    });
    this.saveChanges("add settings");
  }

  /** Delete a SettingDictionary, previously added with [[saveSettingDictionary]], from this iModel.
   * @param name The name of the dictionary to delete.
   * @beta
   */
  public deleteSettingDictionary(name: string) {
    this.withSqliteStatement("DELETE FROM be_Prop WHERE Namespace=? AND Name=?", (stmt) => {
      stmt.bindString(1, IModelDb._settingPropNamespace);
      stmt.bindString(2, name);
      stmt.stepForWrite();
    });
    this.saveChanges("delete settings");
  }

  /** Load all setting dictionaries in this iModel into `this.workspace.settings` */
  private loadIModelSettings() {
    if (!this[_nativeDb].isOpen())
      return;

    this.withSqliteStatement("SELECT Name,StrData FROM be_Prop WHERE Namespace=?", (stmt) => {
      stmt.bindString(1, IModelDb._settingPropNamespace);
      while (stmt.nextRow()) {
        try {
          const settings = JSON.parse(stmt.getValueString(1));
          this.workspace.settings.addDictionary({ name: stmt.getValueString(0), priority: SettingsPriority.iModel }, settings);
        } catch (e) {
          Workspace.exceptionDiagnosticFn(e as WorkspaceDbLoadError);
        }
      }
    });
  }

  /** @internal */
  protected async loadWorkspaceSettings() {
    try {
      const problems: WorkspaceDbLoadError[] = [];
      const settingProps: WorkspaceDbSettingsProps[] = [];
      // Note: we can't use `getArray` here because we only look at dictionaries in the iModel's workspace, not appWorkspace.
      // Also, we must concatenate all entries in all of the dictionaries stored in the iModel into a single array *before*
      // calling `loadSettingsDictionary` since that function will add new dictionaries to the workspace.
      for (const dict of this.workspace.settings.dictionaries) {
        try {
          const props = dict.getSetting<WorkspaceDbSettingsProps[]>(WorkspaceSettingNames.settingsWorkspaces);
          if (props)
            settingProps.push(...IModelHost.settingsSchemas.validateSetting(props, WorkspaceSettingNames.settingsWorkspaces));
        } catch (e) {
          problems.push(e as WorkspaceDbLoadError); // something wrong with the setting stored in the iModel
        }
      }
      if (settingProps.length > 0)
        await this.workspace.loadSettingsDictionary(settingProps, problems);

      if (problems.length > 0)
        throwWorkspaceDbLoadErrors(`attempting to load workspace settings for iModel '${this.name}':`, problems);
    } catch (e) {
      // we don't want to throw exceptions when attempting to load Dictionaries. Call the diagnostics function instead.
      Workspace.exceptionDiagnosticFn(e as WorkspaceDbLoadErrors);
    }
  }

  /**
   * Controls how [Code]($common)s are copied from this iModel into another iModel, to work around problems with iModels
   * created by older connectors. The [imodel-transformer](https://github.com/iTwin/imodel-transformer) sets this appropriately
   * on your behalf - you should never need to set or interrogate this property yourself.
   * @public
   */
  public get codeValueBehavior(): "exact" | "trim-unicode-whitespace" {
    return this[_nativeDb].getCodeValueBehavior();
  }

  public set codeValueBehavior(newBehavior: "exact" | "trim-unicode-whitespace") {
    this[_nativeDb].setCodeValueBehavior(newBehavior);
  }

  /** @internal */
  public computeRangesForText(args: ComputeRangesForTextLayoutArgs): TextLayoutRanges {
    const props = this[_nativeDb].computeRangesForText(args.chars, args.fontId, args.bold, args.italic, args.widthFactor, args.textHeight);
    return {
      layout: Range2d.fromJSON(props.layout),
      justification: Range2d.fromJSON(props.justification),
    };
  }

  /** Writes the contents of a single ECSchema to a file on the local file system.
   * @beta
   */
  public exportSchema(args: ExportSchemaArgs): void {
    processSchemaWriteStatus(this[_nativeDb].exportSchema(args.schemaName, args.outputDirectory, args.outputFileName));
  }

  /** Writes the contents of all ECSchemas in this iModel to files in a directory on the local file system.
   * @beta
   */
  public exportSchemas(outputDirectory: LocalFileName): void {
    processSchemaWriteStatus(this[_nativeDb].exportSchemas(outputDirectory));
  }

  /** Attempt to simplify the geometry stream of a single [[GeometricElement]] or [[GeometryPart]] as specified by `args`.
   * @beta
   */
  public simplifyElementGeometry(args: SimplifyElementGeometryArgs): IModelStatus {
    return this[_nativeDb].simplifyElementGeometry(args);
  }

  /** Attempts to optimize all of the geometry in this iModel by identifying [[GeometryPart]]s that are referenced by exactly one
   * element's geometry stream. Each such reference is replaced by inserting the part's geometry directly into the element's geometry stream.
   * Then, the no-longer-used geometry part is deleted.
   * This can improve performance when a connector inadvertently creates large numbers of parts that are each only used once.
   * @beta
   */
  public inlineGeometryParts(): InlineGeometryPartsResult {
    return this[_nativeDb].inlineGeometryPartReferences();
  }

  /** Returns a string representation of the error that most recently arose during an operation on the underlying SQLite database.
   * If no errors have occurred, an empty string is returned.
   * Otherwise, a string of the format `message (code)` is returned, where `message` is a human-readable diagnostic string and `code` is an integer status code.
   * See [SQLite error codes and messages](https://www.sqlite.org/c3ref/errcode.html)
   * @note Do not rely upon this value or its specific contents in error handling logic. It is only intended for use in debugging.
   */
  public getLastError(): string {
    return this[_nativeDb].getLastError();
  }
}

function processSchemaWriteStatus(status: SchemaWriteStatus): void {
  switch (status) {
    case SchemaWriteStatus.Success: return;
    case SchemaWriteStatus.FailedToSaveXml: throw new Error("Failed to save schema XML");
    case SchemaWriteStatus.FailedToCreateXml: throw new Error("Failed to create schema XML");
    case SchemaWriteStatus.FailedToCreateJson: throw new Error("Failed to create schema JSON");
    case SchemaWriteStatus.FailedToWriteFile: throw new Error("Failed to write schema file");
    default: throw new Error("Unknown error while exporting schema");
  }
}

/** @public */
export namespace IModelDb {

  /** The collection of models in an [[IModelDb]].
   * @public @preview
   */
  export class Models {
    private readonly _modelCacheSize = 10;
    /** @internal */
    public readonly [_cache] = new LRUMap<Id64String, ModelProps>(this._modelCacheSize);
    /** @internal */
    public readonly [_instanceKeyCache] = new InstanceKeyLRUCache(this._modelCacheSize);

    /** @internal */
    public constructor(private _iModel: IModelDb) { }

    /** Get the ModelProps with the specified identifier.
     * @param modelId The Model identifier.
     * @throws [[IModelError]] if the model is not found or cannot be loaded.
     * @see tryGetModelProps
     */
    public getModelProps<T extends ModelProps>(id: Id64String): T {
      const model = this.tryGetModelProps<T>(id);
      if (undefined === model)
        throw new IModelError(IModelStatus.NotFound, `Model=${id}`);
      return model;
    }

    /** Get the ModelProps with the specified identifier.
     * @param modelId The Model identifier.
     * @returns The ModelProps or `undefined` if the model is not found.
     * @throws [[IModelError]] if the model cannot be loaded.
     * @note Useful for cases when a model may or may not exist and throwing an `Error` would be overkill.
     * @see getModelProps
     */
    public tryGetModelProps<T extends ModelProps>(id: Id64String): T | undefined {
      try {
        if (IModelHost.configuration?.disableThinnedNativeInstanceWorkflow) {
          return this._iModel[_nativeDb].getModel({ id }) as T;
        }

        const cachedMdl = this[_cache].get(id);
        if (cachedMdl) {
          return cachedMdl as T;
        }

        const options = { useJsNames: true }
        const instanceKey = this.resolveModelKey({ id });
        const rawInstance = this._iModel[_nativeDb].readInstance(instanceKey, options) as ECSqlRow;
        const classDef = this._iModel.getJsClass<typeof Model>(rawInstance.classFullName);
        const modelProps = classDef.deserialize({ row: rawInstance, iModel: this._iModel }) as T;
        this[_cache].set(id, modelProps);
        return modelProps;
      } catch {
        return undefined;
      }
    }

    /** Query for the last modified time for a [[Model]].
     * @param modelId The Id of the model.
     * @throws IModelError if `modelId` does not identify a model in the iModel.
     */
    public queryLastModifiedTime(modelId: Id64String): string {
      const sql = `SELECT LastMod FROM ${Model.classFullName} WHERE ECInstanceId=:modelId`;
      // eslint-disable-next-line @typescript-eslint/no-deprecated
      return this._iModel.withPreparedStatement(sql, (statement) => {
        statement.bindId("modelId", modelId);
        if (DbResult.BE_SQLITE_ROW === statement.step()) {
          return statement.getValue(0).getDateTime();
        }
        throw new IModelError(IModelStatus.InvalidId, `Can't get lastMod time for Model ${modelId}`);
      });
    }

    /** Get the Model with the specified identifier.
     * @param modelId The Model identifier.
     * @param modelClass Optional class to validate instance against. This parameter can accept abstract or concrete classes, but should be the same as the template (`T`) parameter.
     * @throws [[IModelError]] if the model is not found, cannot be loaded, or fails validation when `modelClass` is specified.
     * @see tryGetModel
     */
    public getModel<T extends Model>(modelId: Id64String, modelClass?: EntityClassType<Model>): T {
      const model: T | undefined = this.tryGetModel(modelId, modelClass);
      if (undefined === model) {
        throw new IModelError(IModelStatus.NotFound, `Model=${modelId}`);
      }
      return model;
    }

    /** Get the Model with the specified identifier.
     * @param modelId The Model identifier.
     * @param modelClass Optional class to validate instance against. This parameter can accept abstract or concrete classes, but should be the same as the template (`T`) parameter.
     * @returns The Model or `undefined` if the model is not found or fails validation when `modelClass` is specified.
     * @throws [[IModelError]] if the model cannot be loaded.
     * @note Useful for cases when a model may or may not exist and throwing an `Error` would be overkill.
     * @see getModel
     */
    public tryGetModel<T extends Model>(modelId: Id64String, modelClass?: EntityClassType<Model>): T | undefined {
      const modelProps = this.tryGetModelProps<ModelProps>(modelId);
      if (undefined === modelProps)
        return undefined; // no Model with that modelId found

      const model = this._iModel.constructEntity<T>(modelProps);
      if (undefined === modelClass)
        return model; // modelClass was not specified, cannot call instanceof to validate

      return model instanceof modelClass ? model : undefined;
    }

    private resolveModelKey(modelIdArg: ModelLoadProps): IModelJsNative.ResolveInstanceKeyResult {
      const baseClassName = "BisCore:Model";
      let args: IModelJsNative.ResolveInstanceKeyArgs;
      if (modelIdArg.id) {
        args = { partialKey: { id: modelIdArg.id, baseClassName } };
      } else if (modelIdArg.code) {
        const modelId = this._iModel.elements.getElementProps<ElementProps>({ code: modelIdArg.code }).id;
        if (!modelId)
          throw new IModelError(IModelStatus.NotFound, `Model not found with code: [spec:${modelIdArg.code.spec}, scope:${modelIdArg.code.scope}, value:${modelIdArg.code.value}])`);
        args = { partialKey: { id: modelId, baseClassName } };
      } else {
        throw new IModelError(IModelStatus.InvalidId, `Invalid model identifier: ${JSON.stringify(modelIdArg)}`);
      }
      // Check the cache to avoid unnecessary native calls
      const cachedResult = this[_instanceKeyCache].get(args);
      if (cachedResult) {
        return cachedResult;
      } else {
        const instanceKey = this._iModel[_nativeDb].resolveInstanceKey(args);
        this[_instanceKeyCache].set(args, instanceKey);
        return instanceKey;
      }
    }

    /** Get the sub-model of the specified Element.
     * See [[IModelDb.Elements.queryElementIdByCode]] for more on how to find an element by Code.
     * @param modeledElementId Identifies the modeled element.
     * @param modelClass Optional class to validate instance against. This parameter can accept abstract or concrete classes, but should be the same as the template (`T`) parameter.
     * @throws [[IModelError]] if the sub-model is not found, cannot be loaded, or fails validation when `modelClass` is specified.
     * @see tryGetSubModel
     */
    public getSubModel<T extends Model>(modeledElementId: Id64String | GuidString | Code, modelClass?: EntityClassType<Model>): T {
      const modeledElementProps = this._iModel.elements.getElementProps<ElementProps>(modeledElementId);
      if (undefined === modeledElementProps.id || modeledElementProps.id === IModel.rootSubjectId)
        throw new IModelError(IModelStatus.NotFound, "Root subject does not have a sub-model");
      return this.getModel<T>(modeledElementProps.id, modelClass);
    }

    /** Get the sub-model of the specified Element.
     * See [[IModelDb.Elements.queryElementIdByCode]] for more on how to find an element by Code.
     * @param modeledElementId Identifies the modeled element.
     * @param modelClass Optional class to validate instance against. This parameter can accept abstract or concrete classes, but should be the same as the template (`T`) parameter.
     * @returns The sub-model or `undefined` if the specified element does not have a sub-model or fails validation when `modelClass` is specified.
     * @see getSubModel
     */
    public tryGetSubModel<T extends Model>(modeledElementId: Id64String | GuidString | Code, modelClass?: EntityClassType<Model>): T | undefined {
      const modeledElementProps = this._iModel.elements.tryGetElementProps(modeledElementId);
      if (undefined === modeledElementProps?.id || (IModel.rootSubjectId === modeledElementProps.id))
        return undefined;

      return this.tryGetModel<T>(modeledElementProps.id, modelClass);
    }

    /** Create a new model in memory.
     * See the example in [[InformationPartitionElement]].
     * @param modelProps The properties to use when creating the model.
     * @throws [[IModelError]] if there is a problem creating the model.
     */
    public createModel<T extends Model>(modelProps: ModelProps): T { return this._iModel.constructEntity<T>(modelProps); }

    /** Insert a new model.
     * @param props The data for the new model.
     * @returns The newly inserted model's Id.
     * @throws [[IModelError]] if unable to insert the model.
     */
    public insertModel(props: ModelProps): Id64String {
      try {
        return props.id = this._iModel[_nativeDb].insertModel(props);
      } catch (err: any) {
        const error = new IModelError(err.errorNumber, `Error inserting model [${err.message}], class=${props.classFullName}`);
        error.cause = err;
        throw error;
      }
    }

    /** Update an existing model.
     * @param props the properties of the model to change
     * @throws [[IModelError]] if unable to update the model.
     */
    public updateModel(props: UpdateModelOptions): void {
      try {
        if (props.id)
          this[_cache].delete(props.id);

        this._iModel[_nativeDb].updateModel(props);
      } catch (err: any) {
        const error = new IModelError(err.errorNumber, `Error updating model [${err.message}], id: ${props.id}`);
        error.cause = err;
        throw error;
      }
    }
    /** Mark the geometry of [[GeometricModel]] as having changed, by recording an indirect change to its GeometryGuid property.
     * Typically the GeometryGuid changes automatically when [[GeometricElement]]s within the model are modified, but
     * explicitly updating it is occasionally useful after modifying definition elements like line styles or materials that indirectly affect the appearance of
     * [[GeometricElement]]s that reference those definition elements in their geometry streams.
     * Cached [Tile]($frontend)s are only invalidated after the geometry guid of the model changes.
     * @note This will throw IModelError with [IModelStatus.VersionTooOld]($core-bentley) if a version of the BisCore schema older than 1.0.11 is present in the iModel.
     * @throws IModelError if unable to update the geometry guid.
     * @see [[TxnManager.onModelGeometryChanged]] for the event emitted in response to such a change.
     */
    public updateGeometryGuid(modelId: Id64String): void {
      this._iModel.models[_cache].delete(modelId);
      const error = this._iModel[_nativeDb].updateModelGeometryGuid(modelId);
      if (error !== IModelStatus.Success)
        throw new IModelError(error, `Error updating geometry guid for model ${modelId}`);
    }

    /** Delete one or more existing models.
     * @param ids The Ids of the models to be deleted
     * @throws [[IModelError]]
     */
    public deleteModel(ids: Id64Arg): void {
      Id64.toIdSet(ids).forEach((id) => {
        try {
          this[_cache].delete(id);
          this[_instanceKeyCache].deleteById(id);
          this._iModel[_nativeDb].deleteModel(id);
        } catch (err: any) {
          const error = new IModelError(err.errorNumber, `Error deleting model [${err.message}], id: ${id}`);
          error.cause = err;
          throw error;
        }
      });
    }

    /** For each specified [[GeometricModel]], attempts to obtain the union of the volumes of all geometric elements within that model.
     * @param ids The Id or Ids of the [[GeometricModel]]s for which to obtain the extents.
     * @returns An array of results, one per supplied Id, in the order in which the Ids were supplied. If the extents could not be obtained, the
     * corresponding results entry's `extents` will be a "null" range (@see [Range3d.isNull]($geometry)) and its `status` will indicate
     * why the extents could not be obtained (e.g., because the Id did not identify a [[GeometricModel]]).
     * @see [[queryRange]] to obtain the union of all of the models' extents.
     */
    public async queryExtents(ids: Id64String | Id64String[]): Promise<ModelExtentsProps[]> {
      ids = typeof ids === "string" ? [ids] : ids;
      if (ids.length === 0)
        return [];

      return this._iModel[_nativeDb].queryModelExtentsAsync(ids);
    }

    /** Computes the union of the volumes of all geometric elements within one or more [[GeometricModel]]s, specified by model Id.
     * @see [[queryExtents]] to obtain discrete volumes for each model.
     */
    public async queryRange(ids: Id64String | Id64String[]): Promise<AxisAlignedBox3d> {
      const results = await this.queryExtents(ids);
      const range = new Range3d();
      for (const result of results)
        range.union(Range3d.fromJSON(result.extents), range);

      return range;
    }
  }

  export interface GuidMapper {
    getFederationGuidFromId(id: Id64String): GuidString | undefined;
    getIdFromFederationGuid(guid?: GuidString): Id64String | undefined;
  }

  /** The collection of elements in an [[IModelDb]].
   * @public @preview
   */
  export class Elements implements GuidMapper {
    private readonly _elementCacheSize = 50;
    /** @internal */
    public readonly [_cache] = new ElementLRUCache(this._elementCacheSize);
    /** @internal */
    public readonly [_instanceKeyCache] = new InstanceKeyLRUCache(this._elementCacheSize);

    /** @internal */
    public constructor(private _iModel: IModelDb) { }

    public getFederationGuidFromId(id: Id64String): GuidString | undefined {
      return this._iModel.withPreparedSqliteStatement(`SELECT FederationGuid FROM bis_Element WHERE Id=?`, (stmt) => {
        stmt.bindId(1, id);
        return stmt.nextRow() ? stmt.getValueGuid(0) : undefined;
      });
    }

    public getIdFromFederationGuid(guid?: GuidString): Id64String | undefined {
      return guid ? this._iModel.withPreparedSqliteStatement(`SELECT Id FROM bis_Element WHERE FederationGuid=?`, (stmt) => {
        stmt.bindGuid(1, guid);
        return !stmt.nextRow() ? undefined : stmt.getValueId(0);
      }) : undefined;
    }

    /** Get properties of an Element by Id, FederationGuid, or Code
     * @throws [[IModelError]] if the element is not found or cannot be loaded.
     * @see tryGetElementProps
     */
    public getElementProps<T extends ElementProps>(props: Id64String | GuidString | Code | ElementLoadProps): T {
      const elProp = this.tryGetElementProps<T>(props);
      if (undefined === elProp)
        throw new IModelError(IModelStatus.NotFound, `element not found`);
      return elProp;
    }

    private resolveElementKey(props: Id64String | GuidString | Code | ElementLoadProps): IModelJsNative.ResolveInstanceKeyResult {
      const baseClassName = "BisCore:Element";
      let args: IModelJsNative.ResolveInstanceKeyArgs;
      if (typeof props === "string") {
        args = Id64.isId64(props) ? { partialKey: { id: props, baseClassName } } : { federationGuid: props };
      } else if (props instanceof Code) {
        args = { code: props };
      } else {
        if (props.id) {
          args = { partialKey: { id: props.id, baseClassName } };
        }
        else if (props.federationGuid) {
          args = { federationGuid: props.federationGuid };
        }
        else if (props.code) {
          args = { code: props.code };
        } else {
          throw new IModelError(IModelStatus.InvalidId, "Element Id or FederationGuid or Code is required");
        }
      }
      // Check the cache to avoid unnecessary native calls
      const cachedResult = this[_instanceKeyCache].get(args);
      if (cachedResult) {
        return cachedResult;
      } else {
        const instanceKey = this._iModel[_nativeDb].resolveInstanceKey(args);
        this[_instanceKeyCache].set(args, instanceKey);
        return instanceKey;
      }
    }

    /** Get properties of an Element by Id, FederationGuid, or Code
     * @returns The properties of the element or `undefined` if the element is not found.
     * @throws [[IModelError]] if the element exists, but cannot be loaded.
     * @note Useful for cases when an element may or may not exist and throwing an `Error` would be overkill.
     * @see getElementProps
     */
    public tryGetElementProps<T extends ElementProps>(props: Id64String | GuidString | Code | ElementLoadProps): T | undefined {
      if (typeof props === "string") {
        props = Id64.isId64(props) ? { id: props } : { federationGuid: props };
      } else if (props instanceof Code) {
        props = { code: props };
      }
      try {
        if (IModelHost.configuration?.disableThinnedNativeInstanceWorkflow) {
          return this._iModel[_nativeDb].getElement(props) as T;
        }

        const cachedElm = this[_cache].get(props);
        if (cachedElm) {
          return cachedElm.elProps as T;
        }

        const options = { ...props, useJsNames: true };
        const instanceKey = this.resolveElementKey(props);
        const rawInstance = this._iModel[_nativeDb].readInstance(instanceKey, options) as ECSqlRow;
        const classDef = this._iModel.getJsClass<typeof Element>(rawInstance.classFullName);
        const elementProps = classDef.deserialize({ row: rawInstance, iModel: this._iModel, options: { element: props } }) as T;
        this[_cache].set({ elProps: elementProps, loadOptions: props });
        return elementProps;
      } catch {
        return undefined;
      }
    }

    /** Get an element by Id, FederationGuid, or Code
     * @param elementId either the element's Id, Code, or FederationGuid, or an ElementLoadProps
     * @param elementClass Optional class to validate instance against. This parameter can accept abstract or concrete classes, but should be the same as the template (`T`) parameter.
     * @throws [[IModelError]] if the element is not found, cannot be loaded, or fails validation when `elementClass` is specified.
     * @see tryGetElement
     */
    public getElement<T extends Element>(elementId: Id64String | GuidString | Code | ElementLoadProps, elementClass?: EntityClassType<Element>): T {
      const element = this.tryGetElement<T>(elementId, elementClass);
      if (undefined === element) {
        if (typeof elementId === "string" || elementId instanceof Code)
          throw new IModelError(IModelStatus.NotFound, `Element=${elementId.toString()}`);
        else
          throw new IModelError(IModelStatus.NotFound, `Element={id: ${elementId.id} federationGuid: ${elementId.federationGuid}, code={spec: ${elementId.code?.spec}, scope: ${elementId.code?.scope}, value: ${elementId.code?.value}}}`);
      }
      return element;
    }

    /** Get an element by Id, FederationGuid, or Code
     * @param elementId either the element's Id, Code, or FederationGuid, or an ElementLoadProps
     * @param elementClass Optional class to validate instance against. This parameter can accept abstract or concrete classes, but should be the same as the template (`T`) parameter.
     * @returns The element or `undefined` if the element is not found or fails validation when `elementClass` is specified.
     * @throws [[IModelError]] if the element exists, but cannot be loaded.
     * @note Useful for cases when an element may or may not exist and throwing an `Error` would be overkill.
     * @see getElement
     */
    public tryGetElement<T extends Element>(elementId: Id64String | GuidString | Code | ElementLoadProps, elementClass?: EntityClassType<Element>): T | undefined {
      if (typeof elementId === "string")
        elementId = Id64.isId64(elementId) ? { id: elementId } : { federationGuid: elementId };
      else if (elementId instanceof Code)
        elementId = { code: elementId };
      else
        elementId.onlyBaseProperties = false; // we must load all properties to construct the element.

      const elementProps = this.tryGetElementProps<ElementProps>(elementId);
      if (undefined === elementProps)
        return undefined; // no Element with that elementId found

      const element = this._iModel.constructEntity<T>(elementProps);
      if (undefined === elementClass)
        return element; // elementClass was not specified, cannot call instanceof to validate

      return element instanceof elementClass ? element : undefined;
    }

    /** Query for the Id of the element that has a specified code.
     * This method is for the case where you know the element's Code.
     * If you only know the code *value*, then in the simplest case, you can query on that
     * and filter the results.
     * In the simple case, call [[IModelDb.queryEntityIds]], specifying the code value in the where clause of the query params.
     * Or, you can execute an ECSQL select statement. See
     * [frequently used ECSQL queries]($docs/learning/backend/ECSQL-queries.md) for an example.
     * @param code The code to look for
     * @returns The element that uses the code or undefined if the code is not used.
     * @throws IModelError if the code is invalid
     */
    public queryElementIdByCode(code: Required<CodeProps>): Id64String | undefined {
      if (Id64.isInvalid(code.spec))
        throw new IModelError(IModelStatus.InvalidCodeSpec, "Invalid CodeSpec");

      if (code.value === undefined)
        throw new IModelError(IModelStatus.InvalidCode, "Invalid Code");

      const codeToQuery = new Code(code);
      try {
        const elementKey = this.resolveElementKey(codeToQuery);
        return Id64.fromString(elementKey.id);
      } catch (err: any) {
        if (err.errorNumber === IModelStatus.NotFound)
          return undefined;
        throw err;
      }
    }

    /** Query for an [[Element]]'s last modified time.
     * @param elementId The Id of the element.
     * @throws IModelError if `elementId` does not identify an element in the iModel.
     */
    public queryLastModifiedTime(elementId: Id64String): string {
      const sql = "SELECT LastMod FROM BisCore:Element WHERE ECInstanceId=:elementId";
      // eslint-disable-next-line @typescript-eslint/no-deprecated
      return this._iModel.withPreparedStatement<string>(sql, (statement: ECSqlStatement): string => {
        statement.bindId("elementId", elementId);
        if (DbResult.BE_SQLITE_ROW === statement.step())
          return statement.getValue(0).getDateTime();
        throw new IModelError(IModelStatus.InvalidId, `Can't get lastMod time for Element ${elementId}`);
      });
    }

    /** Create a new instance of an element.
     * @param elProps The properties of the new element.
     * @throws [[IModelError]] if there is a problem creating the element.
     */
    public createElement<T extends Element>(elProps: ElementProps): T { return this._iModel.constructEntity<T>(elProps); }

    /** Insert a new element into the iModel.
     * @param elProps The properties of the new element.
     * @returns The newly inserted element's Id.
     * @throws [[ITwinError]] if unable to insert the element.
     * @note For convenience, the value of `elProps.id` is updated to reflect the resultant element's id.
     * However when `elProps.federationGuid` is not present or undefined, a new Guid will be generated and stored on the resultant element. But
     * the value of `elProps.federationGuid` is *not* updated. Generally, it is best to re-read the element after inserting (e.g. via [[getElementProps]])
     * if you intend to continue working with it. That will ensure its values reflect the persistent state.
     */
    public insertElement(elProps: ElementProps, options?: InsertElementOptions): Id64String {
      try {
        this[_cache].delete({
          id: elProps.id,
          federationGuid: elProps.federationGuid,
          code: elProps.code,
        });
        return elProps.id = this._iModel[_nativeDb].insertElement(elProps, options);
      } catch (err: any) {
        err.message = `Error inserting element [${err.message}]`;
        err.metadata = { elProps };
        throw err;
      }
    }

    /**
     * Update some properties of an existing element.
     * All parts of `elProps` are optional *other than* `id`. If id is missing, an exception is thrown.
     *
     * To support clearing a property value, every property name that is present in the `elProps` object will be updated even if the value is `undefined`.
     * To keep an individual element property unchanged, it should either be excluded from the `elProps` parameter or set to its current value.
     * @param elProps the properties of the element to update.
     * @note The values of `classFullName` and `model` *may not be changed* by this method. Further, it will permute the `elProps` object by adding or
     * overwriting their values to the correct values.
     * @throws [[ITwinError]] if unable to update the element.
     */
    public updateElement<T extends ElementProps>(elProps: Partial<T>): void {
      try {
        if (elProps.id) {
          this[_instanceKeyCache].deleteById(elProps.id);
        } else {
          this[_instanceKeyCache].delete({
            federationGuid: elProps.federationGuid,
            code: elProps.code,
          });
        }
        this[_cache].delete({
          id: elProps.id,
          federationGuid: elProps.federationGuid,
          code: elProps.code,
        });
        this._iModel[_nativeDb].updateElement(elProps);
      } catch (err: any) {
        err.message = `Error updating element [${err.message}], id: ${elProps.id}`;
        err.metadata = { elProps };
        throw err;
      }
    }

    /** Delete one or more elements from this iModel.
     * @param ids The set of Ids of the element(s) to be deleted
     * @throws [[ITwinError]]
     * @see deleteDefinitionElements
     */
    public deleteElement(ids: Id64Arg): void {
      const iModel = this._iModel;
      Id64.toIdSet(ids).forEach((id) => {
        try {
          this[_cache].delete({ id });
          this[_instanceKeyCache].deleteById(id);
          iModel[_nativeDb].deleteElement(id);
        } catch (err: any) {
          err.message = `Error deleting element [${err.message}], id: ${id}`;
          err.metadata = { elementId: id };
          throw err;
        }
      });
    }

    /** DefinitionElements can only be deleted if it can be determined that they are not referenced by other Elements.
     * This *usage query* can be expensive since it may involve scanning the GeometryStreams of all GeometricElements.
     * Since [[deleteElement]] does not perform these additional checks, it fails in order to prevent potentially referenced DefinitionElements from being deleted.
     * This method performs those expensive checks and then calls *delete* if not referenced.
     * @param ids The Ids of the DefinitionElements to attempt to delete. To prevent multiple passes over the same GeometricElements, it is best to pass in the entire array of
     * DefinitionElements rather than calling this method separately for each one. Ids that are not valid DefinitionElements will be ignored.
     * @returns An IdSet of the DefinitionElements that are used and were therefore not deleted.
     * @see deleteElement
     * @beta
     */
    public deleteDefinitionElements(definitionElementIds: Id64Array): Id64Set {
      const usageInfo = this._iModel[_nativeDb].queryDefinitionElementUsage(definitionElementIds);
      if (!usageInfo) {
        throw new IModelError(IModelStatus.BadRequest, "Error querying for DefinitionElement usage");
      }

      const usedIdSet = usageInfo.usedIds ? Id64.toIdSet(usageInfo.usedIds) : new Set<Id64String>();
      const deleteIfUnused = (ids: Id64Array | undefined, used: Id64Set): void => {
        if (ids) {
          ids.forEach((id) => {
            if (!used.has(id))
              this._iModel.elements.deleteElement(id);
          });
        }
      };

      try {
        this._iModel[_nativeDb].beginPurgeOperation();
        deleteIfUnused(usageInfo.spatialCategoryIds, usedIdSet);
        deleteIfUnused(usageInfo.drawingCategoryIds, usedIdSet);
        deleteIfUnused(usageInfo.viewDefinitionIds, usedIdSet);
        deleteIfUnused(usageInfo.geometryPartIds, usedIdSet);
        deleteIfUnused(usageInfo.lineStyleIds, usedIdSet);
        deleteIfUnused(usageInfo.renderMaterialIds, usedIdSet);
        deleteIfUnused(usageInfo.subCategoryIds, usedIdSet);
        deleteIfUnused(usageInfo.textureIds, usedIdSet);
        deleteIfUnused(usageInfo.displayStyleIds, usedIdSet);
        deleteIfUnused(usageInfo.categorySelectorIds, usedIdSet);
        deleteIfUnused(usageInfo.modelSelectorIds, usedIdSet);
        if (usageInfo.otherDefinitionElementIds) {
          this._iModel.elements.deleteElement(usageInfo.otherDefinitionElementIds);
        }
      } finally {
        this._iModel[_nativeDb].endPurgeOperation();
      }

      if (usageInfo.viewDefinitionIds) {
        // take another pass in case a deleted ViewDefinition was the only usage of these view-related DefinitionElements
        let viewRelatedIds: Id64Array = [];
        if (usageInfo.displayStyleIds)
          viewRelatedIds = viewRelatedIds.concat(usageInfo.displayStyleIds.filter((id) => usedIdSet.has(id)));

        if (usageInfo.categorySelectorIds)
          viewRelatedIds = viewRelatedIds.concat(usageInfo.categorySelectorIds.filter((id) => usedIdSet.has(id)));

        if (usageInfo.modelSelectorIds)
          viewRelatedIds = viewRelatedIds.concat(usageInfo.modelSelectorIds.filter((id) => usedIdSet.has(id)));

        if (viewRelatedIds.length > 0) {
          const viewRelatedUsageInfo = this._iModel[_nativeDb].queryDefinitionElementUsage(viewRelatedIds);
          if (viewRelatedUsageInfo) {
            const usedViewRelatedIdSet: Id64Set = viewRelatedUsageInfo.usedIds ? Id64.toIdSet(viewRelatedUsageInfo.usedIds) : new Set<Id64String>();
            try {
              this._iModel[_nativeDb].beginPurgeOperation();
              deleteIfUnused(viewRelatedUsageInfo.displayStyleIds, usedViewRelatedIdSet);
              deleteIfUnused(viewRelatedUsageInfo.categorySelectorIds, usedViewRelatedIdSet);
              deleteIfUnused(viewRelatedUsageInfo.modelSelectorIds, usedViewRelatedIdSet);
            } finally {
              this._iModel[_nativeDb].endPurgeOperation();
            }

            viewRelatedIds.forEach((id) => {
              if (!usedViewRelatedIdSet.has(id))
                usedIdSet.delete(id);
            });
          }
        }
      }

      return usedIdSet;
    }

    /** Query for the child elements of the specified element.
     * @returns Returns an array of child element identifiers.
     * @throws [[IModelError]]
     */
    public queryChildren(elementId: Id64String): Id64String[] {
      const sql = "SELECT ECInstanceId FROM BisCore:Element WHERE Parent.Id=:elementId";
      // eslint-disable-next-line @typescript-eslint/no-deprecated
      return this._iModel.withPreparedStatement(sql, (statement: ECSqlStatement): Id64String[] => {
        statement.bindId("elementId", elementId);
        const childIds: Id64String[] = [];
        while (DbResult.BE_SQLITE_ROW === statement.step()) {
          childIds.push(statement.getValue(0).getId());
        }
        return childIds;
      });
    }

    /** Query for the parent of the specified element.
     * @param elementId The element to check for a parent
     * @returns The identifier of the element's parent or undefined if the element has no parent
     * @throws [[IModelError]] if the element does not exist
     */
    public queryParent(elementId: Id64String): Id64String | undefined {
      // eslint-disable-next-line @typescript-eslint/no-deprecated
      return this._iModel.withPreparedStatement(`select parent.id from ${Element.classFullName} where ecinstanceid=?`, (stmt) => {
        stmt.bindId(1, elementId);
        if (stmt.step() !== DbResult.BE_SQLITE_ROW)
          throw new IModelError(IModelStatus.NotFound, `Element=${elementId}`);
        const value = stmt.getValue(0);
        return value.isNull ? undefined : value.getId();
      });
    }

    /** Returns true if the specified Element has a sub-model.
     * @see [[IModelDb.Models.getSubModel]]
     */
    public hasSubModel(elementId: Id64String): boolean {
      if (IModel.rootSubjectId === elementId)
        return false; // Special case since the RepositoryModel does not sub-model the root Subject

      // A sub-model will have the same Id value as the element it is describing
      const sql = "SELECT ECInstanceId FROM BisCore:Model WHERE ECInstanceId=:elementId";
      // eslint-disable-next-line @typescript-eslint/no-deprecated
      return this._iModel.withPreparedStatement(sql, (statement: ECSqlStatement): boolean => {
        statement.bindId("elementId", elementId);
        return DbResult.BE_SQLITE_ROW === statement.step();
      });
    }

    /** Get the root subject element. */
    public getRootSubject(): Subject { return this.getElement(IModel.rootSubjectId); }

    /** Query for aspects of a particular class (polymorphically) associated with this element.
     * @throws [[IModelError]]
     * @note Most cases should use the [[getAspects]] wrapper rather than calling this method directly.
     * @internal
     */
    public _queryAspects(elementId: Id64String, fromClassFullName: string, excludedClassFullNames?: Set<string>): ElementAspect[] { // eslint-disable-line @typescript-eslint/naming-convention
      const sql = `SELECT ECInstanceId,ECClassId FROM ${fromClassFullName} WHERE Element.Id=:elementId ORDER BY ECClassId,ECInstanceId`; // ORDER BY to maximize statement reuse
      // eslint-disable-next-line @typescript-eslint/no-deprecated
      return this._iModel.withPreparedStatement(sql, (statement: ECSqlStatement): ElementAspect[] => {
        statement.bindId("elementId", elementId);
        const aspects: ElementAspect[] = [];
        while (DbResult.BE_SQLITE_ROW === statement.step()) {
          const aspectInstanceId: Id64String = statement.getValue(0).getId();
          const aspectClassFullName: string = statement.getValue(1).getClassNameForClassId().replace(".", ":");
          if ((undefined === excludedClassFullNames) || (!excludedClassFullNames.has(aspectClassFullName))) {
            aspects.push(this._queryAspect(aspectInstanceId, aspectClassFullName));
          }
        }
        return aspects;
      });
    }

    /** Query for aspect by ECInstanceId
     * @throws [[IModelError]]
     */
    private _queryAspect(aspectInstanceId: Id64String, aspectClassName: string): ElementAspect {
      const sql = `SELECT * FROM ${aspectClassName} WHERE ECInstanceId=:aspectInstanceId`;
      // eslint-disable-next-line @typescript-eslint/no-deprecated
      const aspect: ElementAspectProps | undefined = this._iModel.withPreparedStatement(sql, (statement: ECSqlStatement): ElementAspectProps | undefined => {
        statement.bindId("aspectInstanceId", aspectInstanceId);
        if (DbResult.BE_SQLITE_ROW === statement.step()) {
          const aspectProps: ElementAspectProps = statement.getRow(); // start with everything that SELECT * returned
          aspectProps.classFullName = (aspectProps as any).className.replace(".", ":"); // add in property required by EntityProps
          (aspectProps as any).className = undefined; // clear property from SELECT * that we don't want in the final instance
          return aspectProps;
        }
        return undefined;
      });
      if (undefined === aspect) {
        throw new IModelError(IModelStatus.NotFound, `ElementAspect not found ${aspectInstanceId}, ${aspectClassName}`);
      }
      return this._iModel.constructEntity<ElementAspect>(aspect);
    }

    /** Get a single ElementAspect by its instance Id.
     * @throws [[IModelError]]
     */
    public getAspect(aspectInstanceId: Id64String): ElementAspect {
      const sql = "SELECT ECClassId FROM BisCore:ElementAspect WHERE ECInstanceId=:aspectInstanceId";
      // eslint-disable-next-line @typescript-eslint/no-deprecated
      const aspectClassFullName = this._iModel.withPreparedStatement(sql, (statement: ECSqlStatement): string | undefined => {
        statement.bindId("aspectInstanceId", aspectInstanceId);
        return (DbResult.BE_SQLITE_ROW === statement.step()) ? statement.getValue(0).getClassNameForClassId().replace(".", ":") : undefined;
      });
      if (undefined === aspectClassFullName) {
        throw new IModelError(IModelStatus.NotFound, `ElementAspect not found ${aspectInstanceId}`);
      }
      return this._queryAspect(aspectInstanceId, aspectClassFullName);
    }

    private static classMap = new Map<string, string>();

    private runInstanceQuery(sql: string, elementId: Id64String, excludedClassFullNames?: Set<string>): ElementAspect[] {
      // eslint-disable-next-line @typescript-eslint/no-deprecated
      return this._iModel.withPreparedStatement(sql, (statement: ECSqlStatement) => {
        statement.bindId("elementId", elementId);
        const aspects: ElementAspect[] = [];
        while (DbResult.BE_SQLITE_ROW === statement.step()) {
          const row: object = {};
          const parsedRow = JSON.parse(statement.getValue(0).getString());
          // eslint-disable-next-line guard-for-in
          for (const key in parsedRow) {
            const jsName = ECJsNames.toJsName(key[0].toUpperCase() + key.substring(1));
            Object.defineProperty(row, jsName, { enumerable: true, configurable: true, writable: true, value: parsedRow[key] });
          }
          const aspectProps: ElementAspectProps = row as any;
          aspectProps.classFullName = (aspectProps as any).className.replace(".", ":"); // add in property required by EntityProps
          (aspectProps as any).className = undefined; // clear property from SELECT $ that we don't want in the final instance
          if ((undefined === excludedClassFullNames) || !excludedClassFullNames.has(aspectProps.classFullName))
            aspects.push(this._iModel.constructEntity<ElementAspect>(aspectProps));
        }
        return aspects;
      });
    }

    /** Get the ElementAspect instances that are owned by the specified element.
     * @param elementId Get ElementAspects associated with this Element
     * @param aspectClassFullName Optionally filter ElementAspects polymorphically by this class name
     * @param excludedClassFullNames Optional filter to exclude aspects from classes in the given set.
     * @throws [[IModelError]]
     */
    public getAspects(elementId: Id64String, aspectClassFullName?: string, excludedClassFullNames?: Set<string>): ElementAspect[] {
      if (aspectClassFullName === undefined) {
        const allAspects: ElementAspect[] = this.runInstanceQuery(`SELECT $ FROM (
          SELECT ECInstanceId, ECClassId FROM Bis.ElementMultiAspect WHERE Element.Id = :elementId
            UNION ALL
          SELECT ECInstanceId, ECClassId FROM Bis.ElementUniqueAspect WHERE Element.Id = :elementId) OPTIONS USE_JS_PROP_NAMES DO_NOT_TRUNCATE_BLOB`, elementId, excludedClassFullNames);
        if (allAspects.length === 0)
          Logger.logInfo(BackendLoggerCategory.ECDb, `No aspects found for class ${aspectClassFullName} and element ${elementId}`);
        return allAspects;
      }

      // Check if class is abstract
      const fullClassName = aspectClassFullName.replace(".", ":").split(":");
      const val = this._iModel[_nativeDb].getECClassMetaData(fullClassName[0], fullClassName[1]);
      if (val.result !== undefined) {
        // eslint-disable-next-line @typescript-eslint/no-deprecated
        const metaData = new EntityMetaData(JSON.parse(val.result));
        if (metaData.modifier !== "Abstract") // Class is not abstract, use normal query to retrieve aspects
          return this._queryAspects(elementId, aspectClassFullName, excludedClassFullNames);
      }
      // If class specified is abstract, get the list of all classes derived from it
      let classIdList = IModelDb.Elements.classMap.get(aspectClassFullName);
      if (classIdList === undefined) {
        const classIds: string[] = [];
        // eslint-disable-next-line @typescript-eslint/no-deprecated
        this._iModel.withPreparedStatement(`select SourceECInstanceId from meta.ClassHasAllBaseClasses where TargetECInstanceId = (select ECInstanceId from meta.ECClassDef where Name='${fullClassName[1]}'
        and Schema.Id = (select ECInstanceId from meta.ECSchemaDef where Name='${fullClassName[0]}')) and SourceECInstanceId != TargetECInstanceId`,
          // eslint-disable-next-line @typescript-eslint/no-deprecated
          (statement: ECSqlStatement) => {
            while (statement.step() === DbResult.BE_SQLITE_ROW)
              classIds.push(statement.getValue(0).getId());
          });
        if (classIds.length > 0) {
          classIdList = classIds.join(",");
          IModelDb.Elements.classMap.set(aspectClassFullName, classIdList);
        }
      }
      if (classIdList === undefined) {
        Logger.logError(BackendLoggerCategory.ECDb, `No aspects found for the class ${aspectClassFullName}`);
        return [];
      }
      // Execute an instance query to retrieve all aspects from all the derived classes
      const aspects: ElementAspect[] = this.runInstanceQuery(`SELECT $ FROM (
        SELECT ECInstanceId, ECClassId FROM Bis.ElementMultiAspect WHERE Element.Id = :elementId AND ECClassId IN (${classIdList})
          UNION ALL
        SELECT ECInstanceId, ECClassId FROM Bis.ElementUniqueAspect WHERE Element.Id = :elementId AND ECClassId IN (${classIdList})
        ) OPTIONS USE_JS_PROP_NAMES DO_NOT_TRUNCATE_BLOB`, elementId, excludedClassFullNames);
      if (aspects.length === 0)
        Logger.logInfo(BackendLoggerCategory.ECDb, `No aspects found for class ${aspectClassFullName} and element ${elementId}`);
      return aspects;
    }

    /** Insert a new ElementAspect into the iModel.
     * @param aspectProps The properties of the new ElementAspect.
     * @throws [[IModelError]] if unable to insert the ElementAspect.
     * @returns the id of the newly inserted aspect.
     * @note Aspect Ids may collide with element Ids, so don't put both in a container like Set or Map
     *       use [EntityReference]($common) for that instead.
     */
    public insertAspect(aspectProps: ElementAspectProps): Id64String {
      try {
        return this._iModel[_nativeDb].insertElementAspect(aspectProps);
      } catch (err: any) {
        const error = new IModelError(err.errorNumber, `Error inserting ElementAspect [${err.message}], class: ${aspectProps.classFullName}`, aspectProps);
        error.cause = err;
        throw error;
      }
    }

    /** Update an exist ElementAspect within the iModel.
     * @param aspectProps The properties to use to update the ElementAspect.
     * @throws [[IModelError]] if unable to update the ElementAspect.
     */
    public updateAspect(aspectProps: ElementAspectProps): void {
      try {
        this._iModel[_nativeDb].updateElementAspect(aspectProps);
      } catch (err: any) {
        const error = new IModelError(err.errorNumber, `Error updating ElementAspect [${err.message}], id: ${aspectProps.id}`, aspectProps);
        error.cause = err;
        throw error;
      }
    }

    /** Delete one or more ElementAspects from this iModel.
     * @param aspectInstanceIds The set of instance Ids of the ElementAspect(s) to be deleted
     * @throws [[IModelError]] if unable to delete the ElementAspect.
     */
    public deleteAspect(aspectInstanceIds: Id64Arg): void {
      const iModel = this._iModel;
      Id64.toIdSet(aspectInstanceIds).forEach((aspectInstanceId) => {
        try {
          iModel[_nativeDb].deleteElementAspect(aspectInstanceId);
        } catch (err: any) {
          const error = new IModelError(err.errorNumber, `Error deleting ElementAspect [${err.message}], id: ${aspectInstanceId}`);
          error.cause = err;
          throw error;
        }
      });
    }
  }

  /** The collection of views in an [[IModelDb]].
   * @public @preview
   */
  export class Views {
    /** @internal */
    public constructor(private _iModel: IModelDb) { }
    private static viewStoreProperty = { namespace: "itwinjs", name: "DefaultViewStore" };
    private _viewStore?: ViewStore.CloudAccess;
    public get hasViewStore(): boolean { return undefined !== this._viewStore; }

    /** @beta */
    public get viewStore(): ViewStore.CloudAccess {
      if (undefined === this._viewStore)
        throw new IModelError(IModelStatus.BadRequest, "No ViewStore available");
      return this._viewStore;
    }
    public set viewStore(viewStore: ViewStore.CloudAccess) {
      this._viewStore = viewStore;
    }
    /** @beta */
    public async accessViewStore(args: { props?: CloudSqlite.ContainerProps, accessLevel?: BlobContainer.RequestAccessLevel }): Promise<ViewStore.CloudAccess> {
      let props = args.props;
      if (undefined === props) {
        const propsString = this._iModel.queryFilePropertyString(Views.viewStoreProperty);
        if (!propsString)
          ViewStoreError.throwError("no-viewstore", { message: "iModel does not have a default ViewStore" });

        props = JSON.parse(propsString) as CloudSqlite.ContainerProps;
      }
      const accessToken = await CloudSqlite.requestToken({
        ...props,
        accessLevel: args.accessLevel,
      });
      if (!this._viewStore)
        this._viewStore = new ViewStore.CloudAccess({ ...props, accessToken, iModel: this._iModel });

      this._viewStore.container.accessToken = accessToken;
      return this._viewStore;
    }

    /** @beta */
    public saveDefaultViewStore(arg: CloudSqlite.ContainerProps): void {
      const props = { baseUri: arg.baseUri, containerId: arg.containerId, storageType: arg.storageType }; // sanitize to only known properties
      this._iModel.saveFileProperty(Views.viewStoreProperty, JSON.stringify(props));
      this._iModel.saveChanges("update default ViewStore");
    }

    /** Query for the array of ViewDefinitionProps of the specified class and matching the specified IsPrivate setting.
     * @param className Query for view definitions of this class.
     * @param wantPrivate If true, include private view definitions.
     */
    public queryViewDefinitionProps(className: string = "BisCore.ViewDefinition", limit = IModelDb.defaultLimit, offset = 0, wantPrivate: boolean = false): ViewDefinitionProps[] {
      const where = (wantPrivate === false) ? "IsPrivate=FALSE" : "";
      const ids = this._iModel.queryEntityIds({ from: className, limit, offset, where });

      const props: ViewDefinitionProps[] = [];
      const imodel = this._iModel;
      ids.forEach((id) => {
        try {
          props.push(imodel.elements.getElementProps<ViewDefinitionProps>(id));
        } catch { }
      });

      return props;
    }

    /** Default parameters for iterating/querying ViewDefinitions. Includes all subclasses of ViewDefinition, excluding only those marked 'private'. */
    public static readonly defaultQueryParams: ViewQueryParams = { from: "BisCore.ViewDefinition", where: "IsPrivate=FALSE" };

    /** Iterate all ViewDefinitions matching the supplied query.
     * @param params Specifies the query by which views are selected.
     * @param callback Function invoked for each ViewDefinition matching the query. Return false to terminate iteration, true to continue.
     * @returns true if all views were iterated, false if iteration was terminated early due to callback returning false.
     */
    public iterateViews(params: ViewQueryParams, callback: (view: ViewDefinition) => boolean): boolean {
      const ids = this._iModel.queryEntityIds(params);
      let finished = true;
      for (const id of ids) {
        try {
          const view = this._iModel.elements.getElement(id);
          if (undefined !== view && view instanceof ViewDefinition) {
            finished = callback(view);
            if (!finished)
              break;
          }
        } catch { }
      }

      return finished;
    }

    private loadViewData(viewId: ViewIdString, options?: ViewStateLoadProps): ViewStateProps {
      const iModel = this._iModel;
      const elements = iModel.elements;
      const loader = (() => {
        if (ViewStoreRpc.isViewStoreId(viewId)) {
          const reader = this.viewStore.reader;
          return {
            loadView: () => reader.getViewDefinitionSync({ viewId }),
            loadCategorySelector: (id: ViewIdString) => reader.getCategorySelectorSync({ id, bindings: options?.queryBindings?.categorySelector }),
            loadDisplayStyle: (id: ViewIdString) => reader.getDisplayStyleSync({ id, opts: options?.displayStyle }),
            loadModelSelector: (id: ViewIdString) => reader.getModelSelectorSync({ id, bindings: options?.queryBindings?.modelSelector }),
          };
        }
        return {
          loadView: () => elements.getElementProps<ViewDefinitionProps>(viewId),
          loadCategorySelector: (id: Id64String) => elements.getElementProps<CategorySelectorProps>(id),
          loadDisplayStyle: (id: Id64String) => elements.getElementProps<DisplayStyleProps>({ id, displayStyle: options?.displayStyle }),
          loadModelSelector: (id: Id64String) => elements.getElementProps<ModelSelectorProps>(id),
        };
      })();

      const props = {} as ViewStateProps;
      props.viewDefinitionProps = loader.loadView();
      props.categorySelectorProps = loader.loadCategorySelector(props.viewDefinitionProps.categorySelectorId);
      props.displayStyleProps = loader.loadDisplayStyle(props.viewDefinitionProps.displayStyleId);
      const modelSelectorId = (props.viewDefinitionProps as SpatialViewDefinitionProps).modelSelectorId;
      if (modelSelectorId !== undefined)
        props.modelSelectorProps = loader.loadModelSelector(modelSelectorId);

      const viewClass = iModel.getJsClass(props.viewDefinitionProps.classFullName);
      const baseModelId = (props.viewDefinitionProps as ViewDefinition2dProps).baseModelId;
      if (viewClass.is(SheetViewDefinition)) {
        props.sheetProps = elements.getElementProps<SheetProps>(baseModelId);
        props.sheetAttachments = Array.from(iModel.queryEntityIds({
          from: "BisCore.ViewAttachment",
          where: `Model.Id=${baseModelId}`,
        }));
      } else if (viewClass.is(DrawingViewDefinition)) {
        // Include information about the associated [[SectionDrawing]], if any.
        // NB: The SectionDrawing ECClass may not exist in the iModel's version of the BisCore ECSchema.
        const sectionDrawing = iModel.elements.tryGetElement<SectionDrawing>(baseModelId);
        if (sectionDrawing && sectionDrawing.spatialView && Id64.isValidId64(sectionDrawing.spatialView.id)) {
          props.sectionDrawing = {
            spatialView: sectionDrawing.spatialView.id,
            displaySpatialView: true === sectionDrawing.jsonProperties.displaySpatialView,
            drawingToSpatialTransform: sectionDrawing.jsonProperties.drawingToSpatialTransform,
          };
        }
      }
      return props;
    }

    /** Obtain a [ViewStateProps]($common) for a [[ViewDefinition]] specified by ViewIdString. */
    public async getViewStateProps(viewDefinitionId: ViewIdString, options?: ViewStateLoadProps): Promise<ViewStateProps> {
      const viewStateData = this.loadViewData(viewDefinitionId, options);
      const baseModelId = (viewStateData.viewDefinitionProps as ViewDefinition2dProps).baseModelId;
      if (baseModelId) {
        const drawingExtents = await this._iModel.models.queryRange(baseModelId);
        if (!drawingExtents.isNull)
          viewStateData.modelExtents = drawingExtents.toJSON();
      }
      return viewStateData;
    }

    private getViewThumbnailArg(viewDefinitionId: ViewIdString): FilePropertyProps {
      if (!Id64.isValid(viewDefinitionId))
        throw new IModelError(IModelStatus.BadArg, "illegal thumbnail id");

      return { namespace: "dgn_View", name: "Thumbnail", id: viewDefinitionId };
    }

    /** Get the thumbnail for a view.
     * @param viewDefinitionId The Id of the view for thumbnail
     * @returns the ThumbnailProps, or undefined if no thumbnail exists.
     */
    public getThumbnail(viewDefinitionId: Id64String): ThumbnailProps | undefined {
      const viewArg = this.getViewThumbnailArg(viewDefinitionId);
      const sizeProps = this._iModel[_nativeDb].queryFileProperty(viewArg, true) as string;
      if (undefined === sizeProps)
        return undefined;

      const out = JSON.parse(sizeProps) as ThumbnailProps;
      out.image = this._iModel[_nativeDb].queryFileProperty(viewArg, false) as Uint8Array;
      return out;
    }

    /** Save a thumbnail for a view.
     * @param viewDefinitionId The Id of the view for thumbnail
     * @param thumbnail The thumbnail data.
     * @returns 0 if successful
     */
    public saveThumbnail(viewDefinitionId: Id64String, thumbnail: ThumbnailProps): number {
      const viewArg = this.getViewThumbnailArg(viewDefinitionId);
      const props = { format: thumbnail.format, height: thumbnail.height, width: thumbnail.width };
      this._iModel[_nativeDb].saveFileProperty(viewArg, JSON.stringify(props), thumbnail.image);
      return 0;
    }

    /** Set the default view property the iModel.
     * @param viewId The Id of the ViewDefinition to use as the default
     * @deprecated in 4.2.0 - will not be removed until after 2026-06-13. Avoid setting this property - it is not practical for one single view to serve the needs of the many applications
     * that might wish to view the contents of the iModel.
     */
    public setDefaultViewId(viewId: Id64String): void {
      const spec = { namespace: "dgn_View", name: "DefaultView" };
      const blob32 = new Uint32Array(2);
      blob32[0] = Id64.getLowerUint32(viewId);
      blob32[1] = Id64.getUpperUint32(viewId);
      const blob8 = new Uint8Array(blob32.buffer);
      this._iModel.saveFileProperty(spec, undefined, blob8);
    }
  }

  /** Represents the current state of a pollable tile content request.
  * Note: lack of a "completed" state because polling a completed request returns the content as a Uint8Array.
  * @internal
  */
  export enum TileContentState {
    New, // Request was just created and enqueued.
    Pending, // Request is enqueued but not yet being processed.
    Loading, // Request is being actively processed.
  }

  /** @internal */
  export class Tiles {
    /** @internal */
    public constructor(private _iModel: IModelDb) { }

    /** @internal */
    public async requestTileTreeProps(id: string): Promise<IModelTileTreeProps> {

      return new Promise<IModelTileTreeProps>((resolve, reject) => {
        this._iModel[_nativeDb].getTileTree(id, (ret: IModelJsNative.ErrorStatusOrResult<IModelStatus, any>) => {
          if (undefined !== ret.error)
            reject(new IModelError(ret.error.status, `TreeId=${id}`));
          else
            resolve(ret.result as IModelTileTreeProps);
        });
      });
    }

    private pollTileContent(resolve: (arg0: IModelJsNative.TileContent) => void, reject: (err: unknown) => void, treeId: string, tileId: string) {

      let ret;
      try {
        ret = this._iModel[_nativeDb].pollTileContent(treeId, tileId);
      } catch (err) {
        // Typically "imodel not open".
        reject(err);
        return;
      }

      if (ret.error) {
        reject(new IModelError(ret.error.status, `TreeId=${treeId} TileId=${tileId}`));
      } else if (ret.result && typeof ret.result !== "number") { // if type is not a number, it's the TileContent interface
        const res = ret.result;
        const iModelId = this._iModel.iModelId;

        const tileSizeThreshold = IModelHost.logTileSizeThreshold;
        const tileSize = res.content.length;
        if (tileSize > tileSizeThreshold) {
          Logger.logWarning(loggerCategory, "Tile size (in bytes) larger than specified threshold", () => ({ tileSize, tileSizeThreshold, treeId, tileId, iModelId }));
        }

        const loadTimeThreshold = IModelHost.logTileLoadTimeThreshold;
        const loadTime = res.elapsedSeconds;
        if (loadTime > loadTimeThreshold) {
          Logger.logWarning(loggerCategory, "Tile load time (in seconds) greater than specified threshold", () => ({ loadTime, loadTimeThreshold, treeId, tileId, iModelId }));
        }

        resolve(res);
      } else { // if the type is a number, it's the TileContentState enum
        // ###TODO: Decide appropriate timeout interval. May want to switch on state (new vs loading vs pending)
        setTimeout(() => this.pollTileContent(resolve, reject, treeId, tileId), 10);
      }
    }

    /** @internal */
    public async requestTileContent(treeId: string, tileId: string): Promise<IModelJsNative.TileContent> {
      return new Promise<IModelJsNative.TileContent>((resolve, reject) => {
        this.pollTileContent(resolve, reject, treeId, tileId);
      });
    }

    /** @internal */
    public async getTileContent(treeId: string, tileId: string): Promise<Uint8Array> {
      const ret = await new Promise<IModelJsNative.ErrorStatusOrResult<any, Uint8Array>>((resolve) => {
        this._iModel[_nativeDb].getTileContent(treeId, tileId, resolve);
      });

      if (undefined !== ret.error) {
        throw new IModelError(ret.error.status, `TreeId=${treeId} TileId=${tileId}`);
      }

      assert(undefined !== ret.result);
      return ret.result;
    }
  }
}

/**
 * Argument to a function that can accept a valid access token.
 * @public
 */
export interface TokenArg {
  /** If present, the access token for the requested operation. If not present, use [[IModelHost.getAccessToken]] */
  readonly accessToken?: AccessToken;
}

/** Augments a [[SnapshotDbOpenArgs]] or [[OpenBriefcaseArgs]] with a [CloudContainer]($docs/learning/backend/Workspace.md).
 * The properties are this interface are reserved for internal use only.
 * @public
 */
export interface CloudContainerArgs {
  /** @internal */
  container?: CloudSqlite.CloudContainer;
}

/** Options to open a [SnapshotDb]($backend).
 * @public
 */
export type SnapshotDbOpenArgs = SnapshotOpenOptions & CloudContainerArgs & OpenSqliteArgs;

/**
 * Arguments to open a BriefcaseDb
 * @public
 */
export type OpenBriefcaseArgs = OpenBriefcaseProps & CloudContainerArgs & OpenSqliteArgs;

/**
 * A local copy of an iModel from iModelHub that can pull and potentially push changesets.
 * BriefcaseDb raises a set of events to allow apps and subsystems to track its object life cycle, including [[onOpen]] and [[onOpened]].
 * @public
 */
export class BriefcaseDb extends IModelDb {
  /** Manages local changes to this briefcase. */
  public readonly txns: TxnManager = new TxnManager(this);

  /** override superclass method */
  public override get isBriefcase(): boolean { return true; }

  /* the BriefcaseId of the briefcase opened with this BriefcaseDb */
  public readonly briefcaseId: BriefcaseId;

  private _skipSyncSchemasOnPullAndPush?: true;

  /** @internal */
  public get skipSyncSchemasOnPullAndPush() { return this._skipSyncSchemasOnPullAndPush ?? false; }

  /**
   * Event raised just before a BriefcaseDb is opened. Supplies the arguments that will be used to open the BriefcaseDb.
   * Throw an exception to stop the open.
   *
   * **Example:**
   * ``` ts
   * [[include:BriefcaseDb.onOpen]]
   * ```
   */
  public static readonly onOpen = new BeEvent<(_args: OpenBriefcaseArgs) => void>();

  /**
   * Event raised just after a BriefcaseDb is opened. Supplies the newly opened BriefcaseDb and the arguments that were used to open it.
   *
   * **Example:**
   * ``` ts
   * [[include:BriefcaseDb.onOpened]]
   * ```
   */
  public static readonly onOpened = new BeEvent<(_iModelDb: BriefcaseDb, _args: OpenBriefcaseArgs) => void>();

  /** Event raised after a BriefcaseDb has been closed. */
  public readonly onClosed = new BeEvent<() => void>();

  /** @alpha */
  public static readonly onCodeServiceCreated = new BeEvent<(briefcase: BriefcaseDb) => void>();

  public static override findByKey(key: string): BriefcaseDb {
    return super.findByKey(key) as BriefcaseDb;
  }

  public static override tryFindByKey(key: string): BriefcaseDb | undefined {
    const db = super.tryFindByKey(key);
    return db?.isBriefcaseDb() ? db : undefined;
  }

  /**
   * Permanently discards any local changes made to this briefcase, reverting the briefcase to its last synchronized state.
   * This operation cannot be undone. By default, all locks held by this briefcase will be released unless the `retainLocks` option is specified.
   * @Note This operation can be performed at any point including after failed rebase attempts.
   * @param args - Options for discarding changes.
   * @param args.retainLocks - If `true`, retains all currently held locks after discarding changes. If omitted or `false`, all locks will be released.
   * @returns A promise that resolves when the operation is complete.
   * @throws May throw if discarding changes fails.
   *
   * @public @preview
   */
  public async discardChanges(args?: { retainLocks?: true }): Promise<void> {
    Logger.logInfo(loggerCategory, "Discarding local changes");
    if (this.txns.isIndirectChanges) {
      throw new IModelError(IModelStatus.BadRequest, "Cannot discard changes when there are indirect changes");
    }

    if (this.txns.rebaser.inProgress() && !this.txns.rebaser.isAborting) {
      throw new IModelError(IModelStatus.BadRequest, "Cannot discard changes while a rebase is in progress");
    }

    this.clearCaches();
    this[_nativeDb].clearECDbCache();
    this[_nativeDb].discardLocalChanges();
    this[_resetIModelDb]();
    if (args?.retainLocks) {
      return;
    }

    // attempt to release locks must happen after changes are undone successfully
    Logger.logInfo(loggerCategory, "Releasing locks after discarding changes");
    await this.locks.releaseAllLocks();
  }

  /**
   * The Guid that identifies the *context* that owns this iModel.
   * GuidString | undefined for the superclass, but required for BriefcaseDb
   * */
  public override get iTwinId(): GuidString { return super.iTwinId!; } // eslint-disable-line @typescript-eslint/no-non-null-assertion

  /**
   * Determine whether this BriefcaseDb should use a lock server.
   * All must be true:
   * - file is open for write
   * - has an assigned briefcaseId
   * - the "no locking" flag is not present. This is a property of an iModel, established when the iModel is created in IModelHub.
   */
  protected get useLockServer(): boolean {
    return !this[_nativeDb].isReadonly() && (this.briefcaseId !== BriefcaseIdValue.Unassigned) && (undefined === this[_nativeDb].queryLocalValue(BriefcaseLocalValue.NoLocking));
  }

  // if the iModel uses a lock server, create a ServerBasedLocks LockControl for this BriefcaseDb.
  protected makeLockControl() {
    if (this.useLockServer)
      this._locks = createServerBasedLocks(this);
  }

  protected constructor(args: { nativeDb: IModelJsNative.DgnDb, key: string, openMode: OpenMode, briefcaseId: number }) {
    super({ ...args, changeset: args.nativeDb.getCurrentChangeset() });
    this._openMode = args.openMode;
    this.briefcaseId = args.briefcaseId;
    this.makeLockControl();
  }

  /** Upgrades the profile or domain schemas. File must be closed before this call and is always left closed. */
  private static async doUpgrade(briefcase: OpenBriefcaseArgs, upgradeOptions: UpgradeOptions, description: string): Promise<void> {
    let wasChanges = false;
    const executeUpgrade = () => {
      const nativeDb = this.openDgnDb({ path: briefcase.fileName }, OpenMode.ReadWrite, upgradeOptions); // performs the upgrade
      wasChanges = nativeDb.hasPendingTxns();
      nativeDb.closeFile();
    };

    const isSchemaSyncEnabled = await withBriefcaseDb(briefcase, async (db) => {
      await SchemaSync.pull(db);
      return db[_nativeDb].schemaSyncEnabled();
    }) as boolean;

    if (isSchemaSyncEnabled) {
      await SchemaSync.withLockedAccess(briefcase, { openMode: OpenMode.Readonly, operationName: "schema sync" }, async (syncAccess) => {
        const schemaSyncDbUri = syncAccess.getUri();
        executeUpgrade();
        await withBriefcaseDb(briefcase, async (db) => {
          db[_nativeDb].schemaSyncPush(schemaSyncDbUri);
          db.saveChanges();
        });
        syncAccess.synchronizeWithCloud();
      });
    } else {
      executeUpgrade();
    }

    if (wasChanges)
      await withBriefcaseDb(briefcase, async (db) => db.pushChanges({ ...briefcase, description, retainLocks: true }));
  }

  /** Upgrades the schemas in the iModel based on the current version of the software. Follows a sequence of operations -
   * * Acquires a schema lock to prevent other users from making any other changes while upgrade is happening
   * * Updates the local briefcase with the schema changes.
   * * Pushes the resulting changeset(s) to iModelHub.
   * Note that the upgrade requires that the local briefcase be closed, and may result in one or two change sets depending on whether both
   * profile and domain schemas need to get upgraded.
   * @see ($docs/learning/backend/IModelDb.md#upgrading-schemas-in-an-imodel)
  */
  public static async upgradeSchemas(briefcase: OpenBriefcaseArgs): Promise<void> {
    // upgrading schemas involves closing and reopening the file repeatedly. That's because the process of upgrading
    // happens on a file open. We have to open-and-close the file at *each* of these steps:
    // - acquire schema lock
    // - upgrade profile
    // - push changes
    // - upgrade domain
    // - push changes
    // - release schema lock
    // good thing computers are fast. Fortunately upgrading should be rare (and the push time will dominate anyway.) Don't try to optimize any of this away.
    try {
      await this.doUpgrade(briefcase, { profile: ProfileOptions.Upgrade }, "Upgraded profile");
    } catch (error: any) {
      if (error.errorNumber === DbResult.BE_SQLITE_ERROR_DataTransformRequired) {
        Logger.logInfo(loggerCategory, `Profile upgrade contains data transform. Retrying upgrade with a schema lock.`);
        try {
          await withBriefcaseDb(briefcase, async (db) => db.acquireSchemaLock()); // may not really acquire lock if iModel uses "noLocks" mode.
          await this.doUpgrade(briefcase, { profile: ProfileOptions.Upgrade, schemaLockHeld: true }, "Upgraded profile");
          await this.doUpgrade(briefcase, { domain: DomainOptions.Upgrade, schemaLockHeld: true }, "Upgraded domain schemas");
        } finally {
          await withBriefcaseDb(briefcase, async (db) => db.locks[_releaseAllLocks]());
        }
        return;
      }
      throw error;
    }
    try {
      await this.doUpgrade(briefcase, { domain: DomainOptions.Upgrade }, "Upgraded domain schemas");
    } catch (error: any) {
      if (error.errorNumber === DbResult.BE_SQLITE_ERROR_DataTransformRequired) {
        Logger.logInfo(loggerCategory, `Domain schema upgrade contains data transform. Retrying upgrade with a schema lock.`);
        try {
          await withBriefcaseDb(briefcase, async (db) => db.acquireSchemaLock()); // may not really acquire lock if iModel uses "noLocks" mode.
          await this.doUpgrade(briefcase, { domain: DomainOptions.Upgrade, schemaLockHeld: true }, "Upgraded domain schemas");
        } finally {
          await withBriefcaseDb(briefcase, async (db) => db.locks[_releaseAllLocks]());
        }
        return;
      }
      throw error;
    }
  }

  /** Open a briefcase file and return a new BriefcaseDb to interact with it.
   * @param args parameters that specify the file name, and options for opening the briefcase file
   */
  public static async open(args: OpenBriefcaseArgs): Promise<BriefcaseDb> {
    this.onOpen.raiseEvent(args);

    const file = { path: args.fileName, key: args.key };
    const openMode = (args.readonly || args.watchForChanges) ? OpenMode.Readonly : OpenMode.ReadWrite;
    const nativeDb = this.openDgnDb(file, openMode, undefined, args);
    const briefcaseDb = new this({ nativeDb, key: file.key ?? Guid.createValue(), openMode, briefcaseId: nativeDb.getBriefcaseId() });

    // If they asked to watch for changes, set an fs.watch on the "-watch" file (only it is modified while we hold this connection.)
    // Whenever there are changes, restart our defaultTxn. That loads the changes from the other connection and sends
    // notifications as if they happened on this connection. Note: the watcher is called only when the backend event loop cycles.
    if (args.watchForChanges && undefined === args.container) {
      // Must touch the file synchronously - cannot watch a file until it exists.
      touch.sync(briefcaseDb.watchFilePathName);

      // Restart default txn to trigger events when watch file is changed by some other process.
      const watcher = fs.watch(briefcaseDb.watchFilePathName, { persistent: false }, () => {
        nativeDb.clearECDbCache();
        nativeDb.restartDefaultTxn();
        briefcaseDb.changeset = briefcaseDb[_nativeDb].getCurrentChangeset();
      });

      // Stop the watcher when we close this connection.
      briefcaseDb.onBeforeClose.addOnce(() => {
        watcher.close();
      });
    }

    // load all of the settings from workspaces
    await briefcaseDb.loadWorkspaceSettings();

    if (openMode === OpenMode.ReadWrite && CodeService.createForIModel) {
      try {
        briefcaseDb._codeService = await CodeService.createForIModel(briefcaseDb);
        this.onCodeServiceCreated.raiseEvent(briefcaseDb);
      } catch (e: any) {
        if ((e as CodeService.Error).errorId !== "NoCodeIndex") { // no code index means iModel isn't enforcing codes.
          Logger.logWarning(loggerCategory, `The CodeService is not available for this briefcase: errorId: ${(e as CodeService.Error).errorId}, errorMessage; ${e.message}. Proceeding with BriefcaseDb.open(), but all operations involving codes will fail.`);
          briefcaseDb._codeService = {
            verifyCode: (props: CodeService.ElementCodeProps) => {
              if (!Code.isEmpty(props.props.code)) {
                e.message = `The CodeService is not available for this briefcase: errorId: ${(e as CodeService.Error).errorId}, errorMessage; ${e.message}.`;
                throw e;
              }
            },
            appParams: {
              author: { name: "unknown" },
              origin: { name: "unknown" },
            },
            close: () => { },
            initialize: async () => { },
          };
        }
      }
    }

    this.onOpened.raiseEvent(briefcaseDb, args);
    return briefcaseDb;
  }

  /**  This is called by native code when applying a changeset */
  private onChangesetConflict(args: DbMergeChangesetConflictArgs): DbConflictResolution | undefined {
    // returning undefined will result in native handler to resolve conflict

    const category = "DgnCore";
    const interpretConflictCause = (cause: DbConflictCause) => {
      switch (cause) {
        case DbConflictCause.Data:
          return "data";
        case DbConflictCause.NotFound:
          return "not found";
        case DbConflictCause.Conflict:
          return "conflict";
        case DbConflictCause.Constraint:
          return "constraint";
        case DbConflictCause.ForeignKey:
          return "foreign key";
      }
    };

    if (args.cause === DbConflictCause.Data && !args.indirect) {
      /*
      * From SQLite Docs CHANGESET_DATA as the second argument
      * when processing a DELETE or UPDATE change if a row with the required
      * PRIMARY KEY fields is present in the database, but one or more other
      * (non primary-key) fields modified by the update do not contain the
      * expected "before" values.
      *
      * The conflicting row, in this case, is the database row with the matching
      * primary key.
      *
      * Another reason this will be invoked is when SQLITE_CHANGESETAPPLY_FKNOACTION
      * is passed ApplyChangeset(). The flag will disable CASCADE action and treat
      * them as CASCADE NONE resulting in conflict handler been called.
      */
      if (!this.txns.hasPendingTxns) {
        // This changeset is bad. However, it is already in the timeline. We must allow services such as
        // checkpoint-creation, change history, and other apps to apply any changeset that is in the timeline.
        Logger.logWarning(category, "UPDATE/DELETE before value do not match with one in db or CASCADE action was triggered.");
        args.dump();
      } else {
        if (args.tableName === "be_Prop") {
          if (args.getValueText(0, DbChangeStage.Old) === "ec_Db" && args.getValueText(1, DbChangeStage.Old) === "localDbInfo") {
            return DbConflictResolution.Replace;
          }
        }
        if (args.tableName.startsWith("ec_")) {
          return DbConflictResolution.Skip;
        }
        const msg = "UPDATE/DELETE before value do not match with one in db or CASCADE action was triggered.";
        args.setLastError(msg);
        Logger.logError(category, msg);
        args.dump();
        return DbConflictResolution.Abort;
      }
    }

    // Handle some special cases
    if (args.cause === DbConflictCause.Conflict) {
      // From the SQLite docs: "CHANGESET_CONFLICT is passed as the second argument to the conflict handler while processing an INSERT change if the operation would result in duplicate primary key values."
      // This is always a fatal error - it can happen only if the app started with a briefcase that is behind the tip and then uses the same primary key values (e.g., ElementIds)
      // that have already been used by some other app using the SAME briefcase ID that recently pushed changes. That can happen only if the app makes changes without first pulling and acquiring locks.
      if (!this.txns.hasPendingTxns) {
        // This changeset is bad. However, it is already in the timeline. We must allow services such as
        // checkpoint-creation, change history, and other apps to apply any changeset that is in the timeline.
        Logger.logWarning(category, "PRIMARY KEY INSERT CONFLICT - resolved by replacing the existing row with the incoming row");
        args.dump();
      } else {
        if (args.tableName.startsWith("ec_")) {
          return DbConflictResolution.Skip;
        }
        const msg = "PRIMARY KEY INSERT CONFLICT - rejecting this changeset";
        args.setLastError(msg);
        Logger.logError(category, msg);
        args.dump();
        return DbConflictResolution.Abort;
      }
    }

    if (args.cause === DbConflictCause.ForeignKey) {
      // Note: No current or conflicting row information is provided if it's a FKey conflict
      // Since we abort on FKey conflicts, always try and provide details about the error
      const nConflicts = args.getForeignKeyConflicts();

      // Note: There is no performance implication of follow code as it happen toward end of
      // apply_changeset only once so we be querying value for 'DebugAllowFkViolations' only once.
      if (this[_nativeDb].queryLocalValue("DebugAllowFkViolations")) {
        Logger.logError(category, `Detected ${nConflicts} foreign key conflicts in changeset. Continuing merge as 'DebugAllowFkViolations' flag is set. Run 'PRAGMA foreign_key_check' to get list of violations.`);
        return DbConflictResolution.Skip;
      } else {
        const msg = `Detected ${nConflicts} foreign key conflicts in ChangeSet. Aborting merge.`;
        args.setLastError(msg);
        return DbConflictResolution.Abort;
      }
    }

    if (args.cause === DbConflictCause.NotFound) {
      /*
       * Note: If DbConflictCause = NotFound, the primary key was not found, and returning DbConflictResolution::Replace is
       * not an option at all - this will cause a BE_SQLITE_MISUSE error.
       */
      return DbConflictResolution.Skip;
    }

    if (args.cause === DbConflictCause.Constraint) {
      if (Logger.isEnabled(category, LogLevel.Info)) {
        Logger.logInfo(category, "------------------------------------------------------------------");
        Logger.logInfo(category, `Conflict detected - Cause: ${interpretConflictCause(args.cause)}`);
        args.dump();
      }

      Logger.logWarning(category, "Constraint conflict handled by rejecting incoming change. Constraint conflicts are NOT expected. These happen most often when two clients both insert elements with the same code. That indicates a bug in the client or the code server.");
      return DbConflictResolution.Skip;
    }

    /*
     * If we don't have a control, we always accept the incoming revision in cases of conflicts:
     *
     * + In a briefcase with no local changes, the state of a row in the Db (i.e., the final state of a previous revision)
     *   may not exactly match the initial state of the incoming revision. This will cause a conflict.
     *      - The final state of the incoming (later) revision will always be setup exactly right to accommodate
     *        cases where dependency handlers won't be available (for instance on the server), and we have to rely on
     *        the revision to correctly set the final state of the row in the Db. Therefore it's best to resolve the
     *        conflict in favor of the incoming change.
     * + In a briefcase with local changes, the state of relevant dependent properties (due to propagated indirect changes)
     *   may not correspond with the initial state of these properties in an incoming revision. This will cause a conflict.
     *      - Resolving the conflict in favor of the incoming revision may cause some dependent properties to be set
     *        incorrectly, but the dependency handlers will run anyway and set this right. The new changes will be part of
     *        a subsequent revision generated from that briefcase.
     *
     * + Note that conflicts can NEVER happen between direct changes made locally and direct changes in the incoming revision.
     *      - Only one user can make a direct change at one time, and the next user has to pull those changes before getting a
     *        lock to the same element
     *
     * + Also see comments in TxnManager::MergeDataChanges()
     */
    if (Logger.isEnabled(category, LogLevel.Info)) {
      Logger.logInfo(category, `Conflict detected - Cause: ${interpretConflictCause(args.cause)}`);
      args.dump();
      Logger.logInfo(category, "Conflicting resolved by replacing the existing entry with the change");
    }
    return DbConflictResolution.Replace;
  }

  /** If the briefcase is read-only, reopen the native briefcase for writing.
   * Execute the supplied function.
   * If the briefcase was read-only, reopen the native briefcase as read-only.
   * @note this._openMode is not changed from its initial value.
   * @internal Exported strictly for tests
   */
  public async executeWritable(func: () => Promise<void>): Promise<void> {
    const fileName = this.pathName;
    const isReadonly = this.isReadonly;
    let locks: LockControl | undefined;
    try {
      if (isReadonly) {
        this.closeAndReopen(OpenMode.ReadWrite, fileName);
        locks = this.locks;
        this.makeLockControl(); // create a ServerBasedLocks, if necessary
      }
      await func();
    } finally {
      if (isReadonly) {
        if (locks !== this._locks) { // did we have to create a ServerBasedLocks?
          this.locks[_close](); // yes, close it and reset back to previous
          this._locks = locks;
        }
        this.closeAndReopen(OpenMode.Readonly, fileName);
      }
    }
  }

  private closeAndReopen(openMode: OpenMode, fileName: string) {
    // Unclosed statements will produce BUSY error when attempting to close.
    this.clearCaches();

    // The following resets the native db's pointer to this JavaScript object.
    this[_nativeDb].closeFile();
    this[_nativeDb].openIModel(fileName, openMode);

    // Restore the native db's pointer to this JavaScript object.
    this[_nativeDb].setIModelDb(this);

    // refresh cached properties that could have been changed by another process writing to the same briefcase
    this.changeset = this[_nativeDb].getCurrentChangeset();

    // assert what should never change
    if (this.iModelId !== this[_nativeDb].getIModelId() || this.iTwinId !== this[_nativeDb].getITwinId())
      throw new Error("closeAndReopen detected change in iModelId and/or iTwinId");
  }

  /**
   * Pull and apply changesets from iModelHub
   * @note This method should not be called from {TxnManager.withIndirectTxnModeAsync} or {RebaseHandler.recompute}.
  */
  public async pullChanges(arg?: PullChangesArgs): Promise<void> {
    await this.executeWritable(async () => {
      await BriefcaseManager.pullAndApplyChangesets(this, arg ?? {});
      if (!this.skipSyncSchemasOnPullAndPush)
        await SchemaSync.pull(this);
      this.initializeIModelDb("pullMerge");
    });

    IpcHost.notifyTxns(this, "notifyPulledChanges", this.changeset as ChangesetIndexAndId);
    this.txns.touchWatchFile();
  }

  public async enableChangesetStatTracking(): Promise<void> {
    this[_nativeDb].enableChangesetStatsTracking();
  }

  public async disableChangesetStatTracking(): Promise<void> {
    this[_nativeDb].disableChangesetStatsTracking();
  }

  public async getAllChangesetHealthData(): Promise<ChangesetHealthStats[]> {
    return this[_nativeDb].getAllChangesetHealthData() as ChangesetHealthStats[];
  }

  /** Revert timeline changes and then push resulting changeset */
  public async revertAndPushChanges(arg: RevertChangesArgs): Promise<void> {
    const nativeDb = this[_nativeDb];
    if (arg.toIndex === undefined) {
      throw new IModelError(ChangeSetStatus.ApplyError, "Cannot revert without a toIndex");
    }
    if (nativeDb.hasUnsavedChanges()) {
      throw new IModelError(ChangeSetStatus.HasUncommittedChanges, "Cannot revert with unsaved changes");
    }
    if (nativeDb.hasPendingTxns()) {
      throw new IModelError(ChangeSetStatus.HasLocalChanges, "Cannot revert with pending txns");
    }

    const skipSchemaSyncPull = async <T>(func: () => Promise<T>) => {
      if (nativeDb.schemaSyncEnabled()) {
        this._skipSyncSchemasOnPullAndPush = true;
        try {
          return await func();
        } finally {
          this._skipSyncSchemasOnPullAndPush = undefined;
        }
      } else {
        return func();
      }
    };
    this.clearCaches();
    await skipSchemaSyncPull(async () => this.pullChanges({ ...arg, toIndex: undefined }));
    await this.acquireSchemaLock();

    if (nativeDb.schemaSyncEnabled()) {
      arg.skipSchemaChanges = true;
    }

    try {
      await BriefcaseManager.revertTimelineChanges(this, arg);
      this.saveChanges("Revert changes");
      if (!arg.description) {
        arg.description = `Reverted changes from ${this.changeset.index} to ${arg.toIndex}${arg.skipSchemaChanges ? " (schema changes skipped)" : ""}`;
      }
      const pushArgs = {
        description: arg.description,
        accessToken: arg.accessToken,
        mergeRetryCount: arg.mergeRetryCount,
        mergeRetryDelay: arg.mergeRetryDelay,
        pushRetryCount: arg.pushRetryCount,
        pushRetryDelay: arg.pushRetryDelay,
        retainLocks: arg.retainLocks,
      };
      await skipSchemaSyncPull(async () => this.pushChanges(pushArgs));
      this.clearCaches();
    } catch (err) {
      if (!arg.retainLocks) {
        await this.locks.releaseAllLocks();
        throw err;
      }
    } finally {
      this.abandonChanges();
    }
  }

  /**
   * Push changes to iModelHub.
   * @note This method should not be called from {TxnManager.withIndirectTxnModeAsync} or {RebaseHandler.recompute}.
   */
  public async pushChanges(arg: PushChangesArgs): Promise<void> {
    if (this.briefcaseId === BriefcaseIdValue.Unassigned)
      return;

    if (this[_nativeDb].hasUnsavedChanges()) {
      throw new IModelError(ChangeSetStatus.HasUncommittedChanges, "Cannot push with unsaved changes");
    } else if (!this[_nativeDb].hasPendingTxns()) {
      // Nothing to push.
      if (!arg.retainLocks) {
        await this.locks.releaseAllLocks();
      }

      return;
    }

    // pushing changes requires a writeable briefcase
    await this.executeWritable(async () => {
      await BriefcaseManager.pullMergePush(this, arg);
      this.initializeIModelDb("pullMerge");
    });

    const changeset = this.changeset as ChangesetIndexAndId;
    IpcHost.notifyTxns(this, "notifyPushedChanges", changeset);
    this.txns.touchWatchFile();
  }

  public override close() {
    if (this.isBriefcase && this.isOpen && !this.isReadonly && this.txns.rebaser.inProgress()) {
      this.abandonChanges();
    }
    super.close();
    this.onClosed.raiseEvent();
  }
}

/** Used to reattach Daemon from a user's accessToken for V2 checkpoints.
 * @note Reattach only happens if the previous access token either has expired or is about to expire within an application-supplied safety duration.
 */
class RefreshV2CheckpointSas {
  /** the time at which the current token should be refreshed (its expiry minus safetySeconds) */
  private _timestamp = 0;
  /** while a refresh is happening, all callers get this promise. */
  private _promise: Promise<void> | undefined;
  /** Time, in seconds, before the current token expires to obtain a new token. Default is 1 hour. */
  private _safetySeconds: number;

  constructor(sasToken: string, safetySeconds?: number) {
    this._safetySeconds = safetySeconds ?? 60 * 60; // default to 1 hour
    this.setTimestamp(sasToken);
  }

  private async performRefresh(accessToken: AccessToken, iModel: IModelDb): Promise<void> {
    this._timestamp = 0; // everyone needs to wait until token is valid

    // we're going to request that the checkpoint manager use this user's accessToken to obtain a new access token for this checkpoint's storage account.
    Logger.logInfo(BackendLoggerCategory.Authorization, "attempting to refresh sasToken for checkpoint");
    try {
      // this exchanges the supplied user accessToken for an expiring blob-store token to read the checkpoint.
      const container = iModel.cloudContainer;
      if (!container)
        throw new Error("checkpoint is not from a cloud container");

      assert(undefined !== iModel.iTwinId);
      const props = await IModelHost[_hubAccess].queryV2Checkpoint({ accessToken, iTwinId: iModel.iTwinId, iModelId: iModel.iModelId, changeset: iModel.changeset });
      if (!props)
        throw new Error("can't reset checkpoint sas token");

      container.accessToken = props.sasToken;
      this.setTimestamp(props.sasToken);

      Logger.logInfo(BackendLoggerCategory.Authorization, "refreshed checkpoint sasToken successfully");
    } finally {
      this._promise = undefined;
    }
  }

  private setTimestamp(sasToken: string) {
    const exp = new URLSearchParams(sasToken).get("se");
    const sasTokenExpiry = exp ? Date.parse(exp) : 0;
    this._timestamp = sasTokenExpiry - (this._safetySeconds * 1000);
    if (this._timestamp < Date.now())
      Logger.logError(BackendLoggerCategory.Authorization, "attached with timestamp that expires before safety interval");
  }

  public async refreshSas(accessToken: AccessToken, iModel: IModelDb): Promise<void> {
    if (this._timestamp > Date.now())
      return; // current token is fine

    if (undefined === this._promise) // has reattach already begun?
      this._promise = this.performRefresh(accessToken, iModel); // no, start it

    return this._promise;
  }

}
/** A *snapshot* iModel database file that is used for archival and data transfer purposes.
 * @see [Snapshot iModels]($docs/learning/backend/AccessingIModels.md#snapshot-imodels)
 * @see [About IModelDb]($docs/learning/backend/IModelDb.md)
 * @public
 */
export class SnapshotDb extends IModelDb {
  public override get isSnapshot() { return true; }
  private _refreshSas: RefreshV2CheckpointSas | undefined;
  /** Timer used to restart the default txn on the SnapshotDb after some inactivity. This is only used for checkpoints.
   *  Restarting the default txn lets CloudSqlite know that any blocks that may have been read may now be ejected.
   *  Without restarting the default txn, CloudSQLite can get into a state where it can not evict any blocks to make space for more blocks.
   */
  private _restartDefaultTxnTimer?: NodeJS.Timeout;
  private _createClassViewsOnClose?: boolean;
  public static readonly onOpen = new BeEvent<(path: LocalFileName, opts?: SnapshotDbOpenArgs) => void>();
  public static readonly onOpened = new BeEvent<(_iModelDb: SnapshotDb) => void>();

  private constructor(nativeDb: IModelJsNative.DgnDb, key: string) {
    super({ nativeDb, key, changeset: nativeDb.getCurrentChangeset() });
    this._openMode = nativeDb.isReadonly() ? OpenMode.Readonly : OpenMode.ReadWrite;
  }

  public static override findByKey(key: string): SnapshotDb {
    return super.findByKey(key) as SnapshotDb;
  }

  public static override tryFindByKey(key: string): SnapshotDb | undefined {
    const db = super.tryFindByKey(key);
    return db?.isSnapshotDb() ? db : undefined;
  }

  /** Create an *empty* local [Snapshot]($docs/learning/backend/AccessingIModels.md#snapshot-imodels) iModel file.
   * Snapshots are not synchronized with iModelHub, so do not have a change timeline.
   * @note: A *snapshot* cannot be modified after [[close]] is called.
   * @param filePath The file that will contain the new iModel *snapshot*
   * @param options The parameters that define the new iModel *snapshot*
   * @returns A writeable SnapshotDb
   * @see [Snapshot iModels]($docs/learning/backend/AccessingIModels.md#snapshot-imodels)
   */
  public static createEmpty(filePath: LocalFileName, options: CreateEmptySnapshotIModelProps): SnapshotDb {
    const nativeDb = new IModelNative.platform.DgnDb();
    nativeDb.createIModel(filePath, options);
    nativeDb.resetBriefcaseId(BriefcaseIdValue.Unassigned);

    const snapshotDb = new SnapshotDb(nativeDb, Guid.createValue());
    snapshotDb.channels.addAllowedChannel(ChannelControl.sharedChannelName);
    if (options.createClassViews)
      snapshotDb._createClassViewsOnClose = true; // save flag that will be checked when close() is called
    if (options.geographicCoordinateSystem)
      snapshotDb.setGeographicCoordinateSystem(options.geographicCoordinateSystem);
    if (options.ecefLocation)
      snapshotDb.setEcefLocation(options.ecefLocation);
    return snapshotDb;
  }

  /** Create a local [Snapshot]($docs/learning/backend/AccessingIModels.md#snapshot-imodels) iModel file, using this iModel as a *seed* or starting point.
   * Snapshots are not synchronized with iModelHub, so do not have a change timeline.
   * @note: A *snapshot* cannot be modified after [[close]] is called.
   * @param iModelDb The snapshot will be initialized from the current contents of this iModelDb
   * @param snapshotFile The file that will contain the new iModel *snapshot*
   * @param options Optional properties that determine how the snapshot iModel is created.
   * @returns A writeable SnapshotDb
   * @see [Snapshot iModels]($docs/learning/backend/AccessingIModels.md#snapshot-imodels)
   */
  public static createFrom(iModelDb: IModelDb, snapshotFile: string, options?: CreateSnapshotIModelProps): SnapshotDb {
    iModelDb.performCheckpoint();
    IModelJsFs.copySync(iModelDb.pathName, snapshotFile);

    const nativeDb = new IModelNative.platform.DgnDb();
    nativeDb.openIModel(snapshotFile, OpenMode.ReadWrite, undefined);
    nativeDb.vacuum();

    // Replace iModelId if seedFile is a snapshot, preserve iModelId if seedFile is an iModelHub-managed briefcase
    if (!BriefcaseManager.isValidBriefcaseId(nativeDb.getBriefcaseId()))
      nativeDb.setIModelId(Guid.createValue());

    nativeDb.deleteLocalValue(BriefcaseLocalValue.StandaloneEdit);
    nativeDb.saveChanges();
    nativeDb.deleteAllTxns();
    nativeDb.resetBriefcaseId(BriefcaseIdValue.Unassigned);

    const snapshotDb = new SnapshotDb(nativeDb, Guid.createValue());
    if (options?.createClassViews)
      snapshotDb._createClassViewsOnClose = true; // save flag that will be checked when close() is called

    return snapshotDb;
  }

  /** open this SnapshotDb read/write, strictly to apply incoming changesets. Used for creating new checkpoints.
   * @internal
   */
  public static openForApplyChangesets(path: LocalFileName, props?: SnapshotDbOpenArgs): SnapshotDb {
    const file = { path, key: props?.key };
    const nativeDb = this.openDgnDb(file, OpenMode.ReadWrite, undefined, props);
    assert(undefined !== file.key);
    return new SnapshotDb(nativeDb, file.key);
  }

  /** Open a read-only iModel *snapshot*.
   * @param path the full path of the snapshot iModel file to open.
   * @param props options for opening snapshot
   * @see [[close]]
   * @throws [[IModelError]] If the file is not found or is not a valid *snapshot*.
   */
  public static openFile(path: LocalFileName, opts?: SnapshotDbOpenArgs): SnapshotDb {
    this.onOpen.raiseEvent(path, opts);
    const file = { path, key: opts?.key };
    const wasKeyUndefined = opts?.key === undefined;
    const nativeDb = this.openDgnDb(file, OpenMode.Readonly, undefined, opts);
    if (wasKeyUndefined) {
      file.key = `${nativeDb.getIModelId()}:${nativeDb.getCurrentChangeset().id}`;
    }
    assert(undefined !== file.key);
    const db = new this(nativeDb, file.key);
    this.onOpened.raiseEvent(db);
    return db;
  }

  private static async attachAndOpenCheckpoint(checkpoint: CheckpointProps): Promise<SnapshotDb> {
    const { dbName, container } = await V2CheckpointManager.attach(checkpoint);
    const key = CheckpointManager.getKey(checkpoint);
    const db = SnapshotDb.openFile(dbName, { key, container });
    await db.loadWorkspaceSettings();
    return db;
  }

  /** @internal */
  public static async openCheckpointFromRpc(checkpoint: CheckpointProps): Promise<SnapshotDb> {
    const snapshot = await this.attachAndOpenCheckpoint(checkpoint);
    snapshot._iTwinId = checkpoint.iTwinId;
    try {
      CheckpointManager.validateCheckpointGuids(checkpoint, snapshot);
    } catch (err: any) {
      snapshot.close();
      throw err;
    }

    // unref timer, so it doesn't prevent a process from shutting down.
    snapshot._restartDefaultTxnTimer = setTimeout(() => {
      snapshot.restartDefaultTxn();
    }, (10 * 60) * 1000).unref(); // 10 minutes
    const cloudContainer = snapshot.cloudContainer;
    if (cloudContainer !== undefined) {
      snapshot._refreshSas = new RefreshV2CheckpointSas(cloudContainer.accessToken, checkpoint.reattachSafetySeconds);
    }
    return snapshot;
  }

  /**
   * Open a Checkpoint directly from its cloud container.
   * @beta
   */
  public static async openCheckpoint(args: OpenCheckpointArgs): Promise<SnapshotDb> {
    return this.attachAndOpenCheckpoint(await CheckpointManager.toCheckpointProps(args));
  }

  /** Used to refresh the container sasToken using the current user's accessToken.
   * Also restarts the timer which causes the default txn to be restarted on db if the timer activates.
   * @internal
   */
  public override async refreshContainerForRpc(userAccessToken: AccessToken): Promise<void> {
    this._restartDefaultTxnTimer?.refresh();
    return this._refreshSas?.refreshSas(userAccessToken, this);
  }

  /** @internal */
  public override beforeClose(): void {
    super.beforeClose();

    if (this._restartDefaultTxnTimer)
      clearTimeout(this._restartDefaultTxnTimer);

    if (this._createClassViewsOnClose) { // check for flag set during create
      if (BentleyStatus.SUCCESS !== this[_nativeDb].createClassViewsInDb()) {
        throw new IModelError(IModelStatus.SQLiteError, "Error creating class views");
      } else {
        this.saveChanges();
      }
    }
  }
}

/**
 * Standalone iModels are read/write files that are not associated with an iTwin or managed by iModelHub.
 * They are relevant only for testing, or for small-scale single-user scenarios.
 * Standalone iModels are designed such that the API for Standalone iModels and Briefcase
 * iModels (those synchronized with iModelHub) are as similar and consistent as possible.
 * This leads to a straightforward process where the a user starts with StandaloneDb and can
 * optionally choose to upgrade to an iTwin.
 *
 * Some additional details. Standalone iModels:
 * - always have [Guid.empty]($bentley) for their iTwinId (they are "unassociated" files)
 * - always have BriefcaseId === [BriefcaseIdValue.Unassigned]($common)
 * - are connected to the frontend via [BriefcaseConnection.openStandalone]($frontend)
 * - may be opened without supplying any user credentials
 * - may be opened read/write
 * - cannot apply a changeset to nor generate a changesets (since there is no timeline from which to get/push changesets)
 * @public
 */
export class StandaloneDb extends BriefcaseDb {
  public override get isStandalone(): boolean { return true; }
  protected override get useLockServer() { return false; } // standalone iModels have no lock server
  public static override findByKey(key: string): StandaloneDb {
    return super.findByKey(key) as StandaloneDb;
  }

  public static override tryFindByKey(key: string): StandaloneDb | undefined {
    const db = super.tryFindByKey(key);
    return db?.isStandaloneDb() ? db : undefined;
  }

  /** Create an *empty* standalone iModel.
   * @param filePath The file path for the iModel
   * @param args The parameters that define the new iModel
   */
  public static createEmpty(filePath: LocalFileName, args: CreateEmptyStandaloneIModelProps): StandaloneDb {
    const nativeDb = new IModelNative.platform.DgnDb();
    nativeDb.createIModel(filePath, args);
    nativeDb.saveLocalValue(BriefcaseLocalValue.StandaloneEdit, args.allowEdit);
    nativeDb.setITwinId(Guid.empty);
    nativeDb.resetBriefcaseId(BriefcaseIdValue.Unassigned);
    nativeDb.saveChanges();
    const db = new this({ nativeDb, key: Guid.createValue(), briefcaseId: BriefcaseIdValue.Unassigned, openMode: OpenMode.ReadWrite });
    if (args.geographicCoordinateSystem)
      db.setGeographicCoordinateSystem(args.geographicCoordinateSystem);
    if (args.ecefLocation)
      db.setEcefLocation(args.ecefLocation);
    db.channels.addAllowedChannel(ChannelControl.sharedChannelName);
    return db;
  }

  /**
   * Upgrades the schemas in the standalone iModel file.
   * Note that the upgrade requires that the file be closed, and will leave it back in the closed state.
   * @param filePath Full path name of the standalone iModel file.
   * @see ($docs/learning/backend/IModelDb.md#upgrading-schemas-in-an-imodel)
   * @see [[StandaloneDb.validateSchemas]]
   */
  public static upgradeStandaloneSchemas(filePath: LocalFileName) {
    let nativeDb = this.openDgnDb({ path: filePath }, OpenMode.ReadWrite, { profile: ProfileOptions.Upgrade, schemaLockHeld: true });
    nativeDb.saveChanges();
    nativeDb.closeFile();
    nativeDb = this.openDgnDb({ path: filePath }, OpenMode.ReadWrite, { domain: DomainOptions.Upgrade, schemaLockHeld: true });
    nativeDb.saveChanges();
    nativeDb.closeFile();
  }

  /** Creates or updates views in the iModel to permit visualizing the EC content as ECClasses and ECProperties rather than raw database tables and columns.
   * This can be helpful when debugging the EC data, especially when the raw tables make use of shared columns or spread data across multiple tables.
   * @throws IModelError if view creation failed.
   * @note The views are strictly intended for developers and debugging purposes only - they should not be used in application code.
   * @beta
   */
  public createClassViews(): void {
    const result = this[_nativeDb].createClassViewsInDb();
    if (BentleyStatus.SUCCESS !== result)
      throw new IModelError(result, "Error creating class views");
    else
      this.saveChanges();
  }

  /** Open a standalone iModel file.
   * @param filePath The path of the standalone iModel file.
   * @param openMode Optional open mode for the standalone iModel. The default is read/write.
   * @throws [[IModelError]] if the file is not a standalone iModel.
   * @see [BriefcaseConnection.openStandalone]($frontend) to open a StandaloneDb from the frontend
   */
  public static openFile(filePath: LocalFileName, openMode: OpenMode = OpenMode.ReadWrite, options?: SnapshotDbOpenArgs): StandaloneDb {
    const file = { path: filePath, key: options?.key };
    const nativeDb = this.openDgnDb(file, openMode, undefined, options);

    try {
      const iTwinId = nativeDb.getITwinId();
      if (iTwinId !== Guid.empty) // a "standalone" iModel means it is not associated with an iTwin
        throw new IModelError(IModelStatus.WrongIModel, `${filePath} is not a Standalone iModel. iTwinId=${iTwinId}`);
      assert(undefined !== file.key);
      const db = new this({ nativeDb, key: file.key, openMode, briefcaseId: BriefcaseIdValue.Unassigned });
      return db;
    } catch (error) {
      nativeDb.closeFile();
      throw error;
    }
  }

  /** Convert an iModel stored on the local file system into a StandaloneDb, chiefly for testing purposes.
   * The file must not be open in any application.
   * @param iModelFileName the path to the iModel on the local file system.
   * @beta
   */
  public static convertToStandalone(iModelFileName: LocalFileName): void {
    const nativeDb = new IModelNative.platform.DgnDb();
    nativeDb.openIModel(iModelFileName, OpenMode.ReadWrite);
    nativeDb.setITwinId(Guid.empty); // empty iTwinId means "standalone"
    nativeDb.saveChanges(); // save change to iTwinId
    nativeDb.deleteAllTxns(); // necessary before resetting briefcaseId
    nativeDb.resetBriefcaseId(BriefcaseIdValue.Unassigned); // standalone iModels should always have BriefcaseId unassigned
    nativeDb.saveLocalValue("StandaloneEdit", JSON.stringify({ txns: true }));
    nativeDb.saveChanges(); // save change to briefcaseId
    nativeDb.closeFile();
  }
}<|MERGE_RESOLUTION|>--- conflicted
+++ resolved
@@ -928,20 +928,16 @@
    * @note This will not delete Txns that have already been saved, even if they have not yet been pushed.
   */
   public abandonChanges(): void {
-<<<<<<< HEAD
     // Check if this call is from within an edit command
     const activeScope = IModelDb.activeEditScope();
     if (activeScope !== undefined && !IModelDb.isCalledFromActiveCommand()) {
       throw new IModelError(IModelStatus.BadRequest, "Cannot call abandonChanges while an EditCommand is active.");
     }
-    this.clearCaches();
-=======
     // Clears instanceKey caches only, instead of all of the backend caches, since the changes are not saved yet
     this.elements[_cache].clear();
     this.models[_cache].clear();
     this.elements[_instanceKeyCache].clear();
     this.models[_instanceKeyCache].clear();
->>>>>>> 9f067ff6
     this[_nativeDb].abandonChanges();
   }
 
