/*---------------------------------------------------------------------------------------------
* Copyright (c) Bentley Systems, Incorporated. All rights reserved.
* See LICENSE.md in the project root for license terms and full copyright notice.
*--------------------------------------------------------------------------------------------*/
/** @packageDocumentation
 * @module iModels
 */

import * as fs from "fs";
import { join } from "path";
import * as touch from "touch";
import { IModelJsNative, InstanceSerializationMethod } from "@bentley/imodeljs-native";
import {
  AccessToken, assert, BeEvent, BentleyStatus, ChangeSetStatus, DbChangeStage, DbConflictCause, DbConflictResolution, DbResult,
  Guid, GuidString, Id64, Id64Arg, Id64Array, Id64Set, Id64String, IModelStatus, JsonUtils, Logger, LogLevel, OpenMode,
} from "@itwin/core-bentley";
import {
  AxisAlignedBox3d, BRepGeometryCreate, BriefcaseId, BriefcaseIdValue, CategorySelectorProps, ChangesetIdWithIndex, ChangesetIndexAndId, Code,
  CodeProps, CreateEmptySnapshotIModelProps, CreateEmptyStandaloneIModelProps, CreateSnapshotIModelProps, DbQueryRequest, DisplayStyleProps,
  DomainOptions, EcefLocation, ECJsNames, ECSchemaProps, ECSqlReader, ElementAspectProps, ElementGeometry, ElementGeometryFunction, ElementGeometryInfo, ElementGeometryOpcode,
  ElementGeometryRequest, ElementGraphicsRequestProps, ElementLoadProps, ElementProps, EntityMetaData, EntityProps, EntityQueryParams, FilePropertyProps, FontId, FontMap, FontType,
  GeoCoordinatesRequestProps, GeoCoordinatesResponseProps, GeometryContainmentRequestProps, GeometryContainmentResponseProps, GeometryStreamBuilder, GeometryStreamProps, IModel,
  IModelCoordinatesRequestProps, IModelCoordinatesResponseProps, IModelError, IModelNotFoundResponse, IModelTileTreeProps, LocalFileName, mapNativeElementProps,
  MassPropertiesRequestProps, MassPropertiesResponseProps, ModelExtentsProps, ModelLoadProps, ModelProps, ModelSelectorProps, NativeInterfaceMap, OpenBriefcaseProps,
  OpenCheckpointArgs, OpenSqliteArgs, ProfileOptions, PropertyCallback, QueryBinder, QueryOptions, QueryOptionsBuilder, QueryRowFormat, SchemaState,
  SheetProps, SnapRequestProps, SnapResponseProps, SnapshotOpenOptions, SpatialViewDefinitionProps, SubCategoryResultRow, TextureData,
  TextureLoadProps, ThumbnailProps, UpgradeOptions, ViewDefinition2dProps, ViewDefinitionProps, ViewIdString, ViewQueryParams, ViewStateLoadProps,
  ViewStateProps, ViewStoreRpc,
} from "@itwin/core-common";
import { Range2d, Range3d, Transform, Vector3d, YawPitchRollAngles } from "@itwin/core-geometry";
import { BackendLoggerCategory } from "./BackendLoggerCategory";
import { BriefcaseManager, PullChangesArgs, PushChangesArgs } from "./BriefcaseManager";
import { ChannelControl } from "./ChannelControl";
import { createChannelControl } from "./internal/ChannelAdmin";
import { CheckpointManager, CheckpointProps, V2CheckpointManager } from "./CheckpointManager";
import { ClassRegistry, MetaDataRegistry } from "./ClassRegistry";
import { CloudSqlite } from "./CloudSqlite";
import { CodeService } from "./CodeService";
import { CodeSpecs } from "./CodeSpecs";
import { ConcurrentQuery } from "./ConcurrentQuery";
import { ECSchemaXmlContext } from "./ECSchemaXmlContext";
import { ECSqlStatement } from "./ECSqlStatement";
import { Element, SectionDrawing, Subject } from "./Element";
import { ElementAspect } from "./ElementAspect";
import { generateElementGraphics } from "./ElementGraphics";
import { Entity, EntityClassType } from "./Entity";
import { ExportGraphicsOptions, ExportPartGraphicsOptions } from "./ExportGraphics";
import { GeoCoordConfig } from "./GeoCoordConfig";
import { IModelHost } from "./IModelHost";
import { IModelJsFs } from "./IModelJsFs";
import { IpcHost } from "./IpcHost";
import { Model } from "./Model";
import { Relationships } from "./Relationship";
import { SchemaSync } from "./SchemaSync";
import { createServerBasedLocks } from "./internal/ServerBasedLocks";
import { SqliteStatement, StatementCache } from "./SqliteStatement";
import { ComputeRangesForTextLayoutArgs, TextLayoutRanges } from "./TextAnnotationLayout";
import { TxnManager } from "./TxnManager";
import { DrawingViewDefinition, SheetViewDefinition, ViewDefinition } from "./ViewDefinition";
import { ViewStore } from "./ViewStore";
import { Setting, SettingsContainer, SettingsDictionary, SettingsPriority } from "./workspace/Settings";
import { Workspace, WorkspaceDbLoadError, WorkspaceDbLoadErrors, WorkspaceDbSettingsProps, WorkspaceSettingNames } from "./workspace/Workspace";
import { constructWorkspace, OwnedWorkspace, throwWorkspaceDbLoadErrors } from "./internal/workspace/WorkspaceImpl";
import { SettingsImpl } from "./internal/workspace/SettingsImpl";
import { ChangesetConflictArgs } from "./internal/ChangesetConflictArgs";
import { LockControl } from "./LockControl";
import { IModelNative } from "./internal/NativePlatform";
import type { BlobContainer } from "./BlobContainerService";
import { createNoOpLockControl } from "./internal/NoLocks";
import { _close, _nativeDb, _releaseAllLocks } from "./internal/Symbols";

// spell:ignore fontid fontmap

const loggerCategory: string = BackendLoggerCategory.IModelDb;

/** Options for [[IModelDb.Models.updateModel]]
 * @note To mark *only* the geometry as changed, use [[IModelDb.Models.updateGeometryGuid]] instead.
 * @public
 */
export interface UpdateModelOptions extends ModelProps {
  /** If defined, update the last modify time of the Model */
  updateLastMod?: boolean;
  /** If defined, update the GeometryGuid of the Model */
  geometryChanged?: boolean;
}

/** Options supplied to [[IModelDb.computeProjectExtents]].
 * @public
 */
export interface ComputeProjectExtentsOptions {
  /** If true, the result will include `extentsWithOutliers`. */
  reportExtentsWithOutliers?: boolean;
  /** If true, the result will include `outliers`. */
  reportOutliers?: boolean;
}

/** The result of [[IModelDb.computeProjectExtents]].
 * @public
 */
export interface ComputedProjectExtents {
  /** The computed extents, excluding any outlier elements. */
  extents: Range3d;
  /** If requested by caller, the computed extents, *including* any outlier elements. */
  extentsWithOutliers?: Range3d;
  /** If requested by caller, the Ids of outlier elements excluded from the computed extents. */
  outliers?: Id64Array;
}

/**
 * Options for the importing of schemas
 * @public
 */
export interface SchemaImportOptions {
  /**
   * An [[ECSchemaXmlContext]] to use instead of building a default one.
   * This can be useful in rare cases where custom schema location logic is necessary
   * @internal
   */
  ecSchemaXmlContext?: ECSchemaXmlContext;
}

/** @internal */
export enum BriefcaseLocalValue {
  StandaloneEdit = "StandaloneEdit",
  NoLocking = "NoLocking"
}

// function to open an briefcaseDb, perform an operation, and then close it.
const withBriefcaseDb = async (briefcase: OpenBriefcaseArgs, fn: (_db: BriefcaseDb) => Promise<any>) => {
  const db = await BriefcaseDb.open(briefcase);
  try {
    return await fn(db);
  } finally {
    db.close();
  }
};

/**
 * Settings for an individual iModel. May only include settings priority for iModel, iTwin and organization.
 * @note if there is more than one iModel for an iTwin or organization, they will *each* hold an independent copy of the settings for those priorities.
 */
class IModelSettings extends SettingsImpl {
  protected override verifyPriority(priority: SettingsPriority) {
    if (priority <= SettingsPriority.application)
      throw new Error("Use IModelHost.appSettings to access settings of priority 'application' or lower");
  }

  public override * getSettingEntries<T extends Setting>(name: string): Iterable<{ value: T, dictionary: SettingsDictionary }> {
    yield* super.getSettingEntries(name);
    yield* IModelHost.appWorkspace.settings.getSettingEntries(name);
  }
}

/** An iModel database file. The database file can either be a briefcase or a snapshot.
 * @see [Accessing iModels]($docs/learning/backend/AccessingIModels.md)
 * @see [About IModelDb]($docs/learning/backend/IModelDb.md)
 * @public
 */
export abstract class IModelDb extends IModel {
  private _initialized = false;
  /** Keep track of open imodels to support `tryFind` for RPC purposes */
  private static readonly _openDbs = new Map<string, IModelDb>();
  public static readonly defaultLimit = 1000; // default limit for batching queries
  public static readonly maxLimit = 10000; // maximum limit for batching queries
  public readonly models = new IModelDb.Models(this);
  public readonly elements = new IModelDb.Elements(this);
  public readonly views = new IModelDb.Views(this);
  public readonly tiles = new IModelDb.Tiles(this);
  /** @beta */
  public readonly channels: ChannelControl = createChannelControl(this);
  private _relationships?: Relationships;
  private readonly _statementCache = new StatementCache<ECSqlStatement>();
  private readonly _sqliteStatementCache = new StatementCache<SqliteStatement>();
  private _codeSpecs?: CodeSpecs;
  private _classMetaDataRegistry?: MetaDataRegistry;
  protected _fontMap?: FontMap;
  private _workspace?: OwnedWorkspace;
  private readonly _snaps = new Map<string, IModelJsNative.SnapRequest>();
  private static _shutdownListener: VoidFunction | undefined; // so we only register listener once
  /** @internal */
  protected _locks?: LockControl = createNoOpLockControl();

  /** @internal */
  protected _codeService?: CodeService;

  /** @alpha */
  public get codeService() { return this._codeService; }

  /** The [[LockControl]] that orchestrates [concurrent editing]($docs/learning/backend/ConcurrencyControl.md) of this iModel. */
  public get locks(): LockControl { return this._locks!; } // eslint-disable-line @typescript-eslint/no-non-null-assertion

  /**
   * Get the [[Workspace]] for this iModel.
   * @beta
   */
  public get workspace(): Workspace {
    if (undefined === this._workspace)
      this._workspace = constructWorkspace(new IModelSettings());

    return this._workspace;
  }

  /** Acquire the exclusive schema lock on this iModel.
   * @note: To acquire the schema lock, all other briefcases must first release *all* their locks. No other briefcases
   * will be able to acquire *any* locks while the schema lock is held.
   */
  public async acquireSchemaLock(): Promise<void> {
    return this.locks.acquireLocks({ exclusive: IModel.repositoryModelId });
  }
  /** determine whether the schema lock is currently held for this iModel. */
  public get holdsSchemaLock() {
    return this.locks.holdsExclusiveLock(IModel.repositoryModelId);
  }

  /** Event called after a changeset is applied to this IModelDb. */
  public readonly onChangesetApplied = new BeEvent<() => void>();
  /** @internal */
  public notifyChangesetApplied() {
    this.changeset = this[_nativeDb].getCurrentChangeset();
    this.onChangesetApplied.raiseEvent();
  }

  /** @internal */
  public restartDefaultTxn() {
    this[_nativeDb].restartDefaultTxn();
  }

  public get fontMap(): FontMap {
    return this._fontMap ?? (this._fontMap = new FontMap(this[_nativeDb].readFontMap()));
  }

  /** @internal */
  public clearFontMap(): void {
    this._fontMap = undefined;
  }

  /**
   * Add a new font name/type to the FontMap for this iModel and return its FontId.
   * @param name The name of the font to add
   * @param type The type of the font. Default is TrueType.
   * @returns The FontId for the newly added font. If a font by that name/type already exists, this method does not fail, it returns the existing Id.
   * @see [FontId and FontMap]($docs/learning/backend/Fonts.md#fontid-and-fontmap)
   * @beta
   */
  public addNewFont(name: string, type?: FontType): FontId {
    this.locks.checkExclusiveLock(IModel.repositoryModelId, "schema", "addNewFont");
    this.clearFontMap();
    return this[_nativeDb].addNewFont({ name, type: type ?? FontType.TrueType });
  }

  /** Check if this iModel has been opened read-only or not. */
  public get isReadonly(): boolean { return this.openMode === OpenMode.Readonly; }

  /** The Guid that identifies this iModel. */
  public override get iModelId(): GuidString {
    assert(undefined !== super.iModelId);
    return super.iModelId;
  } // GuidString | undefined for the IModel superclass, but required for all IModelDb subclasses

  /** @internal
   * @deprecated in 4.8. This internal API will be removed in 5.0. Use IModelDb's public API instead.
   */
  public get nativeDb(): IModelJsNative.DgnDb { return this[_nativeDb]; }

  /** @internal*/
  public readonly [_nativeDb]: IModelJsNative.DgnDb;

  /** Get the full path fileName of this iModelDb
   * @note this member is only valid while the iModel is opened.
   */
  public get pathName(): LocalFileName { return this[_nativeDb].getFilePath(); }

  /** Get the full path to this iModel's "watch file".
   * A read-only briefcase opened with `watchForChanges: true` creates this file next to the briefcase file on open, if it doesn't already exist.
   * A writable briefcase "touches" this file if it exists whenever it commits changes to the briefcase.
   * The read-only briefcase can use a file watcher to react when the writable briefcase makes changes to the briefcase.
   * This is more reliable than watching the sqlite WAL file.
   * @internal
   */
  public get watchFilePathName(): LocalFileName { return `${this.pathName}-watch`; }

  /** @internal */
  protected constructor(args: { nativeDb: IModelJsNative.DgnDb, key: string, changeset?: ChangesetIdWithIndex }) {
    super({ ...args, iTwinId: args.nativeDb.getITwinId(), iModelId: args.nativeDb.getIModelId() });
    this[_nativeDb] = args.nativeDb;

    // it is illegal to create an IModelDb unless the nativeDb has been opened. Throw otherwise.
    if (!this.isOpen)
      throw new Error("cannot create an IModelDb unless it has already been opened");

    // PR https://github.com/iTwin/imodel-native/pull/558 renamed closeIModel to closeFile because it changed its behavior.
    // Ideally, nobody outside of core-backend would be calling it, but somebody important is.
    // Make closeIModel available so their code doesn't break.
    (this[_nativeDb] as any).closeIModel = () => {
      if (!this.isReadonly)
        this.saveChanges(); // preserve old behavior of closeIModel that was removed when renamed to closeFile

      this[_nativeDb].closeFile();
    };

    this[_nativeDb].setIModelDb(this);

    this.loadIModelSettings();
    GeoCoordConfig.loadForImodel(this.workspace.settings); // load gcs data specified by iModel's settings dictionaries, must be done before calling initializeIModelDb

    this.initializeIModelDb();
    IModelDb._openDbs.set(this._fileKey, this);

    if (undefined === IModelDb._shutdownListener) { // the first time we create an IModelDb, add a listener to close any orphan files at shutdown.
      IModelDb._shutdownListener = IModelHost.onBeforeShutdown.addListener(() => {
        IModelDb._openDbs.forEach((db) => { // N.B.: db.close() removes from _openedDbs
          try {
            db.abandonChanges();
            db.close();
          } catch { }
        });
      });
    }
  }

  /** Close this IModel, if it is currently open, and save changes if it was opened in ReadWrite mode. */
  public close(): void {
    if (!this.isOpen)
      return; // don't continue if already closed

    this.beforeClose();
    IModelDb._openDbs.delete(this._fileKey);
    this._workspace?.close();
    this.locks[_close]();
    this._locks = undefined;
    this._codeService?.close();
    this._codeService = undefined;
    if (!this.isReadonly)
      this.saveChanges();
    this[_nativeDb].closeFile();
  }

  /** @internal */
  public async refreshContainerForRpc(_userAccessToken: AccessToken): Promise<void> { }

  /** Event called when the iModel is about to be closed. */
  public readonly onBeforeClose = new BeEvent<() => void>();

  /**
   * Called by derived classes before closing the connection
   * @internal
   */
  protected beforeClose() {
    this.onBeforeClose.raiseEvent();
    this.clearCaches();
  }

  /** @internal */
  protected initializeIModelDb() {
    const props = this[_nativeDb].getIModelProps();
    super.initialize(props.rootSubject.name, props);
    if (this._initialized)
      return;

    this._initialized = true;
    const db = this.isBriefcaseDb() ? this : undefined;
    if (!db || !IpcHost.isValid)
      return;

    db.onNameChanged.addListener(() => IpcHost.notifyTxns(db, "notifyIModelNameChanged", db.name));
    db.onRootSubjectChanged.addListener(() => IpcHost.notifyTxns(db, "notifyRootSubjectChanged", db.rootSubject));

    db.onProjectExtentsChanged.addListener(() => IpcHost.notifyTxns(db, "notifyProjectExtentsChanged", db.projectExtents.toJSON()));
    db.onGlobalOriginChanged.addListener(() => IpcHost.notifyTxns(db, "notifyGlobalOriginChanged", db.globalOrigin.toJSON()));
    db.onEcefLocationChanged.addListener(() => IpcHost.notifyTxns(db, "notifyEcefLocationChanged", db.ecefLocation?.toJSON()));
    db.onGeographicCoordinateSystemChanged.addListener(() => IpcHost.notifyTxns(db, "notifyGeographicCoordinateSystemChanged", db.geographicCoordinateSystem?.toJSON()));
  }

  /** Returns true if this is a BriefcaseDb
   * @see [[BriefcaseDb.open]]
   */
  public get isBriefcase(): boolean { return false; }
  /** Type guard for instanceof [[BriefcaseDb]] */
  public isBriefcaseDb(): this is BriefcaseDb { return this.isBriefcase; }

  /** Returns true if this is a SnapshotDb
   * @see [[SnapshotDb.open]]
   */
  public get isSnapshot(): boolean { return false; }
  /** Type guard for instanceof [[SnapshotDb]] */
  public isSnapshotDb(): this is SnapshotDb { return this.isSnapshot; }

  /** Returns true if this is a *standalone* iModel
   * @see [[StandaloneDb.open]]
   * @internal
   */
  public get isStandalone(): boolean { return false; }
  /** Type guard for instanceof [[StandaloneDb]]. */
  public isStandaloneDb(): this is StandaloneDb { return this.isStandalone; }

  /** Return `true` if the underlying nativeDb is open and valid.
   * @internal
   */
  public get isOpen(): boolean { return this[_nativeDb].isOpen(); }

  /** Get the briefcase Id of this iModel */
  public getBriefcaseId(): BriefcaseId { return this.isOpen ? this[_nativeDb].getBriefcaseId() : BriefcaseIdValue.Illegal; }

  /**
   * Use a prepared ECSQL statement, potentially from the statement cache. If the requested statement doesn't exist
   * in the statement cache, a new statement is prepared. After the callback completes, the statement is reset and saved
   * in the statement cache so it can be reused in the future. Use this method for ECSQL statements that will be
   * reused often and are expensive to prepare. The statement cache holds the most recently used statements, discarding
   * the oldest statements as it fills. For statements you don't intend to reuse, instead use [[withStatement]].
   * @param sql The SQLite SQL statement to execute
   * @param callback the callback to invoke on the prepared statement
   * @param logErrors Determines if error will be logged if statement fail to prepare
   * @returns the value returned by `callback`.
   * @see [[withStatement]]
   * @public
   */
  public withPreparedStatement<T>(ecsql: string, callback: (stmt: ECSqlStatement) => T, logErrors = true): T {
    const stmt = this._statementCache.findAndRemove(ecsql) ?? this.prepareStatement(ecsql, logErrors);
    const release = () => this._statementCache.addOrDispose(stmt);
    try {
      const val = callback(stmt);
      if (val instanceof Promise) {
        val.then(release, release);
      } else {
        release();
      }
      return val;
    } catch (err: any) {
      release();
      throw err;
    }
  }

  /**
   * Prepared and execute a callback on an ECSQL statement. After the callback completes the statement is disposed.
   * Use this method for ECSQL statements are either not expected to be reused, or are not expensive to prepare.
   * For statements that will be reused often, instead use [[withPreparedStatement]].
   * @param sql The SQLite SQL statement to execute
   * @param callback the callback to invoke on the prepared statement
   * @param logErrors Determines if error will be logged if statement fail to prepare
   * @returns the value returned by `callback`.
   * @see [[withPreparedStatement]]
   * @public
   */
  public withStatement<T>(ecsql: string, callback: (stmt: ECSqlStatement) => T, logErrors = true): T {
    const stmt = this.prepareStatement(ecsql, logErrors);
    const release = () => stmt.dispose();
    try {
      const val = callback(stmt);
      if (val instanceof Promise) {
        val.then(release, release);
      } else {
        release();
      }
      return val;
    } catch (err: any) {
      release();
      throw err;
    }
  }
  /** Allow to execute query and read results along with meta data. The result are streamed.
   *
   * See also:
   * - [ECSQL Overview]($docs/learning/backend/ExecutingECSQL)
   * - [Code Examples]($docs/learning/backend/ECSQLCodeExamples)
   * - [ECSQL Row Format]($docs/learning/ECSQLRowFormat)
   *
   * @param params The values to bind to the parameters (if the ECSQL has any).
   * @param config Allow to specify certain flags which control how query is executed.
   * @returns Returns an [ECSqlReader]($common) which helps iterate over the result set and also give access to metadata.
   * @public
   * */
  public createQueryReader(ecsql: string, params?: QueryBinder, config?: QueryOptions): ECSqlReader {
    if (!this[_nativeDb].isOpen())
      throw new IModelError(DbResult.BE_SQLITE_ERROR, "db not open");

    const executor = {
      execute: async (request: DbQueryRequest) => {
        return ConcurrentQuery.executeQueryRequest(this[_nativeDb], request);
      },
    };
    return new ECSqlReader(executor, ecsql, params, config);
  }
  /** Execute a query and stream its results
   * The result of the query is async iterator over the rows. The iterator will get next page automatically once rows in current page has been read.
   * [ECSQL row]($docs/learning/ECSQLRowFormat).
   *
   * See also:
   * - [ECSQL Overview]($docs/learning/backend/ExecutingECSQL)
   * - [Code Examples]($docs/learning/backend/ECSQLCodeExamples)
   *
   * @param ecsql The ECSQL statement to execute
   * @param params The values to bind to the parameters (if the ECSQL has any).
   * @param options Allow to specify certain flags which control how query is executed.
   * @returns Returns the query result as an *AsyncIterableIterator<any>*  which lazy load result as needed. The row format is determined by *rowFormat* parameter.
   * See [ECSQL row format]($docs/learning/ECSQLRowFormat) for details about the format of the returned rows.
   * @throws [IModelError]($common) If there was any error while submitting, preparing or stepping into query
   * @deprecated in 3.7. Use [[createQueryReader]] instead; it accepts the same parameters.
   */
  public async * query(ecsql: string, params?: QueryBinder, options?: QueryOptions): AsyncIterableIterator<any> {
    const builder = new QueryOptionsBuilder(options);
    const reader = this.createQueryReader(ecsql, params, builder.getOptions());
    while (await reader.step())
      yield reader.formatCurrentRow();

  }

  /** Compute number of rows that would be returned by the ECSQL.
   *
   * See also:
   * - [ECSQL Overview]($docs/learning/backend/ExecutingECSQL)
   * - [Code Examples]($docs/learning/backend/ECSQLCodeExamples)
   *
   * @param ecsql The ECSQL statement to execute
   * @param params The values to bind to the parameters (if the ECSQL has any).
   * See "[iTwin.js Types used in ECSQL Parameter Bindings]($docs/learning/ECSQLParameterTypes)" for details.
   * @returns Return row count.
   * @throws [IModelError]($common) If the statement is invalid
   * @deprecated in 3.7. Count the number of results using `count(*)` where the original query is a subquery instead. E.g., `SELECT count(*) FROM (<query-whose-rows-to-count>)`.
   */
  public async queryRowCount(ecsql: string, params?: QueryBinder): Promise<number> {
    for await (const row of this.createQueryReader(`SELECT count(*) FROM (${ecsql})`, params)) {
      return row[0] as number;
    }
    throw new IModelError(DbResult.BE_SQLITE_ERROR, "Failed to get row count");
  }

  /** Cancel any previous query with same token and run execute the current specified query.
   * The result of the query is async iterator over the rows. The iterator will get next page automatically once rows in current page has been read.
   * [ECSQL row]($docs/learning/ECSQLRowFormat).
   *
   * See also:
   * - [ECSQL Overview]($docs/learning/backend/ExecutingECSQL)
   * - [Code Examples]($docs/learning/backend/ECSQLCodeExamples)
   *
   * @param ecsql The ECSQL statement to execute
   * @param token None empty restart token. The previous query with same token would be cancelled. This would cause
   * exception which user code must handle.
   * @param params The values to bind to the parameters (if the ECSQL has any).
   * @param options Allow to specify certain flags which control how query is executed.
   * @returns Returns the query result as an *AsyncIterableIterator<any>*  which lazy load result as needed. The row format is determined by *rowFormat* parameter.
   * See [ECSQL row format]($docs/learning/ECSQLRowFormat) for details about the format of the returned rows.
   * @throws [IModelError]($common) If there was any error while submitting, preparing or stepping into query
   * @deprecated in 3.7. Use [[createQueryReader]] instead. Pass in the restart token as part of the `config` argument; e.g., `{ restartToken: myToken }` or `new QueryOptionsBuilder().setRestartToken(myToken).getOptions()`.
   */
  public async * restartQuery(token: string, ecsql: string, params?: QueryBinder, options?: QueryOptions): AsyncIterableIterator<any> {
    for await (const row of this.createQueryReader(ecsql, params, new QueryOptionsBuilder(options).setRestartToken(token).getOptions())) {
      yield row;
    }
  }

  /**
   * Use a prepared SQL statement, potentially from the statement cache. If the requested statement doesn't exist
   * in the statement cache, a new statement is prepared. After the callback completes, the statement is reset and saved
   * in the statement cache so it can be reused in the future. Use this method for SQL statements that will be
   * reused often and are expensive to prepare. The statement cache holds the most recently used statements, discarding
   * the oldest statements as it fills. For statements you don't intend to reuse, instead use [[withSqliteStatement]].
   * @param sql The SQLite SQL statement to execute
   * @param callback the callback to invoke on the prepared statement
   * @param logErrors Determine if errors are logged or not
   * @returns the value returned by `callback`.
   * @see [[withPreparedStatement]]
   * @public
   */
  public withPreparedSqliteStatement<T>(sql: string, callback: (stmt: SqliteStatement) => T, logErrors = true): T {
    const stmt = this._sqliteStatementCache.findAndRemove(sql) ?? this.prepareSqliteStatement(sql, logErrors);
    const release = () => this._sqliteStatementCache.addOrDispose(stmt);
    try {
      const val: T = callback(stmt);
      if (val instanceof Promise) {
        val.then(release, release);
      } else {
        release();
      }
      return val;
    } catch (err: any) {
      release();
      throw err;
    }
  }

  /**
   * Prepared and execute a callback on a SQL statement. After the callback completes the statement is disposed.
   * Use this method for SQL statements are either not expected to be reused, or are not expensive to prepare.
   * For statements that will be reused often, instead use [[withPreparedSqliteStatement]].
   * @param sql The SQLite SQL statement to execute
   * @param callback the callback to invoke on the prepared statement
   * @param logErrors Determine if errors are logged or not
   * @returns the value returned by `callback`.
   * @public
   */
  public withSqliteStatement<T>(sql: string, callback: (stmt: SqliteStatement) => T, logErrors = true): T {
    const stmt = this.prepareSqliteStatement(sql, logErrors);
    const release = () => stmt.dispose();
    try {
      const val: T = callback(stmt);
      if (val instanceof Promise) {
        val.then(release, release);
      } else {
        release();
      }
      return val;
    } catch (err: any) {
      release();
      throw err;
    }
  }

  /** Prepare an SQL statement.
   * @param sql The SQL statement to prepare
   * @throws [[IModelError]] if there is a problem preparing the statement.
   * @internal
   */
  public prepareSqliteStatement(sql: string, logErrors = true): SqliteStatement {
    const stmt = new SqliteStatement(sql);
    stmt.prepare(this[_nativeDb], logErrors);
    return stmt;
  }

  /**
   * queries the BisCore.SubCategory table for entries that are children of used spatial categories and 3D elements.
   * @returns array of SubCategoryResultRow
   * @internal
   */
  public async queryAllUsedSpatialSubCategories(): Promise<SubCategoryResultRow[]> {
    const result: SubCategoryResultRow[] = [];
    const parentCategoriesQuery = `SELECT DISTINCT Category.Id AS id FROM BisCore.GeometricElement3d WHERE Category.Id IN (SELECT ECInstanceId FROM BisCore.SpatialCategory)`;
    const parentCategories: Id64Array = [];
    for await (const row of this.createQueryReader(parentCategoriesQuery)) {
      parentCategories.push(row.id);
    };
    const where = [...parentCategories].join(",");
    const query = `SELECT ECInstanceId as id, Parent.Id as parentId, Properties as appearance FROM BisCore.SubCategory WHERE Parent.Id IN (${where})`;

    try {
      for await (const row of this.createQueryReader(query, undefined, { rowFormat: QueryRowFormat.UseJsPropertyNames })) {
        result.push(row.toRow() as SubCategoryResultRow);
      }
    } catch {
      // We can ignore the error here, and just return whatever we were able to query.
    }
    return result;
  }

  /**
   * queries the BisCore.SubCategory table for the entries that are children of the passed categoryIds.
   * @param categoryIds categoryIds to query
   * @returns array of SubCategoryResultRow
   * @internal
   */
  public async querySubCategories(categoryIds: Iterable<Id64String>): Promise<SubCategoryResultRow[]> {
    const result: SubCategoryResultRow[] = [];

    const where = [...categoryIds].join(",");
    const query = `SELECT ECInstanceId as id, Parent.Id as parentId, Properties as appearance FROM BisCore.SubCategory WHERE Parent.Id IN (${where})`;
    try {
      for await (const row of this.createQueryReader(query, undefined, { rowFormat: QueryRowFormat.UseJsPropertyNames })) {
        result.push(row.toRow() as SubCategoryResultRow);
      }
    } catch {
      // We can ignore the error here, and just return whatever we were able to query.
    }
    return result;
  }

  /** Query for a set of entity ids, given an EntityQueryParams
   * @param params The query parameters. The `limit` and `offset` members should be used to page results.
   * @returns an Id64Set with results of query
   * @throws [[IModelError]] if the generated statement is invalid or [IModelDb.maxLimit]($backend) exceeded when collecting ids.
   *
   * *Example:*
   * ``` ts
   * [[include:ECSQL-backend-queries.select-element-by-code-value-using-queryEntityIds]]
   * ```
   */
  public queryEntityIds(params: EntityQueryParams): Id64Set {
    let sql = "SELECT ECInstanceId FROM ";
    if (params.only)
      sql += "ONLY ";
    sql += params.from;
    if (params.where)
      sql += ` WHERE ${params.where}`;

    if (params.orderBy)
      sql += ` ORDER BY ${params.orderBy}`;

    if (typeof params.limit === "number" && params.limit > 0)
      sql += ` LIMIT ${params.limit}`;

    if (typeof params.offset === "number" && params.offset > 0)
      sql += ` OFFSET ${params.offset}`;

    const ids = new Set<string>();
    this.withPreparedStatement(sql, (stmt) => {
      if (params.bindings)
        stmt.bindValues(params.bindings);
      for (const row of stmt) {
        if (row.id !== undefined) {
          ids.add(row.id);
          if (ids.size > IModelDb.maxLimit) {
            throw new IModelError(IModelStatus.BadRequest, "Max LIMIT exceeded in SELECT statement");
          }
        }
      }
    });
    return ids;
  }

  /** Clear all in-memory caches held in this IModelDb. */
  public clearCaches() {
    this._statementCache.clear();
    this._sqliteStatementCache.clear();
    this._classMetaDataRegistry = undefined;
  }

  /** Update the project extents for this iModel.
   * <p><em>Example:</em>
   * ``` ts
   * [[include:IModelDb.updateProjectExtents]]
   * ```
   */
  public updateProjectExtents(newExtents: AxisAlignedBox3d) {
    this.projectExtents = newExtents;
    this.updateIModelProps();
  }

  /** Compute an appropriate project extents for this iModel based on the ranges of all spatial elements.
   * Typically, the result is simply the union of the ranges of all spatial elements. However, the algorithm also detects "outlier elements",
   * whose placements locate them so far from the rest of the spatial geometry that they are considered statistically insignificant. The
   * range of an outlier element does not contribute to the computed extents.
   * @param options Specifies the level of detail desired in the return value.
   * @returns the computed extents.
   * @note This method does not modify the IModel's stored project extents. @see [[updateProjectExtents]].
   */
  public computeProjectExtents(options?: ComputeProjectExtentsOptions): ComputedProjectExtents {
    const wantFullExtents = true === options?.reportExtentsWithOutliers;
    const wantOutliers = true === options?.reportOutliers;
    const result = this[_nativeDb].computeProjectExtents(wantFullExtents, wantOutliers);
    return {
      extents: Range3d.fromJSON(result.extents),
      extentsWithOutliers: result.fullExtents ? Range3d.fromJSON(result.fullExtents) : undefined,
      outliers: result.outliers,
    };
  }

  /** Update the [EcefLocation]($docs/learning/glossary#eceflocation) of this iModel.  */
  public updateEcefLocation(ecef: EcefLocation) {
    this.setEcefLocation(ecef);
    this.updateIModelProps();
  }

  /** Update the IModelProps of this iModel in the database. */
  public updateIModelProps(): void {
    this[_nativeDb].updateIModelProps(this.toJSON());
  }

  /** Commit pending changes to this iModel.
   * @param description Optional description of the changes
   * @throws [[IModelError]] if there is a problem saving changes or if there are pending, un-processed lock or code requests.
   */
  public saveChanges(description?: string): void {
    if (this.openMode === OpenMode.Readonly)
      throw new IModelError(IModelStatus.ReadOnly, "IModelDb was opened read-only");

    const stat = this[_nativeDb].saveChanges(description);
    if (DbResult.BE_SQLITE_OK !== stat)
      throw new IModelError(stat, `Could not save changes (${description})`);
  }

  /** Abandon pending changes in this iModel. */
  public abandonChanges(): void {
    this[_nativeDb].abandonChanges();
  }

  /**
   * Save all changes and perform a [checkpoint](https://www.sqlite.org/c3ref/wal_checkpoint_v2.html) on this IModelDb.
   * This ensures that all changes to the database since it was opened are saved to its file and the WAL file is truncated.
   * @note Checkpoint automatically happens when IModelDbs are closed. However, the checkpoint
   * operation itself can take some time. It may be useful to call this method prior to closing so that the checkpoint "penalty" is paid earlier.
   * @note Another use for this function is to permit the file to be copied while it is open for write. iModel files should
   * rarely be copied, and even less so while they're opened. But this scenario is sometimes encountered for tests.
   */
  public performCheckpoint() {
    if (!this.isReadonly) {
      this.saveChanges();
      this[_nativeDb].performCheckpoint();
    }
  }

  /** @internal
   * @deprecated in 4.8. Use `txns.reverseTxns`.
   */
  public reverseTxns(numOperations: number): IModelStatus {
    return this[_nativeDb].reverseTxns(numOperations);
  }

  /** @internal */
  public reinstateTxn(): IModelStatus {
    return this[_nativeDb].reinstateTxn();
  }

  /** @internal */
  public restartTxnSession(): void {
    return this[_nativeDb].restartTxnSession();
  }

  /** Import an ECSchema. On success, the schema definition is stored in the iModel.
   * This method is asynchronous (must be awaited) because, in the case where this IModelDb is a briefcase, this method first obtains the schema lock from the iModel server.
   * You must import a schema into an iModel before you can insert instances of the classes in that schema. See [[Element]]
   * @param schemaFileName  array of Full paths to ECSchema.xml files to be imported.
   * @param {SchemaImportOptions} options - options during schema import.
   * @throws [[IModelError]] if the schema lock cannot be obtained or there is a problem importing the schema.
   * @note Changes are saved if importSchemas is successful and abandoned if not successful.
   * - You can use NativeLoggerCategory to turn on the native logs. You can also control [what exactly is logged by the loggers](https://www.itwinjs.org/learning/common/logging/#controlling-what-is-logged).
   * @see querySchemaVersion
   */
  public async importSchemas(schemaFileNames: LocalFileName[], options?: SchemaImportOptions): Promise<void> {
    if (schemaFileNames.length === 0)
      return;

    const maybeCustomNativeContext = options?.ecSchemaXmlContext?.nativeContext;
    if (this[_nativeDb].schemaSyncEnabled()) {

      await SchemaSync.withLockedAccess(this, { openMode: OpenMode.Readonly, operationName: "schema sync" }, async (syncAccess) => {
        const schemaSyncDbUri = syncAccess.getUri();
        this.saveChanges();

        try {
          this[_nativeDb].importSchemas(schemaFileNames, { schemaLockHeld: false, ecSchemaXmlContext: maybeCustomNativeContext, schemaSyncDbUri });
        } catch (outerErr: any) {
          if (DbResult.BE_SQLITE_ERROR_DataTransformRequired === outerErr.errorNumber) {
            this.abandonChanges();
            if (this[_nativeDb].getITwinId() !== Guid.empty)
              await this.acquireSchemaLock();
            try {
              this[_nativeDb].importSchemas(schemaFileNames, { schemaLockHeld: true, ecSchemaXmlContext: maybeCustomNativeContext, schemaSyncDbUri });
            } catch (innerErr: any) {
              throw new IModelError(innerErr.errorNumber, innerErr.message);
            }
          } else {
            throw new IModelError(outerErr.errorNumber, outerErr.message);
          }
        }
      });
    } else {
      const nativeImportOptions: IModelJsNative.SchemaImportOptions = {
        schemaLockHeld: true,
        ecSchemaXmlContext: maybeCustomNativeContext,
      };

      if (this[_nativeDb].getITwinId() !== Guid.empty) // if this iModel is associated with an iTwin, importing schema requires the schema lock
        await this.acquireSchemaLock();

      try {
        this[_nativeDb].importSchemas(schemaFileNames, nativeImportOptions);
      } catch (err: any) {
        throw new IModelError(err.errorNumber, err.message);
      }
    }
    this.clearCaches();
  }

  /** Import ECSchema(s) serialized to XML. On success, the schema definition is stored in the iModel.
   * This method is asynchronous (must be awaited) because, in the case where this IModelDb is a briefcase, this method first obtains the schema lock from the iModel server.
   * You must import a schema into an iModel before you can insert instances of the classes in that schema. See [[Element]]
   * @param serializedXmlSchemas  The xml string(s) created from a serialized ECSchema.
   * @throws [[IModelError]] if the schema lock cannot be obtained or there is a problem importing the schema.
   * @note Changes are saved if importSchemaStrings is successful and abandoned if not successful.
   * @see querySchemaVersion
   * @alpha
   */
  public async importSchemaStrings(serializedXmlSchemas: string[]): Promise<void> {
    if (serializedXmlSchemas.length === 0)
      return;

    if (this[_nativeDb].schemaSyncEnabled()) {
      await SchemaSync.withLockedAccess(this, { openMode: OpenMode.Readonly, operationName: "schemaSync" }, async (syncAccess) => {
        const schemaSyncDbUri = syncAccess.getUri();
        this.saveChanges();
        try {
          this[_nativeDb].importXmlSchemas(serializedXmlSchemas, { schemaLockHeld: false, schemaSyncDbUri });
        } catch (outerErr: any) {
          if (DbResult.BE_SQLITE_ERROR_DataTransformRequired === outerErr.errorNumber) {
            this.abandonChanges();
            if (this[_nativeDb].getITwinId() !== Guid.empty)
              await this.acquireSchemaLock();
            try {
              this[_nativeDb].importXmlSchemas(serializedXmlSchemas, { schemaLockHeld: true, schemaSyncDbUri });
            } catch (innerErr: any) {
              throw new IModelError(innerErr.errorNumber, innerErr.message);
            }
          } else {
            throw new IModelError(outerErr.errorNumber, outerErr.message);
          }
        }
      });
    } else {
      if (this.iTwinId && this.iTwinId !== Guid.empty) // if this iModel is associated with an iTwin, importing schema requires the schema lock
        await this.acquireSchemaLock();

      try {
        this[_nativeDb].importXmlSchemas(serializedXmlSchemas, { schemaLockHeld: true });
      } catch (err: any) {
        throw new IModelError(err.errorNumber, err.message);
      }
    }
    this.clearCaches();
  }

  /** Find an opened instance of any subclass of IModelDb, by filename
   * @note this method returns an IModelDb if the filename is open for *any* subclass of IModelDb
  */
  public static findByFilename(fileName: LocalFileName): IModelDb | undefined {
    for (const entry of this._openDbs) {
      // It shouldn't be possible for anything in _openDbs to not be open, but if so just skip them because `pathName` will throw an exception.
      if (entry[1].isOpen && entry[1].pathName === fileName)
        return entry[1];
    }
    return undefined;
  }

  /** Find an open IModelDb by its key.
   * @note This method is mainly for use by RPC implementations.
   * @throws [[IModelNotFoundResponse]] if an open IModelDb matching the key is not found.
   * @see [IModel.key]($common)
   */
  public static findByKey(key: string): IModelDb {
    const iModelDb = this.tryFindByKey(key);
    if (undefined === iModelDb)
      throw new IModelNotFoundResponse(); // a very specific status for the RpcManager

    return iModelDb;
  }

  /** Attempt to find an open IModelDb by key.
   * @returns The matching IModelDb or `undefined`.
   */
  public static tryFindByKey(key: string): IModelDb | undefined {
    return this._openDbs.get(key);
  }

  /** @internal */
  public static openDgnDb(file: { path: LocalFileName, key?: string }, openMode: OpenMode, upgradeOptions?: UpgradeOptions, props?: SnapshotOpenOptions & CloudContainerArgs & OpenSqliteArgs): IModelJsNative.DgnDb {
    file.key = file.key ?? Guid.createValue();
    if (this.tryFindByKey(file.key))
      throw new IModelError(IModelStatus.AlreadyOpen, `key [${file.key}] for file [${file.path}] is already in use`);

    const isUpgradeRequested = upgradeOptions?.domain === DomainOptions.Upgrade || upgradeOptions?.profile === ProfileOptions.Upgrade;
    if (isUpgradeRequested && openMode !== OpenMode.ReadWrite)
      throw new IModelError(IModelStatus.UpgradeFailed, "Cannot upgrade a Readonly Db");

    try {
      const nativeDb = new IModelNative.platform.DgnDb();
      const container = props?.container;
      if (container) {
        // temp files for cloud-based Dbs should be in the profileDir in a subdirectory named for their container
        const baseDir = join(IModelHost.profileDir, "CloudDbTemp", container.containerId);
        IModelJsFs.recursiveMkDirSync(baseDir);
        props = { ...props, tempFileBase: join(baseDir, file.path) };
      }
      nativeDb.openIModel(file.path, openMode, upgradeOptions, props, props?.container, props);
      return nativeDb;
    } catch (err: any) {
      throw new IModelError(err.errorNumber, `${err.message}, ${file.path}`);
    }
  }

  /**
   * Determines if the schemas in the Db must or can be upgraded by comparing them with those included in the
   * current version of the software.
   * @param filePath Full name of the briefcase including path
   * @param forReadWrite Pass true if validating for read-write scenarios - note that the schema version requirements
   * for opening the DgnDb read-write is more stringent than when opening the database read-only
   * @throws [[IModelError]] If the Db was in an invalid state and that causes a problem with validating schemas
   * @see [[BriefcaseDb.upgradeSchemas]] or [[StandaloneDb.upgradeSchemas]]
   * @see ($docs/learning/backend/IModelDb.md#upgrading-schemas-in-an-imodel)
   */
  public static validateSchemas(filePath: LocalFileName, forReadWrite: boolean): SchemaState {
    const openMode = forReadWrite ? OpenMode.ReadWrite : OpenMode.Readonly;
    const file = { path: filePath };
    let result = DbResult.BE_SQLITE_OK;
    try {
      const upgradeOptions: UpgradeOptions = {
        domain: DomainOptions.CheckRecommendedUpgrades,
      };
      const nativeDb = this.openDgnDb(file, openMode, upgradeOptions);
      nativeDb.closeFile();
    } catch (err: any) {
      result = err.errorNumber;
    }

    let schemaState: SchemaState = SchemaState.UpToDate;
    switch (result) {
      case DbResult.BE_SQLITE_OK:
        schemaState = SchemaState.UpToDate;
        break;
      case DbResult.BE_SQLITE_ERROR_ProfileTooOld:
      case DbResult.BE_SQLITE_ERROR_ProfileTooOldForReadWrite:
      case DbResult.BE_SQLITE_ERROR_SchemaTooOld:
        schemaState = SchemaState.TooOld;
        break;
      case DbResult.BE_SQLITE_ERROR_ProfileTooNew:
      case DbResult.BE_SQLITE_ERROR_ProfileTooNewForReadWrite:
      case DbResult.BE_SQLITE_ERROR_SchemaTooNew:
        schemaState = SchemaState.TooNew;
        break;
      case DbResult.BE_SQLITE_ERROR_SchemaUpgradeRecommended:
        schemaState = SchemaState.UpgradeRecommended;
        break;
      case DbResult.BE_SQLITE_ERROR_SchemaUpgradeRequired:
        schemaState = SchemaState.UpgradeRequired;
        break;
      case DbResult.BE_SQLITE_ERROR_InvalidProfileVersion:
        throw new IModelError(DbResult.BE_SQLITE_ERROR_InvalidProfileVersion, "The profile of the Db is invalid. Cannot upgrade or open the Db.");
      default:
        throw new IModelError(DbResult.BE_SQLITE_ERROR, "Error validating schemas. Cannot upgrade or open the Db.");
    }
    return schemaState;
  }

  /** The registry of entity metadata for this iModel.
   * @internal
   */
  public get classMetaDataRegistry(): MetaDataRegistry {
    if (this._classMetaDataRegistry === undefined)
      this._classMetaDataRegistry = new MetaDataRegistry();

    return this._classMetaDataRegistry;
  }

  /** Get the linkTableRelationships for this IModel */
  public get relationships(): Relationships {
    return this._relationships || (this._relationships = new Relationships(this));
  }

  /** Get the CodeSpecs in this IModel. */
  public get codeSpecs(): CodeSpecs {
    return (this._codeSpecs !== undefined) ? this._codeSpecs : (this._codeSpecs = new CodeSpecs(this));
  }
  /** Prepare an ECSQL statement.
   * @param sql The ECSQL statement to prepare
   * @param logErrors Determines if error will be logged if statement fail to prepare
   * @throws [[IModelError]] if there is a problem preparing the statement.
   */
  public prepareStatement(sql: string, logErrors = true): ECSqlStatement {
    const stmt = new ECSqlStatement();
    stmt.prepare(this[_nativeDb], sql, logErrors);
    return stmt;
  }

  /** Prepare an ECSQL statement.
   * @param sql The ECSQL statement to prepare
   * @returns `undefined` if there is a problem preparing the statement.
   */
  public tryPrepareStatement(sql: string): ECSqlStatement | undefined {
    const statement = new ECSqlStatement();
    const result = statement.tryPrepare(this[_nativeDb], sql);
    return DbResult.BE_SQLITE_OK === result.status ? statement : undefined;
  }

  /** Construct an entity (Element or Model) from an iModel.
   * @throws [[IModelError]] if the entity cannot be constructed.
   */
  public constructEntity<T extends Entity, P extends EntityProps = EntityProps>(props: P): T {
    const jsClass = this.getJsClass(props.classFullName);
    return Entity.instantiate(jsClass, props, this) as T;
  }

  /** Get the JavaScript class that handles a given entity class.  */
  public getJsClass<T extends typeof Entity>(classFullName: string): T {
    try {
      return ClassRegistry.getClass(classFullName, this) as T;
    } catch (err) {
      if (!ClassRegistry.isNotFoundError(err)) {
        throw err;
      }

      this.loadMetaData(classFullName);
      return ClassRegistry.getClass(classFullName, this) as T;
    }
  }

  /** Get metadata for a class. This method will load the metadata from the iModel into the cache as a side-effect, if necessary.
   * @throws [[IModelError]] if the metadata cannot be found nor loaded.
   */
  public getMetaData(classFullName: string): EntityMetaData {
    let metadata = this.classMetaDataRegistry.find(classFullName);
    if (metadata === undefined) {
      this.loadMetaData(classFullName);
      metadata = this.classMetaDataRegistry.find(classFullName);
      if (metadata === undefined)
        throw ClassRegistry.makeMetaDataNotFoundError(classFullName); // do not log
    }
    return metadata;
  }

  /** Identical to [[getMetaData]], except it returns `undefined` instead of throwing an error if the metadata cannot be found nor loaded. */
  public tryGetMetaData(classFullName: string): EntityMetaData | undefined {
    try {
      return this.getMetaData(classFullName);
    } catch (_) {
      return undefined;
    }
  }

  /** Invoke a callback on each property of the specified class, optionally including superclass properties.
   * @param iModel  The IModel that contains the schema
   * @param classFullName The full class name to load the metadata, if necessary
   * @param wantSuper If true, superclass properties will also be processed
   * @param func The callback to be invoked on each property
   * @param includeCustom If true (default), include custom-handled properties in the iteration. Otherwise, skip custom-handled properties.
   * @note Custom-handled properties are core properties that have behavior enforced by C++ handlers.
   */
  public static forEachMetaData(iModel: IModelDb, classFullName: string, wantSuper: boolean, func: PropertyCallback, includeCustom: boolean = true) {
    iModel.forEachMetaData(classFullName, wantSuper, func, includeCustom);
  }

  /** Invoke a callback on each property of the specified class, optionally including superclass properties.
   * @param classFullName The full class name to load the metadata, if necessary
   * @param wantSuper If true, superclass properties will also be processed
   * @param func The callback to be invoked on each property
   * @param includeCustom If true (default), include custom-handled properties in the iteration. Otherwise, skip custom-handled properties.
   * @note Custom-handled properties are core properties that have behavior enforced by C++ handlers.
   */
  public forEachMetaData(classFullName: string, wantSuper: boolean, func: PropertyCallback, includeCustom: boolean = true) {
    const meta = this.getMetaData(classFullName); // will load if necessary
    for (const propName in meta.properties) { // eslint-disable-line guard-for-in
      const propMeta = meta.properties[propName];
      if (includeCustom || !propMeta.isCustomHandled || propMeta.isCustomHandledOrphan)
        func(propName, propMeta);
    }

    if (wantSuper && meta.baseClasses && meta.baseClasses.length > 0)
      meta.baseClasses.forEach((baseClass) => this.forEachMetaData(baseClass, true, func, includeCustom));
  }

  /** @internal */
  private loadMetaData(classFullName: string) {
    if (this.classMetaDataRegistry.find(classFullName))
      return;

    const className = classFullName.split(":");
    if (className.length !== 2)
      throw new IModelError(IModelStatus.BadArg, `Invalid classFullName: ${classFullName}`);

    const val = this[_nativeDb].getECClassMetaData(className[0], className[1]);
    if (val.error)
      throw new IModelError(val.error.status, `Error getting class meta data for: ${classFullName}`);

    assert(undefined !== val.result);
    const metaData = new EntityMetaData(JSON.parse(val.result));
    this.classMetaDataRegistry.add(classFullName, metaData);

    // Recursive, to make sure that base classes are cached.
    if (metaData.baseClasses !== undefined && metaData.baseClasses.length > 0)
      metaData.baseClasses.forEach((baseClassName: string) => this.loadMetaData(baseClassName));
  }

  /** Returns the full schema for the input name.
   * @param name The name of the schema e.g. 'BisCore'
   * @returns The SchemaProps for the requested schema
   * @throws if the schema can not be found or loaded.
   */
  public getSchemaProps(name: string): ECSchemaProps {
    return this[_nativeDb].getSchemaProps(name);
  }

  /** Query if this iModel contains the definition of the specified class.
   * @param classFullName The full name of the class, for example, SomeSchema:SomeClass
   * @returns true if the iModel contains the class definition or false if not.
   * @see querySchemaVersion
   * @see importSchema
   */
  public containsClass(classFullName: string): boolean {
    const classNameParts = classFullName.replace(".", ":").split(":");
    return classNameParts.length === 2 && this[_nativeDb].getECClassMetaData(classNameParts[0], classNameParts[1]).error === undefined;
  }

  /** Query for a schema of the specified name in this iModel.
   * @returns The schema version as a semver-compatible string or `undefined` if the schema has not been imported.
   */
  public querySchemaVersion(schemaName: string): string | undefined {
    const sql = `SELECT VersionMajor,VersionWrite,VersionMinor FROM ECDbMeta.ECSchemaDef WHERE Name=:schemaName LIMIT 1`;
    return this.withPreparedStatement(sql, (statement: ECSqlStatement): string | undefined => {
      statement.bindString("schemaName", schemaName);
      if (DbResult.BE_SQLITE_ROW === statement.step()) {
        const versionMajor: number = statement.getValue(0).getInteger(); // ECSchemaDef.VersionMajor --> semver.major
        const versionWrite: number = statement.getValue(1).getInteger(); // ECSchemaDef.VersionWrite --> semver.minor
        const versionMinor: number = statement.getValue(2).getInteger(); // ECSchemaDef.VersionMinor --> semver.patch
        return `${versionMajor}.${versionWrite}.${versionMinor}`;
      }
      return undefined;
    });
  }

  /** Retrieve a named texture image from this iModel, as a TextureData.
   * @param props the texture load properties which must include the name of the texture to load
   * @returns the TextureData or undefined if the texture image is not present.
   * @alpha
   */
  public async queryTextureData(props: TextureLoadProps): Promise<TextureData | undefined> {
    return this[_nativeDb].queryTextureData(props);
  }

  /** Query a "file property" from this iModel, as a string.
   * @returns the property string or undefined if the property is not present.
   */
  public queryFilePropertyString(prop: FilePropertyProps): string | undefined {
    return this[_nativeDb].queryFileProperty(prop, true) as string | undefined;
  }

  /** Query a "file property" from this iModel, as a blob.
   * @returns the property blob or undefined if the property is not present.
   */
  public queryFilePropertyBlob(prop: FilePropertyProps): Uint8Array | undefined {
    return this[_nativeDb].queryFileProperty(prop, false) as Uint8Array | undefined;
  }

  /** Save a "file property" to this iModel
   * @param prop the FilePropertyProps that describes the new property
   * @param value either a string or a blob to save as the file property
   */
  public saveFileProperty(prop: FilePropertyProps, strValue: string | undefined, blobVal?: Uint8Array): void {
    this[_nativeDb].saveFileProperty(prop, strValue, blobVal);
  }

  /** delete a "file property" from this iModel
   * @param prop the FilePropertyProps that describes the property
   */
  public deleteFileProperty(prop: FilePropertyProps): void {
    this[_nativeDb].saveFileProperty(prop, undefined, undefined);
  }

  /** Query for the next available major id for a "file property" from this iModel.
   * @param prop the FilePropertyProps that describes the property
   * @returns the next available (that is, an unused) id for prop. If none are present, will return 0.
   */
  public queryNextAvailableFileProperty(prop: FilePropertyProps) { return this[_nativeDb].queryNextAvailableFileProperty(prop); }

  /** @internal */
  public async requestSnap(sessionId: string, props: SnapRequestProps): Promise<SnapResponseProps> {
    let request = this._snaps.get(sessionId);
    if (undefined === request) {
      request = new IModelNative.platform.SnapRequest();
      this._snaps.set(sessionId, request);
    } else
      request.cancelSnap();

    try {
      return await request.doSnap(this[_nativeDb], JsonUtils.toObject(props));
    } finally {
      this._snaps.delete(sessionId);
    }
  }

  /** Cancel a previously requested snap.
   * @internal
   */
  public cancelSnap(sessionId: string): void {
    const request = this._snaps.get(sessionId);
    if (undefined !== request) {
      request.cancelSnap();
      this._snaps.delete(sessionId);
    }
  }

  /** Get the clip containment status for the supplied elements. */
  public async getGeometryContainment(props: GeometryContainmentRequestProps): Promise<GeometryContainmentResponseProps> {
    return this[_nativeDb].getGeometryContainment(JsonUtils.toObject(props));
  }

  /** Get the mass properties for the supplied elements. */
  public async getMassProperties(props: MassPropertiesRequestProps): Promise<MassPropertiesResponseProps> {
    return this[_nativeDb].getMassProperties(JsonUtils.toObject(props));
  }

  /** Get the IModel coordinate corresponding to each GeoCoordinate point in the input */
  public async getIModelCoordinatesFromGeoCoordinates(props: IModelCoordinatesRequestProps): Promise<IModelCoordinatesResponseProps> {
    return this[_nativeDb].getIModelCoordinatesFromGeoCoordinates(props);
  }

  /** Get the GeoCoordinate (longitude, latitude, elevation) corresponding to each IModel Coordinate point in the input */
  public async getGeoCoordinatesFromIModelCoordinates(props: GeoCoordinatesRequestProps): Promise<GeoCoordinatesResponseProps> {
    return this[_nativeDb].getGeoCoordinatesFromIModelCoordinates(props);
  }

  /** Export meshes suitable for graphics APIs from arbitrary geometry in elements in this IModelDb.
   *  * Requests can be slow when processing many elements so it is expected that this function be used on a dedicated backend,
   *    or that shared backends export a limited number of elements at a time.
   *  * Vertices are exported in the IModelDb's world coordinate system, which is right-handed with Z pointing up.
   *  * The results of changing [ExportGraphicsOptions]($core-backend) during the [ExportGraphicsOptions.onGraphics]($core-backend) callback are not defined.
   *
   * Example that prints the mesh for element 1 to stdout in [OBJ format](https://en.wikipedia.org/wiki/Wavefront_.obj_file)
   * ```ts
   * const onGraphics: ExportGraphicsFunction = (info: ExportGraphicsInfo) => {
   *   const mesh: ExportGraphicsMesh = info.mesh;
   *   for (let i = 0; i < mesh.points.length; i += 3) {
   *     process.stdout.write(`v ${mesh.points[i]} ${mesh.points[i + 1]} ${mesh.points[i + 2]}\n`);
   *     process.stdout.write(`vn ${mesh.normals[i]} ${mesh.normals[i + 1]} ${mesh.normals[i + 2]}\n`);
   *   }
   *
   *   for (let i = 0; i < mesh.params.length; i += 2) {
   *     process.stdout.write(`vt ${mesh.params[i]} ${mesh.params[i + 1]}\n`);
   *   }
   *
   *   for (let i = 0; i < mesh.indices.length; i += 3) {
   *     const p1 = mesh.indices[i];
   *     const p2 = mesh.indices[i + 1];
   *     const p3 = mesh.indices[i + 2];
   *     process.stdout.write(`f ${p1}/${p1}/${p1} ${p2}/${p2}/${p2} ${p3}/${p3}/${p3}\n`);
   *   }
   * };
   *
   * iModel.exportGraphics(({ onGraphics, elementIdArray: ["0x1"] }));
   * ```
   * @returns 0 if successful, status otherwise
   * @public
   */
  public exportGraphics(exportProps: ExportGraphicsOptions): DbResult {
    return this[_nativeDb].exportGraphics(exportProps);
  }

  /**
   * Exports meshes suitable for graphics APIs from a specified [GeometryPart]($core-backend)
   * in this IModelDb.
   * The expected use case is to call [IModelDb.exportGraphics]($core-backend) and supply the
   * optional partInstanceArray argument, then call this function for each unique GeometryPart from
   * that list.
   *  * The results of changing [ExportPartGraphicsOptions]($core-backend) during the
   *    [ExportPartGraphicsOptions.onPartGraphics]($core-backend) callback are not defined.
   *  * See export-gltf under test-apps in the iTwin.js monorepo for a working reference.
   * @returns 0 is successful, status otherwise
   * @public
   */
  public exportPartGraphics(exportProps: ExportPartGraphicsOptions): DbResult {
    return this[_nativeDb].exportPartGraphics(exportProps);
  }

  /** Request geometry stream information from an element in binary format instead of json.
   * @returns IModelStatus.Success if successful
   * @beta
   */
  public elementGeometryRequest(requestProps: ElementGeometryRequest): IModelStatus {
    return this[_nativeDb].processGeometryStream(requestProps);
  }

  /** Create brep geometry for inclusion in an element's geometry stream.
   * @returns IModelStatus.Success if successful
   * @throws [[IModelError]] to report issues with input geometry or parameters
   * @alpha
   */
  public createBRepGeometry(createProps: BRepGeometryCreate): IModelStatus {
    return this[_nativeDb].createBRepGeometry(createProps);
  }

  /** Generate graphics for an element or geometry stream.
   * @see [readElementGraphics]($frontend) to convert the result to a [RenderGraphic]($frontend) for display.
   */
  public async generateElementGraphics(request: ElementGraphicsRequestProps): Promise<Uint8Array | undefined> {
    return generateElementGraphics(request, this);
  }

  private static _settingPropNamespace = "settings";

  /** Save a `SettingDictionary` in this iModel that will be loaded into [[workspace.settings]] every time this iModel is opened in future sessions.
   * @param name The name for the SettingDictionary. If a dictionary by that name already exists in the iModel, its value is replaced.
   * @param dict The SettingDictionary object to stringify and save.
   * @note All saved `SettingDictionary`s are loaded into [[workspace.settings]] every time an iModel is opened.
   * @beta
   */
  public saveSettingDictionary(name: string, dict: SettingsContainer) {
    this.withSqliteStatement("REPLACE INTO be_Prop(id,SubId,TxnMode,Namespace,Name,strData) VALUES(0,0,0,?,?,?)", (stmt) => {
      stmt.bindString(1, IModelDb._settingPropNamespace);
      stmt.bindString(2, name);
      stmt.bindString(3, JSON.stringify(dict));
      stmt.stepForWrite();
    });
    this.saveChanges("add settings");
  }

  /** Delete a SettingDictionary, previously added with [[saveSettingDictionary]], from this iModel.
   * @param name The name of the dictionary to delete.
   * @beta
   */
  public deleteSettingDictionary(name: string) {
    this.withSqliteStatement("DELETE FROM be_Prop WHERE Namespace=? AND Name=?", (stmt) => {
      stmt.bindString(1, IModelDb._settingPropNamespace);
      stmt.bindString(2, name);
      stmt.stepForWrite();
    });
    this.saveChanges("delete settings");
  }

  /** Load all setting dictionaries in this iModel into `this.workspace.settings` */
  private loadIModelSettings() {
    if (!this[_nativeDb].isOpen())
      return;

    this.withSqliteStatement("SELECT Name,StrData FROM be_Prop WHERE Namespace=?", (stmt) => {
      stmt.bindString(1, IModelDb._settingPropNamespace);
      while (stmt.nextRow()) {
        try {
          const settings = JSON.parse(stmt.getValueString(1));
          this.workspace.settings.addDictionary({ name: stmt.getValueString(0), priority: SettingsPriority.iModel }, settings);
        } catch (e) {
          Workspace.exceptionDiagnosticFn(e as WorkspaceDbLoadError);
        }
      }
    });
  }

  /** @internal */
  protected async loadWorkspaceSettings() {
    try {
      const problems: WorkspaceDbLoadError[] = [];
      const settingProps: WorkspaceDbSettingsProps[] = [];
      // Note: we can't use `getArray` here because we only look at dictionaries in the iModel's workspace, not appWorkspace.
      // Also, we must concatenate all entries in all of the dictionaries stored in the iModel into a single array *before*
      // calling `loadSettingsDictionary` since that function will add new dictionaries to the workspace.
      for (const dict of this.workspace.settings.dictionaries) {
        try {
          const props = dict.getSetting<WorkspaceDbSettingsProps[]>(WorkspaceSettingNames.settingsWorkspaces);
          if (props)
            settingProps.push(...IModelHost.settingsSchemas.validateSetting(props, WorkspaceSettingNames.settingsWorkspaces));
        } catch (e) {
          problems.push(e as WorkspaceDbLoadError); // something wrong with the setting stored in the iModel
        }
      }
      if (settingProps.length > 0)
        await this.workspace.loadSettingsDictionary(settingProps, problems);

      if (problems.length > 0)
        throwWorkspaceDbLoadErrors(`attempting to load workspace settings for iModel '${this.name}':`, problems);
    } catch (e) {
      // we don't want to throw exceptions when attempting to load Dictionaries. Call the diagnostics function instead.
      Workspace.exceptionDiagnosticFn(e as WorkspaceDbLoadErrors);
    }
  }

  /**
   * Controls how [Code]($common)s are copied from this iModel into another iModel, to work around problems with iModels
   * created by older connectors. The [imodel-transformer](https://github.com/iTwin/imodel-transformer) sets this appropriately
   * on your behalf - you should never need to set or interrogate this property yourself.
   * @public
   */
  public get codeValueBehavior(): "exact" | "trim-unicode-whitespace" {
    return this[_nativeDb].getCodeValueBehavior();
  }

  public set codeValueBehavior(newBehavior: "exact" | "trim-unicode-whitespace") {
    this[_nativeDb].setCodeValueBehavior(newBehavior);
  }

  /** @internal */
  public computeRangesForText(args: ComputeRangesForTextLayoutArgs): TextLayoutRanges {
    const props = this[_nativeDb].computeRangesForText(args.chars, args.fontId, args.bold, args.italic, args.widthFactor, args.lineHeight);
    return {
      layout: Range2d.fromJSON(props.layout),
      justification: Range2d.fromJSON(props.justification),
    };
  }
}

/** @public */
export namespace IModelDb { // eslint-disable-line no-redeclare

  /** The collection of models in an [[IModelDb]].
   * @public
   */
  export class Models {
    /** @internal */
    public constructor(private _iModel: IModelDb) { }

    /** Get the ModelProps with the specified identifier.
     * @param modelId The Model identifier.
     * @throws [[IModelError]] if the model is not found or cannot be loaded.
     * @see tryGetModelProps
     */
    public getModelProps<T extends ModelProps>(id: Id64String): T {
      return this.getModelJson<T>({ id });
    }

    /** Get the ModelProps with the specified identifier.
     * @param modelId The Model identifier.
     * @returns The ModelProps or `undefined` if the model is not found.
     * @throws [[IModelError]] if the model cannot be loaded.
     * @note Useful for cases when a model may or may not exist and throwing an `Error` would be overkill.
     * @see getModelProps
     */
    public tryGetModelProps<T extends ModelProps>(id: Id64String): T | undefined {
      return this.tryGetModelJson({ id });
    }

    /** Query for the last modified time for a [[Model]].
     * @param modelId The Id of the model.
     * @throws IModelError if `modelId` does not identify a model in the iModel.
     */
    public queryLastModifiedTime(modelId: Id64String): string {
      const sql = `SELECT LastMod FROM ${Model.classFullName} WHERE ECInstanceId=:modelId`;
      return this._iModel.withPreparedStatement(sql, (statement) => {
        statement.bindId("modelId", modelId);
        if (DbResult.BE_SQLITE_ROW === statement.step()) {
          return statement.getValue(0).getDateTime();
        }
        throw new IModelError(IModelStatus.InvalidId, `Can't get lastMod time for Model ${modelId}`);
      });
    }

    /** Get the Model with the specified identifier.
     * @param modelId The Model identifier.
     * @param modelClass Optional class to validate instance against. This parameter can accept abstract or concrete classes, but should be the same as the template (`T`) parameter.
     * @throws [[IModelError]] if the model is not found, cannot be loaded, or fails validation when `modelClass` is specified.
     * @see tryGetModel
     */
    public getModel<T extends Model>(modelId: Id64String, modelClass?: EntityClassType<Model>): T {
      const model: T | undefined = this.tryGetModel(modelId, modelClass);
      if (undefined === model) {
        throw new IModelError(IModelStatus.NotFound, `Model=${modelId}`);
      }
      return model;
    }

    /** Get the Model with the specified identifier.
     * @param modelId The Model identifier.
     * @param modelClass Optional class to validate instance against. This parameter can accept abstract or concrete classes, but should be the same as the template (`T`) parameter.
     * @returns The Model or `undefined` if the model is not found or fails validation when `modelClass` is specified.
     * @throws [[IModelError]] if the model cannot be loaded.
     * @note Useful for cases when a model may or may not exist and throwing an `Error` would be overkill.
     * @see getModel
     */
    public tryGetModel<T extends Model>(modelId: Id64String, modelClass?: EntityClassType<Model>): T | undefined {
      const modelProps = this.tryGetModelProps<ModelProps>(modelId);
      if (undefined === modelProps)
        return undefined; // no Model with that modelId found

      const model = this._iModel.constructEntity<T>(modelProps);
      if (undefined === modelClass)
        return model; // modelClass was not specified, cannot call instanceof to validate

      return model instanceof modelClass ? model : undefined;
    }

    /** Read the properties for a Model as a json string.
     * @param modelIdArg a json string with the identity of the model to load. Must have either "id" or "code".
     * @returns a json string with the properties of the model.
     * @throws [[IModelError]] if the model is not found or cannot be loaded.
     * @see tryGetModelJson
     * @internal
     */
    public getModelJson<T extends ModelProps>(modelIdArg: ModelLoadProps): T {
      const modelJson = this.tryGetModelJson<T>(modelIdArg);
      if (undefined === modelJson) {
        throw new IModelError(IModelStatus.NotFound, `Model=(id: ${modelIdArg.id}, code: ${modelIdArg.code})`);
      }
      return modelJson;
    }

    /** Read the properties for a Model as a json string.
     * @param modelIdArg a json string with the identity of the model to load. Must have either "id" or "code".
     * @returns a json string with the properties of the model or `undefined` if the model is not found.
     * @see getModelJson
     */
    private tryGetModelJson<T extends ModelProps>(modelIdArg: ModelLoadProps): T | undefined {
      try {
        return this._iModel[_nativeDb].getModel(modelIdArg) as T;
      } catch (err: any) {
        return undefined;
      }
    }

    /** Get the sub-model of the specified Element.
     * See [[IModelDb.Elements.queryElementIdByCode]] for more on how to find an element by Code.
     * @param modeledElementId Identifies the modeled element.
     * @param modelClass Optional class to validate instance against. This parameter can accept abstract or concrete classes, but should be the same as the template (`T`) parameter.
     * @throws [[IModelError]] if the sub-model is not found, cannot be loaded, or fails validation when `modelClass` is specified.
     * @see tryGetSubModel
     */
    public getSubModel<T extends Model>(modeledElementId: Id64String | GuidString | Code, modelClass?: EntityClassType<Model>): T {
      const modeledElementProps = this._iModel.elements.getElementProps<ElementProps>(modeledElementId);
      if (undefined === modeledElementProps.id || modeledElementProps.id === IModel.rootSubjectId)
        throw new IModelError(IModelStatus.NotFound, "Root subject does not have a sub-model");
      return this.getModel<T>(modeledElementProps.id, modelClass);
    }

    /** Get the sub-model of the specified Element.
     * See [[IModelDb.Elements.queryElementIdByCode]] for more on how to find an element by Code.
     * @param modeledElementId Identifies the modeled element.
     * @param modelClass Optional class to validate instance against. This parameter can accept abstract or concrete classes, but should be the same as the template (`T`) parameter.
     * @returns The sub-model or `undefined` if the specified element does not have a sub-model or fails validation when `modelClass` is specified.
     * @see getSubModel
     */
    public tryGetSubModel<T extends Model>(modeledElementId: Id64String | GuidString | Code, modelClass?: EntityClassType<Model>): T | undefined {
      const modeledElementProps = this._iModel.elements.tryGetElementProps(modeledElementId);
      if (undefined === modeledElementProps?.id || (IModel.rootSubjectId === modeledElementProps.id))
        return undefined;

      return this.tryGetModel<T>(modeledElementProps.id, modelClass);
    }

    /** Create a new model in memory.
     * See the example in [[InformationPartitionElement]].
     * @param modelProps The properties to use when creating the model.
     * @throws [[IModelError]] if there is a problem creating the model.
     */
    public createModel<T extends Model>(modelProps: ModelProps): T { return this._iModel.constructEntity<T>(modelProps); }

    /** Insert a new model.
     * @param props The data for the new model.
     * @returns The newly inserted model's Id.
     * @throws [[IModelError]] if unable to insert the model.
     */
    public insertModel(props: ModelProps): Id64String {
      try {
        return props.id = this._iModel[_nativeDb].insertModel(props);
      } catch (err: any) {
        throw new IModelError(err.errorNumber, `Error inserting model [${err.message}], class=${props.classFullName}`);
      }
    }

    /** Update an existing model.
     * @param props the properties of the model to change
     * @throws [[IModelError]] if unable to update the model.
     */
    public updateModel(props: UpdateModelOptions): void {
      try {
        this._iModel[_nativeDb].updateModel(props);
      } catch (err: any) {
        throw new IModelError(err.errorNumber, `error updating model [${err.message}] id=${props.id}`);
      }
    }
    /** Mark the geometry of [[GeometricModel]] as having changed, by recording an indirect change to its GeometryGuid property.
     * Typically the GeometryGuid changes automatically when [[GeometricElement]]s within the model are modified, but
     * explicitly updating it is occasionally useful after modifying definition elements like line styles or materials that indirectly affect the appearance of
     * [[GeometricElement]]s that reference those definition elements in their geometry streams.
     * Cached [Tile]($frontend)s are only invalidated after the geometry guid of the model changes.
     * @note This will throw IModelError with [IModelStatus.VersionTooOld]($core-bentley) if a version of the BisCore schema older than 1.0.11 is present in the iModel.
     * @throws IModelError if unable to update the geometry guid.
     * @see [[TxnManager.onModelGeometryChanged]] for the event emitted in response to such a change.
     */
    public updateGeometryGuid(modelId: Id64String): void {
      const error = this._iModel[_nativeDb].updateModelGeometryGuid(modelId);
      if (error !== IModelStatus.Success)
        throw new IModelError(error, `updating geometry guid for model ${modelId}`);
    }

    /** Delete one or more existing models.
     * @param ids The Ids of the models to be deleted
     * @throws [[IModelError]]
     */
    public deleteModel(ids: Id64Arg): void {
      Id64.toIdSet(ids).forEach((id) => {
        try {
          this._iModel[_nativeDb].deleteModel(id);
        } catch (err: any) {
          throw new IModelError(err.errorNumber, `error deleting model [${err.message}] id ${id}`);
        }
      });
    }

    /** For each specified [[GeometricModel]], attempts to obtain the union of the volumes of all geometric elements within that model.
     * @param ids The Id or Ids of the [[GeometricModel]]s for which to obtain the extents.
     * @returns An array of results, one per supplied Id, in the order in which the Ids were supplied. If the extents could not be obtained, the
     * corresponding results entry's `extents` will be a "null" range (@see [Range3d.isNull]($geometry)) and its `status` will indicate
     * why the extents could not be obtained (e.g., because the Id did not identify a [[GeometricModel]]).
     * @see [[queryRange]] to obtain the union of all of the models' extents.
     */
    public async queryExtents(ids: Id64String | Id64String[]): Promise<ModelExtentsProps[]> {
      ids = typeof ids === "string" ? [ids] : ids;
      if (ids.length === 0)
        return [];

      return this._iModel[_nativeDb].queryModelExtentsAsync(ids);
    }

    /** Computes the union of the volumes of all geometric elements within one or more [[GeometricModel]]s, specified by model Id.
     * @see [[queryExtents]] to obtain discrete volumes for each model.
     */
    public async queryRange(ids: Id64String | Id64String[]): Promise<AxisAlignedBox3d> {
      const results = await this.queryExtents(ids);
      const range = new Range3d();
      for (const result of results)
        range.union(Range3d.fromJSON(result.extents), range);

      return range;
    }
  }

  export interface GuidMapper {
    getFederationGuidFromId(id: Id64String): GuidString | undefined;
    getIdFromFederationGuid(guid?: GuidString): Id64String | undefined;
  }

  /** The collection of elements in an [[IModelDb]].
   * @public
   */
  export class Elements implements GuidMapper {
    /** @internal */
    public constructor(private _iModel: IModelDb) { }

    public getFederationGuidFromId(id: Id64String): GuidString | undefined {
      return this._iModel.withPreparedSqliteStatement(`SELECT FederationGuid FROM bis_Element WHERE Id=?`, (stmt) => {
        stmt.bindId(1, id);
        return stmt.nextRow() ? stmt.getValueGuid(0) : undefined;
      });
    }

    public getIdFromFederationGuid(guid?: GuidString): Id64String | undefined {
      return guid ? this._iModel.withPreparedSqliteStatement(`SELECT Id FROM bis_Element WHERE FederationGuid=?`, (stmt) => {
        stmt.bindGuid(1, guid);
        return !stmt.nextRow() ? undefined : stmt.getValueId(0);
      }) : undefined;
    }

    /** Read element data from the iModel as JSON
     * @param elementIdArg a json string with the identity of the element to load. Must have one of "id", "federationGuid", or "code".
     * @returns The JSON properties of the element.
     * @throws [[IModelError]] if the element is not found or cannot be loaded.
     * @see tryGetElementJson
     * @internal
     */
    public getElementJson<T extends ElementProps>(elementId: ElementLoadProps): T {
      const elementProps = this.tryGetElementJson<T>(elementId);
      if (undefined === elementProps)
        throw new IModelError(IModelStatus.NotFound, `reading element={id: ${elementId.id} federationGuid: ${elementId.federationGuid}, code: ${elementId.code}}`);
      return elementProps;
    }

    /** Read element data from the iModel as JSON
     * @param loadProps - a json string with the identity of the element to load. Must have one of "id", "federationGuid", or "code".
     * @returns The JSON properties of the element or `undefined` if the element is not found.
     * @throws [[IModelError]] if the element exists, but cannot be loaded.
     * @see getElementJson
     */
    private tryGetElementJson<T extends ElementProps>(loadProps: ElementLoadProps): T | undefined {
      const { id, code, federationGuid } = loadProps;

      if (!this._iModel.isOpen)
        return undefined;

      let elementId: string | undefined;
      let classId: string | undefined;

      if (id !== undefined) {
        [elementId, classId] = this._iModel.withPreparedStatement("SELECT ECClassId FROM Bis.Element WHERE ECInstanceId=?", (stmt: ECSqlStatement) => {
          stmt.bindId(1, id);
          return stmt.step() === DbResult.BE_SQLITE_ROW ? [id, stmt.getValue(0).getId()] : [id, undefined];
        });
      } else if (federationGuid !== undefined) {
        [elementId, classId] = this._iModel.withPreparedStatement("SELECT ECInstanceId, ECClassId FROM Bis.Element WHERE FederationGuid=?", (stmt: ECSqlStatement) => {
          stmt.bindGuid(1, federationGuid);
          return stmt.step() === DbResult.BE_SQLITE_ROW ? [stmt.getValue(0).getId(), stmt.getValue(1).getId()] : [undefined, undefined];
        });
      } else if (code !== undefined) {
        [elementId, classId] = this._iModel.withPreparedStatement("SELECT ECInstanceId, ECClassId FROM Bis.Element WHERE CodeSpec.Id=? AND CodeScope.Id=? AND CodeValue=? LIMIT 1", (stmt: ECSqlStatement) => {
          stmt.bindId(1, code.spec);
          stmt.bindId(2, code.scope);
          code.value !== undefined ? stmt.bindString(3, code.value) : stmt.bindNull(3);
          return stmt.step() === DbResult.BE_SQLITE_ROW ? [stmt.getValue(0).getId(), stmt.getValue(1).getId()] : [undefined, undefined];
        });
      }

      if (elementId === undefined || classId === undefined)
        return undefined;

      let nativeInstance: NativeInterfaceMap<T>;
      try {
<<<<<<< HEAD
        nativeInstance = this._iModel.nativeDb.getInstance({ id: elementId, classId, serializationMethod: InstanceSerializationMethod.BeJsNapi, useJsNames: true, classIdsToClassNames: true, abbreviateBlobs: false }) as NativeInterfaceMap<T>;
      } catch (err) {
=======
        return this._iModel[_nativeDb].getElement(loadProps) as T;
      } catch (err: any) {
>>>>>>> 77de8a15
        return undefined;
      }

      const elementProps = mapNativeElementProps(nativeInstance, loadProps);

      if (loadProps.wantGeometry) {
        const geom = this.getGeometryStreamProps(elementId, loadProps.wantBRepData);
        return { ...elementProps, geom };
      }

      if (elementProps.classFullName === "BisCore:CategorySelector") {
        const categories = this._iModel.withPreparedStatement("SELECT TargetECInstanceId FROM Bis.CategorySelectorRefersToCategories WHERE SourceECInstanceId=?", (statement: ECSqlStatement) => {
          // eslint-disable-next-line @typescript-eslint/no-non-null-assertion
          statement.bindId(1, elementId!); // elementId can't be null here, but eslint recognizes it as an error.

          const ids: Id64Array = [];
          while (DbResult.BE_SQLITE_ROW === statement.step()) {
            ids.push(statement.getValue(0).getId());
          }
          return ids;
        });

        return { ...elementProps, categories };
      }

      if (elementProps.classFullName === "BisCore:ModelSelector") {
        const models = this._iModel.withPreparedStatement("SELECT TargetECInstanceId FROM Bis.ModelSelectorRefersToModels WHERE SourceECInstanceId=?", (statement: ECSqlStatement) => {
          // eslint-disable-next-line @typescript-eslint/no-non-null-assertion
          statement.bindId(1, elementId!); // elementId can't be null here, but eslint recognizes it as an error.

          const ids: Id64Array = [];
          while (DbResult.BE_SQLITE_ROW === statement.step()) {
            ids.push(statement.getValue(0).getId());
          }
          return ids;
        });
        return { ...elementProps, models };
      }

      return elementProps;
    }

    /** Get properties of an Element by Id, FederationGuid, or Code
     * @throws [[IModelError]] if the element is not found or cannot be loaded.
     * @see tryGetElementProps
     */
    public getElementProps<T extends ElementProps>(props: Id64String | GuidString | Code | ElementLoadProps): T {
      if (typeof props === "string") {
        props = Id64.isId64(props) ? { id: props } : { federationGuid: props };
      } else if (props instanceof Code) {
        props = { code: props };
      }
<<<<<<< HEAD

      const elementProps =  this.tryGetElementProps<T>(props);
      if (elementProps === undefined)
        throw new IModelError(IModelStatus.NotFound, `reading element={id: ${props.id} federationGuid: ${props.federationGuid}, code: ${props.code}}`);

      return elementProps;
=======
      try {
        return this._iModel[_nativeDb].getElement(props) as T;
      } catch (err: any) {
        throw new IModelError(err.errorNumber, err.message);
      }
>>>>>>> 77de8a15
    }

    /** Get properties of an Element by Id, FederationGuid, or Code
     * @returns The properties of the element or `undefined` if the element is not found.
     * @throws [[IModelError]] if the element exists, but cannot be loaded.
     * @note Useful for cases when an element may or may not exist and throwing an `Error` would be overkill.
     * @see getElementProps
     */
    public tryGetElementProps<T extends ElementProps>(elementId: Id64String | GuidString | Code | ElementLoadProps): T | undefined {
      if (typeof elementId === "string") {
        elementId = Id64.isId64(elementId) ? { id: elementId } : { federationGuid: elementId };
      } else if (elementId instanceof Code) {
        elementId = { code: elementId };
      }
      return this.tryGetElementJson<T>(elementId);
    }

    /** Get an element by Id, FederationGuid, or Code
     * @param elementId either the element's Id, Code, or FederationGuid, or an ElementLoadProps
     * @param elementClass Optional class to validate instance against. This parameter can accept abstract or concrete classes, but should be the same as the template (`T`) parameter.
     * @throws [[IModelError]] if the element is not found, cannot be loaded, or fails validation when `elementClass` is specified.
     * @see tryGetElement
     */
    public getElement<T extends Element>(elementId: Id64String | GuidString | Code | ElementLoadProps, elementClass?: EntityClassType<Element>): T {
      const element = this.tryGetElement<T>(elementId, elementClass);
      if (undefined === element) {
        if (typeof elementId === "string" || elementId instanceof Code)
          throw new IModelError(IModelStatus.NotFound, `Element=${elementId}`);
        else
          throw new IModelError(IModelStatus.NotFound, `Element={id: ${elementId.id} federationGuid: ${elementId.federationGuid}, code: ${elementId.code}}`);
      }
      return element;
    }

    /** Get an element by Id, FederationGuid, or Code
     * @param elementId either the element's Id, Code, or FederationGuid, or an ElementLoadProps
     * @param elementClass Optional class to validate instance against. This parameter can accept abstract or concrete classes, but should be the same as the template (`T`) parameter.
     * @returns The element or `undefined` if the element is not found or fails validation when `elementClass` is specified.
     * @throws [[IModelError]] if the element exists, but cannot be loaded.
     * @note Useful for cases when an element may or may not exist and throwing an `Error` would be overkill.
     * @see getElement
     */
    public tryGetElement<T extends Element>(elementId: Id64String | GuidString | Code | ElementLoadProps, elementClass?: EntityClassType<Element>): T | undefined {
      if (typeof elementId === "string")
        elementId = Id64.isId64(elementId) ? { id: elementId } : { federationGuid: elementId };
      else if (elementId instanceof Code)
        elementId = { code: elementId };
      else
        elementId.onlyBaseProperties = false; // we must load all properties to construct the element.

      const elementProps = this.tryGetElementJson<ElementProps>(elementId);
      if (undefined === elementProps)
        return undefined; // no Element with that elementId found

      const element = this._iModel.constructEntity<T>(elementProps);
      if (undefined === elementClass)
        return element; // elementClass was not specified, cannot call instanceof to validate

      return element instanceof elementClass ? element : undefined;
    }

    /** Query for the Id of the element that has a specified code.
     * This method is for the case where you know the element's Code.
     * If you only know the code *value*, then in the simplest case, you can query on that
     * and filter the results.
     * In the simple case, call [[IModelDb.queryEntityIds]], specifying the code value in the where clause of the query params.
     * Or, you can execute an ECSQL select statement. See
     * [frequently used ECSQL queries]($docs/learning/backend/ECSQL-queries.md) for an example.
     * @param code The code to look for
     * @returns The element that uses the code or undefined if the code is not used.
     * @throws IModelError if the code is invalid
     */
    public queryElementIdByCode(code: Required<CodeProps>): Id64String | undefined {
      if (Id64.isInvalid(code.spec))
        throw new IModelError(IModelStatus.InvalidCodeSpec, "Invalid CodeSpec");

      if (code.value === undefined)
        throw new IModelError(IModelStatus.InvalidCode, "Invalid Code");

      return this._iModel.withPreparedStatement("SELECT ECInstanceId FROM BisCore:Element WHERE CodeSpec.Id=? AND CodeScope.Id=? AND CodeValue=?", (stmt: ECSqlStatement) => {
        stmt.bindId(1, code.spec);
        stmt.bindId(2, Id64.fromString(code.scope));
        stmt.bindString(3, code.value);
        if (DbResult.BE_SQLITE_ROW !== stmt.step())
          return undefined;

        return stmt.getValue(0).getId();
      });
    }

    /** Query for an [[Element]]'s last modified time.
     * @param elementId The Id of the element.
     * @throws IModelError if `elementId` does not identify an element in the iModel.
     */
    public queryLastModifiedTime(elementId: Id64String): string {
      const sql = "SELECT LastMod FROM BisCore:Element WHERE ECInstanceId=:elementId";
      return this._iModel.withPreparedStatement<string>(sql, (statement: ECSqlStatement): string => {
        statement.bindId("elementId", elementId);
        if (DbResult.BE_SQLITE_ROW === statement.step())
          return statement.getValue(0).getDateTime();
        throw new IModelError(IModelStatus.InvalidId, `Can't get lastMod time for Element ${elementId}`);
      });
    }

    /** Get GeometryStreamProps of an Element by Id.
     * @returns The geometry stream JSON of the element or `undefined` if the element itself or geometry information is not found.
     * @note Useful for cases when fetching Bis.Element with $ syntax, but geometry stream is also needed.
     * @see getElementProps
     */
    private getGeometryStreamProps(elementId: Id64String, wantBRepData?: boolean): GeometryStreamProps | undefined {
      const builder = new GeometryStreamBuilder();

      const onGeometry: ElementGeometryFunction = (info: ElementGeometryInfo): void => {
        const it = new ElementGeometry.Iterator(info);
        for (const entry of it) {
          if (entry.localRange !== undefined && !entry.localRange.isNull)
            builder.appendGeometryRanges(entry.localRange);

          builder.appendGeometryParamsChange(entry.geomParams);

          if (ElementGeometry.isGeometryQueryEntry(entry.value)) {
            const geom = entry.toGeometryQuery();
            if (geom !== undefined)
              builder.appendGeometry(geom);
          } else if (ElementGeometry.isGeometricEntry(entry.value)) {
            switch (entry.value.opcode) {
              case ElementGeometryOpcode.BRep:
                const brep = entry.toBRepData(wantBRepData);

                if (brep !== undefined)
                  builder.appendBRepData(brep);
                break;

              case ElementGeometryOpcode.TextString:
                const text = entry.toTextString();

                if (text !== undefined)
                  builder.appendTextString(text);
                break;

              case ElementGeometryOpcode.Image:
                const image = entry.toImageGraphic();

                if (image !== undefined)
                  builder.appendImage(image);
                break;
            }
          } else if (ElementGeometryOpcode.PartReference === entry.value.opcode) {
            const partToElement = Transform.createIdentity();
            const partId = entry.toGeometryPart(partToElement);

            if (partId !== undefined) {
              const scales = new Vector3d();
              let instanceScale = 1.0;

              if (partToElement.matrix.normalizeColumnsInPlace(scales))
                instanceScale = scales.x;

              const instanceTrans = YawPitchRollAngles.tryFromTransform(partToElement);

              builder.appendGeometryPart3d(
                partId,
                instanceTrans.origin,
                instanceTrans.angles,
                instanceScale,
              );
            }
          }
        }

        if (builder.geometryStream.length) {
          builder.obtainHeader();
          builder.isViewIndependent = info.viewIndependent ?? false;
        }
      };

      return IModelStatus.Success ===
        this._iModel.elementGeometryRequest({ onGeometry, elementId, skipBReps: !wantBRepData })
        ? (builder.geometryStream.length ? builder.geometryStream : undefined)
        : undefined;
    }

    /** Create a new instance of an element.
     * @param elProps The properties of the new element.
     * @throws [[IModelError]] if there is a problem creating the element.
     */
    public createElement<T extends Element>(elProps: ElementProps): T { return this._iModel.constructEntity<T>(elProps); }

    /** Insert a new element into the iModel.
     * @param elProps The properties of the new element.
     * @returns The newly inserted element's Id.
     * @throws [[IModelError]] if unable to insert the element.
     * @note For convenience, the value of `elProps.id` is updated to reflect the resultant element's id.
     * However when `elProps.federationGuid` is not present or undefined, a new Guid will be generated and stored on the resultant element. But
     * the value of `elProps.federationGuid` is *not* updated. Generally, it is best to re-read the element after inserting (e.g. via [[getElementProps]])
     * if you intend to continue working with it. That will ensure its values reflect the persistent state.
     */
    public insertElement(elProps: ElementProps): Id64String {
      try {
        return elProps.id = this._iModel[_nativeDb].insertElement(elProps);
      } catch (err: any) {
        err.message = `Error inserting element [${err.message}]`;
        err.metadata = { elProps };
        throw err;
      }
    }

    /**
     * Update some properties of an existing element.
     * All parts of `elProps` are optional *other than* `id`. If id is missing, an exception is thrown.
     *
     * To support clearing a property value, every property name that is present in the `elProps` object will be updated even if the value is `undefined`.
     * To keep an individual element property unchanged, it should either be excluded from the `elProps` parameter or set to its current value.
     * @param elProps the properties of the element to update.
     * @note The values of `classFullName` and `model` *may not be changed* by this method. Further, it will permute the `elProps` object by adding or
     * overwriting their values to the correct values.
     * @throws [[IModelError]] if unable to update the element.
     */
    public updateElement<T extends ElementProps>(elProps: Partial<T>): void {
      try {
        this._iModel[_nativeDb].updateElement(elProps);
      } catch (err: any) {
        err.message = `Error updating element [${err.message}], id: ${elProps.id}`;
        err.metadata = { elProps };
        throw err;
      }
    }

    /** Delete one or more elements from this iModel.
     * @param ids The set of Ids of the element(s) to be deleted
     * @throws [[IModelError]]
     * @see deleteDefinitionElements
     */
    public deleteElement(ids: Id64Arg): void {
      const iModel = this._iModel;
      Id64.toIdSet(ids).forEach((id) => {
        try {
          iModel[_nativeDb].deleteElement(id);
        } catch (err: any) {
          err.message = `Error deleting element [${err.message}], id: ${id}`;
          err.metadata = { elementId: id };
          throw err;
        }
      });
    }

    /** DefinitionElements can only be deleted if it can be determined that they are not referenced by other Elements.
     * This *usage query* can be expensive since it may involve scanning the GeometryStreams of all GeometricElements.
     * Since [[deleteElement]] does not perform these additional checks, it fails in order to prevent potentially referenced DefinitionElements from being deleted.
     * This method performs those expensive checks and then calls *delete* if not referenced.
     * @param ids The Ids of the DefinitionElements to attempt to delete. To prevent multiple passes over the same GeometricElements, it is best to pass in the entire array of
     * DefinitionElements rather than calling this method separately for each one. Ids that are not valid DefinitionElements will be ignored.
     * @returns An IdSet of the DefinitionElements that are used and were therefore not deleted.
     * @see deleteElement
     * @beta
     */
    public deleteDefinitionElements(definitionElementIds: Id64Array): Id64Set {
      const usageInfo = this._iModel[_nativeDb].queryDefinitionElementUsage(definitionElementIds);
      if (!usageInfo) {
        throw new IModelError(IModelStatus.BadRequest, "Error querying for DefinitionElement usage");
      }

      const usedIdSet = usageInfo.usedIds ? Id64.toIdSet(usageInfo.usedIds) : new Set<Id64String>();
      const deleteIfUnused = (ids: Id64Array | undefined, used: Id64Set): void => {
        if (ids) {
          ids.forEach((id) => {
            if (!used.has(id))
              this._iModel.elements.deleteElement(id);
          });
        }
      };

      try {
        this._iModel[_nativeDb].beginPurgeOperation();
        deleteIfUnused(usageInfo.spatialCategoryIds, usedIdSet);
        deleteIfUnused(usageInfo.drawingCategoryIds, usedIdSet);
        deleteIfUnused(usageInfo.viewDefinitionIds, usedIdSet);
        deleteIfUnused(usageInfo.geometryPartIds, usedIdSet);
        deleteIfUnused(usageInfo.lineStyleIds, usedIdSet);
        deleteIfUnused(usageInfo.renderMaterialIds, usedIdSet);
        deleteIfUnused(usageInfo.subCategoryIds, usedIdSet);
        deleteIfUnused(usageInfo.textureIds, usedIdSet);
        deleteIfUnused(usageInfo.displayStyleIds, usedIdSet);
        deleteIfUnused(usageInfo.categorySelectorIds, usedIdSet);
        deleteIfUnused(usageInfo.modelSelectorIds, usedIdSet);
        if (usageInfo.otherDefinitionElementIds) {
          this._iModel.elements.deleteElement(usageInfo.otherDefinitionElementIds);
        }
      } finally {
        this._iModel[_nativeDb].endPurgeOperation();
      }

      if (usageInfo.viewDefinitionIds) {
        // take another pass in case a deleted ViewDefinition was the only usage of these view-related DefinitionElements
        let viewRelatedIds: Id64Array = [];
        if (usageInfo.displayStyleIds)
          viewRelatedIds = viewRelatedIds.concat(usageInfo.displayStyleIds.filter((id) => usedIdSet.has(id)));

        if (usageInfo.categorySelectorIds)
          viewRelatedIds = viewRelatedIds.concat(usageInfo.categorySelectorIds.filter((id) => usedIdSet.has(id)));

        if (usageInfo.modelSelectorIds)
          viewRelatedIds = viewRelatedIds.concat(usageInfo.modelSelectorIds.filter((id) => usedIdSet.has(id)));

        if (viewRelatedIds.length > 0) {
          const viewRelatedUsageInfo = this._iModel[_nativeDb].queryDefinitionElementUsage(viewRelatedIds);
          if (viewRelatedUsageInfo) {
            const usedViewRelatedIdSet: Id64Set = viewRelatedUsageInfo.usedIds ? Id64.toIdSet(viewRelatedUsageInfo.usedIds) : new Set<Id64String>();
            try {
              this._iModel[_nativeDb].beginPurgeOperation();
              deleteIfUnused(viewRelatedUsageInfo.displayStyleIds, usedViewRelatedIdSet);
              deleteIfUnused(viewRelatedUsageInfo.categorySelectorIds, usedViewRelatedIdSet);
              deleteIfUnused(viewRelatedUsageInfo.modelSelectorIds, usedViewRelatedIdSet);
            } finally {
              this._iModel[_nativeDb].endPurgeOperation();
            }

            viewRelatedIds.forEach((id) => {
              if (!usedViewRelatedIdSet.has(id))
                usedIdSet.delete(id);
            });
          }
        }
      }

      return usedIdSet;
    }

    /** Query for the child elements of the specified element.
     * @returns Returns an array of child element identifiers.
     * @throws [[IModelError]]
     */
    public queryChildren(elementId: Id64String): Id64String[] {
      const sql = "SELECT ECInstanceId FROM BisCore:Element WHERE Parent.Id=:elementId";
      return this._iModel.withPreparedStatement(sql, (statement: ECSqlStatement): Id64String[] => {
        statement.bindId("elementId", elementId);
        const childIds: Id64String[] = [];
        while (DbResult.BE_SQLITE_ROW === statement.step()) {
          childIds.push(statement.getValue(0).getId());
        }
        return childIds;
      });
    }

    /** Query for the parent of the specified element.
     * @param elementId The element to check for a parent
     * @returns The identifier of the element's parent or undefined if the element has no parent
     * @throws [[IModelError]] if the element does not exist
     */
    public queryParent(elementId: Id64String): Id64String | undefined {
      return this._iModel.withPreparedStatement(`select parent.id from ${Element.classFullName} where ecinstanceid=?`, (stmt) => {
        stmt.bindId(1, elementId);
        if (stmt.step() !== DbResult.BE_SQLITE_ROW)
          throw new IModelError(IModelStatus.NotFound, `Element=${elementId}`);
        const value = stmt.getValue(0);
        return value.isNull ? undefined : value.getId();
      });
    }

    /** Returns true if the specified Element has a sub-model.
     * @see [[IModelDb.Models.getSubModel]]
     */
    public hasSubModel(elementId: Id64String): boolean {
      if (IModel.rootSubjectId === elementId)
        return false; // Special case since the RepositoryModel does not sub-model the root Subject

      // A sub-model will have the same Id value as the element it is describing
      const sql = "SELECT ECInstanceId FROM BisCore:Model WHERE ECInstanceId=:elementId";
      return this._iModel.withPreparedStatement(sql, (statement: ECSqlStatement): boolean => {
        statement.bindId("elementId", elementId);
        return DbResult.BE_SQLITE_ROW === statement.step();
      });
    }

    /** Get the root subject element. */
    public getRootSubject(): Subject { return this.getElement(IModel.rootSubjectId); }

    /** Query for aspects of a particular class (polymorphically) associated with this element.
     * @throws [[IModelError]]
     * @note Most cases should use the [[getAspects]] wrapper rather than calling this method directly.
     * @internal
     */
    public _queryAspects(elementId: Id64String, fromClassFullName: string, excludedClassFullNames?: Set<string>): ElementAspect[] { // eslint-disable-line @typescript-eslint/naming-convention
      const sql = `SELECT ECInstanceId,ECClassId FROM ${fromClassFullName} WHERE Element.Id=:elementId ORDER BY ECClassId,ECInstanceId`; // ORDER BY to maximize statement reuse
      return this._iModel.withPreparedStatement(sql, (statement: ECSqlStatement): ElementAspect[] => {
        statement.bindId("elementId", elementId);
        const aspects: ElementAspect[] = [];
        while (DbResult.BE_SQLITE_ROW === statement.step()) {
          const aspectInstanceId: Id64String = statement.getValue(0).getId();
          const aspectClassFullName: string = statement.getValue(1).getClassNameForClassId().replace(".", ":");
          if ((undefined === excludedClassFullNames) || (!excludedClassFullNames.has(aspectClassFullName))) {
            aspects.push(this._queryAspect(aspectInstanceId, aspectClassFullName));
          }
        }
        return aspects;
      });
    }

    /** Query for aspect by ECInstanceId
     * @throws [[IModelError]]
     */
    private _queryAspect(aspectInstanceId: Id64String, aspectClassName: string): ElementAspect {
      const sql = `SELECT * FROM ${aspectClassName} WHERE ECInstanceId=:aspectInstanceId`;
      const aspect: ElementAspectProps | undefined = this._iModel.withPreparedStatement(sql, (statement: ECSqlStatement): ElementAspectProps | undefined => {
        statement.bindId("aspectInstanceId", aspectInstanceId);
        if (DbResult.BE_SQLITE_ROW === statement.step()) {
          const aspectProps: ElementAspectProps = statement.getRow(); // start with everything that SELECT * returned
          aspectProps.classFullName = (aspectProps as any).className.replace(".", ":"); // add in property required by EntityProps
          (aspectProps as any).className = undefined; // clear property from SELECT * that we don't want in the final instance
          return aspectProps;
        }
        return undefined;
      });
      if (undefined === aspect) {
        throw new IModelError(IModelStatus.NotFound, `ElementAspect not found ${aspectInstanceId}, ${aspectClassName}`);
      }
      return this._iModel.constructEntity<ElementAspect>(aspect);
    }

    /** Get a single ElementAspect by its instance Id.
     * @throws [[IModelError]]
     */
    public getAspect(aspectInstanceId: Id64String): ElementAspect {
      const sql = "SELECT ECClassId FROM BisCore:ElementAspect WHERE ECInstanceId=:aspectInstanceId";
      const aspectClassFullName = this._iModel.withPreparedStatement(sql, (statement: ECSqlStatement): string | undefined => {
        statement.bindId("aspectInstanceId", aspectInstanceId);
        return (DbResult.BE_SQLITE_ROW === statement.step()) ? statement.getValue(0).getClassNameForClassId().replace(".", ":") : undefined;
      });
      if (undefined === aspectClassFullName) {
        throw new IModelError(IModelStatus.NotFound, `ElementAspect not found ${aspectInstanceId}`);
      }
      return this._queryAspect(aspectInstanceId, aspectClassFullName);
    }

    private static classMap = new Map<string, string>();

    private runInstanceQuery(sql: string, elementId: Id64String, excludedClassFullNames?: Set<string>): ElementAspect[] {
      return this._iModel.withPreparedStatement(sql, (statement: ECSqlStatement) => {
        statement.bindId("elementId", elementId);
        const aspects: ElementAspect[] = [];
        while (DbResult.BE_SQLITE_ROW === statement.step()) {
          const row: object = {};
          const parsedRow = JSON.parse(statement.getValue(0).getString());
          // eslint-disable-next-line guard-for-in
          for (const key in parsedRow) {
            const jsName = ECJsNames.toJsName(key[0].toUpperCase() + key.substring(1));
            Object.defineProperty(row, jsName, { enumerable: true, configurable: true, writable: true, value: parsedRow[key] });
          }
          const aspectProps: ElementAspectProps = row as any;
          aspectProps.classFullName = (aspectProps as any).className.replace(".", ":"); // add in property required by EntityProps
          (aspectProps as any).className = undefined; // clear property from SELECT $ that we don't want in the final instance
          if ((undefined === excludedClassFullNames) || !excludedClassFullNames.has(aspectProps.classFullName))
            aspects.push(this._iModel.constructEntity<ElementAspect>(aspectProps));
        }
        return aspects;
      });
    }

    /** Get the ElementAspect instances that are owned by the specified element.
     * @param elementId Get ElementAspects associated with this Element
     * @param aspectClassFullName Optionally filter ElementAspects polymorphically by this class name
     * @param excludedClassFullNames Optional filter to exclude aspects from classes in the given set.
     * @throws [[IModelError]]
     */
    public getAspects(elementId: Id64String, aspectClassFullName?: string, excludedClassFullNames?: Set<string>): ElementAspect[] {
      if (aspectClassFullName === undefined) {
        const allAspects: ElementAspect[] = this.runInstanceQuery(`SELECT $ FROM (
          SELECT ECInstanceId, ECClassId FROM Bis.ElementMultiAspect WHERE Element.Id = :elementId
            UNION ALL
          SELECT ECInstanceId, ECClassId FROM Bis.ElementUniqueAspect WHERE Element.Id = :elementId) OPTIONS USE_JS_PROP_NAMES DO_NOT_TRUNCATE_BLOB`, elementId, excludedClassFullNames);
        if (allAspects.length === 0)
          Logger.logInfo(BackendLoggerCategory.ECDb, `No aspects found for class ${aspectClassFullName} and element ${elementId}`);
        return allAspects;
      }

      // Check if class is abstract
      const fullClassName = aspectClassFullName.replace(".", ":").split(":");
      const val = this._iModel[_nativeDb].getECClassMetaData(fullClassName[0], fullClassName[1]);
      if (val.result !== undefined) {
        const metaData = new EntityMetaData(JSON.parse(val.result));
        if (metaData.modifier !== "Abstract") // Class is not abstract, use normal query to retrieve aspects
          return this._queryAspects(elementId, aspectClassFullName, excludedClassFullNames);
      }
      // If class specified is abstract, get the list of all classes derived from it
      let classIdList = IModelDb.Elements.classMap.get(aspectClassFullName);
      if (classIdList === undefined) {
        const classIds: string[] = [];
        this._iModel.withPreparedStatement(`select SourceECInstanceId from meta.ClassHasAllBaseClasses where TargetECInstanceId = (select ECInstanceId from meta.ECClassDef where Name='${fullClassName[1]}'
        and Schema.Id = (select ECInstanceId from meta.ECSchemaDef where Name='${fullClassName[0]}')) and SourceECInstanceId != TargetECInstanceId`, (statement: ECSqlStatement) => {
          while (statement.step() === DbResult.BE_SQLITE_ROW)
            classIds.push(statement.getValue(0).getId());
        });
        if (classIds.length > 0) {
          classIdList = classIds.join(",");
          IModelDb.Elements.classMap.set(aspectClassFullName, classIdList);
        }
      }
      if (classIdList === undefined) {
        Logger.logError(BackendLoggerCategory.ECDb, `No aspects found for the class ${aspectClassFullName}`);
        return [];
      }
      // Execute an instance query to retrieve all aspects from all the derived classes
      const aspects: ElementAspect[] = this.runInstanceQuery(`SELECT $ FROM (
        SELECT ECInstanceId, ECClassId FROM Bis.ElementMultiAspect WHERE Element.Id = :elementId AND ECClassId IN (${classIdList})
          UNION ALL
        SELECT ECInstanceId, ECClassId FROM Bis.ElementUniqueAspect WHERE Element.Id = :elementId AND ECClassId IN (${classIdList})
        ) OPTIONS USE_JS_PROP_NAMES DO_NOT_TRUNCATE_BLOB`, elementId, excludedClassFullNames);
      if (aspects.length === 0)
        Logger.logInfo(BackendLoggerCategory.ECDb, `No aspects found for class ${aspectClassFullName} and element ${elementId}`);
      return aspects;
    }

    /** Insert a new ElementAspect into the iModel.
     * @param aspectProps The properties of the new ElementAspect.
     * @throws [[IModelError]] if unable to insert the ElementAspect.
     * @returns the id of the newly inserted aspect.
     * @note Aspect Ids may collide with element Ids, so don't put both in a container like Set or Map
     *       use [EntityReference]($common) for that instead.
     */
    public insertAspect(aspectProps: ElementAspectProps): Id64String {
      try {
        return this._iModel[_nativeDb].insertElementAspect(aspectProps);
      } catch (err: any) {
        throw new IModelError(err.errorNumber, `Error inserting ElementAspect [${err.message}], class: ${aspectProps.classFullName}`);
      }
    }

    /** Update an exist ElementAspect within the iModel.
     * @param aspectProps The properties to use to update the ElementAspect.
     * @throws [[IModelError]] if unable to update the ElementAspect.
     */
    public updateAspect(aspectProps: ElementAspectProps): void {
      try {
        this._iModel[_nativeDb].updateElementAspect(aspectProps);
      } catch (err: any) {
        throw new IModelError(err.errorNumber, `Error updating ElementAspect [${err.message}], id: ${aspectProps.id}`);
      }
    }

    /** Delete one or more ElementAspects from this iModel.
     * @param aspectInstanceIds The set of instance Ids of the ElementAspect(s) to be deleted
     * @throws [[IModelError]] if unable to delete the ElementAspect.
     */
    public deleteAspect(aspectInstanceIds: Id64Arg): void {
      const iModel = this._iModel;
      Id64.toIdSet(aspectInstanceIds).forEach((aspectInstanceId) => {
        try {
          iModel[_nativeDb].deleteElementAspect(aspectInstanceId);
        } catch (err: any) {
          throw new IModelError(err.errorNumber, `Error deleting ElementAspect [${err.message}], id: ${aspectInstanceId}`);
        }
      });
    }
  }

  /** The collection of views in an [[IModelDb]].
   * @public
   */
  export class Views {
    /** @internal */
    public constructor(private _iModel: IModelDb) { }
    private static viewStoreProperty = { namespace: "itwinjs", name: "DefaultViewStore" };
    private _viewStore?: ViewStore.CloudAccess;
    public get hasViewStore(): boolean { return undefined !== this._viewStore; }

    /** @beta */
    public get viewStore(): ViewStore.CloudAccess {
      if (undefined === this._viewStore)
        throw new IModelError(IModelStatus.BadRequest, "No ViewStore available");
      return this._viewStore;
    }
    public set viewStore(viewStore: ViewStore.CloudAccess) {
      this._viewStore = viewStore;
    }
    /** @beta */
    public async accessViewStore(args: { props?: CloudSqlite.ContainerProps, accessLevel?: BlobContainer.RequestAccessLevel }): Promise<ViewStore.CloudAccess> {
      let props = args.props;
      if (undefined === props) {
        const propsString = this._iModel.queryFilePropertyString(Views.viewStoreProperty);
        if (!propsString)
          throw new Error("iModel does not have a default ViewStore");

        props = JSON.parse(propsString) as CloudSqlite.ContainerProps;
      }
      const accessToken = await CloudSqlite.requestToken({
        ...props,
        accessLevel: args.accessLevel,
      });
      if (!this._viewStore)
        this._viewStore = new ViewStore.CloudAccess({ ...props, accessToken, iModel: this._iModel });

      this._viewStore.container.accessToken = accessToken;
      return this._viewStore;
    }

    /** @beta */
    public saveDefaultViewStore(arg: CloudSqlite.ContainerProps): void {
      const props = { baseUri: arg.baseUri, containerId: arg.containerId, storageType: arg.storageType }; // sanitize to only known properties
      this._iModel.saveFileProperty(Views.viewStoreProperty, JSON.stringify(props));
      this._iModel.saveChanges("update default ViewStore");
    }

    /** Query for the array of ViewDefinitionProps of the specified class and matching the specified IsPrivate setting.
     * @param className Query for view definitions of this class.
     * @param wantPrivate If true, include private view definitions.
     */
    public queryViewDefinitionProps(className: string = "BisCore.ViewDefinition", limit = IModelDb.defaultLimit, offset = 0, wantPrivate: boolean = false): ViewDefinitionProps[] {
      const where = (wantPrivate === false) ? "IsPrivate=FALSE" : "";
      const ids = this._iModel.queryEntityIds({ from: className, limit, offset, where });

      const props: ViewDefinitionProps[] = [];
      const imodel = this._iModel;
      ids.forEach((id) => {
        try {
          props.push(imodel.elements.getElementProps<ViewDefinitionProps>(id));
        } catch (err: any) { }
      });

      return props;
    }

    /** Default parameters for iterating/querying ViewDefinitions. Includes all subclasses of ViewDefinition, excluding only those marked 'private'. */
    public static readonly defaultQueryParams: ViewQueryParams = { from: "BisCore.ViewDefinition", where: "IsPrivate=FALSE" };

    /** Iterate all ViewDefinitions matching the supplied query.
     * @param params Specifies the query by which views are selected.
     * @param callback Function invoked for each ViewDefinition matching the query. Return false to terminate iteration, true to continue.
     * @returns true if all views were iterated, false if iteration was terminated early due to callback returning false.
     */
    public iterateViews(params: ViewQueryParams, callback: (view: ViewDefinition) => boolean): boolean {
      const ids = this._iModel.queryEntityIds(params);
      let finished = true;
      for (const id of ids) {
        try {
          const view = this._iModel.elements.getElement(id);
          if (undefined !== view && view instanceof ViewDefinition) {
            finished = callback(view);
            if (!finished)
              break;
          }
        } catch (err: any) { }
      }

      return finished;
    }

    private loadViewData(viewId: ViewIdString, options?: ViewStateLoadProps): ViewStateProps {
      const iModel = this._iModel;
      const elements = iModel.elements;
      const loader = (() => {
        if (ViewStoreRpc.isViewStoreId(viewId)) {
          const reader = this.viewStore.reader;
          return {
            loadView: () => reader.getViewDefinitionSync({ viewId }),
            loadCategorySelector: (id: ViewIdString) => reader.getCategorySelectorSync({ id, bindings: options?.queryBindings?.categorySelector }),
            loadDisplayStyle: (id: ViewIdString) => reader.getDisplayStyleSync({ id, opts: options?.displayStyle }),
            loadModelSelector: (id: ViewIdString) => reader.getModelSelectorSync({ id, bindings: options?.queryBindings?.modelSelector }),
          };
        }
        return {
          loadView: () => elements.getElementProps<ViewDefinitionProps>(viewId),
          loadCategorySelector: (id: Id64String) => elements.getElementProps<CategorySelectorProps>(id),
          loadDisplayStyle: (id: Id64String) => elements.getElementProps<DisplayStyleProps>({ id, displayStyle: options?.displayStyle }),
          loadModelSelector: (id: Id64String) => elements.getElementProps<ModelSelectorProps>(id),
        };
      })();

      const props = {} as ViewStateProps;
      props.viewDefinitionProps = loader.loadView();
      props.categorySelectorProps = loader.loadCategorySelector(props.viewDefinitionProps.categorySelectorId);
      props.displayStyleProps = loader.loadDisplayStyle(props.viewDefinitionProps.displayStyleId);
      const modelSelectorId = (props.viewDefinitionProps as SpatialViewDefinitionProps).modelSelectorId;
      if (modelSelectorId !== undefined)
        props.modelSelectorProps = loader.loadModelSelector(modelSelectorId);

      const viewClass = iModel.getJsClass(props.viewDefinitionProps.classFullName);
      const baseModelId = (props.viewDefinitionProps as ViewDefinition2dProps).baseModelId;
      if (viewClass.is(SheetViewDefinition)) {
        props.sheetProps = elements.getElementProps<SheetProps>(baseModelId);
        props.sheetAttachments = Array.from(iModel.queryEntityIds({
          from: "BisCore.ViewAttachment",
          where: `Model.Id=${baseModelId}`,
        }));
      } else if (viewClass.is(DrawingViewDefinition)) {
        // Include information about the associated [[SectionDrawing]], if any.
        // NB: The SectionDrawing ECClass may not exist in the iModel's version of the BisCore ECSchema.
        const sectionDrawing = iModel.elements.tryGetElement<SectionDrawing>(baseModelId);
        if (sectionDrawing && sectionDrawing.spatialView && Id64.isValidId64(sectionDrawing.spatialView.id)) {
          props.sectionDrawing = {
            spatialView: sectionDrawing.spatialView.id,
            displaySpatialView: true === sectionDrawing.jsonProperties.displaySpatialView,
            drawingToSpatialTransform: sectionDrawing.jsonProperties.drawingToSpatialTransform,
          };
        }
      }
      return props;
    }

    /** @deprecated in 3.x. use [[getViewStateProps]]. */
    public getViewStateData(viewDefinitionId: ViewIdString, options?: ViewStateLoadProps): ViewStateProps {
      const viewStateData = this.loadViewData(viewDefinitionId, options);
      const baseModelId = (viewStateData.viewDefinitionProps as ViewDefinition2dProps).baseModelId;
      if (baseModelId) {
        const drawingExtents = Range3d.fromJSON(this._iModel[_nativeDb].queryModelExtents({ id: baseModelId }).modelExtents);
        if (!drawingExtents.isNull)
          viewStateData.modelExtents = drawingExtents.toJSON();
      }
      return viewStateData;
    }

    /** Obtain a [ViewStateProps]($common) for a [[ViewDefinition]] specified by ViewIdString. */
    public async getViewStateProps(viewDefinitionId: ViewIdString, options?: ViewStateLoadProps): Promise<ViewStateProps> {
      const viewStateData = this.loadViewData(viewDefinitionId, options);
      const baseModelId = (viewStateData.viewDefinitionProps as ViewDefinition2dProps).baseModelId;
      if (baseModelId) {
        const drawingExtents = await this._iModel.models.queryRange(baseModelId);
        if (!drawingExtents.isNull)
          viewStateData.modelExtents = drawingExtents.toJSON();
      }
      return viewStateData;
    }

    private getViewThumbnailArg(viewDefinitionId: ViewIdString): FilePropertyProps {
      if (!Id64.isValid(viewDefinitionId))
        throw new Error("illegal thumbnail id");

      return { namespace: "dgn_View", name: "Thumbnail", id: viewDefinitionId };
    }

    /** Get the thumbnail for a view.
     * @param viewDefinitionId The Id of the view for thumbnail
     * @returns the ThumbnailProps, or undefined if no thumbnail exists.
     */
    public getThumbnail(viewDefinitionId: Id64String): ThumbnailProps | undefined {
      const viewArg = this.getViewThumbnailArg(viewDefinitionId);
      const sizeProps = this._iModel[_nativeDb].queryFileProperty(viewArg, true) as string;
      if (undefined === sizeProps)
        return undefined;

      const out = JSON.parse(sizeProps) as ThumbnailProps;
      out.image = this._iModel[_nativeDb].queryFileProperty(viewArg, false) as Uint8Array;
      return out;
    }

    /** Save a thumbnail for a view.
     * @param viewDefinitionId The Id of the view for thumbnail
     * @param thumbnail The thumbnail data.
     * @returns 0 if successful
     */
    public saveThumbnail(viewDefinitionId: Id64String, thumbnail: ThumbnailProps): number {
      const viewArg = this.getViewThumbnailArg(viewDefinitionId);
      const props = { format: thumbnail.format, height: thumbnail.height, width: thumbnail.width };
      this._iModel[_nativeDb].saveFileProperty(viewArg, JSON.stringify(props), thumbnail.image);
      return 0;
    }

    /** Set the default view property the iModel.
     * @param viewId The Id of the ViewDefinition to use as the default
     * @deprecated in 4.2.x. Avoid setting this property - it is not practical for one single view to serve the needs of the many applications
     * that might wish to view the contents of the iModel.
     */
    public setDefaultViewId(viewId: Id64String): void {
      const spec = { namespace: "dgn_View", name: "DefaultView" };
      const blob32 = new Uint32Array(2);
      blob32[0] = Id64.getLowerUint32(viewId);
      blob32[1] = Id64.getUpperUint32(viewId);
      const blob8 = new Uint8Array(blob32.buffer);
      this._iModel.saveFileProperty(spec, undefined, blob8);
    }
  }

  /** Represents the current state of a pollable tile content request.
 * Note: lack of a "completed" state because polling a completed request returns the content as a Uint8Array.
 * @internal
 */
  export enum TileContentState {
    New, // Request was just created and enqueued.
    Pending, // Request is enqueued but not yet being processed.
    Loading, // Request is being actively processed.
  }

  /** @internal */
  export class Tiles {
    /** @internal */
    public constructor(private _iModel: IModelDb) { }

    /** @internal */
    public async requestTileTreeProps(id: string): Promise<IModelTileTreeProps> {

      return new Promise<IModelTileTreeProps>((resolve, reject) => {
        this._iModel[_nativeDb].getTileTree(id, (ret: IModelJsNative.ErrorStatusOrResult<IModelStatus, any>) => {
          if (undefined !== ret.error)
            reject(new IModelError(ret.error.status, `TreeId=${id}`));
          else
            resolve(ret.result as IModelTileTreeProps);
        });
      });
    }

    private pollTileContent(resolve: (arg0: IModelJsNative.TileContent) => void, reject: (err: unknown) => void, treeId: string, tileId: string) {

      let ret;
      try {
        ret = this._iModel[_nativeDb].pollTileContent(treeId, tileId);
      } catch (err) {
        // Typically "imodel not open".
        reject(err);
        return;
      }

      if (ret.error) {
        reject(new IModelError(ret.error.status, `TreeId=${treeId} TileId=${tileId}`));
      } else if (ret.result && typeof ret.result !== "number") { // if type is not a number, it's the TileContent interface
        const res = ret.result;
        const iModelId = this._iModel.iModelId;

        const tileSizeThreshold = IModelHost.logTileSizeThreshold;
        const tileSize = res.content.length;
        if (tileSize > tileSizeThreshold) {
          Logger.logWarning(loggerCategory, "Tile size (in bytes) larger than specified threshold", () => ({ tileSize, tileSizeThreshold, treeId, tileId, iModelId }));
        }

        const loadTimeThreshold = IModelHost.logTileLoadTimeThreshold;
        const loadTime = res.elapsedSeconds;
        if (loadTime > loadTimeThreshold) {
          Logger.logWarning(loggerCategory, "Tile load time (in seconds) greater than specified threshold", () => ({ loadTime, loadTimeThreshold, treeId, tileId, iModelId }));
        }

        resolve(res);
      } else { // if the type is a number, it's the TileContentState enum
        // ###TODO: Decide appropriate timeout interval. May want to switch on state (new vs loading vs pending)
        setTimeout(() => this.pollTileContent(resolve, reject, treeId, tileId), 10);
      }
    }

    /** @internal */
    public async requestTileContent(treeId: string, tileId: string): Promise<IModelJsNative.TileContent> {
      return new Promise<IModelJsNative.TileContent>((resolve, reject) => {
        this.pollTileContent(resolve, reject, treeId, tileId);
      });
    }

    /** @internal */
    public async getTileContent(treeId: string, tileId: string): Promise<Uint8Array> {
      const ret = await new Promise<IModelJsNative.ErrorStatusOrResult<any, Uint8Array>>((resolve) => {
        this._iModel[_nativeDb].getTileContent(treeId, tileId, resolve);
      });

      if (undefined !== ret.error) {
        throw new IModelError(ret.error.status, `TreeId=${treeId} TileId=${tileId}`);
      }

      assert(undefined !== ret.result);
      return ret.result;
    }
  }
}

/**
 * Argument to a function that can accept a valid access token.
 * @public
 */
export interface TokenArg {
  /** If present, the access token for the requested operation. If not present, use [[IModelHost.getAccessToken]] */
  readonly accessToken?: AccessToken;
}

/** Augments a [[SnapshotDbOpenArgs]] or [[OpenBriefcaseArgs]] with a [CloudContainer]($docs/learning/backend/Workspace.md).
 * The properties are this interface are reserved for internal use only.
 * @public
 */
export interface CloudContainerArgs {
  /** @internal */
  container?: CloudSqlite.CloudContainer;
}

/** Options to open a [SnapshotDb]($backend).
 * @public
 */
export type SnapshotDbOpenArgs = SnapshotOpenOptions & CloudContainerArgs & OpenSqliteArgs;

/**
 * Arguments to open a BriefcaseDb
 * @public
 */
export type OpenBriefcaseArgs = OpenBriefcaseProps & CloudContainerArgs & OpenSqliteArgs;

/**
 * A local copy of an iModel from iModelHub that can pull and potentially push changesets.
 * BriefcaseDb raises a set of events to allow apps and subsystems to track its object life cycle, including [[onOpen]] and [[onOpened]].
 * @public
 */
export class BriefcaseDb extends IModelDb {
  /** Manages local changes to this briefcase. */
  public readonly txns: TxnManager = new TxnManager(this);

  /** override superclass method */
  public override get isBriefcase(): boolean { return true; }

  /* the BriefcaseId of the briefcase opened with this BriefcaseDb */
  public readonly briefcaseId: BriefcaseId;

  /**
   * Event raised just before a BriefcaseDb is opened. Supplies the arguments that will be used to open the BriefcaseDb.
   * Throw an exception to stop the open.
   *
   * **Example:**
   * ``` ts
   * [[include:BriefcaseDb.onOpen]]
   * ```
   */
  public static readonly onOpen = new BeEvent<(_args: OpenBriefcaseArgs) => void>();

  /**
   * Event raised just after a BriefcaseDb is opened. Supplies the newly opened BriefcaseDb and the arguments that were used to open it.
   *
   * **Example:**
   * ``` ts
   * [[include:BriefcaseDb.onOpened]]
   * ```
   */
  public static readonly onOpened = new BeEvent<(_iModelDb: BriefcaseDb, _args: OpenBriefcaseArgs) => void>();

  /** Event raised after a BriefcaseDb has been closed. */
  public readonly onClosed = new BeEvent<() => void>();

  /** @alpha */
  public static readonly onCodeServiceCreated = new BeEvent<(briefcase: BriefcaseDb) => void>();

  public static override findByKey(key: string): BriefcaseDb {
    return super.findByKey(key) as BriefcaseDb;
  }

  public static override tryFindByKey(key: string): BriefcaseDb | undefined {
    const db = super.tryFindByKey(key);
    return db?.isBriefcaseDb() ? db : undefined;
  }

  /**
   * The Guid that identifies the *context* that owns this iModel.
   * GuidString | undefined for the superclass, but required for BriefcaseDb
   * */
  public override get iTwinId(): GuidString { return super.iTwinId!; } // eslint-disable-line @typescript-eslint/no-non-null-assertion

  /**
   * Determine whether this BriefcaseDb should use a lock server.
   * All must be true:
   * - file is open for write
   * - has an assigned briefcaseId
   * - the "no locking" flag is not present. This is a property of an iModel, established when the iModel is created in IModelHub.
   */
  protected get useLockServer(): boolean {
    return !this[_nativeDb].isReadonly() && (this.briefcaseId !== BriefcaseIdValue.Unassigned) && (undefined === this[_nativeDb].queryLocalValue(BriefcaseLocalValue.NoLocking));
  }

  // if the iModel uses a lock server, create a ServerBasedLocks LockControl for this BriefcaseDb.
  protected makeLockControl() {
    if (this.useLockServer)
      this._locks = createServerBasedLocks(this);
  }

  protected constructor(args: { nativeDb: IModelJsNative.DgnDb, key: string, openMode: OpenMode, briefcaseId: number }) {
    super({ ...args, changeset: args.nativeDb.getCurrentChangeset() });
    this._openMode = args.openMode;
    this.briefcaseId = args.briefcaseId;
    this.makeLockControl();
  }

  /** Upgrades the profile or domain schemas. File must be closed before this call and is always left closed. */
  private static async doUpgrade(briefcase: OpenBriefcaseArgs, upgradeOptions: UpgradeOptions, description: string): Promise<void> {
    let wasChanges = false;
    const executeUpgrade = () => {
      const nativeDb = this.openDgnDb({ path: briefcase.fileName }, OpenMode.ReadWrite, upgradeOptions); // performs the upgrade
      wasChanges = nativeDb.hasPendingTxns();
      nativeDb.closeFile();
    };

    const isSchemaSyncEnabled = await withBriefcaseDb(briefcase, async (db) => {
      await SchemaSync.pull(db);
      return db[_nativeDb].schemaSyncEnabled();
    }) as boolean;

    if (isSchemaSyncEnabled) {
      await SchemaSync.withLockedAccess(briefcase, { openMode: OpenMode.Readonly, operationName: "schema sync" }, async (syncAccess) => {
        const schemaSyncDbUri = syncAccess.getUri();
        executeUpgrade();
        await withBriefcaseDb(briefcase, async (db) => {
          db[_nativeDb].schemaSyncPush(schemaSyncDbUri);
          db.saveChanges();
        });
        syncAccess.synchronizeWithCloud();
      });
    } else {
      executeUpgrade();
    }

    if (wasChanges)
      await withBriefcaseDb(briefcase, async (db) => db.pushChanges({ ...briefcase, description, retainLocks: true }));
  }

  /** Upgrades the schemas in the iModel based on the current version of the software. Follows a sequence of operations -
   * * Acquires a schema lock to prevent other users from making any other changes while upgrade is happening
   * * Updates the local briefcase with the schema changes.
   * * Pushes the resulting changeset(s) to iModelHub.
   * Note that the upgrade requires that the local briefcase be closed, and may result in one or two change sets depending on whether both
   * profile and domain schemas need to get upgraded.
   * @see ($docs/learning/backend/IModelDb.md#upgrading-schemas-in-an-imodel)
  */
  public static async upgradeSchemas(briefcase: OpenBriefcaseArgs): Promise<void> {
    // upgrading schemas involves closing and reopening the file repeatedly. That's because the process of upgrading
    // happens on a file open. We have to open-and-close the file at *each* of these steps:
    // - acquire schema lock
    // - upgrade profile
    // - push changes
    // - upgrade domain
    // - push changes
    // - release schema lock
    // good thing computers are fast. Fortunately upgrading should be rare (and the push time will dominate anyway.) Don't try to optimize any of this away.
    try {
      await this.doUpgrade(briefcase, { profile: ProfileOptions.Upgrade }, "Upgraded profile");
    } catch (error: any) {
      if (error.errorNumber === DbResult.BE_SQLITE_ERROR_DataTransformRequired) {
        Logger.logInfo(loggerCategory, `Profile upgrade contains data transform. Retrying upgrade with a schema lock.`);
        try {
          await withBriefcaseDb(briefcase, async (db) => db.acquireSchemaLock()); // may not really acquire lock if iModel uses "noLocks" mode.
          await this.doUpgrade(briefcase, { profile: ProfileOptions.Upgrade, schemaLockHeld: true }, "Upgraded profile");
          await this.doUpgrade(briefcase, { domain: DomainOptions.Upgrade, schemaLockHeld: true }, "Upgraded domain schemas");
        } finally {
          await withBriefcaseDb(briefcase, async (db) => db.locks[_releaseAllLocks]());
        }
        return;
      }
      throw error;
    }
    try {
      await this.doUpgrade(briefcase, { domain: DomainOptions.Upgrade }, "Upgraded domain schemas");
    } catch (error: any) {
      if (error.errorNumber === DbResult.BE_SQLITE_ERROR_DataTransformRequired) {
        Logger.logInfo(loggerCategory, `Domain schema upgrade contains data transform. Retrying upgrade with a schema lock.`);
        try {
          await withBriefcaseDb(briefcase, async (db) => db.acquireSchemaLock()); // may not really acquire lock if iModel uses "noLocks" mode.
          await this.doUpgrade(briefcase, { domain: DomainOptions.Upgrade, schemaLockHeld: true }, "Upgraded domain schemas");
        } finally {
          await withBriefcaseDb(briefcase, async (db) => db.locks[_releaseAllLocks]());
        }
      }
      throw error;
    }
  }

  /** Open a briefcase file and return a new BriefcaseDb to interact with it.
   * @param args parameters that specify the file name, and options for opening the briefcase file
   */
  public static async open(args: OpenBriefcaseArgs): Promise<BriefcaseDb> {
    this.onOpen.raiseEvent(args);

    const file = { path: args.fileName, key: args.key };
    const openMode = (args.readonly || args.watchForChanges) ? OpenMode.Readonly : OpenMode.ReadWrite;
    const nativeDb = this.openDgnDb(file, openMode, undefined, args);
    const briefcaseDb = new BriefcaseDb({ nativeDb, key: file.key ?? Guid.createValue(), openMode, briefcaseId: nativeDb.getBriefcaseId() });

    // If they asked to watch for changes, set an fs.watch on the "-watch" file (only it is modified while we hold this connection.)
    // Whenever there are changes, restart our defaultTxn. That loads the changes from the other connection and sends
    // notifications as if they happened on this connection. Note: the watcher is called only when the backend event loop cycles.
    if (args.watchForChanges && undefined === args.container) {
      // Must touch the file synchronously - cannot watch a file until it exists.
      touch.sync(briefcaseDb.watchFilePathName);

      // Restart default txn to trigger events when watch file is changed by some other process.
      const watcher = fs.watch(briefcaseDb.watchFilePathName, { persistent: false }, () => {
        nativeDb.restartDefaultTxn();
        briefcaseDb.changeset = briefcaseDb[_nativeDb].getCurrentChangeset();
      });

      // Stop the watcher when we close this connection.
      briefcaseDb.onBeforeClose.addOnce(() => {
        watcher.close();
      });
    }

    // load all of the settings from workspaces
    await briefcaseDb.loadWorkspaceSettings();

    if (openMode === OpenMode.ReadWrite && CodeService.createForIModel) {
      try {
        briefcaseDb._codeService = await CodeService.createForIModel(briefcaseDb);
        this.onCodeServiceCreated.raiseEvent(briefcaseDb);
      } catch (e: any) {
        if ((e as CodeService.Error).errorId !== "NoCodeIndex") { // no code index means iModel isn't enforcing codes.
          Logger.logWarning(loggerCategory, `The CodeService is not available for this briefcase: errorId: ${(e as CodeService.Error).errorId}, errorMessage; ${e.message}. Proceeding with BriefcaseDb.open(), but all operations involving codes will fail.`);
          briefcaseDb._codeService = {
            verifyCode: (props: CodeService.ElementCodeProps) => {
              if (!Code.isEmpty(props.props.code)) {
                e.message = `The CodeService is not available for this briefcase: errorId: ${(e as CodeService.Error).errorId}, errorMessage; ${e.message}.`;
                throw e;
              }
            },
            appParams:{
              author: { name: "unknown" },
              origin: { name: "unknown" },
            },
            close: () => {},
            initialize: async () => {},
          };
        }
      }
    }

    this.onOpened.raiseEvent(briefcaseDb, args);
    return briefcaseDb;
  }

  /**  This is called by native code when applying a changeset */
  private onChangesetConflict(args: ChangesetConflictArgs): DbConflictResolution | undefined {
    // returning undefined will result in native handler to resolve conflict

    const category = "DgnCore";
    const interpretConflictCause = (cause: DbConflictCause) => {
      switch (cause) {
        case DbConflictCause.Data:
          return "data";
        case DbConflictCause.NotFound:
          return "not found";
        case DbConflictCause.Conflict:
          return "conflict";
        case DbConflictCause.Constraint:
          return "constraint";
        case DbConflictCause.ForeignKey:
          return "foreign key";
      }
    };

    if (args.cause === DbConflictCause.Data && !args.indirect) {
      /*
      * From SQLite Docs CHANGESET_DATA as the second argument
      * when processing a DELETE or UPDATE change if a row with the required
      * PRIMARY KEY fields is present in the database, but one or more other
      * (non primary-key) fields modified by the update do not contain the
      * expected "before" values.
      *
      * The conflicting row, in this case, is the database row with the matching
      * primary key.
      *
      * Another reason this will be invoked is when SQLITE_CHANGESETAPPLY_FKNOACTION
      * is passed ApplyChangeset(). The flag will disable CASCADE action and treat
      * them as CASCADE NONE resulting in conflict handler been called.
      */
      if (!this.txns.hasPendingTxns) {
        // This changeset is bad. However, it is already in the timeline. We must allow services such as
        // checkpoint-creation, change history, and other apps to apply any changeset that is in the timeline.
        Logger.logWarning(category, "UPDATE/DELETE before value do not match with one in db or CASCADE action was triggered.");
        args.dump();
      } else {
        if (args.tableName === "be_Prop") {
          if (args.getValueText(0, DbChangeStage.Old) === "ec_Db" && args.getValueText(1, DbChangeStage.Old) === "localDbInfo") {
            return DbConflictResolution.Replace;
          }
        }
        if (args.tableName.startsWith("ec_")) {
          return DbConflictResolution.Skip;
        }
        const msg = "UPDATE/DELETE before value do not match with one in db or CASCADE action was triggered.";
        args.setLastError(msg);
        Logger.logError(category, msg);
        args.dump();
        return DbConflictResolution.Abort;
      }
    }

    // Handle some special cases
    if (args.cause === DbConflictCause.Conflict) {
      // From the SQLite docs: "CHANGESET_CONFLICT is passed as the second argument to the conflict handler while processing an INSERT change if the operation would result in duplicate primary key values."
      // This is always a fatal error - it can happen only if the app started with a briefcase that is behind the tip and then uses the same primary key values (e.g., ElementIds)
      // that have already been used by some other app using the SAME briefcase ID that recently pushed changes. That can happen only if the app makes changes without first pulling and acquiring locks.
      if (!this.txns.hasPendingTxns) {
        // This changeset is bad. However, it is already in the timeline. We must allow services such as
        // checkpoint-creation, change history, and other apps to apply any changeset that is in the timeline.
        Logger.logWarning(category, "PRIMARY KEY INSERT CONFLICT - resolved by replacing the existing row with the incoming row");
        args.dump();
      } else {
        if (args.tableName.startsWith("ec_")) {
          return DbConflictResolution.Skip;
        }
        const msg = "PRIMARY KEY INSERT CONFLICT - rejecting this changeset";
        args.setLastError(msg);
        Logger.logError(category, msg);
        args.dump();
        return DbConflictResolution.Abort;
      }
    }

    if (args.cause === DbConflictCause.ForeignKey) {
      // Note: No current or conflicting row information is provided if it's a FKey conflict
      // Since we abort on FKey conflicts, always try and provide details about the error
      const nConflicts = args.getForeignKeyConflicts();

      // Note: There is no performance implication of follow code as it happen toward end of
      // apply_changeset only once so we be querying value for 'DebugAllowFkViolations' only once.
      if (this[_nativeDb].queryLocalValue("DebugAllowFkViolations")) {
        Logger.logError(category, `Detected ${nConflicts} foreign key conflicts in changeset. Continuing merge as 'DebugAllowFkViolations' flag is set. Run 'PRAGMA foreign_key_check' to get list of violations.`);
        return DbConflictResolution.Skip;
      } else {
        const msg = `Detected ${nConflicts} foreign key conflicts in ChangeSet. Aborting merge.`;
        args.setLastError(msg);
        return DbConflictResolution.Abort;
      }
    }

    if (args.cause === DbConflictCause.NotFound) {
      /*
       * Note: If DbConflictCause = NotFound, the primary key was not found, and returning DbConflictResolution::Replace is
       * not an option at all - this will cause a BE_SQLITE_MISUSE error.
       */
      return DbConflictResolution.Skip;
    }

    if (args.cause === DbConflictCause.Constraint) {
      if (Logger.isEnabled(category, LogLevel.Info)) {
        Logger.logInfo(category, "------------------------------------------------------------------");
        Logger.logInfo(category, `Conflict detected - Cause: ${interpretConflictCause(args.cause)}`);
        args.dump();
      }

      Logger.logWarning(category, "Constraint conflict handled by rejecting incoming change. Constraint conflicts are NOT expected. These happen most often when two clients both insert elements with the same code. That indicates a bug in the client or the code server.");
      return DbConflictResolution.Skip;
    }

    /*
     * If we don't have a control, we always accept the incoming revision in cases of conflicts:
     *
     * + In a briefcase with no local changes, the state of a row in the Db (i.e., the final state of a previous revision)
     *   may not exactly match the initial state of the incoming revision. This will cause a conflict.
     *      - The final state of the incoming (later) revision will always be setup exactly right to accommodate
     *        cases where dependency handlers won't be available (for instance on the server), and we have to rely on
     *        the revision to correctly set the final state of the row in the Db. Therefore it's best to resolve the
     *        conflict in favor of the incoming change.
     * + In a briefcase with local changes, the state of relevant dependent properties (due to propagated indirect changes)
     *   may not correspond with the initial state of these properties in an incoming revision. This will cause a conflict.
     *      - Resolving the conflict in favor of the incoming revision may cause some dependent properties to be set
     *        incorrectly, but the dependency handlers will run anyway and set this right. The new changes will be part of
     *        a subsequent revision generated from that briefcase.
     *
     * + Note that conflicts can NEVER happen between direct changes made locally and direct changes in the incoming revision.
     *      - Only one user can make a direct change at one time, and the next user has to pull those changes before getting a
     *        lock to the same element
     *
     * + Also see comments in TxnManager::MergeDataChanges()
     */
    if (Logger.isEnabled(category, LogLevel.Info)) {
      Logger.logInfo(category, `Conflict detected - Cause: ${interpretConflictCause(args.cause)}`);
      args.dump();
      Logger.logInfo(category, "Conflicting resolved by replacing the existing entry with the change");
    }
    return DbConflictResolution.Replace;
  }

  /** If the briefcase is read-only, reopen the native briefcase for writing.
   * Execute the supplied function.
   * If the briefcase was read-only, reopen the native briefcase as read-only.
   * @note this._openMode is not changed from its initial value.
   * @internal Exported strictly for tests
   */
  public async executeWritable(func: () => Promise<void>): Promise<void> {
    const fileName = this.pathName;
    const isReadonly = this.isReadonly;
    let locks: LockControl | undefined;
    try {
      if (isReadonly) {
        this.closeAndReopen(OpenMode.ReadWrite, fileName);
        locks = this.locks;
        this.makeLockControl(); // create a ServerBasedLocks, if necessary
      }
      await func();
    } finally {
      if (isReadonly) {
        if (locks !== this._locks) { // did we have to create a ServerBasedLocks?
          this.locks[_close](); // yes, close it and reset back to previous
          this._locks = locks;
        }
        this.closeAndReopen(OpenMode.Readonly, fileName);
      }
    }
  }

  private closeAndReopen(openMode: OpenMode, fileName: string) {
    // Unclosed statements will produce BUSY error when attempting to close.
    this.clearCaches();

    // The following resets the native db's pointer to this JavaScript object.
    this[_nativeDb].closeFile();
    this[_nativeDb].openIModel(fileName, openMode);

    // Restore the native db's pointer to this JavaScript object.
    this[_nativeDb].setIModelDb(this);

    // refresh cached properties that could have been changed by another process writing to the same briefcase
    this.changeset = this[_nativeDb].getCurrentChangeset();

    // assert what should never change
    if (this.iModelId !== this[_nativeDb].getIModelId() || this.iTwinId !== this[_nativeDb].getITwinId())
      throw new Error("closeAndReopen detected change in iModelId and/or iTwinId");
  }

  /** Pull and apply changesets from iModelHub */
  public async pullChanges(arg?: PullChangesArgs): Promise<void> {
    await this.executeWritable(async () => {
      await BriefcaseManager.pullAndApplyChangesets(this, arg ?? {});
      await SchemaSync.pull(this);
      this.initializeIModelDb();
    });

    IpcHost.notifyTxns(this, "notifyPulledChanges", this.changeset as ChangesetIndexAndId);
    this.txns.touchWatchFile();
  }

  /** Push changes to iModelHub. */
  public async pushChanges(arg: PushChangesArgs): Promise<void> {
    if (this.briefcaseId === BriefcaseIdValue.Unassigned)
      return;

    if (this[_nativeDb].hasUnsavedChanges()) {
      throw new IModelError(ChangeSetStatus.HasUncommittedChanges, "Cannot push with unsaved changes");
    } else if (!this[_nativeDb].hasPendingTxns()) {
      // Nothing to push.
      if (!arg.retainLocks) {
        await this.locks.releaseAllLocks();
      }

      return;
    }

    // pushing changes requires a writeable briefcase
    await this.executeWritable(async () => {
      await BriefcaseManager.pullMergePush(this, arg);
      this.initializeIModelDb();
    });

    const changeset = this.changeset as ChangesetIndexAndId;
    IpcHost.notifyTxns(this, "notifyPushedChanges", changeset);
    this.txns.touchWatchFile();
  }

  public override close() {
    super.close();
    this.onClosed.raiseEvent();
  }
}

/** Used to reattach Daemon from a user's accessToken for V2 checkpoints.
 * @note Reattach only happens if the previous access token either has expired or is about to expire within an application-supplied safety duration.
 */
class RefreshV2CheckpointSas {
  /** the time at which the current token should be refreshed (its expiry minus safetySeconds) */
  private _timestamp = 0;
  /** while a refresh is happening, all callers get this promise. */
  private _promise: Promise<void> | undefined;
  /** Time, in seconds, before the current token expires to obtain a new token. Default is 1 hour. */
  private _safetySeconds: number;

  constructor(sasToken: string, safetySeconds?: number) {
    this._safetySeconds = safetySeconds ?? 60 * 60; // default to 1 hour
    this.setTimestamp(sasToken);
  }

  private async performRefresh(accessToken: AccessToken, iModel: IModelDb): Promise<void> {
    this._timestamp = 0; // everyone needs to wait until token is valid

    // we're going to request that the checkpoint manager use this user's accessToken to obtain a new access token for this checkpoint's storage account.
    Logger.logInfo(BackendLoggerCategory.Authorization, "attempting to refresh sasToken for checkpoint");
    try {
      // this exchanges the supplied user accessToken for an expiring blob-store token to read the checkpoint.
      const container = iModel[_nativeDb].cloudContainer;
      if (!container)
        throw new Error("checkpoint is not from a cloud container");

      assert(undefined !== iModel.iTwinId);
      const props = await IModelHost.hubAccess.queryV2Checkpoint({ accessToken, iTwinId: iModel.iTwinId, iModelId: iModel.iModelId, changeset: iModel.changeset });
      if (!props)
        throw new Error("can't reset checkpoint sas token");

      container.accessToken = props.sasToken;
      this.setTimestamp(props.sasToken);

      Logger.logInfo(BackendLoggerCategory.Authorization, "refreshed checkpoint sasToken successfully");
    } finally {
      this._promise = undefined;
    }
  }

  private setTimestamp(sasToken: string) {
    const exp = new URLSearchParams(sasToken).get("se");
    const sasTokenExpiry = exp ? Date.parse(exp) : 0;
    this._timestamp = sasTokenExpiry - (this._safetySeconds * 1000);
    if (this._timestamp < Date.now())
      Logger.logError(BackendLoggerCategory.Authorization, "attached with timestamp that expires before safety interval");
  }

  public async refreshSas(accessToken: AccessToken, iModel: IModelDb): Promise<void> {
    if (this._timestamp > Date.now())
      return; // current token is fine

    if (undefined === this._promise) // has reattach already begun?
      this._promise = this.performRefresh(accessToken, iModel); // no, start it

    return this._promise;
  }

}
/** A *snapshot* iModel database file that is used for archival and data transfer purposes.
 * @see [Snapshot iModels]($docs/learning/backend/AccessingIModels.md#snapshot-imodels)
 * @see [About IModelDb]($docs/learning/backend/IModelDb.md)
 * @public
 */
export class SnapshotDb extends IModelDb {
  public override get isSnapshot() { return true; }
  private _refreshSas: RefreshV2CheckpointSas | undefined;
  /** Timer used to restart the default txn on the SnapshotDb after some inactivity. This is only used for checkpoints.
   *  Restarting the default txn lets CloudSqlite know that any blocks that may have been read may now be ejected.
   *  Without restarting the default txn, CloudSQLite can get into a state where it can not evict any blocks to make space for more blocks.
   */
  private _restartDefaultTxnTimer?: NodeJS.Timeout;
  private _createClassViewsOnClose?: boolean;
  public static readonly onOpen = new BeEvent<(path: LocalFileName, opts?: SnapshotDbOpenArgs) => void>();
  public static readonly onOpened = new BeEvent<(_iModelDb: SnapshotDb) => void>();

  private constructor(nativeDb: IModelJsNative.DgnDb, key: string) {
    super({ nativeDb, key, changeset: nativeDb.getCurrentChangeset() });
    this._openMode = nativeDb.isReadonly() ? OpenMode.Readonly : OpenMode.ReadWrite;
  }

  public static override findByKey(key: string): SnapshotDb {
    return super.findByKey(key) as SnapshotDb;
  }

  public static override tryFindByKey(key: string): SnapshotDb | undefined {
    const db = super.tryFindByKey(key);
    return db?.isSnapshotDb() ? db : undefined;
  }

  /** Create an *empty* local [Snapshot]($docs/learning/backend/AccessingIModels.md#snapshot-imodels) iModel file.
   * Snapshots are not synchronized with iModelHub, so do not have a change timeline.
   * @note: A *snapshot* cannot be modified after [[close]] is called.
   * @param filePath The file that will contain the new iModel *snapshot*
   * @param options The parameters that define the new iModel *snapshot*
   * @returns A writeable SnapshotDb
   * @see [Snapshot iModels]($docs/learning/backend/AccessingIModels.md#snapshot-imodels)
   */
  public static createEmpty(filePath: LocalFileName, options: CreateEmptySnapshotIModelProps): SnapshotDb {
    const nativeDb = new IModelNative.platform.DgnDb();
    nativeDb.createIModel(filePath, options);
    nativeDb.resetBriefcaseId(BriefcaseIdValue.Unassigned);

    const snapshotDb = new SnapshotDb(nativeDb, Guid.createValue());
    snapshotDb.channels.addAllowedChannel(ChannelControl.sharedChannelName);
    if (options.createClassViews)
      snapshotDb._createClassViewsOnClose = true; // save flag that will be checked when close() is called
    return snapshotDb;
  }

  /** Create a local [Snapshot]($docs/learning/backend/AccessingIModels.md#snapshot-imodels) iModel file, using this iModel as a *seed* or starting point.
   * Snapshots are not synchronized with iModelHub, so do not have a change timeline.
   * @note: A *snapshot* cannot be modified after [[close]] is called.
   * @param iModelDb The snapshot will be initialized from the current contents of this iModelDb
   * @param snapshotFile The file that will contain the new iModel *snapshot*
   * @param options Optional properties that determine how the snapshot iModel is created.
   * @returns A writeable SnapshotDb
   * @see [Snapshot iModels]($docs/learning/backend/AccessingIModels.md#snapshot-imodels)
   */
  public static createFrom(iModelDb: IModelDb, snapshotFile: string, options?: CreateSnapshotIModelProps): SnapshotDb {
    iModelDb.performCheckpoint();
    IModelJsFs.copySync(iModelDb.pathName, snapshotFile);

    const nativeDb = new IModelNative.platform.DgnDb();
    nativeDb.openIModel(snapshotFile, OpenMode.ReadWrite, undefined, options);
    nativeDb.vacuum();

    // Replace iModelId if seedFile is a snapshot, preserve iModelId if seedFile is an iModelHub-managed briefcase
    if (!BriefcaseManager.isValidBriefcaseId(nativeDb.getBriefcaseId()))
      nativeDb.setIModelId(Guid.createValue());

    nativeDb.deleteLocalValue(BriefcaseLocalValue.StandaloneEdit);
    nativeDb.saveChanges();
    nativeDb.deleteAllTxns();
    nativeDb.resetBriefcaseId(BriefcaseIdValue.Unassigned);

    const snapshotDb = new SnapshotDb(nativeDb, Guid.createValue());
    if (options?.createClassViews)
      snapshotDb._createClassViewsOnClose = true; // save flag that will be checked when close() is called

    return snapshotDb;
  }

  /** open this SnapshotDb read/write, strictly to apply incoming changesets. Used for creating new checkpoints.
   * @internal
   */
  public static openForApplyChangesets(path: LocalFileName, props?: SnapshotDbOpenArgs): SnapshotDb {
    const file = { path, key: props?.key };
    const nativeDb = this.openDgnDb(file, OpenMode.ReadWrite, undefined, props);
    assert(undefined !== file.key);
    return new SnapshotDb(nativeDb, file.key);
  }

  /** Open a read-only iModel *snapshot*.
   * @param path the full path of the snapshot iModel file to open.
   * @param props options for opening snapshot
   * @see [[close]]
   * @throws [[IModelError]] If the file is not found or is not a valid *snapshot*.
   */
  public static openFile(path: LocalFileName, opts?: SnapshotDbOpenArgs): SnapshotDb {
    this.onOpen.raiseEvent(path, opts);
    const file = { path, key: opts?.key };
    const wasKeyUndefined = opts?.key === undefined;
    const nativeDb = this.openDgnDb(file, OpenMode.Readonly, undefined, opts);
    if (wasKeyUndefined) {
      file.key = `${nativeDb.getIModelId()}:${nativeDb.getCurrentChangeset().id}`;
    }
    assert(undefined !== file.key);
    const db = new SnapshotDb(nativeDb, file.key);
    this.onOpened.raiseEvent(db);
    return db;
  }

  private static async attachAndOpenCheckpoint(checkpoint: CheckpointProps): Promise<SnapshotDb> {
    const { dbName, container } = await V2CheckpointManager.attach(checkpoint);
    const key = CheckpointManager.getKey(checkpoint);
    const db = SnapshotDb.openFile(dbName, { key, container });
    await db.loadWorkspaceSettings();
    return db;
  }

  /** @internal */
  public static async openCheckpointFromRpc(checkpoint: CheckpointProps): Promise<SnapshotDb> {
    const snapshot = await this.attachAndOpenCheckpoint(checkpoint);
    snapshot._iTwinId = checkpoint.iTwinId;
    try {
      CheckpointManager.validateCheckpointGuids(checkpoint, snapshot);
    } catch (err: any) {
      snapshot.close();
      throw err;
    }

    // unref timer, so it doesn't prevent a process from shutting down.
    snapshot._restartDefaultTxnTimer = setTimeout(() => {
      snapshot.restartDefaultTxn();
    }, (10 * 60) * 1000).unref(); // 10 minutes
    // eslint-disable-next-line @typescript-eslint/no-non-null-assertion
    snapshot._refreshSas = new RefreshV2CheckpointSas(snapshot[_nativeDb].cloudContainer!.accessToken, checkpoint.reattachSafetySeconds);
    return snapshot;
  }

  /**
   * Open a Checkpoint directly from its cloud container.
   * @beta
   */
  public static async openCheckpoint(args: OpenCheckpointArgs): Promise<SnapshotDb> {
    return this.attachAndOpenCheckpoint(await CheckpointManager.toCheckpointProps(args));
  }

  /** Used to refresh the container sasToken using the current user's accessToken.
   * Also restarts the timer which causes the default txn to be restarted on db if the timer activates.
   * @internal
   */
  public override async refreshContainerForRpc(userAccessToken: AccessToken): Promise<void> {
    this._restartDefaultTxnTimer?.refresh();
    return this._refreshSas?.refreshSas(userAccessToken, this);
  }

  /** @internal */
  public override beforeClose(): void {
    super.beforeClose();

    if (this._restartDefaultTxnTimer)
      clearTimeout(this._restartDefaultTxnTimer);

    if (this._createClassViewsOnClose) { // check for flag set during create
      if (BentleyStatus.SUCCESS !== this[_nativeDb].createClassViewsInDb()) {
        throw new IModelError(IModelStatus.SQLiteError, "Error creating class views");
      } else {
        this.saveChanges();
      }
    }
  }
}

/**
 * Standalone iModels are read/write files that are not associated with an iTwin or managed by iModelHub.
 * They are relevant only for testing, or for small-scale single-user scenarios.
 * Standalone iModels are designed such that the API for Standalone iModels and Briefcase
 * iModels (those synchronized with iModelHub) are as similar and consistent as possible.
 * This leads to a straightforward process where the a user starts with StandaloneDb and can
 * optionally choose to upgrade to an iTwin.
 *
 * Some additional details. Standalone iModels:
 * - always have [Guid.empty]($bentley) for their iTwinId (they are "unassociated" files)
 * - always have BriefcaseId === [BriefcaseIdValue.Unassigned]($common)
 * - are connected to the frontend via [BriefcaseConnection.openStandalone]($frontend)
 * - may be opened without supplying any user credentials
 * - may be opened read/write
 * - cannot apply a changeset to nor generate a changesets (since there is no timeline from which to get/push changesets)
 * @public
 */
export class StandaloneDb extends BriefcaseDb {
  public override get isStandalone(): boolean { return true; }
  protected override get useLockServer() { return false; } // standalone iModels have no lock server
  public static override findByKey(key: string): StandaloneDb {
    return super.findByKey(key) as StandaloneDb;
  }

  public static override tryFindByKey(key: string): StandaloneDb | undefined {
    const db = super.tryFindByKey(key);
    return db?.isStandaloneDb() ? db : undefined;
  }

  /** Create an *empty* standalone iModel.
   * @param filePath The file path for the iModel
   * @param args The parameters that define the new iModel
   */
  public static createEmpty(filePath: LocalFileName, args: CreateEmptyStandaloneIModelProps): StandaloneDb {
    const nativeDb = new IModelNative.platform.DgnDb();
    nativeDb.createIModel(filePath, args);
    nativeDb.saveLocalValue(BriefcaseLocalValue.StandaloneEdit, args.allowEdit);
    nativeDb.setITwinId(Guid.empty);
    nativeDb.resetBriefcaseId(BriefcaseIdValue.Unassigned);
    nativeDb.saveChanges();
    const db = new StandaloneDb({ nativeDb, key: Guid.createValue(), briefcaseId: BriefcaseIdValue.Unassigned, openMode: OpenMode.ReadWrite });
    db.channels.addAllowedChannel(ChannelControl.sharedChannelName);
    return db;
  }

  /**
   * Upgrades the schemas in the standalone iModel file.
   * Note that the upgrade requires that the file be closed, and will leave it back in the closed state.
   * @param filePath Full path name of the standalone iModel file.
   * @see ($docs/learning/backend/IModelDb.md#upgrading-schemas-in-an-imodel)
   * @see [[StandaloneDb.validateSchemas]]
   */
  public static upgradeStandaloneSchemas(filePath: LocalFileName) {
    let nativeDb = this.openDgnDb({ path: filePath }, OpenMode.ReadWrite, { profile: ProfileOptions.Upgrade, schemaLockHeld: true });
    nativeDb.saveChanges();
    nativeDb.closeFile();
    nativeDb = this.openDgnDb({ path: filePath }, OpenMode.ReadWrite, { domain: DomainOptions.Upgrade, schemaLockHeld: true });
    nativeDb.saveChanges();
    nativeDb.closeFile();
  }

  /** Creates or updates views in the iModel to permit visualizing the EC content as ECClasses and ECProperties rather than raw database tables and columns.
   * This can be helpful when debugging the EC data, especially when the raw tables make use of shared columns or spread data across multiple tables.
   * @throws IModelError if view creation failed.
   * @note The views are strictly intended for developers and debugging purposes only - they should not be used in application code.
   * @beta
   */
  public createClassViews(): void {
    const result = this[_nativeDb].createClassViewsInDb();
    if (BentleyStatus.SUCCESS !== result)
      throw new IModelError(result, "Error creating class views");
    else
      this.saveChanges();
  }

  /** Open a standalone iModel file.
   * @param filePath The path of the standalone iModel file.
   * @param openMode Optional open mode for the standalone iModel. The default is read/write.
   * @throws [[IModelError]] if the file is not a standalone iModel.
   * @see [BriefcaseConnection.openStandalone]($frontend) to open a StandaloneDb from the frontend
   */
  public static openFile(filePath: LocalFileName, openMode: OpenMode = OpenMode.ReadWrite, options?: SnapshotDbOpenArgs): StandaloneDb {
    const file = { path: filePath, key: options?.key };
    const nativeDb = this.openDgnDb(file, openMode, undefined, options);

    try {
      const iTwinId = nativeDb.getITwinId();
      if (iTwinId !== Guid.empty) // a "standalone" iModel means it is not associated with an iTwin
        throw new IModelError(IModelStatus.WrongIModel, `${filePath} is not a Standalone iModel. iTwinId=${iTwinId}`);
      assert(undefined !== file.key);
      const db = new StandaloneDb({ nativeDb, key: file.key, openMode, briefcaseId: BriefcaseIdValue.Unassigned });
      return db;
    } catch (error) {
      nativeDb.closeFile();
      throw error;
    }

  }
}<|MERGE_RESOLUTION|>--- conflicted
+++ resolved
@@ -1764,13 +1764,8 @@
 
       let nativeInstance: NativeInterfaceMap<T>;
       try {
-<<<<<<< HEAD
-        nativeInstance = this._iModel.nativeDb.getInstance({ id: elementId, classId, serializationMethod: InstanceSerializationMethod.BeJsNapi, useJsNames: true, classIdsToClassNames: true, abbreviateBlobs: false }) as NativeInterfaceMap<T>;
+        nativeInstance = this._iModel[_nativeDb].getInstance({ id: elementId, classId, serializationMethod: InstanceSerializationMethod.BeJsNapi, useJsNames: true, classIdsToClassNames: true, abbreviateBlobs: false }) as NativeInterfaceMap<T>;
       } catch (err) {
-=======
-        return this._iModel[_nativeDb].getElement(loadProps) as T;
-      } catch (err: any) {
->>>>>>> 77de8a15
         return undefined;
       }
 
@@ -1823,20 +1818,12 @@
       } else if (props instanceof Code) {
         props = { code: props };
       }
-<<<<<<< HEAD
 
       const elementProps =  this.tryGetElementProps<T>(props);
       if (elementProps === undefined)
         throw new IModelError(IModelStatus.NotFound, `reading element={id: ${props.id} federationGuid: ${props.federationGuid}, code: ${props.code}}`);
 
       return elementProps;
-=======
-      try {
-        return this._iModel[_nativeDb].getElement(props) as T;
-      } catch (err: any) {
-        throw new IModelError(err.errorNumber, err.message);
-      }
->>>>>>> 77de8a15
     }
 
     /** Get properties of an Element by Id, FederationGuid, or Code
