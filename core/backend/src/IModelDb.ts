/*---------------------------------------------------------------------------------------------
* Copyright (c) Bentley Systems, Incorporated. All rights reserved.
* See LICENSE.md in the project root for license terms and full copyright notice.
*--------------------------------------------------------------------------------------------*/
/** @packageDocumentation
 * @module iModels
 */

import * as fs from "fs";
import { join } from "path";
import * as touch from "touch";
import { IModelJsNative, SchemaWriteStatus } from "@bentley/imodeljs-native";
import {
  AccessToken, assert, BeEvent, BentleyStatus, ChangeSetStatus, DbChangeStage, DbConflictCause, DbConflictResolution, DbResult,
  Guid, GuidString, Id64, Id64Arg, Id64Array, Id64Set, Id64String, IModelStatus, JsonUtils, Logger, LogLevel, OpenMode,
} from "@itwin/core-bentley";
import {
  AxisAlignedBox3d, BRepGeometryCreate, BriefcaseId, BriefcaseIdValue, CategorySelectorProps, ChangesetIdWithIndex, ChangesetIndexAndId, Code,
  CodeProps, CreateEmptySnapshotIModelProps, CreateEmptyStandaloneIModelProps, CreateSnapshotIModelProps, DbQueryRequest, DisplayStyleProps,
  DomainOptions, EcefLocation, ECJsNames, ECSchemaProps, ECSqlReader, ElementAspectProps, ElementGeometryCacheOperationRequestProps, ElementGeometryCacheRequestProps, ElementGeometryCacheResponseProps, ElementGeometryRequest, ElementGraphicsRequestProps,
  ElementLoadProps, ElementProps, EntityMetaData, EntityProps, EntityQueryParams, FilePropertyProps, FontMap,
  GeoCoordinatesRequestProps, GeoCoordinatesResponseProps, GeometryContainmentRequestProps, GeometryContainmentResponseProps, IModel,
  IModelCoordinatesRequestProps, IModelCoordinatesResponseProps, IModelError, IModelNotFoundResponse, IModelTileTreeProps, LocalFileName,
  MassPropertiesRequestProps, MassPropertiesResponseProps, ModelExtentsProps, ModelLoadProps, ModelProps, ModelSelectorProps, OpenBriefcaseProps,
  OpenCheckpointArgs, OpenSqliteArgs, ProfileOptions, PropertyCallback, QueryBinder, QueryOptions, QueryOptionsBuilder, QueryRowFormat, SchemaState,
  SheetProps, SnapRequestProps, SnapResponseProps, SnapshotOpenOptions, SpatialViewDefinitionProps, SubCategoryResultRow, TextureData,
  TextureLoadProps, ThumbnailProps, UpgradeOptions, ViewDefinition2dProps, ViewDefinitionProps, ViewIdString, ViewQueryParams, ViewStateLoadProps,
  ViewStateProps, ViewStoreRpc,
} from "@itwin/core-common";
import { Range2d, Range3d } from "@itwin/core-geometry";
import { BackendLoggerCategory } from "./BackendLoggerCategory";
import { BriefcaseManager, PullChangesArgs, PushChangesArgs, RevertChangesArgs } from "./BriefcaseManager";
import { ChannelControl } from "./ChannelControl";
import { createChannelControl } from "./internal/ChannelAdmin";
import { CheckpointManager, CheckpointProps, V2CheckpointManager } from "./CheckpointManager";
import { ClassRegistry, EntityJsClassMap, MetaDataRegistry } from "./ClassRegistry";
import { CloudSqlite } from "./CloudSqlite";
import { CodeService } from "./CodeService";
import { CodeSpecs } from "./CodeSpecs";
import { ConcurrentQuery } from "./ConcurrentQuery";
import { ECSchemaXmlContext } from "./ECSchemaXmlContext";
import { ECSqlStatement } from "./ECSqlStatement";
import { Element, SectionDrawing, Subject } from "./Element";
import { ElementAspect } from "./ElementAspect";
import { generateElementGraphics } from "./ElementGraphics";
import { Entity, EntityClassType } from "./Entity";
import { ExportGraphicsOptions, ExportPartGraphicsOptions } from "./ExportGraphics";
import { GeoCoordConfig } from "./GeoCoordConfig";
import { IModelHost } from "./IModelHost";
import { IModelJsFs } from "./IModelJsFs";
import { IpcHost } from "./IpcHost";
import { Model } from "./Model";
import { Relationships } from "./Relationship";
import { SchemaSync } from "./SchemaSync";
import { createServerBasedLocks } from "./internal/ServerBasedLocks";
import { SqliteStatement, StatementCache } from "./SqliteStatement";
import { ComputeRangesForTextLayoutArgs, TextLayoutRanges } from "./TextAnnotationLayout";
import { TxnManager } from "./TxnManager";
import { DrawingViewDefinition, SheetViewDefinition, ViewDefinition } from "./ViewDefinition";
import { ViewStore } from "./ViewStore";
import { Setting, SettingsContainer, SettingsDictionary, SettingsPriority } from "./workspace/Settings";
import { Workspace, WorkspaceDbLoadError, WorkspaceDbLoadErrors, WorkspaceDbSettingsProps, WorkspaceSettingNames } from "./workspace/Workspace";
import { constructWorkspace, OwnedWorkspace, throwWorkspaceDbLoadErrors } from "./internal/workspace/WorkspaceImpl";
import { SettingsImpl } from "./internal/workspace/SettingsImpl";
import { DbMergeChangesetConflictArgs } from "./internal/ChangesetConflictArgs";
import { LockControl } from "./LockControl";
import { IModelNative } from "./internal/NativePlatform";
import type { BlobContainer } from "./BlobContainerService";
import { createNoOpLockControl } from "./internal/NoLocks";
import { IModelDbFonts } from "./IModelDbFonts";
import { createIModelDbFonts } from "./internal/IModelDbFontsImpl";
import { _close, _hubAccess, _nativeDb, _releaseAllLocks } from "./internal/Symbols";
<<<<<<< HEAD
import { EntityClass, PropertyHandler, SchemaContext, SchemaJsonLocater } from "@itwin/ecschema-metadata";
=======
import { SchemaContext, SchemaJsonLocater } from "@itwin/ecschema-metadata";
import { SchemaMap } from "./Schema";
>>>>>>> e0d28a16

// spell:ignore fontid fontmap

const loggerCategory: string = BackendLoggerCategory.IModelDb;

/** Options for [[IModelDb.Models.updateModel]]
 * @note To mark *only* the geometry as changed, use [[IModelDb.Models.updateGeometryGuid]] instead.
 * @public
 */
export interface UpdateModelOptions extends ModelProps {
  /** If defined, update the last modify time of the Model */
  updateLastMod?: boolean;
  /** If defined, update the GeometryGuid of the Model */
  geometryChanged?: boolean;
}

/** Options supposed to [[IModelDb.Elements.insertElement]].
 * @public
 */
export interface InsertElementOptions {
  /** If true, instead of assigning a new, unique Id to the inserted element, the inserted element will use the Id specified by the supplied [ElementProps]($common).
   * This is chiefly useful when applying a filtering transformation - i.e., copying some elements from a source iModel to a target iModel and adding no new elements.
   * If this option is `true` then [ElementProps.id]($common) must be a valid Id that is not already used by an element in the iModel.
   * @beta
   */
  forceUseId?: boolean;
}

/** Options supplied to [[IModelDb.computeProjectExtents]].
 * @public
 */
export interface ComputeProjectExtentsOptions {
  /** If true, the result will include `extentsWithOutliers`. */
  reportExtentsWithOutliers?: boolean;
  /** If true, the result will include `outliers`. */
  reportOutliers?: boolean;
}

/** The result of [[IModelDb.computeProjectExtents]].
 * @public
 */
export interface ComputedProjectExtents {
  /** The computed extents, excluding any outlier elements. */
  extents: Range3d;
  /** If requested by caller, the computed extents, *including* any outlier elements. */
  extentsWithOutliers?: Range3d;
  /** If requested by caller, the Ids of outlier elements excluded from the computed extents. */
  outliers?: Id64Array;
}

/**
 * Options for the importing of schemas
 * @public
 */
export interface SchemaImportOptions {
  /**
   * An [[ECSchemaXmlContext]] to use instead of building a default one.
   * This can be useful in rare cases where custom schema location logic is necessary
   * @internal
   */
  ecSchemaXmlContext?: ECSchemaXmlContext;
}

/** @internal */
export enum BriefcaseLocalValue {
  StandaloneEdit = "StandaloneEdit",
  NoLocking = "NoLocking"
}

// function to open an briefcaseDb, perform an operation, and then close it.
const withBriefcaseDb = async (briefcase: OpenBriefcaseArgs, fn: (_db: BriefcaseDb) => Promise<any>) => {
  const db = await BriefcaseDb.open(briefcase);
  try {
    return await fn(db);
  } finally {
    db.close();
  }
};

/**
 * Settings for an individual iModel. May only include settings priority for iModel, iTwin and organization.
 * @note if there is more than one iModel for an iTwin or organization, they will *each* hold an independent copy of the settings for those priorities.
 */
class IModelSettings extends SettingsImpl {
  protected override verifyPriority(priority: SettingsPriority) {
    if (priority <= SettingsPriority.application)
      throw new Error("Use IModelHost.appSettings to access settings of priority 'application' or lower");
  }

  public override * getSettingEntries<T extends Setting>(name: string): Iterable<{ value: T, dictionary: SettingsDictionary }> {
    yield* super.getSettingEntries(name);
    yield* IModelHost.appWorkspace.settings.getSettingEntries(name);
  }
}

/** Arguments supplied to [[IModelDb.exportSchema]] specifying which ECSchema to write to what location on the local file system.
 * @beta
 */
export interface ExportSchemaArgs {
  /** The name of the ECSchema to export. */
  schemaName: string;
  /** The directory in which to place the created schema file. */
  outputDirectory: LocalFileName;
  /** Optionally, the name of the file to create in [[outputDirectory]].
   * Defaults to <SchemaName>.<SchemaVersion>.ecschema.xml
   */
  outputFileName?: string;
}

/** Arguments supplied to [[IModelDb.simplifyElementGeometry]].
 * @beta
 */
export interface SimplifyElementGeometryArgs {
  /** The Id of the [[GeometricElement]] or [[GeometryPart]] whose geometry is to be simplified. */
  id: Id64String;
  /** If true, simplify by converting each [BRepEntity]($common) in the element's geometry stream to a high-resolution
   * mesh or curve geometry.
   */
  convertBReps?: boolean;
}

/** The output of [[IModelDb.inlineGeometryParts]].
 * If [[numCandidateParts]], [[numRefsInlined]], and [[numPartsDeleted ]] are all the same, the operation was fully successful.
 * Otherwise, some errors occurred inlining and/or deleting one or more parts.
 * A part will not be deleted unless it is first successfully inlined.
 * @beta
 */
export interface InlineGeometryPartsResult {
  /** The number of parts that were determined to have exactly one reference, making them candidates for inlining. */
  numCandidateParts: number;
  /** The number of part references successfully inlined. */
  numRefsInlined: number;
  /** The number of candidate parts that were successfully deleted after inlining. */
  numPartsDeleted: number;
}

/** An iModel database file. The database file can either be a briefcase or a snapshot.
 * @see [Accessing iModels]($docs/learning/backend/AccessingIModels.md)
 * @see [About IModelDb]($docs/learning/backend/IModelDb.md)
 * @public
 */
export abstract class IModelDb extends IModel {
  private _initialized = false;
  /** Keep track of open imodels to support `tryFind` for RPC purposes */
  private static readonly _openDbs = new Map<string, IModelDb>();
  public static readonly defaultLimit = 1000; // default limit for batching queries
  public static readonly maxLimit = 10000; // maximum limit for batching queries
  public readonly models = new IModelDb.Models(this);
  public readonly elements = new IModelDb.Elements(this);
  public readonly views = new IModelDb.Views(this);
  public readonly tiles = new IModelDb.Tiles(this);
  /** @beta */
  public readonly channels: ChannelControl = createChannelControl(this);
  private _relationships?: Relationships;
  private readonly _statementCache = new StatementCache<ECSqlStatement>();
  private readonly _sqliteStatementCache = new StatementCache<SqliteStatement>();
  private _codeSpecs?: CodeSpecs;
  // eslint-disable-next-line @typescript-eslint/no-deprecated
  private _classMetaDataRegistry?: MetaDataRegistry;
  private _jsClassMap?: EntityJsClassMap;
  private _schemaMap?: SchemaMap;
  private _schemaContext?: SchemaContext;
  /** @deprecated in 5.0.0. Use [[fonts]]. */
  protected _fontMap?: FontMap; // eslint-disable-line @typescript-eslint/no-deprecated
  private readonly _fonts: IModelDbFonts = createIModelDbFonts(this);
  private _workspace?: OwnedWorkspace;

  private readonly _snaps = new Map<string, IModelJsNative.SnapRequest>();
  private static _shutdownListener: VoidFunction | undefined; // so we only register listener once
  /** @internal */
  protected _locks?: LockControl = createNoOpLockControl();

  /** @internal */
  protected _codeService?: CodeService;

  /** @alpha */
  public get codeService() { return this._codeService; }

  /** The [[LockControl]] that orchestrates [concurrent editing]($docs/learning/backend/ConcurrencyControl.md) of this iModel. */
  public get locks(): LockControl { return this._locks!; } // eslint-disable-line @typescript-eslint/no-non-null-assertion

  /** Provides methods for interacting with [font-related information]($docs/learning/backend/Fonts.md) stored in this iModel.
   * @beta
   */
  public get fonts(): IModelDbFonts { return this._fonts; }

  /**
   * Get the [[Workspace]] for this iModel.
   * @beta
   */
  public get workspace(): Workspace {
    if (undefined === this._workspace)
      this._workspace = constructWorkspace(new IModelSettings());

    return this._workspace;
  }

  /** Acquire the exclusive schema lock on this iModel.
   * @note: To acquire the schema lock, all other briefcases must first release *all* their locks. No other briefcases
   * will be able to acquire *any* locks while the schema lock is held.
   */
  public async acquireSchemaLock(): Promise<void> {
    return this.locks.acquireLocks({ exclusive: IModel.repositoryModelId });
  }
  /** determine whether the schema lock is currently held for this iModel. */
  public get holdsSchemaLock() {
    return this.locks.holdsExclusiveLock(IModel.repositoryModelId);
  }

  /** Event called after a changeset is applied to this IModelDb. */
  public readonly onChangesetApplied = new BeEvent<() => void>();
  /** @internal */
  public notifyChangesetApplied() {
    this.changeset = this[_nativeDb].getCurrentChangeset();
    this.onChangesetApplied.raiseEvent();
  }

  /** @internal */
  public restartDefaultTxn() {
    this[_nativeDb].restartDefaultTxn();
  }

  /** @deprecated in 5.0.0. Use [[fonts]]. */
  public get fontMap(): FontMap { // eslint-disable-line @typescript-eslint/no-deprecated
    return this._fontMap ?? (this._fontMap = new FontMap(this[_nativeDb].readFontMap())); // eslint-disable-line @typescript-eslint/no-deprecated
  }

  /** @internal */
  public clearFontMap(): void {
    this._fontMap = undefined; // eslint-disable-line @typescript-eslint/no-deprecated
    this[_nativeDb].invalidateFontMap();
  }

  /** Check if this iModel has been opened read-only or not. */
  public get isReadonly(): boolean { return this.openMode === OpenMode.Readonly; }

  /** The Guid that identifies this iModel. */
  public override get iModelId(): GuidString {
    assert(undefined !== super.iModelId);
    return super.iModelId;
  } // GuidString | undefined for the IModel superclass, but required for all IModelDb subclasses

  /** @internal*/
  public readonly [_nativeDb]: IModelJsNative.DgnDb;

  /** Get the full path fileName of this iModelDb
   * @note this member is only valid while the iModel is opened.
   */
  public get pathName(): LocalFileName { return this[_nativeDb].getFilePath(); }

  /** Get the full path to this iModel's "watch file".
   * A read-only briefcase opened with `watchForChanges: true` creates this file next to the briefcase file on open, if it doesn't already exist.
   * A writable briefcase "touches" this file if it exists whenever it commits changes to the briefcase.
   * The read-only briefcase can use a file watcher to react when the writable briefcase makes changes to the briefcase.
   * This is more reliable than watching the sqlite WAL file.
   * @internal
   */
  public get watchFilePathName(): LocalFileName { return `${this.pathName}-watch`; }

  /** @internal */
  protected constructor(args: { nativeDb: IModelJsNative.DgnDb, key: string, changeset?: ChangesetIdWithIndex }) {
    super({ ...args, iTwinId: args.nativeDb.getITwinId(), iModelId: args.nativeDb.getIModelId() });
    this[_nativeDb] = args.nativeDb;

    // it is illegal to create an IModelDb unless the nativeDb has been opened. Throw otherwise.
    if (!this.isOpen)
      throw new Error("cannot create an IModelDb unless it has already been opened");

    // PR https://github.com/iTwin/imodel-native/pull/558 renamed closeIModel to closeFile because it changed its behavior.
    // Ideally, nobody outside of core-backend would be calling it, but somebody important is.
    // Make closeIModel available so their code doesn't break.
    (this[_nativeDb] as any).closeIModel = () => {
      if (!this.isReadonly)
        this.saveChanges(); // preserve old behavior of closeIModel that was removed when renamed to closeFile

      this[_nativeDb].closeFile();
    };

    this[_nativeDb].setIModelDb(this);

    this.loadIModelSettings();
    GeoCoordConfig.loadForImodel(this.workspace.settings); // load gcs data specified by iModel's settings dictionaries, must be done before calling initializeIModelDb

    this.initializeIModelDb();
    IModelDb._openDbs.set(this._fileKey, this);

    if (undefined === IModelDb._shutdownListener) { // the first time we create an IModelDb, add a listener to close any orphan files at shutdown.
      IModelDb._shutdownListener = IModelHost.onBeforeShutdown.addListener(() => {
        IModelDb._openDbs.forEach((db) => { // N.B.: db.close() removes from _openedDbs
          try {
            db.abandonChanges();
            db.close();
          } catch { }
        });
      });
    }
  }

  /** Close this IModel, if it is currently open, and save changes if it was opened in ReadWrite mode. */
  public close(): void {
    if (!this.isOpen)
      return; // don't continue if already closed

    this.beforeClose();
    IModelDb._openDbs.delete(this._fileKey);
    this._workspace?.close();
    this.locks[_close]();
    this._locks = undefined;
    this._codeService?.close();
    this._codeService = undefined;
    if (!this.isReadonly)
      this.saveChanges();
    this[_nativeDb].closeFile();
  }

  /** @internal */
  public async refreshContainerForRpc(_userAccessToken: AccessToken): Promise<void> { }

  /** Event called when the iModel is about to be closed. */
  public readonly onBeforeClose = new BeEvent<() => void>();

  /**
   * Called by derived classes before closing the connection
   * @internal
   */
  protected beforeClose() {
    this.onBeforeClose.raiseEvent();
    this.clearCaches();
  }

  /** @internal */
  protected initializeIModelDb() {
    const props = this[_nativeDb].getIModelProps();
    super.initialize(props.rootSubject.name, props);
    if (this._initialized)
      return;

    this._initialized = true;
    const db = this.isBriefcaseDb() ? this : undefined;
    if (!db || !IpcHost.isValid)
      return;

    db.onNameChanged.addListener(() => IpcHost.notifyTxns(db, "notifyIModelNameChanged", db.name));
    db.onRootSubjectChanged.addListener(() => IpcHost.notifyTxns(db, "notifyRootSubjectChanged", db.rootSubject));

    db.onProjectExtentsChanged.addListener(() => IpcHost.notifyTxns(db, "notifyProjectExtentsChanged", db.projectExtents.toJSON()));
    db.onGlobalOriginChanged.addListener(() => IpcHost.notifyTxns(db, "notifyGlobalOriginChanged", db.globalOrigin.toJSON()));
    db.onEcefLocationChanged.addListener(() => IpcHost.notifyTxns(db, "notifyEcefLocationChanged", db.ecefLocation?.toJSON()));
    db.onGeographicCoordinateSystemChanged.addListener(() => IpcHost.notifyTxns(db, "notifyGeographicCoordinateSystemChanged", db.geographicCoordinateSystem?.toJSON()));
  }

  /** Returns true if this is a BriefcaseDb
   * @see [[BriefcaseDb.open]]
   */
  public get isBriefcase(): boolean { return false; }
  /** Type guard for instanceof [[BriefcaseDb]] */
  public isBriefcaseDb(): this is BriefcaseDb { return this.isBriefcase; }

  /** Returns true if this is a SnapshotDb
   * @see [[SnapshotDb.open]]
   */
  public get isSnapshot(): boolean { return false; }
  /** Type guard for instanceof [[SnapshotDb]] */
  public isSnapshotDb(): this is SnapshotDb { return this.isSnapshot; }

  /** Returns true if this is a *standalone* iModel
   * @see [[StandaloneDb.open]]
   * @internal
   */
  public get isStandalone(): boolean { return false; }
  /** Type guard for instanceof [[StandaloneDb]]. */
  public isStandaloneDb(): this is StandaloneDb { return this.isStandalone; }

  /** Return `true` if the underlying nativeDb is open and valid.
   * @internal
   */
  public get isOpen(): boolean { return this[_nativeDb].isOpen(); }

  /** Get the briefcase Id of this iModel */
  public getBriefcaseId(): BriefcaseId { return this.isOpen ? this[_nativeDb].getBriefcaseId() : BriefcaseIdValue.Illegal; }

  /**
   * Use a prepared ECSQL statement, potentially from the statement cache. If the requested statement doesn't exist
   * in the statement cache, a new statement is prepared. After the callback completes, the statement is reset and saved
   * in the statement cache so it can be reused in the future. Use this method for ECSQL statements that will be
   * reused often and are expensive to prepare. The statement cache holds the most recently used statements, discarding
   * the oldest statements as it fills. For statements you don't intend to reuse, instead use [[withStatement]].
   * @param sql The SQLite SQL statement to execute
   * @param callback the callback to invoke on the prepared statement
   * @param logErrors Determines if error will be logged if statement fail to prepare
   * @returns the value returned by `callback`.
   * @see [[withStatement]]
   * @public
   */
  public withPreparedStatement<T>(ecsql: string, callback: (stmt: ECSqlStatement) => T, logErrors = true): T {
    const stmt = this._statementCache.findAndRemove(ecsql) ?? this.prepareStatement(ecsql, logErrors);
    const release = () => this._statementCache.addOrDispose(stmt);
    try {
      const val = callback(stmt);
      if (val instanceof Promise) {
        val.then(release, release);
      } else {
        release();
      }
      return val;
    } catch (err: any) {
      release();
      throw err;
    }
  }

  /**
   * Prepared and execute a callback on an ECSQL statement. After the callback completes the statement is disposed.
   * Use this method for ECSQL statements are either not expected to be reused, or are not expensive to prepare.
   * For statements that will be reused often, instead use [[withPreparedStatement]].
   * @param sql The SQLite SQL statement to execute
   * @param callback the callback to invoke on the prepared statement
   * @param logErrors Determines if error will be logged if statement fail to prepare
   * @returns the value returned by `callback`.
   * @see [[withPreparedStatement]]
   * @public
   */
  public withStatement<T>(ecsql: string, callback: (stmt: ECSqlStatement) => T, logErrors = true): T {
    const stmt = this.prepareStatement(ecsql, logErrors);
    const release = () => stmt[Symbol.dispose]();
    try {
      const val = callback(stmt);
      if (val instanceof Promise) {
        val.then(release, release);
      } else {
        release();
      }
      return val;
    } catch (err: any) {
      release();
      throw err;
    }
  }
  /** Allow to execute query and read results along with meta data. The result are streamed.
   *
   * See also:
   * - [ECSQL Overview]($docs/learning/backend/ExecutingECSQL)
   * - [Code Examples]($docs/learning/backend/ECSQLCodeExamples)
   * - [ECSQL Row Format]($docs/learning/ECSQLRowFormat)
   *
   * @param params The values to bind to the parameters (if the ECSQL has any).
   * @param config Allow to specify certain flags which control how query is executed.
   * @returns Returns an [ECSqlReader]($common) which helps iterate over the result set and also give access to metadata.
   * @public
   * */
  public createQueryReader(ecsql: string, params?: QueryBinder, config?: QueryOptions): ECSqlReader {
    if (!this[_nativeDb].isOpen())
      throw new IModelError(DbResult.BE_SQLITE_ERROR, "db not open");

    const executor = {
      execute: async (request: DbQueryRequest) => {
        return ConcurrentQuery.executeQueryRequest(this[_nativeDb], request);
      },
    };
    return new ECSqlReader(executor, ecsql, params, config);
  }
  /** Execute a query and stream its results
   * The result of the query is async iterator over the rows. The iterator will get next page automatically once rows in current page has been read.
   * [ECSQL row]($docs/learning/ECSQLRowFormat).
   *
   * See also:
   * - [ECSQL Overview]($docs/learning/backend/ExecutingECSQL)
   * - [Code Examples]($docs/learning/backend/ECSQLCodeExamples)
   *
   * @param ecsql The ECSQL statement to execute
   * @param params The values to bind to the parameters (if the ECSQL has any).
   * @param options Allow to specify certain flags which control how query is executed.
   * @returns Returns the query result as an *AsyncIterableIterator<any>*  which lazy load result as needed. The row format is determined by *rowFormat* parameter.
   * See [ECSQL row format]($docs/learning/ECSQLRowFormat) for details about the format of the returned rows.
   * @throws [IModelError]($common) If there was any error while submitting, preparing or stepping into query
   * @deprecated in 3.7. Use [[createQueryReader]] instead; it accepts the same parameters.
   */
  public async * query(ecsql: string, params?: QueryBinder, options?: QueryOptions): AsyncIterableIterator<any> {
    const builder = new QueryOptionsBuilder(options);
    const reader = this.createQueryReader(ecsql, params, builder.getOptions());
    while (await reader.step())
      yield reader.formatCurrentRow();

  }

  /** Compute number of rows that would be returned by the ECSQL.
   *
   * See also:
   * - [ECSQL Overview]($docs/learning/backend/ExecutingECSQL)
   * - [Code Examples]($docs/learning/backend/ECSQLCodeExamples)
   *
   * @param ecsql The ECSQL statement to execute
   * @param params The values to bind to the parameters (if the ECSQL has any).
   * See "[iTwin.js Types used in ECSQL Parameter Bindings]($docs/learning/ECSQLParameterTypes)" for details.
   * @returns Return row count.
   * @throws [IModelError]($common) If the statement is invalid
   * @deprecated in 3.7. Count the number of results using `count(*)` where the original query is a subquery instead. E.g., `SELECT count(*) FROM (<query-whose-rows-to-count>)`.
   */
  public async queryRowCount(ecsql: string, params?: QueryBinder): Promise<number> {
    for await (const row of this.createQueryReader(`SELECT count(*) FROM (${ecsql})`, params)) {
      return row[0] as number;
    }
    throw new IModelError(DbResult.BE_SQLITE_ERROR, "Failed to get row count");
  }

  /** Cancel any previous query with same token and run execute the current specified query.
   * The result of the query is async iterator over the rows. The iterator will get next page automatically once rows in current page has been read.
   * [ECSQL row]($docs/learning/ECSQLRowFormat).
   *
   * See also:
   * - [ECSQL Overview]($docs/learning/backend/ExecutingECSQL)
   * - [Code Examples]($docs/learning/backend/ECSQLCodeExamples)
   *
   * @param ecsql The ECSQL statement to execute
   * @param token None empty restart token. The previous query with same token would be cancelled. This would cause
   * exception which user code must handle.
   * @param params The values to bind to the parameters (if the ECSQL has any).
   * @param options Allow to specify certain flags which control how query is executed.
   * @returns Returns the query result as an *AsyncIterableIterator<any>*  which lazy load result as needed. The row format is determined by *rowFormat* parameter.
   * See [ECSQL row format]($docs/learning/ECSQLRowFormat) for details about the format of the returned rows.
   * @throws [IModelError]($common) If there was any error while submitting, preparing or stepping into query
   * @deprecated in 3.7. Use [[createQueryReader]] instead. Pass in the restart token as part of the `config` argument; e.g., `{ restartToken: myToken }` or `new QueryOptionsBuilder().setRestartToken(myToken).getOptions()`.
   */
  public async * restartQuery(token: string, ecsql: string, params?: QueryBinder, options?: QueryOptions): AsyncIterableIterator<any> {
    for await (const row of this.createQueryReader(ecsql, params, new QueryOptionsBuilder(options).setRestartToken(token).getOptions())) {
      yield row;
    }
  }

  /**
   * Use a prepared SQL statement, potentially from the statement cache. If the requested statement doesn't exist
   * in the statement cache, a new statement is prepared. After the callback completes, the statement is reset and saved
   * in the statement cache so it can be reused in the future. Use this method for SQL statements that will be
   * reused often and are expensive to prepare. The statement cache holds the most recently used statements, discarding
   * the oldest statements as it fills. For statements you don't intend to reuse, instead use [[withSqliteStatement]].
   * @param sql The SQLite SQL statement to execute
   * @param callback the callback to invoke on the prepared statement
   * @param logErrors Determine if errors are logged or not
   * @returns the value returned by `callback`.
   * @see [[withPreparedStatement]]
   * @public
   */
  public withPreparedSqliteStatement<T>(sql: string, callback: (stmt: SqliteStatement) => T, logErrors = true): T {
    const stmt = this._sqliteStatementCache.findAndRemove(sql) ?? this.prepareSqliteStatement(sql, logErrors);
    const release = () => this._sqliteStatementCache.addOrDispose(stmt);
    try {
      const val: T = callback(stmt);
      if (val instanceof Promise) {
        val.then(release, release);
      } else {
        release();
      }
      return val;
    } catch (err: any) {
      release();
      throw err;
    }
  }

  /**
   * Prepared and execute a callback on a SQL statement. After the callback completes the statement is disposed.
   * Use this method for SQL statements are either not expected to be reused, or are not expensive to prepare.
   * For statements that will be reused often, instead use [[withPreparedSqliteStatement]].
   * @param sql The SQLite SQL statement to execute
   * @param callback the callback to invoke on the prepared statement
   * @param logErrors Determine if errors are logged or not
   * @returns the value returned by `callback`.
   * @public
   */
  public withSqliteStatement<T>(sql: string, callback: (stmt: SqliteStatement) => T, logErrors = true): T {
    const stmt = this.prepareSqliteStatement(sql, logErrors);
    const release = () => stmt[Symbol.dispose]();
    try {
      const val: T = callback(stmt);
      if (val instanceof Promise) {
        val.then(release, release);
      } else {
        release();
      }
      return val;
    } catch (err: any) {
      release();
      throw err;
    }
  }

  /** Prepare an SQL statement.
   * @param sql The SQL statement to prepare
   * @throws [[IModelError]] if there is a problem preparing the statement.
   * @internal
   */
  public prepareSqliteStatement(sql: string, logErrors = true): SqliteStatement {
    const stmt = new SqliteStatement(sql);
    stmt.prepare(this[_nativeDb], logErrors);
    return stmt;
  }

  /**
   * queries the BisCore.SubCategory table for entries that are children of used spatial categories and 3D elements.
   * @returns array of SubCategoryResultRow
   * @internal
   */
  public async queryAllUsedSpatialSubCategories(): Promise<SubCategoryResultRow[]> {
    const result: SubCategoryResultRow[] = [];
    const parentCategoriesQuery = `SELECT DISTINCT Category.Id AS id FROM BisCore.GeometricElement3d WHERE Category.Id IN (SELECT ECInstanceId FROM BisCore.SpatialCategory)`;
    const parentCategories: Id64Array = [];
    for await (const row of this.createQueryReader(parentCategoriesQuery)) {
      parentCategories.push(row.id);
    };
    const where = [...parentCategories].join(",");
    const query = `SELECT ECInstanceId as id, Parent.Id as parentId, Properties as appearance FROM BisCore.SubCategory WHERE Parent.Id IN (${where})`;

    try {
      for await (const row of this.createQueryReader(query, undefined, { rowFormat: QueryRowFormat.UseJsPropertyNames })) {
        result.push(row.toRow() as SubCategoryResultRow);
      }
    } catch {
      // We can ignore the error here, and just return whatever we were able to query.
    }
    return result;
  }

  /**
   * queries the BisCore.SubCategory table for the entries that are children of the passed categoryIds.
   * @param categoryIds categoryIds to query
   * @returns array of SubCategoryResultRow
   * @internal
   */
  public async querySubCategories(categoryIds: Iterable<Id64String>): Promise<SubCategoryResultRow[]> {
    const result: SubCategoryResultRow[] = [];

    const where = [...categoryIds].join(",");
    const query = `SELECT ECInstanceId as id, Parent.Id as parentId, Properties as appearance FROM BisCore.SubCategory WHERE Parent.Id IN (${where})`;
    try {
      for await (const row of this.createQueryReader(query, undefined, { rowFormat: QueryRowFormat.UseJsPropertyNames })) {
        result.push(row.toRow() as SubCategoryResultRow);
      }
    } catch {
      // We can ignore the error here, and just return whatever we were able to query.
    }
    return result;
  }

  /** Query for a set of entity ids, given an EntityQueryParams
   * @param params The query parameters. The `limit` and `offset` members should be used to page results.
   * @returns an Id64Set with results of query
   * @throws [[IModelError]] if the generated statement is invalid or [IModelDb.maxLimit]($backend) exceeded when collecting ids.
   *
   * *Example:*
   * ``` ts
   * [[include:ECSQL-backend-queries.select-element-by-code-value-using-queryEntityIds]]
   * ```
   */
  public queryEntityIds(params: EntityQueryParams): Id64Set {
    let sql = "SELECT ECInstanceId FROM ";
    if (params.only)
      sql += "ONLY ";
    sql += params.from;
    if (params.where)
      sql += ` WHERE ${params.where}`;

    if (params.orderBy)
      sql += ` ORDER BY ${params.orderBy}`;

    if (typeof params.limit === "number" && params.limit > 0)
      sql += ` LIMIT ${params.limit}`;

    if (typeof params.offset === "number" && params.offset > 0)
      sql += ` OFFSET ${params.offset}`;

    const ids = new Set<string>();
    this.withPreparedStatement(sql, (stmt) => {
      if (params.bindings)
        stmt.bindValues(params.bindings);
      for (const row of stmt) {
        if (row.id !== undefined) {
          ids.add(row.id);
          if (ids.size > IModelDb.maxLimit) {
            throw new IModelError(IModelStatus.BadRequest, "Max LIMIT exceeded in SELECT statement");
          }
        }
      }
    });
    return ids;
  }

  /** Clear all in-memory caches held in this IModelDb. */
  public clearCaches() {
    this._statementCache.clear();
    this._sqliteStatementCache.clear();
    this._classMetaDataRegistry = undefined;
    this._jsClassMap = undefined;
    this._schemaMap = undefined;
    this._schemaContext = undefined;
  }

  /** Update the project extents for this iModel.
   * <p><em>Example:</em>
   * ``` ts
   * [[include:IModelDb.updateProjectExtents]]
   * ```
   */
  public updateProjectExtents(newExtents: AxisAlignedBox3d) {
    this.projectExtents = newExtents;
    this.updateIModelProps();
  }

  /** Compute an appropriate project extents for this iModel based on the ranges of all spatial elements.
   * Typically, the result is simply the union of the ranges of all spatial elements. However, the algorithm also detects "outlier elements",
   * whose placements locate them so far from the rest of the spatial geometry that they are considered statistically insignificant. The
   * range of an outlier element does not contribute to the computed extents.
   * @param options Specifies the level of detail desired in the return value.
   * @returns the computed extents.
   * @note This method does not modify the IModel's stored project extents. @see [[updateProjectExtents]].
   */
  public computeProjectExtents(options?: ComputeProjectExtentsOptions): ComputedProjectExtents {
    const wantFullExtents = true === options?.reportExtentsWithOutliers;
    const wantOutliers = true === options?.reportOutliers;
    const result = this[_nativeDb].computeProjectExtents(wantFullExtents, wantOutliers);
    return {
      extents: Range3d.fromJSON(result.extents),
      extentsWithOutliers: result.fullExtents ? Range3d.fromJSON(result.fullExtents) : undefined,
      outliers: result.outliers,
    };
  }

  /** Update the [EcefLocation]($docs/learning/glossary#eceflocation) of this iModel.  */
  public updateEcefLocation(ecef: EcefLocation) {
    this.setEcefLocation(ecef);
    this.updateIModelProps();
  }

  /** Update the IModelProps of this iModel in the database. */
  public updateIModelProps(): void {
    this[_nativeDb].updateIModelProps(this.toJSON());
  }

  /** Commit unsaved changes in memory as a Txn to this iModelDb.
   * @param description Optional description of the changes
   * @throws [[IModelError]] if there is a problem saving changes or if there are pending, un-processed lock or code requests.
   * @note This will not push changes to the iModelHub.
   * @see [[IModelDb.pushChanges]] to push changes to the iModelHub.
   */
  public saveChanges(description?: string): void {
    if (this.openMode === OpenMode.Readonly)
      throw new IModelError(IModelStatus.ReadOnly, "IModelDb was opened read-only");

    const stat = this[_nativeDb].saveChanges(description);
    if (DbResult.BE_SQLITE_OK !== stat)
      throw new IModelError(stat, `Could not save changes (${description})`);
  }

  /** Abandon changes in memory that have not been saved as a Txn to this iModelDb.
   * @note This will not delete Txns that have already been saved, even if they have not yet been pushed.
  */
  public abandonChanges(): void {
    this[_nativeDb].abandonChanges();
  }

  /**
   * Save all changes and perform a [checkpoint](https://www.sqlite.org/c3ref/wal_checkpoint_v2.html) on this IModelDb.
   * This ensures that all changes to the database since it was opened are saved to its file and the WAL file is truncated.
   * @note Checkpoint automatically happens when IModelDbs are closed. However, the checkpoint
   * operation itself can take some time. It may be useful to call this method prior to closing so that the checkpoint "penalty" is paid earlier.
   * @note Another use for this function is to permit the file to be copied while it is open for write. iModel files should
   * rarely be copied, and even less so while they're opened. But this scenario is sometimes encountered for tests.
   */
  public performCheckpoint() {
    if (!this.isReadonly) {
      this.saveChanges();
      this[_nativeDb].performCheckpoint();
    }
  }

  /** @internal
   * @deprecated in 4.8. Use `txns.reverseTxns`.
   */
  public reverseTxns(numOperations: number): IModelStatus {
    return this[_nativeDb].reverseTxns(numOperations);
  }

  /** @internal */
  public reinstateTxn(): IModelStatus {
    return this[_nativeDb].reinstateTxn();
  }

  /** @internal */
  public restartTxnSession(): void {
    return this[_nativeDb].restartTxnSession();
  }

  /** Import an ECSchema. On success, the schema definition is stored in the iModel.
   * This method is asynchronous (must be awaited) because, in the case where this IModelDb is a briefcase, this method first obtains the schema lock from the iModel server.
   * You must import a schema into an iModel before you can insert instances of the classes in that schema. See [[Element]]
   * @param schemaFileName  array of Full paths to ECSchema.xml files to be imported.
   * @param {SchemaImportOptions} options - options during schema import.
   * @throws [[IModelError]] if the schema lock cannot be obtained or there is a problem importing the schema.
   * @note Changes are saved if importSchemas is successful and abandoned if not successful.
   * - You can use NativeLoggerCategory to turn on the native logs. You can also control [what exactly is logged by the loggers](https://www.itwinjs.org/learning/common/logging/#controlling-what-is-logged).
   * - See [Schema Versioning]($docs/bis/guide/schema-evolution/schema-versioning-and-generations.md) for more information on acceptable changes to schemas.
   * @see querySchemaVersion
   */
  public async importSchemas(schemaFileNames: LocalFileName[], options?: SchemaImportOptions): Promise<void> {
    if (schemaFileNames.length === 0)
      return;

    const maybeCustomNativeContext = options?.ecSchemaXmlContext?.nativeContext;
    if (this[_nativeDb].schemaSyncEnabled()) {

      await SchemaSync.withLockedAccess(this, { openMode: OpenMode.Readonly, operationName: "schema sync" }, async (syncAccess) => {
        const schemaSyncDbUri = syncAccess.getUri();
        this.saveChanges();

        try {
          this[_nativeDb].importSchemas(schemaFileNames, { schemaLockHeld: false, ecSchemaXmlContext: maybeCustomNativeContext, schemaSyncDbUri });
        } catch (outerErr: any) {
          if (DbResult.BE_SQLITE_ERROR_DataTransformRequired === outerErr.errorNumber) {
            this.abandonChanges();
            if (this[_nativeDb].getITwinId() !== Guid.empty)
              await this.acquireSchemaLock();
            try {
              this[_nativeDb].importSchemas(schemaFileNames, { schemaLockHeld: true, ecSchemaXmlContext: maybeCustomNativeContext, schemaSyncDbUri });
            } catch (innerErr: any) {
              throw new IModelError(innerErr.errorNumber, innerErr.message);
            }
          } else {
            throw new IModelError(outerErr.errorNumber, outerErr.message);
          }
        }
      });
    } else {
      const nativeImportOptions: IModelJsNative.SchemaImportOptions = {
        schemaLockHeld: true,
        ecSchemaXmlContext: maybeCustomNativeContext,
      };

      if (this[_nativeDb].getITwinId() !== Guid.empty) // if this iModel is associated with an iTwin, importing schema requires the schema lock
        await this.acquireSchemaLock();

      try {
        this[_nativeDb].importSchemas(schemaFileNames, nativeImportOptions);
      } catch (err: any) {
        throw new IModelError(err.errorNumber, err.message);
      }
    }
    this.clearCaches();
  }

  /** Import ECSchema(s) serialized to XML. On success, the schema definition is stored in the iModel.
   * This method is asynchronous (must be awaited) because, in the case where this IModelDb is a briefcase, this method first obtains the schema lock from the iModel server.
   * You must import a schema into an iModel before you can insert instances of the classes in that schema. See [[Element]]
   * @param serializedXmlSchemas  The xml string(s) created from a serialized ECSchema.
   * @throws [[IModelError]] if the schema lock cannot be obtained or there is a problem importing the schema.
   * @note Changes are saved if importSchemaStrings is successful and abandoned if not successful.
   * @see querySchemaVersion
   * @alpha
   */
  public async importSchemaStrings(serializedXmlSchemas: string[]): Promise<void> {
    if (serializedXmlSchemas.length === 0)
      return;

    if (this[_nativeDb].schemaSyncEnabled()) {
      await SchemaSync.withLockedAccess(this, { openMode: OpenMode.Readonly, operationName: "schemaSync" }, async (syncAccess) => {
        const schemaSyncDbUri = syncAccess.getUri();
        this.saveChanges();
        try {
          this[_nativeDb].importXmlSchemas(serializedXmlSchemas, { schemaLockHeld: false, schemaSyncDbUri });
        } catch (outerErr: any) {
          if (DbResult.BE_SQLITE_ERROR_DataTransformRequired === outerErr.errorNumber) {
            this.abandonChanges();
            if (this[_nativeDb].getITwinId() !== Guid.empty)
              await this.acquireSchemaLock();
            try {
              this[_nativeDb].importXmlSchemas(serializedXmlSchemas, { schemaLockHeld: true, schemaSyncDbUri });
            } catch (innerErr: any) {
              throw new IModelError(innerErr.errorNumber, innerErr.message);
            }
          } else {
            throw new IModelError(outerErr.errorNumber, outerErr.message);
          }
        }
      });
    } else {
      if (this.iTwinId && this.iTwinId !== Guid.empty) // if this iModel is associated with an iTwin, importing schema requires the schema lock
        await this.acquireSchemaLock();

      try {
        this[_nativeDb].importXmlSchemas(serializedXmlSchemas, { schemaLockHeld: true });
      } catch (err: any) {
        throw new IModelError(err.errorNumber, err.message);
      }
    }
    this.clearCaches();
  }

  /** Find an opened instance of any subclass of IModelDb, by filename
   * @note this method returns an IModelDb if the filename is open for *any* subclass of IModelDb
  */
  public static findByFilename(fileName: LocalFileName): IModelDb | undefined {
    for (const entry of this._openDbs) {
      // It shouldn't be possible for anything in _openDbs to not be open, but if so just skip them because `pathName` will throw an exception.
      if (entry[1].isOpen && entry[1].pathName === fileName)
        return entry[1];
    }
    return undefined;
  }

  /** Find an open IModelDb by its key.
   * @note This method is mainly for use by RPC implementations.
   * @throws [[IModelNotFoundResponse]] if an open IModelDb matching the key is not found.
   * @see [IModel.key]($common)
   */
  public static findByKey(key: string): IModelDb {
    const iModelDb = this.tryFindByKey(key);
    if (undefined === iModelDb) {
      // eslint-disable-next-line @typescript-eslint/only-throw-error
      throw new IModelNotFoundResponse(); // a very specific status for the RpcManager
    }
    return iModelDb;
  }

  /** Attempt to find an open IModelDb by key.
   * @returns The matching IModelDb or `undefined`.
   */
  public static tryFindByKey(key: string): IModelDb | undefined {
    return this._openDbs.get(key);
  }

  /** @internal */
  public static openDgnDb(file: { path: LocalFileName, key?: string }, openMode: OpenMode, upgradeOptions?: UpgradeOptions, props?: SnapshotOpenOptions & CloudContainerArgs & OpenSqliteArgs): IModelJsNative.DgnDb {
    file.key = file.key ?? Guid.createValue();
    if (this.tryFindByKey(file.key))
      throw new IModelError(IModelStatus.AlreadyOpen, `key [${file.key}] for file [${file.path}] is already in use`);

    const isUpgradeRequested = upgradeOptions?.domain === DomainOptions.Upgrade || upgradeOptions?.profile === ProfileOptions.Upgrade;
    if (isUpgradeRequested && openMode !== OpenMode.ReadWrite)
      throw new IModelError(IModelStatus.UpgradeFailed, "Cannot upgrade a Readonly Db");

    try {
      const nativeDb = new IModelNative.platform.DgnDb();
      const container = props?.container;
      if (container) {
        // temp files for cloud-based Dbs should be in the profileDir in a subdirectory named for their container
        const baseDir = join(IModelHost.profileDir, "CloudDbTemp", container.containerId);
        IModelJsFs.recursiveMkDirSync(baseDir);
        props = { ...props, tempFileBase: join(baseDir, file.path) };
      }
      nativeDb.openIModel(file.path, openMode, upgradeOptions, props, props?.container, props);
      return nativeDb;
    } catch (err: any) {
      throw new IModelError(err.errorNumber, `${err.message}, ${file.path}`);
    }
  }

  /**
   * Determines if the schemas in the Db must or can be upgraded by comparing them with those included in the
   * current version of the software.
   * @param filePath Full name of the briefcase including path
   * @param forReadWrite Pass true if validating for read-write scenarios - note that the schema version requirements
   * for opening the DgnDb read-write is more stringent than when opening the database read-only
   * @throws [[IModelError]] If the Db was in an invalid state and that causes a problem with validating schemas
   * @see [[BriefcaseDb.upgradeSchemas]] or [[StandaloneDb.upgradeSchemas]]
   * @see ($docs/learning/backend/IModelDb.md#upgrading-schemas-in-an-imodel)
   */
  public static validateSchemas(filePath: LocalFileName, forReadWrite: boolean): SchemaState {
    const openMode = forReadWrite ? OpenMode.ReadWrite : OpenMode.Readonly;
    const file = { path: filePath };
    let result = DbResult.BE_SQLITE_OK;
    try {
      const upgradeOptions: UpgradeOptions = {
        domain: DomainOptions.CheckRecommendedUpgrades,
      };
      const nativeDb = this.openDgnDb(file, openMode, upgradeOptions);
      nativeDb.closeFile();
    } catch (err: any) {
      result = err.errorNumber;
    }

    let schemaState: SchemaState = SchemaState.UpToDate;
    switch (result) {
      case DbResult.BE_SQLITE_OK:
        schemaState = SchemaState.UpToDate;
        break;
      case DbResult.BE_SQLITE_ERROR_ProfileTooOld:
      case DbResult.BE_SQLITE_ERROR_ProfileTooOldForReadWrite:
      case DbResult.BE_SQLITE_ERROR_SchemaTooOld:
        schemaState = SchemaState.TooOld;
        break;
      case DbResult.BE_SQLITE_ERROR_ProfileTooNew:
      case DbResult.BE_SQLITE_ERROR_ProfileTooNewForReadWrite:
      case DbResult.BE_SQLITE_ERROR_SchemaTooNew:
        schemaState = SchemaState.TooNew;
        break;
      case DbResult.BE_SQLITE_ERROR_SchemaUpgradeRecommended:
        schemaState = SchemaState.UpgradeRecommended;
        break;
      case DbResult.BE_SQLITE_ERROR_SchemaUpgradeRequired:
        schemaState = SchemaState.UpgradeRequired;
        break;
      case DbResult.BE_SQLITE_ERROR_InvalidProfileVersion:
        throw new IModelError(DbResult.BE_SQLITE_ERROR_InvalidProfileVersion, "The profile of the Db is invalid. Cannot upgrade or open the Db.");
      default:
        throw new IModelError(DbResult.BE_SQLITE_ERROR, "Error validating schemas. Cannot upgrade or open the Db.");
    }
    return schemaState;
  }

  /** The registry of entity metadata for this iModel.
   * @internal
   * @deprecated in 5.0. Use [[schemaContext]] instead.
   */
  // eslint-disable-next-line @typescript-eslint/no-deprecated
  public get classMetaDataRegistry(): MetaDataRegistry {
    if (this._classMetaDataRegistry === undefined)
      // eslint-disable-next-line @typescript-eslint/no-deprecated
      this._classMetaDataRegistry = new MetaDataRegistry();

    return this._classMetaDataRegistry;
  }

  public get jsClassMap(): EntityJsClassMap {
    if (this._jsClassMap === undefined)
      this._jsClassMap = new EntityJsClassMap();

    return this._jsClassMap;
  }

  public get schemaMap(): SchemaMap {
    if (this._schemaMap === undefined)
      this._schemaMap = new SchemaMap();

    return this._schemaMap;
  }

  /**
   * Gets the context that allows accessing the metadata (ecschema-metadata package) of this iModel
   * @beta
   */
  public get schemaContext(): SchemaContext {
    if (this._schemaContext === undefined)
    {
      const context = new SchemaContext();
      // TODO: We probably need a more optimized locater for here
      const locater = new SchemaJsonLocater((name) => this.getSchemaProps(name));
      context.addLocater(locater);
      this._schemaContext = context;
    }

    return this._schemaContext;
  }

  /** Get the linkTableRelationships for this IModel */
  public get relationships(): Relationships {
    return this._relationships || (this._relationships = new Relationships(this));
  }

  /** Get the CodeSpecs in this IModel. */
  public get codeSpecs(): CodeSpecs {
    return (this._codeSpecs !== undefined) ? this._codeSpecs : (this._codeSpecs = new CodeSpecs(this));
  }
  /** Prepare an ECSQL statement.
   * @param sql The ECSQL statement to prepare
   * @param logErrors Determines if error will be logged if statement fail to prepare
   * @throws [[IModelError]] if there is a problem preparing the statement.
   */
  public prepareStatement(sql: string, logErrors = true): ECSqlStatement {
    const stmt = new ECSqlStatement();
    stmt.prepare(this[_nativeDb], sql, logErrors);
    return stmt;
  }

  /** Prepare an ECSQL statement.
   * @param sql The ECSQL statement to prepare
   * @returns `undefined` if there is a problem preparing the statement.
   */
  public tryPrepareStatement(sql: string): ECSqlStatement | undefined {
    const statement = new ECSqlStatement();
    const result = statement.tryPrepare(this[_nativeDb], sql);
    return DbResult.BE_SQLITE_OK === result.status ? statement : undefined;
  }

  /** Construct an entity (Element or Model) from an iModel.
   * @throws [[IModelError]] if the entity cannot be constructed.
   */
  public constructEntity<T extends Entity, P extends EntityProps = EntityProps>(props: P): T {
    const jsClass = this.getJsClass(props.classFullName);
    return Entity.instantiate(jsClass, props, this) as T;
  }

  /** Get the JavaScript class that handles a given entity class.  */
  public getJsClass<T extends typeof Entity>(classFullName: string): T {
    try {
      return ClassRegistry.getClass(classFullName, this) as T;
    } catch (err) {
      if (!ClassRegistry.isNotFoundError(err)) {
        throw err;
      }

      // eslint-disable-next-line @typescript-eslint/no-deprecated
      this.loadMetaData(classFullName);
      return ClassRegistry.getClass(classFullName, this) as T;
    }
  }

  /** Get metadata for a class. This method will load the metadata from the iModel into the cache as a side-effect, if necessary.
   * @throws [[IModelError]] if the metadata cannot be found nor loaded.
   * @deprecated in 5.0. Use [[getSchemaItemMetaData]] from SchemaContext class instead.
   */
  // eslint-disable-next-line @typescript-eslint/no-deprecated
  public getMetaData(classFullName: string): EntityMetaData {
    // eslint-disable-next-line @typescript-eslint/no-deprecated
    let metadata = this.classMetaDataRegistry.find(classFullName);
    if (metadata === undefined) {
      // eslint-disable-next-line @typescript-eslint/no-deprecated
      this.loadMetaData(classFullName);
      // eslint-disable-next-line @typescript-eslint/no-deprecated
      metadata = this.classMetaDataRegistry.find(classFullName);
      if (metadata === undefined)
        throw ClassRegistry.makeMetaDataNotFoundError(classFullName); // do not log
    }
    return metadata;
  }

  /** Identical to [[getMetaData]], except it returns `undefined` instead of throwing an error if the metadata cannot be found nor loaded.
   * @deprecated in 5.0. Use [[tryGetSchemaItemMetaData]] from SchemaContext class instead.
   */
  // eslint-disable-next-line @typescript-eslint/no-deprecated
  public tryGetMetaData(classFullName: string): EntityMetaData | undefined {
    try {
      // eslint-disable-next-line @typescript-eslint/no-deprecated
      return this.getMetaData(classFullName);
    } catch {
      return undefined;
    }
  }

  /** Invoke a callback on each property of the specified class, optionally including superclass properties.
   * @param iModel  The IModel that contains the schema
   * @param classFullName The full class name to load the metadata, if necessary
   * @param wantSuper If true, superclass properties will also be processed
   * @param func The callback to be invoked on each property
   * @param includeCustom If true (default), include custom-handled properties in the iteration. Otherwise, skip custom-handled properties.
   * @note Custom-handled properties are core properties that have behavior enforced by C++ handlers.
   * @deprecated in 5.0. Use [[forEachMetaDataOfClass]] instead.
   */
  // eslint-disable-next-line @typescript-eslint/no-deprecated
  public static forEachMetaData(iModel: IModelDb, classFullName: string, wantSuper: boolean, func: PropertyCallback, includeCustom: boolean = true) {
    // eslint-disable-next-line @typescript-eslint/no-deprecated
    iModel.forEachMetaData(classFullName, wantSuper, func, includeCustom);
  }

  /**
   * Invoke a callback on each property of the specified class, optionally including superclass properties.
   *
   * @param iModel The IModelDb instance that contains the schema.
   * @param classFullName The full class name to load the metadata, if necessary.
   * @param wantSuper If true, superclass properties will also be processed.
   * @param func The callback to be invoked on each property.
   * @param includeCustom If true (default), include custom-handled properties in the iteration. Otherwise, skip custom-handled properties.
   *
   * @example
   * ```typescript
   * const callback: PropertyHandler = (name, property) => {
   *   console.log(`Property Name: ${name}`);
   *   console.log(`Property Class:`, property.class);
   * };
   *
   * IModelDb.forEachMetaDataOfClass(imodel, "BisCore:Element", true, callback);
   * ```
   */
  public static async forEachMetaDataOfClass(iModel: IModelDb, classFullName: string, wantSuper: boolean, func: PropertyHandler, includeCustom: boolean = true): Promise<void> {
    await iModel.schemaContext.forEachMetaDataOfClass(classFullName, wantSuper, func, EntityClass, includeCustom);
  }

  /** Invoke a callback on each property of the specified class, optionally including superclass properties.
   * @param classFullName The full class name to load the metadata, if necessary
   * @param wantSuper If true, superclass properties will also be processed
   * @param func The callback to be invoked on each property
   * @param includeCustom If true (default), include custom-handled properties in the iteration. Otherwise, skip custom-handled properties.
   * @note Custom-handled properties are core properties that have behavior enforced by C++ handlers.
   * @deprecated in 5.0. Use [forEachMetaDataOfClass] from SchemaContext class instead.
   */
  // eslint-disable-next-line @typescript-eslint/no-deprecated
  public forEachMetaData(classFullName: string, wantSuper: boolean, func: PropertyCallback, includeCustom: boolean = true) {
    // eslint-disable-next-line @typescript-eslint/no-deprecated
    const meta = this.getMetaData(classFullName); // will load if necessary
    for (const propName in meta.properties) { // eslint-disable-line guard-for-in
      const propMeta = meta.properties[propName];
      if (includeCustom || !propMeta.isCustomHandled || propMeta.isCustomHandledOrphan)
        func(propName, propMeta);
    }

    if (wantSuper && meta.baseClasses && meta.baseClasses.length > 0)
      // eslint-disable-next-line @typescript-eslint/no-deprecated
      meta.baseClasses.forEach((baseClass) => this.forEachMetaData(baseClass, true, func, includeCustom));
  }

  /**
   * @internal
   * @deprecated in 5.0. Use [schemaContext] instead.
   */
  private loadMetaData(classFullName: string) {
    // eslint-disable-next-line @typescript-eslint/no-deprecated
    if (this.classMetaDataRegistry.find(classFullName))
      return;

    const className = classFullName.split(":");
    if (className.length !== 2)
      throw new IModelError(IModelStatus.BadArg, `Invalid classFullName: ${classFullName}`);

    const val = this[_nativeDb].getECClassMetaData(className[0], className[1]);
    if (val.error)
      throw new IModelError(val.error.status, `Error getting class meta data for: ${classFullName}`);

    assert(undefined !== val.result);
    // eslint-disable-next-line @typescript-eslint/no-deprecated
    const metaData = new EntityMetaData(JSON.parse(val.result));
    // eslint-disable-next-line @typescript-eslint/no-deprecated
    this.classMetaDataRegistry.add(classFullName, metaData);

    // Recursive, to make sure that base classes are cached.
    if (metaData.baseClasses !== undefined && metaData.baseClasses.length > 0)
      // eslint-disable-next-line @typescript-eslint/no-deprecated
      metaData.baseClasses.forEach((baseClassName: string) => this.loadMetaData(baseClassName));
  }

  /** Returns the full schema for the input name.
   * @param name The name of the schema e.g. 'BisCore'
   * @returns The SchemaProps for the requested schema
   * @throws if the schema can not be found or loaded.
   */
  public getSchemaProps(name: string): ECSchemaProps {
    return this[_nativeDb].getSchemaProps(name);
  }

  /** Query if this iModel contains the definition of the specified class.
   * @param classFullName The full name of the class, for example, SomeSchema:SomeClass
   * @returns true if the iModel contains the class definition or false if not.
   * @see querySchemaVersion
   * @see importSchema
   */
  public containsClass(classFullName: string): boolean {
    const classNameParts = classFullName.replace(".", ":").split(":");
    return classNameParts.length === 2 && this[_nativeDb].getECClassMetaData(classNameParts[0], classNameParts[1]).error === undefined;
  }

  /** Query for a schema of the specified name in this iModel.
   * @returns The schema version as a semver-compatible string or `undefined` if the schema has not been imported.
   */
  public querySchemaVersion(schemaName: string): string | undefined {
    const sql = `SELECT VersionMajor,VersionWrite,VersionMinor FROM ECDbMeta.ECSchemaDef WHERE Name=:schemaName LIMIT 1`;
    return this.withPreparedStatement(sql, (statement: ECSqlStatement): string | undefined => {
      statement.bindString("schemaName", schemaName);
      if (DbResult.BE_SQLITE_ROW === statement.step()) {
        const versionMajor: number = statement.getValue(0).getInteger(); // ECSchemaDef.VersionMajor --> semver.major
        const versionWrite: number = statement.getValue(1).getInteger(); // ECSchemaDef.VersionWrite --> semver.minor
        const versionMinor: number = statement.getValue(2).getInteger(); // ECSchemaDef.VersionMinor --> semver.patch
        return `${versionMajor}.${versionWrite}.${versionMinor}`;
      }
      return undefined;
    });
  }

  /** Retrieve a named texture image from this iModel, as a TextureData.
   * @param props the texture load properties which must include the name of the texture to load
   * @returns the TextureData or undefined if the texture image is not present.
   * @alpha
   */
  public async queryTextureData(props: TextureLoadProps): Promise<TextureData | undefined> {
    return this[_nativeDb].queryTextureData(props);
  }

  /** Query a "file property" from this iModel, as a string.
   * @returns the property string or undefined if the property is not present.
   */
  public queryFilePropertyString(prop: FilePropertyProps): string | undefined {
    return this[_nativeDb].queryFileProperty(prop, true) as string | undefined;
  }

  /** Query a "file property" from this iModel, as a blob.
   * @returns the property blob or undefined if the property is not present.
   */
  public queryFilePropertyBlob(prop: FilePropertyProps): Uint8Array | undefined {
    return this[_nativeDb].queryFileProperty(prop, false) as Uint8Array | undefined;
  }

  /** Save a "file property" to this iModel
   * @param prop the FilePropertyProps that describes the new property
   * @param value either a string or a blob to save as the file property
   */
  public saveFileProperty(prop: FilePropertyProps, strValue: string | undefined, blobVal?: Uint8Array): void {
    this[_nativeDb].saveFileProperty(prop, strValue, blobVal);
  }

  /** delete a "file property" from this iModel
   * @param prop the FilePropertyProps that describes the property
   */
  public deleteFileProperty(prop: FilePropertyProps): void {
    this[_nativeDb].saveFileProperty(prop, undefined, undefined);
  }

  /** Query for the next available major id for a "file property" from this iModel.
   * @param prop the FilePropertyProps that describes the property
   * @returns the next available (that is, an unused) id for prop. If none are present, will return 0.
   */
  public queryNextAvailableFileProperty(prop: FilePropertyProps) { return this[_nativeDb].queryNextAvailableFileProperty(prop); }

  /** @internal */
  public async requestSnap(sessionId: string, props: SnapRequestProps): Promise<SnapResponseProps> {
    let request = this._snaps.get(sessionId);
    if (undefined === request) {
      request = new IModelNative.platform.SnapRequest();
      this._snaps.set(sessionId, request);
    } else
      request.cancelSnap();

    try {
      return await request.doSnap(this[_nativeDb], JsonUtils.toObject(props));
    } finally {
      this._snaps.delete(sessionId);
    }
  }

  /** Cancel a previously requested snap.
   * @internal
   */
  public cancelSnap(sessionId: string): void {
    const request = this._snaps.get(sessionId);
    if (undefined !== request) {
      request.cancelSnap();
      this._snaps.delete(sessionId);
    }
  }

  /** Get the clip containment status for the supplied elements. */
  public async getGeometryContainment(props: GeometryContainmentRequestProps): Promise<GeometryContainmentResponseProps> {
    return this[_nativeDb].getGeometryContainment(JsonUtils.toObject(props));
  }

  /** Get the mass properties for the supplied elements. */
  public async getMassProperties(props: MassPropertiesRequestProps): Promise<MassPropertiesResponseProps> {
    return this[_nativeDb].getMassProperties(JsonUtils.toObject(props));
  }

  /** Get the IModel coordinate corresponding to each GeoCoordinate point in the input */
  public async getIModelCoordinatesFromGeoCoordinates(props: IModelCoordinatesRequestProps): Promise<IModelCoordinatesResponseProps> {
    return this[_nativeDb].getIModelCoordinatesFromGeoCoordinates(props);
  }

  /** Get the GeoCoordinate (longitude, latitude, elevation) corresponding to each IModel Coordinate point in the input */
  public async getGeoCoordinatesFromIModelCoordinates(props: GeoCoordinatesRequestProps): Promise<GeoCoordinatesResponseProps> {
    return this[_nativeDb].getGeoCoordinatesFromIModelCoordinates(props);
  }

  /** Export meshes suitable for graphics APIs from arbitrary geometry in elements in this IModelDb.
   *  * Requests can be slow when processing many elements so it is expected that this function be used on a dedicated backend,
   *    or that shared backends export a limited number of elements at a time.
   *  * Vertices are exported in the IModelDb's world coordinate system, which is right-handed with Z pointing up.
   *  * The results of changing [ExportGraphicsOptions]($core-backend) during the [ExportGraphicsOptions.onGraphics]($core-backend) callback are not defined.
   *
   * Example that prints the mesh for element 1 to stdout in [OBJ format](https://en.wikipedia.org/wiki/Wavefront_.obj_file)
   * ```ts
   * const onGraphics: ExportGraphicsFunction = (info: ExportGraphicsInfo) => {
   *   const mesh: ExportGraphicsMesh = info.mesh;
   *   for (let i = 0; i < mesh.points.length; i += 3) {
   *     process.stdout.write(`v ${mesh.points[i]} ${mesh.points[i + 1]} ${mesh.points[i + 2]}\n`);
   *     process.stdout.write(`vn ${mesh.normals[i]} ${mesh.normals[i + 1]} ${mesh.normals[i + 2]}\n`);
   *   }
   *
   *   for (let i = 0; i < mesh.params.length; i += 2) {
   *     process.stdout.write(`vt ${mesh.params[i]} ${mesh.params[i + 1]}\n`);
   *   }
   *
   *   for (let i = 0; i < mesh.indices.length; i += 3) {
   *     const p1 = mesh.indices[i];
   *     const p2 = mesh.indices[i + 1];
   *     const p3 = mesh.indices[i + 2];
   *     process.stdout.write(`f ${p1}/${p1}/${p1} ${p2}/${p2}/${p2} ${p3}/${p3}/${p3}\n`);
   *   }
   * };
   *
   * iModel.exportGraphics(({ onGraphics, elementIdArray: ["0x1"] }));
   * ```
   * @returns 0 if successful, status otherwise
   * @public
   */
  public exportGraphics(exportProps: ExportGraphicsOptions): DbResult {
    return this[_nativeDb].exportGraphics(exportProps);
  }

  /**
   * Exports meshes suitable for graphics APIs from a specified [GeometryPart]($core-backend)
   * in this IModelDb.
   * The expected use case is to call [IModelDb.exportGraphics]($core-backend) and supply the
   * optional partInstanceArray argument, then call this function for each unique GeometryPart from
   * that list.
   *  * The results of changing [ExportPartGraphicsOptions]($core-backend) during the
   *    [ExportPartGraphicsOptions.onPartGraphics]($core-backend) callback are not defined.
   *  * See export-gltf under test-apps in the iTwin.js monorepo for a working reference.
   * @returns 0 is successful, status otherwise
   * @public
   */
  public exportPartGraphics(exportProps: ExportPartGraphicsOptions): DbResult {
    return this[_nativeDb].exportPartGraphics(exportProps);
  }

  /** Request geometry stream information from an element in binary format instead of json.
   * @returns IModelStatus.Success if successful
   * @beta
   */
  public elementGeometryRequest(requestProps: ElementGeometryRequest): IModelStatus {
    return this[_nativeDb].processGeometryStream(requestProps);
  }

  /** Request the creation of a backend geometry cache for the specified geometric element.
   * @returns ElementGeometryCacheResponseProps
   * @beta
   */
  public async updateElementGeometryCache(requestProps: ElementGeometryCacheRequestProps): Promise<ElementGeometryCacheResponseProps> {
    return this[_nativeDb].updateElementGeometryCache(requestProps);
  }

  /** Request operation using the backend geometry cache populated by first calling elementGeometryRequest.
 * @returns SUCCESS if requested operation could be applied.
 * @beta
 */
  public elementGeometryCacheOperation(requestProps: ElementGeometryCacheOperationRequestProps): BentleyStatus {
    return this[_nativeDb].elementGeometryCacheOperation(requestProps);
  }

  /** Create brep geometry for inclusion in an element's geometry stream.
   * @returns IModelStatus.Success if successful
   * @throws [[IModelError]] to report issues with input geometry or parameters
   * @alpha
   */
  public createBRepGeometry(createProps: BRepGeometryCreate): IModelStatus {
    return this[_nativeDb].createBRepGeometry(createProps);
  }

  /** Generate graphics for an element or geometry stream.
   * @see [readElementGraphics]($frontend) to convert the result to a [RenderGraphic]($frontend) for display.
   */
  public async generateElementGraphics(request: ElementGraphicsRequestProps): Promise<Uint8Array | undefined> {
    return generateElementGraphics(request, this);
  }

  private static _settingPropNamespace = "settings";

  /** Save a `SettingDictionary` in this iModel that will be loaded into [[workspace.settings]] every time this iModel is opened in future sessions.
   * @param name The name for the SettingDictionary. If a dictionary by that name already exists in the iModel, its value is replaced.
   * @param dict The SettingDictionary object to stringify and save.
   * @note All saved `SettingDictionary`s are loaded into [[workspace.settings]] every time an iModel is opened.
   * @beta
   */
  public saveSettingDictionary(name: string, dict: SettingsContainer) {
    this.withSqliteStatement("REPLACE INTO be_Prop(id,SubId,TxnMode,Namespace,Name,strData) VALUES(0,0,0,?,?,?)", (stmt) => {
      stmt.bindString(1, IModelDb._settingPropNamespace);
      stmt.bindString(2, name);
      stmt.bindString(3, JSON.stringify(dict));
      stmt.stepForWrite();
    });
    this.saveChanges("add settings");
  }

  /** Delete a SettingDictionary, previously added with [[saveSettingDictionary]], from this iModel.
   * @param name The name of the dictionary to delete.
   * @beta
   */
  public deleteSettingDictionary(name: string) {
    this.withSqliteStatement("DELETE FROM be_Prop WHERE Namespace=? AND Name=?", (stmt) => {
      stmt.bindString(1, IModelDb._settingPropNamespace);
      stmt.bindString(2, name);
      stmt.stepForWrite();
    });
    this.saveChanges("delete settings");
  }

  /** Load all setting dictionaries in this iModel into `this.workspace.settings` */
  private loadIModelSettings() {
    if (!this[_nativeDb].isOpen())
      return;

    this.withSqliteStatement("SELECT Name,StrData FROM be_Prop WHERE Namespace=?", (stmt) => {
      stmt.bindString(1, IModelDb._settingPropNamespace);
      while (stmt.nextRow()) {
        try {
          const settings = JSON.parse(stmt.getValueString(1));
          this.workspace.settings.addDictionary({ name: stmt.getValueString(0), priority: SettingsPriority.iModel }, settings);
        } catch (e) {
          Workspace.exceptionDiagnosticFn(e as WorkspaceDbLoadError);
        }
      }
    });
  }

  /** @internal */
  protected async loadWorkspaceSettings() {
    try {
      const problems: WorkspaceDbLoadError[] = [];
      const settingProps: WorkspaceDbSettingsProps[] = [];
      // Note: we can't use `getArray` here because we only look at dictionaries in the iModel's workspace, not appWorkspace.
      // Also, we must concatenate all entries in all of the dictionaries stored in the iModel into a single array *before*
      // calling `loadSettingsDictionary` since that function will add new dictionaries to the workspace.
      for (const dict of this.workspace.settings.dictionaries) {
        try {
          const props = dict.getSetting<WorkspaceDbSettingsProps[]>(WorkspaceSettingNames.settingsWorkspaces);
          if (props)
            settingProps.push(...IModelHost.settingsSchemas.validateSetting(props, WorkspaceSettingNames.settingsWorkspaces));
        } catch (e) {
          problems.push(e as WorkspaceDbLoadError); // something wrong with the setting stored in the iModel
        }
      }
      if (settingProps.length > 0)
        await this.workspace.loadSettingsDictionary(settingProps, problems);

      if (problems.length > 0)
        throwWorkspaceDbLoadErrors(`attempting to load workspace settings for iModel '${this.name}':`, problems);
    } catch (e) {
      // we don't want to throw exceptions when attempting to load Dictionaries. Call the diagnostics function instead.
      Workspace.exceptionDiagnosticFn(e as WorkspaceDbLoadErrors);
    }
  }

  /**
   * Controls how [Code]($common)s are copied from this iModel into another iModel, to work around problems with iModels
   * created by older connectors. The [imodel-transformer](https://github.com/iTwin/imodel-transformer) sets this appropriately
   * on your behalf - you should never need to set or interrogate this property yourself.
   * @public
   */
  public get codeValueBehavior(): "exact" | "trim-unicode-whitespace" {
    return this[_nativeDb].getCodeValueBehavior();
  }

  public set codeValueBehavior(newBehavior: "exact" | "trim-unicode-whitespace") {
    this[_nativeDb].setCodeValueBehavior(newBehavior);
  }

  /** @internal */
  public computeRangesForText(args: ComputeRangesForTextLayoutArgs): TextLayoutRanges {
    const props = this[_nativeDb].computeRangesForText(args.chars, args.fontId, args.bold, args.italic, args.widthFactor, args.lineHeight);
    return {
      layout: Range2d.fromJSON(props.layout),
      justification: Range2d.fromJSON(props.justification),
    };
  }

  /** Writes the contents of a single ECSchema to a file on the local file system.
   * @beta
   */
  public exportSchema(args: ExportSchemaArgs): void {
    processSchemaWriteStatus(this[_nativeDb].exportSchema(args.schemaName, args.outputDirectory, args.outputFileName));
  }

  /** Writes the contents of all ECSchemas in this iModel to files in a directory on the local file system.
   * @beta
   */
  public exportSchemas(outputDirectory: LocalFileName): void {
    processSchemaWriteStatus(this[_nativeDb].exportSchemas(outputDirectory));
  }

  /** Attempt to simplify the geometry stream of a single [[GeometricElement]] or [[GeometryPart]] as specified by `args`.
   * @beta
   */
  public simplifyElementGeometry(args: SimplifyElementGeometryArgs): IModelStatus {
    return this[_nativeDb].simplifyElementGeometry(args);
  }

  /** Attempts to optimize all of the geometry in this iModel by identifying [[GeometryPart]]s that are referenced by exactly one
   * element's geometry stream. Each such reference is replaced by inserting the part's geometry directly into the element's geometry stream.
   * Then, the no-longer-used geometry part is deleted.
   * This can improve performance when a connector inadvertently creates large numbers of parts that are each only used once.
   * @beta
   */
  public inlineGeometryParts(): InlineGeometryPartsResult {
    return this[_nativeDb].inlineGeometryPartReferences();
  }

  /** Returns a string representation of the error that most recently arose during an operation on the underlying SQLite database.
   * If no errors have occurred, an empty string is returned.
   * Otherwise, a string of the format `message (code)` is returned, where `message` is a human-readable diagnostic string and `code` is an integer status code.
   * See [SQLite error codes and messages](https://www.sqlite.org/c3ref/errcode.html)
   * @note Do not rely upon this value or its specific contents in error handling logic. It is only intended for use in debugging.
   */
  public getLastError(): string {
    return this[_nativeDb].getLastError();
  }
}

function processSchemaWriteStatus(status: SchemaWriteStatus): void {
  switch (status) {
    case SchemaWriteStatus.Success: return;
    case SchemaWriteStatus.FailedToSaveXml: throw new Error("Failed to save schema XML");
    case SchemaWriteStatus.FailedToCreateXml: throw new Error("Failed to create schema XML");
    case SchemaWriteStatus.FailedToCreateJson: throw new Error("Failed to create schema JSON");
    case SchemaWriteStatus.FailedToWriteFile: throw new Error("Failed to write schema file");
    default: throw new Error("Unknown error while exporting schema");
  }
}

/** @public */
export namespace IModelDb {

  /** The collection of models in an [[IModelDb]].
   * @public
   */
  export class Models {
    /** @internal */
    public constructor(private _iModel: IModelDb) { }

    /** Get the ModelProps with the specified identifier.
     * @param modelId The Model identifier.
     * @throws [[IModelError]] if the model is not found or cannot be loaded.
     * @see tryGetModelProps
     */
    public getModelProps<T extends ModelProps>(id: Id64String): T {
      return this.getModelJson<T>({ id });
    }

    /** Get the ModelProps with the specified identifier.
     * @param modelId The Model identifier.
     * @returns The ModelProps or `undefined` if the model is not found.
     * @throws [[IModelError]] if the model cannot be loaded.
     * @note Useful for cases when a model may or may not exist and throwing an `Error` would be overkill.
     * @see getModelProps
     */
    public tryGetModelProps<T extends ModelProps>(id: Id64String): T | undefined {
      return this.tryGetModelJson({ id });
    }

    /** Query for the last modified time for a [[Model]].
     * @param modelId The Id of the model.
     * @throws IModelError if `modelId` does not identify a model in the iModel.
     */
    public queryLastModifiedTime(modelId: Id64String): string {
      const sql = `SELECT LastMod FROM ${Model.classFullName} WHERE ECInstanceId=:modelId`;
      return this._iModel.withPreparedStatement(sql, (statement) => {
        statement.bindId("modelId", modelId);
        if (DbResult.BE_SQLITE_ROW === statement.step()) {
          return statement.getValue(0).getDateTime();
        }
        throw new IModelError(IModelStatus.InvalidId, `Can't get lastMod time for Model ${modelId}`);
      });
    }

    /** Get the Model with the specified identifier.
     * @param modelId The Model identifier.
     * @param modelClass Optional class to validate instance against. This parameter can accept abstract or concrete classes, but should be the same as the template (`T`) parameter.
     * @throws [[IModelError]] if the model is not found, cannot be loaded, or fails validation when `modelClass` is specified.
     * @see tryGetModel
     */
    public getModel<T extends Model>(modelId: Id64String, modelClass?: EntityClassType<Model>): T {
      const model: T | undefined = this.tryGetModel(modelId, modelClass);
      if (undefined === model) {
        throw new IModelError(IModelStatus.NotFound, `Model=${modelId}`);
      }
      return model;
    }

    /** Get the Model with the specified identifier.
     * @param modelId The Model identifier.
     * @param modelClass Optional class to validate instance against. This parameter can accept abstract or concrete classes, but should be the same as the template (`T`) parameter.
     * @returns The Model or `undefined` if the model is not found or fails validation when `modelClass` is specified.
     * @throws [[IModelError]] if the model cannot be loaded.
     * @note Useful for cases when a model may or may not exist and throwing an `Error` would be overkill.
     * @see getModel
     */
    public tryGetModel<T extends Model>(modelId: Id64String, modelClass?: EntityClassType<Model>): T | undefined {
      const modelProps = this.tryGetModelProps<ModelProps>(modelId);
      if (undefined === modelProps)
        return undefined; // no Model with that modelId found

      const model = this._iModel.constructEntity<T>(modelProps);
      if (undefined === modelClass)
        return model; // modelClass was not specified, cannot call instanceof to validate

      return model instanceof modelClass ? model : undefined;
    }

    /** Read the properties for a Model as a json string.
     * @param modelIdArg a json string with the identity of the model to load. Must have either "id" or "code".
     * @returns a json string with the properties of the model.
     * @throws [[IModelError]] if the model is not found or cannot be loaded.
     * @see tryGetModelJson
     * @internal
     */
    public getModelJson<T extends ModelProps>(modelIdArg: ModelLoadProps): T {
      const modelJson = this.tryGetModelJson<T>(modelIdArg);
      if (undefined === modelJson) {
        throw new IModelError(IModelStatus.NotFound, `Model=(id: ${modelIdArg.id}, code: ${modelIdArg.code})`);
      }
      return modelJson;
    }

    /** Read the properties for a Model as a json string.
     * @param modelIdArg a json string with the identity of the model to load. Must have either "id" or "code".
     * @returns a json string with the properties of the model or `undefined` if the model is not found.
     * @see getModelJson
     */
    private tryGetModelJson<T extends ModelProps>(modelIdArg: ModelLoadProps): T | undefined {
      try {
        return this._iModel[_nativeDb].getModel(modelIdArg) as T;
      } catch {
        return undefined;
      }
    }

    /** Get the sub-model of the specified Element.
     * See [[IModelDb.Elements.queryElementIdByCode]] for more on how to find an element by Code.
     * @param modeledElementId Identifies the modeled element.
     * @param modelClass Optional class to validate instance against. This parameter can accept abstract or concrete classes, but should be the same as the template (`T`) parameter.
     * @throws [[IModelError]] if the sub-model is not found, cannot be loaded, or fails validation when `modelClass` is specified.
     * @see tryGetSubModel
     */
    public getSubModel<T extends Model>(modeledElementId: Id64String | GuidString | Code, modelClass?: EntityClassType<Model>): T {
      const modeledElementProps = this._iModel.elements.getElementProps<ElementProps>(modeledElementId);
      if (undefined === modeledElementProps.id || modeledElementProps.id === IModel.rootSubjectId)
        throw new IModelError(IModelStatus.NotFound, "Root subject does not have a sub-model");
      return this.getModel<T>(modeledElementProps.id, modelClass);
    }

    /** Get the sub-model of the specified Element.
     * See [[IModelDb.Elements.queryElementIdByCode]] for more on how to find an element by Code.
     * @param modeledElementId Identifies the modeled element.
     * @param modelClass Optional class to validate instance against. This parameter can accept abstract or concrete classes, but should be the same as the template (`T`) parameter.
     * @returns The sub-model or `undefined` if the specified element does not have a sub-model or fails validation when `modelClass` is specified.
     * @see getSubModel
     */
    public tryGetSubModel<T extends Model>(modeledElementId: Id64String | GuidString | Code, modelClass?: EntityClassType<Model>): T | undefined {
      const modeledElementProps = this._iModel.elements.tryGetElementProps(modeledElementId);
      if (undefined === modeledElementProps?.id || (IModel.rootSubjectId === modeledElementProps.id))
        return undefined;

      return this.tryGetModel<T>(modeledElementProps.id, modelClass);
    }

    /** Create a new model in memory.
     * See the example in [[InformationPartitionElement]].
     * @param modelProps The properties to use when creating the model.
     * @throws [[IModelError]] if there is a problem creating the model.
     */
    public createModel<T extends Model>(modelProps: ModelProps): T { return this._iModel.constructEntity<T>(modelProps); }

    /** Insert a new model.
     * @param props The data for the new model.
     * @returns The newly inserted model's Id.
     * @throws [[IModelError]] if unable to insert the model.
     */
    public insertModel(props: ModelProps): Id64String {
      try {
        return props.id = this._iModel[_nativeDb].insertModel(props);
      } catch (err: any) {
        throw new IModelError(err.errorNumber, `Error inserting model [${err.message}], class=${props.classFullName}`);
      }
    }

    /** Update an existing model.
     * @param props the properties of the model to change
     * @throws [[IModelError]] if unable to update the model.
     */
    public updateModel(props: UpdateModelOptions): void {
      try {
        this._iModel[_nativeDb].updateModel(props);
      } catch (err: any) {
        throw new IModelError(err.errorNumber, `error updating model [${err.message}] id=${props.id}`);
      }
    }
    /** Mark the geometry of [[GeometricModel]] as having changed, by recording an indirect change to its GeometryGuid property.
     * Typically the GeometryGuid changes automatically when [[GeometricElement]]s within the model are modified, but
     * explicitly updating it is occasionally useful after modifying definition elements like line styles or materials that indirectly affect the appearance of
     * [[GeometricElement]]s that reference those definition elements in their geometry streams.
     * Cached [Tile]($frontend)s are only invalidated after the geometry guid of the model changes.
     * @note This will throw IModelError with [IModelStatus.VersionTooOld]($core-bentley) if a version of the BisCore schema older than 1.0.11 is present in the iModel.
     * @throws IModelError if unable to update the geometry guid.
     * @see [[TxnManager.onModelGeometryChanged]] for the event emitted in response to such a change.
     */
    public updateGeometryGuid(modelId: Id64String): void {
      const error = this._iModel[_nativeDb].updateModelGeometryGuid(modelId);
      if (error !== IModelStatus.Success)
        throw new IModelError(error, `updating geometry guid for model ${modelId}`);
    }

    /** Delete one or more existing models.
     * @param ids The Ids of the models to be deleted
     * @throws [[IModelError]]
     */
    public deleteModel(ids: Id64Arg): void {
      Id64.toIdSet(ids).forEach((id) => {
        try {
          this._iModel[_nativeDb].deleteModel(id);
        } catch (err: any) {
          throw new IModelError(err.errorNumber, `error deleting model [${err.message}] id ${id}`);
        }
      });
    }

    /** For each specified [[GeometricModel]], attempts to obtain the union of the volumes of all geometric elements within that model.
     * @param ids The Id or Ids of the [[GeometricModel]]s for which to obtain the extents.
     * @returns An array of results, one per supplied Id, in the order in which the Ids were supplied. If the extents could not be obtained, the
     * corresponding results entry's `extents` will be a "null" range (@see [Range3d.isNull]($geometry)) and its `status` will indicate
     * why the extents could not be obtained (e.g., because the Id did not identify a [[GeometricModel]]).
     * @see [[queryRange]] to obtain the union of all of the models' extents.
     */
    public async queryExtents(ids: Id64String | Id64String[]): Promise<ModelExtentsProps[]> {
      ids = typeof ids === "string" ? [ids] : ids;
      if (ids.length === 0)
        return [];

      return this._iModel[_nativeDb].queryModelExtentsAsync(ids);
    }

    /** Computes the union of the volumes of all geometric elements within one or more [[GeometricModel]]s, specified by model Id.
     * @see [[queryExtents]] to obtain discrete volumes for each model.
     */
    public async queryRange(ids: Id64String | Id64String[]): Promise<AxisAlignedBox3d> {
      const results = await this.queryExtents(ids);
      const range = new Range3d();
      for (const result of results)
        range.union(Range3d.fromJSON(result.extents), range);

      return range;
    }
  }

  export interface GuidMapper {
    getFederationGuidFromId(id: Id64String): GuidString | undefined;
    getIdFromFederationGuid(guid?: GuidString): Id64String | undefined;
  }

  /** The collection of elements in an [[IModelDb]].
   * @public
   */
  export class Elements implements GuidMapper {
    /** @internal */
    public constructor(private _iModel: IModelDb) { }

    public getFederationGuidFromId(id: Id64String): GuidString | undefined {
      return this._iModel.withPreparedSqliteStatement(`SELECT FederationGuid FROM bis_Element WHERE Id=?`, (stmt) => {
        stmt.bindId(1, id);
        return stmt.nextRow() ? stmt.getValueGuid(0) : undefined;
      });
    }

    public getIdFromFederationGuid(guid?: GuidString): Id64String | undefined {
      return guid ? this._iModel.withPreparedSqliteStatement(`SELECT Id FROM bis_Element WHERE FederationGuid=?`, (stmt) => {
        stmt.bindGuid(1, guid);
        return !stmt.nextRow() ? undefined : stmt.getValueId(0);
      }) : undefined;
    }

    /** Read element data from the iModel as JSON
     * @param elementIdArg a json string with the identity of the element to load. Must have one of "id", "federationGuid", or "code".
     * @returns The JSON properties of the element.
     * @throws [[IModelError]] if the element is not found or cannot be loaded.
     * @see tryGetElementJson
     * @internal
     */
    public getElementJson<T extends ElementProps>(elementId: ElementLoadProps): T {
      const elementProps = this.tryGetElementJson<T>(elementId);
      if (undefined === elementProps)
        throw new IModelError(IModelStatus.NotFound, `reading element={id: ${elementId.id} federationGuid: ${elementId.federationGuid}, code: ${elementId.code}}`);
      return elementProps;
    }

    /** Read element data from the iModel as JSON
     * @param loadProps - a json string with the identity of the element to load. Must have one of "id", "federationGuid", or "code".
     * @returns The JSON properties of the element or `undefined` if the element is not found.
     * @throws [[IModelError]] if the element exists, but cannot be loaded.
     * @see getElementJson
     */
    private tryGetElementJson<T extends ElementProps>(loadProps: ElementLoadProps): T | undefined {
      try {
        return this._iModel[_nativeDb].getElement(loadProps) as T;
      } catch {
        return undefined;
      }
    }

    /** Get properties of an Element by Id, FederationGuid, or Code
     * @throws [[IModelError]] if the element is not found or cannot be loaded.
     * @see tryGetElementProps
     */
    public getElementProps<T extends ElementProps>(props: Id64String | GuidString | Code | ElementLoadProps): T {
      if (typeof props === "string") {
        props = Id64.isId64(props) ? { id: props } : { federationGuid: props };
      } else if (props instanceof Code) {
        props = { code: props };
      }
      try {
        return this._iModel[_nativeDb].getElement(props) as T;
      } catch (err: any) {
        throw new IModelError(err.errorNumber, err.message);
      }
    }

    /** Get properties of an Element by Id, FederationGuid, or Code
     * @returns The properties of the element or `undefined` if the element is not found.
     * @throws [[IModelError]] if the element exists, but cannot be loaded.
     * @note Useful for cases when an element may or may not exist and throwing an `Error` would be overkill.
     * @see getElementProps
     */
    public tryGetElementProps<T extends ElementProps>(elementId: Id64String | GuidString | Code | ElementLoadProps): T | undefined {
      if (typeof elementId === "string") {
        elementId = Id64.isId64(elementId) ? { id: elementId } : { federationGuid: elementId };
      } else if (elementId instanceof Code) {
        elementId = { code: elementId };
      }
      return this.tryGetElementJson<T>(elementId);
    }

    /** Get an element by Id, FederationGuid, or Code
     * @param elementId either the element's Id, Code, or FederationGuid, or an ElementLoadProps
     * @param elementClass Optional class to validate instance against. This parameter can accept abstract or concrete classes, but should be the same as the template (`T`) parameter.
     * @throws [[IModelError]] if the element is not found, cannot be loaded, or fails validation when `elementClass` is specified.
     * @see tryGetElement
     */
    public getElement<T extends Element>(elementId: Id64String | GuidString | Code | ElementLoadProps, elementClass?: EntityClassType<Element>): T {
      const element = this.tryGetElement<T>(elementId, elementClass);
      if (undefined === element) {
        if (typeof elementId === "string" || elementId instanceof Code)
          throw new IModelError(IModelStatus.NotFound, `Element=${elementId}`);
        else
          throw new IModelError(IModelStatus.NotFound, `Element={id: ${elementId.id} federationGuid: ${elementId.federationGuid}, code: ${elementId.code}}`);
      }
      return element;
    }

    /** Get an element by Id, FederationGuid, or Code
     * @param elementId either the element's Id, Code, or FederationGuid, or an ElementLoadProps
     * @param elementClass Optional class to validate instance against. This parameter can accept abstract or concrete classes, but should be the same as the template (`T`) parameter.
     * @returns The element or `undefined` if the element is not found or fails validation when `elementClass` is specified.
     * @throws [[IModelError]] if the element exists, but cannot be loaded.
     * @note Useful for cases when an element may or may not exist and throwing an `Error` would be overkill.
     * @see getElement
     */
    public tryGetElement<T extends Element>(elementId: Id64String | GuidString | Code | ElementLoadProps, elementClass?: EntityClassType<Element>): T | undefined {
      if (typeof elementId === "string")
        elementId = Id64.isId64(elementId) ? { id: elementId } : { federationGuid: elementId };
      else if (elementId instanceof Code)
        elementId = { code: elementId };
      else
        elementId.onlyBaseProperties = false; // we must load all properties to construct the element.

      const elementProps = this.tryGetElementJson<ElementProps>(elementId);
      if (undefined === elementProps)
        return undefined; // no Element with that elementId found

      const element = this._iModel.constructEntity<T>(elementProps);
      if (undefined === elementClass)
        return element; // elementClass was not specified, cannot call instanceof to validate

      return element instanceof elementClass ? element : undefined;
    }

    /** Query for the Id of the element that has a specified code.
     * This method is for the case where you know the element's Code.
     * If you only know the code *value*, then in the simplest case, you can query on that
     * and filter the results.
     * In the simple case, call [[IModelDb.queryEntityIds]], specifying the code value in the where clause of the query params.
     * Or, you can execute an ECSQL select statement. See
     * [frequently used ECSQL queries]($docs/learning/backend/ECSQL-queries.md) for an example.
     * @param code The code to look for
     * @returns The element that uses the code or undefined if the code is not used.
     * @throws IModelError if the code is invalid
     */
    public queryElementIdByCode(code: Required<CodeProps>): Id64String | undefined {
      if (Id64.isInvalid(code.spec))
        throw new IModelError(IModelStatus.InvalidCodeSpec, "Invalid CodeSpec");

      if (code.value === undefined)
        throw new IModelError(IModelStatus.InvalidCode, "Invalid Code");

      return this._iModel.withPreparedStatement("SELECT ECInstanceId FROM BisCore:Element WHERE CodeSpec.Id=? AND CodeScope.Id=? AND CodeValue=?", (stmt: ECSqlStatement) => {
        stmt.bindId(1, code.spec);
        stmt.bindId(2, Id64.fromString(code.scope));
        stmt.bindString(3, code.value);
        if (DbResult.BE_SQLITE_ROW !== stmt.step())
          return undefined;

        return stmt.getValue(0).getId();
      });
    }

    /** Query for an [[Element]]'s last modified time.
     * @param elementId The Id of the element.
     * @throws IModelError if `elementId` does not identify an element in the iModel.
     */
    public queryLastModifiedTime(elementId: Id64String): string {
      const sql = "SELECT LastMod FROM BisCore:Element WHERE ECInstanceId=:elementId";
      return this._iModel.withPreparedStatement<string>(sql, (statement: ECSqlStatement): string => {
        statement.bindId("elementId", elementId);
        if (DbResult.BE_SQLITE_ROW === statement.step())
          return statement.getValue(0).getDateTime();
        throw new IModelError(IModelStatus.InvalidId, `Can't get lastMod time for Element ${elementId}`);
      });
    }

    /** Create a new instance of an element.
     * @param elProps The properties of the new element.
     * @throws [[IModelError]] if there is a problem creating the element.
     */
    public createElement<T extends Element>(elProps: ElementProps): T { return this._iModel.constructEntity<T>(elProps); }

    /** Insert a new element into the iModel.
     * @param elProps The properties of the new element.
     * @returns The newly inserted element's Id.
     * @throws [[IModelError]] if unable to insert the element.
     * @note For convenience, the value of `elProps.id` is updated to reflect the resultant element's id.
     * However when `elProps.federationGuid` is not present or undefined, a new Guid will be generated and stored on the resultant element. But
     * the value of `elProps.federationGuid` is *not* updated. Generally, it is best to re-read the element after inserting (e.g. via [[getElementProps]])
     * if you intend to continue working with it. That will ensure its values reflect the persistent state.
     */
    public insertElement(elProps: ElementProps, options?: InsertElementOptions): Id64String {
      try {
        return elProps.id = this._iModel[_nativeDb].insertElement(elProps, options);
      } catch (err: any) {
        err.message = `Error inserting element [${err.message}]`;
        err.metadata = { elProps };
        throw err;
      }
    }

    /**
     * Update some properties of an existing element.
     * All parts of `elProps` are optional *other than* `id`. If id is missing, an exception is thrown.
     *
     * To support clearing a property value, every property name that is present in the `elProps` object will be updated even if the value is `undefined`.
     * To keep an individual element property unchanged, it should either be excluded from the `elProps` parameter or set to its current value.
     * @param elProps the properties of the element to update.
     * @note The values of `classFullName` and `model` *may not be changed* by this method. Further, it will permute the `elProps` object by adding or
     * overwriting their values to the correct values.
     * @throws [[IModelError]] if unable to update the element.
     */
    public updateElement<T extends ElementProps>(elProps: Partial<T>): void {
      try {
        this._iModel[_nativeDb].updateElement(elProps);
      } catch (err: any) {
        err.message = `Error updating element [${err.message}], id: ${elProps.id}`;
        err.metadata = { elProps };
        throw err;
      }
    }

    /** Delete one or more elements from this iModel.
     * @param ids The set of Ids of the element(s) to be deleted
     * @throws [[IModelError]]
     * @see deleteDefinitionElements
     */
    public deleteElement(ids: Id64Arg): void {
      const iModel = this._iModel;
      Id64.toIdSet(ids).forEach((id) => {
        try {
          iModel[_nativeDb].deleteElement(id);
        } catch (err: any) {
          err.message = `Error deleting element [${err.message}], id: ${id}`;
          err.metadata = { elementId: id };
          throw err;
        }
      });
    }

    /** DefinitionElements can only be deleted if it can be determined that they are not referenced by other Elements.
     * This *usage query* can be expensive since it may involve scanning the GeometryStreams of all GeometricElements.
     * Since [[deleteElement]] does not perform these additional checks, it fails in order to prevent potentially referenced DefinitionElements from being deleted.
     * This method performs those expensive checks and then calls *delete* if not referenced.
     * @param ids The Ids of the DefinitionElements to attempt to delete. To prevent multiple passes over the same GeometricElements, it is best to pass in the entire array of
     * DefinitionElements rather than calling this method separately for each one. Ids that are not valid DefinitionElements will be ignored.
     * @returns An IdSet of the DefinitionElements that are used and were therefore not deleted.
     * @see deleteElement
     * @beta
     */
    public deleteDefinitionElements(definitionElementIds: Id64Array): Id64Set {
      const usageInfo = this._iModel[_nativeDb].queryDefinitionElementUsage(definitionElementIds);
      if (!usageInfo) {
        throw new IModelError(IModelStatus.BadRequest, "Error querying for DefinitionElement usage");
      }

      const usedIdSet = usageInfo.usedIds ? Id64.toIdSet(usageInfo.usedIds) : new Set<Id64String>();
      const deleteIfUnused = (ids: Id64Array | undefined, used: Id64Set): void => {
        if (ids) {
          ids.forEach((id) => {
            if (!used.has(id))
              this._iModel.elements.deleteElement(id);
          });
        }
      };

      try {
        this._iModel[_nativeDb].beginPurgeOperation();
        deleteIfUnused(usageInfo.spatialCategoryIds, usedIdSet);
        deleteIfUnused(usageInfo.drawingCategoryIds, usedIdSet);
        deleteIfUnused(usageInfo.viewDefinitionIds, usedIdSet);
        deleteIfUnused(usageInfo.geometryPartIds, usedIdSet);
        deleteIfUnused(usageInfo.lineStyleIds, usedIdSet);
        deleteIfUnused(usageInfo.renderMaterialIds, usedIdSet);
        deleteIfUnused(usageInfo.subCategoryIds, usedIdSet);
        deleteIfUnused(usageInfo.textureIds, usedIdSet);
        deleteIfUnused(usageInfo.displayStyleIds, usedIdSet);
        deleteIfUnused(usageInfo.categorySelectorIds, usedIdSet);
        deleteIfUnused(usageInfo.modelSelectorIds, usedIdSet);
        if (usageInfo.otherDefinitionElementIds) {
          this._iModel.elements.deleteElement(usageInfo.otherDefinitionElementIds);
        }
      } finally {
        this._iModel[_nativeDb].endPurgeOperation();
      }

      if (usageInfo.viewDefinitionIds) {
        // take another pass in case a deleted ViewDefinition was the only usage of these view-related DefinitionElements
        let viewRelatedIds: Id64Array = [];
        if (usageInfo.displayStyleIds)
          viewRelatedIds = viewRelatedIds.concat(usageInfo.displayStyleIds.filter((id) => usedIdSet.has(id)));

        if (usageInfo.categorySelectorIds)
          viewRelatedIds = viewRelatedIds.concat(usageInfo.categorySelectorIds.filter((id) => usedIdSet.has(id)));

        if (usageInfo.modelSelectorIds)
          viewRelatedIds = viewRelatedIds.concat(usageInfo.modelSelectorIds.filter((id) => usedIdSet.has(id)));

        if (viewRelatedIds.length > 0) {
          const viewRelatedUsageInfo = this._iModel[_nativeDb].queryDefinitionElementUsage(viewRelatedIds);
          if (viewRelatedUsageInfo) {
            const usedViewRelatedIdSet: Id64Set = viewRelatedUsageInfo.usedIds ? Id64.toIdSet(viewRelatedUsageInfo.usedIds) : new Set<Id64String>();
            try {
              this._iModel[_nativeDb].beginPurgeOperation();
              deleteIfUnused(viewRelatedUsageInfo.displayStyleIds, usedViewRelatedIdSet);
              deleteIfUnused(viewRelatedUsageInfo.categorySelectorIds, usedViewRelatedIdSet);
              deleteIfUnused(viewRelatedUsageInfo.modelSelectorIds, usedViewRelatedIdSet);
            } finally {
              this._iModel[_nativeDb].endPurgeOperation();
            }

            viewRelatedIds.forEach((id) => {
              if (!usedViewRelatedIdSet.has(id))
                usedIdSet.delete(id);
            });
          }
        }
      }

      return usedIdSet;
    }

    /** Query for the child elements of the specified element.
     * @returns Returns an array of child element identifiers.
     * @throws [[IModelError]]
     */
    public queryChildren(elementId: Id64String): Id64String[] {
      const sql = "SELECT ECInstanceId FROM BisCore:Element WHERE Parent.Id=:elementId";
      return this._iModel.withPreparedStatement(sql, (statement: ECSqlStatement): Id64String[] => {
        statement.bindId("elementId", elementId);
        const childIds: Id64String[] = [];
        while (DbResult.BE_SQLITE_ROW === statement.step()) {
          childIds.push(statement.getValue(0).getId());
        }
        return childIds;
      });
    }

    /** Query for the parent of the specified element.
     * @param elementId The element to check for a parent
     * @returns The identifier of the element's parent or undefined if the element has no parent
     * @throws [[IModelError]] if the element does not exist
     */
    public queryParent(elementId: Id64String): Id64String | undefined {
      return this._iModel.withPreparedStatement(`select parent.id from ${Element.classFullName} where ecinstanceid=?`, (stmt) => {
        stmt.bindId(1, elementId);
        if (stmt.step() !== DbResult.BE_SQLITE_ROW)
          throw new IModelError(IModelStatus.NotFound, `Element=${elementId}`);
        const value = stmt.getValue(0);
        return value.isNull ? undefined : value.getId();
      });
    }

    /** Returns true if the specified Element has a sub-model.
     * @see [[IModelDb.Models.getSubModel]]
     */
    public hasSubModel(elementId: Id64String): boolean {
      if (IModel.rootSubjectId === elementId)
        return false; // Special case since the RepositoryModel does not sub-model the root Subject

      // A sub-model will have the same Id value as the element it is describing
      const sql = "SELECT ECInstanceId FROM BisCore:Model WHERE ECInstanceId=:elementId";
      return this._iModel.withPreparedStatement(sql, (statement: ECSqlStatement): boolean => {
        statement.bindId("elementId", elementId);
        return DbResult.BE_SQLITE_ROW === statement.step();
      });
    }

    /** Get the root subject element. */
    public getRootSubject(): Subject { return this.getElement(IModel.rootSubjectId); }

    /** Query for aspects of a particular class (polymorphically) associated with this element.
     * @throws [[IModelError]]
     * @note Most cases should use the [[getAspects]] wrapper rather than calling this method directly.
     * @internal
     */
    public _queryAspects(elementId: Id64String, fromClassFullName: string, excludedClassFullNames?: Set<string>): ElementAspect[] { // eslint-disable-line @typescript-eslint/naming-convention
      const sql = `SELECT ECInstanceId,ECClassId FROM ${fromClassFullName} WHERE Element.Id=:elementId ORDER BY ECClassId,ECInstanceId`; // ORDER BY to maximize statement reuse
      return this._iModel.withPreparedStatement(sql, (statement: ECSqlStatement): ElementAspect[] => {
        statement.bindId("elementId", elementId);
        const aspects: ElementAspect[] = [];
        while (DbResult.BE_SQLITE_ROW === statement.step()) {
          const aspectInstanceId: Id64String = statement.getValue(0).getId();
          const aspectClassFullName: string = statement.getValue(1).getClassNameForClassId().replace(".", ":");
          if ((undefined === excludedClassFullNames) || (!excludedClassFullNames.has(aspectClassFullName))) {
            aspects.push(this._queryAspect(aspectInstanceId, aspectClassFullName));
          }
        }
        return aspects;
      });
    }

    /** Query for aspect by ECInstanceId
     * @throws [[IModelError]]
     */
    private _queryAspect(aspectInstanceId: Id64String, aspectClassName: string): ElementAspect {
      const sql = `SELECT * FROM ${aspectClassName} WHERE ECInstanceId=:aspectInstanceId`;
      const aspect: ElementAspectProps | undefined = this._iModel.withPreparedStatement(sql, (statement: ECSqlStatement): ElementAspectProps | undefined => {
        statement.bindId("aspectInstanceId", aspectInstanceId);
        if (DbResult.BE_SQLITE_ROW === statement.step()) {
          const aspectProps: ElementAspectProps = statement.getRow(); // start with everything that SELECT * returned
          aspectProps.classFullName = (aspectProps as any).className.replace(".", ":"); // add in property required by EntityProps
          (aspectProps as any).className = undefined; // clear property from SELECT * that we don't want in the final instance
          return aspectProps;
        }
        return undefined;
      });
      if (undefined === aspect) {
        throw new IModelError(IModelStatus.NotFound, `ElementAspect not found ${aspectInstanceId}, ${aspectClassName}`);
      }
      return this._iModel.constructEntity<ElementAspect>(aspect);
    }

    /** Get a single ElementAspect by its instance Id.
     * @throws [[IModelError]]
     */
    public getAspect(aspectInstanceId: Id64String): ElementAspect {
      const sql = "SELECT ECClassId FROM BisCore:ElementAspect WHERE ECInstanceId=:aspectInstanceId";
      const aspectClassFullName = this._iModel.withPreparedStatement(sql, (statement: ECSqlStatement): string | undefined => {
        statement.bindId("aspectInstanceId", aspectInstanceId);
        return (DbResult.BE_SQLITE_ROW === statement.step()) ? statement.getValue(0).getClassNameForClassId().replace(".", ":") : undefined;
      });
      if (undefined === aspectClassFullName) {
        throw new IModelError(IModelStatus.NotFound, `ElementAspect not found ${aspectInstanceId}`);
      }
      return this._queryAspect(aspectInstanceId, aspectClassFullName);
    }

    private static classMap = new Map<string, string>();

    private runInstanceQuery(sql: string, elementId: Id64String, excludedClassFullNames?: Set<string>): ElementAspect[] {
      return this._iModel.withPreparedStatement(sql, (statement: ECSqlStatement) => {
        statement.bindId("elementId", elementId);
        const aspects: ElementAspect[] = [];
        while (DbResult.BE_SQLITE_ROW === statement.step()) {
          const row: object = {};
          const parsedRow = JSON.parse(statement.getValue(0).getString());
          // eslint-disable-next-line guard-for-in
          for (const key in parsedRow) {
            const jsName = ECJsNames.toJsName(key[0].toUpperCase() + key.substring(1));
            Object.defineProperty(row, jsName, { enumerable: true, configurable: true, writable: true, value: parsedRow[key] });
          }
          const aspectProps: ElementAspectProps = row as any;
          aspectProps.classFullName = (aspectProps as any).className.replace(".", ":"); // add in property required by EntityProps
          (aspectProps as any).className = undefined; // clear property from SELECT $ that we don't want in the final instance
          if ((undefined === excludedClassFullNames) || !excludedClassFullNames.has(aspectProps.classFullName))
            aspects.push(this._iModel.constructEntity<ElementAspect>(aspectProps));
        }
        return aspects;
      });
    }

    /** Get the ElementAspect instances that are owned by the specified element.
     * @param elementId Get ElementAspects associated with this Element
     * @param aspectClassFullName Optionally filter ElementAspects polymorphically by this class name
     * @param excludedClassFullNames Optional filter to exclude aspects from classes in the given set.
     * @throws [[IModelError]]
     */
    public getAspects(elementId: Id64String, aspectClassFullName?: string, excludedClassFullNames?: Set<string>): ElementAspect[] {
      if (aspectClassFullName === undefined) {
        const allAspects: ElementAspect[] = this.runInstanceQuery(`SELECT $ FROM (
          SELECT ECInstanceId, ECClassId FROM Bis.ElementMultiAspect WHERE Element.Id = :elementId
            UNION ALL
          SELECT ECInstanceId, ECClassId FROM Bis.ElementUniqueAspect WHERE Element.Id = :elementId) OPTIONS USE_JS_PROP_NAMES DO_NOT_TRUNCATE_BLOB`, elementId, excludedClassFullNames);
        if (allAspects.length === 0)
          Logger.logInfo(BackendLoggerCategory.ECDb, `No aspects found for class ${aspectClassFullName} and element ${elementId}`);
        return allAspects;
      }

      // Check if class is abstract
      const fullClassName = aspectClassFullName.replace(".", ":").split(":");
      const val = this._iModel[_nativeDb].getECClassMetaData(fullClassName[0], fullClassName[1]);
      if (val.result !== undefined) {
        // eslint-disable-next-line @typescript-eslint/no-deprecated
        const metaData = new EntityMetaData(JSON.parse(val.result));
        if (metaData.modifier !== "Abstract") // Class is not abstract, use normal query to retrieve aspects
          return this._queryAspects(elementId, aspectClassFullName, excludedClassFullNames);
      }
      // If class specified is abstract, get the list of all classes derived from it
      let classIdList = IModelDb.Elements.classMap.get(aspectClassFullName);
      if (classIdList === undefined) {
        const classIds: string[] = [];
        this._iModel.withPreparedStatement(`select SourceECInstanceId from meta.ClassHasAllBaseClasses where TargetECInstanceId = (select ECInstanceId from meta.ECClassDef where Name='${fullClassName[1]}'
        and Schema.Id = (select ECInstanceId from meta.ECSchemaDef where Name='${fullClassName[0]}')) and SourceECInstanceId != TargetECInstanceId`, (statement: ECSqlStatement) => {
          while (statement.step() === DbResult.BE_SQLITE_ROW)
            classIds.push(statement.getValue(0).getId());
        });
        if (classIds.length > 0) {
          classIdList = classIds.join(",");
          IModelDb.Elements.classMap.set(aspectClassFullName, classIdList);
        }
      }
      if (classIdList === undefined) {
        Logger.logError(BackendLoggerCategory.ECDb, `No aspects found for the class ${aspectClassFullName}`);
        return [];
      }
      // Execute an instance query to retrieve all aspects from all the derived classes
      const aspects: ElementAspect[] = this.runInstanceQuery(`SELECT $ FROM (
        SELECT ECInstanceId, ECClassId FROM Bis.ElementMultiAspect WHERE Element.Id = :elementId AND ECClassId IN (${classIdList})
          UNION ALL
        SELECT ECInstanceId, ECClassId FROM Bis.ElementUniqueAspect WHERE Element.Id = :elementId AND ECClassId IN (${classIdList})
        ) OPTIONS USE_JS_PROP_NAMES DO_NOT_TRUNCATE_BLOB`, elementId, excludedClassFullNames);
      if (aspects.length === 0)
        Logger.logInfo(BackendLoggerCategory.ECDb, `No aspects found for class ${aspectClassFullName} and element ${elementId}`);
      return aspects;
    }

    /** Insert a new ElementAspect into the iModel.
     * @param aspectProps The properties of the new ElementAspect.
     * @throws [[IModelError]] if unable to insert the ElementAspect.
     * @returns the id of the newly inserted aspect.
     * @note Aspect Ids may collide with element Ids, so don't put both in a container like Set or Map
     *       use [EntityReference]($common) for that instead.
     */
    public insertAspect(aspectProps: ElementAspectProps): Id64String {
      try {
        return this._iModel[_nativeDb].insertElementAspect(aspectProps);
      } catch (err: any) {
        throw new IModelError(err.errorNumber, `Error inserting ElementAspect [${err.message}], class: ${aspectProps.classFullName}`);
      }
    }

    /** Update an exist ElementAspect within the iModel.
     * @param aspectProps The properties to use to update the ElementAspect.
     * @throws [[IModelError]] if unable to update the ElementAspect.
     */
    public updateAspect(aspectProps: ElementAspectProps): void {
      try {
        this._iModel[_nativeDb].updateElementAspect(aspectProps);
      } catch (err: any) {
        throw new IModelError(err.errorNumber, `Error updating ElementAspect [${err.message}], id: ${aspectProps.id}`);
      }
    }

    /** Delete one or more ElementAspects from this iModel.
     * @param aspectInstanceIds The set of instance Ids of the ElementAspect(s) to be deleted
     * @throws [[IModelError]] if unable to delete the ElementAspect.
     */
    public deleteAspect(aspectInstanceIds: Id64Arg): void {
      const iModel = this._iModel;
      Id64.toIdSet(aspectInstanceIds).forEach((aspectInstanceId) => {
        try {
          iModel[_nativeDb].deleteElementAspect(aspectInstanceId);
        } catch (err: any) {
          throw new IModelError(err.errorNumber, `Error deleting ElementAspect [${err.message}], id: ${aspectInstanceId}`);
        }
      });
    }
  }

  /** The collection of views in an [[IModelDb]].
   * @public
   */
  export class Views {
    /** @internal */
    public constructor(private _iModel: IModelDb) { }
    private static viewStoreProperty = { namespace: "itwinjs", name: "DefaultViewStore" };
    private _viewStore?: ViewStore.CloudAccess;
    public get hasViewStore(): boolean { return undefined !== this._viewStore; }

    /** @beta */
    public get viewStore(): ViewStore.CloudAccess {
      if (undefined === this._viewStore)
        throw new IModelError(IModelStatus.BadRequest, "No ViewStore available");
      return this._viewStore;
    }
    public set viewStore(viewStore: ViewStore.CloudAccess) {
      this._viewStore = viewStore;
    }
    /** @beta */
    public async accessViewStore(args: { props?: CloudSqlite.ContainerProps, accessLevel?: BlobContainer.RequestAccessLevel }): Promise<ViewStore.CloudAccess> {
      let props = args.props;
      if (undefined === props) {
        const propsString = this._iModel.queryFilePropertyString(Views.viewStoreProperty);
        if (!propsString)
          throw new Error("iModel does not have a default ViewStore");

        props = JSON.parse(propsString) as CloudSqlite.ContainerProps;
      }
      const accessToken = await CloudSqlite.requestToken({
        ...props,
        accessLevel: args.accessLevel,
      });
      if (!this._viewStore)
        this._viewStore = new ViewStore.CloudAccess({ ...props, accessToken, iModel: this._iModel });

      this._viewStore.container.accessToken = accessToken;
      return this._viewStore;
    }

    /** @beta */
    public saveDefaultViewStore(arg: CloudSqlite.ContainerProps): void {
      const props = { baseUri: arg.baseUri, containerId: arg.containerId, storageType: arg.storageType }; // sanitize to only known properties
      this._iModel.saveFileProperty(Views.viewStoreProperty, JSON.stringify(props));
      this._iModel.saveChanges("update default ViewStore");
    }

    /** Query for the array of ViewDefinitionProps of the specified class and matching the specified IsPrivate setting.
     * @param className Query for view definitions of this class.
     * @param wantPrivate If true, include private view definitions.
     */
    public queryViewDefinitionProps(className: string = "BisCore.ViewDefinition", limit = IModelDb.defaultLimit, offset = 0, wantPrivate: boolean = false): ViewDefinitionProps[] {
      const where = (wantPrivate === false) ? "IsPrivate=FALSE" : "";
      const ids = this._iModel.queryEntityIds({ from: className, limit, offset, where });

      const props: ViewDefinitionProps[] = [];
      const imodel = this._iModel;
      ids.forEach((id) => {
        try {
          props.push(imodel.elements.getElementProps<ViewDefinitionProps>(id));
        } catch { }
      });

      return props;
    }

    /** Default parameters for iterating/querying ViewDefinitions. Includes all subclasses of ViewDefinition, excluding only those marked 'private'. */
    public static readonly defaultQueryParams: ViewQueryParams = { from: "BisCore.ViewDefinition", where: "IsPrivate=FALSE" };

    /** Iterate all ViewDefinitions matching the supplied query.
     * @param params Specifies the query by which views are selected.
     * @param callback Function invoked for each ViewDefinition matching the query. Return false to terminate iteration, true to continue.
     * @returns true if all views were iterated, false if iteration was terminated early due to callback returning false.
     */
    public iterateViews(params: ViewQueryParams, callback: (view: ViewDefinition) => boolean): boolean {
      const ids = this._iModel.queryEntityIds(params);
      let finished = true;
      for (const id of ids) {
        try {
          const view = this._iModel.elements.getElement(id);
          if (undefined !== view && view instanceof ViewDefinition) {
            finished = callback(view);
            if (!finished)
              break;
          }
        } catch { }
      }

      return finished;
    }

    private loadViewData(viewId: ViewIdString, options?: ViewStateLoadProps): ViewStateProps {
      const iModel = this._iModel;
      const elements = iModel.elements;
      const loader = (() => {
        if (ViewStoreRpc.isViewStoreId(viewId)) {
          const reader = this.viewStore.reader;
          return {
            loadView: () => reader.getViewDefinitionSync({ viewId }),
            loadCategorySelector: (id: ViewIdString) => reader.getCategorySelectorSync({ id, bindings: options?.queryBindings?.categorySelector }),
            loadDisplayStyle: (id: ViewIdString) => reader.getDisplayStyleSync({ id, opts: options?.displayStyle }),
            loadModelSelector: (id: ViewIdString) => reader.getModelSelectorSync({ id, bindings: options?.queryBindings?.modelSelector }),
          };
        }
        return {
          loadView: () => elements.getElementProps<ViewDefinitionProps>(viewId),
          loadCategorySelector: (id: Id64String) => elements.getElementProps<CategorySelectorProps>(id),
          loadDisplayStyle: (id: Id64String) => elements.getElementProps<DisplayStyleProps>({ id, displayStyle: options?.displayStyle }),
          loadModelSelector: (id: Id64String) => elements.getElementProps<ModelSelectorProps>(id),
        };
      })();

      const props = {} as ViewStateProps;
      props.viewDefinitionProps = loader.loadView();
      props.categorySelectorProps = loader.loadCategorySelector(props.viewDefinitionProps.categorySelectorId);
      props.displayStyleProps = loader.loadDisplayStyle(props.viewDefinitionProps.displayStyleId);
      const modelSelectorId = (props.viewDefinitionProps as SpatialViewDefinitionProps).modelSelectorId;
      if (modelSelectorId !== undefined)
        props.modelSelectorProps = loader.loadModelSelector(modelSelectorId);

      const viewClass = iModel.getJsClass(props.viewDefinitionProps.classFullName);
      const baseModelId = (props.viewDefinitionProps as ViewDefinition2dProps).baseModelId;
      if (viewClass.is(SheetViewDefinition)) {
        props.sheetProps = elements.getElementProps<SheetProps>(baseModelId);
        props.sheetAttachments = Array.from(iModel.queryEntityIds({
          from: "BisCore.ViewAttachment",
          where: `Model.Id=${baseModelId}`,
        }));
      } else if (viewClass.is(DrawingViewDefinition)) {
        // Include information about the associated [[SectionDrawing]], if any.
        // NB: The SectionDrawing ECClass may not exist in the iModel's version of the BisCore ECSchema.
        const sectionDrawing = iModel.elements.tryGetElement<SectionDrawing>(baseModelId);
        if (sectionDrawing && sectionDrawing.spatialView && Id64.isValidId64(sectionDrawing.spatialView.id)) {
          props.sectionDrawing = {
            spatialView: sectionDrawing.spatialView.id,
            displaySpatialView: true === sectionDrawing.jsonProperties.displaySpatialView,
            drawingToSpatialTransform: sectionDrawing.jsonProperties.drawingToSpatialTransform,
          };
        }
      }
      return props;
    }

    /** @deprecated in 3.x. use [[getViewStateProps]]. */
    public getViewStateData(viewDefinitionId: ViewIdString, options?: ViewStateLoadProps): ViewStateProps {
      const viewStateData = this.loadViewData(viewDefinitionId, options);
      const baseModelId = (viewStateData.viewDefinitionProps as ViewDefinition2dProps).baseModelId;
      if (baseModelId) {
        const drawingExtents = Range3d.fromJSON(this._iModel[_nativeDb].queryModelExtents({ id: baseModelId }).modelExtents);
        if (!drawingExtents.isNull)
          viewStateData.modelExtents = drawingExtents.toJSON();
      }
      return viewStateData;
    }

    /** Obtain a [ViewStateProps]($common) for a [[ViewDefinition]] specified by ViewIdString. */
    public async getViewStateProps(viewDefinitionId: ViewIdString, options?: ViewStateLoadProps): Promise<ViewStateProps> {
      const viewStateData = this.loadViewData(viewDefinitionId, options);
      const baseModelId = (viewStateData.viewDefinitionProps as ViewDefinition2dProps).baseModelId;
      if (baseModelId) {
        const drawingExtents = await this._iModel.models.queryRange(baseModelId);
        if (!drawingExtents.isNull)
          viewStateData.modelExtents = drawingExtents.toJSON();
      }
      return viewStateData;
    }

    private getViewThumbnailArg(viewDefinitionId: ViewIdString): FilePropertyProps {
      if (!Id64.isValid(viewDefinitionId))
        throw new Error("illegal thumbnail id");

      return { namespace: "dgn_View", name: "Thumbnail", id: viewDefinitionId };
    }

    /** Get the thumbnail for a view.
     * @param viewDefinitionId The Id of the view for thumbnail
     * @returns the ThumbnailProps, or undefined if no thumbnail exists.
     */
    public getThumbnail(viewDefinitionId: Id64String): ThumbnailProps | undefined {
      const viewArg = this.getViewThumbnailArg(viewDefinitionId);
      const sizeProps = this._iModel[_nativeDb].queryFileProperty(viewArg, true) as string;
      if (undefined === sizeProps)
        return undefined;

      const out = JSON.parse(sizeProps) as ThumbnailProps;
      out.image = this._iModel[_nativeDb].queryFileProperty(viewArg, false) as Uint8Array;
      return out;
    }

    /** Save a thumbnail for a view.
     * @param viewDefinitionId The Id of the view for thumbnail
     * @param thumbnail The thumbnail data.
     * @returns 0 if successful
     */
    public saveThumbnail(viewDefinitionId: Id64String, thumbnail: ThumbnailProps): number {
      const viewArg = this.getViewThumbnailArg(viewDefinitionId);
      const props = { format: thumbnail.format, height: thumbnail.height, width: thumbnail.width };
      this._iModel[_nativeDb].saveFileProperty(viewArg, JSON.stringify(props), thumbnail.image);
      return 0;
    }

    /** Set the default view property the iModel.
     * @param viewId The Id of the ViewDefinition to use as the default
     * @deprecated in 4.2.x. Avoid setting this property - it is not practical for one single view to serve the needs of the many applications
     * that might wish to view the contents of the iModel.
     */
    public setDefaultViewId(viewId: Id64String): void {
      const spec = { namespace: "dgn_View", name: "DefaultView" };
      const blob32 = new Uint32Array(2);
      blob32[0] = Id64.getLowerUint32(viewId);
      blob32[1] = Id64.getUpperUint32(viewId);
      const blob8 = new Uint8Array(blob32.buffer);
      this._iModel.saveFileProperty(spec, undefined, blob8);
    }
  }

  /** Represents the current state of a pollable tile content request.
 * Note: lack of a "completed" state because polling a completed request returns the content as a Uint8Array.
 * @internal
 */
  export enum TileContentState {
    New, // Request was just created and enqueued.
    Pending, // Request is enqueued but not yet being processed.
    Loading, // Request is being actively processed.
  }

  /** @internal */
  export class Tiles {
    /** @internal */
    public constructor(private _iModel: IModelDb) { }

    /** @internal */
    public async requestTileTreeProps(id: string): Promise<IModelTileTreeProps> {

      return new Promise<IModelTileTreeProps>((resolve, reject) => {
        this._iModel[_nativeDb].getTileTree(id, (ret: IModelJsNative.ErrorStatusOrResult<IModelStatus, any>) => {
          if (undefined !== ret.error)
            reject(new IModelError(ret.error.status, `TreeId=${id}`));
          else
            resolve(ret.result as IModelTileTreeProps);
        });
      });
    }

    private pollTileContent(resolve: (arg0: IModelJsNative.TileContent) => void, reject: (err: unknown) => void, treeId: string, tileId: string) {

      let ret;
      try {
        ret = this._iModel[_nativeDb].pollTileContent(treeId, tileId);
      } catch (err) {
        // Typically "imodel not open".
        reject(err);
        return;
      }

      if (ret.error) {
        reject(new IModelError(ret.error.status, `TreeId=${treeId} TileId=${tileId}`));
      } else if (ret.result && typeof ret.result !== "number") { // if type is not a number, it's the TileContent interface
        const res = ret.result;
        const iModelId = this._iModel.iModelId;

        const tileSizeThreshold = IModelHost.logTileSizeThreshold;
        const tileSize = res.content.length;
        if (tileSize > tileSizeThreshold) {
          Logger.logWarning(loggerCategory, "Tile size (in bytes) larger than specified threshold", () => ({ tileSize, tileSizeThreshold, treeId, tileId, iModelId }));
        }

        const loadTimeThreshold = IModelHost.logTileLoadTimeThreshold;
        const loadTime = res.elapsedSeconds;
        if (loadTime > loadTimeThreshold) {
          Logger.logWarning(loggerCategory, "Tile load time (in seconds) greater than specified threshold", () => ({ loadTime, loadTimeThreshold, treeId, tileId, iModelId }));
        }

        resolve(res);
      } else { // if the type is a number, it's the TileContentState enum
        // ###TODO: Decide appropriate timeout interval. May want to switch on state (new vs loading vs pending)
        setTimeout(() => this.pollTileContent(resolve, reject, treeId, tileId), 10);
      }
    }

    /** @internal */
    public async requestTileContent(treeId: string, tileId: string): Promise<IModelJsNative.TileContent> {
      return new Promise<IModelJsNative.TileContent>((resolve, reject) => {
        this.pollTileContent(resolve, reject, treeId, tileId);
      });
    }

    /** @internal */
    public async getTileContent(treeId: string, tileId: string): Promise<Uint8Array> {
      const ret = await new Promise<IModelJsNative.ErrorStatusOrResult<any, Uint8Array>>((resolve) => {
        this._iModel[_nativeDb].getTileContent(treeId, tileId, resolve);
      });

      if (undefined !== ret.error) {
        throw new IModelError(ret.error.status, `TreeId=${treeId} TileId=${tileId}`);
      }

      assert(undefined !== ret.result);
      return ret.result;
    }
  }
}

/**
 * Argument to a function that can accept a valid access token.
 * @public
 */
export interface TokenArg {
  /** If present, the access token for the requested operation. If not present, use [[IModelHost.getAccessToken]] */
  readonly accessToken?: AccessToken;
}

/** Augments a [[SnapshotDbOpenArgs]] or [[OpenBriefcaseArgs]] with a [CloudContainer]($docs/learning/backend/Workspace.md).
 * The properties are this interface are reserved for internal use only.
 * @public
 */
export interface CloudContainerArgs {
  /** @internal */
  container?: CloudSqlite.CloudContainer;
}

/** Options to open a [SnapshotDb]($backend).
 * @public
 */
export type SnapshotDbOpenArgs = SnapshotOpenOptions & CloudContainerArgs & OpenSqliteArgs;

/**
 * Arguments to open a BriefcaseDb
 * @public
 */
export type OpenBriefcaseArgs = OpenBriefcaseProps & CloudContainerArgs & OpenSqliteArgs;

/**
 * A local copy of an iModel from iModelHub that can pull and potentially push changesets.
 * BriefcaseDb raises a set of events to allow apps and subsystems to track its object life cycle, including [[onOpen]] and [[onOpened]].
 * @public
 */
export class BriefcaseDb extends IModelDb {
  /** Manages local changes to this briefcase. */
  public readonly txns: TxnManager = new TxnManager(this);

  /** override superclass method */
  public override get isBriefcase(): boolean { return true; }

  /* the BriefcaseId of the briefcase opened with this BriefcaseDb */
  public readonly briefcaseId: BriefcaseId;

  private _skipSyncSchemasOnPullAndPush?: true;

  /** @internal */
  public get skipSyncSchemasOnPullAndPush() { return this._skipSyncSchemasOnPullAndPush ?? false; }

  /**
   * Event raised just before a BriefcaseDb is opened. Supplies the arguments that will be used to open the BriefcaseDb.
   * Throw an exception to stop the open.
   *
   * **Example:**
   * ``` ts
   * [[include:BriefcaseDb.onOpen]]
   * ```
   */
  public static readonly onOpen = new BeEvent<(_args: OpenBriefcaseArgs) => void>();

  /**
   * Event raised just after a BriefcaseDb is opened. Supplies the newly opened BriefcaseDb and the arguments that were used to open it.
   *
   * **Example:**
   * ``` ts
   * [[include:BriefcaseDb.onOpened]]
   * ```
   */
  public static readonly onOpened = new BeEvent<(_iModelDb: BriefcaseDb, _args: OpenBriefcaseArgs) => void>();

  /** Event raised after a BriefcaseDb has been closed. */
  public readonly onClosed = new BeEvent<() => void>();

  /** @alpha */
  public static readonly onCodeServiceCreated = new BeEvent<(briefcase: BriefcaseDb) => void>();

  public static override findByKey(key: string): BriefcaseDb {
    return super.findByKey(key) as BriefcaseDb;
  }

  public static override tryFindByKey(key: string): BriefcaseDb | undefined {
    const db = super.tryFindByKey(key);
    return db?.isBriefcaseDb() ? db : undefined;
  }

  /**
   * The Guid that identifies the *context* that owns this iModel.
   * GuidString | undefined for the superclass, but required for BriefcaseDb
   * */
  public override get iTwinId(): GuidString { return super.iTwinId!; } // eslint-disable-line @typescript-eslint/no-non-null-assertion

  /**
   * Determine whether this BriefcaseDb should use a lock server.
   * All must be true:
   * - file is open for write
   * - has an assigned briefcaseId
   * - the "no locking" flag is not present. This is a property of an iModel, established when the iModel is created in IModelHub.
   */
  protected get useLockServer(): boolean {
    return !this[_nativeDb].isReadonly() && (this.briefcaseId !== BriefcaseIdValue.Unassigned) && (undefined === this[_nativeDb].queryLocalValue(BriefcaseLocalValue.NoLocking));
  }

  // if the iModel uses a lock server, create a ServerBasedLocks LockControl for this BriefcaseDb.
  protected makeLockControl() {
    if (this.useLockServer)
      this._locks = createServerBasedLocks(this);
  }

  protected constructor(args: { nativeDb: IModelJsNative.DgnDb, key: string, openMode: OpenMode, briefcaseId: number }) {
    super({ ...args, changeset: args.nativeDb.getCurrentChangeset() });
    this._openMode = args.openMode;
    this.briefcaseId = args.briefcaseId;
    this.makeLockControl();
  }

  /** Upgrades the profile or domain schemas. File must be closed before this call and is always left closed. */
  private static async doUpgrade(briefcase: OpenBriefcaseArgs, upgradeOptions: UpgradeOptions, description: string): Promise<void> {
    let wasChanges = false;
    const executeUpgrade = () => {
      const nativeDb = this.openDgnDb({ path: briefcase.fileName }, OpenMode.ReadWrite, upgradeOptions); // performs the upgrade
      wasChanges = nativeDb.hasPendingTxns();
      nativeDb.closeFile();
    };

    const isSchemaSyncEnabled = await withBriefcaseDb(briefcase, async (db) => {
      await SchemaSync.pull(db);
      return db[_nativeDb].schemaSyncEnabled();
    }) as boolean;

    if (isSchemaSyncEnabled) {
      await SchemaSync.withLockedAccess(briefcase, { openMode: OpenMode.Readonly, operationName: "schema sync" }, async (syncAccess) => {
        const schemaSyncDbUri = syncAccess.getUri();
        executeUpgrade();
        await withBriefcaseDb(briefcase, async (db) => {
          db[_nativeDb].schemaSyncPush(schemaSyncDbUri);
          db.saveChanges();
        });
        syncAccess.synchronizeWithCloud();
      });
    } else {
      executeUpgrade();
    }

    if (wasChanges)
      await withBriefcaseDb(briefcase, async (db) => db.pushChanges({ ...briefcase, description, retainLocks: true }));
  }

  /** Upgrades the schemas in the iModel based on the current version of the software. Follows a sequence of operations -
   * * Acquires a schema lock to prevent other users from making any other changes while upgrade is happening
   * * Updates the local briefcase with the schema changes.
   * * Pushes the resulting changeset(s) to iModelHub.
   * Note that the upgrade requires that the local briefcase be closed, and may result in one or two change sets depending on whether both
   * profile and domain schemas need to get upgraded.
   * @see ($docs/learning/backend/IModelDb.md#upgrading-schemas-in-an-imodel)
  */
  public static async upgradeSchemas(briefcase: OpenBriefcaseArgs): Promise<void> {
    // upgrading schemas involves closing and reopening the file repeatedly. That's because the process of upgrading
    // happens on a file open. We have to open-and-close the file at *each* of these steps:
    // - acquire schema lock
    // - upgrade profile
    // - push changes
    // - upgrade domain
    // - push changes
    // - release schema lock
    // good thing computers are fast. Fortunately upgrading should be rare (and the push time will dominate anyway.) Don't try to optimize any of this away.
    try {
      await this.doUpgrade(briefcase, { profile: ProfileOptions.Upgrade }, "Upgraded profile");
    } catch (error: any) {
      if (error.errorNumber === DbResult.BE_SQLITE_ERROR_DataTransformRequired) {
        Logger.logInfo(loggerCategory, `Profile upgrade contains data transform. Retrying upgrade with a schema lock.`);
        try {
          await withBriefcaseDb(briefcase, async (db) => db.acquireSchemaLock()); // may not really acquire lock if iModel uses "noLocks" mode.
          await this.doUpgrade(briefcase, { profile: ProfileOptions.Upgrade, schemaLockHeld: true }, "Upgraded profile");
          await this.doUpgrade(briefcase, { domain: DomainOptions.Upgrade, schemaLockHeld: true }, "Upgraded domain schemas");
        } finally {
          await withBriefcaseDb(briefcase, async (db) => db.locks[_releaseAllLocks]());
        }
        return;
      }
      throw error;
    }
    try {
      await this.doUpgrade(briefcase, { domain: DomainOptions.Upgrade }, "Upgraded domain schemas");
    } catch (error: any) {
      if (error.errorNumber === DbResult.BE_SQLITE_ERROR_DataTransformRequired) {
        Logger.logInfo(loggerCategory, `Domain schema upgrade contains data transform. Retrying upgrade with a schema lock.`);
        try {
          await withBriefcaseDb(briefcase, async (db) => db.acquireSchemaLock()); // may not really acquire lock if iModel uses "noLocks" mode.
          await this.doUpgrade(briefcase, { domain: DomainOptions.Upgrade, schemaLockHeld: true }, "Upgraded domain schemas");
        } finally {
          await withBriefcaseDb(briefcase, async (db) => db.locks[_releaseAllLocks]());
        }
        return;
      }
      throw error;
    }
  }

  /** Open a briefcase file and return a new BriefcaseDb to interact with it.
   * @param args parameters that specify the file name, and options for opening the briefcase file
   */
  public static async open(args: OpenBriefcaseArgs): Promise<BriefcaseDb> {
    this.onOpen.raiseEvent(args);

    const file = { path: args.fileName, key: args.key };
    const openMode = (args.readonly || args.watchForChanges) ? OpenMode.Readonly : OpenMode.ReadWrite;
    const nativeDb = this.openDgnDb(file, openMode, undefined, args);
    const briefcaseDb = new BriefcaseDb({ nativeDb, key: file.key ?? Guid.createValue(), openMode, briefcaseId: nativeDb.getBriefcaseId() });

    // If they asked to watch for changes, set an fs.watch on the "-watch" file (only it is modified while we hold this connection.)
    // Whenever there are changes, restart our defaultTxn. That loads the changes from the other connection and sends
    // notifications as if they happened on this connection. Note: the watcher is called only when the backend event loop cycles.
    if (args.watchForChanges && undefined === args.container) {
      // Must touch the file synchronously - cannot watch a file until it exists.
      touch.sync(briefcaseDb.watchFilePathName);

      // Restart default txn to trigger events when watch file is changed by some other process.
      const watcher = fs.watch(briefcaseDb.watchFilePathName, { persistent: false }, () => {
        nativeDb.restartDefaultTxn();
        briefcaseDb.changeset = briefcaseDb[_nativeDb].getCurrentChangeset();
      });

      // Stop the watcher when we close this connection.
      briefcaseDb.onBeforeClose.addOnce(() => {
        watcher.close();
      });
    }

    // load all of the settings from workspaces
    await briefcaseDb.loadWorkspaceSettings();

    if (openMode === OpenMode.ReadWrite && CodeService.createForIModel) {
      try {
        briefcaseDb._codeService = await CodeService.createForIModel(briefcaseDb);
        this.onCodeServiceCreated.raiseEvent(briefcaseDb);
      } catch (e: any) {
        if ((e as CodeService.Error).errorId !== "NoCodeIndex") { // no code index means iModel isn't enforcing codes.
          Logger.logWarning(loggerCategory, `The CodeService is not available for this briefcase: errorId: ${(e as CodeService.Error).errorId}, errorMessage; ${e.message}. Proceeding with BriefcaseDb.open(), but all operations involving codes will fail.`);
          briefcaseDb._codeService = {
            verifyCode: (props: CodeService.ElementCodeProps) => {
              if (!Code.isEmpty(props.props.code)) {
                e.message = `The CodeService is not available for this briefcase: errorId: ${(e as CodeService.Error).errorId}, errorMessage; ${e.message}.`;
                throw e;
              }
            },
            appParams: {
              author: { name: "unknown" },
              origin: { name: "unknown" },
            },
            close: () => { },
            initialize: async () => { },
          };
        }
      }
    }

    this.onOpened.raiseEvent(briefcaseDb, args);
    return briefcaseDb;
  }

  /**  This is called by native code when applying a changeset */
  private onChangesetConflict(args: DbMergeChangesetConflictArgs): DbConflictResolution | undefined {
    // returning undefined will result in native handler to resolve conflict

    const category = "DgnCore";
    const interpretConflictCause = (cause: DbConflictCause) => {
      switch (cause) {
        case DbConflictCause.Data:
          return "data";
        case DbConflictCause.NotFound:
          return "not found";
        case DbConflictCause.Conflict:
          return "conflict";
        case DbConflictCause.Constraint:
          return "constraint";
        case DbConflictCause.ForeignKey:
          return "foreign key";
      }
    };

    if (args.cause === DbConflictCause.Data && !args.indirect) {
      /*
      * From SQLite Docs CHANGESET_DATA as the second argument
      * when processing a DELETE or UPDATE change if a row with the required
      * PRIMARY KEY fields is present in the database, but one or more other
      * (non primary-key) fields modified by the update do not contain the
      * expected "before" values.
      *
      * The conflicting row, in this case, is the database row with the matching
      * primary key.
      *
      * Another reason this will be invoked is when SQLITE_CHANGESETAPPLY_FKNOACTION
      * is passed ApplyChangeset(). The flag will disable CASCADE action and treat
      * them as CASCADE NONE resulting in conflict handler been called.
      */
      if (!this.txns.hasPendingTxns) {
        // This changeset is bad. However, it is already in the timeline. We must allow services such as
        // checkpoint-creation, change history, and other apps to apply any changeset that is in the timeline.
        Logger.logWarning(category, "UPDATE/DELETE before value do not match with one in db or CASCADE action was triggered.");
        args.dump();
      } else {
        if (args.tableName === "be_Prop") {
          if (args.getValueText(0, DbChangeStage.Old) === "ec_Db" && args.getValueText(1, DbChangeStage.Old) === "localDbInfo") {
            return DbConflictResolution.Replace;
          }
        }
        if (args.tableName.startsWith("ec_")) {
          return DbConflictResolution.Skip;
        }
        const msg = "UPDATE/DELETE before value do not match with one in db or CASCADE action was triggered.";
        args.setLastError(msg);
        Logger.logError(category, msg);
        args.dump();
        return DbConflictResolution.Abort;
      }
    }

    // Handle some special cases
    if (args.cause === DbConflictCause.Conflict) {
      // From the SQLite docs: "CHANGESET_CONFLICT is passed as the second argument to the conflict handler while processing an INSERT change if the operation would result in duplicate primary key values."
      // This is always a fatal error - it can happen only if the app started with a briefcase that is behind the tip and then uses the same primary key values (e.g., ElementIds)
      // that have already been used by some other app using the SAME briefcase ID that recently pushed changes. That can happen only if the app makes changes without first pulling and acquiring locks.
      if (!this.txns.hasPendingTxns) {
        // This changeset is bad. However, it is already in the timeline. We must allow services such as
        // checkpoint-creation, change history, and other apps to apply any changeset that is in the timeline.
        Logger.logWarning(category, "PRIMARY KEY INSERT CONFLICT - resolved by replacing the existing row with the incoming row");
        args.dump();
      } else {
        if (args.tableName.startsWith("ec_")) {
          return DbConflictResolution.Skip;
        }
        const msg = "PRIMARY KEY INSERT CONFLICT - rejecting this changeset";
        args.setLastError(msg);
        Logger.logError(category, msg);
        args.dump();
        return DbConflictResolution.Abort;
      }
    }

    if (args.cause === DbConflictCause.ForeignKey) {
      // Note: No current or conflicting row information is provided if it's a FKey conflict
      // Since we abort on FKey conflicts, always try and provide details about the error
      const nConflicts = args.getForeignKeyConflicts();

      // Note: There is no performance implication of follow code as it happen toward end of
      // apply_changeset only once so we be querying value for 'DebugAllowFkViolations' only once.
      if (this[_nativeDb].queryLocalValue("DebugAllowFkViolations")) {
        Logger.logError(category, `Detected ${nConflicts} foreign key conflicts in changeset. Continuing merge as 'DebugAllowFkViolations' flag is set. Run 'PRAGMA foreign_key_check' to get list of violations.`);
        return DbConflictResolution.Skip;
      } else {
        const msg = `Detected ${nConflicts} foreign key conflicts in ChangeSet. Aborting merge.`;
        args.setLastError(msg);
        return DbConflictResolution.Abort;
      }
    }

    if (args.cause === DbConflictCause.NotFound) {
      /*
       * Note: If DbConflictCause = NotFound, the primary key was not found, and returning DbConflictResolution::Replace is
       * not an option at all - this will cause a BE_SQLITE_MISUSE error.
       */
      return DbConflictResolution.Skip;
    }

    if (args.cause === DbConflictCause.Constraint) {
      if (Logger.isEnabled(category, LogLevel.Info)) {
        Logger.logInfo(category, "------------------------------------------------------------------");
        Logger.logInfo(category, `Conflict detected - Cause: ${interpretConflictCause(args.cause)}`);
        args.dump();
      }

      Logger.logWarning(category, "Constraint conflict handled by rejecting incoming change. Constraint conflicts are NOT expected. These happen most often when two clients both insert elements with the same code. That indicates a bug in the client or the code server.");
      return DbConflictResolution.Skip;
    }

    /*
     * If we don't have a control, we always accept the incoming revision in cases of conflicts:
     *
     * + In a briefcase with no local changes, the state of a row in the Db (i.e., the final state of a previous revision)
     *   may not exactly match the initial state of the incoming revision. This will cause a conflict.
     *      - The final state of the incoming (later) revision will always be setup exactly right to accommodate
     *        cases where dependency handlers won't be available (for instance on the server), and we have to rely on
     *        the revision to correctly set the final state of the row in the Db. Therefore it's best to resolve the
     *        conflict in favor of the incoming change.
     * + In a briefcase with local changes, the state of relevant dependent properties (due to propagated indirect changes)
     *   may not correspond with the initial state of these properties in an incoming revision. This will cause a conflict.
     *      - Resolving the conflict in favor of the incoming revision may cause some dependent properties to be set
     *        incorrectly, but the dependency handlers will run anyway and set this right. The new changes will be part of
     *        a subsequent revision generated from that briefcase.
     *
     * + Note that conflicts can NEVER happen between direct changes made locally and direct changes in the incoming revision.
     *      - Only one user can make a direct change at one time, and the next user has to pull those changes before getting a
     *        lock to the same element
     *
     * + Also see comments in TxnManager::MergeDataChanges()
     */
    if (Logger.isEnabled(category, LogLevel.Info)) {
      Logger.logInfo(category, `Conflict detected - Cause: ${interpretConflictCause(args.cause)}`);
      args.dump();
      Logger.logInfo(category, "Conflicting resolved by replacing the existing entry with the change");
    }
    return DbConflictResolution.Replace;
  }

  /** If the briefcase is read-only, reopen the native briefcase for writing.
   * Execute the supplied function.
   * If the briefcase was read-only, reopen the native briefcase as read-only.
   * @note this._openMode is not changed from its initial value.
   * @internal Exported strictly for tests
   */
  public async executeWritable(func: () => Promise<void>): Promise<void> {
    const fileName = this.pathName;
    const isReadonly = this.isReadonly;
    let locks: LockControl | undefined;
    try {
      if (isReadonly) {
        this.closeAndReopen(OpenMode.ReadWrite, fileName);
        locks = this.locks;
        this.makeLockControl(); // create a ServerBasedLocks, if necessary
      }
      await func();
    } finally {
      if (isReadonly) {
        if (locks !== this._locks) { // did we have to create a ServerBasedLocks?
          this.locks[_close](); // yes, close it and reset back to previous
          this._locks = locks;
        }
        this.closeAndReopen(OpenMode.Readonly, fileName);
      }
    }
  }

  private closeAndReopen(openMode: OpenMode, fileName: string) {
    // Unclosed statements will produce BUSY error when attempting to close.
    this.clearCaches();

    // The following resets the native db's pointer to this JavaScript object.
    this[_nativeDb].closeFile();
    this[_nativeDb].openIModel(fileName, openMode);

    // Restore the native db's pointer to this JavaScript object.
    this[_nativeDb].setIModelDb(this);

    // refresh cached properties that could have been changed by another process writing to the same briefcase
    this.changeset = this[_nativeDb].getCurrentChangeset();

    // assert what should never change
    if (this.iModelId !== this[_nativeDb].getIModelId() || this.iTwinId !== this[_nativeDb].getITwinId())
      throw new Error("closeAndReopen detected change in iModelId and/or iTwinId");
  }

  /** Pull and apply changesets from iModelHub */
  public async pullChanges(arg?: PullChangesArgs): Promise<void> {
    await this.executeWritable(async () => {
      await BriefcaseManager.pullAndApplyChangesets(this, arg ?? {});
      if (!this.skipSyncSchemasOnPullAndPush)
        await SchemaSync.pull(this);
      this.initializeIModelDb();
    });

    IpcHost.notifyTxns(this, "notifyPulledChanges", this.changeset as ChangesetIndexAndId);
    this.txns.touchWatchFile();
  }

  /** Revert timeline changes and then push resulting changeset */
  public async revertAndPushChanges(arg: RevertChangesArgs): Promise<void> {
    const nativeDb = this[_nativeDb];
    if (arg.toIndex === undefined) {
      throw new IModelError(ChangeSetStatus.ApplyError, "Cannot revert without a toIndex");
    }
    if (nativeDb.hasUnsavedChanges()) {
      throw new IModelError(ChangeSetStatus.HasUncommittedChanges, "Cannot revert with unsaved changes");
    }
    if (nativeDb.hasPendingTxns()) {
      throw new IModelError(ChangeSetStatus.HasLocalChanges, "Cannot revert with pending txns");
    }

    const skipSchemaSyncPull = async <T>(func: () => Promise<T>) => {
      if (nativeDb.schemaSyncEnabled()) {
        this._skipSyncSchemasOnPullAndPush = true;
        try {
          return await func();
        } finally {
          this._skipSyncSchemasOnPullAndPush = undefined;
        }
      } else {
        return func();
      }
    };
    this.clearCaches();
    await skipSchemaSyncPull(async () => this.pullChanges({ ...arg, toIndex: undefined }));
    await this.acquireSchemaLock();

    if (nativeDb.schemaSyncEnabled()) {
      arg.skipSchemaChanges = true;
    }

    try {
      await BriefcaseManager.revertTimelineChanges(this, arg);
      this.saveChanges("Revert changes");
      if (!arg.description) {
        arg.description = `Reverted changes from ${this.changeset.index} to ${arg.toIndex}${arg.skipSchemaChanges ? " (schema changes skipped)" : ""}`;
      }
      const pushArgs = {
        description: arg.description,
        accessToken: arg.accessToken,
        mergeRetryCount: arg.mergeRetryCount,
        mergeRetryDelay: arg.mergeRetryDelay,
        pushRetryCount: arg.pushRetryCount,
        pushRetryDelay: arg.pushRetryDelay,
        retainLocks: arg.retainLocks,
      };
      await skipSchemaSyncPull(async () => this.pushChanges(pushArgs));
      this.clearCaches();
    } catch (err) {
      if (!arg.retainLocks) {
        await this.locks.releaseAllLocks();
        throw err;
      }
    } finally {
      this.abandonChanges();
    }
  }

  /** Push changes to iModelHub. */
  public async pushChanges(arg: PushChangesArgs): Promise<void> {
    if (this.briefcaseId === BriefcaseIdValue.Unassigned)
      return;

    if (this[_nativeDb].hasUnsavedChanges()) {
      throw new IModelError(ChangeSetStatus.HasUncommittedChanges, "Cannot push with unsaved changes");
    } else if (!this[_nativeDb].hasPendingTxns()) {
      // Nothing to push.
      if (!arg.retainLocks) {
        await this.locks.releaseAllLocks();
      }

      return;
    }

    // pushing changes requires a writeable briefcase
    await this.executeWritable(async () => {
      await BriefcaseManager.pullMergePush(this, arg);
      this.initializeIModelDb();
    });

    const changeset = this.changeset as ChangesetIndexAndId;
    IpcHost.notifyTxns(this, "notifyPushedChanges", changeset);
    this.txns.touchWatchFile();
  }

  public override close() {
    if (this.isBriefcase && this.isOpen && !this.isReadonly && this.txns.changeMergeManager.inProgress()) {
      this.abandonChanges();
    }
    super.close();
    this.onClosed.raiseEvent();
  }
}

/** Used to reattach Daemon from a user's accessToken for V2 checkpoints.
 * @note Reattach only happens if the previous access token either has expired or is about to expire within an application-supplied safety duration.
 */
class RefreshV2CheckpointSas {
  /** the time at which the current token should be refreshed (its expiry minus safetySeconds) */
  private _timestamp = 0;
  /** while a refresh is happening, all callers get this promise. */
  private _promise: Promise<void> | undefined;
  /** Time, in seconds, before the current token expires to obtain a new token. Default is 1 hour. */
  private _safetySeconds: number;

  constructor(sasToken: string, safetySeconds?: number) {
    this._safetySeconds = safetySeconds ?? 60 * 60; // default to 1 hour
    this.setTimestamp(sasToken);
  }

  private async performRefresh(accessToken: AccessToken, iModel: IModelDb): Promise<void> {
    this._timestamp = 0; // everyone needs to wait until token is valid

    // we're going to request that the checkpoint manager use this user's accessToken to obtain a new access token for this checkpoint's storage account.
    Logger.logInfo(BackendLoggerCategory.Authorization, "attempting to refresh sasToken for checkpoint");
    try {
      // this exchanges the supplied user accessToken for an expiring blob-store token to read the checkpoint.
      const container = iModel[_nativeDb].cloudContainer;
      if (!container)
        throw new Error("checkpoint is not from a cloud container");

      assert(undefined !== iModel.iTwinId);
      const props = await IModelHost[_hubAccess].queryV2Checkpoint({ accessToken, iTwinId: iModel.iTwinId, iModelId: iModel.iModelId, changeset: iModel.changeset });
      if (!props)
        throw new Error("can't reset checkpoint sas token");

      container.accessToken = props.sasToken;
      this.setTimestamp(props.sasToken);

      Logger.logInfo(BackendLoggerCategory.Authorization, "refreshed checkpoint sasToken successfully");
    } finally {
      this._promise = undefined;
    }
  }

  private setTimestamp(sasToken: string) {
    const exp = new URLSearchParams(sasToken).get("se");
    const sasTokenExpiry = exp ? Date.parse(exp) : 0;
    this._timestamp = sasTokenExpiry - (this._safetySeconds * 1000);
    if (this._timestamp < Date.now())
      Logger.logError(BackendLoggerCategory.Authorization, "attached with timestamp that expires before safety interval");
  }

  public async refreshSas(accessToken: AccessToken, iModel: IModelDb): Promise<void> {
    if (this._timestamp > Date.now())
      return; // current token is fine

    if (undefined === this._promise) // has reattach already begun?
      this._promise = this.performRefresh(accessToken, iModel); // no, start it

    return this._promise;
  }

}
/** A *snapshot* iModel database file that is used for archival and data transfer purposes.
 * @see [Snapshot iModels]($docs/learning/backend/AccessingIModels.md#snapshot-imodels)
 * @see [About IModelDb]($docs/learning/backend/IModelDb.md)
 * @public
 */
export class SnapshotDb extends IModelDb {
  public override get isSnapshot() { return true; }
  private _refreshSas: RefreshV2CheckpointSas | undefined;
  /** Timer used to restart the default txn on the SnapshotDb after some inactivity. This is only used for checkpoints.
   *  Restarting the default txn lets CloudSqlite know that any blocks that may have been read may now be ejected.
   *  Without restarting the default txn, CloudSQLite can get into a state where it can not evict any blocks to make space for more blocks.
   */
  private _restartDefaultTxnTimer?: NodeJS.Timeout;
  private _createClassViewsOnClose?: boolean;
  public static readonly onOpen = new BeEvent<(path: LocalFileName, opts?: SnapshotDbOpenArgs) => void>();
  public static readonly onOpened = new BeEvent<(_iModelDb: SnapshotDb) => void>();

  private constructor(nativeDb: IModelJsNative.DgnDb, key: string) {
    super({ nativeDb, key, changeset: nativeDb.getCurrentChangeset() });
    this._openMode = nativeDb.isReadonly() ? OpenMode.Readonly : OpenMode.ReadWrite;
  }

  public static override findByKey(key: string): SnapshotDb {
    return super.findByKey(key) as SnapshotDb;
  }

  public static override tryFindByKey(key: string): SnapshotDb | undefined {
    const db = super.tryFindByKey(key);
    return db?.isSnapshotDb() ? db : undefined;
  }

  /** Create an *empty* local [Snapshot]($docs/learning/backend/AccessingIModels.md#snapshot-imodels) iModel file.
   * Snapshots are not synchronized with iModelHub, so do not have a change timeline.
   * @note: A *snapshot* cannot be modified after [[close]] is called.
   * @param filePath The file that will contain the new iModel *snapshot*
   * @param options The parameters that define the new iModel *snapshot*
   * @returns A writeable SnapshotDb
   * @see [Snapshot iModels]($docs/learning/backend/AccessingIModels.md#snapshot-imodels)
   */
  public static createEmpty(filePath: LocalFileName, options: CreateEmptySnapshotIModelProps): SnapshotDb {
    const nativeDb = new IModelNative.platform.DgnDb();
    nativeDb.createIModel(filePath, options);
    nativeDb.resetBriefcaseId(BriefcaseIdValue.Unassigned);

    const snapshotDb = new SnapshotDb(nativeDb, Guid.createValue());
    snapshotDb.channels.addAllowedChannel(ChannelControl.sharedChannelName);
    if (options.createClassViews)
      snapshotDb._createClassViewsOnClose = true; // save flag that will be checked when close() is called
    return snapshotDb;
  }

  /** Create a local [Snapshot]($docs/learning/backend/AccessingIModels.md#snapshot-imodels) iModel file, using this iModel as a *seed* or starting point.
   * Snapshots are not synchronized with iModelHub, so do not have a change timeline.
   * @note: A *snapshot* cannot be modified after [[close]] is called.
   * @param iModelDb The snapshot will be initialized from the current contents of this iModelDb
   * @param snapshotFile The file that will contain the new iModel *snapshot*
   * @param options Optional properties that determine how the snapshot iModel is created.
   * @returns A writeable SnapshotDb
   * @see [Snapshot iModels]($docs/learning/backend/AccessingIModels.md#snapshot-imodels)
   */
  public static createFrom(iModelDb: IModelDb, snapshotFile: string, options?: CreateSnapshotIModelProps): SnapshotDb {
    iModelDb.performCheckpoint();
    IModelJsFs.copySync(iModelDb.pathName, snapshotFile);

    const nativeDb = new IModelNative.platform.DgnDb();
    nativeDb.openIModel(snapshotFile, OpenMode.ReadWrite, undefined);
    nativeDb.vacuum();

    // Replace iModelId if seedFile is a snapshot, preserve iModelId if seedFile is an iModelHub-managed briefcase
    if (!BriefcaseManager.isValidBriefcaseId(nativeDb.getBriefcaseId()))
      nativeDb.setIModelId(Guid.createValue());

    nativeDb.deleteLocalValue(BriefcaseLocalValue.StandaloneEdit);
    nativeDb.saveChanges();
    nativeDb.deleteAllTxns();
    nativeDb.resetBriefcaseId(BriefcaseIdValue.Unassigned);

    const snapshotDb = new SnapshotDb(nativeDb, Guid.createValue());
    if (options?.createClassViews)
      snapshotDb._createClassViewsOnClose = true; // save flag that will be checked when close() is called

    return snapshotDb;
  }

  /** open this SnapshotDb read/write, strictly to apply incoming changesets. Used for creating new checkpoints.
   * @internal
   */
  public static openForApplyChangesets(path: LocalFileName, props?: SnapshotDbOpenArgs): SnapshotDb {
    const file = { path, key: props?.key };
    const nativeDb = this.openDgnDb(file, OpenMode.ReadWrite, undefined, props);
    assert(undefined !== file.key);
    return new SnapshotDb(nativeDb, file.key);
  }

  /** Open a read-only iModel *snapshot*.
   * @param path the full path of the snapshot iModel file to open.
   * @param props options for opening snapshot
   * @see [[close]]
   * @throws [[IModelError]] If the file is not found or is not a valid *snapshot*.
   */
  public static openFile(path: LocalFileName, opts?: SnapshotDbOpenArgs): SnapshotDb {
    this.onOpen.raiseEvent(path, opts);
    const file = { path, key: opts?.key };
    const wasKeyUndefined = opts?.key === undefined;
    const nativeDb = this.openDgnDb(file, OpenMode.Readonly, undefined, opts);
    if (wasKeyUndefined) {
      file.key = `${nativeDb.getIModelId()}:${nativeDb.getCurrentChangeset().id}`;
    }
    assert(undefined !== file.key);
    const db = new SnapshotDb(nativeDb, file.key);
    this.onOpened.raiseEvent(db);
    return db;
  }

  private static async attachAndOpenCheckpoint(checkpoint: CheckpointProps): Promise<SnapshotDb> {
    const { dbName, container } = await V2CheckpointManager.attach(checkpoint);
    const key = CheckpointManager.getKey(checkpoint);
    const db = SnapshotDb.openFile(dbName, { key, container });
    await db.loadWorkspaceSettings();
    return db;
  }

  /** @internal */
  public static async openCheckpointFromRpc(checkpoint: CheckpointProps): Promise<SnapshotDb> {
    const snapshot = await this.attachAndOpenCheckpoint(checkpoint);
    snapshot._iTwinId = checkpoint.iTwinId;
    try {
      CheckpointManager.validateCheckpointGuids(checkpoint, snapshot);
    } catch (err: any) {
      snapshot.close();
      throw err;
    }

    // unref timer, so it doesn't prevent a process from shutting down.
    snapshot._restartDefaultTxnTimer = setTimeout(() => {
      snapshot.restartDefaultTxn();
    }, (10 * 60) * 1000).unref(); // 10 minutes
    // eslint-disable-next-line @typescript-eslint/no-non-null-assertion
    snapshot._refreshSas = new RefreshV2CheckpointSas(snapshot[_nativeDb].cloudContainer!.accessToken, checkpoint.reattachSafetySeconds);
    return snapshot;
  }

  /**
   * Open a Checkpoint directly from its cloud container.
   * @beta
   */
  public static async openCheckpoint(args: OpenCheckpointArgs): Promise<SnapshotDb> {
    return this.attachAndOpenCheckpoint(await CheckpointManager.toCheckpointProps(args));
  }

  /** Used to refresh the container sasToken using the current user's accessToken.
   * Also restarts the timer which causes the default txn to be restarted on db if the timer activates.
   * @internal
   */
  public override async refreshContainerForRpc(userAccessToken: AccessToken): Promise<void> {
    this._restartDefaultTxnTimer?.refresh();
    return this._refreshSas?.refreshSas(userAccessToken, this);
  }

  /** @internal */
  public override beforeClose(): void {
    super.beforeClose();

    if (this._restartDefaultTxnTimer)
      clearTimeout(this._restartDefaultTxnTimer);

    if (this._createClassViewsOnClose) { // check for flag set during create
      if (BentleyStatus.SUCCESS !== this[_nativeDb].createClassViewsInDb()) {
        throw new IModelError(IModelStatus.SQLiteError, "Error creating class views");
      } else {
        this.saveChanges();
      }
    }
  }
}

/**
 * Standalone iModels are read/write files that are not associated with an iTwin or managed by iModelHub.
 * They are relevant only for testing, or for small-scale single-user scenarios.
 * Standalone iModels are designed such that the API for Standalone iModels and Briefcase
 * iModels (those synchronized with iModelHub) are as similar and consistent as possible.
 * This leads to a straightforward process where the a user starts with StandaloneDb and can
 * optionally choose to upgrade to an iTwin.
 *
 * Some additional details. Standalone iModels:
 * - always have [Guid.empty]($bentley) for their iTwinId (they are "unassociated" files)
 * - always have BriefcaseId === [BriefcaseIdValue.Unassigned]($common)
 * - are connected to the frontend via [BriefcaseConnection.openStandalone]($frontend)
 * - may be opened without supplying any user credentials
 * - may be opened read/write
 * - cannot apply a changeset to nor generate a changesets (since there is no timeline from which to get/push changesets)
 * @public
 */
export class StandaloneDb extends BriefcaseDb {
  public override get isStandalone(): boolean { return true; }
  protected override get useLockServer() { return false; } // standalone iModels have no lock server
  public static override findByKey(key: string): StandaloneDb {
    return super.findByKey(key) as StandaloneDb;
  }

  public static override tryFindByKey(key: string): StandaloneDb | undefined {
    const db = super.tryFindByKey(key);
    return db?.isStandaloneDb() ? db : undefined;
  }

  /** Create an *empty* standalone iModel.
   * @param filePath The file path for the iModel
   * @param args The parameters that define the new iModel
   */
  public static createEmpty(filePath: LocalFileName, args: CreateEmptyStandaloneIModelProps): StandaloneDb {
    const nativeDb = new IModelNative.platform.DgnDb();
    nativeDb.createIModel(filePath, args);
    nativeDb.saveLocalValue(BriefcaseLocalValue.StandaloneEdit, args.allowEdit);
    nativeDb.setITwinId(Guid.empty);
    nativeDb.resetBriefcaseId(BriefcaseIdValue.Unassigned);
    nativeDb.saveChanges();
    const db = new StandaloneDb({ nativeDb, key: Guid.createValue(), briefcaseId: BriefcaseIdValue.Unassigned, openMode: OpenMode.ReadWrite });
    db.channels.addAllowedChannel(ChannelControl.sharedChannelName);
    return db;
  }

  /**
   * Upgrades the schemas in the standalone iModel file.
   * Note that the upgrade requires that the file be closed, and will leave it back in the closed state.
   * @param filePath Full path name of the standalone iModel file.
   * @see ($docs/learning/backend/IModelDb.md#upgrading-schemas-in-an-imodel)
   * @see [[StandaloneDb.validateSchemas]]
   */
  public static upgradeStandaloneSchemas(filePath: LocalFileName) {
    let nativeDb = this.openDgnDb({ path: filePath }, OpenMode.ReadWrite, { profile: ProfileOptions.Upgrade, schemaLockHeld: true });
    nativeDb.saveChanges();
    nativeDb.closeFile();
    nativeDb = this.openDgnDb({ path: filePath }, OpenMode.ReadWrite, { domain: DomainOptions.Upgrade, schemaLockHeld: true });
    nativeDb.saveChanges();
    nativeDb.closeFile();
  }

  /** Creates or updates views in the iModel to permit visualizing the EC content as ECClasses and ECProperties rather than raw database tables and columns.
   * This can be helpful when debugging the EC data, especially when the raw tables make use of shared columns or spread data across multiple tables.
   * @throws IModelError if view creation failed.
   * @note The views are strictly intended for developers and debugging purposes only - they should not be used in application code.
   * @beta
   */
  public createClassViews(): void {
    const result = this[_nativeDb].createClassViewsInDb();
    if (BentleyStatus.SUCCESS !== result)
      throw new IModelError(result, "Error creating class views");
    else
      this.saveChanges();
  }

  /** Open a standalone iModel file.
   * @param filePath The path of the standalone iModel file.
   * @param openMode Optional open mode for the standalone iModel. The default is read/write.
   * @throws [[IModelError]] if the file is not a standalone iModel.
   * @see [BriefcaseConnection.openStandalone]($frontend) to open a StandaloneDb from the frontend
   */
  public static openFile(filePath: LocalFileName, openMode: OpenMode = OpenMode.ReadWrite, options?: SnapshotDbOpenArgs): StandaloneDb {
    const file = { path: filePath, key: options?.key };
    const nativeDb = this.openDgnDb(file, openMode, undefined, options);

    try {
      const iTwinId = nativeDb.getITwinId();
      if (iTwinId !== Guid.empty) // a "standalone" iModel means it is not associated with an iTwin
        throw new IModelError(IModelStatus.WrongIModel, `${filePath} is not a Standalone iModel. iTwinId=${iTwinId}`);
      assert(undefined !== file.key);
      const db = new StandaloneDb({ nativeDb, key: file.key, openMode, briefcaseId: BriefcaseIdValue.Unassigned });
      return db;
    } catch (error) {
      nativeDb.closeFile();
      throw error;
    }
  }

  /** Convert an iModel stored on the local file system into a StandaloneDb, chiefly for testing purposes.
   * The file must not be open in any application.
   * @param iModelFileName the path to the iModel on the local file system.
   * @beta
   */
  public static convertToStandalone(iModelFileName: LocalFileName): void {
    const nativeDb = new IModelNative.platform.DgnDb();
    nativeDb.openIModel(iModelFileName, OpenMode.ReadWrite);
    nativeDb.setITwinId(Guid.empty); // empty iTwinId means "standalone"
    nativeDb.saveChanges(); // save change to iTwinId
    nativeDb.deleteAllTxns(); // necessary before resetting briefcaseId
    nativeDb.resetBriefcaseId(BriefcaseIdValue.Unassigned); // standalone iModels should always have BriefcaseId unassigned
    nativeDb.saveLocalValue("StandaloneEdit", JSON.stringify({ txns: true }));
    nativeDb.saveChanges(); // save change to briefcaseId
    nativeDb.closeFile();
  }
}<|MERGE_RESOLUTION|>--- conflicted
+++ resolved
@@ -70,12 +70,8 @@
 import { IModelDbFonts } from "./IModelDbFonts";
 import { createIModelDbFonts } from "./internal/IModelDbFontsImpl";
 import { _close, _hubAccess, _nativeDb, _releaseAllLocks } from "./internal/Symbols";
-<<<<<<< HEAD
 import { EntityClass, PropertyHandler, SchemaContext, SchemaJsonLocater } from "@itwin/ecschema-metadata";
-=======
-import { SchemaContext, SchemaJsonLocater } from "@itwin/ecschema-metadata";
 import { SchemaMap } from "./Schema";
->>>>>>> e0d28a16
 
 // spell:ignore fontid fontmap
 
