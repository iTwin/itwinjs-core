--- conflicted
+++ resolved
@@ -11,13 +11,8 @@
 import * as touch from "touch";
 import { IModelJsNative } from "@bentley/imodeljs-native";
 import {
-<<<<<<< HEAD
-  AccessToken, assert, BeEvent, BentleyStatus, ChangeSetStatus, DbChangeStage, DbConflictCause, DbConflictResolution, DbResult, Guid, GuidString, Id64, Id64Arg, Id64Array, Id64Set, Id64String,
-  IModelStatus, JsonUtils, Logger, LogLevel, OpenMode, UnexpectedErrors,
-=======
   AccessToken, assert, BeEvent, BentleyStatus, ChangeSetStatus, DbChangeStage, DbConflictCause, DbConflictResolution, DbOpcode, DbResult, DbValueType,
   Guid, GuidString, Id64, Id64Arg, Id64Array, Id64Set, Id64String, IModelStatus, JsonUtils, Logger, LogLevel, OpenMode,
->>>>>>> af8a2cf3
 } from "@itwin/core-bentley";
 import {
   AxisAlignedBox3d, BRepGeometryCreate, BriefcaseId, BriefcaseIdValue, CategorySelectorProps, ChangesetIdWithIndex, ChangesetIndexAndId, Code,
@@ -62,42 +57,12 @@
 import { TxnManager } from "./TxnManager";
 import { DrawingViewDefinition, SheetViewDefinition, ViewDefinition } from "./ViewDefinition";
 import { ViewStore } from "./ViewStore";
-<<<<<<< HEAD
 import { BaseSettings, SettingDictionary, SettingName, SettingResolver, SettingsPriority, SettingType } from "./workspace/Settings";
 import { Workspace } from "./workspace/Workspace";
 import { ComputeRangesForTextLayoutArgs, TextLayoutRanges } from "./TextAnnotationLayout";
 import { _implementationProhibited, _nativeDb } from "./internal/Internal";
 import { ChangesetConflictArgs } from "./internal/ChangesetConflictArgs";
 import type { BlobContainer } from "./BlobContainerService";
-=======
-import { Setting, SettingsContainer, SettingsDictionary, SettingsPriority } from "./workspace/Settings";
-import { Workspace, WorkspaceDbLoadError, WorkspaceDbLoadErrors, WorkspaceDbSettingsProps, WorkspaceSettingNames } from "./workspace/Workspace";
-import { constructWorkspace, OwnedWorkspace, throwWorkspaceDbLoadErrors } from "./internal/workspace/WorkspaceImpl";
-import { SettingsImpl } from "./internal/workspace/SettingsImpl";
-
-import type { BlobContainer } from "./BlobContainerService";
-
-/** @internal */
-export interface ChangesetConflictArgs {
-  cause: DbConflictCause;
-  opcode: DbOpcode;
-  indirect: boolean;
-  tableName: string;
-  changesetFile?: string;
-  columnCount: number;
-  getForeignKeyConflicts: () => number;
-  dump: () => void;
-  setLastError: (message: string) => void;
-  getPrimaryKeyColumns: () => number[];
-  getValueType: (columnIndex: number, stage: DbChangeStage) => DbValueType | null | undefined;
-  getValueBinary: (columnIndex: number, stage: DbChangeStage) => Uint8Array | null | undefined;
-  getValueId: (columnIndex: number, stage: DbChangeStage) => Id64String | null | undefined;
-  getValueText: (columnIndex: number, stage: DbChangeStage) => string | null | undefined;
-  getValueInteger: (columnIndex: number, stage: DbChangeStage) => number | null | undefined;
-  getValueDouble: (columnIndex: number, stage: DbChangeStage) => number | null | undefined;
-  isValueNull: (columnIndex: number, stage: DbChangeStage) => boolean | undefined;
-}
->>>>>>> af8a2cf3
 
 // spell:ignore fontid fontmap
 
@@ -1475,13 +1440,8 @@
   }
 
   /** Load all setting dictionaries in this iModel into `this.workspace.settings` */
-<<<<<<< HEAD
-  private loadSettingDictionaries() {
+  private loadIModelSettings() {
     if (!this[_nativeDb].isOpen())
-=======
-  private loadIModelSettings() {
-    if (!this.nativeDb.isOpen())
->>>>>>> af8a2cf3
       return;
 
     this.withSqliteStatement("SELECT Name,StrData FROM be_Prop WHERE Namespace=?", (stmt) => {
