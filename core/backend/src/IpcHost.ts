/*---------------------------------------------------------------------------------------------
* Copyright (c) Bentley Systems, Incorporated. All rights reserved.
* See LICENSE.md in the project root for license terms and full copyright notice.
*--------------------------------------------------------------------------------------------*/
/** @packageDocumentation
 * @module NativeApp
 */

import { IModelJsNative } from "@bentley/imodeljs-native";
import { assert, BentleyError, IModelStatus, Logger, LogLevel, OpenMode } from "@itwin/core-bentley";
import {
  ChangesetIndex, ChangesetIndexAndId, EditingScopeNotifications, getPullChangesIpcChannel, IModelConnectionProps, IModelError, IModelNotFoundResponse, IModelRpcProps,
  ipcAppChannels, IpcAppFunctions, IpcAppNotifications, IpcInvokeReturn, IpcListener, IpcSocketBackend, iTwinChannel,
<<<<<<< HEAD
  OpenBriefcaseProps, OpenCheckpointArgs, PullChangesOptions, RemoveFunction, SnapshotOpenOptions, StandaloneOpenOptions, TileTreeContentIds, TxnNotifications,
=======
  ITwinError,
  OpenBriefcaseProps, OpenCheckpointArgs, PullChangesOptions, RemoveFunction, StandaloneOpenOptions, TileTreeContentIds, TxnNotifications,
>>>>>>> 111ab905
} from "@itwin/core-common";
import { ProgressFunction, ProgressStatus } from "./CheckpointManager";
import { BriefcaseDb, IModelDb, SnapshotDb, StandaloneDb } from "./IModelDb";
import { IModelHost, IModelHostOptions } from "./IModelHost";
import { cancelTileContentRequests } from "./rpc-impl/IModelTileRpcImpl";
import { IModelNative } from "./internal/NativePlatform";
import { _nativeDb } from "./internal/Symbols";

/**
  * Options for [[IpcHost.startup]]
  * @public
  */
export interface IpcHostOpts {
  iModelHost?: IModelHostOptions;
  ipcHost?: {
    /** The Ipc socket to use for communications with frontend. Allows undefined only for headless tests. */
    socket?: IpcSocketBackend;

    /** don't send stack information on exceptions */
    exceptions?: {
      noStack?: boolean;
    };
  };
}

/**
 * Used by applications that have a dedicated backend. IpcHosts may send messages to their corresponding IpcApp.
 * @note if either end terminates, the other must too.
 * @public
 */
export class IpcHost {
  public static noStack = false;
  private static _ipc: IpcSocketBackend | undefined;
  /** Get the implementation of the [IpcSocketBackend]($common) interface. */
  private static get ipc(): IpcSocketBackend { return this._ipc!; } // eslint-disable-line @typescript-eslint/no-non-null-assertion
  /** Determine whether Ipc is available for this backend. This will only be true if [[startup]] has been called on this class. */
  public static get isValid(): boolean { return undefined !== this._ipc; }

  /**
   * Send a message to the frontend over an Ipc channel.
   * @param channel the name of the channel matching the name registered with [[IpcApp.addListener]].
   * @param data The content of the message.
   */
  public static send(channel: string, ...data: any[]): void {
    this.ipc.send(iTwinChannel(channel), ...data);
  }

  /**
   * Establish a handler for an Ipc channel to receive [[Frontend.invoke]] calls
   * @param channel The name of the channel for this handler.
   * @param handler A function that supplies the implementation for `channel`
   * @note returns A function to call to remove the handler.
   */
  public static handle(channel: string, handler: (...args: any[]) => Promise<any>): RemoveFunction {
    return this.ipc.handle(iTwinChannel(channel), handler);
  }
  /**
   * Establish a handler to receive messages sent via [[IpcApp.send]].
   * @param channel The name of the channel for the messages.
   * @param listener A function called when messages are sent over `channel`
   * @note returns A function to call to remove the listener.
   */
  public static addListener(channel: string, listener: IpcListener): RemoveFunction {
    return this.ipc.addListener(iTwinChannel(channel), listener);
  }
  /**
   * Remove a previously registered listener
   * @param channel The name of the channel for the listener previously registered with [[addListener]]
   * @param listener The function passed to [[addListener]]
   */
  public static removeListener(channel: string, listener: IpcListener): void {
    this.ipc.removeListener(iTwinChannel(channel), listener);
  }

  private static notify(channel: string, briefcase: BriefcaseDb | StandaloneDb, methodName: string, ...args: any[]) {
    if (this.isValid)
      return this.send(`${channel}/${briefcase.key}`, methodName, ...args);
  }

  /** @internal */
  public static notifyIpcFrontend<T extends keyof IpcAppNotifications>(methodName: T, ...args: Parameters<IpcAppNotifications[T]>) {
    return IpcHost.send(ipcAppChannels.appNotify, methodName, ...args);
  }

  /** @internal */
  public static notifyTxns<T extends keyof TxnNotifications>(briefcase: BriefcaseDb | StandaloneDb, methodName: T, ...args: Parameters<TxnNotifications[T]>) {
    this.notify(ipcAppChannels.txns, briefcase, methodName, ...args);
  }

  /** @internal */
  public static notifyEditingScope<T extends keyof EditingScopeNotifications>(briefcase: BriefcaseDb | StandaloneDb, methodName: T, ...args: Parameters<EditingScopeNotifications[T]>) {
    this.notify(ipcAppChannels.editingScope, briefcase, methodName, ...args);
  }

  /**
   * Start the backend of an Ipc app.
   * @param opt
   * @note this method calls [[IModelHost.startup]] internally.
   */
  public static async startup(opt?: IpcHostOpts): Promise<void> {
    this._ipc = opt?.ipcHost?.socket;
    if (opt?.ipcHost?.exceptions?.noStack)
      this.noStack = true;

    if (this.isValid) { // for tests, we use IpcHost but don't have a frontend
      IpcAppHandler.register();
    }

    await IModelHost.startup(opt?.iModelHost);
  }

  /** Shutdown IpcHost backend. Also calls [[IModelHost.shutdown]] */
  public static async shutdown(): Promise<void> {
    this._ipc = undefined;
    await IModelHost.shutdown();
  }
}

/**
 * Base class for all implementations of an Ipc interface.
 *
 * Create a subclass to implement your Ipc interface. Your class should be declared like this:
 * ```ts
 * class MyHandler extends IpcHandler implements MyInterface
 * ```
 * to ensure all methods and signatures are correct.
 *
 * Then, call `MyClass.register` at startup to connect your class to your channel.
 * @public
 */
export abstract class IpcHandler {
  /**
   * All subclasses *must* implement this method to specify their channel name.
   *
   * Channel names are the key that connects Handlers and senders. The channel name of IpcHandlers must exactly match the name used by senders.
   * By convention, channel names should be prefixed by a *namespace* (e.g. `${appName}/`)
   * unique enough to disambiguate them from channels for other apps that may be running in the same processes.
   */
  public abstract get channelName(): string;

  /**
   * Register this class as the handler for methods on its channel. This static method creates a new instance
   * that becomes the handler and is `this` when its methods are called.
   * @returns A function that can be called to remove the handler.
   * @note this method should only be called once per channel. If it is called multiple times, subsequent calls replace the previous ones.
   */
  public static register(): RemoveFunction {
    const impl = new (this as any)() as IpcHandler; // create an instance of subclass. "as any" is necessary because base class is abstract
    const prohibitedFunctions = Object.getOwnPropertyNames(Object.getPrototypeOf({}));

    return IpcHost.handle(impl.channelName, async (_evt: Event, funcName: string, ...args: any[]): Promise<IpcInvokeReturn> => {
      try {
        if (prohibitedFunctions.includes(funcName))
          throw new Error(`Method "${funcName}" not available for channel: ${impl.channelName}`);

        const func = (impl as any)[funcName];
        if (typeof func !== "function")
          throw new IModelError(IModelStatus.FunctionNotFound, `Method "${impl.constructor.name}.${funcName}" not found on IpcHandler registered for channel: ${impl.channelName}`);

        return { result: await func.call(impl, ...args) };
      } catch (err: any) {
        let ret: IpcInvokeReturn;
        if (ITwinError.isITwinError(err)) {
          // TODO: Should metadata be left out? It is left out in the original error implementation..
          // eslint-disable-next-line @typescript-eslint/no-unused-vars
          const { namespace, errorKey, message, stack, metadata, ...rest } = err;
          ret = {
            iTwinError:
            {
              namespace,
              errorKey,
              message,
              ...rest,
            },
          };
          if (!IpcHost.noStack)
            ret.iTwinError.stack = stack;
        } else {
          ret = {
            error:
              {
                name: err.hasOwnProperty("name") ? err.name : err.constructor?.name ?? "Unknown Error",
                message: err.message ?? BentleyError.getErrorMessage(err),
                errorNumber: err.errorNumber ?? 0,
              },
          };
          if (!IpcHost.noStack)
            ret.error.stack = BentleyError.getErrorStack(err);
        }
        return ret;
      }
    });
  }
}

/**
 * Implementation  of IpcAppFunctions
 */
class IpcAppHandler extends IpcHandler implements IpcAppFunctions {
  public get channelName() { return ipcAppChannels.functions; }

  private _iModelKeyToPullStatus = new Map<string, ProgressStatus>();

  public async log(_timestamp: number, level: LogLevel, category: string, message: string, metaData?: any): Promise<void> {
    switch (level) {
      case LogLevel.Error:
        Logger.logError(category, message, metaData);
        break;
      case LogLevel.Info:
        Logger.logInfo(category, message, metaData);
        break;
      case LogLevel.Trace:
        Logger.logTrace(category, message, metaData);
        break;
      case LogLevel.Warning:
        Logger.logWarning(category, message, metaData);
        break;
    }
  }

  public async cancelTileContentRequests(tokenProps: IModelRpcProps, contentIds: TileTreeContentIds[]): Promise<void> {
    return cancelTileContentRequests(tokenProps, contentIds);
  }
  public async cancelElementGraphicsRequests(key: string, requestIds: string[]): Promise<void> {
    return IModelDb.findByKey(key)[_nativeDb].cancelElementGraphicsRequests(requestIds);
  }
  public async openBriefcase(args: OpenBriefcaseProps): Promise<IModelConnectionProps> {
    const db = await BriefcaseDb.open(args);
    return db.toJSON();
  }
  public async openCheckpoint(checkpoint: OpenCheckpointArgs): Promise<IModelConnectionProps> {
    return (await SnapshotDb.openCheckpoint(checkpoint)).getConnectionProps();
  }
  public async openStandalone(filePath: string, openMode: OpenMode, opts?: StandaloneOpenOptions): Promise<IModelConnectionProps> {
    return StandaloneDb.openFile(filePath, openMode, opts).getConnectionProps();
  }
  public async openSnapshot(filePath: string, opts?: SnapshotOpenOptions): Promise<IModelConnectionProps> {
    let resolvedFileName: string | undefined = filePath;
    if (IModelHost.snapshotFileNameResolver) {
      resolvedFileName = IModelHost.snapshotFileNameResolver.tryResolveFileName(filePath);
      if (!resolvedFileName)
        throw new IModelNotFoundResponse();
    }
    return SnapshotDb.openFile(resolvedFileName, opts).getConnectionProps();
  }
  public async closeIModel(key: string): Promise<void> {
    IModelDb.findByKey(key).close();
  }
  public async saveChanges(key: string, description?: string): Promise<void> {
    IModelDb.findByKey(key).saveChanges(description);
  }
  public async hasPendingTxns(key: string): Promise<boolean> {
    return IModelDb.findByKey(key)[_nativeDb].hasPendingTxns();
  }

  public async isUndoPossible(key: string): Promise<boolean> {
    return IModelDb.findByKey(key)[_nativeDb].isUndoPossible();
  }
  public async isRedoPossible(key: string): Promise<boolean> {
    return IModelDb.findByKey(key)[_nativeDb].isRedoPossible();
  }
  public async getUndoString(key: string): Promise<string> {
    return IModelDb.findByKey(key)[_nativeDb].getUndoString();
  }
  public async getRedoString(key: string): Promise<string> {
    return IModelDb.findByKey(key)[_nativeDb].getUndoString();
  }

  public async pullChanges(key: string, toIndex?: ChangesetIndex, options?: PullChangesOptions): Promise<ChangesetIndexAndId> {
    const iModelDb = BriefcaseDb.findByKey(key);

    this._iModelKeyToPullStatus.set(key, ProgressStatus.Continue);
    const checkAbort = () => this._iModelKeyToPullStatus.get(key) ?? ProgressStatus.Continue;

    let onProgress: ProgressFunction | undefined;
    if (options?.reportProgress) {
      const progressCallback: ProgressFunction = (loaded, total) => {
        IpcHost.send(getPullChangesIpcChannel(iModelDb.iModelId), { loaded, total });
        return checkAbort();
      };
      onProgress = throttleProgressCallback(progressCallback, checkAbort, options?.progressInterval);
    } else if (options?.enableCancellation) {
      onProgress = checkAbort;
    }

    try {
      await iModelDb.pullChanges({ toIndex, onProgress });
    } finally {
      this._iModelKeyToPullStatus.delete(key);
    }

    return iModelDb.changeset as ChangesetIndexAndId;
  }
  public async cancelPullChangesRequest(key: string): Promise<void> {
    this._iModelKeyToPullStatus.set(key, ProgressStatus.Abort);
  }

  public async pushChanges(key: string, description: string): Promise<ChangesetIndexAndId> {
    const iModelDb = BriefcaseDb.findByKey(key);
    await iModelDb.pushChanges({ description });
    return iModelDb.changeset as ChangesetIndexAndId;
  }

  public async toggleGraphicalEditingScope(key: string, startSession: boolean): Promise<boolean> {
    const val: IModelJsNative.ErrorStatusOrResult<any, boolean> = IModelDb.findByKey(key)[_nativeDb].setGeometricModelTrackingEnabled(startSession);
    if (val.error)
      throw new IModelError(val.error.status, "Failed to toggle graphical editing scope");
    assert(undefined !== val.result);
    return val.result;
  }
  public async isGraphicalEditingSupported(key: string): Promise<boolean> {
    return IModelDb.findByKey(key)[_nativeDb].isGeometricModelTrackingSupported();
  }

  public async reverseTxns(key: string, numOperations: number): Promise<IModelStatus> {
    return IModelDb.findByKey(key)[_nativeDb].reverseTxns(numOperations);
  }
  public async reverseAllTxn(key: string): Promise<IModelStatus> {
    return IModelDb.findByKey(key)[_nativeDb].reverseAll();
  }
  public async reinstateTxn(key: string): Promise<IModelStatus> {
    return IModelDb.findByKey(key)[_nativeDb].reinstateTxn();
  }
  public async restartTxnSession(key: string): Promise<void> {
    return IModelDb.findByKey(key)[_nativeDb].restartTxnSession();
  }

  public async queryConcurrency(pool: "io" | "cpu"): Promise<number> {
    return IModelNative.platform.queryConcurrency(pool);
  }
}

/**
 * Prevents progress callback being called more frequently when provided interval.
 * @internal
 */
export function throttleProgressCallback(func: ProgressFunction, checkAbort: () => ProgressStatus, progressInterval?: number): ProgressFunction {
  const interval = progressInterval ?? 250; // by default, only send progress events every 250 milliseconds
  let nextTime = Date.now() + interval;
  const progressCallback: ProgressFunction = (loaded, total) => {
    const now = Date.now();
    if (loaded >= total || now >= nextTime) {
      nextTime = now + interval;
      return func(loaded, total);
    }
    return checkAbort();
  };

  return progressCallback;
}<|MERGE_RESOLUTION|>--- conflicted
+++ resolved
@@ -11,12 +11,8 @@
 import {
   ChangesetIndex, ChangesetIndexAndId, EditingScopeNotifications, getPullChangesIpcChannel, IModelConnectionProps, IModelError, IModelNotFoundResponse, IModelRpcProps,
   ipcAppChannels, IpcAppFunctions, IpcAppNotifications, IpcInvokeReturn, IpcListener, IpcSocketBackend, iTwinChannel,
-<<<<<<< HEAD
+  ITwinError,
   OpenBriefcaseProps, OpenCheckpointArgs, PullChangesOptions, RemoveFunction, SnapshotOpenOptions, StandaloneOpenOptions, TileTreeContentIds, TxnNotifications,
-=======
-  ITwinError,
-  OpenBriefcaseProps, OpenCheckpointArgs, PullChangesOptions, RemoveFunction, StandaloneOpenOptions, TileTreeContentIds, TxnNotifications,
->>>>>>> 111ab905
 } from "@itwin/core-common";
 import { ProgressFunction, ProgressStatus } from "./CheckpointManager";
 import { BriefcaseDb, IModelDb, SnapshotDb, StandaloneDb } from "./IModelDb";
@@ -197,11 +193,11 @@
         } else {
           ret = {
             error:
-              {
-                name: err.hasOwnProperty("name") ? err.name : err.constructor?.name ?? "Unknown Error",
-                message: err.message ?? BentleyError.getErrorMessage(err),
-                errorNumber: err.errorNumber ?? 0,
-              },
+            {
+              name: err.hasOwnProperty("name") ? err.name : err.constructor?.name ?? "Unknown Error",
+              message: err.message ?? BentleyError.getErrorMessage(err),
+              errorNumber: err.errorNumber ?? 0,
+            },
           };
           if (!IpcHost.noStack)
             ret.error.stack = BentleyError.getErrorStack(err);
@@ -255,8 +251,8 @@
   }
   public async openSnapshot(filePath: string, opts?: SnapshotOpenOptions): Promise<IModelConnectionProps> {
     let resolvedFileName: string | undefined = filePath;
-    if (IModelHost.snapshotFileNameResolver) {
-      resolvedFileName = IModelHost.snapshotFileNameResolver.tryResolveFileName(filePath);
+    if (IModelHost.snapshotFileNameResolver) { // eslint-disable-line @typescript-eslint/no-deprecated
+      resolvedFileName = IModelHost.snapshotFileNameResolver.tryResolveFileName(filePath); // eslint-disable-line @typescript-eslint/no-deprecated
       if (!resolvedFileName)
         throw new IModelNotFoundResponse();
     }
