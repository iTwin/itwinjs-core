--- conflicted
+++ resolved
@@ -54,19 +54,9 @@
       if (true === dbProps.prefetch)
         SQLiteDb.startCloudPrefetch(cloudContainer, gcsDbName);
 
-<<<<<<< HEAD
-    } catch (e: unknown) {
-      Logger.logError(loggerCat, `Cannot load GCS workspace: ${BentleyError.getErrorMessage(e)},
-         account=${account.accessName},
-         storage=${account.storageType},
-         isPublic=${containerProps.isPublic},
-         container=${containerProps.containerId},
-         rootDir=${ws.cloudCache?.rootDir}`
-=======
     } catch (e: any) {
       Logger.logError(loggerCat, `Cannot load GCS workspace (${e.errorNumber}): ${BentleyError.getErrorMessage(e)},`
         + `account="${account.accessName}"/"${containerProps.containerId}", storage=${account.storageType}, isPublic=${containerProps.isPublic}, cacheDir=${IModelHost.cacheDir}`
->>>>>>> d2466f83
       );
     }
   }
