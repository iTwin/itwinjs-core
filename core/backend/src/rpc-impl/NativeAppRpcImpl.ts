/*---------------------------------------------------------------------------------------------
* Copyright (c) Bentley Systems, Incorporated. All rights reserved.
* See LICENSE.md in the project root for license terms and full copyright notice.
*--------------------------------------------------------------------------------------------*/

/** @packageDocumentation
 * @module RpcInterface
 */

import { ClientRequestContext, Config, IModelStatus, Logger, LogLevel } from "@bentley/bentleyjs-core";
import {
  BriefcaseKey, BriefcaseProps, DownloadBriefcaseOptions, Events, IModelConnectionProps, IModelError, IModelRpcProps, IModelVersion, InternetConnectivityStatus,
  MobileAuthorizationClientConfiguration, NativeAppRpcInterface, OpenBriefcaseOptions, OverriddenBy, RequestBriefcaseProps, RpcInterface, RpcManager,
  StorageValue,
  TileTreeContentIds,
} from "@bentley/imodeljs-common";
import { EmitStrategy, IModelJsNative } from "@bentley/imodeljs-native";
import { AuthorizedClientRequestContext, ProgressCallback, ProgressInfo } from "@bentley/itwin-client";
import { BackendLoggerCategory } from "../BackendLoggerCategory";
import { BriefcaseManager } from "../BriefcaseManager";
<<<<<<< HEAD
import { EventSinkManager } from "../EventSink";
import { BriefcaseDb, IModelDb } from "../IModelDb";
=======
import { EventSink } from "../EventSink";
import { BriefcaseDb } from "../IModelDb";
>>>>>>> da665bf8
import { NativeAppBackend } from "../NativeAppBackend";
import { NativeAppStorage } from "../NativeAppStorage";
import { cancelTileContentRequests } from "./IModelTileRpcImpl";
import { MobileDevice } from "../MobileDevice";

const loggerCategory = BackendLoggerCategory.IModelDb;

/** The backend implementation of NativeAppRpcInterface.
 * @internal
 */
export class NativeAppRpcImpl extends RpcInterface implements NativeAppRpcInterface {
  public static register() {
    RpcManager.registerImpl(NativeAppRpcInterface, NativeAppRpcImpl);
  }

  /**
   * Proxy logger that redirect logging from frontend to backend. Help with debugging issue
   * @param _timestamp unused but would be help ful to tell when event happened
   * @param level log level for the message
   * @param category category of the message
   * @param message message itself
   * @param [metaData] any addition meta data that needed to be logged.
   */
  public async log(_timestamp: number, level: LogLevel, category: string, message: string, metaData?: any) {
    Logger.logRaw(level, category, message, () => metaData);
  }

  /**
   * Checks internet connectivity
   * @returns internet connectivity value at backend.
   */
  public async checkInternetConnectivity(): Promise<InternetConnectivityStatus> {
    return NativeAppBackend.checkInternetConnectivity();
  }

  /**
   * Overrides internet connectivity
   * @param Specify who like to override the status
   * @param [status] online/offline status
   */
  public async overrideInternetConnectivity(by: OverriddenBy, status?: InternetConnectivityStatus): Promise<void> {
    NativeAppBackend.overrideInternetConnectivity(by, status);
  }

  /**
   * Return config object from backend
   * @returns config.
   */
  public async getConfig(): Promise<any> {
    return Config.App.getContainer();
  }

  public async cancelTileContentRequests(tokenProps: IModelRpcProps, contentIds: TileTreeContentIds[]): Promise<void> {
    return cancelTileContentRequests(tokenProps, contentIds);
  }

  /**
   * Request download of a briefcase. The call require internet connection and must have valid token.
   * @param requestProps Properties to download the briefcase
   * @param downloadOptions Options to affect the download of the briefcase
   * @param reportProgress Report progress to frontend
   * @returns BriefcaseProps The properties of the briefcase to be downloaded
   */
  public async requestDownloadBriefcase(requestProps: RequestBriefcaseProps, downloadOptions: DownloadBriefcaseOptions, reportProgress: boolean): Promise<BriefcaseProps> {
    const requestContext = ClientRequestContext.current as AuthorizedClientRequestContext;
    BriefcaseManager.initializeOffline();

    if (downloadOptions?.syncMode === undefined) {
      // NEEDS_WORK: This should never happen, but does seem to happen with the WebRpc that forces use of IModelRpcProps for some reason as the default -
      // needs a way to figure a way to force avoiding NativeAppRpcInterface use in these cases. Not a priority since this RPC interface is only registered
      // for native applications.
      throw new IModelError(IModelStatus.BadRequest, "SyncMode must be specified when requesting download");
    }

    const iModelVersion = IModelVersion.asOfChangeSet(requestProps.changeSetId);
    let downloadProgress: ProgressCallback | undefined;
    if (reportProgress) {
      downloadProgress = (progress: ProgressInfo) => {
        EventSink.global.emit(
          Events.NativeApp.namespace,
          `${Events.NativeApp.onBriefcaseDownloadProgress}-${requestProps.iModelId}`,
          { progress }, { strategy: EmitStrategy.PurgeOlderEvents });
      };
    }

    const { briefcaseProps } = await BriefcaseManager.requestDownload(requestContext, requestProps.contextId, requestProps.iModelId, downloadOptions, iModelVersion, downloadProgress);
    return briefcaseProps;
  }

  /**
   * Finishes download of a briefcase. The call require internet connection and must have valid token.
   * @param key Key to locate the briefcase in the disk cache
   */
  public async downloadRequestCompleted(key: BriefcaseKey): Promise<void> {
    const requestContext = ClientRequestContext.current as AuthorizedClientRequestContext;

    const briefcaseEntry = BriefcaseManager.findBriefcaseByKey(key);
    if (briefcaseEntry === undefined)
      throw new IModelError(IModelStatus.BadRequest, "Cannot finish download for a briefcase that not started to download", Logger.logError, loggerCategory, () => key);

    // Finish the download
    try {
      await briefcaseEntry.downloadPromise;
    } finally {
      requestContext.enter();
    }
  }

  /**
   * Cancels the previously requested download of a briefcase
   * @param key Key to locate the briefcase in the disk cache
   * @returns true if the cancel request was acknowledged. false otherwise
   */
  public async requestCancelDownloadBriefcase(key: BriefcaseKey): Promise<boolean> {
    const briefcaseEntry = BriefcaseManager.findBriefcaseByKey(key);
    if (briefcaseEntry === undefined)
      throw new IModelError(IModelStatus.BadRequest, "Cannot cancel download for a briefcase that not started to download", Logger.logError, loggerCategory, () => key);

    return briefcaseEntry.cancelDownloadRequest.cancel();
  }

  /**
   * Opens the briefcase on disk - this api can be called offline
   * @param key Key to locate the briefcase in the disk cache
   * @param openOptions Options to open the briefcase
   * @returns IModelRpcProps which allow to create IModelConnection.
   */
  public async openBriefcase(key: BriefcaseKey, openOptions?: OpenBriefcaseOptions): Promise<IModelConnectionProps> {
    const requestContext = ClientRequestContext.current;
    BriefcaseManager.initializeOffline();

    const db = await BriefcaseDb.open(requestContext, key, openOptions);
    requestContext.enter();
    return db.toJSON();
  }

  /**
   * Closes the briefcase on disk - this api can be called offline
   * @param key Key to locate the briefcase in the disk cache
   */
  public async closeBriefcase(key: BriefcaseKey): Promise<void> {
    const briefcaseDb = BriefcaseDb.findByKey(key);
    briefcaseDb.close();
  }

  /**
   * Deletes a previously downloaded briefcase. The briefcase must be closed.
   * @param key Key to locate the briefcase in the disk cache
   */
  public async deleteBriefcase(key: BriefcaseKey): Promise<void> {
    const requestContext = ClientRequestContext.current;
    await BriefcaseManager.delete(requestContext, key);
  }

  /**
   * Gets all briefcases that were previously requested to be downloaded, or were completely downloaded
   * @returns list of briefcases.
   */
  public async getBriefcases(): Promise<BriefcaseProps[]> {
    const requestContext: ClientRequestContext = ClientRequestContext.current;
    BriefcaseManager.initializeOffline();
    requestContext.enter();
    return BriefcaseManager.getBriefcases();
  }

  /**
   * Open or create a storage backed by a sqlite file
   * @param storageId should a valid file name without extension
   * @returns id of storage use by subsequent calls.
   */
  public async storageMgrOpen(storageId: string): Promise<string> {
    return NativeAppStorage.open(storageId).id;
  }

  /**
   * Close the storage and subsequent api cannot use it.
   * @param storageId  id of the storage
   * @param deleteIt optionally let you delete the underlying sqlite file.
   */
  public async storageMgrClose(storageId: string, deleteIt: boolean): Promise<void> {
    NativeAppStorage.find(storageId)?.close(deleteIt);
  }

  /**
   * List available storage on disk.
   * @returns list name that can be use to open a storage.
   */
  public async storageMgrNames(): Promise<string[]> {
    return NativeAppStorage.getStorageNames();
  }

  /**
   * Get a value from storage.
   * @param storageId id of the storage from which to return the value.
   * @param key a key can be any string large or small for which this function will return a value.
   * @returns value or undefined.
   */
  public async storageGet(storageId: string, key: string): Promise<StorageValue | undefined> {
    return NativeAppStorage.find(storageId)?.getData(key);
  }

  /**
   * Set a value in storage against a key.
   * @param storageId id of the storage that would hold the key/value pair.
   * @param key a string value that can be large or small.
   * @param value that would be written to db and persisted across sessions.
   */
  public async storageSet(storageId: string, key: string, value: StorageValue): Promise<void> {
    NativeAppStorage.find(storageId)?.setData(key, value);
  }

  /**
   * Remove a value from storage.
   * @param storageId id of the storage that would hold the key/value pair.
   * @param key a string value that can be large or small.
   */
  public async storageRemove(storageId: string, key: string): Promise<void> {
    NativeAppStorage.find(storageId)?.removeData(key);
  }

  /**
   * Return list of keys in storage.
   * @param storageId  id of the storage that would hold the key/value pairs.
   * @returns keys list of string.
   * @note this function could have performance issue if the number of keys are large or each key is a large string object.
   */
  public async storageKeys(storageId: string): Promise<string[]> {
    const storage = NativeAppStorage.find(storageId)!;
    return storage.getKeys();
  }

  /**
   * Storages remove all key and values.
   * @param storageId id of the storage that would hold the key/value pairs.
   */
  public async storageRemoveAll(storageId: string): Promise<void> {
    const storage = NativeAppStorage.find(storageId)!;
    storage.removeAll();
  }

  /**
   * Causing signIn on the backend
   */
  public async authSignIn(): Promise<void> {
    const requestContext = ClientRequestContext.current;
    return MobileDevice.currentDevice.signIn(requestContext);
  }

  /**
   * Causing signOut on the backend
   */
  public async authSignOut(): Promise<void> {
    const requestContext = ClientRequestContext.current;
    return MobileDevice.currentDevice.signOut(requestContext);
  }

  /**
   * Read access token and perform silent refresh as necessary
   */
  public async authGetAccessToken(): Promise<string> {
    const requestContext = ClientRequestContext.current;
    const accessToken = await MobileDevice.currentDevice.getAccessToken(requestContext);
    return JSON.stringify(accessToken);
  }

  /**
   * Initialize oidc client with configuration
   */
  public async authInitialize(issuer: string, config: MobileAuthorizationClientConfiguration): Promise<void> {
    const requestContext = ClientRequestContext.current;
    await MobileDevice.currentDevice.authInit(requestContext, {
      issuerUrl: issuer,
      clientId: config.clientId,
      redirectUrl: config.redirectUri,
      scope: config.scope,
    });
  }

  public async toggleInteractiveEditingSession(tokenProps: IModelRpcProps, startSession: boolean): Promise<boolean> {
    const imodel = IModelDb.findByKey(tokenProps.key);
    const val: IModelJsNative.ErrorStatusOrResult<any, boolean> = imodel.nativeDb.setGeometricModelTrackingEnabled(startSession);
    if (val.error)
      throw new IModelError(val.error.status, "Failed to toggle interactive editing session");

    return val.result!;
  }

  public async isInteractiveEditingSupported(tokenProps: IModelRpcProps): Promise<boolean> {
    const imodel = IModelDb.findByKey(tokenProps.key);
    return imodel.nativeDb.isGeometricModelTrackingSupported();
  }
}
<|MERGE_RESOLUTION|>--- conflicted
+++ resolved
@@ -1,319 +1,314 @@
 /*---------------------------------------------------------------------------------------------
 * Copyright (c) Bentley Systems, Incorporated. All rights reserved.
 * See LICENSE.md in the project root for license terms and full copyright notice.
-*--------------------------------------------------------------------------------------------*/
-
-/** @packageDocumentation
- * @module RpcInterface
- */
-
-import { ClientRequestContext, Config, IModelStatus, Logger, LogLevel } from "@bentley/bentleyjs-core";
-import {
-  BriefcaseKey, BriefcaseProps, DownloadBriefcaseOptions, Events, IModelConnectionProps, IModelError, IModelRpcProps, IModelVersion, InternetConnectivityStatus,
-  MobileAuthorizationClientConfiguration, NativeAppRpcInterface, OpenBriefcaseOptions, OverriddenBy, RequestBriefcaseProps, RpcInterface, RpcManager,
-  StorageValue,
-  TileTreeContentIds,
-} from "@bentley/imodeljs-common";
-import { EmitStrategy, IModelJsNative } from "@bentley/imodeljs-native";
-import { AuthorizedClientRequestContext, ProgressCallback, ProgressInfo } from "@bentley/itwin-client";
-import { BackendLoggerCategory } from "../BackendLoggerCategory";
-import { BriefcaseManager } from "../BriefcaseManager";
-<<<<<<< HEAD
-import { EventSinkManager } from "../EventSink";
-import { BriefcaseDb, IModelDb } from "../IModelDb";
-=======
-import { EventSink } from "../EventSink";
-import { BriefcaseDb } from "../IModelDb";
->>>>>>> da665bf8
-import { NativeAppBackend } from "../NativeAppBackend";
-import { NativeAppStorage } from "../NativeAppStorage";
-import { cancelTileContentRequests } from "./IModelTileRpcImpl";
-import { MobileDevice } from "../MobileDevice";
-
-const loggerCategory = BackendLoggerCategory.IModelDb;
-
-/** The backend implementation of NativeAppRpcInterface.
- * @internal
- */
-export class NativeAppRpcImpl extends RpcInterface implements NativeAppRpcInterface {
-  public static register() {
-    RpcManager.registerImpl(NativeAppRpcInterface, NativeAppRpcImpl);
-  }
-
-  /**
-   * Proxy logger that redirect logging from frontend to backend. Help with debugging issue
-   * @param _timestamp unused but would be help ful to tell when event happened
-   * @param level log level for the message
-   * @param category category of the message
-   * @param message message itself
-   * @param [metaData] any addition meta data that needed to be logged.
-   */
-  public async log(_timestamp: number, level: LogLevel, category: string, message: string, metaData?: any) {
-    Logger.logRaw(level, category, message, () => metaData);
-  }
-
-  /**
-   * Checks internet connectivity
-   * @returns internet connectivity value at backend.
-   */
-  public async checkInternetConnectivity(): Promise<InternetConnectivityStatus> {
-    return NativeAppBackend.checkInternetConnectivity();
-  }
-
-  /**
-   * Overrides internet connectivity
-   * @param Specify who like to override the status
-   * @param [status] online/offline status
-   */
-  public async overrideInternetConnectivity(by: OverriddenBy, status?: InternetConnectivityStatus): Promise<void> {
-    NativeAppBackend.overrideInternetConnectivity(by, status);
-  }
-
-  /**
-   * Return config object from backend
-   * @returns config.
-   */
-  public async getConfig(): Promise<any> {
-    return Config.App.getContainer();
-  }
-
-  public async cancelTileContentRequests(tokenProps: IModelRpcProps, contentIds: TileTreeContentIds[]): Promise<void> {
-    return cancelTileContentRequests(tokenProps, contentIds);
-  }
-
-  /**
-   * Request download of a briefcase. The call require internet connection and must have valid token.
-   * @param requestProps Properties to download the briefcase
-   * @param downloadOptions Options to affect the download of the briefcase
-   * @param reportProgress Report progress to frontend
-   * @returns BriefcaseProps The properties of the briefcase to be downloaded
-   */
-  public async requestDownloadBriefcase(requestProps: RequestBriefcaseProps, downloadOptions: DownloadBriefcaseOptions, reportProgress: boolean): Promise<BriefcaseProps> {
-    const requestContext = ClientRequestContext.current as AuthorizedClientRequestContext;
-    BriefcaseManager.initializeOffline();
-
-    if (downloadOptions?.syncMode === undefined) {
-      // NEEDS_WORK: This should never happen, but does seem to happen with the WebRpc that forces use of IModelRpcProps for some reason as the default -
-      // needs a way to figure a way to force avoiding NativeAppRpcInterface use in these cases. Not a priority since this RPC interface is only registered
-      // for native applications.
-      throw new IModelError(IModelStatus.BadRequest, "SyncMode must be specified when requesting download");
-    }
-
-    const iModelVersion = IModelVersion.asOfChangeSet(requestProps.changeSetId);
-    let downloadProgress: ProgressCallback | undefined;
-    if (reportProgress) {
-      downloadProgress = (progress: ProgressInfo) => {
-        EventSink.global.emit(
-          Events.NativeApp.namespace,
-          `${Events.NativeApp.onBriefcaseDownloadProgress}-${requestProps.iModelId}`,
-          { progress }, { strategy: EmitStrategy.PurgeOlderEvents });
-      };
-    }
-
-    const { briefcaseProps } = await BriefcaseManager.requestDownload(requestContext, requestProps.contextId, requestProps.iModelId, downloadOptions, iModelVersion, downloadProgress);
-    return briefcaseProps;
-  }
-
-  /**
-   * Finishes download of a briefcase. The call require internet connection and must have valid token.
-   * @param key Key to locate the briefcase in the disk cache
-   */
-  public async downloadRequestCompleted(key: BriefcaseKey): Promise<void> {
-    const requestContext = ClientRequestContext.current as AuthorizedClientRequestContext;
-
-    const briefcaseEntry = BriefcaseManager.findBriefcaseByKey(key);
-    if (briefcaseEntry === undefined)
-      throw new IModelError(IModelStatus.BadRequest, "Cannot finish download for a briefcase that not started to download", Logger.logError, loggerCategory, () => key);
-
-    // Finish the download
-    try {
-      await briefcaseEntry.downloadPromise;
-    } finally {
-      requestContext.enter();
-    }
-  }
-
-  /**
-   * Cancels the previously requested download of a briefcase
-   * @param key Key to locate the briefcase in the disk cache
-   * @returns true if the cancel request was acknowledged. false otherwise
-   */
-  public async requestCancelDownloadBriefcase(key: BriefcaseKey): Promise<boolean> {
-    const briefcaseEntry = BriefcaseManager.findBriefcaseByKey(key);
-    if (briefcaseEntry === undefined)
-      throw new IModelError(IModelStatus.BadRequest, "Cannot cancel download for a briefcase that not started to download", Logger.logError, loggerCategory, () => key);
-
-    return briefcaseEntry.cancelDownloadRequest.cancel();
-  }
-
-  /**
-   * Opens the briefcase on disk - this api can be called offline
-   * @param key Key to locate the briefcase in the disk cache
-   * @param openOptions Options to open the briefcase
-   * @returns IModelRpcProps which allow to create IModelConnection.
-   */
-  public async openBriefcase(key: BriefcaseKey, openOptions?: OpenBriefcaseOptions): Promise<IModelConnectionProps> {
-    const requestContext = ClientRequestContext.current;
-    BriefcaseManager.initializeOffline();
-
-    const db = await BriefcaseDb.open(requestContext, key, openOptions);
-    requestContext.enter();
-    return db.toJSON();
-  }
-
-  /**
-   * Closes the briefcase on disk - this api can be called offline
-   * @param key Key to locate the briefcase in the disk cache
-   */
-  public async closeBriefcase(key: BriefcaseKey): Promise<void> {
-    const briefcaseDb = BriefcaseDb.findByKey(key);
-    briefcaseDb.close();
-  }
-
-  /**
-   * Deletes a previously downloaded briefcase. The briefcase must be closed.
-   * @param key Key to locate the briefcase in the disk cache
-   */
-  public async deleteBriefcase(key: BriefcaseKey): Promise<void> {
-    const requestContext = ClientRequestContext.current;
-    await BriefcaseManager.delete(requestContext, key);
-  }
-
-  /**
-   * Gets all briefcases that were previously requested to be downloaded, or were completely downloaded
-   * @returns list of briefcases.
-   */
-  public async getBriefcases(): Promise<BriefcaseProps[]> {
-    const requestContext: ClientRequestContext = ClientRequestContext.current;
-    BriefcaseManager.initializeOffline();
-    requestContext.enter();
-    return BriefcaseManager.getBriefcases();
-  }
-
-  /**
-   * Open or create a storage backed by a sqlite file
-   * @param storageId should a valid file name without extension
-   * @returns id of storage use by subsequent calls.
-   */
-  public async storageMgrOpen(storageId: string): Promise<string> {
-    return NativeAppStorage.open(storageId).id;
-  }
-
-  /**
-   * Close the storage and subsequent api cannot use it.
-   * @param storageId  id of the storage
-   * @param deleteIt optionally let you delete the underlying sqlite file.
-   */
-  public async storageMgrClose(storageId: string, deleteIt: boolean): Promise<void> {
-    NativeAppStorage.find(storageId)?.close(deleteIt);
-  }
-
-  /**
-   * List available storage on disk.
-   * @returns list name that can be use to open a storage.
-   */
-  public async storageMgrNames(): Promise<string[]> {
-    return NativeAppStorage.getStorageNames();
-  }
-
-  /**
-   * Get a value from storage.
-   * @param storageId id of the storage from which to return the value.
-   * @param key a key can be any string large or small for which this function will return a value.
-   * @returns value or undefined.
-   */
-  public async storageGet(storageId: string, key: string): Promise<StorageValue | undefined> {
-    return NativeAppStorage.find(storageId)?.getData(key);
-  }
-
-  /**
-   * Set a value in storage against a key.
-   * @param storageId id of the storage that would hold the key/value pair.
-   * @param key a string value that can be large or small.
-   * @param value that would be written to db and persisted across sessions.
-   */
-  public async storageSet(storageId: string, key: string, value: StorageValue): Promise<void> {
-    NativeAppStorage.find(storageId)?.setData(key, value);
-  }
-
-  /**
-   * Remove a value from storage.
-   * @param storageId id of the storage that would hold the key/value pair.
-   * @param key a string value that can be large or small.
-   */
-  public async storageRemove(storageId: string, key: string): Promise<void> {
-    NativeAppStorage.find(storageId)?.removeData(key);
-  }
-
-  /**
-   * Return list of keys in storage.
-   * @param storageId  id of the storage that would hold the key/value pairs.
-   * @returns keys list of string.
-   * @note this function could have performance issue if the number of keys are large or each key is a large string object.
-   */
-  public async storageKeys(storageId: string): Promise<string[]> {
-    const storage = NativeAppStorage.find(storageId)!;
-    return storage.getKeys();
-  }
-
-  /**
-   * Storages remove all key and values.
-   * @param storageId id of the storage that would hold the key/value pairs.
-   */
-  public async storageRemoveAll(storageId: string): Promise<void> {
-    const storage = NativeAppStorage.find(storageId)!;
-    storage.removeAll();
-  }
-
-  /**
-   * Causing signIn on the backend
-   */
-  public async authSignIn(): Promise<void> {
-    const requestContext = ClientRequestContext.current;
-    return MobileDevice.currentDevice.signIn(requestContext);
-  }
-
-  /**
-   * Causing signOut on the backend
-   */
-  public async authSignOut(): Promise<void> {
-    const requestContext = ClientRequestContext.current;
-    return MobileDevice.currentDevice.signOut(requestContext);
-  }
-
-  /**
-   * Read access token and perform silent refresh as necessary
-   */
-  public async authGetAccessToken(): Promise<string> {
-    const requestContext = ClientRequestContext.current;
-    const accessToken = await MobileDevice.currentDevice.getAccessToken(requestContext);
-    return JSON.stringify(accessToken);
-  }
-
-  /**
-   * Initialize oidc client with configuration
-   */
-  public async authInitialize(issuer: string, config: MobileAuthorizationClientConfiguration): Promise<void> {
-    const requestContext = ClientRequestContext.current;
-    await MobileDevice.currentDevice.authInit(requestContext, {
-      issuerUrl: issuer,
-      clientId: config.clientId,
-      redirectUrl: config.redirectUri,
-      scope: config.scope,
-    });
-  }
-
-  public async toggleInteractiveEditingSession(tokenProps: IModelRpcProps, startSession: boolean): Promise<boolean> {
-    const imodel = IModelDb.findByKey(tokenProps.key);
-    const val: IModelJsNative.ErrorStatusOrResult<any, boolean> = imodel.nativeDb.setGeometricModelTrackingEnabled(startSession);
-    if (val.error)
-      throw new IModelError(val.error.status, "Failed to toggle interactive editing session");
-
-    return val.result!;
-  }
-
-  public async isInteractiveEditingSupported(tokenProps: IModelRpcProps): Promise<boolean> {
-    const imodel = IModelDb.findByKey(tokenProps.key);
-    return imodel.nativeDb.isGeometricModelTrackingSupported();
-  }
-}
+*--------------------------------------------------------------------------------------------*/
+
+/** @packageDocumentation
+ * @module RpcInterface
+ */
+
+import { ClientRequestContext, Config, IModelStatus, Logger, LogLevel } from "@bentley/bentleyjs-core";
+import {
+  BriefcaseKey, BriefcaseProps, DownloadBriefcaseOptions, Events, IModelConnectionProps, IModelError, IModelRpcProps, IModelVersion, InternetConnectivityStatus,
+  MobileAuthorizationClientConfiguration, NativeAppRpcInterface, OpenBriefcaseOptions, OverriddenBy, RequestBriefcaseProps, RpcInterface, RpcManager,
+  StorageValue,
+  TileTreeContentIds,
+} from "@bentley/imodeljs-common";
+import { EmitStrategy, IModelJsNative } from "@bentley/imodeljs-native";
+import { AuthorizedClientRequestContext, ProgressCallback, ProgressInfo } from "@bentley/itwin-client";
+import { BackendLoggerCategory } from "../BackendLoggerCategory";
+import { BriefcaseManager } from "../BriefcaseManager";
+import { EventSink } from "../EventSink";
+import { BriefcaseDb, IModelDb } from "../IModelDb";
+import { NativeAppBackend } from "../NativeAppBackend";
+import { NativeAppStorage } from "../NativeAppStorage";
+import { cancelTileContentRequests } from "./IModelTileRpcImpl";
+import { MobileDevice } from "../MobileDevice";
+
+const loggerCategory = BackendLoggerCategory.IModelDb;
+
+/** The backend implementation of NativeAppRpcInterface.
+ * @internal
+ */
+export class NativeAppRpcImpl extends RpcInterface implements NativeAppRpcInterface {
+  public static register() {
+    RpcManager.registerImpl(NativeAppRpcInterface, NativeAppRpcImpl);
+  }
+
+  /**
+   * Proxy logger that redirect logging from frontend to backend. Help with debugging issue
+   * @param _timestamp unused but would be help ful to tell when event happened
+   * @param level log level for the message
+   * @param category category of the message
+   * @param message message itself
+   * @param [metaData] any addition meta data that needed to be logged.
+   */
+  public async log(_timestamp: number, level: LogLevel, category: string, message: string, metaData?: any) {
+    Logger.logRaw(level, category, message, () => metaData);
+  }
+
+  /**
+   * Checks internet connectivity
+   * @returns internet connectivity value at backend.
+   */
+  public async checkInternetConnectivity(): Promise<InternetConnectivityStatus> {
+    return NativeAppBackend.checkInternetConnectivity();
+  }
+
+  /**
+   * Overrides internet connectivity
+   * @param Specify who like to override the status
+   * @param [status] online/offline status
+   */
+  public async overrideInternetConnectivity(by: OverriddenBy, status?: InternetConnectivityStatus): Promise<void> {
+    NativeAppBackend.overrideInternetConnectivity(by, status);
+  }
+
+  /**
+   * Return config object from backend
+   * @returns config.
+   */
+  public async getConfig(): Promise<any> {
+    return Config.App.getContainer();
+  }
+
+  public async cancelTileContentRequests(tokenProps: IModelRpcProps, contentIds: TileTreeContentIds[]): Promise<void> {
+    return cancelTileContentRequests(tokenProps, contentIds);
+  }
+
+  /**
+   * Request download of a briefcase. The call require internet connection and must have valid token.
+   * @param requestProps Properties to download the briefcase
+   * @param downloadOptions Options to affect the download of the briefcase
+   * @param reportProgress Report progress to frontend
+   * @returns BriefcaseProps The properties of the briefcase to be downloaded
+   */
+  public async requestDownloadBriefcase(requestProps: RequestBriefcaseProps, downloadOptions: DownloadBriefcaseOptions, reportProgress: boolean): Promise<BriefcaseProps> {
+    const requestContext = ClientRequestContext.current as AuthorizedClientRequestContext;
+    BriefcaseManager.initializeOffline();
+
+    if (downloadOptions?.syncMode === undefined) {
+      // NEEDS_WORK: This should never happen, but does seem to happen with the WebRpc that forces use of IModelRpcProps for some reason as the default -
+      // needs a way to figure a way to force avoiding NativeAppRpcInterface use in these cases. Not a priority since this RPC interface is only registered
+      // for native applications.
+      throw new IModelError(IModelStatus.BadRequest, "SyncMode must be specified when requesting download");
+    }
+
+    const iModelVersion = IModelVersion.asOfChangeSet(requestProps.changeSetId);
+    let downloadProgress: ProgressCallback | undefined;
+    if (reportProgress) {
+      downloadProgress = (progress: ProgressInfo) => {
+        EventSink.global.emit(
+          Events.NativeApp.namespace,
+          `${Events.NativeApp.onBriefcaseDownloadProgress}-${requestProps.iModelId}`,
+          { progress }, { strategy: EmitStrategy.PurgeOlderEvents });
+      };
+    }
+
+    const { briefcaseProps } = await BriefcaseManager.requestDownload(requestContext, requestProps.contextId, requestProps.iModelId, downloadOptions, iModelVersion, downloadProgress);
+    return briefcaseProps;
+  }
+
+  /**
+   * Finishes download of a briefcase. The call require internet connection and must have valid token.
+   * @param key Key to locate the briefcase in the disk cache
+   */
+  public async downloadRequestCompleted(key: BriefcaseKey): Promise<void> {
+    const requestContext = ClientRequestContext.current as AuthorizedClientRequestContext;
+
+    const briefcaseEntry = BriefcaseManager.findBriefcaseByKey(key);
+    if (briefcaseEntry === undefined)
+      throw new IModelError(IModelStatus.BadRequest, "Cannot finish download for a briefcase that not started to download", Logger.logError, loggerCategory, () => key);
+
+    // Finish the download
+    try {
+      await briefcaseEntry.downloadPromise;
+    } finally {
+      requestContext.enter();
+    }
+  }
+
+  /**
+   * Cancels the previously requested download of a briefcase
+   * @param key Key to locate the briefcase in the disk cache
+   * @returns true if the cancel request was acknowledged. false otherwise
+   */
+  public async requestCancelDownloadBriefcase(key: BriefcaseKey): Promise<boolean> {
+    const briefcaseEntry = BriefcaseManager.findBriefcaseByKey(key);
+    if (briefcaseEntry === undefined)
+      throw new IModelError(IModelStatus.BadRequest, "Cannot cancel download for a briefcase that not started to download", Logger.logError, loggerCategory, () => key);
+
+    return briefcaseEntry.cancelDownloadRequest.cancel();
+  }
+
+  /**
+   * Opens the briefcase on disk - this api can be called offline
+   * @param key Key to locate the briefcase in the disk cache
+   * @param openOptions Options to open the briefcase
+   * @returns IModelRpcProps which allow to create IModelConnection.
+   */
+  public async openBriefcase(key: BriefcaseKey, openOptions?: OpenBriefcaseOptions): Promise<IModelConnectionProps> {
+    const requestContext = ClientRequestContext.current;
+    BriefcaseManager.initializeOffline();
+
+    const db = await BriefcaseDb.open(requestContext, key, openOptions);
+    requestContext.enter();
+    return db.toJSON();
+  }
+
+  /**
+   * Closes the briefcase on disk - this api can be called offline
+   * @param key Key to locate the briefcase in the disk cache
+   */
+  public async closeBriefcase(key: BriefcaseKey): Promise<void> {
+    const briefcaseDb = BriefcaseDb.findByKey(key);
+    briefcaseDb.close();
+  }
+
+  /**
+   * Deletes a previously downloaded briefcase. The briefcase must be closed.
+   * @param key Key to locate the briefcase in the disk cache
+   */
+  public async deleteBriefcase(key: BriefcaseKey): Promise<void> {
+    const requestContext = ClientRequestContext.current;
+    await BriefcaseManager.delete(requestContext, key);
+  }
+
+  /**
+   * Gets all briefcases that were previously requested to be downloaded, or were completely downloaded
+   * @returns list of briefcases.
+   */
+  public async getBriefcases(): Promise<BriefcaseProps[]> {
+    const requestContext: ClientRequestContext = ClientRequestContext.current;
+    BriefcaseManager.initializeOffline();
+    requestContext.enter();
+    return BriefcaseManager.getBriefcases();
+  }
+
+  /**
+   * Open or create a storage backed by a sqlite file
+   * @param storageId should a valid file name without extension
+   * @returns id of storage use by subsequent calls.
+   */
+  public async storageMgrOpen(storageId: string): Promise<string> {
+    return NativeAppStorage.open(storageId).id;
+  }
+
+  /**
+   * Close the storage and subsequent api cannot use it.
+   * @param storageId  id of the storage
+   * @param deleteIt optionally let you delete the underlying sqlite file.
+   */
+  public async storageMgrClose(storageId: string, deleteIt: boolean): Promise<void> {
+    NativeAppStorage.find(storageId)?.close(deleteIt);
+  }
+
+  /**
+   * List available storage on disk.
+   * @returns list name that can be use to open a storage.
+   */
+  public async storageMgrNames(): Promise<string[]> {
+    return NativeAppStorage.getStorageNames();
+  }
+
+  /**
+   * Get a value from storage.
+   * @param storageId id of the storage from which to return the value.
+   * @param key a key can be any string large or small for which this function will return a value.
+   * @returns value or undefined.
+   */
+  public async storageGet(storageId: string, key: string): Promise<StorageValue | undefined> {
+    return NativeAppStorage.find(storageId)?.getData(key);
+  }
+
+  /**
+   * Set a value in storage against a key.
+   * @param storageId id of the storage that would hold the key/value pair.
+   * @param key a string value that can be large or small.
+   * @param value that would be written to db and persisted across sessions.
+   */
+  public async storageSet(storageId: string, key: string, value: StorageValue): Promise<void> {
+    NativeAppStorage.find(storageId)?.setData(key, value);
+  }
+
+  /**
+   * Remove a value from storage.
+   * @param storageId id of the storage that would hold the key/value pair.
+   * @param key a string value that can be large or small.
+   */
+  public async storageRemove(storageId: string, key: string): Promise<void> {
+    NativeAppStorage.find(storageId)?.removeData(key);
+  }
+
+  /**
+   * Return list of keys in storage.
+   * @param storageId  id of the storage that would hold the key/value pairs.
+   * @returns keys list of string.
+   * @note this function could have performance issue if the number of keys are large or each key is a large string object.
+   */
+  public async storageKeys(storageId: string): Promise<string[]> {
+    const storage = NativeAppStorage.find(storageId)!;
+    return storage.getKeys();
+  }
+
+  /**
+   * Storages remove all key and values.
+   * @param storageId id of the storage that would hold the key/value pairs.
+   */
+  public async storageRemoveAll(storageId: string): Promise<void> {
+    const storage = NativeAppStorage.find(storageId)!;
+    storage.removeAll();
+  }
+
+  /**
+   * Causing signIn on the backend
+   */
+  public async authSignIn(): Promise<void> {
+    const requestContext = ClientRequestContext.current;
+    return MobileDevice.currentDevice.signIn(requestContext);
+  }
+
+  /**
+   * Causing signOut on the backend
+   */
+  public async authSignOut(): Promise<void> {
+    const requestContext = ClientRequestContext.current;
+    return MobileDevice.currentDevice.signOut(requestContext);
+  }
+
+  /**
+   * Read access token and perform silent refresh as necessary
+   */
+  public async authGetAccessToken(): Promise<string> {
+    const requestContext = ClientRequestContext.current;
+    const accessToken = await MobileDevice.currentDevice.getAccessToken(requestContext);
+    return JSON.stringify(accessToken);
+  }
+
+  /**
+   * Initialize oidc client with configuration
+   */
+  public async authInitialize(issuer: string, config: MobileAuthorizationClientConfiguration): Promise<void> {
+    const requestContext = ClientRequestContext.current;
+    await MobileDevice.currentDevice.authInit(requestContext, {
+      issuerUrl: issuer,
+      clientId: config.clientId,
+      redirectUrl: config.redirectUri,
+      scope: config.scope,
+    });
+  }
+
+  public async toggleInteractiveEditingSession(tokenProps: IModelRpcProps, startSession: boolean): Promise<boolean> {
+    const imodel = IModelDb.findByKey(tokenProps.key);
+    const val: IModelJsNative.ErrorStatusOrResult<any, boolean> = imodel.nativeDb.setGeometricModelTrackingEnabled(startSession);
+    if (val.error)
+      throw new IModelError(val.error.status, "Failed to toggle interactive editing session");
+
+    return val.result!;
+  }
+
+  public async isInteractiveEditingSupported(tokenProps: IModelRpcProps): Promise<boolean> {
+    const imodel = IModelDb.findByKey(tokenProps.key);
+    return imodel.nativeDb.isGeometricModelTrackingSupported();
+  }
+}