/*---------------------------------------------------------------------------------------------
* Copyright (c) Bentley Systems, Incorporated. All rights reserved.
* See LICENSE.md in the project root for license terms and full copyright notice.
*--------------------------------------------------------------------------------------------*/
/** @packageDocumentation
 * @module RpcInterface
 */

<<<<<<< HEAD
import { ChangedElements, IModelRpcProps, RpcInterface, RpcManager, WipRpcInterface } from "@bentley/imodeljs-common";
=======
import { ChangedElements, IModelRpcProps, RpcInterface, RpcManager } from "@itwin/core-common";
import { WipRpcInterface } from "@itwin/core-common/lib/rpc/WipRpcInterface";
>>>>>>> 200baec2
import { ChangedElementsManager } from "../ChangedElementsManager";
import { ChangeSummaryManager } from "../ChangeSummaryManager";
import { BriefcaseDb } from "../IModelDb";

/** The backend implementation of WipRpcInterface.
 * @internal
 */
export class WipRpcImpl extends RpcInterface implements WipRpcInterface {

  public static register() { RpcManager.registerImpl(WipRpcInterface, WipRpcImpl); }
  public async placeholder(_tokenProps: IModelRpcProps): Promise<string> { return "placeholder"; }

  public async isChangeCacheAttached(tokenProps: IModelRpcProps): Promise<boolean> {
    return ChangeSummaryManager.isChangeCacheAttached(BriefcaseDb.findByKey(tokenProps.key));
  }

  public async attachChangeCache(tokenProps: IModelRpcProps): Promise<void> {
    ChangeSummaryManager.attachChangeCache(BriefcaseDb.findByKey(tokenProps.key));
  }

  public async getChangedElements(tokenProps: IModelRpcProps, startChangesetId: string, endChangesetId: string): Promise<ChangedElements | undefined> {
    return ChangedElementsManager.getChangedElements(tokenProps.iModelId!, startChangesetId, endChangesetId);
  }

  public async isChangesetProcessed(tokenProps: IModelRpcProps, changesetId: string): Promise<boolean> {
    return ChangedElementsManager.isProcessed(tokenProps.iModelId!, changesetId);
  }
}
<|MERGE_RESOLUTION|>--- conflicted
+++ resolved
@@ -1,42 +1,37 @@
-/*---------------------------------------------------------------------------------------------
-* Copyright (c) Bentley Systems, Incorporated. All rights reserved.
-* See LICENSE.md in the project root for license terms and full copyright notice.
-*--------------------------------------------------------------------------------------------*/
-/** @packageDocumentation
- * @module RpcInterface
- */
-
-<<<<<<< HEAD
-import { ChangedElements, IModelRpcProps, RpcInterface, RpcManager, WipRpcInterface } from "@bentley/imodeljs-common";
-=======
-import { ChangedElements, IModelRpcProps, RpcInterface, RpcManager } from "@itwin/core-common";
-import { WipRpcInterface } from "@itwin/core-common/lib/rpc/WipRpcInterface";
->>>>>>> 200baec2
-import { ChangedElementsManager } from "../ChangedElementsManager";
-import { ChangeSummaryManager } from "../ChangeSummaryManager";
-import { BriefcaseDb } from "../IModelDb";
-
-/** The backend implementation of WipRpcInterface.
- * @internal
- */
-export class WipRpcImpl extends RpcInterface implements WipRpcInterface {
-
-  public static register() { RpcManager.registerImpl(WipRpcInterface, WipRpcImpl); }
-  public async placeholder(_tokenProps: IModelRpcProps): Promise<string> { return "placeholder"; }
-
-  public async isChangeCacheAttached(tokenProps: IModelRpcProps): Promise<boolean> {
-    return ChangeSummaryManager.isChangeCacheAttached(BriefcaseDb.findByKey(tokenProps.key));
-  }
-
-  public async attachChangeCache(tokenProps: IModelRpcProps): Promise<void> {
-    ChangeSummaryManager.attachChangeCache(BriefcaseDb.findByKey(tokenProps.key));
-  }
-
-  public async getChangedElements(tokenProps: IModelRpcProps, startChangesetId: string, endChangesetId: string): Promise<ChangedElements | undefined> {
-    return ChangedElementsManager.getChangedElements(tokenProps.iModelId!, startChangesetId, endChangesetId);
-  }
-
-  public async isChangesetProcessed(tokenProps: IModelRpcProps, changesetId: string): Promise<boolean> {
-    return ChangedElementsManager.isProcessed(tokenProps.iModelId!, changesetId);
-  }
-}
+/*---------------------------------------------------------------------------------------------
+* Copyright (c) Bentley Systems, Incorporated. All rights reserved.
+* See LICENSE.md in the project root for license terms and full copyright notice.
+*--------------------------------------------------------------------------------------------*/
+/** @packageDocumentation
+ * @module RpcInterface
+ */
+
+import { ChangedElements, IModelRpcProps, RpcInterface, RpcManager, WipRpcInterface } from "@itwin/core-common";
+import { ChangedElementsManager } from "../ChangedElementsManager";
+import { ChangeSummaryManager } from "../ChangeSummaryManager";
+import { BriefcaseDb } from "../IModelDb";
+
+/** The backend implementation of WipRpcInterface.
+ * @internal
+ */
+export class WipRpcImpl extends RpcInterface implements WipRpcInterface {
+
+  public static register() { RpcManager.registerImpl(WipRpcInterface, WipRpcImpl); }
+  public async placeholder(_tokenProps: IModelRpcProps): Promise<string> { return "placeholder"; }
+
+  public async isChangeCacheAttached(tokenProps: IModelRpcProps): Promise<boolean> {
+    return ChangeSummaryManager.isChangeCacheAttached(BriefcaseDb.findByKey(tokenProps.key));
+  }
+
+  public async attachChangeCache(tokenProps: IModelRpcProps): Promise<void> {
+    ChangeSummaryManager.attachChangeCache(BriefcaseDb.findByKey(tokenProps.key));
+  }
+
+  public async getChangedElements(tokenProps: IModelRpcProps, startChangesetId: string, endChangesetId: string): Promise<ChangedElements | undefined> {
+    return ChangedElementsManager.getChangedElements(tokenProps.iModelId!, startChangesetId, endChangesetId);
+  }
+
+  public async isChangesetProcessed(tokenProps: IModelRpcProps, changesetId: string): Promise<boolean> {
+    return ChangedElementsManager.isProcessed(tokenProps.iModelId!, changesetId);
+  }
+}