/*---------------------------------------------------------------------------------------------
* Copyright (c) Bentley Systems, Incorporated. All rights reserved.
* See LICENSE.md in the project root for license terms and full copyright notice.
*--------------------------------------------------------------------------------------------*/
import { DbResult, Id64, Id64String } from "@bentley/bentleyjs-core";
import { Arc3d, IModelJson as GeomJson, Point3d } from "@bentley/geometry-core";
<<<<<<< HEAD
import { BriefcaseIdValue, Code, ColorDef, GeometricElementProps, GeometryStreamProps, IModel, SubCategoryAppearance } from "@bentley/imodeljs-common";
import { Reporter } from "@bentley/perf-tools";
import { assert } from "chai";
import * as path from "path";
import {
  BackendRequestContext, DrawingCategory, ECSqlStatement, Element, IModelDb, IModelJsFs, SnapshotDb, SpatialCategory
} from "../imodeljs-backend";
=======
import {
  BriefcaseIdValue, Code, ColorDef, GeometricElementProps, GeometryStreamProps, IModel, SubCategoryAppearance,
} from "@bentley/imodeljs-common";
import { Reporter } from "@bentley/perf-tools/lib/Reporter";
import { DrawingCategory, ECSqlStatement, Element, IModelDb, IModelJsFs, SnapshotDb, SpatialCategory } from "../imodeljs-backend";
>>>>>>> 21842b9d
import { IModelTestUtils } from "../test/IModelTestUtils";
import { KnownTestLocations } from "../test/KnownTestLocations";
import { PerfTestUtility } from "./PerfTestUtils";

/* eslint-disable @typescript-eslint/naming-convention */

const values: any = {
  baseStr: "PerfElement - InitValue", baseStr2: "PerfElement - InitValue2", sub1Str: "PerfElementSub1 - InitValue",
  sub2Str: "PerfElementSub2 - InitValue", sub3Str: "PerfElementSub3 - InitValue",
  baseLong: "0x989680", sub1Long: "0x1312d00", sub2Long: "0x1c9c380", sub3Long: "0x2625a00",
  baseDouble: -3.1416, sub1Double: 2.71828, sub2Double: 1.414121, sub3Double: 1.61803398874,
};

interface TestElementProps extends GeometricElementProps {
  baseStr?: string;
  baseStr2?: string;
  baseLong?: number;
  baseDouble?: number;
  sub1Str?: string;
  sub2Str?: string;
  sub3Str?: string;
  sub1Long?: number;
  sub2Long?: number;
  sub3Long?: number;
  sub1Double?: number;
  sub2Double?: number;
  sub3Double?: number;
}

function createElemProps(className: string, _iModelName: IModelDb, modId: Id64String, catId: Id64String): TestElementProps {
  // add Geometry
  const geomArray: Arc3d[] = [
    Arc3d.createXY(Point3d.create(0, 0), 5),
    Arc3d.createXY(Point3d.create(5, 5), 2),
    Arc3d.createXY(Point3d.create(-5, -5), 20),
  ];
  const geometryStream: GeometryStreamProps = [];
  for (const geom of geomArray) {
    const arcData = GeomJson.Writer.toIModelJson(geom);
    geometryStream.push(arcData);
  }
  // Create props
  const elementProps: TestElementProps = {
    classFullName: `PerfTestDomain:${className}`,
    model: modId,
    category: catId,
    code: Code.createEmpty(),
    geom: geometryStream,
  };
  if (className.includes("Sub3")) {
    elementProps.sub3Str = values.sub3Str;
    elementProps.sub3Long = values.sub3Long;
    elementProps.sub3Double = values.sub3Double;
  }
  if (className.includes("Sub3") || className.includes("Sub2")) {
    elementProps.sub2Str = values.sub2Str;
    elementProps.sub2Long = values.sub2Long;
    elementProps.sub2Double = values.sub2Double;
  }
  if (className.includes("Sub")) {
    elementProps.sub1Str = values.sub1Str;
    elementProps.sub1Long = values.sub1Long;
    elementProps.sub1Double = values.sub1Double;
  }
  if (className.includes("PerfElement2d"))
    elementProps.baseStr2 = values.baseStr2;
  elementProps.baseStr = values.baseStr;
  elementProps.baseLong = values.baseLong;
  elementProps.baseDouble = values.baseDouble;
  return elementProps;
}

function verifyProps(testElement: TestElementProps) {
  assert.equal(testElement.baseStr, values.baseStr, `${testElement.classFullName}`);
  assert.equal(testElement.baseLong, values.baseLong, `${testElement.classFullName}`);
  assert.equal(testElement.baseDouble, values.baseDouble, `${testElement.classFullName}`);

  if (testElement.classFullName.includes("Sub")) {
    assert.equal(testElement.sub1Str, values.sub1Str, `${testElement.classFullName}`);
    assert.equal(testElement.sub1Long, values.sub1Long, `${testElement.classFullName}`);
    assert.equal(testElement.sub1Double, values.sub1Double, `${testElement.classFullName}`);

    if (testElement.classFullName.includes("Sub2") || testElement.classFullName.includes("Sub3")) {
      assert.equal(testElement.sub2Str, values.sub2Str, `${testElement.classFullName}`);
      assert.equal(testElement.sub2Long, values.sub2Long, `${testElement.classFullName}`);
      assert.equal(testElement.sub2Double, values.sub2Double, `${testElement.classFullName}`);
    }

    if (testElement.classFullName.includes("Sub3")) {
      assert.equal(testElement.sub3Str, values.sub3Str, `${testElement.classFullName}`);
      assert.equal(testElement.sub3Long, values.sub3Long, `${testElement.classFullName}`);
      assert.equal(testElement.sub3Double, values.sub3Double, `${testElement.classFullName}`);
    }
  }
}

function getCount(imodel: IModelDb, className: string) {
  let count = 0;
  imodel.withPreparedStatement(`SELECT count(*) AS [count] FROM ${className}`, (stmt: ECSqlStatement) => {
    assert.equal(DbResult.BE_SQLITE_ROW, stmt.step());
    const row = stmt.getRow();
    count = row.count;
  });
  return count;
}

describe("PerformanceElementsTests", () => {
  const reporter = new Reporter();
  const crudConfig = require(path.join(__dirname, "CRUDConfig.json")).test3d; // eslint-disable-line @typescript-eslint/no-var-requires

  before(async () => {
    // Create all of the seed iModels
    for (const name of crudConfig.classNames) {
      for (const size of crudConfig.dbSizes) {
        const fileName = `Performance_seed_${name}_${size}.bim`;
        const pathname = path.join(KnownTestLocations.outputDir, "ElementCRUDPerformance", fileName);

        if (IModelJsFs.existsSync(pathname))
          return;

        const seedIModel = SnapshotDb.createEmpty(IModelTestUtils.prepareOutputFile("ElementCRUDPerformance", fileName), { rootSubject: { name: "PerfTest" } });
        const testSchemaName = path.join(KnownTestLocations.assetsDir, "PerfTestDomain.ecschema.xml");
        await seedIModel.importSchemas([testSchemaName]);
        seedIModel.nativeDb.resetBriefcaseId(BriefcaseIdValue.Unassigned);
        assert.isDefined(seedIModel.getMetaData(`PerfTestDomain:${name}`), `${name}is present in iModel.`);
        const [, newModelId] = IModelTestUtils.createAndInsertPhysicalPartitionAndModel(seedIModel, Code.createEmpty(), true);
        let spatialCategoryId = SpatialCategory.queryCategoryIdByName(seedIModel, IModel.dictionaryId, "MySpatialCategory");
        if (undefined === spatialCategoryId)
          spatialCategoryId = SpatialCategory.insert(seedIModel, IModel.dictionaryId, "MySpatialCategory", new SubCategoryAppearance({ color: ColorDef.fromString("rgb(255,0,0)").toJSON() }));

        for (let m = 0; m < size; ++m) {
          const elementProps = createElemProps(name, seedIModel, newModelId, spatialCategoryId);
          const geomElement = seedIModel.elements.createElement(elementProps);
          const id = seedIModel.elements.insertElement(geomElement);
          assert.isTrue(Id64.isValidId64(id), "insert worked");
        }

        assert.equal(getCount(seedIModel, `PerfTestDomain:${name}`), size);
        seedIModel.saveChanges();
        seedIModel.close();
      }
    }
  });
  after(() => {
    const csvPath = path.join(KnownTestLocations.outputDir, "PerformanceResults.csv");
    reporter.exportCSV(csvPath);
  });

  it("ElementsInsert", async () => {
    for (const name of crudConfig.classNames) {
      for (const size of crudConfig.dbSizes) {
        const seedFileName = path.join(KnownTestLocations.outputDir, "ElementCRUDPerformance", `Performance_seed_${name}_${size}.bim`);
        for (const opCount of crudConfig.opSizes) {
          // eslint-disable-next-line no-console
          console.log(`Executing Element Insert for the class ${name} on an iModel with ${size} elements ${opCount} times`);

          const testFileName = IModelTestUtils.prepareOutputFile("ElementCRUDPerformance", `IModelPerformance_Insert_${name}_${opCount}.bim`);
          const perfimodel = IModelTestUtils.createSnapshotFromSeed(testFileName, seedFileName);
          const [, newModelId] = IModelTestUtils.createAndInsertPhysicalPartitionAndModel(perfimodel, Code.createEmpty(), true);
          let spatialCategoryId = SpatialCategory.queryCategoryIdByName(perfimodel, IModel.dictionaryId, "MySpatialCategory");
          if (undefined === spatialCategoryId)
            spatialCategoryId = SpatialCategory.insert(perfimodel, IModel.dictionaryId, "MySpatialCategory", new SubCategoryAppearance({ color: ColorDef.fromString("rgb(255,0,0)").toJSON() }));

          let totalTime = 0.0;
          for (let m = 0; m < opCount; ++m) {
            const elementProps = createElemProps(name, perfimodel, newModelId, spatialCategoryId);
            const geomElement = perfimodel.elements.createElement(elementProps);
            const startTime = new Date().getTime();
            const id = perfimodel.elements.insertElement(geomElement);
            const endTime = new Date().getTime();
            assert.isTrue(Id64.isValidId64(id), "insert worked");
            const elapsedTime = (endTime - startTime) / 1000.0;
            totalTime = totalTime + elapsedTime;
          }

          reporter.addEntry("PerformanceElementsTests", "ElementsInsert", "Execution time(s)", totalTime, { ElementClassName: name, InitialCount: size, opCount });
          assert.equal(getCount(perfimodel, `PerfTestDomain:${name}`), size + opCount);
          perfimodel.close();
        }
      }
    }
  });

  it("ElementsDelete", async () => {
    for (const name of crudConfig.classNames) {
      for (const size of crudConfig.dbSizes) {
        const seedFileName = path.join(KnownTestLocations.outputDir, "ElementCRUDPerformance", `Performance_seed_${name}_${size}.bim`);
        for (const opCount of crudConfig.opSizes) {
          // eslint-disable-next-line no-console
          console.log(`Executing Element Delete for the class ${name} on an iModel with ${size} elements ${opCount} times`);

          const testFileName = IModelTestUtils.prepareOutputFile("ElementCRUDPerformance", `IModelPerformance_Delete_${name}_${opCount}.bim`);
          const perfimodel = IModelTestUtils.createSnapshotFromSeed(testFileName, seedFileName);
          const minId: number = PerfTestUtility.getMinId(perfimodel, "bis.PhysicalElement");
          const elementIdIncrement = Math.floor(size / opCount);

          const startTime = new Date().getTime();
          for (let i = 0; i < opCount; ++i) {
            try {
              const elId = minId + elementIdIncrement * i;
              perfimodel.elements.deleteElement(Id64.fromLocalAndBriefcaseIds(elId, 0));
            } catch (err) {
              assert.isTrue(false);
            }
          }
          const endTime = new Date().getTime();
          const elapsedTime = (endTime - startTime) / 1000.0;
          reporter.addEntry("PerformanceElementsTests", "ElementsDelete", "Execution time(s)", elapsedTime, { ElementClassName: name, InitialCount: size, opCount });
          assert.equal(getCount(perfimodel, `PerfTestDomain:${name}`), size - opCount);
          perfimodel.close();
        }
      }
    }
  });

  it("ElementsRead", async () => {
    for (const name of crudConfig.classNames) {
      for (const size of crudConfig.dbSizes) {
        const seedFileName = path.join(KnownTestLocations.outputDir, "ElementCRUDPerformance", `Performance_seed_${name}_${size}.bim`);
        for (const opCount of crudConfig.opSizes) {
          // eslint-disable-next-line no-console
          console.log(`Executing Element Read for the class ${name} on an iModel with ${size} elements ${opCount} times`);

          const testFileName = IModelTestUtils.prepareOutputFile("ElementCRUDPerformance", `IModelPerformance_Read_${name}_${opCount}.bim`);
          const perfimodel = IModelTestUtils.createSnapshotFromSeed(testFileName, seedFileName);
          const minId: number = PerfTestUtility.getMinId(perfimodel, "bis.PhysicalElement");
          const elementIdIncrement = Math.floor(size / opCount);

          const startTime = new Date().getTime();
          for (let i = 0; i < opCount; ++i) {
            const elId = minId + elementIdIncrement * i;
            perfimodel.elements.getElement(Id64.fromLocalAndBriefcaseIds(elId, 0));
          }
          const endTime = new Date().getTime();

          // Verify values after the timing portion to ensure everything is loaded correctly.
          // This is performed afterwards to avoid including the extra noise in the perf numbers.
          for (let i = 0; i < opCount; ++i) {
            const elId = minId + elementIdIncrement * i;
            const elemFound: Element = perfimodel.elements.getElement(Id64.fromLocalAndBriefcaseIds(elId, 0));
            verifyProps(elemFound as any);
          }

          const elapsedTime = (endTime - startTime) / 1000.0;
          reporter.addEntry("PerformanceElementsTests", "ElementsRead", "Execution time(s)", elapsedTime, { ElementClassName: name, InitialCount: size, opCount });
          perfimodel.close();
        }
      }
    }
  });

  it("ElementsUpdate", async () => {
    for (const name of crudConfig.classNames) {
      for (const size of crudConfig.dbSizes) {
        const seedFileName = path.join(KnownTestLocations.outputDir, "ElementCRUDPerformance", `Performance_seed_${name}_${size}.bim`);
        for (const opCount of crudConfig.opSizes) {
          // eslint-disable-next-line no-console
          console.log(`Executing Element Update for the class ${name} on an iModel with ${size} elements ${opCount} times`);

          const testFileName = IModelTestUtils.prepareOutputFile("ElementCRUDPerformance", `IModelPerformance_Update_${name}_${opCount}.bim`);
          const perfimodel = IModelTestUtils.createSnapshotFromSeed(testFileName, seedFileName);
          const minId: number = PerfTestUtility.getMinId(perfimodel, "bis.PhysicalElement");
          const elementIdIncrement = Math.floor(size / opCount);

          // first construct modified elements
          // now lets update and record time
          // add Geometry
          const geomArray: Arc3d[] = [
            Arc3d.createXY(Point3d.create(0, 0), 2),
            Arc3d.createXY(Point3d.create(5, 5), 5),
            Arc3d.createXY(Point3d.create(-5, -5), 10),
          ];

          const geometryStream: GeometryStreamProps = [];
          for (const geom of geomArray) {
            const arcData = GeomJson.Writer.toIModelJson(geom);
            geometryStream.push(arcData);
          }
          const startTime = new Date().getTime();
          for (let i = 0; i < opCount; ++i) {
            const elId = minId + elementIdIncrement * i;
            const editElem: Element = perfimodel.elements.getElement(Id64.fromLocalAndBriefcaseIds(elId, 0));
            (editElem as any).baseStr = "PerfElement - UpdatedValue";
            editElem.setUserProperties("geom", geometryStream);
            try {
              perfimodel.elements.updateElement(editElem);
            } catch (_err) {
              assert.fail("Element.update failed");
            }
          }
          const endTime = new Date().getTime();

          // verify value is updated
          for (let i = 0; i < opCount; ++i) {
            const elId = minId + elementIdIncrement * i;
            const elemFound: Element = perfimodel.elements.getElement(Id64.fromLocalAndBriefcaseIds(elId, 0));
            assert.equal((elemFound as any).baseStr, "PerfElement - UpdatedValue");
          }
          const elapsedTime = (endTime - startTime) / 1000.0;
          reporter.addEntry("PerformanceElementsTests", "ElementsUpdate", "Execution time(s)", elapsedTime, { ElementClassName: name, InitialCount: size, opCount });
          perfimodel.close();
        }
      }
    }
  });
});

describe("PerformanceElementsTests2d", () => {
  const outDir: string = path.join(KnownTestLocations.outputDir, "ElementCRUDPerformance2d");
  const reporter = new Reporter();
  const crudConfig = require(path.join(__dirname, "CRUDConfig.json")).test2d; // eslint-disable-line @typescript-eslint/no-var-requires

  before(async () => {
    if (!IModelJsFs.existsSync(KnownTestLocations.outputDir))
      IModelJsFs.mkdirSync(KnownTestLocations.outputDir);
    if (!IModelJsFs.existsSync(outDir))
      IModelJsFs.mkdirSync(outDir);

    // Create all of the seed iModels
    for (const name of crudConfig.classNames) {
      for (const size of crudConfig.dbSizes) {
        const fileName = `Performance2d_seed_${name}_${size}.bim`;
        const pathname = path.join(outDir, fileName);

        if (IModelJsFs.existsSync(pathname))
          return;

        const seedIModel = SnapshotDb.createEmpty(IModelTestUtils.prepareOutputFile("ElementCRUDPerformance2d", fileName), { rootSubject: { name: "PerfTest" } });
        const testSchemaName = path.join(KnownTestLocations.assetsDir, "PerfTestDomain.ecschema.xml");
        await seedIModel.importSchemas([testSchemaName]);
        seedIModel.nativeDb.resetBriefcaseId(BriefcaseIdValue.Unassigned);
        assert.isDefined(seedIModel.getMetaData(`PerfTestDomain:${name}`), `${name}is present in iModel.`);

        const codeProps = Code.createEmpty();
        codeProps.value = "DrawingModel";
        const [, newModelId] = IModelTestUtils.createAndInsertDrawingPartitionAndModel(seedIModel, codeProps, true);
        let drawingCategoryId = DrawingCategory.queryCategoryIdByName(seedIModel, IModel.dictionaryId, "MyDrawingCategory");
        if (undefined === drawingCategoryId)
          drawingCategoryId = DrawingCategory.insert(seedIModel, IModel.dictionaryId, "MyDrawingCategory", new SubCategoryAppearance({ color: ColorDef.fromString("rgb(255,0,0)").toJSON() }));

        for (let m = 0; m < size; ++m) {
          const elementProps = createElemProps(name, seedIModel, newModelId, drawingCategoryId);
          const geomElement = seedIModel.elements.createElement(elementProps);
          const id = seedIModel.elements.insertElement(geomElement);
          assert.isTrue(Id64.isValidId64(id), "insert worked");
        }

        seedIModel.saveChanges();
        assert.equal(getCount(seedIModel, `PerfTestDomain:${name}`), size);
        seedIModel.close();
      }
    }
  });
  after(() => {
    const csvPath = path.join(KnownTestLocations.outputDir, "PerformanceResults.csv");
    reporter.exportCSV(csvPath);
  });

  it("ElementsInsert2d", async () => {
    for (const name of crudConfig.classNames) {
      for (const size of crudConfig.dbSizes) {
        const seedFileName = path.join(KnownTestLocations.outputDir, "ElementCRUDPerformance2d", `Performance2d_seed_${name}_${size}.bim`);
        for (const opCount of crudConfig.opSizes) {
          // eslint-disable-next-line no-console
          console.log(`Executing Element Insert for the class ${name} on an iModel with ${size} elements ${opCount} times`);

          const testFileName = IModelTestUtils.prepareOutputFile("ElementCRUDPerformance2d", `IModelPerformance2d_Insert_${name}_${opCount}.bim`);
          const perfimodel = IModelTestUtils.createSnapshotFromSeed(testFileName, seedFileName);

          const codeProps = Code.createEmpty();
          codeProps.value = "DrawingModel1";
          const [, newModelId] = IModelTestUtils.createAndInsertDrawingPartitionAndModel(perfimodel, codeProps, true);
          let drawingCategoryId = DrawingCategory.queryCategoryIdByName(perfimodel, IModel.dictionaryId, "MyDrawingCategory");
          if (undefined === drawingCategoryId)
            drawingCategoryId = DrawingCategory.insert(perfimodel, IModel.dictionaryId, "MyDrawingCategory", new SubCategoryAppearance({ color: ColorDef.fromString("rgb(255,0,0)").toJSON() }));
          let totalTime = 0.0;
          for (let m = 0; m < opCount; ++m) {
            const elementProps = createElemProps(name, perfimodel, newModelId, drawingCategoryId);
            const geomElement = perfimodel.elements.createElement(elementProps);
            const startTime = new Date().getTime();
            const id = perfimodel.elements.insertElement(geomElement);
            const endTime = new Date().getTime();
            assert.isTrue(Id64.isValidId64(id), "insert worked");
            const elapsedTime = (endTime - startTime) / 1000.0;
            totalTime = totalTime + elapsedTime;
          }

          reporter.addEntry("PerformanceElementsTests2d", "ElementsInsert2d", "Execution time(s)", totalTime, { ElementClassName: name, InitialCount: size, opCount });
          assert.equal(getCount(perfimodel, `PerfTestDomain:${name}`), size + opCount);
          perfimodel.close();
        }
      }
    }
  });

  it("ElementsDelete2d", async () => {
    for (const name of crudConfig.classNames) {
      for (const size of crudConfig.dbSizes) {
        const seedFileName = path.join(KnownTestLocations.outputDir, "ElementCRUDPerformance2d", `Performance2d_seed_${name}_${size}.bim`);
        for (const opCount of crudConfig.opSizes) {
          // eslint-disable-next-line no-console
          console.log(`Executing Element Delete for the class ${name} on an iModel with ${size} elements ${opCount} times`);

          const testFileName = IModelTestUtils.prepareOutputFile("ElementCRUDPerformance2d", `IModelPerformance2d_Delete_${name}_${opCount}.bim`);
          const perfimodel = IModelTestUtils.createSnapshotFromSeed(testFileName, seedFileName);
          const minId: number = PerfTestUtility.getMinId(perfimodel, "bis.GraphicalElement2d");
          const elementIdIncrement = Math.floor(size / opCount);

          const startTime = new Date().getTime();
          for (let i = 0; i < opCount; ++i) {
            try {
              const elId = minId + elementIdIncrement * i;
              perfimodel.elements.deleteElement(Id64.fromLocalAndBriefcaseIds(elId, 0));
            } catch (err) {
              assert.isTrue(false);
            }
          }
          const endTime = new Date().getTime();
          const elapsedTime = (endTime - startTime) / 1000.0;
          reporter.addEntry("PerformanceElementsTests2d", "ElementsDelete2d", "Execution time(s)", elapsedTime, { ElementClassName: name, InitialCount: size, opCount });
          assert.equal(getCount(perfimodel, `PerfTestDomain:${name}`), size - opCount);
          perfimodel.close();
        }
      }
    }
  });

  it("ElementsRead2d", async () => {
    for (const name of crudConfig.classNames) {
      for (const size of crudConfig.dbSizes) {
        const seedFileName = path.join(KnownTestLocations.outputDir, "ElementCRUDPerformance2d", `Performance2d_seed_${name}_${size}.bim`);
        for (const opCount of crudConfig.opSizes) {
          // eslint-disable-next-line no-console
          console.log(`Executing Element Read for the class ${name} on an iModel with ${size} elements ${opCount} times`);

          const testFileName = IModelTestUtils.prepareOutputFile("ElementCRUDPerformance2d", `IModelPerformance2d_Read_${name}_${opCount}.bim`);
          const perfimodel = IModelTestUtils.createSnapshotFromSeed(testFileName, seedFileName);
          const minId: number = PerfTestUtility.getMinId(perfimodel, "bis.GraphicalElement2d");
          const elementIdIncrement = Math.floor(size / opCount);

          const startTime = new Date().getTime();
          for (let i = 0; i < opCount; ++i) {
            const elId = minId + elementIdIncrement * i;
            perfimodel.elements.getElement(Id64.fromLocalAndBriefcaseIds(elId, 0));
          }
          const endTime = new Date().getTime();

          // Verify values after the timing portion to ensure everything is loaded correctly.
          // This is performed afterwards to avoid including the extra noise in the perf numbers.
          for (let i = 0; i < opCount; ++i) {
            const elId = minId + elementIdIncrement * i;
            const elemFound: Element = perfimodel.elements.getElement(Id64.fromLocalAndBriefcaseIds(elId, 0));
            verifyProps(elemFound as any);
          }

          const elapsedTime = (endTime - startTime) / 1000.0;
          reporter.addEntry("PerformanceElementsTests2d", "ElementsRead2d", "Execution time(s)", elapsedTime, { ElementClassName: name, InitialCount: size, opCount });
          perfimodel.close();
        }
      }
    }
  });

  it("ElementsUpdate2d", async () => {
    for (const name of crudConfig.classNames) {
      for (const size of crudConfig.dbSizes) {
        const seedFileName = path.join(KnownTestLocations.outputDir, "ElementCRUDPerformance2d", `Performance2d_seed_${name}_${size}.bim`);
        for (const opCount of crudConfig.opSizes) {
          // eslint-disable-next-line no-console
          console.log(`Executing Element Update for the class ${name} on an iModel with ${size} elements ${opCount} times`);

          const testFileName = IModelTestUtils.prepareOutputFile("ElementCRUDPerformance2d", `IModelPerformance2d_Update_${name}_${opCount}.bim`);
          const perfimodel = IModelTestUtils.createSnapshotFromSeed(testFileName, seedFileName);
          const minId: number = PerfTestUtility.getMinId(perfimodel, "bis.GraphicalElement2d");
          const elementIdIncrement = Math.floor(size / opCount);

          // first construct modified elements
          const geomArray: Arc3d[] = [
            Arc3d.createXY(Point3d.create(0, 0), 2),
            Arc3d.createXY(Point3d.create(5, 5), 5),
            Arc3d.createXY(Point3d.create(-5, -5), 10),
          ];

          const geometryStream: GeometryStreamProps = [];
          for (const geom of geomArray) {
            const arcData = GeomJson.Writer.toIModelJson(geom);
            geometryStream.push(arcData);
          }
          // now lets update and record time
          const startTime = new Date().getTime();
          for (let i = 0; i < opCount; ++i) {
            const elId = minId + elementIdIncrement * i;
            const editElem: Element = perfimodel.elements.getElement(Id64.fromLocalAndBriefcaseIds(elId, 0));
            (editElem as any).baseStr = "PerfElement - UpdatedValue";
            editElem.setUserProperties("geom", geometryStream);
            try {
              perfimodel.elements.updateElement(editElem);
            } catch (_err) {
              assert.fail("Element.update failed");
            }
          }
          const endTime = new Date().getTime();

          // verify value is updated
          for (let i = 0; i < opCount; ++i) {
            const elId = minId + elementIdIncrement * i;
            const elemFound: Element = perfimodel.elements.getElement(Id64.fromLocalAndBriefcaseIds(elId, 0));
            assert.equal((elemFound as any).baseStr, "PerfElement - UpdatedValue");
          }
          const elapsedTime = (endTime - startTime) / 1000.0;
          reporter.addEntry("PerformanceElementsTests2d", "ElementsUpdate2d", "Execution time(s)", elapsedTime, { ElementClassName: name, InitialCount: size, opCount });
          perfimodel.close();
        }
      }
    }
  });
});
<|MERGE_RESOLUTION|>--- conflicted
+++ resolved
@@ -1,538 +1,530 @@
-/*---------------------------------------------------------------------------------------------
-* Copyright (c) Bentley Systems, Incorporated. All rights reserved.
-* See LICENSE.md in the project root for license terms and full copyright notice.
-*--------------------------------------------------------------------------------------------*/
-import { DbResult, Id64, Id64String } from "@bentley/bentleyjs-core";
-import { Arc3d, IModelJson as GeomJson, Point3d } from "@bentley/geometry-core";
-<<<<<<< HEAD
-import { BriefcaseIdValue, Code, ColorDef, GeometricElementProps, GeometryStreamProps, IModel, SubCategoryAppearance } from "@bentley/imodeljs-common";
-import { Reporter } from "@bentley/perf-tools";
-import { assert } from "chai";
-import * as path from "path";
-import {
-  BackendRequestContext, DrawingCategory, ECSqlStatement, Element, IModelDb, IModelJsFs, SnapshotDb, SpatialCategory
-} from "../imodeljs-backend";
-=======
-import {
-  BriefcaseIdValue, Code, ColorDef, GeometricElementProps, GeometryStreamProps, IModel, SubCategoryAppearance,
-} from "@bentley/imodeljs-common";
-import { Reporter } from "@bentley/perf-tools/lib/Reporter";
-import { DrawingCategory, ECSqlStatement, Element, IModelDb, IModelJsFs, SnapshotDb, SpatialCategory } from "../imodeljs-backend";
->>>>>>> 21842b9d
-import { IModelTestUtils } from "../test/IModelTestUtils";
-import { KnownTestLocations } from "../test/KnownTestLocations";
-import { PerfTestUtility } from "./PerfTestUtils";
-
-/* eslint-disable @typescript-eslint/naming-convention */
-
-const values: any = {
-  baseStr: "PerfElement - InitValue", baseStr2: "PerfElement - InitValue2", sub1Str: "PerfElementSub1 - InitValue",
-  sub2Str: "PerfElementSub2 - InitValue", sub3Str: "PerfElementSub3 - InitValue",
-  baseLong: "0x989680", sub1Long: "0x1312d00", sub2Long: "0x1c9c380", sub3Long: "0x2625a00",
-  baseDouble: -3.1416, sub1Double: 2.71828, sub2Double: 1.414121, sub3Double: 1.61803398874,
-};
-
-interface TestElementProps extends GeometricElementProps {
-  baseStr?: string;
-  baseStr2?: string;
-  baseLong?: number;
-  baseDouble?: number;
-  sub1Str?: string;
-  sub2Str?: string;
-  sub3Str?: string;
-  sub1Long?: number;
-  sub2Long?: number;
-  sub3Long?: number;
-  sub1Double?: number;
-  sub2Double?: number;
-  sub3Double?: number;
-}
-
-function createElemProps(className: string, _iModelName: IModelDb, modId: Id64String, catId: Id64String): TestElementProps {
-  // add Geometry
-  const geomArray: Arc3d[] = [
-    Arc3d.createXY(Point3d.create(0, 0), 5),
-    Arc3d.createXY(Point3d.create(5, 5), 2),
-    Arc3d.createXY(Point3d.create(-5, -5), 20),
-  ];
-  const geometryStream: GeometryStreamProps = [];
-  for (const geom of geomArray) {
-    const arcData = GeomJson.Writer.toIModelJson(geom);
-    geometryStream.push(arcData);
-  }
-  // Create props
-  const elementProps: TestElementProps = {
-    classFullName: `PerfTestDomain:${className}`,
-    model: modId,
-    category: catId,
-    code: Code.createEmpty(),
-    geom: geometryStream,
-  };
-  if (className.includes("Sub3")) {
-    elementProps.sub3Str = values.sub3Str;
-    elementProps.sub3Long = values.sub3Long;
-    elementProps.sub3Double = values.sub3Double;
-  }
-  if (className.includes("Sub3") || className.includes("Sub2")) {
-    elementProps.sub2Str = values.sub2Str;
-    elementProps.sub2Long = values.sub2Long;
-    elementProps.sub2Double = values.sub2Double;
-  }
-  if (className.includes("Sub")) {
-    elementProps.sub1Str = values.sub1Str;
-    elementProps.sub1Long = values.sub1Long;
-    elementProps.sub1Double = values.sub1Double;
-  }
-  if (className.includes("PerfElement2d"))
-    elementProps.baseStr2 = values.baseStr2;
-  elementProps.baseStr = values.baseStr;
-  elementProps.baseLong = values.baseLong;
-  elementProps.baseDouble = values.baseDouble;
-  return elementProps;
-}
-
-function verifyProps(testElement: TestElementProps) {
-  assert.equal(testElement.baseStr, values.baseStr, `${testElement.classFullName}`);
-  assert.equal(testElement.baseLong, values.baseLong, `${testElement.classFullName}`);
-  assert.equal(testElement.baseDouble, values.baseDouble, `${testElement.classFullName}`);
-
-  if (testElement.classFullName.includes("Sub")) {
-    assert.equal(testElement.sub1Str, values.sub1Str, `${testElement.classFullName}`);
-    assert.equal(testElement.sub1Long, values.sub1Long, `${testElement.classFullName}`);
-    assert.equal(testElement.sub1Double, values.sub1Double, `${testElement.classFullName}`);
-
-    if (testElement.classFullName.includes("Sub2") || testElement.classFullName.includes("Sub3")) {
-      assert.equal(testElement.sub2Str, values.sub2Str, `${testElement.classFullName}`);
-      assert.equal(testElement.sub2Long, values.sub2Long, `${testElement.classFullName}`);
-      assert.equal(testElement.sub2Double, values.sub2Double, `${testElement.classFullName}`);
-    }
-
-    if (testElement.classFullName.includes("Sub3")) {
-      assert.equal(testElement.sub3Str, values.sub3Str, `${testElement.classFullName}`);
-      assert.equal(testElement.sub3Long, values.sub3Long, `${testElement.classFullName}`);
-      assert.equal(testElement.sub3Double, values.sub3Double, `${testElement.classFullName}`);
-    }
-  }
-}
-
-function getCount(imodel: IModelDb, className: string) {
-  let count = 0;
-  imodel.withPreparedStatement(`SELECT count(*) AS [count] FROM ${className}`, (stmt: ECSqlStatement) => {
-    assert.equal(DbResult.BE_SQLITE_ROW, stmt.step());
-    const row = stmt.getRow();
-    count = row.count;
-  });
-  return count;
-}
-
-describe("PerformanceElementsTests", () => {
-  const reporter = new Reporter();
-  const crudConfig = require(path.join(__dirname, "CRUDConfig.json")).test3d; // eslint-disable-line @typescript-eslint/no-var-requires
-
-  before(async () => {
-    // Create all of the seed iModels
-    for (const name of crudConfig.classNames) {
-      for (const size of crudConfig.dbSizes) {
-        const fileName = `Performance_seed_${name}_${size}.bim`;
-        const pathname = path.join(KnownTestLocations.outputDir, "ElementCRUDPerformance", fileName);
-
-        if (IModelJsFs.existsSync(pathname))
-          return;
-
-        const seedIModel = SnapshotDb.createEmpty(IModelTestUtils.prepareOutputFile("ElementCRUDPerformance", fileName), { rootSubject: { name: "PerfTest" } });
-        const testSchemaName = path.join(KnownTestLocations.assetsDir, "PerfTestDomain.ecschema.xml");
-        await seedIModel.importSchemas([testSchemaName]);
-        seedIModel.nativeDb.resetBriefcaseId(BriefcaseIdValue.Unassigned);
-        assert.isDefined(seedIModel.getMetaData(`PerfTestDomain:${name}`), `${name}is present in iModel.`);
-        const [, newModelId] = IModelTestUtils.createAndInsertPhysicalPartitionAndModel(seedIModel, Code.createEmpty(), true);
-        let spatialCategoryId = SpatialCategory.queryCategoryIdByName(seedIModel, IModel.dictionaryId, "MySpatialCategory");
-        if (undefined === spatialCategoryId)
-          spatialCategoryId = SpatialCategory.insert(seedIModel, IModel.dictionaryId, "MySpatialCategory", new SubCategoryAppearance({ color: ColorDef.fromString("rgb(255,0,0)").toJSON() }));
-
-        for (let m = 0; m < size; ++m) {
-          const elementProps = createElemProps(name, seedIModel, newModelId, spatialCategoryId);
-          const geomElement = seedIModel.elements.createElement(elementProps);
-          const id = seedIModel.elements.insertElement(geomElement);
-          assert.isTrue(Id64.isValidId64(id), "insert worked");
-        }
-
-        assert.equal(getCount(seedIModel, `PerfTestDomain:${name}`), size);
-        seedIModel.saveChanges();
-        seedIModel.close();
-      }
-    }
-  });
-  after(() => {
-    const csvPath = path.join(KnownTestLocations.outputDir, "PerformanceResults.csv");
-    reporter.exportCSV(csvPath);
-  });
-
-  it("ElementsInsert", async () => {
-    for (const name of crudConfig.classNames) {
-      for (const size of crudConfig.dbSizes) {
-        const seedFileName = path.join(KnownTestLocations.outputDir, "ElementCRUDPerformance", `Performance_seed_${name}_${size}.bim`);
-        for (const opCount of crudConfig.opSizes) {
-          // eslint-disable-next-line no-console
-          console.log(`Executing Element Insert for the class ${name} on an iModel with ${size} elements ${opCount} times`);
-
-          const testFileName = IModelTestUtils.prepareOutputFile("ElementCRUDPerformance", `IModelPerformance_Insert_${name}_${opCount}.bim`);
-          const perfimodel = IModelTestUtils.createSnapshotFromSeed(testFileName, seedFileName);
-          const [, newModelId] = IModelTestUtils.createAndInsertPhysicalPartitionAndModel(perfimodel, Code.createEmpty(), true);
-          let spatialCategoryId = SpatialCategory.queryCategoryIdByName(perfimodel, IModel.dictionaryId, "MySpatialCategory");
-          if (undefined === spatialCategoryId)
-            spatialCategoryId = SpatialCategory.insert(perfimodel, IModel.dictionaryId, "MySpatialCategory", new SubCategoryAppearance({ color: ColorDef.fromString("rgb(255,0,0)").toJSON() }));
-
-          let totalTime = 0.0;
-          for (let m = 0; m < opCount; ++m) {
-            const elementProps = createElemProps(name, perfimodel, newModelId, spatialCategoryId);
-            const geomElement = perfimodel.elements.createElement(elementProps);
-            const startTime = new Date().getTime();
-            const id = perfimodel.elements.insertElement(geomElement);
-            const endTime = new Date().getTime();
-            assert.isTrue(Id64.isValidId64(id), "insert worked");
-            const elapsedTime = (endTime - startTime) / 1000.0;
-            totalTime = totalTime + elapsedTime;
-          }
-
-          reporter.addEntry("PerformanceElementsTests", "ElementsInsert", "Execution time(s)", totalTime, { ElementClassName: name, InitialCount: size, opCount });
-          assert.equal(getCount(perfimodel, `PerfTestDomain:${name}`), size + opCount);
-          perfimodel.close();
-        }
-      }
-    }
-  });
-
-  it("ElementsDelete", async () => {
-    for (const name of crudConfig.classNames) {
-      for (const size of crudConfig.dbSizes) {
-        const seedFileName = path.join(KnownTestLocations.outputDir, "ElementCRUDPerformance", `Performance_seed_${name}_${size}.bim`);
-        for (const opCount of crudConfig.opSizes) {
-          // eslint-disable-next-line no-console
-          console.log(`Executing Element Delete for the class ${name} on an iModel with ${size} elements ${opCount} times`);
-
-          const testFileName = IModelTestUtils.prepareOutputFile("ElementCRUDPerformance", `IModelPerformance_Delete_${name}_${opCount}.bim`);
-          const perfimodel = IModelTestUtils.createSnapshotFromSeed(testFileName, seedFileName);
-          const minId: number = PerfTestUtility.getMinId(perfimodel, "bis.PhysicalElement");
-          const elementIdIncrement = Math.floor(size / opCount);
-
-          const startTime = new Date().getTime();
-          for (let i = 0; i < opCount; ++i) {
-            try {
-              const elId = minId + elementIdIncrement * i;
-              perfimodel.elements.deleteElement(Id64.fromLocalAndBriefcaseIds(elId, 0));
-            } catch (err) {
-              assert.isTrue(false);
-            }
-          }
-          const endTime = new Date().getTime();
-          const elapsedTime = (endTime - startTime) / 1000.0;
-          reporter.addEntry("PerformanceElementsTests", "ElementsDelete", "Execution time(s)", elapsedTime, { ElementClassName: name, InitialCount: size, opCount });
-          assert.equal(getCount(perfimodel, `PerfTestDomain:${name}`), size - opCount);
-          perfimodel.close();
-        }
-      }
-    }
-  });
-
-  it("ElementsRead", async () => {
-    for (const name of crudConfig.classNames) {
-      for (const size of crudConfig.dbSizes) {
-        const seedFileName = path.join(KnownTestLocations.outputDir, "ElementCRUDPerformance", `Performance_seed_${name}_${size}.bim`);
-        for (const opCount of crudConfig.opSizes) {
-          // eslint-disable-next-line no-console
-          console.log(`Executing Element Read for the class ${name} on an iModel with ${size} elements ${opCount} times`);
-
-          const testFileName = IModelTestUtils.prepareOutputFile("ElementCRUDPerformance", `IModelPerformance_Read_${name}_${opCount}.bim`);
-          const perfimodel = IModelTestUtils.createSnapshotFromSeed(testFileName, seedFileName);
-          const minId: number = PerfTestUtility.getMinId(perfimodel, "bis.PhysicalElement");
-          const elementIdIncrement = Math.floor(size / opCount);
-
-          const startTime = new Date().getTime();
-          for (let i = 0; i < opCount; ++i) {
-            const elId = minId + elementIdIncrement * i;
-            perfimodel.elements.getElement(Id64.fromLocalAndBriefcaseIds(elId, 0));
-          }
-          const endTime = new Date().getTime();
-
-          // Verify values after the timing portion to ensure everything is loaded correctly.
-          // This is performed afterwards to avoid including the extra noise in the perf numbers.
-          for (let i = 0; i < opCount; ++i) {
-            const elId = minId + elementIdIncrement * i;
-            const elemFound: Element = perfimodel.elements.getElement(Id64.fromLocalAndBriefcaseIds(elId, 0));
-            verifyProps(elemFound as any);
-          }
-
-          const elapsedTime = (endTime - startTime) / 1000.0;
-          reporter.addEntry("PerformanceElementsTests", "ElementsRead", "Execution time(s)", elapsedTime, { ElementClassName: name, InitialCount: size, opCount });
-          perfimodel.close();
-        }
-      }
-    }
-  });
-
-  it("ElementsUpdate", async () => {
-    for (const name of crudConfig.classNames) {
-      for (const size of crudConfig.dbSizes) {
-        const seedFileName = path.join(KnownTestLocations.outputDir, "ElementCRUDPerformance", `Performance_seed_${name}_${size}.bim`);
-        for (const opCount of crudConfig.opSizes) {
-          // eslint-disable-next-line no-console
-          console.log(`Executing Element Update for the class ${name} on an iModel with ${size} elements ${opCount} times`);
-
-          const testFileName = IModelTestUtils.prepareOutputFile("ElementCRUDPerformance", `IModelPerformance_Update_${name}_${opCount}.bim`);
-          const perfimodel = IModelTestUtils.createSnapshotFromSeed(testFileName, seedFileName);
-          const minId: number = PerfTestUtility.getMinId(perfimodel, "bis.PhysicalElement");
-          const elementIdIncrement = Math.floor(size / opCount);
-
-          // first construct modified elements
-          // now lets update and record time
-          // add Geometry
-          const geomArray: Arc3d[] = [
-            Arc3d.createXY(Point3d.create(0, 0), 2),
-            Arc3d.createXY(Point3d.create(5, 5), 5),
-            Arc3d.createXY(Point3d.create(-5, -5), 10),
-          ];
-
-          const geometryStream: GeometryStreamProps = [];
-          for (const geom of geomArray) {
-            const arcData = GeomJson.Writer.toIModelJson(geom);
-            geometryStream.push(arcData);
-          }
-          const startTime = new Date().getTime();
-          for (let i = 0; i < opCount; ++i) {
-            const elId = minId + elementIdIncrement * i;
-            const editElem: Element = perfimodel.elements.getElement(Id64.fromLocalAndBriefcaseIds(elId, 0));
-            (editElem as any).baseStr = "PerfElement - UpdatedValue";
-            editElem.setUserProperties("geom", geometryStream);
-            try {
-              perfimodel.elements.updateElement(editElem);
-            } catch (_err) {
-              assert.fail("Element.update failed");
-            }
-          }
-          const endTime = new Date().getTime();
-
-          // verify value is updated
-          for (let i = 0; i < opCount; ++i) {
-            const elId = minId + elementIdIncrement * i;
-            const elemFound: Element = perfimodel.elements.getElement(Id64.fromLocalAndBriefcaseIds(elId, 0));
-            assert.equal((elemFound as any).baseStr, "PerfElement - UpdatedValue");
-          }
-          const elapsedTime = (endTime - startTime) / 1000.0;
-          reporter.addEntry("PerformanceElementsTests", "ElementsUpdate", "Execution time(s)", elapsedTime, { ElementClassName: name, InitialCount: size, opCount });
-          perfimodel.close();
-        }
-      }
-    }
-  });
-});
-
-describe("PerformanceElementsTests2d", () => {
-  const outDir: string = path.join(KnownTestLocations.outputDir, "ElementCRUDPerformance2d");
-  const reporter = new Reporter();
-  const crudConfig = require(path.join(__dirname, "CRUDConfig.json")).test2d; // eslint-disable-line @typescript-eslint/no-var-requires
-
-  before(async () => {
-    if (!IModelJsFs.existsSync(KnownTestLocations.outputDir))
-      IModelJsFs.mkdirSync(KnownTestLocations.outputDir);
-    if (!IModelJsFs.existsSync(outDir))
-      IModelJsFs.mkdirSync(outDir);
-
-    // Create all of the seed iModels
-    for (const name of crudConfig.classNames) {
-      for (const size of crudConfig.dbSizes) {
-        const fileName = `Performance2d_seed_${name}_${size}.bim`;
-        const pathname = path.join(outDir, fileName);
-
-        if (IModelJsFs.existsSync(pathname))
-          return;
-
-        const seedIModel = SnapshotDb.createEmpty(IModelTestUtils.prepareOutputFile("ElementCRUDPerformance2d", fileName), { rootSubject: { name: "PerfTest" } });
-        const testSchemaName = path.join(KnownTestLocations.assetsDir, "PerfTestDomain.ecschema.xml");
-        await seedIModel.importSchemas([testSchemaName]);
-        seedIModel.nativeDb.resetBriefcaseId(BriefcaseIdValue.Unassigned);
-        assert.isDefined(seedIModel.getMetaData(`PerfTestDomain:${name}`), `${name}is present in iModel.`);
-
-        const codeProps = Code.createEmpty();
-        codeProps.value = "DrawingModel";
-        const [, newModelId] = IModelTestUtils.createAndInsertDrawingPartitionAndModel(seedIModel, codeProps, true);
-        let drawingCategoryId = DrawingCategory.queryCategoryIdByName(seedIModel, IModel.dictionaryId, "MyDrawingCategory");
-        if (undefined === drawingCategoryId)
-          drawingCategoryId = DrawingCategory.insert(seedIModel, IModel.dictionaryId, "MyDrawingCategory", new SubCategoryAppearance({ color: ColorDef.fromString("rgb(255,0,0)").toJSON() }));
-
-        for (let m = 0; m < size; ++m) {
-          const elementProps = createElemProps(name, seedIModel, newModelId, drawingCategoryId);
-          const geomElement = seedIModel.elements.createElement(elementProps);
-          const id = seedIModel.elements.insertElement(geomElement);
-          assert.isTrue(Id64.isValidId64(id), "insert worked");
-        }
-
-        seedIModel.saveChanges();
-        assert.equal(getCount(seedIModel, `PerfTestDomain:${name}`), size);
-        seedIModel.close();
-      }
-    }
-  });
-  after(() => {
-    const csvPath = path.join(KnownTestLocations.outputDir, "PerformanceResults.csv");
-    reporter.exportCSV(csvPath);
-  });
-
-  it("ElementsInsert2d", async () => {
-    for (const name of crudConfig.classNames) {
-      for (const size of crudConfig.dbSizes) {
-        const seedFileName = path.join(KnownTestLocations.outputDir, "ElementCRUDPerformance2d", `Performance2d_seed_${name}_${size}.bim`);
-        for (const opCount of crudConfig.opSizes) {
-          // eslint-disable-next-line no-console
-          console.log(`Executing Element Insert for the class ${name} on an iModel with ${size} elements ${opCount} times`);
-
-          const testFileName = IModelTestUtils.prepareOutputFile("ElementCRUDPerformance2d", `IModelPerformance2d_Insert_${name}_${opCount}.bim`);
-          const perfimodel = IModelTestUtils.createSnapshotFromSeed(testFileName, seedFileName);
-
-          const codeProps = Code.createEmpty();
-          codeProps.value = "DrawingModel1";
-          const [, newModelId] = IModelTestUtils.createAndInsertDrawingPartitionAndModel(perfimodel, codeProps, true);
-          let drawingCategoryId = DrawingCategory.queryCategoryIdByName(perfimodel, IModel.dictionaryId, "MyDrawingCategory");
-          if (undefined === drawingCategoryId)
-            drawingCategoryId = DrawingCategory.insert(perfimodel, IModel.dictionaryId, "MyDrawingCategory", new SubCategoryAppearance({ color: ColorDef.fromString("rgb(255,0,0)").toJSON() }));
-          let totalTime = 0.0;
-          for (let m = 0; m < opCount; ++m) {
-            const elementProps = createElemProps(name, perfimodel, newModelId, drawingCategoryId);
-            const geomElement = perfimodel.elements.createElement(elementProps);
-            const startTime = new Date().getTime();
-            const id = perfimodel.elements.insertElement(geomElement);
-            const endTime = new Date().getTime();
-            assert.isTrue(Id64.isValidId64(id), "insert worked");
-            const elapsedTime = (endTime - startTime) / 1000.0;
-            totalTime = totalTime + elapsedTime;
-          }
-
-          reporter.addEntry("PerformanceElementsTests2d", "ElementsInsert2d", "Execution time(s)", totalTime, { ElementClassName: name, InitialCount: size, opCount });
-          assert.equal(getCount(perfimodel, `PerfTestDomain:${name}`), size + opCount);
-          perfimodel.close();
-        }
-      }
-    }
-  });
-
-  it("ElementsDelete2d", async () => {
-    for (const name of crudConfig.classNames) {
-      for (const size of crudConfig.dbSizes) {
-        const seedFileName = path.join(KnownTestLocations.outputDir, "ElementCRUDPerformance2d", `Performance2d_seed_${name}_${size}.bim`);
-        for (const opCount of crudConfig.opSizes) {
-          // eslint-disable-next-line no-console
-          console.log(`Executing Element Delete for the class ${name} on an iModel with ${size} elements ${opCount} times`);
-
-          const testFileName = IModelTestUtils.prepareOutputFile("ElementCRUDPerformance2d", `IModelPerformance2d_Delete_${name}_${opCount}.bim`);
-          const perfimodel = IModelTestUtils.createSnapshotFromSeed(testFileName, seedFileName);
-          const minId: number = PerfTestUtility.getMinId(perfimodel, "bis.GraphicalElement2d");
-          const elementIdIncrement = Math.floor(size / opCount);
-
-          const startTime = new Date().getTime();
-          for (let i = 0; i < opCount; ++i) {
-            try {
-              const elId = minId + elementIdIncrement * i;
-              perfimodel.elements.deleteElement(Id64.fromLocalAndBriefcaseIds(elId, 0));
-            } catch (err) {
-              assert.isTrue(false);
-            }
-          }
-          const endTime = new Date().getTime();
-          const elapsedTime = (endTime - startTime) / 1000.0;
-          reporter.addEntry("PerformanceElementsTests2d", "ElementsDelete2d", "Execution time(s)", elapsedTime, { ElementClassName: name, InitialCount: size, opCount });
-          assert.equal(getCount(perfimodel, `PerfTestDomain:${name}`), size - opCount);
-          perfimodel.close();
-        }
-      }
-    }
-  });
-
-  it("ElementsRead2d", async () => {
-    for (const name of crudConfig.classNames) {
-      for (const size of crudConfig.dbSizes) {
-        const seedFileName = path.join(KnownTestLocations.outputDir, "ElementCRUDPerformance2d", `Performance2d_seed_${name}_${size}.bim`);
-        for (const opCount of crudConfig.opSizes) {
-          // eslint-disable-next-line no-console
-          console.log(`Executing Element Read for the class ${name} on an iModel with ${size} elements ${opCount} times`);
-
-          const testFileName = IModelTestUtils.prepareOutputFile("ElementCRUDPerformance2d", `IModelPerformance2d_Read_${name}_${opCount}.bim`);
-          const perfimodel = IModelTestUtils.createSnapshotFromSeed(testFileName, seedFileName);
-          const minId: number = PerfTestUtility.getMinId(perfimodel, "bis.GraphicalElement2d");
-          const elementIdIncrement = Math.floor(size / opCount);
-
-          const startTime = new Date().getTime();
-          for (let i = 0; i < opCount; ++i) {
-            const elId = minId + elementIdIncrement * i;
-            perfimodel.elements.getElement(Id64.fromLocalAndBriefcaseIds(elId, 0));
-          }
-          const endTime = new Date().getTime();
-
-          // Verify values after the timing portion to ensure everything is loaded correctly.
-          // This is performed afterwards to avoid including the extra noise in the perf numbers.
-          for (let i = 0; i < opCount; ++i) {
-            const elId = minId + elementIdIncrement * i;
-            const elemFound: Element = perfimodel.elements.getElement(Id64.fromLocalAndBriefcaseIds(elId, 0));
-            verifyProps(elemFound as any);
-          }
-
-          const elapsedTime = (endTime - startTime) / 1000.0;
-          reporter.addEntry("PerformanceElementsTests2d", "ElementsRead2d", "Execution time(s)", elapsedTime, { ElementClassName: name, InitialCount: size, opCount });
-          perfimodel.close();
-        }
-      }
-    }
-  });
-
-  it("ElementsUpdate2d", async () => {
-    for (const name of crudConfig.classNames) {
-      for (const size of crudConfig.dbSizes) {
-        const seedFileName = path.join(KnownTestLocations.outputDir, "ElementCRUDPerformance2d", `Performance2d_seed_${name}_${size}.bim`);
-        for (const opCount of crudConfig.opSizes) {
-          // eslint-disable-next-line no-console
-          console.log(`Executing Element Update for the class ${name} on an iModel with ${size} elements ${opCount} times`);
-
-          const testFileName = IModelTestUtils.prepareOutputFile("ElementCRUDPerformance2d", `IModelPerformance2d_Update_${name}_${opCount}.bim`);
-          const perfimodel = IModelTestUtils.createSnapshotFromSeed(testFileName, seedFileName);
-          const minId: number = PerfTestUtility.getMinId(perfimodel, "bis.GraphicalElement2d");
-          const elementIdIncrement = Math.floor(size / opCount);
-
-          // first construct modified elements
-          const geomArray: Arc3d[] = [
-            Arc3d.createXY(Point3d.create(0, 0), 2),
-            Arc3d.createXY(Point3d.create(5, 5), 5),
-            Arc3d.createXY(Point3d.create(-5, -5), 10),
-          ];
-
-          const geometryStream: GeometryStreamProps = [];
-          for (const geom of geomArray) {
-            const arcData = GeomJson.Writer.toIModelJson(geom);
-            geometryStream.push(arcData);
-          }
-          // now lets update and record time
-          const startTime = new Date().getTime();
-          for (let i = 0; i < opCount; ++i) {
-            const elId = minId + elementIdIncrement * i;
-            const editElem: Element = perfimodel.elements.getElement(Id64.fromLocalAndBriefcaseIds(elId, 0));
-            (editElem as any).baseStr = "PerfElement - UpdatedValue";
-            editElem.setUserProperties("geom", geometryStream);
-            try {
-              perfimodel.elements.updateElement(editElem);
-            } catch (_err) {
-              assert.fail("Element.update failed");
-            }
-          }
-          const endTime = new Date().getTime();
-
-          // verify value is updated
-          for (let i = 0; i < opCount; ++i) {
-            const elId = minId + elementIdIncrement * i;
-            const elemFound: Element = perfimodel.elements.getElement(Id64.fromLocalAndBriefcaseIds(elId, 0));
-            assert.equal((elemFound as any).baseStr, "PerfElement - UpdatedValue");
-          }
-          const elapsedTime = (endTime - startTime) / 1000.0;
-          reporter.addEntry("PerformanceElementsTests2d", "ElementsUpdate2d", "Execution time(s)", elapsedTime, { ElementClassName: name, InitialCount: size, opCount });
-          perfimodel.close();
-        }
-      }
-    }
-  });
-});
+/*---------------------------------------------------------------------------------------------
+* Copyright (c) Bentley Systems, Incorporated. All rights reserved.
+* See LICENSE.md in the project root for license terms and full copyright notice.
+*--------------------------------------------------------------------------------------------*/
+import { DbResult, Id64, Id64String } from "@bentley/bentleyjs-core";
+import { Arc3d, IModelJson as GeomJson, Point3d } from "@bentley/geometry-core";
+import { BriefcaseIdValue, Code, ColorDef, GeometricElementProps, GeometryStreamProps, IModel, SubCategoryAppearance } from "@bentley/imodeljs-common";
+import { Reporter } from "@bentley/perf-tools";
+import { assert } from "chai";
+import * as path from "path";
+import {
+  DrawingCategory, ECSqlStatement, Element, IModelDb, IModelJsFs, SnapshotDb, SpatialCategory
+} from "../imodeljs-backend";
+import { IModelTestUtils } from "../test/IModelTestUtils";
+import { KnownTestLocations } from "../test/KnownTestLocations";
+import { PerfTestUtility } from "./PerfTestUtils";
+
+/* eslint-disable @typescript-eslint/naming-convention */
+
+const values: any = {
+  baseStr: "PerfElement - InitValue", baseStr2: "PerfElement - InitValue2", sub1Str: "PerfElementSub1 - InitValue",
+  sub2Str: "PerfElementSub2 - InitValue", sub3Str: "PerfElementSub3 - InitValue",
+  baseLong: "0x989680", sub1Long: "0x1312d00", sub2Long: "0x1c9c380", sub3Long: "0x2625a00",
+  baseDouble: -3.1416, sub1Double: 2.71828, sub2Double: 1.414121, sub3Double: 1.61803398874,
+};
+
+interface TestElementProps extends GeometricElementProps {
+  baseStr?: string;
+  baseStr2?: string;
+  baseLong?: number;
+  baseDouble?: number;
+  sub1Str?: string;
+  sub2Str?: string;
+  sub3Str?: string;
+  sub1Long?: number;
+  sub2Long?: number;
+  sub3Long?: number;
+  sub1Double?: number;
+  sub2Double?: number;
+  sub3Double?: number;
+}
+
+function createElemProps(className: string, _iModelName: IModelDb, modId: Id64String, catId: Id64String): TestElementProps {
+  // add Geometry
+  const geomArray: Arc3d[] = [
+    Arc3d.createXY(Point3d.create(0, 0), 5),
+    Arc3d.createXY(Point3d.create(5, 5), 2),
+    Arc3d.createXY(Point3d.create(-5, -5), 20),
+  ];
+  const geometryStream: GeometryStreamProps = [];
+  for (const geom of geomArray) {
+    const arcData = GeomJson.Writer.toIModelJson(geom);
+    geometryStream.push(arcData);
+  }
+  // Create props
+  const elementProps: TestElementProps = {
+    classFullName: `PerfTestDomain:${className}`,
+    model: modId,
+    category: catId,
+    code: Code.createEmpty(),
+    geom: geometryStream,
+  };
+  if (className.includes("Sub3")) {
+    elementProps.sub3Str = values.sub3Str;
+    elementProps.sub3Long = values.sub3Long;
+    elementProps.sub3Double = values.sub3Double;
+  }
+  if (className.includes("Sub3") || className.includes("Sub2")) {
+    elementProps.sub2Str = values.sub2Str;
+    elementProps.sub2Long = values.sub2Long;
+    elementProps.sub2Double = values.sub2Double;
+  }
+  if (className.includes("Sub")) {
+    elementProps.sub1Str = values.sub1Str;
+    elementProps.sub1Long = values.sub1Long;
+    elementProps.sub1Double = values.sub1Double;
+  }
+  if (className.includes("PerfElement2d"))
+    elementProps.baseStr2 = values.baseStr2;
+  elementProps.baseStr = values.baseStr;
+  elementProps.baseLong = values.baseLong;
+  elementProps.baseDouble = values.baseDouble;
+  return elementProps;
+}
+
+function verifyProps(testElement: TestElementProps) {
+  assert.equal(testElement.baseStr, values.baseStr, `${testElement.classFullName}`);
+  assert.equal(testElement.baseLong, values.baseLong, `${testElement.classFullName}`);
+  assert.equal(testElement.baseDouble, values.baseDouble, `${testElement.classFullName}`);
+
+  if (testElement.classFullName.includes("Sub")) {
+    assert.equal(testElement.sub1Str, values.sub1Str, `${testElement.classFullName}`);
+    assert.equal(testElement.sub1Long, values.sub1Long, `${testElement.classFullName}`);
+    assert.equal(testElement.sub1Double, values.sub1Double, `${testElement.classFullName}`);
+
+    if (testElement.classFullName.includes("Sub2") || testElement.classFullName.includes("Sub3")) {
+      assert.equal(testElement.sub2Str, values.sub2Str, `${testElement.classFullName}`);
+      assert.equal(testElement.sub2Long, values.sub2Long, `${testElement.classFullName}`);
+      assert.equal(testElement.sub2Double, values.sub2Double, `${testElement.classFullName}`);
+    }
+
+    if (testElement.classFullName.includes("Sub3")) {
+      assert.equal(testElement.sub3Str, values.sub3Str, `${testElement.classFullName}`);
+      assert.equal(testElement.sub3Long, values.sub3Long, `${testElement.classFullName}`);
+      assert.equal(testElement.sub3Double, values.sub3Double, `${testElement.classFullName}`);
+    }
+  }
+}
+
+function getCount(imodel: IModelDb, className: string) {
+  let count = 0;
+  imodel.withPreparedStatement(`SELECT count(*) AS [count] FROM ${className}`, (stmt: ECSqlStatement) => {
+    assert.equal(DbResult.BE_SQLITE_ROW, stmt.step());
+    const row = stmt.getRow();
+    count = row.count;
+  });
+  return count;
+}
+
+describe("PerformanceElementsTests", () => {
+  const reporter = new Reporter();
+  const crudConfig = require(path.join(__dirname, "CRUDConfig.json")).test3d; // eslint-disable-line @typescript-eslint/no-var-requires
+
+  before(async () => {
+    // Create all of the seed iModels
+    for (const name of crudConfig.classNames) {
+      for (const size of crudConfig.dbSizes) {
+        const fileName = `Performance_seed_${name}_${size}.bim`;
+        const pathname = path.join(KnownTestLocations.outputDir, "ElementCRUDPerformance", fileName);
+
+        if (IModelJsFs.existsSync(pathname))
+          return;
+
+        const seedIModel = SnapshotDb.createEmpty(IModelTestUtils.prepareOutputFile("ElementCRUDPerformance", fileName), { rootSubject: { name: "PerfTest" } });
+        const testSchemaName = path.join(KnownTestLocations.assetsDir, "PerfTestDomain.ecschema.xml");
+        await seedIModel.importSchemas([testSchemaName]);
+        seedIModel.nativeDb.resetBriefcaseId(BriefcaseIdValue.Unassigned);
+        assert.isDefined(seedIModel.getMetaData(`PerfTestDomain:${name}`), `${name}is present in iModel.`);
+        const [, newModelId] = IModelTestUtils.createAndInsertPhysicalPartitionAndModel(seedIModel, Code.createEmpty(), true);
+        let spatialCategoryId = SpatialCategory.queryCategoryIdByName(seedIModel, IModel.dictionaryId, "MySpatialCategory");
+        if (undefined === spatialCategoryId)
+          spatialCategoryId = SpatialCategory.insert(seedIModel, IModel.dictionaryId, "MySpatialCategory", new SubCategoryAppearance({ color: ColorDef.fromString("rgb(255,0,0)").toJSON() }));
+
+        for (let m = 0; m < size; ++m) {
+          const elementProps = createElemProps(name, seedIModel, newModelId, spatialCategoryId);
+          const geomElement = seedIModel.elements.createElement(elementProps);
+          const id = seedIModel.elements.insertElement(geomElement);
+          assert.isTrue(Id64.isValidId64(id), "insert worked");
+        }
+
+        assert.equal(getCount(seedIModel, `PerfTestDomain:${name}`), size);
+        seedIModel.saveChanges();
+        seedIModel.close();
+      }
+    }
+  });
+  after(() => {
+    const csvPath = path.join(KnownTestLocations.outputDir, "PerformanceResults.csv");
+    reporter.exportCSV(csvPath);
+  });
+
+  it("ElementsInsert", async () => {
+    for (const name of crudConfig.classNames) {
+      for (const size of crudConfig.dbSizes) {
+        const seedFileName = path.join(KnownTestLocations.outputDir, "ElementCRUDPerformance", `Performance_seed_${name}_${size}.bim`);
+        for (const opCount of crudConfig.opSizes) {
+          // eslint-disable-next-line no-console
+          console.log(`Executing Element Insert for the class ${name} on an iModel with ${size} elements ${opCount} times`);
+
+          const testFileName = IModelTestUtils.prepareOutputFile("ElementCRUDPerformance", `IModelPerformance_Insert_${name}_${opCount}.bim`);
+          const perfimodel = IModelTestUtils.createSnapshotFromSeed(testFileName, seedFileName);
+          const [, newModelId] = IModelTestUtils.createAndInsertPhysicalPartitionAndModel(perfimodel, Code.createEmpty(), true);
+          let spatialCategoryId = SpatialCategory.queryCategoryIdByName(perfimodel, IModel.dictionaryId, "MySpatialCategory");
+          if (undefined === spatialCategoryId)
+            spatialCategoryId = SpatialCategory.insert(perfimodel, IModel.dictionaryId, "MySpatialCategory", new SubCategoryAppearance({ color: ColorDef.fromString("rgb(255,0,0)").toJSON() }));
+
+          let totalTime = 0.0;
+          for (let m = 0; m < opCount; ++m) {
+            const elementProps = createElemProps(name, perfimodel, newModelId, spatialCategoryId);
+            const geomElement = perfimodel.elements.createElement(elementProps);
+            const startTime = new Date().getTime();
+            const id = perfimodel.elements.insertElement(geomElement);
+            const endTime = new Date().getTime();
+            assert.isTrue(Id64.isValidId64(id), "insert worked");
+            const elapsedTime = (endTime - startTime) / 1000.0;
+            totalTime = totalTime + elapsedTime;
+          }
+
+          reporter.addEntry("PerformanceElementsTests", "ElementsInsert", "Execution time(s)", totalTime, { ElementClassName: name, InitialCount: size, opCount });
+          assert.equal(getCount(perfimodel, `PerfTestDomain:${name}`), size + opCount);
+          perfimodel.close();
+        }
+      }
+    }
+  });
+
+  it("ElementsDelete", async () => {
+    for (const name of crudConfig.classNames) {
+      for (const size of crudConfig.dbSizes) {
+        const seedFileName = path.join(KnownTestLocations.outputDir, "ElementCRUDPerformance", `Performance_seed_${name}_${size}.bim`);
+        for (const opCount of crudConfig.opSizes) {
+          // eslint-disable-next-line no-console
+          console.log(`Executing Element Delete for the class ${name} on an iModel with ${size} elements ${opCount} times`);
+
+          const testFileName = IModelTestUtils.prepareOutputFile("ElementCRUDPerformance", `IModelPerformance_Delete_${name}_${opCount}.bim`);
+          const perfimodel = IModelTestUtils.createSnapshotFromSeed(testFileName, seedFileName);
+          const minId: number = PerfTestUtility.getMinId(perfimodel, "bis.PhysicalElement");
+          const elementIdIncrement = Math.floor(size / opCount);
+
+          const startTime = new Date().getTime();
+          for (let i = 0; i < opCount; ++i) {
+            try {
+              const elId = minId + elementIdIncrement * i;
+              perfimodel.elements.deleteElement(Id64.fromLocalAndBriefcaseIds(elId, 0));
+            } catch (err) {
+              assert.isTrue(false);
+            }
+          }
+          const endTime = new Date().getTime();
+          const elapsedTime = (endTime - startTime) / 1000.0;
+          reporter.addEntry("PerformanceElementsTests", "ElementsDelete", "Execution time(s)", elapsedTime, { ElementClassName: name, InitialCount: size, opCount });
+          assert.equal(getCount(perfimodel, `PerfTestDomain:${name}`), size - opCount);
+          perfimodel.close();
+        }
+      }
+    }
+  });
+
+  it("ElementsRead", async () => {
+    for (const name of crudConfig.classNames) {
+      for (const size of crudConfig.dbSizes) {
+        const seedFileName = path.join(KnownTestLocations.outputDir, "ElementCRUDPerformance", `Performance_seed_${name}_${size}.bim`);
+        for (const opCount of crudConfig.opSizes) {
+          // eslint-disable-next-line no-console
+          console.log(`Executing Element Read for the class ${name} on an iModel with ${size} elements ${opCount} times`);
+
+          const testFileName = IModelTestUtils.prepareOutputFile("ElementCRUDPerformance", `IModelPerformance_Read_${name}_${opCount}.bim`);
+          const perfimodel = IModelTestUtils.createSnapshotFromSeed(testFileName, seedFileName);
+          const minId: number = PerfTestUtility.getMinId(perfimodel, "bis.PhysicalElement");
+          const elementIdIncrement = Math.floor(size / opCount);
+
+          const startTime = new Date().getTime();
+          for (let i = 0; i < opCount; ++i) {
+            const elId = minId + elementIdIncrement * i;
+            perfimodel.elements.getElement(Id64.fromLocalAndBriefcaseIds(elId, 0));
+          }
+          const endTime = new Date().getTime();
+
+          // Verify values after the timing portion to ensure everything is loaded correctly.
+          // This is performed afterwards to avoid including the extra noise in the perf numbers.
+          for (let i = 0; i < opCount; ++i) {
+            const elId = minId + elementIdIncrement * i;
+            const elemFound: Element = perfimodel.elements.getElement(Id64.fromLocalAndBriefcaseIds(elId, 0));
+            verifyProps(elemFound as any);
+          }
+
+          const elapsedTime = (endTime - startTime) / 1000.0;
+          reporter.addEntry("PerformanceElementsTests", "ElementsRead", "Execution time(s)", elapsedTime, { ElementClassName: name, InitialCount: size, opCount });
+          perfimodel.close();
+        }
+      }
+    }
+  });
+
+  it("ElementsUpdate", async () => {
+    for (const name of crudConfig.classNames) {
+      for (const size of crudConfig.dbSizes) {
+        const seedFileName = path.join(KnownTestLocations.outputDir, "ElementCRUDPerformance", `Performance_seed_${name}_${size}.bim`);
+        for (const opCount of crudConfig.opSizes) {
+          // eslint-disable-next-line no-console
+          console.log(`Executing Element Update for the class ${name} on an iModel with ${size} elements ${opCount} times`);
+
+          const testFileName = IModelTestUtils.prepareOutputFile("ElementCRUDPerformance", `IModelPerformance_Update_${name}_${opCount}.bim`);
+          const perfimodel = IModelTestUtils.createSnapshotFromSeed(testFileName, seedFileName);
+          const minId: number = PerfTestUtility.getMinId(perfimodel, "bis.PhysicalElement");
+          const elementIdIncrement = Math.floor(size / opCount);
+
+          // first construct modified elements
+          // now lets update and record time
+          // add Geometry
+          const geomArray: Arc3d[] = [
+            Arc3d.createXY(Point3d.create(0, 0), 2),
+            Arc3d.createXY(Point3d.create(5, 5), 5),
+            Arc3d.createXY(Point3d.create(-5, -5), 10),
+          ];
+
+          const geometryStream: GeometryStreamProps = [];
+          for (const geom of geomArray) {
+            const arcData = GeomJson.Writer.toIModelJson(geom);
+            geometryStream.push(arcData);
+          }
+          const startTime = new Date().getTime();
+          for (let i = 0; i < opCount; ++i) {
+            const elId = minId + elementIdIncrement * i;
+            const editElem: Element = perfimodel.elements.getElement(Id64.fromLocalAndBriefcaseIds(elId, 0));
+            (editElem as any).baseStr = "PerfElement - UpdatedValue";
+            editElem.setUserProperties("geom", geometryStream);
+            try {
+              perfimodel.elements.updateElement(editElem);
+            } catch (_err) {
+              assert.fail("Element.update failed");
+            }
+          }
+          const endTime = new Date().getTime();
+
+          // verify value is updated
+          for (let i = 0; i < opCount; ++i) {
+            const elId = minId + elementIdIncrement * i;
+            const elemFound: Element = perfimodel.elements.getElement(Id64.fromLocalAndBriefcaseIds(elId, 0));
+            assert.equal((elemFound as any).baseStr, "PerfElement - UpdatedValue");
+          }
+          const elapsedTime = (endTime - startTime) / 1000.0;
+          reporter.addEntry("PerformanceElementsTests", "ElementsUpdate", "Execution time(s)", elapsedTime, { ElementClassName: name, InitialCount: size, opCount });
+          perfimodel.close();
+        }
+      }
+    }
+  });
+});
+
+describe("PerformanceElementsTests2d", () => {
+  const outDir: string = path.join(KnownTestLocations.outputDir, "ElementCRUDPerformance2d");
+  const reporter = new Reporter();
+  const crudConfig = require(path.join(__dirname, "CRUDConfig.json")).test2d; // eslint-disable-line @typescript-eslint/no-var-requires
+
+  before(async () => {
+    if (!IModelJsFs.existsSync(KnownTestLocations.outputDir))
+      IModelJsFs.mkdirSync(KnownTestLocations.outputDir);
+    if (!IModelJsFs.existsSync(outDir))
+      IModelJsFs.mkdirSync(outDir);
+
+    // Create all of the seed iModels
+    for (const name of crudConfig.classNames) {
+      for (const size of crudConfig.dbSizes) {
+        const fileName = `Performance2d_seed_${name}_${size}.bim`;
+        const pathname = path.join(outDir, fileName);
+
+        if (IModelJsFs.existsSync(pathname))
+          return;
+
+        const seedIModel = SnapshotDb.createEmpty(IModelTestUtils.prepareOutputFile("ElementCRUDPerformance2d", fileName), { rootSubject: { name: "PerfTest" } });
+        const testSchemaName = path.join(KnownTestLocations.assetsDir, "PerfTestDomain.ecschema.xml");
+        await seedIModel.importSchemas([testSchemaName]);
+        seedIModel.nativeDb.resetBriefcaseId(BriefcaseIdValue.Unassigned);
+        assert.isDefined(seedIModel.getMetaData(`PerfTestDomain:${name}`), `${name}is present in iModel.`);
+
+        const codeProps = Code.createEmpty();
+        codeProps.value = "DrawingModel";
+        const [, newModelId] = IModelTestUtils.createAndInsertDrawingPartitionAndModel(seedIModel, codeProps, true);
+        let drawingCategoryId = DrawingCategory.queryCategoryIdByName(seedIModel, IModel.dictionaryId, "MyDrawingCategory");
+        if (undefined === drawingCategoryId)
+          drawingCategoryId = DrawingCategory.insert(seedIModel, IModel.dictionaryId, "MyDrawingCategory", new SubCategoryAppearance({ color: ColorDef.fromString("rgb(255,0,0)").toJSON() }));
+
+        for (let m = 0; m < size; ++m) {
+          const elementProps = createElemProps(name, seedIModel, newModelId, drawingCategoryId);
+          const geomElement = seedIModel.elements.createElement(elementProps);
+          const id = seedIModel.elements.insertElement(geomElement);
+          assert.isTrue(Id64.isValidId64(id), "insert worked");
+        }
+
+        seedIModel.saveChanges();
+        assert.equal(getCount(seedIModel, `PerfTestDomain:${name}`), size);
+        seedIModel.close();
+      }
+    }
+  });
+  after(() => {
+    const csvPath = path.join(KnownTestLocations.outputDir, "PerformanceResults.csv");
+    reporter.exportCSV(csvPath);
+  });
+
+  it("ElementsInsert2d", async () => {
+    for (const name of crudConfig.classNames) {
+      for (const size of crudConfig.dbSizes) {
+        const seedFileName = path.join(KnownTestLocations.outputDir, "ElementCRUDPerformance2d", `Performance2d_seed_${name}_${size}.bim`);
+        for (const opCount of crudConfig.opSizes) {
+          // eslint-disable-next-line no-console
+          console.log(`Executing Element Insert for the class ${name} on an iModel with ${size} elements ${opCount} times`);
+
+          const testFileName = IModelTestUtils.prepareOutputFile("ElementCRUDPerformance2d", `IModelPerformance2d_Insert_${name}_${opCount}.bim`);
+          const perfimodel = IModelTestUtils.createSnapshotFromSeed(testFileName, seedFileName);
+
+          const codeProps = Code.createEmpty();
+          codeProps.value = "DrawingModel1";
+          const [, newModelId] = IModelTestUtils.createAndInsertDrawingPartitionAndModel(perfimodel, codeProps, true);
+          let drawingCategoryId = DrawingCategory.queryCategoryIdByName(perfimodel, IModel.dictionaryId, "MyDrawingCategory");
+          if (undefined === drawingCategoryId)
+            drawingCategoryId = DrawingCategory.insert(perfimodel, IModel.dictionaryId, "MyDrawingCategory", new SubCategoryAppearance({ color: ColorDef.fromString("rgb(255,0,0)").toJSON() }));
+          let totalTime = 0.0;
+          for (let m = 0; m < opCount; ++m) {
+            const elementProps = createElemProps(name, perfimodel, newModelId, drawingCategoryId);
+            const geomElement = perfimodel.elements.createElement(elementProps);
+            const startTime = new Date().getTime();
+            const id = perfimodel.elements.insertElement(geomElement);
+            const endTime = new Date().getTime();
+            assert.isTrue(Id64.isValidId64(id), "insert worked");
+            const elapsedTime = (endTime - startTime) / 1000.0;
+            totalTime = totalTime + elapsedTime;
+          }
+
+          reporter.addEntry("PerformanceElementsTests2d", "ElementsInsert2d", "Execution time(s)", totalTime, { ElementClassName: name, InitialCount: size, opCount });
+          assert.equal(getCount(perfimodel, `PerfTestDomain:${name}`), size + opCount);
+          perfimodel.close();
+        }
+      }
+    }
+  });
+
+  it("ElementsDelete2d", async () => {
+    for (const name of crudConfig.classNames) {
+      for (const size of crudConfig.dbSizes) {
+        const seedFileName = path.join(KnownTestLocations.outputDir, "ElementCRUDPerformance2d", `Performance2d_seed_${name}_${size}.bim`);
+        for (const opCount of crudConfig.opSizes) {
+          // eslint-disable-next-line no-console
+          console.log(`Executing Element Delete for the class ${name} on an iModel with ${size} elements ${opCount} times`);
+
+          const testFileName = IModelTestUtils.prepareOutputFile("ElementCRUDPerformance2d", `IModelPerformance2d_Delete_${name}_${opCount}.bim`);
+          const perfimodel = IModelTestUtils.createSnapshotFromSeed(testFileName, seedFileName);
+          const minId: number = PerfTestUtility.getMinId(perfimodel, "bis.GraphicalElement2d");
+          const elementIdIncrement = Math.floor(size / opCount);
+
+          const startTime = new Date().getTime();
+          for (let i = 0; i < opCount; ++i) {
+            try {
+              const elId = minId + elementIdIncrement * i;
+              perfimodel.elements.deleteElement(Id64.fromLocalAndBriefcaseIds(elId, 0));
+            } catch (err) {
+              assert.isTrue(false);
+            }
+          }
+          const endTime = new Date().getTime();
+          const elapsedTime = (endTime - startTime) / 1000.0;
+          reporter.addEntry("PerformanceElementsTests2d", "ElementsDelete2d", "Execution time(s)", elapsedTime, { ElementClassName: name, InitialCount: size, opCount });
+          assert.equal(getCount(perfimodel, `PerfTestDomain:${name}`), size - opCount);
+          perfimodel.close();
+        }
+      }
+    }
+  });
+
+  it("ElementsRead2d", async () => {
+    for (const name of crudConfig.classNames) {
+      for (const size of crudConfig.dbSizes) {
+        const seedFileName = path.join(KnownTestLocations.outputDir, "ElementCRUDPerformance2d", `Performance2d_seed_${name}_${size}.bim`);
+        for (const opCount of crudConfig.opSizes) {
+          // eslint-disable-next-line no-console
+          console.log(`Executing Element Read for the class ${name} on an iModel with ${size} elements ${opCount} times`);
+
+          const testFileName = IModelTestUtils.prepareOutputFile("ElementCRUDPerformance2d", `IModelPerformance2d_Read_${name}_${opCount}.bim`);
+          const perfimodel = IModelTestUtils.createSnapshotFromSeed(testFileName, seedFileName);
+          const minId: number = PerfTestUtility.getMinId(perfimodel, "bis.GraphicalElement2d");
+          const elementIdIncrement = Math.floor(size / opCount);
+
+          const startTime = new Date().getTime();
+          for (let i = 0; i < opCount; ++i) {
+            const elId = minId + elementIdIncrement * i;
+            perfimodel.elements.getElement(Id64.fromLocalAndBriefcaseIds(elId, 0));
+          }
+          const endTime = new Date().getTime();
+
+          // Verify values after the timing portion to ensure everything is loaded correctly.
+          // This is performed afterwards to avoid including the extra noise in the perf numbers.
+          for (let i = 0; i < opCount; ++i) {
+            const elId = minId + elementIdIncrement * i;
+            const elemFound: Element = perfimodel.elements.getElement(Id64.fromLocalAndBriefcaseIds(elId, 0));
+            verifyProps(elemFound as any);
+          }
+
+          const elapsedTime = (endTime - startTime) / 1000.0;
+          reporter.addEntry("PerformanceElementsTests2d", "ElementsRead2d", "Execution time(s)", elapsedTime, { ElementClassName: name, InitialCount: size, opCount });
+          perfimodel.close();
+        }
+      }
+    }
+  });
+
+  it("ElementsUpdate2d", async () => {
+    for (const name of crudConfig.classNames) {
+      for (const size of crudConfig.dbSizes) {
+        const seedFileName = path.join(KnownTestLocations.outputDir, "ElementCRUDPerformance2d", `Performance2d_seed_${name}_${size}.bim`);
+        for (const opCount of crudConfig.opSizes) {
+          // eslint-disable-next-line no-console
+          console.log(`Executing Element Update for the class ${name} on an iModel with ${size} elements ${opCount} times`);
+
+          const testFileName = IModelTestUtils.prepareOutputFile("ElementCRUDPerformance2d", `IModelPerformance2d_Update_${name}_${opCount}.bim`);
+          const perfimodel = IModelTestUtils.createSnapshotFromSeed(testFileName, seedFileName);
+          const minId: number = PerfTestUtility.getMinId(perfimodel, "bis.GraphicalElement2d");
+          const elementIdIncrement = Math.floor(size / opCount);
+
+          // first construct modified elements
+          const geomArray: Arc3d[] = [
+            Arc3d.createXY(Point3d.create(0, 0), 2),
+            Arc3d.createXY(Point3d.create(5, 5), 5),
+            Arc3d.createXY(Point3d.create(-5, -5), 10),
+          ];
+
+          const geometryStream: GeometryStreamProps = [];
+          for (const geom of geomArray) {
+            const arcData = GeomJson.Writer.toIModelJson(geom);
+            geometryStream.push(arcData);
+          }
+          // now lets update and record time
+          const startTime = new Date().getTime();
+          for (let i = 0; i < opCount; ++i) {
+            const elId = minId + elementIdIncrement * i;
+            const editElem: Element = perfimodel.elements.getElement(Id64.fromLocalAndBriefcaseIds(elId, 0));
+            (editElem as any).baseStr = "PerfElement - UpdatedValue";
+            editElem.setUserProperties("geom", geometryStream);
+            try {
+              perfimodel.elements.updateElement(editElem);
+            } catch (_err) {
+              assert.fail("Element.update failed");
+            }
+          }
+          const endTime = new Date().getTime();
+
+          // verify value is updated
+          for (let i = 0; i < opCount; ++i) {
+            const elId = minId + elementIdIncrement * i;
+            const elemFound: Element = perfimodel.elements.getElement(Id64.fromLocalAndBriefcaseIds(elId, 0));
+            assert.equal((elemFound as any).baseStr, "PerfElement - UpdatedValue");
+          }
+          const elapsedTime = (endTime - startTime) / 1000.0;
+          reporter.addEntry("PerformanceElementsTests2d", "ElementsUpdate2d", "Execution time(s)", elapsedTime, { ElementClassName: name, InitialCount: size, opCount });
+          perfimodel.close();
+        }
+      }
+    }
+  });
+});