--- conflicted
+++ resolved
@@ -2,15 +2,6 @@
 * Copyright (c) Bentley Systems, Incorporated. All rights reserved.
 * See LICENSE.md in the project root for license terms and full copyright notice.
 *--------------------------------------------------------------------------------------------*/
-<<<<<<< HEAD
-import { DbResult, Id64, Id64String } from "@bentley/bentleyjs-core";
-import { Arc3d, IModelJson as GeomJson, Point3d } from "@bentley/geometry-core";
-import { BriefcaseIdValue, Code, ColorDef, GeometricElementProps, GeometryStreamProps, IModel, SubCategoryAppearance } from "@bentley/imodeljs-common";
-import { Reporter } from "@bentley/perf-tools";
-import { assert } from "chai";
-import * as path from "path";
-import { ECSqlStatement, IModelDb, IModelJsFs, SnapshotDb, SpatialCategory } from "../imodeljs-backend";
-=======
 import { assert } from "chai";
 import * as path from "path";
 import { DbResult, Id64, Id64String } from "@itwin/core-bentley";
@@ -18,9 +9,8 @@
 import {
   BriefcaseIdValue, Code, ColorDef, GeometricElementProps, GeometryStreamProps, IModel, SubCategoryAppearance,
 } from "@itwin/core-common";
-import { Reporter } from "@itwin/perf-tools/lib/Reporter";
+import { Reporter } from "@itwin/perf-tools";
 import { ECSqlStatement, IModelDb, IModelJsFs, SnapshotDb, SpatialCategory } from "../core-backend";
->>>>>>> 200baec2
 import { IModelTestUtils } from "../test/IModelTestUtils";
 import { KnownTestLocations } from "../test/KnownTestLocations";
 
