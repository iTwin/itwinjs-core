/*---------------------------------------------------------------------------------------------
* Copyright (c) Bentley Systems, Incorporated. All rights reserved.
* See LICENSE.md in the project root for license terms and full copyright notice.
*--------------------------------------------------------------------------------------------*/
import { assert } from "chai";
import * as fs from "fs-extra";
import * as path from "path";
<<<<<<< HEAD
import { Id64String } from "@itwin/core-bentley";
import { ElementAspectProps, IModel, SubCategoryAppearance } from "@itwin/core-common";
import { AuthorizedClientRequestContext } from "@bentley/itwin-client";
import { TestUsers, TestUtility } from "@itwin/oidc-signin-tool";
import { Reporter } from "@itwin/perf-tools/lib/Reporter";
import { DictionaryModel, ElementAspect, IModelDb, SnapshotDb, SpatialCategory } from "../core-backend";
=======
import { AccessToken, Id64String } from "@bentley/bentleyjs-core";
import { ElementAspectProps, IModel, SubCategoryAppearance } from "@bentley/imodeljs-common";
import { TestUsers, TestUtility } from "@bentley/oidc-signin-tool";
import { Reporter } from "@bentley/perf-tools/lib/Reporter";
import { DictionaryModel, ElementAspect, IModelDb, SnapshotDb, SpatialCategory } from "../imodeljs-backend";
>>>>>>> 405c9a93
import { IModelTestUtils } from "../test/IModelTestUtils";
import { KnownTestLocations } from "../test/KnownTestLocations";

/* eslint-disable @typescript-eslint/naming-convention */

async function createNewModelAndCategory(rwIModel: IModelDb) {
  // Create a new physical model.
  const [, modelId] = IModelTestUtils.createAndInsertPhysicalPartitionAndModel(rwIModel, IModelTestUtils.getUniqueModelCode(rwIModel, "newPhysicalModel"), true);
  // Find or create a SpatialCategory.
  const dictionary: DictionaryModel = rwIModel.models.getModel(IModel.dictionaryId);
  const newCategoryCode = IModelTestUtils.getUniqueSpatialCategoryCode(dictionary, "ThisTestSpatialCategory");
  const spatialCategoryId: Id64String = SpatialCategory.insert(rwIModel, IModel.dictionaryId, newCategoryCode.value, new SubCategoryAppearance({ color: 0xff0000 }));
  return { modelId, spatialCategoryId };
}

describe("ElementAspectPerformance", () => {
  const reporter = new Reporter();
  let user: AccessToken;
  let iModelDbHub: SnapshotDb;

  before(async () => {
    if (!fs.existsSync(KnownTestLocations.outputDir))
      fs.mkdirSync(KnownTestLocations.outputDir);
    const configData = require(path.join(__dirname, "CSPerfConfig.json")); // eslint-disable-line @typescript-eslint/no-var-requires
    const iTwinId = configData.basicTest.projectId;
    const imodelId = configData.basicTest.aspectIModelId;

    user = await TestUtility.getAccessToken(TestUsers.regular);
    iModelDbHub = await IModelTestUtils.downloadAndOpenCheckpoint({ user, iTwinId, iModelId: imodelId });
    assert.exists(iModelDbHub);
  });

  after(async () => {
    const csvPath = path.join(KnownTestLocations.outputDir, "ElementAspectPerfTests.csv");
    reporter.exportCSV(csvPath);

    iModelDbHub.close();
  });

  it("SimpleElement-Insert-Update-Delete-Read", async () => {
    const snapshotPath = path.join(KnownTestLocations.outputDir, "SimpleELe.bim");
    assert.exists(iModelDbHub);
    const iModelDb = SnapshotDb.createFrom(iModelDbHub, snapshotPath);
    assert.exists(iModelDb);

    let eleId: Id64String;
    const count1 = 10000;
    let totalTimeReadSimpELeGet = 0;
    let totalTimeInsertSimpELeGet = 0;
    let totalTimeUpdateSimpELeGet = 0;
    let totalTimeDeleteSimpELeGet = 0;

    const r: { modelId: Id64String, spatialCategoryId: Id64String } = await createNewModelAndCategory(iModelDb);

    for (let m = 0; m < count1; ++m) {
      // insert simple element with no aspect
      const startTime1 = new Date().getTime();
      eleId = iModelDb.elements.insertElement(IModelTestUtils.createPhysicalObject(iModelDb, r.modelId, r.spatialCategoryId));
      const endTime1 = new Date().getTime();
      const elapsedTime1 = (endTime1 - startTime1) / 1000.0;
      totalTimeInsertSimpELeGet = totalTimeInsertSimpELeGet + elapsedTime1;

      // read simple element with no aspect
      const startTime = new Date().getTime();
      const returnEle = iModelDb.elements.getElement(eleId);
      const endTime = new Date().getTime();
      const elapsedTime = (endTime - startTime) / 1000.0;
      totalTimeReadSimpELeGet = totalTimeReadSimpELeGet + elapsedTime;
      assert.exists(returnEle);

      // update simple element with no aspect
      const startTime2 = new Date().getTime();
      const returnEle1 = iModelDb.elements.getElement(eleId);
      returnEle1.userLabel = `${returnEle1.userLabel}updated`;
      iModelDb.elements.updateElement(returnEle1);
      const endTime2 = new Date().getTime();
      const elapsedTime2 = (endTime2 - startTime2) / 1000.0;
      totalTimeUpdateSimpELeGet = totalTimeUpdateSimpELeGet + elapsedTime2;

      // delete simple element with no aspect
      const startTime3 = new Date().getTime();
      iModelDb.elements.deleteElement(eleId);
      const endTime3 = new Date().getTime();
      const elapsedTime3 = (endTime3 - startTime3) / 1000.0;
      totalTimeDeleteSimpELeGet = totalTimeDeleteSimpELeGet + elapsedTime3;

    }
    iModelDb.close();
    reporter.addEntry("ElementAspectPerformance", "SimpleElement", "Execution time(s)", totalTimeInsertSimpELeGet, { ElementCount: count1, Operation: "Insert" });
    reporter.addEntry("ElementAspectPerformance", "SimpleElement", "Execution time(s)", totalTimeUpdateSimpELeGet, { ElementCount: count1, Operation: "Update" });
    reporter.addEntry("ElementAspectPerformance", "SimpleElement", "Execution time(s)", totalTimeDeleteSimpELeGet, { ElementCount: count1, Operation: "Delete" });
    reporter.addEntry("ElementAspectPerformance", "SimpleElement", "Execution time(s)", totalTimeReadSimpELeGet, { ElementCount: count1, Operation: "Read" });
  });

  it("UniqueAspectElement-Insert-Update-Delete-Read", async () => {
    const snapshotPath = path.join(KnownTestLocations.outputDir, "UniqueAspectELe.bim");
    assert.exists(iModelDbHub);
    const iModelDb = SnapshotDb.createFrom(iModelDbHub, snapshotPath);
    assert.exists(iModelDb);

    interface TestAspectProps extends ElementAspectProps { testUniqueAspectProperty: string }
    class TestAspect extends ElementAspect implements ElementAspectProps { public testUniqueAspectProperty: string = ""; }

    const count1 = 10000;
    let eleId: Id64String;
    let aspectProps: TestAspectProps;
    let totalTimeInsert = 0;
    let totalTimeUpdate = 0;
    let totalTimeDelete = 0;
    let totalTimeRead = 0;

    const r: { modelId: Id64String, spatialCategoryId: Id64String } = await createNewModelAndCategory(iModelDb);

    for (let m = 0; m < count1; ++m) {
      // insert element with unique aspect
      const startTime1 = new Date().getTime();
      eleId = iModelDb.elements.insertElement(IModelTestUtils.createPhysicalObject(iModelDb, r.modelId, r.spatialCategoryId));
      aspectProps = {
        classFullName: "DgnPlatformTest:TestUniqueAspectNoHandler",
        element: { id: eleId },
        testUniqueAspectProperty: "UniqueAspectInsertTest1",
      };

      iModelDb.elements.insertAspect(aspectProps);
      const endTime1 = new Date().getTime();
      const elapsedTime1 = (endTime1 - startTime1) / 1000.0;
      totalTimeInsert = totalTimeInsert + elapsedTime1;

      // read element with unique aspect
      const startTime4 = new Date().getTime();
      const returnEle1 = iModelDb.elements.getElement(eleId);
      const aspects4 = iModelDb.elements.getAspects(returnEle1.id, aspectProps.classFullName) as TestAspect[];
      const endTime4 = new Date().getTime();
      const elapsedTime4 = (endTime4 - startTime4) / 1000.0;
      assert.exists(returnEle1);
      totalTimeRead = totalTimeRead + elapsedTime4;
      assert.isTrue(aspects4.length === 1);

      // update element with unique aspect
      const startTime2 = new Date().getTime();
      const returnEle2 = iModelDb.elements.getElement(eleId);
      returnEle1.userLabel = `${returnEle1.userLabel}updated`;
      iModelDb.elements.updateElement(returnEle1);
      const aspects = iModelDb.elements.getAspects(returnEle2.id, aspectProps.classFullName) as TestAspect[];
      aspects[0].testUniqueAspectProperty = "UniqueAspectInsertTest1-Updated";
      iModelDb.elements.updateAspect(aspects[0]);
      const endTime2 = new Date().getTime();
      const elapsedTime2 = (endTime2 - startTime2) / 1000.0;
      const aspectsUpdated = iModelDb.elements.getAspects(eleId, aspectProps.classFullName) as TestAspect[];
      assert.equal(aspectsUpdated.length, 1);
      assert.equal(aspectsUpdated[0].testUniqueAspectProperty, "UniqueAspectInsertTest1-Updated");
      totalTimeUpdate = totalTimeUpdate + elapsedTime2;

      // delete element with unique aspect
      const startTime3 = new Date().getTime();
      iModelDb.elements.deleteElement(eleId);
      const endTime3 = new Date().getTime();
      const elapsedTime3 = (endTime3 - startTime3) / 1000.0;
      totalTimeDelete = totalTimeDelete + elapsedTime3;
    }
    iModelDb.close();
    reporter.addEntry("ElementAspectPerformance", "UniqueAspectElement", "Execution time(s)", totalTimeInsert, { ElementCount: count1, Operation: "Insert" });
    reporter.addEntry("ElementAspectPerformance", "UniqueAspectElement", "Execution time(s)", totalTimeUpdate, { ElementCount: count1, Operation: "Update" });
    reporter.addEntry("ElementAspectPerformance", "UniqueAspectElement", "Execution time(s)", totalTimeDelete, { ElementCount: count1, Operation: "Delete" });
    reporter.addEntry("ElementAspectPerformance", "UniqueAspectElement", "Execution time(s)", totalTimeRead, { ElementCount: count1, Operation: "Read" });
  });

  it("MultiAspectElement-Insert-Update-Delete-Read", async () => {
    const snapshotPath = path.join(KnownTestLocations.outputDir, "MultiApectELe.bim");
    assert.exists(iModelDbHub);
    const iModelDb = SnapshotDb.createFrom(iModelDbHub, snapshotPath);
    assert.exists(iModelDb);

    const count1 = 10000;
    let eleId: Id64String;
    let totalTimeInsert = 0;
    let totalTimeUpdate = 0;
    let totalTimeDelete = 0;
    let totalTimeRead = 0;

    const r: { modelId: Id64String, spatialCategoryId: Id64String } = await createNewModelAndCategory(iModelDb);

    for (let m = 0; m < count1; ++m) {
      // insert element with multi aspect
      const startTime1 = new Date().getTime();
      eleId = iModelDb.elements.insertElement(IModelTestUtils.createPhysicalObject(iModelDb, r.modelId, r.spatialCategoryId));
      assert.exists(eleId);
      const aspectProps = {
        classFullName: "DgnPlatformTest:TestMultiAspectNoHandler",
        element: { id: eleId },
        testMultiAspectProperty: "MultiAspectInsertTest1",
      };
      iModelDb.elements.insertAspect(aspectProps);
      const endTime1 = new Date().getTime();
      const elapsedTime1 = (endTime1 - startTime1) / 1000.0;
      totalTimeInsert = totalTimeInsert + elapsedTime1;

      // read element with multi aspect
      const startTime4 = new Date().getTime();
      const returnEle1 = iModelDb.elements.getElement(eleId);
      const aspects: ElementAspect[] = iModelDb.elements.getAspects(returnEle1.id, aspectProps.classFullName);
      const endTime4 = new Date().getTime();
      const elapsedTime4 = (endTime4 - startTime4) / 1000.0;
      assert.exists(returnEle1);
      totalTimeRead = totalTimeRead + elapsedTime4;
      assert.isAtLeast(aspects.length, 1);

      let found: boolean = false;
      let foundIndex: number = -1;
      for (const aspect of aspects) {
        foundIndex++;
        if ((aspect as any).testMultiAspectProperty === aspectProps.testMultiAspectProperty) {
          found = true;
          break;
        }
      }
      assert.isTrue(found);

      // update element with multi aspect
      const startTime2 = new Date().getTime();
      const returnEle2 = iModelDb.elements.getElement(eleId);
      returnEle2.userLabel = `${returnEle2.userLabel}updated`;
      iModelDb.elements.updateElement(returnEle2);
      const aspects1: ElementAspect[] = iModelDb.elements.getAspects(returnEle2.id, aspectProps.classFullName);
      (aspects1[foundIndex] as any).testMultiAspectProperty = "MultiAspectInsertTest1-Updated";
      iModelDb.elements.updateAspect(aspects1[foundIndex]);
      const endTime2 = new Date().getTime();
      const elapsedTime2 = (endTime2 - startTime2) / 1000.0;
      totalTimeUpdate = totalTimeUpdate + elapsedTime2;

      const aspectsUpdated: ElementAspect[] = iModelDb.elements.getAspects(eleId, aspectProps.classFullName);
      assert.equal(aspectsUpdated.length, aspects1.length);
      assert.equal((aspectsUpdated[foundIndex] as any).testMultiAspectProperty, "MultiAspectInsertTest1-Updated");

      // delete element with multi aspect
      const startTime3 = new Date().getTime();
      iModelDb.elements.deleteElement(eleId);
      const endTime3 = new Date().getTime();
      const elapsedTime3 = (endTime3 - startTime3) / 1000.0;
      totalTimeDelete = totalTimeDelete + elapsedTime3;
    }
    iModelDb.close();
    reporter.addEntry("ElementAspectPerformance", "MultiAspectElement", "Execution time(s)", totalTimeInsert, { ElementCount: count1, Operation: "Insert" });
    reporter.addEntry("ElementAspectPerformance", "MultiAspectElement", "Execution time(s)", totalTimeUpdate, { ElementCount: count1, Operation: "Update" });
    reporter.addEntry("ElementAspectPerformance", "MultiAspectElement", "Execution time(s)", totalTimeDelete, { ElementCount: count1, Operation: "Delete" });
    reporter.addEntry("ElementAspectPerformance", "MultiAspectElement", "Execution time(s)", totalTimeRead, { ElementCount: count1, Operation: "Read" });
  });
});<|MERGE_RESOLUTION|>--- conflicted
+++ resolved
@@ -5,20 +5,11 @@
 import { assert } from "chai";
 import * as fs from "fs-extra";
 import * as path from "path";
-<<<<<<< HEAD
-import { Id64String } from "@itwin/core-bentley";
+import { AccessToken, Id64String } from "@itwin/core-bentley";
 import { ElementAspectProps, IModel, SubCategoryAppearance } from "@itwin/core-common";
-import { AuthorizedClientRequestContext } from "@bentley/itwin-client";
 import { TestUsers, TestUtility } from "@itwin/oidc-signin-tool";
 import { Reporter } from "@itwin/perf-tools/lib/Reporter";
 import { DictionaryModel, ElementAspect, IModelDb, SnapshotDb, SpatialCategory } from "../core-backend";
-=======
-import { AccessToken, Id64String } from "@bentley/bentleyjs-core";
-import { ElementAspectProps, IModel, SubCategoryAppearance } from "@bentley/imodeljs-common";
-import { TestUsers, TestUtility } from "@bentley/oidc-signin-tool";
-import { Reporter } from "@bentley/perf-tools/lib/Reporter";
-import { DictionaryModel, ElementAspect, IModelDb, SnapshotDb, SpatialCategory } from "../imodeljs-backend";
->>>>>>> 405c9a93
 import { IModelTestUtils } from "../test/IModelTestUtils";
 import { KnownTestLocations } from "../test/KnownTestLocations";
 
