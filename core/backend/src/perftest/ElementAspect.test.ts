--- conflicted
+++ resolved
@@ -35,21 +35,12 @@
     if (!fs.existsSync(KnownTestLocations.outputDir))
       fs.mkdirSync(KnownTestLocations.outputDir);
     const configData = require(path.join(__dirname, "CSPerfConfig.json")); // eslint-disable-line @typescript-eslint/no-var-requires
-<<<<<<< HEAD
     // SWB
-    const projectId = configData.basicTest.projectId;
-    const imodelId = configData.basicTest.aspectIModelId;
-
-    requestContext = await TestUtility.getAuthorizedClientRequestContext(TestUsers.regular);
-    // SWB
-    iModelDbHub = await IModelTestUtils.downloadAndOpenCheckpoint({ requestContext, contextId: projectId, iModelId: imodelId });
-=======
     const iTwinId = configData.basicTest.projectId;
     const imodelId = configData.basicTest.aspectIModelId;
 
     user = await TestUtility.getAuthorizedClientRequestContext(TestUsers.regular);
     iModelDbHub = await IModelTestUtils.downloadAndOpenCheckpoint({ user, iTwinId, iModelId: imodelId });
->>>>>>> 3a9b8d08
     assert.exists(iModelDbHub);
   });
 
