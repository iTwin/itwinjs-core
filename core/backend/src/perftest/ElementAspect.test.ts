/*---------------------------------------------------------------------------------------------
* Copyright (c) Bentley Systems, Incorporated. All rights reserved.
* See LICENSE.md in the project root for license terms and full copyright notice.
*--------------------------------------------------------------------------------------------*/
<<<<<<< HEAD
import { Id64String } from "@bentley/bentleyjs-core";
=======
import { assert } from "chai";
import * as fs from "fs-extra";
import * as path from "path";
import { AccessToken, Id64String } from "@bentley/bentleyjs-core";
>>>>>>> 405c9a93
import { ElementAspectProps, IModel, SubCategoryAppearance } from "@bentley/imodeljs-common";
import { TestUsers, TestUtility } from "@bentley/oidc-signin-tool";
import { Reporter } from "@bentley/perf-tools";
import { assert } from "chai";
import * as fs from "fs-extra";
import * as path from "path";
import { DictionaryModel, ElementAspect, IModelDb, SnapshotDb, SpatialCategory } from "../imodeljs-backend";
import { IModelTestUtils } from "../test/IModelTestUtils";
import { KnownTestLocations } from "../test/KnownTestLocations";

/* eslint-disable @typescript-eslint/naming-convention */

async function createNewModelAndCategory(rwIModel: IModelDb) {
  // Create a new physical model.
  const [, modelId] = IModelTestUtils.createAndInsertPhysicalPartitionAndModel(rwIModel, IModelTestUtils.getUniqueModelCode(rwIModel, "newPhysicalModel"), true);
  // Find or create a SpatialCategory.
  const dictionary: DictionaryModel = rwIModel.models.getModel(IModel.dictionaryId);
  const newCategoryCode = IModelTestUtils.getUniqueSpatialCategoryCode(dictionary, "ThisTestSpatialCategory");
  const spatialCategoryId: Id64String = SpatialCategory.insert(rwIModel, IModel.dictionaryId, newCategoryCode.value, new SubCategoryAppearance({ color: 0xff0000 }));
  return { modelId, spatialCategoryId };
}

describe("ElementAspectPerformance", () => {
  const reporter = new Reporter();
  let user: AccessToken;
  let iModelDbHub: SnapshotDb;

  before(async () => {
    if (!fs.existsSync(KnownTestLocations.outputDir))
      fs.mkdirSync(KnownTestLocations.outputDir);
    const configData = require(path.join(__dirname, "CSPerfConfig.json")); // eslint-disable-line @typescript-eslint/no-var-requires
    const iTwinId = configData.basicTest.projectId;
    const imodelId = configData.basicTest.aspectIModelId;

    user = await TestUtility.getAccessToken(TestUsers.regular);
    iModelDbHub = await IModelTestUtils.downloadAndOpenCheckpoint({ user, iTwinId, iModelId: imodelId });
    assert.exists(iModelDbHub);
  });

  after(async () => {
    const csvPath = path.join(KnownTestLocations.outputDir, "ElementAspectPerfTests.csv");
    reporter.exportCSV(csvPath);

    iModelDbHub.close();
  });

  it("SimpleElement-Insert-Update-Delete-Read", async () => {
    const snapshotPath = path.join(KnownTestLocations.outputDir, "SimpleELe.bim");
    assert.exists(iModelDbHub);
    const iModelDb = SnapshotDb.createFrom(iModelDbHub, snapshotPath);
    assert.exists(iModelDb);

    let eleId: Id64String;
    const count1 = 10000;
    let totalTimeReadSimpELeGet = 0;
    let totalTimeInsertSimpELeGet = 0;
    let totalTimeUpdateSimpELeGet = 0;
    let totalTimeDeleteSimpELeGet = 0;

    const r: { modelId: Id64String, spatialCategoryId: Id64String } = await createNewModelAndCategory(iModelDb);

    for (let m = 0; m < count1; ++m) {
      // insert simple element with no aspect
      const startTime1 = new Date().getTime();
      eleId = iModelDb.elements.insertElement(IModelTestUtils.createPhysicalObject(iModelDb, r.modelId, r.spatialCategoryId));
      const endTime1 = new Date().getTime();
      const elapsedTime1 = (endTime1 - startTime1) / 1000.0;
      totalTimeInsertSimpELeGet = totalTimeInsertSimpELeGet + elapsedTime1;

      // read simple element with no aspect
      const startTime = new Date().getTime();
      const returnEle = iModelDb.elements.getElement(eleId);
      const endTime = new Date().getTime();
      const elapsedTime = (endTime - startTime) / 1000.0;
      totalTimeReadSimpELeGet = totalTimeReadSimpELeGet + elapsedTime;
      assert.exists(returnEle);

      // update simple element with no aspect
      const startTime2 = new Date().getTime();
      const returnEle1 = iModelDb.elements.getElement(eleId);
      returnEle1.userLabel = `${returnEle1.userLabel}updated`;
      iModelDb.elements.updateElement(returnEle1);
      const endTime2 = new Date().getTime();
      const elapsedTime2 = (endTime2 - startTime2) / 1000.0;
      totalTimeUpdateSimpELeGet = totalTimeUpdateSimpELeGet + elapsedTime2;

      // delete simple element with no aspect
      const startTime3 = new Date().getTime();
      iModelDb.elements.deleteElement(eleId);
      const endTime3 = new Date().getTime();
      const elapsedTime3 = (endTime3 - startTime3) / 1000.0;
      totalTimeDeleteSimpELeGet = totalTimeDeleteSimpELeGet + elapsedTime3;

    }
    iModelDb.close();
    reporter.addEntry("ElementAspectPerformance", "SimpleElement", "Execution time(s)", totalTimeInsertSimpELeGet, { ElementCount: count1, Operation: "Insert" });
    reporter.addEntry("ElementAspectPerformance", "SimpleElement", "Execution time(s)", totalTimeUpdateSimpELeGet, { ElementCount: count1, Operation: "Update" });
    reporter.addEntry("ElementAspectPerformance", "SimpleElement", "Execution time(s)", totalTimeDeleteSimpELeGet, { ElementCount: count1, Operation: "Delete" });
    reporter.addEntry("ElementAspectPerformance", "SimpleElement", "Execution time(s)", totalTimeReadSimpELeGet, { ElementCount: count1, Operation: "Read" });
  });

  it("UniqueAspectElement-Insert-Update-Delete-Read", async () => {
    const snapshotPath = path.join(KnownTestLocations.outputDir, "UniqueAspectELe.bim");
    assert.exists(iModelDbHub);
    const iModelDb = SnapshotDb.createFrom(iModelDbHub, snapshotPath);
    assert.exists(iModelDb);

    interface TestAspectProps extends ElementAspectProps { testUniqueAspectProperty: string }
    class TestAspect extends ElementAspect implements ElementAspectProps { public testUniqueAspectProperty: string = ""; }

    const count1 = 10000;
    let eleId: Id64String;
    let aspectProps: TestAspectProps;
    let totalTimeInsert = 0;
    let totalTimeUpdate = 0;
    let totalTimeDelete = 0;
    let totalTimeRead = 0;

    const r: { modelId: Id64String, spatialCategoryId: Id64String } = await createNewModelAndCategory(iModelDb);

    for (let m = 0; m < count1; ++m) {
      // insert element with unique aspect
      const startTime1 = new Date().getTime();
      eleId = iModelDb.elements.insertElement(IModelTestUtils.createPhysicalObject(iModelDb, r.modelId, r.spatialCategoryId));
      aspectProps = {
        classFullName: "DgnPlatformTest:TestUniqueAspectNoHandler",
        element: { id: eleId },
        testUniqueAspectProperty: "UniqueAspectInsertTest1",
      };

      iModelDb.elements.insertAspect(aspectProps);
      const endTime1 = new Date().getTime();
      const elapsedTime1 = (endTime1 - startTime1) / 1000.0;
      totalTimeInsert = totalTimeInsert + elapsedTime1;

      // read element with unique aspect
      const startTime4 = new Date().getTime();
      const returnEle1 = iModelDb.elements.getElement(eleId);
      const aspects4 = iModelDb.elements.getAspects(returnEle1.id, aspectProps.classFullName) as TestAspect[];
      const endTime4 = new Date().getTime();
      const elapsedTime4 = (endTime4 - startTime4) / 1000.0;
      assert.exists(returnEle1);
      totalTimeRead = totalTimeRead + elapsedTime4;
      assert.isTrue(aspects4.length === 1);

      // update element with unique aspect
      const startTime2 = new Date().getTime();
      const returnEle2 = iModelDb.elements.getElement(eleId);
      returnEle1.userLabel = `${returnEle1.userLabel}updated`;
      iModelDb.elements.updateElement(returnEle1);
      const aspects = iModelDb.elements.getAspects(returnEle2.id, aspectProps.classFullName) as TestAspect[];
      aspects[0].testUniqueAspectProperty = "UniqueAspectInsertTest1-Updated";
      iModelDb.elements.updateAspect(aspects[0]);
      const endTime2 = new Date().getTime();
      const elapsedTime2 = (endTime2 - startTime2) / 1000.0;
      const aspectsUpdated = iModelDb.elements.getAspects(eleId, aspectProps.classFullName) as TestAspect[];
      assert.equal(aspectsUpdated.length, 1);
      assert.equal(aspectsUpdated[0].testUniqueAspectProperty, "UniqueAspectInsertTest1-Updated");
      totalTimeUpdate = totalTimeUpdate + elapsedTime2;

      // delete element with unique aspect
      const startTime3 = new Date().getTime();
      iModelDb.elements.deleteElement(eleId);
      const endTime3 = new Date().getTime();
      const elapsedTime3 = (endTime3 - startTime3) / 1000.0;
      totalTimeDelete = totalTimeDelete + elapsedTime3;
    }
    iModelDb.close();
    reporter.addEntry("ElementAspectPerformance", "UniqueAspectElement", "Execution time(s)", totalTimeInsert, { ElementCount: count1, Operation: "Insert" });
    reporter.addEntry("ElementAspectPerformance", "UniqueAspectElement", "Execution time(s)", totalTimeUpdate, { ElementCount: count1, Operation: "Update" });
    reporter.addEntry("ElementAspectPerformance", "UniqueAspectElement", "Execution time(s)", totalTimeDelete, { ElementCount: count1, Operation: "Delete" });
    reporter.addEntry("ElementAspectPerformance", "UniqueAspectElement", "Execution time(s)", totalTimeRead, { ElementCount: count1, Operation: "Read" });
  });

  it("MultiAspectElement-Insert-Update-Delete-Read", async () => {
    const snapshotPath = path.join(KnownTestLocations.outputDir, "MultiApectELe.bim");
    assert.exists(iModelDbHub);
    const iModelDb = SnapshotDb.createFrom(iModelDbHub, snapshotPath);
    assert.exists(iModelDb);

    const count1 = 10000;
    let eleId: Id64String;
    let totalTimeInsert = 0;
    let totalTimeUpdate = 0;
    let totalTimeDelete = 0;
    let totalTimeRead = 0;

    const r: { modelId: Id64String, spatialCategoryId: Id64String } = await createNewModelAndCategory(iModelDb);

    for (let m = 0; m < count1; ++m) {
      // insert element with multi aspect
      const startTime1 = new Date().getTime();
      eleId = iModelDb.elements.insertElement(IModelTestUtils.createPhysicalObject(iModelDb, r.modelId, r.spatialCategoryId));
      assert.exists(eleId);
      const aspectProps = {
        classFullName: "DgnPlatformTest:TestMultiAspectNoHandler",
        element: { id: eleId },
        testMultiAspectProperty: "MultiAspectInsertTest1",
      };
      iModelDb.elements.insertAspect(aspectProps);
      const endTime1 = new Date().getTime();
      const elapsedTime1 = (endTime1 - startTime1) / 1000.0;
      totalTimeInsert = totalTimeInsert + elapsedTime1;

      // read element with multi aspect
      const startTime4 = new Date().getTime();
      const returnEle1 = iModelDb.elements.getElement(eleId);
      const aspects: ElementAspect[] = iModelDb.elements.getAspects(returnEle1.id, aspectProps.classFullName);
      const endTime4 = new Date().getTime();
      const elapsedTime4 = (endTime4 - startTime4) / 1000.0;
      assert.exists(returnEle1);
      totalTimeRead = totalTimeRead + elapsedTime4;
      assert.isAtLeast(aspects.length, 1);

      let found: boolean = false;
      let foundIndex: number = -1;
      for (const aspect of aspects) {
        foundIndex++;
        if ((aspect as any).testMultiAspectProperty === aspectProps.testMultiAspectProperty) {
          found = true;
          break;
        }
      }
      assert.isTrue(found);

      // update element with multi aspect
      const startTime2 = new Date().getTime();
      const returnEle2 = iModelDb.elements.getElement(eleId);
      returnEle2.userLabel = `${returnEle2.userLabel}updated`;
      iModelDb.elements.updateElement(returnEle2);
      const aspects1: ElementAspect[] = iModelDb.elements.getAspects(returnEle2.id, aspectProps.classFullName);
      (aspects1[foundIndex] as any).testMultiAspectProperty = "MultiAspectInsertTest1-Updated";
      iModelDb.elements.updateAspect(aspects1[foundIndex]);
      const endTime2 = new Date().getTime();
      const elapsedTime2 = (endTime2 - startTime2) / 1000.0;
      totalTimeUpdate = totalTimeUpdate + elapsedTime2;

      const aspectsUpdated: ElementAspect[] = iModelDb.elements.getAspects(eleId, aspectProps.classFullName);
      assert.equal(aspectsUpdated.length, aspects1.length);
      assert.equal((aspectsUpdated[foundIndex] as any).testMultiAspectProperty, "MultiAspectInsertTest1-Updated");

      // delete element with multi aspect
      const startTime3 = new Date().getTime();
      iModelDb.elements.deleteElement(eleId);
      const endTime3 = new Date().getTime();
      const elapsedTime3 = (endTime3 - startTime3) / 1000.0;
      totalTimeDelete = totalTimeDelete + elapsedTime3;
    }
    iModelDb.close();
    reporter.addEntry("ElementAspectPerformance", "MultiAspectElement", "Execution time(s)", totalTimeInsert, { ElementCount: count1, Operation: "Insert" });
    reporter.addEntry("ElementAspectPerformance", "MultiAspectElement", "Execution time(s)", totalTimeUpdate, { ElementCount: count1, Operation: "Update" });
    reporter.addEntry("ElementAspectPerformance", "MultiAspectElement", "Execution time(s)", totalTimeDelete, { ElementCount: count1, Operation: "Delete" });
    reporter.addEntry("ElementAspectPerformance", "MultiAspectElement", "Execution time(s)", totalTimeRead, { ElementCount: count1, Operation: "Read" });
  });
});<|MERGE_RESOLUTION|>--- conflicted
+++ resolved
@@ -2,14 +2,7 @@
 * Copyright (c) Bentley Systems, Incorporated. All rights reserved.
 * See LICENSE.md in the project root for license terms and full copyright notice.
 *--------------------------------------------------------------------------------------------*/
-<<<<<<< HEAD
-import { Id64String } from "@bentley/bentleyjs-core";
-=======
-import { assert } from "chai";
-import * as fs from "fs-extra";
-import * as path from "path";
 import { AccessToken, Id64String } from "@bentley/bentleyjs-core";
->>>>>>> 405c9a93
 import { ElementAspectProps, IModel, SubCategoryAppearance } from "@bentley/imodeljs-common";
 import { TestUsers, TestUtility } from "@bentley/oidc-signin-tool";
 import { Reporter } from "@bentley/perf-tools";
