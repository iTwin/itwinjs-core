/*---------------------------------------------------------------------------------------------
* Copyright (c) Bentley Systems, Incorporated. All rights reserved.
* See LICENSE.md in the project root for license terms and full copyright notice.
*--------------------------------------------------------------------------------------------*/
import { DbResult, Id64, Id64String } from "@bentley/bentleyjs-core";
import { Arc3d, IModelJson as GeomJson, Point3d } from "@bentley/geometry-core";
import {
  BriefcaseIdValue, Code, ColorDef, GeometricElementProps, GeometryStreamProps, IModel, RelatedElement, RelationshipProps, SubCategoryAppearance
} from "@bentley/imodeljs-common";
<<<<<<< HEAD
import { Reporter } from "@bentley/perf-tools";
import { assert } from "chai";
import * as path from "path";
import { BackendRequestContext } from "../BackendRequestContext";
=======
import { Reporter } from "@bentley/perf-tools/lib/Reporter";
>>>>>>> 21842b9d
import { SpatialCategory } from "../Category";
import { ECSqlStatement } from "../ECSqlStatement";
import { IModelDb, SnapshotDb } from "../IModelDb";
import { IModelJsFs } from "../IModelJsFs";
import { IModelTestUtils } from "../test/IModelTestUtils";
import { KnownTestLocations } from "../test/KnownTestLocations";
import { PerfTestUtility } from "./PerfTestUtils";

describe("SchemaDesignPerf Relationship Comparison", () => {
  const outDir: string = path.join(KnownTestLocations.outputDir, "RelationshipPerformance");
  let seedCount = 0;
  let opCount = 0;
  const reporter = new Reporter();

  function createElemProps(_imodel: IModelDb, modId: Id64String, catId: Id64String, className: string = "TestPropsSchema:PropElement"): GeometricElementProps {
    // add Geometry
    const geomArray: Arc3d[] = [
      Arc3d.createXY(Point3d.create(0, 0), 5),
      Arc3d.createXY(Point3d.create(5, 5), 2),
      Arc3d.createXY(Point3d.create(-5, -5), 20),
    ];
    const geometryStream: GeometryStreamProps = [];
    for (const geom of geomArray) {
      const arcData = GeomJson.Writer.toIModelJson(geom);
      geometryStream.push(arcData);
    }
    // Create props
    const elementProps: GeometricElementProps = {
      classFullName: className,
      model: modId,
      category: catId,
      code: Code.createEmpty(),
      geom: geometryStream,
    };
    return elementProps;
  }
  function getCount(imodel: IModelDb, className: string) {
    let count = 0;
    imodel.withPreparedStatement(`SELECT COUNT(*) AS [count] FROM ${className}`, (stmt: ECSqlStatement) => {
      assert.equal(DbResult.BE_SQLITE_ROW, stmt.step());
      const row = stmt.getRow();
      count = row.count;
    });
    return count;
  }
  function setPropVal(elem: any, baseName: string = "primProp", val: string = "Test Value") {
    const key = baseName;
    elem[key] = val;
  }
  function createSchema(): string {
    const schemaPath = path.join(outDir, "TestRelationshipSchema.01.00.00.ecschema.xml");
    if (!IModelJsFs.existsSync(schemaPath)) {
      const schemaXml = `<?xml version="1.0" encoding="UTF-8"?>
      <ECSchema schemaName="TestRelationSchema" alias="trs" version="01.00" xmlns="http://www.bentley.com/schemas/Bentley.ECXML.3.1">
          <ECSchemaReference name="BisCore" version="01.00" alias="bis"/>
          <ECEntityClass typeName="TestElement">
              <BaseClass>bis:PhysicalElement</BaseClass>
              <ECProperty propertyName="PropBase" typeName="string" />
          </ECEntityClass>
          <ECRelationshipClass typeName="ADrivesB" strengthDirection="Backward" strength="referencing" modifier="Sealed">
              <Source multiplicity="(0..*)" polymorphic="true" roleLabel="drives">
                  <Class class="ChildA"/>
              </Source>
              <Target multiplicity="(0..1)" polymorphic="true" roleLabel="is driven by">
                  <Class class="ChildB"/>
              </Target>
          </ECRelationshipClass>
          <ECEntityClass typeName="ChildA" >
            <BaseClass>TestElement</BaseClass>
            <ECProperty propertyName="PropChildA" typeName="string" />
            <ECNavigationProperty propertyName="ChildB" relationshipName="ADrivesB" direction="Forward" readOnly="True">
            </ECNavigationProperty>
          </ECEntityClass>
          <ECEntityClass typeName="ChildB" >
              <BaseClass>TestElement</BaseClass>
              <ECProperty propertyName="PropChildB" typeName="string" />
          </ECEntityClass>
          <ECEntityClass typeName="ChildC">
              <BaseClass>TestElement</BaseClass>
              <ECProperty propertyName="PropChildC" typeName="string" />
          </ECEntityClass>
          <ECEntityClass typeName="ChildD">
              <BaseClass>TestElement</BaseClass>
              <ECProperty propertyName="PropChildD" typeName="string" />
          </ECEntityClass>
          <ECRelationshipClass typeName="CIsRelatedToD" strength="referencing" modifier="Sealed">
            <BaseClass>bis:ElementRefersToElements</BaseClass>
            <ECProperty propertyName="PropRel" typeName="string"/>
            <Source multiplicity="(0..*)" roleLabel="IsRelatedTo" polymorphic="true">
                <Class class="ChildC"/>
            </Source>
            <Target multiplicity="(0..*)" roleLabel="IsRelatedTo (Reversed)" polymorphic="true">
                <Class class="ChildD"/>
            </Target>
          </ECRelationshipClass>
        </ECSchema>`;
      IModelJsFs.writeFileSync(schemaPath, schemaXml);
    }
    return schemaPath;
  }
  function insertElement(imodel: IModelDb, mId: Id64String, cId: Id64String, cName: string): Id64String {
    const elementProps = createElemProps(imodel, mId, cId, cName);
    const geomElement = imodel.elements.createElement(elementProps);
    setPropVal(geomElement, "propBase", "Test Value");
    const cType: string = cName.substring(cName.length - 1);
    setPropVal(geomElement, `propChild${cType}`, `${cType} Value`);
    const id = imodel.elements.insertElement(geomElement);
    assert.isTrue(Id64.isValidId64(id), "insert failed");
    return id;
  }
  function verifyCounts(imodel: IModelDb, count: number) {
    assert.equal(getCount(imodel, "TestRelationSchema:ChildA"), count);
    assert.equal(getCount(imodel, "TestRelationSchema:ChildB"), count);
    assert.equal(getCount(imodel, "TestRelationSchema:ChildC"), count);
    assert.equal(getCount(imodel, "TestRelationSchema:ChildD"), count);
    assert.equal(getCount(imodel, "TestRelationSchema:CIsRelatedToD"), count);
    assert.equal(getCount(imodel, "TestRelationSchema:ADrivesB"), count);
  }
  function validateRel(imodel: IModelDb, sId: Id64String, tId: Id64String) {
    const rel1 = imodel.relationships.getInstance("TestRelationSchema:CIsRelatedToD", { sourceId: sId, targetId: tId });
    assert.isTrue(Id64.isValidId64(rel1.sourceId), "Relationship does not exist");
    assert.isTrue(Id64.isValidId64(rel1.targetId), "Relationship does not exist");

    imodel.withPreparedStatement("SELECT * from TestRelationSchema.ADrivesB", (stmt: ECSqlStatement) => {
      assert.equal(DbResult.BE_SQLITE_ROW, stmt.step());
      const row = stmt.getRow();
      assert.isTrue(Id64.isValidId64(row.sourceId), "Relationship does not exist");
      assert.isTrue(Id64.isValidId64(row.targetId), "Relationship does not exist");
    });
  }
  before(async () => {
    const configData = require(path.join(__dirname, "SchemaPerfConfig.json")); // eslint-disable-line @typescript-eslint/no-var-requires
    seedCount = configData.relation.seedCount;
    opCount = configData.relation.operationsCount;
    if (!IModelJsFs.existsSync(KnownTestLocations.outputDir))
      IModelJsFs.mkdirSync(KnownTestLocations.outputDir);
    if (!IModelJsFs.existsSync(outDir))
      IModelJsFs.mkdirSync(outDir);
    const st = createSchema();
    assert(IModelJsFs.existsSync(st));
    const seedName = path.join(outDir, "relationship.bim");
    if (!IModelJsFs.existsSync(seedName)) {
      const seedIModel = SnapshotDb.createEmpty(IModelTestUtils.prepareOutputFile("RelationshipPerformance", "relationship.bim"), { rootSubject: { name: "PerfTest" } });
      await seedIModel.importSchemas([st]);
      seedIModel.nativeDb.resetBriefcaseId(BriefcaseIdValue.Unassigned);
      // first create Elements and then Relationship
      const [, newModelId] = IModelTestUtils.createAndInsertPhysicalPartitionAndModel(seedIModel, Code.createEmpty(), true);
      let spatialCategoryId = SpatialCategory.queryCategoryIdByName(seedIModel, IModel.dictionaryId, "MySpatialCategory");
      if (undefined === spatialCategoryId)
        spatialCategoryId = SpatialCategory.insert(seedIModel, IModel.dictionaryId, "MySpatialCategory", new SubCategoryAppearance({ color: ColorDef.fromString("rgb(255,0,0)").toJSON() }));

      for (let i = 0; i < seedCount; ++i) {
        const idC = insertElement(seedIModel, newModelId, spatialCategoryId, "TestRelationSchema:ChildC");
        const idD = insertElement(seedIModel, newModelId, spatialCategoryId, "TestRelationSchema:ChildD");
        // Link Table Relationship
        const props: RelationshipProps = {
          classFullName: "TestRelationSchema:CIsRelatedToD",
          sourceId: idC,
          targetId: idD,
        };
        (props as any).propRel = "Relationship Value";
        const relId = seedIModel.relationships.insertInstance(props);
        assert.isTrue(Id64.isValidId64(relId), "relationship insert failed");

        // NavProp Elements
        const idB = insertElement(seedIModel, newModelId, spatialCategoryId, "TestRelationSchema:ChildB");
        const elementProps = createElemProps(seedIModel, newModelId, spatialCategoryId, "TestRelationSchema:ChildA");
        const elemRef = new RelatedElement({ id: idB, relClassName: "TestRelationSchema:ADrivesB" });
        (elementProps as any).childB = elemRef;
        const geomElement = seedIModel.elements.createElement(elementProps);
        setPropVal(geomElement, "propBase", "Test Value");
        setPropVal(geomElement, "propChildA", "A Value");
        const id3 = seedIModel.elements.insertElement(geomElement);
        assert.isTrue(Id64.isValidId64(id3), "insert failed");

        validateRel(seedIModel, idC, idD);
      }
      verifyCounts(seedIModel, seedCount);
      seedIModel.saveChanges();
      seedIModel.close();
    }
  });
  after(() => {
    const csvPath = path.join(outDir, "PerformanceResults.csv");
    reporter.exportCSV(csvPath);
  });
  it("Insert", async () => {
    let totalTimeLink = 0.0;
    let totalTimeNav = 0.0;
    const seedFileName = path.join(outDir, "relationship.bim");
    const testFileName = IModelTestUtils.prepareOutputFile("RelationshipPerformance", "relationship_Insert.bim");
    const perfimodel = IModelTestUtils.createSnapshotFromSeed(testFileName, seedFileName);
    const [, newModelId] = IModelTestUtils.createAndInsertPhysicalPartitionAndModel(perfimodel, Code.createEmpty(), true);
    let spatialCategoryId = SpatialCategory.queryCategoryIdByName(perfimodel, IModel.dictionaryId, "MySpatialCategory");
    if (undefined === spatialCategoryId)
      spatialCategoryId = SpatialCategory.insert(perfimodel, IModel.dictionaryId, "MySpatialCategory", new SubCategoryAppearance({ color: ColorDef.fromString("rgb(255,0,0)").toJSON() }));

    for (let i = 0; i < opCount; ++i) {
      // LinkTable
      const idC = insertElement(perfimodel, newModelId, spatialCategoryId, "TestRelationSchema:ChildC");
      const startTime = new Date().getTime();
      const idD = insertElement(perfimodel, newModelId, spatialCategoryId, "TestRelationSchema:ChildD");
      const props: RelationshipProps = {
        classFullName: "TestRelationSchema:CIsRelatedToD",
        sourceId: idC,
        targetId: idD,
      };
      (props as any).propRel = "Relationship Value";
      const relId = perfimodel.relationships.insertInstance(props);
      assert.isTrue(Id64.isValidId64(relId), "relationship insert failed");
      const endTime = new Date().getTime();
      totalTimeLink = totalTimeLink + ((endTime - startTime) / 1000.0);

      // NavProp
      const idB = insertElement(perfimodel, newModelId, spatialCategoryId, "TestRelationSchema:ChildB");
      const startTime1 = new Date().getTime();
      const elementProps = createElemProps(perfimodel, newModelId, spatialCategoryId, "TestRelationSchema:ChildA");
      const elemRef = new RelatedElement({ id: idB, relClassName: "TestRelationSchema:ADrivesB" });
      (elementProps as any).childB = elemRef;
      const geomElement = perfimodel.elements.createElement(elementProps);
      setPropVal(geomElement, "propBase", "Test Value");
      setPropVal(geomElement, "propChildA", "A Value");
      const idA = perfimodel.elements.insertElement(geomElement);
      assert.isTrue(Id64.isValidId64(idA), "insert failed");
      const endTime1 = new Date().getTime();
      totalTimeNav = totalTimeNav + ((endTime1 - startTime1) / 1000.0);

      // Validation
      validateRel(perfimodel, idC, idD);
    }
    perfimodel.saveChanges();
    verifyCounts(perfimodel, seedCount + opCount);
    perfimodel.close();

    reporter.addEntry("RelPerfTest", "RelationshipInsert", "Execution time(s)", totalTimeLink, { count: opCount, sCount: seedCount, relType: "LinkTable" });
    reporter.addEntry("RelPerfTest", "RelationshipInsert", "Execution time(s)", totalTimeNav, { count: opCount, sCount: seedCount, relType: "NavProp" });
  });
  it("Read", async () => {
    const seedFileName = path.join(outDir, "relationship.bim");
    const testFileName = IModelTestUtils.prepareOutputFile("RelationshipPerformance", "relationship_Read.bim");

    const perfimodel = IModelTestUtils.createSnapshotFromSeed(testFileName, seedFileName);
    let minId: number = PerfTestUtility.getMinId(perfimodel, "TestRelationSchema:ChildD");

    const elementIdIncrement = 4; // we add 4 elements each time
    const startTime = new Date().getTime();
    for (let i = 0; i < opCount; ++i) {
      try {
        const tId: Id64String = Id64.fromLocalAndBriefcaseIds((minId + elementIdIncrement * i), 0);
        const query = IModelTestUtils.executeQuery(perfimodel, `SELECT SourceECInstanceId FROM TestRelationSchema.CIsRelatedToD WHERE TargetECInstanceId=${tId}`)[0];
        assert.isTrue(Id64.isValidId64(query.sourceId));
      } catch (err) {
        assert.isTrue(false);
      }
    }
    const endTime = new Date().getTime();
    const elapsedTimeLink = (endTime - startTime) / 1000.0;

    // NavProp element
    minId = PerfTestUtility.getMinId(perfimodel, "TestRelationSchema:ChildB");
    const startTime1 = new Date().getTime();
    for (let i = 0; i < opCount; ++i) {
      try {
        const tId: Id64String = Id64.fromLocalAndBriefcaseIds((minId + elementIdIncrement * i), 0);
        const query = IModelTestUtils.executeQuery(perfimodel, `SELECT SourceECInstanceId FROM TestRelationSchema.ADrivesB WHERE TargetECInstanceId=${tId}`)[0];
        assert.isTrue(Id64.isValidId64(query.sourceId));
      } catch (err) {
        assert.isTrue(false);
      }
    }
    const endTime1 = new Date().getTime();
    const elapsedTimeNav = (endTime1 - startTime1) / 1000.0;

    perfimodel.saveChanges();
    perfimodel.close();

    reporter.addEntry("RelPerfTest", "RelationshipRead", "Execution time(s)", elapsedTimeLink, { count: opCount, sCount: seedCount, relType: "LinkTable" });
    reporter.addEntry("RelPerfTest", "RelationshipRead", "Execution time(s)", elapsedTimeNav, { count: opCount, sCount: seedCount, relType: "NavProp" });

  });
  it("Delete", async () => {
    const seedFileName = path.join(outDir, "relationship.bim");
    const testFileName = IModelTestUtils.prepareOutputFile("RelationshipPerformance", "relationship_Delete.bim");

    const perfimodel = IModelTestUtils.createSnapshotFromSeed(testFileName, seedFileName);

    let minId: number = PerfTestUtility.getMinId(perfimodel, "TestRelationSchema:ChildC");
    const elementIdIncrement = 4; // we add 4 elements each time
    const startTime = new Date().getTime();
    for (let i = 0; i < opCount; ++i) {
      try {
        const sId: Id64String = Id64.fromLocalAndBriefcaseIds((minId + elementIdIncrement * i), 0);
        // Need improvement. Currently assuming that they were added one after another so have next Id.
        const tId: Id64String = Id64.fromLocalAndBriefcaseIds(((minId + elementIdIncrement * i) + 1), 0);
        const rel = perfimodel.relationships.getInstance("TestRelationSchema:CIsRelatedToD", { sourceId: sId, targetId: tId });
        rel.delete();
      } catch (err) {
        assert.isTrue(false);
      }
    }
    const endTime = new Date().getTime();
    const elapsedTimeLink = (endTime - startTime) / 1000.0;
    assert.equal(getCount(perfimodel, "TestRelationSchema:CIsRelatedToD"), seedCount - opCount);

    // NavProp element. Set NavProp to null and update.
    minId = PerfTestUtility.getMinId(perfimodel, "TestRelationSchema:ChildA");
    const startTime1 = new Date().getTime();
    for (let i = 0; i < opCount; ++i) {
      try {
        const elId: Id64String = Id64.fromLocalAndBriefcaseIds((minId + elementIdIncrement * i), 0);
        const editElem: any = perfimodel.elements.getElement(elId);
        editElem.childB = null;
        perfimodel.elements.updateElement(editElem);
      } catch (err) {
        assert.isTrue(false);
      }
    }
    const endTime1 = new Date().getTime();
    const elapsedTimeNav = (endTime1 - startTime1) / 1000.0;
    // assert.equal(getCount(perfimodel, "TestRelationSchema:ADrivesB"), seedCount - opCount);

    perfimodel.saveChanges();
    perfimodel.close();

    reporter.addEntry("RelPerfTest", "RelationshipDelete", "Execution time(s)", elapsedTimeLink, { count: opCount, sCount: seedCount, relType: "LinkTable" });
    reporter.addEntry("RelPerfTest", "RelationshipDelete", "Execution time(s)", elapsedTimeNav, { count: opCount, sCount: seedCount, relType: "NavProp" });
  });
});<|MERGE_RESOLUTION|>--- conflicted
+++ resolved
@@ -7,14 +7,9 @@
 import {
   BriefcaseIdValue, Code, ColorDef, GeometricElementProps, GeometryStreamProps, IModel, RelatedElement, RelationshipProps, SubCategoryAppearance
 } from "@bentley/imodeljs-common";
-<<<<<<< HEAD
 import { Reporter } from "@bentley/perf-tools";
 import { assert } from "chai";
 import * as path from "path";
-import { BackendRequestContext } from "../BackendRequestContext";
-=======
-import { Reporter } from "@bentley/perf-tools/lib/Reporter";
->>>>>>> 21842b9d
 import { SpatialCategory } from "../Category";
 import { ECSqlStatement } from "../ECSqlStatement";
 import { IModelDb, SnapshotDb } from "../IModelDb";
