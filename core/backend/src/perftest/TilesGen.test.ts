<<<<<<< HEAD
/*---------------------------------------------------------------------------------------------
* Copyright (c) Bentley Systems, Incorporated. All rights reserved.
* See LICENSE.md in the project root for license terms and full copyright notice.
*--------------------------------------------------------------------------------------------*/
import { assert } from "chai";
import * as fs from "fs-extra";
import * as os from "os";
import * as path from "path";
import { AccessToken, Logger, LogLevel, OpenMode } from "@itwin/core-bentley";
import { IModelVersion } from "@itwin/core-common";
import { TestUsers, TestUtility } from "@itwin/oidc-signin-tool";
import { Reporter } from "@itwin/perf-tools/lib/Reporter";
import { StandaloneDb } from "../IModelDb";
import { IModelJsFs } from "../IModelJsFs";
import { IModelTestUtils } from "../test/IModelTestUtils";
import { HubUtility } from "../test/integration/HubUtility";
import { BackendTileGenerator, TileGenParams, TileStats } from "./TilesGenUtils";

interface TileResult {
  nModels: number;
  nRootTiles: number;
  tileTreePropsElapsedSeconds: number;
  nTiles: number;
  nEmptyTiles: number;
  totalTileSizeInKb: number;
  tileGenElapsedSeconds: number;
  totalElapsedSeconds: number;
  tileStats: TileStats[] | undefined;
  OSStats: OSStats; // eslint-disable-line @typescript-eslint/naming-convention
  peakMemUsage: number;
  peakCPUUsage: number;
}

interface ConfigData {
  iTwinId: string;
  iModelName: string;
  changesetId: string;
  genParams: TileGenParams;
  localPath: string;
}

interface OSStats {
  totalmem: number;
  freemem: number;
  memoryUsage: NodeJS.MemoryUsage;
}

function bytesToMegaBytes(bytes: number): number {
  const megaBytes = bytes / Math.pow(1024, 2);
  return Math.round(megaBytes * 100) / 100;
}

async function writeTileStats(outputDir: string, fileName: string, tileStats: TileStats[]) {
  const tileStatFile = path.join(outputDir, `${fileName}.csv`);

  if (fs.existsSync(tileStatFile))
    fs.removeSync(tileStatFile);

  const out = fs.createWriteStream(tileStatFile, { encoding: "utf8", flags: "wx+" });
  let tileIndex = 1;
  out.write("index,treeId,contentId,size (bytes),elapsedTime (ms)\r\n");
  for (const stat of tileStats) {
    out.write(`${tileIndex++},${stat.treeId},${stat.contentId},${stat.sizeInBytes},${stat.elapsedTime}\r\n`);
  }
  out.close();
}

async function writeTileMetadata(outputDir: string, fileName: string, tileStats: TileStats[]) {
  const tileMetadataPath = path.join(outputDir, `${fileName}_Tiles`);
  if (fs.existsSync(tileMetadataPath))
    fs.removeSync(tileMetadataPath);

  fs.mkdirSync(tileMetadataPath);
  for (const stat of tileStats) {
    const treePath = path.join(tileMetadataPath, stat.treeId.replace(":", "_"));
    if (!fs.existsSync(treePath))
      fs.mkdirSync(treePath);
    const tilePath = path.join(treePath, `${stat.contentId}.json`);
    fs.writeFileSync(tilePath, stat.metadata!, { flag: "w" });
  }
}

async function writeOverallStats(result: TileResult, config: ConfigData, outputFilePath: string) {
  const reporter = new Reporter();
  const testSuite = "TilePerformance";
  const testName = "TileGeneration";

  const info = {
    config,
    modelCount: result.nModels,
    rootTileCount: result.nRootTiles,
    tileCount: result.nTiles,
    emptyTileCount: result.nEmptyTiles,
    tileSizeInKb: result.totalTileSizeInKb,
  };

  reporter.addEntry(testSuite, testName, "Execution time(s)", result.totalElapsedSeconds, info);
  reporter.addEntry(testSuite, testName, "Tile generation time(s)", result.tileGenElapsedSeconds, info);
  reporter.addEntry(testSuite, testName, "Tile Tree Props request time(s)", result.tileTreePropsElapsedSeconds, info);

  reporter.addEntry(testSuite, testName, "Peak memory usage(MB)", result.peakMemUsage, { config, OSStats: result.OSStats }); // eslint-disable-line @typescript-eslint/naming-convention
  reporter.addEntry(testSuite, testName, "Peak CPU usage(%)", result.peakCPUUsage, { config });

  reporter.exportCSV(outputFilePath);
}

async function generateResultFiles(result: TileResult, configData: ConfigData, resultFilePath: string) {
  const outputDir = path.dirname(resultFilePath);
  if (configData.genParams.reportTileStats) {
    await writeTileStats(outputDir, configData.iModelName, result.tileStats!);
  }
  if (configData.genParams.reportTileMetadata) {
    await writeTileMetadata(outputDir, configData.iModelName, result.tileStats!);
  }
  await writeOverallStats(result, configData, resultFilePath);
}

async function generateIModelDbTiles(accessToken: AccessToken, config: ConfigData): Promise<TileResult | undefined> {
  let peakMemUsage: number = 0;
  let peakCPUUsage: number = 0;

  console.log(`Started generating tiles for iModel ${config.iModelName}`); // eslint-disable-line no-console

  let iModelDb;
  if (config.localPath) {
    iModelDb = StandaloneDb.openFile(config.localPath, OpenMode.Readonly);
  } else {
    const iModelId = await HubUtility.queryIModelIdByName(accessToken, config.iTwinId, config.iModelName);
    const version: IModelVersion = config.changesetId ? IModelVersion.asOfChangeSet(config.changesetId) : IModelVersion.latest();

    iModelDb = await IModelTestUtils.downloadAndOpenCheckpoint({ accessToken, iTwinId: config.iTwinId, iModelId, asOf: version.toJSON() });
  }
  assert.exists(iModelDb.isOpen, `iModel "${config.iModelName}" not opened`);

  const generator = new BackendTileGenerator(iModelDb, config.genParams);
  // take the initial snapshot of memory usage
  const osStats = {
    totalmem: bytesToMegaBytes(os.totalmem()),
    freemem: bytesToMegaBytes(os.freemem()),
    memoryUsage: process.memoryUsage(),
  };

  let startHRtime = process.hrtime();
  let startCPUUsage = process.cpuUsage();

  const interval = setInterval(() => {
    const elapHRtime = process.hrtime(startHRtime);
    startHRtime = process.hrtime();
    const elapCPUUsage = process.cpuUsage(startCPUUsage);
    startCPUUsage = process.cpuUsage();

    const elapTime = elapHRtime[0] * 1000 + elapHRtime[1] / 1000000;
    const elapUserUsage = elapCPUUsage.user / 1000;
    const elapSysUsage = elapCPUUsage.system / 1000;
    const elapCPUPercent = Math.round((100 * (elapUserUsage + elapSysUsage) / elapTime / os.cpus().length));

    if (elapCPUPercent > peakCPUUsage) {
      peakCPUUsage = elapCPUPercent;
    }
    const elapMemUsage = process.memoryUsage();
    if (elapMemUsage.rss > peakMemUsage) {
      peakMemUsage = elapMemUsage.rss;
    }
  }, 500);

  const stats = await generator.generateTilesForAllModels();
  clearInterval(interval);

  iModelDb.close();
  console.log(`Finished generating tiles for iModel ${config.iModelName}`); // eslint-disable-line no-console

  return {
    nModels: stats.modelCount,
    nRootTiles: stats.rootTileCount,
    tileTreePropsElapsedSeconds: stats.tileTreePropsTime,
    nTiles: stats.tileCount,
    nEmptyTiles: stats.emptyTileCount,
    totalTileSizeInKb: Math.round(stats.totalTileSize / 1024.0),
    tileGenElapsedSeconds: Math.round((stats.totalTileTime / 1000.0) * 100) / 100,
    totalElapsedSeconds: stats.totalTime,
    tileStats: config.genParams.reportTileStats || config.genParams.reportTileMetadata ? stats.tileStats : [],
    OSStats: osStats, // eslint-disable-line @typescript-eslint/naming-convention
    peakMemUsage: bytesToMegaBytes(peakMemUsage),
    peakCPUUsage,
  };
}

describe("TilesGenerationPerformance", () => {
  if (process.env.IMJS_TILE_PERF_CONFIG === undefined)
    throw new Error("Could not find IMJS_TILE_PERF_CONFIG");
  // TODO: Update config to use iTwin terminology
  const config = require(process.env.IMJS_TILE_PERF_CONFIG); // eslint-disable-line @typescript-eslint/no-var-requires
  const imodels: ConfigData[] = config.iModels;

  let requestContext: AccessToken;
  let csvResultPath: string;

  before(async () => {
    assert.isDefined(config.regionId, "No Region defined");
    assert.isDefined(config.iTwinId, "No iTwinId defined");
    imodels.forEach((element) => element.iTwinId = config.iTwinId);

    IModelTestUtils.setupLogging();
    Logger.setLevel("TileGenerationPerformance", LogLevel.Error);

    csvResultPath = IModelTestUtils.prepareOutputFile("TilesGen", "TilesGen.results.csv");

    if (IModelJsFs.existsSync(config.iModelLocation)) {
      imodels.forEach((element) => element.localPath = path.join(config.iModelLocation, `${element.iModelName}.bim`));
      // delete the .tile file
      const tileFiles = IModelJsFs.readdirSync(config.iModelLocation).filter((fileName: string) => fileName.endsWith(".Tiles"));
      for (const tileFile of tileFiles)
        IModelJsFs.removeSync(path.join(config.iModelLocation, tileFile));
    } else {
      requestContext = await TestUtility.getAccessToken(TestUsers.regular);
    }
  });

  imodels.forEach(async (configData: ConfigData) =>
    it(`Tile generation ${configData.iModelName}`, async () => {
      const result = await generateIModelDbTiles(requestContext, configData);
      if (result)
        await generateResultFiles(result, configData, csvResultPath);
    }));
});
=======
/*---------------------------------------------------------------------------------------------
* Copyright (c) Bentley Systems, Incorporated. All rights reserved.
* See LICENSE.md in the project root for license terms and full copyright notice.
*--------------------------------------------------------------------------------------------*/
import { assert } from "chai";
import * as fs from "fs-extra";
import * as os from "os";
import * as path from "path";
import { AccessToken, Logger, LogLevel, OpenMode } from "@itwin/core-bentley";
import { IModelVersion } from "@itwin/core-common";
import { TestUsers, TestUtility } from "@itwin/oidc-signin-tool";
import { Reporter } from "@itwin/perf-tools";
import { StandaloneDb } from "../IModelDb";
import { IModelJsFs } from "../IModelJsFs";
import { IModelTestUtils } from "../test/IModelTestUtils";
import { HubUtility } from "../test/integration/HubUtility";
import { BackendTileGenerator, TileGenParams, TileStats } from "./TilesGenUtils";

interface TileResult {
  nModels: number;
  nRootTiles: number;
  tileTreePropsElapsedSeconds: number;
  nTiles: number;
  nEmptyTiles: number;
  totalTileSizeInKb: number;
  tileGenElapsedSeconds: number;
  totalElapsedSeconds: number;
  tileStats: TileStats[] | undefined;
  OSStats: OSStats; // eslint-disable-line @typescript-eslint/naming-convention
  peakMemUsage: number;
  peakCPUUsage: number;
}

interface ConfigData {
  iTwinId: string;
  iModelName: string;
  changesetId: string;
  genParams: TileGenParams;
  localPath: string;
}

interface OSStats {
  totalmem: number;
  freemem: number;
  memoryUsage: NodeJS.MemoryUsage;
}

function bytesToMegaBytes(bytes: number): number {
  const megaBytes = bytes / Math.pow(1024, 2);
  return Math.round(megaBytes * 100) / 100;
}

async function writeTileStats(outputDir: string, fileName: string, tileStats: TileStats[]) {
  const tileStatFile = path.join(outputDir, `${fileName}.csv`);

  if (fs.existsSync(tileStatFile))
    fs.removeSync(tileStatFile);

  const out = fs.createWriteStream(tileStatFile, { encoding: "utf8", flags: "wx+" });
  let tileIndex = 1;
  out.write("index,treeId,contentId,size (bytes),elapsedTime (ms)\r\n");
  for (const stat of tileStats) {
    out.write(`${tileIndex++},${stat.treeId},${stat.contentId},${stat.sizeInBytes},${stat.elapsedTime}\r\n`);
  }
  out.close();
}

async function writeTileMetadata(outputDir: string, fileName: string, tileStats: TileStats[]) {
  const tileMetadataPath = path.join(outputDir, `${fileName}_Tiles`);
  if (fs.existsSync(tileMetadataPath))
    fs.removeSync(tileMetadataPath);

  fs.mkdirSync(tileMetadataPath);
  for (const stat of tileStats) {
    const treePath = path.join(tileMetadataPath, stat.treeId.replace(":", "_"));
    if (!fs.existsSync(treePath))
      fs.mkdirSync(treePath);
    const tilePath = path.join(treePath, `${stat.contentId}.json`);
    fs.writeFileSync(tilePath, stat.metadata!, { flag: "w" });
  }
}

async function writeOverallStats(result: TileResult, config: ConfigData, outputFilePath: string) {
  const reporter = new Reporter();
  const testSuite = "TilePerformance";
  const testName = "TileGeneration";

  const info = {
    config,
    modelCount: result.nModels,
    rootTileCount: result.nRootTiles,
    tileCount: result.nTiles,
    emptyTileCount: result.nEmptyTiles,
    tileSizeInKb: result.totalTileSizeInKb,
  };

  reporter.addEntry(testSuite, testName, "Execution time(s)", result.totalElapsedSeconds, info);
  reporter.addEntry(testSuite, testName, "Tile generation time(s)", result.tileGenElapsedSeconds, info);
  reporter.addEntry(testSuite, testName, "Tile Tree Props request time(s)", result.tileTreePropsElapsedSeconds, info);

  reporter.addEntry(testSuite, testName, "Peak memory usage(MB)", result.peakMemUsage, { config, OSStats: result.OSStats }); // eslint-disable-line @typescript-eslint/naming-convention
  reporter.addEntry(testSuite, testName, "Peak CPU usage(%)", result.peakCPUUsage, { config });

  reporter.exportCSV(outputFilePath);
}

async function generateResultFiles(result: TileResult, configData: ConfigData, resultFilePath: string) {
  const outputDir = path.dirname(resultFilePath);
  if (configData.genParams.reportTileStats) {
    await writeTileStats(outputDir, configData.iModelName, result.tileStats!);
  }
  if (configData.genParams.reportTileMetadata) {
    await writeTileMetadata(outputDir, configData.iModelName, result.tileStats!);
  }
  await writeOverallStats(result, configData, resultFilePath);
}

async function generateIModelDbTiles(accessToken: AccessToken, config: ConfigData): Promise<TileResult | undefined> {
  let peakMemUsage: number = 0;
  let peakCPUUsage: number = 0;

  console.log(`Started generating tiles for iModel ${config.iModelName}`); // eslint-disable-line no-console

  let iModelDb;
  if (config.localPath) {
    iModelDb = StandaloneDb.openFile(config.localPath, OpenMode.Readonly);
  } else {
    const iModelId = await HubUtility.queryIModelIdByName(accessToken, config.iTwinId, config.iModelName);
    const version: IModelVersion = config.changesetId ? IModelVersion.asOfChangeSet(config.changesetId) : IModelVersion.latest();

    iModelDb = await IModelTestUtils.downloadAndOpenCheckpoint({ accessToken, iTwinId: config.iTwinId, iModelId, asOf: version.toJSON() });
  }
  assert.exists(iModelDb.isOpen, `iModel "${config.iModelName}" not opened`);

  const generator = new BackendTileGenerator(iModelDb, config.genParams);
  // take the initial snapshot of memory usage
  const osStats = {
    totalmem: bytesToMegaBytes(os.totalmem()),
    freemem: bytesToMegaBytes(os.freemem()),
    memoryUsage: process.memoryUsage(),
  };

  let startHRtime = process.hrtime();
  let startCPUUsage = process.cpuUsage();

  const interval = setInterval(() => {
    const elapHRtime = process.hrtime(startHRtime);
    startHRtime = process.hrtime();
    const elapCPUUsage = process.cpuUsage(startCPUUsage);
    startCPUUsage = process.cpuUsage();

    const elapTime = elapHRtime[0] * 1000 + elapHRtime[1] / 1000000;
    const elapUserUsage = elapCPUUsage.user / 1000;
    const elapSysUsage = elapCPUUsage.system / 1000;
    const elapCPUPercent = Math.round((100 * (elapUserUsage + elapSysUsage) / elapTime / os.cpus().length));

    if (elapCPUPercent > peakCPUUsage) {
      peakCPUUsage = elapCPUPercent;
    }
    const elapMemUsage = process.memoryUsage();
    if (elapMemUsage.rss > peakMemUsage) {
      peakMemUsage = elapMemUsage.rss;
    }
  }, 500);

  const stats = await generator.generateTilesForAllModels();
  clearInterval(interval);

  iModelDb.close();
  console.log(`Finished generating tiles for iModel ${config.iModelName}`); // eslint-disable-line no-console

  return {
    nModels: stats.modelCount,
    nRootTiles: stats.rootTileCount,
    tileTreePropsElapsedSeconds: stats.tileTreePropsTime,
    nTiles: stats.tileCount,
    nEmptyTiles: stats.emptyTileCount,
    totalTileSizeInKb: Math.round(stats.totalTileSize / 1024.0),
    tileGenElapsedSeconds: Math.round((stats.totalTileTime / 1000.0) * 100) / 100,
    totalElapsedSeconds: stats.totalTime,
    tileStats: config.genParams.reportTileStats || config.genParams.reportTileMetadata ? stats.tileStats : [],
    OSStats: osStats, // eslint-disable-line @typescript-eslint/naming-convention
    peakMemUsage: bytesToMegaBytes(peakMemUsage),
    peakCPUUsage,
  };
}

describe("TilesGenerationPerformance", () => {
  if (process.env.IMJS_TILE_PERF_CONFIG === undefined)
    throw new Error("Could not find IMJS_TILE_PERF_CONFIG");
  // TODO: Update config to use iTwin terminology
  const config = require(process.env.IMJS_TILE_PERF_CONFIG); // eslint-disable-line @typescript-eslint/no-var-requires
  const imodels: ConfigData[] = config.iModels;

  let requestContext: AccessToken;
  let csvResultPath: string;

  before(async () => {
    assert.isDefined(config.regionId, "No Region defined");
    assert.isDefined(config.iTwinId, "No iTwinId defined");
    imodels.forEach((element) => element.iTwinId = config.iTwinId);

    IModelTestUtils.setupLogging();
    Logger.setLevel("TileGenerationPerformance", LogLevel.Error);

    csvResultPath = IModelTestUtils.prepareOutputFile("TilesGen", "TilesGen.results.csv");

    if (IModelJsFs.existsSync(config.iModelLocation)) {
      imodels.forEach((element) => element.localPath = path.join(config.iModelLocation, `${element.iModelName}.bim`));
      // delete the .tile file
      const tileFiles = IModelJsFs.readdirSync(config.iModelLocation).filter((fileName: string) => fileName.endsWith(".Tiles"));
      for (const tileFile of tileFiles)
        IModelJsFs.removeSync(path.join(config.iModelLocation, tileFile));
    } else {
      requestContext = await TestUtility.getAccessToken(TestUsers.regular);
    }
  });

  imodels.forEach(async (configData: ConfigData) =>
    it(`Tile generation ${configData.iModelName}`, async () => {
      const result = await generateIModelDbTiles(requestContext, configData);
      if (result)
        await generateResultFiles(result, configData, csvResultPath);
    }));
});
>>>>>>> 4d41f4fb
<|MERGE_RESOLUTION|>--- conflicted
+++ resolved
@@ -1,230 +1,3 @@
-<<<<<<< HEAD
-/*---------------------------------------------------------------------------------------------
-* Copyright (c) Bentley Systems, Incorporated. All rights reserved.
-* See LICENSE.md in the project root for license terms and full copyright notice.
-*--------------------------------------------------------------------------------------------*/
-import { assert } from "chai";
-import * as fs from "fs-extra";
-import * as os from "os";
-import * as path from "path";
-import { AccessToken, Logger, LogLevel, OpenMode } from "@itwin/core-bentley";
-import { IModelVersion } from "@itwin/core-common";
-import { TestUsers, TestUtility } from "@itwin/oidc-signin-tool";
-import { Reporter } from "@itwin/perf-tools/lib/Reporter";
-import { StandaloneDb } from "../IModelDb";
-import { IModelJsFs } from "../IModelJsFs";
-import { IModelTestUtils } from "../test/IModelTestUtils";
-import { HubUtility } from "../test/integration/HubUtility";
-import { BackendTileGenerator, TileGenParams, TileStats } from "./TilesGenUtils";
-
-interface TileResult {
-  nModels: number;
-  nRootTiles: number;
-  tileTreePropsElapsedSeconds: number;
-  nTiles: number;
-  nEmptyTiles: number;
-  totalTileSizeInKb: number;
-  tileGenElapsedSeconds: number;
-  totalElapsedSeconds: number;
-  tileStats: TileStats[] | undefined;
-  OSStats: OSStats; // eslint-disable-line @typescript-eslint/naming-convention
-  peakMemUsage: number;
-  peakCPUUsage: number;
-}
-
-interface ConfigData {
-  iTwinId: string;
-  iModelName: string;
-  changesetId: string;
-  genParams: TileGenParams;
-  localPath: string;
-}
-
-interface OSStats {
-  totalmem: number;
-  freemem: number;
-  memoryUsage: NodeJS.MemoryUsage;
-}
-
-function bytesToMegaBytes(bytes: number): number {
-  const megaBytes = bytes / Math.pow(1024, 2);
-  return Math.round(megaBytes * 100) / 100;
-}
-
-async function writeTileStats(outputDir: string, fileName: string, tileStats: TileStats[]) {
-  const tileStatFile = path.join(outputDir, `${fileName}.csv`);
-
-  if (fs.existsSync(tileStatFile))
-    fs.removeSync(tileStatFile);
-
-  const out = fs.createWriteStream(tileStatFile, { encoding: "utf8", flags: "wx+" });
-  let tileIndex = 1;
-  out.write("index,treeId,contentId,size (bytes),elapsedTime (ms)\r\n");
-  for (const stat of tileStats) {
-    out.write(`${tileIndex++},${stat.treeId},${stat.contentId},${stat.sizeInBytes},${stat.elapsedTime}\r\n`);
-  }
-  out.close();
-}
-
-async function writeTileMetadata(outputDir: string, fileName: string, tileStats: TileStats[]) {
-  const tileMetadataPath = path.join(outputDir, `${fileName}_Tiles`);
-  if (fs.existsSync(tileMetadataPath))
-    fs.removeSync(tileMetadataPath);
-
-  fs.mkdirSync(tileMetadataPath);
-  for (const stat of tileStats) {
-    const treePath = path.join(tileMetadataPath, stat.treeId.replace(":", "_"));
-    if (!fs.existsSync(treePath))
-      fs.mkdirSync(treePath);
-    const tilePath = path.join(treePath, `${stat.contentId}.json`);
-    fs.writeFileSync(tilePath, stat.metadata!, { flag: "w" });
-  }
-}
-
-async function writeOverallStats(result: TileResult, config: ConfigData, outputFilePath: string) {
-  const reporter = new Reporter();
-  const testSuite = "TilePerformance";
-  const testName = "TileGeneration";
-
-  const info = {
-    config,
-    modelCount: result.nModels,
-    rootTileCount: result.nRootTiles,
-    tileCount: result.nTiles,
-    emptyTileCount: result.nEmptyTiles,
-    tileSizeInKb: result.totalTileSizeInKb,
-  };
-
-  reporter.addEntry(testSuite, testName, "Execution time(s)", result.totalElapsedSeconds, info);
-  reporter.addEntry(testSuite, testName, "Tile generation time(s)", result.tileGenElapsedSeconds, info);
-  reporter.addEntry(testSuite, testName, "Tile Tree Props request time(s)", result.tileTreePropsElapsedSeconds, info);
-
-  reporter.addEntry(testSuite, testName, "Peak memory usage(MB)", result.peakMemUsage, { config, OSStats: result.OSStats }); // eslint-disable-line @typescript-eslint/naming-convention
-  reporter.addEntry(testSuite, testName, "Peak CPU usage(%)", result.peakCPUUsage, { config });
-
-  reporter.exportCSV(outputFilePath);
-}
-
-async function generateResultFiles(result: TileResult, configData: ConfigData, resultFilePath: string) {
-  const outputDir = path.dirname(resultFilePath);
-  if (configData.genParams.reportTileStats) {
-    await writeTileStats(outputDir, configData.iModelName, result.tileStats!);
-  }
-  if (configData.genParams.reportTileMetadata) {
-    await writeTileMetadata(outputDir, configData.iModelName, result.tileStats!);
-  }
-  await writeOverallStats(result, configData, resultFilePath);
-}
-
-async function generateIModelDbTiles(accessToken: AccessToken, config: ConfigData): Promise<TileResult | undefined> {
-  let peakMemUsage: number = 0;
-  let peakCPUUsage: number = 0;
-
-  console.log(`Started generating tiles for iModel ${config.iModelName}`); // eslint-disable-line no-console
-
-  let iModelDb;
-  if (config.localPath) {
-    iModelDb = StandaloneDb.openFile(config.localPath, OpenMode.Readonly);
-  } else {
-    const iModelId = await HubUtility.queryIModelIdByName(accessToken, config.iTwinId, config.iModelName);
-    const version: IModelVersion = config.changesetId ? IModelVersion.asOfChangeSet(config.changesetId) : IModelVersion.latest();
-
-    iModelDb = await IModelTestUtils.downloadAndOpenCheckpoint({ accessToken, iTwinId: config.iTwinId, iModelId, asOf: version.toJSON() });
-  }
-  assert.exists(iModelDb.isOpen, `iModel "${config.iModelName}" not opened`);
-
-  const generator = new BackendTileGenerator(iModelDb, config.genParams);
-  // take the initial snapshot of memory usage
-  const osStats = {
-    totalmem: bytesToMegaBytes(os.totalmem()),
-    freemem: bytesToMegaBytes(os.freemem()),
-    memoryUsage: process.memoryUsage(),
-  };
-
-  let startHRtime = process.hrtime();
-  let startCPUUsage = process.cpuUsage();
-
-  const interval = setInterval(() => {
-    const elapHRtime = process.hrtime(startHRtime);
-    startHRtime = process.hrtime();
-    const elapCPUUsage = process.cpuUsage(startCPUUsage);
-    startCPUUsage = process.cpuUsage();
-
-    const elapTime = elapHRtime[0] * 1000 + elapHRtime[1] / 1000000;
-    const elapUserUsage = elapCPUUsage.user / 1000;
-    const elapSysUsage = elapCPUUsage.system / 1000;
-    const elapCPUPercent = Math.round((100 * (elapUserUsage + elapSysUsage) / elapTime / os.cpus().length));
-
-    if (elapCPUPercent > peakCPUUsage) {
-      peakCPUUsage = elapCPUPercent;
-    }
-    const elapMemUsage = process.memoryUsage();
-    if (elapMemUsage.rss > peakMemUsage) {
-      peakMemUsage = elapMemUsage.rss;
-    }
-  }, 500);
-
-  const stats = await generator.generateTilesForAllModels();
-  clearInterval(interval);
-
-  iModelDb.close();
-  console.log(`Finished generating tiles for iModel ${config.iModelName}`); // eslint-disable-line no-console
-
-  return {
-    nModels: stats.modelCount,
-    nRootTiles: stats.rootTileCount,
-    tileTreePropsElapsedSeconds: stats.tileTreePropsTime,
-    nTiles: stats.tileCount,
-    nEmptyTiles: stats.emptyTileCount,
-    totalTileSizeInKb: Math.round(stats.totalTileSize / 1024.0),
-    tileGenElapsedSeconds: Math.round((stats.totalTileTime / 1000.0) * 100) / 100,
-    totalElapsedSeconds: stats.totalTime,
-    tileStats: config.genParams.reportTileStats || config.genParams.reportTileMetadata ? stats.tileStats : [],
-    OSStats: osStats, // eslint-disable-line @typescript-eslint/naming-convention
-    peakMemUsage: bytesToMegaBytes(peakMemUsage),
-    peakCPUUsage,
-  };
-}
-
-describe("TilesGenerationPerformance", () => {
-  if (process.env.IMJS_TILE_PERF_CONFIG === undefined)
-    throw new Error("Could not find IMJS_TILE_PERF_CONFIG");
-  // TODO: Update config to use iTwin terminology
-  const config = require(process.env.IMJS_TILE_PERF_CONFIG); // eslint-disable-line @typescript-eslint/no-var-requires
-  const imodels: ConfigData[] = config.iModels;
-
-  let requestContext: AccessToken;
-  let csvResultPath: string;
-
-  before(async () => {
-    assert.isDefined(config.regionId, "No Region defined");
-    assert.isDefined(config.iTwinId, "No iTwinId defined");
-    imodels.forEach((element) => element.iTwinId = config.iTwinId);
-
-    IModelTestUtils.setupLogging();
-    Logger.setLevel("TileGenerationPerformance", LogLevel.Error);
-
-    csvResultPath = IModelTestUtils.prepareOutputFile("TilesGen", "TilesGen.results.csv");
-
-    if (IModelJsFs.existsSync(config.iModelLocation)) {
-      imodels.forEach((element) => element.localPath = path.join(config.iModelLocation, `${element.iModelName}.bim`));
-      // delete the .tile file
-      const tileFiles = IModelJsFs.readdirSync(config.iModelLocation).filter((fileName: string) => fileName.endsWith(".Tiles"));
-      for (const tileFile of tileFiles)
-        IModelJsFs.removeSync(path.join(config.iModelLocation, tileFile));
-    } else {
-      requestContext = await TestUtility.getAccessToken(TestUsers.regular);
-    }
-  });
-
-  imodels.forEach(async (configData: ConfigData) =>
-    it(`Tile generation ${configData.iModelName}`, async () => {
-      const result = await generateIModelDbTiles(requestContext, configData);
-      if (result)
-        await generateResultFiles(result, configData, csvResultPath);
-    }));
-});
-=======
 /*---------------------------------------------------------------------------------------------
 * Copyright (c) Bentley Systems, Incorporated. All rights reserved.
 * See LICENSE.md in the project root for license terms and full copyright notice.
@@ -449,5 +222,4 @@
       if (result)
         await generateResultFiles(result, configData, csvResultPath);
     }));
-});
->>>>>>> 4d41f4fb
+});