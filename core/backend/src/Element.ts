/*---------------------------------------------------------------------------------------------
* Copyright (c) Bentley Systems, Incorporated. All rights reserved.
* See LICENSE.md in the project root for license terms and full copyright notice.
*--------------------------------------------------------------------------------------------*/
/** @packageDocumentation
 * @module Elements
 */

import { CompressedId64Set, GuidString, Id64, Id64String, JsonUtils, OrderedId64Array } from "@itwin/core-bentley";
import {
  AxisAlignedBox3d, BisCodeSpec, Code, CodeScopeProps, CodeSpec, ConcreteEntityTypes, DefinitionElementProps, DrawingProps, ElementAlignedBox3d,
  ElementProps, EntityMetaData, EntityReferenceSet, GeometricElement2dProps, GeometricElement3dProps, GeometricElementProps,
  GeometricModel2dProps, GeometricModel3dProps, GeometryPartProps, GeometryStreamProps, IModel, InformationPartitionElementProps, LineStyleProps, ModelProps, PhysicalElementProps, PhysicalTypeProps, Placement2d, Placement2dProps, Placement3d, Placement3dProps, RelatedElement, RenderSchedule,
  RenderTimelineProps, RepositoryLinkProps, SectionDrawingLocationProps, SectionDrawingProps, SectionType,
  SheetBorderTemplateProps, SheetProps, SheetTemplateProps, SubjectProps, TypeDefinition, TypeDefinitionElementProps, UrlLinkProps
} from "@itwin/core-common";
import { ClipVector, LowAndHighXYZProps, Range3d, Transform } from "@itwin/core-geometry";
import { CustomHandledProperty, ECSqlRow, Entity, InstanceProps } from "./Entity";
import { IModelDb } from "./IModelDb";
import { IModelElementCloneContext } from "./IModelElementCloneContext";
import { DefinitionModel, DrawingModel, PhysicalModel, SectionDrawingModel } from "./Model";
import { SubjectOwnsSubjects } from "./NavigationRelationship";
import { _elementWasCreated, _nativeDb, _verifyChannel } from "./internal/Symbols";

/** Argument for the `Element.onXxx` static methods
 * @beta
 */
export interface OnElementArg {
  /** The iModel for the Element affected by this method. */
  iModel: IModelDb;
}

/** Argument for `Element.onInsert` and `Element.onUpdate` static methods.
 * @beta
 */
export interface OnElementPropsArg extends OnElementArg {
  /** The properties of the Element affected by this method.
   * @note the properties may be modified. If so the modified values will be inserted/updated.
   */
  props: ElementProps;
}

/** Argument for the `Element.onXxx` static methods that notify of operations to an existing Element supplying its Id, ModelId and FederationGuid.
 * @beta
 */
export interface OnElementIdArg extends OnElementArg {
  /** The Id of the Element affected by this method */
  id: Id64String;
  /** The ModelId of the element affected by this method */
  model: Id64String;
  /** The federationGuid of the element affected by this method */
  federationGuid: GuidString;
}

/** Argument for the `Element.onChildXxx` static methods
 * @beta
 */
export interface OnChildElementArg extends OnElementArg {
  parentId: Id64String;
}

/** Argument for the `Element.onChildXxx` static methods that supply the properties of the child Element to be inserted or updated.
 * @beta
 */
export interface OnChildElementPropsArg extends OnChildElementArg {
  /** The new properties of the child Element for this method. */
  childProps: Readonly<ElementProps>;
}

/** Argument for the `Element.onChildXxx` static methods that only supply the Id of the child Element.
 * @beta
 */
export interface OnChildElementIdArg extends OnChildElementArg {
  /** The Id of the child element for this method */
  childId: Id64String;
}

/** Argument for the `Element.onSubModelInsert` static method
 * @beta
 */
export interface OnSubModelPropsArg extends OnElementArg {
  /** The properties of the prospective sub-model */
  subModelProps: ModelProps;
}

/** Argument for several `Element.onSubModelXxx` static methods
 * @beta
 */
export interface OnSubModelIdArg extends OnElementArg {
  /** The modelId of the sub Model */
  subModelId: Id64String;
}

/** The smallest individually identifiable building block for modeling the real world in an iModel.
 * Each element represents an [[Entity]] in the real world. Sets of Elements (contained in [[Model]]s) are used to model
 * other Elements that represent larger scale real world entities. Using this recursive modeling strategy,
 * Elements can represent entities at any scale. Elements can represent physical things or abstract concepts
 * or simply be information records.
 *
 * Every Element has a 64-bit id (inherited from Entity) that uniquely identifies it within an iModel. Every Element also
 * has a [[code]] that identifies its meaning in the real world. Additionally, Elements may have a [[federationGuid]]
 * to hold a GUID, if the element was assigned that GUID by some other federated database. The iModel database enforces
 * uniqueness of id, code, and federationGuid.
 *
 * The Element class provides `static` methods like [[onInsert]], [[onUpdated]], [[onCloned]], and [[onChildAdded]] that enable
 * it to customize persistence operations. For example, the base implementations of [[onInsert]], [[onUpdate]], and [[onDelete]]
 * validate that the appropriate [locks]($docs/learning/backend/ConcurrencyControl.md), [codes]($docs/learning/backend/CodeService.md),
 * and [channel permissions]($docs/learning/backend/Channel.md) are obtained before a change to the element is written to the iModel.
 * A subclass of Element that overrides any of these methods **must** call the `super` method as well. An application that supplies its
 * own Element subclasses should register them at startup via [[ClassRegistry.registerModule]] or [[ClassRegistry.register]].
 *
 * See:
 * * [Element Fundamentals]($docs/bis/guide/fundamentals/element-fundamentals.md)
 * * [Working with schemas and elements in TypeScript]($docs/learning/backend/SchemasAndElementsInTypeScript.md)
 * * [Creating elements]($docs/learning/backend/CreateElements.md)
 * @public
 */
export class Element extends Entity {
  public static override get className(): string { return "Element"; }
  /** @internal */
  public static override get protectedOperations() { return ["onInsert", "onUpdate", "onDelete"]; }

  /** The ModelId of the [Model]($docs/bis/guide/fundamentals/model-fundamentals.md) containing this element */
  public readonly model: Id64String;
  /** The [Code]($docs/bis/guide/fundamentals/codes.md) for this element */
  public code: Code;
  /** The parent element, if present, of this element. */
  public parent?: RelatedElement;
  /** A [FederationGuid]($docs/bis/guide/fundamentals/element-fundamentals.md#federationguid) assigned to this element by some other federated database */
  public federationGuid?: GuidString;
  /** A [user-assigned label]($docs/bis/guide/fundamentals/element-fundamentals.md#userlabel) for this element. */
  public userLabel?: string;
  /** Optional [json properties]($docs/bis/guide/fundamentals/element-fundamentals.md#jsonproperties) of this element. */
  public readonly jsonProperties: { [key: string]: any };

  protected constructor(props: ElementProps, iModel: IModelDb) {
    super(props, iModel);
    this.code = Code.fromJSON(props.code);  // TODO: Validate props.code - don't silently fail if it is the wrong type
    this.model = RelatedElement.idFromJson(props.model);
    this.parent = RelatedElement.fromJSON(props.parent);
    this.federationGuid = props.federationGuid;
    this.userLabel = props.userLabel;
    this.jsonProperties = { ...props.jsonProperties }; // make sure we have our own copy
  }

  /** @internal */
  protected static override readonly _customHandledProps: CustomHandledProperty[] = [
    { propertyName: "codeValue", source: "Class" },
    { propertyName: "codeSpec", source: "Class" },
    { propertyName: "codeScope", source: "Class" },
    { propertyName: "model", source: "Class" },
    { propertyName: "parent", source: "Class" },
    { propertyName: "federationGuid", source: "Class" },
    { propertyName: "lastMod", source: "Class" },
  ];

<<<<<<< HEAD
=======
  /** @internal */
>>>>>>> ca7c5639
  public static override deserialize(props: InstanceProps): ElementProps {
    const elProps = super.deserialize(props) as ElementProps;
    const instance = props.row;
    elProps.code = { value: instance.codeValue, spec: instance.codeSpec.id, scope: instance.codeScope.id }
    elProps.model = instance.model.id;
    if (instance.parent)
      elProps.parent = instance.parent;

    if (instance.federationGuid)
      elProps.federationGuid = instance.federationGuid;
    return elProps;
  }

  /** @internal */
  public static override serialize(props: ElementProps, iModel: IModelDb): ECSqlRow {
    const inst = super.serialize(props, iModel);
    inst.codeValue = props.code.value;
    inst.codeSpec = { id: props.code.spec };
    inst.codeScope = { id: props.code.scope };
    inst.model = { id: props.model };
    inst.parent = props.parent;
    inst.federationGuid = props.federationGuid ?? iModel[_nativeDb].newBeGuid();
    return inst;
  }

  /** Called before a new Element is inserted.
   * @note throw an exception to disallow the insert
   * @note If you override this method, you must call super.
   * @note `this` is the class of the Element to be inserted
   * @beta
   */
  protected static onInsert(arg: OnElementPropsArg): void {
    const { iModel, props } = arg;
    const operation = "insert";
    iModel.channels[_verifyChannel](arg.props.model);
    iModel.locks.checkSharedLock(props.model, "model", operation); // inserting requires shared lock on model
    if (props.parent)   // inserting requires shared lock on parent, if present
      iModel.locks.checkSharedLock(props.parent.id, "parent", operation);
    iModel.codeService?.verifyCode(arg);
  }

  /** Called after a new Element was inserted.
   * @note If you override this method, you must call super.
   * @note `this` is the class of the Element that was inserted
   * @beta
   */
  protected static onInserted(arg: OnElementIdArg): void {
    const locks = arg.iModel.locks;
    if (locks && !locks.holdsExclusiveLock(arg.model))
      locks[_elementWasCreated](arg.id);
    arg.iModel.models.cache.delete(arg.model);
  }

  /** Called before an Element is updated.
   * @note throw an exception to disallow the update
   * @note If you override this method, you must call super.
   * @note `this` is the class of the Element to be updated
   * @beta
   */
  protected static onUpdate(arg: OnElementPropsArg): void {
    const { iModel, props } = arg;
    iModel.channels[_verifyChannel](props.model);
    iModel.locks.checkExclusiveLock(props.id!, "element", "update"); // eslint-disable-line @typescript-eslint/no-non-null-assertion
    iModel.codeService?.verifyCode(arg);
  }

  /** Called after an Element was updated.
   * @note If you override this method, you must call super.
   * @note `this` is the class of the Element that was updated
   * @beta
   */
  protected static onUpdated(arg: OnElementIdArg): void {
    arg.iModel.elements.cache.delete({ id: arg.id })
    arg.iModel.models.cache.delete(arg.model);
  }

  /** Called before an Element is deleted.
   * @note throw an exception to disallow the delete
   * @note If you override this method, you must call super.
   * @note `this` is the class of the Element to be deleted
   * @beta
   */
  protected static onDelete(arg: OnElementIdArg): void {
    arg.iModel.channels[_verifyChannel](arg.model);
    arg.iModel.locks.checkExclusiveLock(arg.id, "element", "delete");
  }

  /** Called after an Element was deleted.
   * @note If you override this method, you must call super.
   * @note `this` is the class of the Element that was deleted
   * @beta
   */
  protected static onDeleted(arg: OnElementIdArg): void {
    arg.iModel.elements.cache.delete(arg);
    arg.iModel.models.cache.delete(arg.model);
  }

  /** Called when an element with an instance of this class as its parent is about to be deleted.
   * @note throw an exception if the element should not be deleted
   * @note implementers should not presume that the element was deleted if this method does not throw,
   * since the delete may fail for other reasons. Instead, rely on [[onChildDeleted]] for that purpose.
   * @note `this` is the class of the parent Element whose child will be deleted
   * @beta
   */
  protected static onChildDelete(_arg: OnChildElementIdArg): void { }

  /** Called after an element with an instance of this class as its parent was successfully deleted.
   * @note `this` is the class of the parent Element whose child was deleted
   * @beta
   */
  protected static onChildDeleted(arg: OnChildElementIdArg): void {
    arg.iModel.elements.cache.delete({ id: arg.parentId });
    arg.iModel.elements.cache.delete({ id: arg.childId });
  }

  /** Called when a *new element* with an instance of this class as its parent is about to be inserted.
   * @note throw an exception if the element should not be inserted
   * @note `this` is the class of the prospective parent Element.
   * @beta
   */
  protected static onChildInsert(_arg: OnChildElementPropsArg): void { }

  /** Called after a *new element* with an instance of this class as its parent was inserted.
   * @note `this` is the class of the parent Element.
   * @beta
   */
  protected static onChildInserted(arg: OnChildElementIdArg): void {
    arg.iModel.elements.cache.delete({ id: arg.parentId });
  }

  /** Called when an element with an instance of this class as its parent is about to be updated.
   * @note throw an exception if the element should not be updated
   * @note `this` is the class of the parent Element.
   * @beta
   */
  protected static onChildUpdate(_arg: OnChildElementPropsArg): void { }

  /** Called after an element with an instance of this the class as its parent was updated.
   * @note `this` is the class of the parent Element.
   * @beta
   */
  protected static onChildUpdated(arg: OnChildElementIdArg): void {
    arg.iModel.elements.cache.delete({ id: arg.parentId });
  }

  /** Called when an *existing element* is about to be updated so that an instance of this class will become its new parent.
   * @note throw an exception if the element should not be added
   * @note `this` is the class of the prospective parent Element.
   * @beta
   */
  protected static onChildAdd(_arg: OnChildElementPropsArg): void { }

  /** Called after an *existing element* has been updated so that an instance of this class is its new parent.
   * @note `this` is the class of the new parent Element.
   * @beta
   */
  protected static onChildAdded(arg: OnChildElementIdArg): void {
    arg.iModel.elements.cache.delete({ id: arg.parentId });
  }

  /** Called when an element with an instance of this class as its parent is about to be updated change to a different parent.
   * @note throw an exception if the element should not be dropped
   * @note `this` is the class of the parent Element.
   * @beta
   */
  protected static onChildDrop(_arg: OnChildElementIdArg): void { }

  /** Called after an element with an instance of this class as its previous parent was updated to have a new parent.
   * @note `this` is the class of the previous parent Element.
   * @beta
   */
  protected static onChildDropped(arg: OnChildElementIdArg): void {
    arg.iModel.elements.cache.delete({ id: arg.parentId });
  }

  /** Called when an instance of this class is being *sub-modeled* by a new Model.
   * @note throw an exception if model should not be inserted
   * @note `this` is the class of Element to be sub-modeled.
   * @beta
   */
  protected static onSubModelInsert(_arg: OnSubModelPropsArg): void { }

  /** Called after an instance of this class was *sub-modeled* by a new Model.
   * @note `this` is the class of Element that is now sub-modeled.
   * @beta
   */
  protected static onSubModelInserted(arg: OnSubModelIdArg): void {
    const id = arg.subModelId;
    arg.iModel.elements.cache.delete({ id });
    arg.iModel.models.cache.delete(id);

  }

  /** Called when a sub-model of an instance of this class is being deleted.
   * @note throw an exception if model should not be deleted
   * @note `this` is the class of Element that is sub-modeled.
   * @beta
   */
  protected static onSubModelDelete(_arg: OnSubModelIdArg): void { }

  /** Called after a sub-model of an instance of this class was deleted.
   * @note `this` is the class of Element that was sub-modeled.
   * @beta
   */
  protected static onSubModelDeleted(arg: OnSubModelIdArg): void {
    const id = arg.subModelId;
    arg.iModel.elements.cache.delete({ id });
    arg.iModel.models.cache.delete(id);
  }

  /** Called during the iModel transformation process after an Element from the source iModel was *cloned* for the target iModel.
   * The transformation process automatically handles remapping BisCore properties and those that are properly described in ECSchema.
   * This callback is only meant to be overridden if there are other Ids in non-standard locations that need to be remapped or other data that needs to be fixed up after the clone.
   * @param _context The context that persists any remapping between the source iModel and target iModel.
   * @param _sourceProps The ElementProps for the source Element that was cloned.
   * @param _targetProps The ElementProps that are a result of the clone. These can be further modified.
   * @note If you override this method, you must call super.
   * @beta
   */
  protected static onCloned(_context: IModelElementCloneContext, _sourceProps: ElementProps, _targetProps: ElementProps): void { }

  /** Called when a *root* element in a subgraph is changed and before its outputs are processed.
   * This special callback is made when:
   * * the element is part of an [[ElementDrivesElement]] graph, and
   * * the element has no inputs, and
   * * none of the element's outputs have been processed.
   * @see [[ElementDrivesElement]] for more on element dependency graphs.
   * @beta
   */
  protected static onBeforeOutputsHandled(_id: Id64String, _iModel: IModelDb): void { }

  /** Called on an element in a graph after all of its inputs have been processed and before its outputs are processed.
   * This callback is made when:
   * * the specified element is part of an [[ElementDrivesElement]] graph, and
   * * there was a direct change to some element upstream in the dependency graph.
   * * all upstream elements in the graph have been processed.
   * * none of the downstream elements have been processed.
   * This method is not called if none of the element's inputs were changed.
   * @see [[ElementDrivesElement]] for more on element dependency graphs.
   * @beta
   */
  protected static onAllInputsHandled(_id: Id64String, _iModel: IModelDb): void { }

  public override toJSON(): ElementProps {
    const val = super.toJSON() as ElementProps;

    if (Code.isValid(this.code))
      val.code = this.code;

    val.model = this.model;
    if (undefined !== this.userLabel) // NOTE: blank string should be included in JSON
      val.userLabel = this.userLabel;
    if (this.federationGuid)
      val.federationGuid = this.federationGuid;
    if (this.parent)
      val.parent = this.parent;

    if (Object.keys(this.jsonProperties).length > 0)
      val.jsonProperties = this.jsonProperties;

    return val;
  }

  protected override collectReferenceIds(referenceIds: EntityReferenceSet): void {
    super.collectReferenceIds(referenceIds);
    referenceIds.addModel(this.model); // The modeledElement is a reference
    if (this.code.scope && Id64.isValidId64(this.code.scope))
      referenceIds.addElement(this.code.scope); // The element that scopes the code is a reference
    if (this.parent)
      referenceIds.addElement(this.parent.id); // A parent element is a reference
  }

  /** A *required reference* is an element that had to be inserted before this element could have been inserted.
   * This is the list of property keys on this element that store references to those elements
   * @note This should be overridden (with `super` called) at each level of the class hierarchy that introduces required references.
   * @note any property listed here must be added to the reference ids in [[collectReferenceIds]]
   * @beta
   */
  public static readonly requiredReferenceKeys: ReadonlyArray<string> = ["parent", "model"];

  /** A map of every [[requiredReferenceKeys]] on this class to their entity type.
   * @note This should be overridden (with `super` called) at each level of the class hierarchy that introduces required references.
   * @alpha
   */
  public static readonly requiredReferenceKeyTypeMap: Record<string, ConcreteEntityTypes> = {
    parent: ConcreteEntityTypes.Element,
    model: ConcreteEntityTypes.Model,
  };

  /** Get the class metadata for this element.
   * @deprecated in 5.0. Please use `getMetaData` provided by the parent class `Entity` instead.
   *
   * @example
   * ```typescript
   * // Current usage:
   * const metaData: EntityMetaData | undefined = element.getClassMetaData();
   *
   * // Replacement:
   * const metaData: EntityClass = await element.getMetaData();
   * ```
   */
  // eslint-disable-next-line @typescript-eslint/no-deprecated
  public getClassMetaData(): EntityMetaData | undefined { return this.iModel.classMetaDataRegistry.find(this.classFullName); }

  private getAllUserProperties(): any {
    if (!this.jsonProperties.UserProps)
      this.jsonProperties.UserProps = new Object();

    return this.jsonProperties.UserProps;
  }

  /** Get a set of JSON user properties by namespace */
  public getUserProperties(namespace: string) { return this.getAllUserProperties()[namespace]; }

  /** Change a set of user JSON properties of this Element by namespace. */
  public setUserProperties(nameSpace: string, value: any) { this.getAllUserProperties()[nameSpace] = value; }

  /** Remove a set of JSON user properties, specified by namespace, from this Element */
  public removeUserProperties(nameSpace: string) { delete this.getAllUserProperties()[nameSpace]; }

  /** Get a JSON property of this element, by namespace */
  public getJsonProperty(nameSpace: string): any { return this.jsonProperties[nameSpace]; }
  public setJsonProperty(nameSpace: string, value: any) { this.jsonProperties[nameSpace] = value; }

  /** Get a display label for this Element. By default returns userLabel if present, otherwise code value. */
  public getDisplayLabel(): string { return this.userLabel ?? this.code.value; }

  /** Get a list of HTML strings that describe this Element for the tooltip. Strings will be listed on separate lines in the tooltip.
   * Any instances of the pattern `%{tag}` will be replaced by the localized value of tag.
   */
  public getToolTipMessage(): string[] {
    const addKey = (key: string) => `<b>%{iModelJs:Element.${key}}:</b> `; // %{iModelJs:Element.xxx} is replaced with localized value of xxx in frontend.
    const msg: string[] = [];
    const display = this.getDisplayLabel();
    msg.push(display ? display : `${addKey("Id") + this.id}, ${addKey("Type")}${this.className}`);

    if (this instanceof GeometricElement)
      msg.push(addKey("Category") + this.iModel.elements.getElement(this.category).getDisplayLabel());

    msg.push(addKey("Model") + this.iModel.elements.getElement(this.model).getDisplayLabel());
    return msg;
  }

  /**
   * Insert this Element into the iModel.
   * @see [[IModelDb.Elements.insertElement]]
   * @note For convenience, the value of `this.id` is updated to reflect the resultant element's id.
   * However when `this.federationGuid` is not present or undefined, a new Guid will be generated and stored on the resultant element. But
   * the value of `this.federationGuid` is *not* updated. Generally, it is best to re-read the element after inserting (e.g. via [[IModelDb.Elements.getElement]])
   * if you intend to continue working with it. That will ensure its values reflect the persistent state.
   */
  public insert() {
    return this.id = this.iModel.elements.insertElement(this.toJSON());
  }
  /** Update this Element in the iModel. */
  public update() { this.iModel.elements.updateElement(this.toJSON()); }
  /** Delete this Element from the iModel. */
  public delete() { this.iModel.elements.deleteElement(this.id); }
}

/** An abstract base class to model real world entities that intrinsically have geometry.
 * @public
 */
export abstract class GeometricElement extends Element {
  public static override get className(): string { return "GeometricElement"; }
  /** The Id of the [[Category]] for this GeometricElement. */
  public category: Id64String;
  /** The GeometryStream for this GeometricElement. */
  public geom?: GeometryStreamProps;
  /** The origin, orientation, and bounding box of this GeometricElement. */
  public abstract get placement(): Placement2d | Placement3d;

  protected constructor(props: GeometricElementProps, iModel: IModelDb) {
    super(props, iModel);
    this.category = Id64.fromJSON(props.category);
    this.geom = props.geom;
  }

  /** Type guard for instanceof [[GeometricElement3d]] */
  public is3d(): this is GeometricElement3d { return this instanceof GeometricElement3d; }
  /** Type guard for instanceof [[GeometricElement2d]] */
  public is2d(): this is GeometricElement2d { return this instanceof GeometricElement2d; }
  /** Get the [Transform]($geometry) from the Placement of this GeometricElement */
  public getPlacementTransform(): Transform { return this.placement.transform; }
  public calculateRange3d(): AxisAlignedBox3d { return this.placement.calculateRange(); }

  public override toJSON(): GeometricElementProps {
    const val = super.toJSON() as GeometricElementProps;
    val.category = this.category;
    if (this.geom)
      val.geom = this.geom;
    return val;
  }

  protected override collectReferenceIds(referenceIds: EntityReferenceSet): void {
    super.collectReferenceIds(referenceIds);
    referenceIds.addElement(this.category);
    // TODO: GeometryPartIds?
  }

  /** @beta */
  public static override readonly requiredReferenceKeys: ReadonlyArray<string> = [...super.requiredReferenceKeys, "category"];
  /** @alpha */
  public static override readonly requiredReferenceKeyTypeMap: Record<string, ConcreteEntityTypes> = {
    ...super.requiredReferenceKeyTypeMap,
    category: ConcreteEntityTypes.Element,
  };

  /** @internal */
  protected static override readonly _customHandledProps: CustomHandledProperty[] = [
    { propertyName: "inSpatialIndex", source: "Class" },
  ];

  /** @internal */
  public static override deserialize(props: InstanceProps): GeometricElementProps {
    return super.deserialize(props) as GeometricElementProps;
  }

  /** @internal */
  public static override serialize(props: GeometricElementProps, iModel: IModelDb): ECSqlRow {
    return super.serialize(props, iModel);
  }
}

/** An abstract base class to model real world entities that intrinsically have 3d geometry.
 * See [how to create a GeometricElement3d]($docs/learning/backend/CreateElements.md#GeometricElement3d).
 * @public
 */
export abstract class GeometricElement3d extends GeometricElement {
  public static override get className(): string { return "GeometricElement3d"; }
  public placement: Placement3d;
  public typeDefinition?: TypeDefinition;

  protected constructor(props: GeometricElement3dProps, iModel: IModelDb) {
    super(props, iModel);
    this.placement = Placement3d.fromJSON(props.placement);
    if (props.typeDefinition)
      this.typeDefinition = TypeDefinition.fromJSON(props.typeDefinition);
  }

  public override toJSON(): GeometricElement3dProps {
    const val = super.toJSON() as GeometricElement3dProps;
    val.placement = this.placement;
    if (undefined !== this.typeDefinition)
      val.typeDefinition = this.typeDefinition;

    return val;
  }

  protected override collectReferenceIds(referenceIds: EntityReferenceSet): void {
    super.collectReferenceIds(referenceIds);
    if (undefined !== this.typeDefinition)
      referenceIds.addElement(this.typeDefinition.id);
  }

<<<<<<< HEAD
=======
  /** @internal */
>>>>>>> ca7c5639
  protected static override readonly _customHandledProps: CustomHandledProperty[] = [
    { propertyName: "category", source: "Class" },
    { propertyName: "geometryStream", source: "Class" },
    { propertyName: "origin", source: "Class" },
    { propertyName: "yaw", source: "Class" },
    { propertyName: "pitch", source: "Class" },
    { propertyName: "roll", source: "Class" },
    { propertyName: "bBoxLow", source: "Class" },
    { propertyName: "bBoxHigh", source: "Class" },
    { propertyName: "typeDefinition", source: "Class" }
  ];

<<<<<<< HEAD
=======
  /** @internal */
>>>>>>> ca7c5639
  public static override deserialize(props: InstanceProps): GeometricElement3dProps {
    const elProps = super.deserialize(props) as GeometricElement3dProps;
    const instance = props.row;
    elProps.category = instance.category.id;

    const origin = instance.origin ? [instance.origin.x, instance.origin.y, instance.origin.z] : [0, 0, 0];
    let bbox: LowAndHighXYZProps | undefined;
    if ("bBoxHigh" in instance && instance.bBoxHigh !== undefined && "bBoxLow" in instance && instance.bBoxLow !== undefined) {
      bbox = {
        low: [instance.bBoxLow.x, instance.bBoxLow.y, instance.bBoxLow.z],
        high: [instance.bBoxHigh.x, instance.bBoxHigh.y, instance.bBoxHigh.z],
      }
    }

    elProps.placement = {
      origin,
      angles: {
        roll: instance.roll,
        yaw: instance.yaw,
        pitch: instance.pitch,
      },
      bbox
    };

    if (instance.geometryStream) {
      elProps.geom = props.iModel[_nativeDb].convertOrUpdateGeometrySource({
        is2d: false,
        geom: instance.geometryStream as Uint8Array,
        placement: elProps.placement,
        categoryId: elProps.category
      }, "GeometryStreamProps", props.options?.element ?? {}).geom as GeometryStreamProps;
    }

    if (instance.typeDefinition) {
      elProps.typeDefinition = instance.typeDefinition;
    }

    return elProps;
  }

  /** @internal */
  public static override serialize(props: GeometricElement3dProps, iModel: IModelDb): ECSqlRow {
    const inst = super.serialize(props, iModel);
    inst.category = { id: props.category };

    const assignPlacement = (placement: Placement3dProps) => {
      if (Array.isArray(placement.origin)) {
        inst.origin = { x: placement.origin[0], y: placement.origin[1], z: placement.origin[2] };
      } else {
        inst.origin = placement.origin;
      }
      inst.yaw = placement.angles.yaw;
      inst.pitch = placement.angles.pitch;
      inst.roll = placement.angles.roll;
      if (placement.bbox) {
        if (Array.isArray(placement.bbox.low)) {
          inst.bBoxLow = { x: placement.bbox.low[0], y: placement.bbox.low[1], z: placement.bbox.low[2] };
        } else {
          inst.bBoxLow = placement.bbox.low;
        }

        if (Array.isArray(placement.bbox.high)) {
          inst.bBoxHigh = { x: placement.bbox.high[0], y: placement.bbox.high[1], z: placement.bbox.high[2] };
        } else {
          inst.bBoxHigh = placement.bbox.high;
        }
      }
    }


    if (props.placement) {
      assignPlacement(props.placement);
    }

    if (props.elementGeometryBuilderParams) {
      const source = iModel[_nativeDb].convertOrUpdateGeometrySource({
        builder: props.elementGeometryBuilderParams,
        is2d: true,
        placement: props.placement,
        categoryId: props.category,
      }, "BinaryStream", {});

      inst.geometryStream = source.geom;
      if (source.placement) {
        assignPlacement(source.placement as Placement3dProps);
      }
    }

    if (props.geom) {
      const source = iModel[_nativeDb].convertOrUpdateGeometrySource({
        geom: props.geom as any,
        is2d: false,
        placement: props.placement,
        categoryId: props.category,
      }, "BinaryStream", {});
      inst.geometryStream = source.geom;
      if (source.placement) {
        assignPlacement(source.placement as Placement3dProps);
      }
    }

    inst.typeDefinition = props.typeDefinition;
    return inst;
  }
}

/** A 3d Graphical Element
 * @public
 */
export abstract class GraphicalElement3d extends GeometricElement3d {
  public static override get className(): string { return "GraphicalElement3d"; }
  protected constructor(props: GeometricElement3dProps, iModel: IModelDb) { super(props, iModel); }
}

/** An abstract base class to model information entities that intrinsically have 2d geometry.
 * @public
 */
export abstract class GeometricElement2d extends GeometricElement {
  public static override get className(): string { return "GeometricElement2d"; }
  public placement: Placement2d;
  public typeDefinition?: TypeDefinition;

  protected constructor(props: GeometricElement2dProps, iModel: IModelDb) {
    super(props, iModel);
    this.placement = Placement2d.fromJSON(props.placement);
    if (props.typeDefinition)
      this.typeDefinition = TypeDefinition.fromJSON(props.typeDefinition);
  }

  public override toJSON(): GeometricElement2dProps {
    const val = super.toJSON() as GeometricElement2dProps;
    val.placement = this.placement;
    if (undefined !== this.typeDefinition)
      val.typeDefinition = this.typeDefinition;

    return val;
  }

  /** @internal */
  protected static override readonly _customHandledProps: CustomHandledProperty[] = [
    { propertyName: "category", source: "Class" },
    { propertyName: "geometryStream", source: "Class" },
    { propertyName: "origin", source: "Class" },
    { propertyName: "angle", source: "Class" },
    { propertyName: "bBoxLow", source: "Class" },
    { propertyName: "bBoxHigh", source: "Class" },
    { propertyName: "typeDefinition", source: "Class" }
  ];

  /** @internal */
  public static override deserialize(props: InstanceProps): GeometricElement2dProps {
    const elProps = super.deserialize(props) as GeometricElement2dProps;
    const instance = props.row;
    elProps.category = instance.category.id;
    const origin = instance.origin ? [instance.origin.x, instance.origin.y] : [0, 0];
    let bbox: LowAndHighXYZProps | undefined;
    if ("bBoxHigh" in instance && instance.bBoxHigh !== undefined && "bBoxLow" in instance && instance.bBoxLow !== undefined) {
      bbox = {
        low: [instance.bBoxLow.x, instance.bBoxLow.y],
        high: [instance.bBoxHigh.x, instance.bBoxHigh.y],
      }
    }
    elProps.placement = {
      origin,
      angle: instance.angle,
      bbox,
    };

    if (instance.geometryStream) {
      const source = props.iModel[_nativeDb].convertOrUpdateGeometrySource({
        is2d: true,
        geom: instance.geometryStream,
        placement: elProps.placement,
        categoryId: elProps.category
      }, "GeometryStreamProps", props.options?.element ?? {});
      elProps.geom = source.geom as GeometryStreamProps;
      if (source.placement) {
        elProps.placement = source.placement as Placement2dProps;
      }
    }

    if (instance.typeDefinition) {
      elProps.typeDefinition = instance.typeDefinition;
    }

    return elProps;
  }

  /** @internal */
  public static override serialize(props: GeometricElement2dProps, iModel: IModelDb): ECSqlRow {
    const inst = super.serialize(props, iModel);
    inst.category = { id: props.category };

    const assignPlacement = (placement: Placement2dProps) => {
      if (Array.isArray(placement.origin)) {
        inst.origin = { x: placement.origin[0], y: placement.origin[1] };
      } else {
        inst.origin = placement.origin;
      }
      inst.rotation = placement.angle;
      if (placement.bbox) {
        if (Array.isArray(placement.bbox.low)) {
          inst.bBoxLow = { x: placement.bbox.low[0], y: placement.bbox.low[1] };
        } else {
          inst.bBoxLow = placement.bbox.low;
        }

        if (Array.isArray(placement.bbox.high)) {
          inst.bBoxHigh = { x: placement.bbox.high[0], y: placement.bbox.high[1] };
        } else {
          inst.bBoxHigh = placement.bbox.high;
        }
      }
    }


    if (props.placement) {
      assignPlacement(props.placement);
    }

    if (props.elementGeometryBuilderParams) {
      const source = iModel[_nativeDb].convertOrUpdateGeometrySource({
        builder: props.elementGeometryBuilderParams,
        is2d: true,
        placement: props.placement,
        categoryId: props.category,
      }, "BinaryStream", {});

      inst.geometryStream = source.geom;
      if (source.placement) {
        assignPlacement(source.placement as Placement2dProps);
      }
    }

    if (props.geom) {
      const source = iModel[_nativeDb].convertOrUpdateGeometrySource({
        geom: props.geom as any,
        is2d: true,
        placement: props.placement,
        categoryId: props.category,
      }, "BinaryStream", {});

      inst.geometryStream = source.geom;
      if (source.placement) {
        assignPlacement(source.placement as Placement2dProps);
      }
    }
    inst.typeDefinition = props.typeDefinition;
    return inst;
  }

  protected override collectReferenceIds(referenceIds: EntityReferenceSet): void {
    super.collectReferenceIds(referenceIds);
    if (undefined !== this.typeDefinition)
      referenceIds.addElement(this.typeDefinition.id);
  }
}

/** An abstract base class for 2d Geometric Elements that are used to convey information within graphical presentations (like drawings).
 * @public
 */
export abstract class GraphicalElement2d extends GeometricElement2d {
  public static override get className(): string { return "GraphicalElement2d"; }
  protected constructor(props: GeometricElement2dProps, iModel: IModelDb) { super(props, iModel); }
}

/** 2d element used to annotate drawings and sheets.
 * @public
 */
export class AnnotationElement2d extends GraphicalElement2d {
  public static override get className(): string { return "AnnotationElement2d"; }
  protected constructor(props: GeometricElement2dProps, iModel: IModelDb) { super(props, iModel); }
}

/** 2d element used to persist graphics for use in drawings.
 * @public
 */
export class DrawingGraphic extends GraphicalElement2d {
  public static override get className(): string { return "DrawingGraphic"; }
  protected constructor(props: GeometricElement2dProps, iModel: IModelDb) { super(props, iModel); }
}

/** An Element that occupies real world space. Its coordinates are in the project space of its iModel.
 * @public
 */
export abstract class SpatialElement extends GeometricElement3d {
  public static override get className(): string { return "SpatialElement"; }
  protected constructor(props: GeometricElement3dProps, iModel: IModelDb) { super(props, iModel); }
}

/** An Element that is spatially located, has mass, and can be *touched*.
 * @public
 */
export abstract class PhysicalElement extends SpatialElement {
  public static override get className(): string { return "PhysicalElement"; }
  /** If defined, the [[PhysicalMaterial]] that makes up this PhysicalElement. */
  public physicalMaterial?: RelatedElement;
  protected constructor(props: PhysicalElementProps, iModel: IModelDb) {
    super(props, iModel);
    this.physicalMaterial = RelatedElement.fromJSON(props.physicalMaterial);
  }

  public override toJSON(): PhysicalElementProps {
    const val = super.toJSON() as PhysicalElementProps;
    val.physicalMaterial = this.physicalMaterial?.toJSON();
    return val;
  }
}

/** Identifies a *tracked* real world location but has no mass and cannot be *touched*.
 * @public
 */
export abstract class SpatialLocationElement extends SpatialElement {
  public static override get className(): string { return "SpatialLocationElement"; }
  protected constructor(props: GeometricElement3dProps, iModel: IModelDb) { super(props, iModel); }
}

/** A Volume Element is a Spatial Location Element that is restricted to defining a volume.
 * @public
 */
export class VolumeElement extends SpatialLocationElement {
  public static override get className(): string { return "VolumeElement"; }
  protected constructor(props: GeometricElement3dProps, iModel: IModelDb) { super(props, iModel); }
}

/** A SectionDrawingLocation element identifies the location of a [[SectionDrawing]] in the context of a [[SpatialModel]],
 * enabling [HyperModeling]($hypermodeling).
 * @note The associated ECClass was added to the BisCore schema in version 1.0.11.
 * @public
 */
export class SectionDrawingLocation extends SpatialLocationElement {
  /** The Id of the [[ViewDefinition]] to which this location refers. */
  public sectionView: RelatedElement;

  public static override get className(): string { return "SectionDrawingLocation"; }

  public constructor(props: SectionDrawingLocationProps, iModel: IModelDb) {
    super(props, iModel);
    this.sectionView = RelatedElement.fromJSON(props.sectionView) ?? RelatedElement.none;
  }

  public override toJSON(): SectionDrawingLocationProps {
    return {
      ...super.toJSON(),
      sectionView: this.sectionView.toJSON(),
    };
  }
}

/** Information Content Element is an abstract base class for modeling pure information entities. Only the
 * core framework should directly subclass from Information Content Element. Domain and application developers
 * should start with the most appropriate subclass of Information Content Element.
 * @public
 */
export abstract class InformationContentElement extends Element {
  public static override get className(): string { return "InformationContentElement"; }
  protected constructor(props: ElementProps, iModel: IModelDb) { super(props, iModel); }
}

/** Element used in conjunction with bis:ElementDrivesElement relationships to bundle multiple inputs before
 * driving the output element.
 * @beta
 */
export abstract class DriverBundleElement extends InformationContentElement {
  public static override get className(): string { return "DriverBundleElement"; }
  protected constructor(props: ElementProps, iModel: IModelDb) { super(props, iModel); }
}

/** Information Reference is an abstract base class for modeling entities whose main purpose is to reference something else.
 * @public
 */
export abstract class InformationReferenceElement extends InformationContentElement {
  public static override get className(): string { return "InformationReferenceElement"; }

  protected constructor(props: ElementProps, iModel: IModelDb) { super(props, iModel); }
}

/** A Subject is an information element that describes what this repository (or part thereof) is about.
 * @public
 */
export class Subject extends InformationReferenceElement {
  public static override get className(): string { return "Subject"; }
  public description?: string;
  protected constructor(props: SubjectProps, iModel: IModelDb) {
    super(props, iModel);
    this.description = props.description;
  }

  public override toJSON(): SubjectProps { // This override only specializes the return type
    return super.toJSON() as SubjectProps; // Entity.toJSON takes care of auto-handled properties
  }
  /** Create a Code for a Subject given a name that is meant to be unique within the scope of its parent Subject.
   * @param iModelDb The IModelDb
   * @param parentSubjectId The Id of the parent Subject that provides the scope for names of its child Subjects.
   * @param codeValue The child Subject name
   */
  public static createCode(iModelDb: IModelDb, parentSubjectId: CodeScopeProps, codeValue: string): Code {
    const codeSpec: CodeSpec = iModelDb.codeSpecs.getByName(BisCodeSpec.subject);
    return new Code({ spec: codeSpec.id, scope: parentSubjectId, value: codeValue });
  }
  /** Create a Subject
   * @param iModelDb The IModelDb
   * @param parentSubjectId The new Subject will be a child of this Subject
   * @param name The name (codeValue) of the Subject
   * @param description The optional description of the Subject
   * @returns The newly constructed Subject
   * @throws [[IModelError]] if there is a problem creating the Subject
   */
  public static create(iModelDb: IModelDb, parentSubjectId: Id64String, name: string, description?: string): Subject {
    const subjectProps: SubjectProps = {
      classFullName: this.classFullName,
      model: IModel.repositoryModelId,
      parent: new SubjectOwnsSubjects(parentSubjectId),
      code: this.createCode(iModelDb, parentSubjectId, name),
      description,
    };
    return new Subject(subjectProps, iModelDb);
  }

  /** Insert a Subject
   * @param iModelDb Insert into this IModelDb
   * @param parentSubjectId The new Subject will be inserted as a child of this Subject
   * @param name The name (codeValue) of the Subject
   * @param description The optional description of the Subject
   * @returns The Id of the newly inserted Subject
   * @throws [[IModelError]] if there is a problem inserting the Subject
   */
  public static insert(iModelDb: IModelDb, parentSubjectId: Id64String, name: string, description?: string): Id64String {
    const subject = this.create(iModelDb, parentSubjectId, name, description);
    return iModelDb.elements.insertElement(subject.toJSON());
  }
}

/** An InformationContentElement that identifies the content of a document.
 * The realized form of a document is called a DocumentCarrier (different class than Document).
 * For example, a will is a legal document. The will published into a PDF file is an ElectronicDocumentCopy.
 * The will printed onto paper is a PrintedDocumentCopy.
 * In this example, the Document only identifies, names, and tracks the content of the will.
 * @public
 */
export abstract class Document extends InformationContentElement {
  public static override get className(): string { return "Document"; }
  protected constructor(props: ElementProps, iModel: IModelDb) { super(props, iModel); }
}

/** A document that represents a drawing, that is, a two-dimensional graphical representation of engineering data. A Drawing element is usually modelled by a [[DrawingModel]].
 * @public
 */
export class Drawing extends Document {
  private _scaleFactor: number;

  /** A factor used by tools to adjust the size of text in [GeometricElement2d]($backend)s in the associated [DrawingModel]($backend) and to compute the
   * size of the [ViewAttachment]($backend) created when attaching the [Drawing]($backend) to a [Sheet]($backend).
   * Default: 1.
   * @note Attempting to set this property to a value less than or equal to zero will produce an exception.
   * @public
   */
  public get scaleFactor(): number { return this._scaleFactor; }
  public set scaleFactor(factor: number) {
    if (factor <= 0) {
      if (this._scaleFactor === undefined) {
        // Entity constructor calls our setter before our constructor runs...don't throw an exception at that time,
        // because somebody may have persisted the value as zero.
        return;
      }

      throw new Error("Drawing.scaleFactor must be greater than zero");
    }

    this._scaleFactor = factor;
  }

  public static override get className(): string { return "Drawing"; }

  protected constructor(props: DrawingProps, iModel: IModelDb) {
    super(props, iModel);

    this._scaleFactor = typeof props.scaleFactor === "number" && props.scaleFactor > 0 ? props.scaleFactor : 1;
  }

  public override toJSON(): DrawingProps {
    const drawingProps: DrawingProps = super.toJSON();
    // Entity.toJSON auto-magically sets drawingProps.scaleFactor from this.scaleFactor - unset if default value of 1.
    if (drawingProps.scaleFactor === 1) {
      delete drawingProps.scaleFactor;
    }

    return drawingProps;
  }

  /** The name of the DrawingModel class modeled by this element type. */
  protected static get drawingModelFullClassName(): string { return DrawingModel.classFullName; }

  /** Create a Code for a Drawing given a name that is meant to be unique within the scope of the specified DocumentListModel.
   * @param iModel  The IModelDb
   * @param scopeModelId The Id of the DocumentListModel that contains the Drawing and provides the scope for its name.
   * @param codeValue The Drawing name
   */
  public static createCode(iModel: IModelDb, scopeModelId: CodeScopeProps, codeValue: string): Code {
    const codeSpec: CodeSpec = iModel.codeSpecs.getByName(BisCodeSpec.drawing);
    return new Code({ spec: codeSpec.id, scope: scopeModelId, value: codeValue });
  }

  /** Insert a Drawing element and a DrawingModel that breaks it down.
   * @param iModelDb Insert into this iModel
   * @param documentListModelId Insert the new Drawing into this DocumentListModel
   * @param name The name of the Drawing.
   * @param scaleFactor See [[scaleFactor]]. Must be greater than zero.
   * @returns The Id of the newly inserted Drawing element and the DrawingModel that breaks it down (same value).
   * @throws [[IModelError]] if unable to insert the element.
   * @throws Error if `scaleFactor` is less than or equal to zero.
   */
  public static insert(iModelDb: IModelDb, documentListModelId: Id64String, name: string, scaleFactor?: number): Id64String {
    const drawingProps: DrawingProps = {
      classFullName: this.classFullName,
      model: documentListModelId,
      code: this.createCode(iModelDb, documentListModelId, name),
    };

    if (scaleFactor !== undefined) {
      if (scaleFactor <= 0) {
        throw new Error("Drawing.scaleFactor must be greater than zero");
      }

      drawingProps.scaleFactor = scaleFactor;
    }

    const drawingId: Id64String = iModelDb.elements.insertElement(drawingProps);
    const model: DrawingModel = iModelDb.models.createModel({
      classFullName: this.drawingModelFullClassName,
      modeledElement: { id: drawingId },
    });
    return iModelDb.models.insertModel(model.toJSON());
  }
}

/** A document that represents a section drawing, that is, a graphical documentation derived from a planar
 * section of a spatial view. A SectionDrawing element is modelled by a [[SectionDrawingModel]] or a [[GraphicalModel3d]].
 * A [[SectionDrawingLocation]] can associate the drawing with a spatial location, enabling [HyperModeling]($hypermodeling).
 * @public
 */
export class SectionDrawing extends Drawing {
  /** The type of section used to generate the drawing. */
  public sectionType: SectionType;
  /** The spatial view from which the section was generated. */
  public spatialView: RelatedElement;
  /** A transform from the section drawing model's coordinates to spatial coordinates. */
  public drawingToSpatialTransform?: Transform;
  /** If the section drawing is placed onto a [[Sheet]] via a [[ViewAttachment]], a transform from the sheet's coordinates to spatial coordinates. */
  public sheetToSpatialTransform?: Transform;
  /** If the section drawing is placed onto a [[Sheet]] via a [[ViewAttachment]], the clip to apply to the sheet graphics when drawn in the context
   * of the spatial view.
   * @note The ClipVector is defined in spatial coordinates.
   */
  public drawingBoundaryClip?: ClipVector;
  /** If true, when displaying the section drawing as a [DrawingViewState]($frontend), the [[spatialView]] will also be displayed. */
  public displaySpatialView: boolean;

  public static override get className(): string { return "SectionDrawing"; }

  protected static override get drawingModelFullClassName(): string { return SectionDrawingModel.classFullName; }

  protected constructor(props: SectionDrawingProps, iModel: IModelDb) {
    super(props, iModel);
    this.sectionType = JsonUtils.asInt(props.sectionType, SectionType.Section);
    this.spatialView = RelatedElement.fromJSON(props.spatialView) ?? RelatedElement.none;
    this.displaySpatialView = JsonUtils.asBool(props.jsonProperties?.displaySpatialView);

    const json = props.jsonProperties;
    if (!json)
      return;

    if (json.drawingToSpatialTransform)
      this.drawingToSpatialTransform = Transform.fromJSON(json.drawingToSpatialTransform);

    if (json.sheetToSpatialTransform)
      this.sheetToSpatialTransform = Transform.fromJSON(json.sheetToSpatialTransform);

    if (json.drawingBoundaryClip)
      this.drawingBoundaryClip = ClipVector.fromJSON(json.drawingBoundaryClip);
  }

  public override toJSON(): SectionDrawingProps {
    const props: SectionDrawingProps = {
      ...super.toJSON(),
      sectionType: this.sectionType,
      spatialView: this.spatialView.toJSON(),
    };

    if (!props.jsonProperties)
      props.jsonProperties = {};

    props.jsonProperties.displaySpatialView = this.displaySpatialView ? true : undefined;
    props.jsonProperties.drawingToSpatialTransform = this.drawingToSpatialTransform?.toJSON();
    props.jsonProperties.sheetToSpatialTransform = this.sheetToSpatialTransform?.toJSON();
    props.jsonProperties.drawingBoundaryClip = this.drawingBoundaryClip?.toJSON();

    return props;
  }
}

/** The template for a SheetBorder
 * @public
 */
export class SheetBorderTemplate extends Document {
  public static override get className(): string { return "SheetBorderTemplate"; }
  public height?: number;
  public width?: number;
  protected constructor(props: SheetBorderTemplateProps, iModel: IModelDb) {
    super(props, iModel);
    this.height = props.height;
    this.width = props.width;
  }
}

/** The template for a [[Sheet]]
 * @public
 */
export class SheetTemplate extends Document {
  public static override get className(): string { return "SheetTemplate"; }
  public height?: number;
  public width?: number;
  public border?: Id64String;

  protected constructor(props: SheetTemplateProps, iModel: IModelDb) {
    super(props, iModel);
    this.height = props.height;
    this.width = props.width;
    this.border = props.border;
  }

  protected override collectReferenceIds(referenceIds: EntityReferenceSet): void {
    super.collectReferenceIds(referenceIds);
    if (undefined !== this.border)
      referenceIds.addElement(this.border);
  }
}

/** A digital representation of a *sheet of paper*. Modeled by a [[SheetModel]].
 * @public
 */
export class Sheet extends Document {
  public static override get className(): string { return "Sheet"; }
  public height: number;
  public width: number;
  public scale?: number;
  public sheetTemplate?: Id64String;

  protected constructor(props: SheetProps, iModel: IModelDb) {
    super(props, iModel);
    this.height = JsonUtils.asDouble(props.height);
    this.width = JsonUtils.asDouble(props.width);
    this.scale = props.scale;
    this.sheetTemplate = props.sheetTemplate ? Id64.fromJSON(props.sheetTemplate) : undefined;
  }

  protected override collectReferenceIds(referenceIds: EntityReferenceSet): void {
    super.collectReferenceIds(referenceIds);
    if (undefined !== this.sheetTemplate)
      referenceIds.addElement(this.sheetTemplate);
  }

  /** Create a Code for a Sheet given a name that is meant to be unique within the scope of the specified DocumentListModel.
   * @param iModel  The IModelDb
   * @param scopeModelId The Id of the DocumentListModel that contains the Sheet and provides the scope for its name.
   * @param codeValue The Sheet name
   */
  public static createCode(iModel: IModelDb, scopeModelId: CodeScopeProps, codeValue: string): Code {
    const codeSpec: CodeSpec = iModel.codeSpecs.getByName(BisCodeSpec.sheet);
    return new Code({ spec: codeSpec.id, scope: scopeModelId, value: codeValue });
  }
}

/** Information Record Element is an abstract base class for modeling information records. Information Record
 * Element is the default choice if no other subclass of Information Content Element makes sense.
 * @public
 */
export abstract class InformationRecordElement extends InformationContentElement {
  public static override get className(): string { return "InformationRecordElement"; }

  protected constructor(props: ElementProps, iModel: IModelDb) { super(props, iModel); }
}

/** A Definition Element holds configuration-related information that is meant to be referenced / shared.
 * @public
 */
export abstract class DefinitionElement extends InformationContentElement {
  public static override get className(): string { return "DefinitionElement"; }
  /** If true, don't show this DefinitionElement in user interface lists. */
  public isPrivate: boolean;

  protected constructor(props: DefinitionElementProps, iModel: IModelDb) {
    super(props, iModel);
    this.isPrivate = true === props.isPrivate;
  }

  /** @internal */
  protected static override readonly _customHandledProps: CustomHandledProperty[] = [
    { propertyName: "isPrivate", source: "Class" },
  ];

  /** @internal */
  public static override deserialize(props: InstanceProps): DefinitionElementProps {
    const elProps = super.deserialize(props) as DefinitionElementProps;
    if (props.row.isPrivate !== undefined) {
      elProps.isPrivate = props.row.isPrivate;
    }
    return elProps;
  }

  /** @internal */
  public static override serialize(props: DefinitionElementProps, iModel: IModelDb): ECSqlRow {
    const inst = super.serialize(props, iModel);
    if (undefined !== props.isPrivate) {
      inst.isPrivate = props.isPrivate;
    }
    return inst;
  }

  public override toJSON(): DefinitionElementProps {
    const val = super.toJSON() as DefinitionElementProps;
    val.isPrivate = this.isPrivate;
    return val;
  }
}

/** This abstract class unifies DefinitionGroup and DefinitionContainer for relationship endpoint purposes.
 * @note The associated ECClass was added to the BisCore schema in version 1.0.10
 * @public
 */
export abstract class DefinitionSet extends DefinitionElement {
  public static override get className(): string { return "DefinitionSet"; }
}

/** A DefinitionContainer exclusively owns a set of DefinitionElements contained within its sub-model (of type DefinitionModel).
 * @note The associated ECClass was added to the BisCore schema in version 1.0.10
 * @public
 */
export class DefinitionContainer extends DefinitionSet {
  public static override get className(): string { return "DefinitionContainer"; }
  /** Create a DefinitionContainer
   * @param iModelDb The IModelDb
   * @param definitionModelId The Id of the [DefinitionModel]($backend) that will contain this DefinitionContainer element.
   * @param code The Code for this DefinitionContainer.
   * @param isPrivate The optional hint, that if `true` means it should not be displayed in the UI.
   * @returns The newly constructed DefinitionContainer
   * @note There is not a predefined CodeSpec for DefinitionContainer elements, so it is the responsibility of the domain or application to create one.
   * @throws [[IModelError]] if there is a problem creating the DefinitionContainer
   */
  public static create(iModelDb: IModelDb, definitionModelId: Id64String, code: Code, isPrivate?: boolean): DefinitionContainer {
    const elementProps: DefinitionElementProps = {
      classFullName: this.classFullName,
      model: definitionModelId,
      code,
      isPrivate,
    };
    return new DefinitionContainer(elementProps, iModelDb);
  }
  /** Insert a DefinitionContainer and its sub-model.
   * @param iModelDb Insert into this IModelDb
   * @param definitionModelId The Id of the [DefinitionModel]($backend) that will contain this DefinitionContainer element.
   * @param code The Code for this DefinitionContainer.
   * @param isPrivate The optional hint, that if `true` means it should not be displayed in the UI.
   * @returns The Id of the newly inserted DefinitionContainer and its newly inserted sub-model (of type DefinitionModel).
   * @note There is not a predefined CodeSpec for DefinitionContainer elements, so it is the responsibility of the domain or application to create one.
   * @throws [[IModelError]] if there is a problem inserting the DefinitionContainer
   */
  public static insert(iModelDb: IModelDb, definitionModelId: Id64String, code: Code, isPrivate?: boolean): Id64String {
    const containerElement = this.create(iModelDb, definitionModelId, code, isPrivate);
    const containerElementId = iModelDb.elements.insertElement(containerElement.toJSON());
    const containerSubModelProps: ModelProps = {
      classFullName: DefinitionModel.classFullName,
      modeledElement: { id: containerElementId },
      isPrivate,
    };
    iModelDb.models.insertModel(containerSubModelProps);
    return containerElementId;
  }
}

/** A non-exclusive set of DefinitionElements grouped using the DefinitionGroupGroupsDefinitions relationship.
 * @note The associated ECClass was added to the BisCore schema in version 1.0.10
 * @public
 */
export class DefinitionGroup extends DefinitionSet {
  public static override get className(): string { return "DefinitionGroup"; }
  /** Create a DefinitionGroup
   * @param iModelDb The IModelDb
   * @param definitionModelId The Id of the [DefinitionModel]($backend) that will contain this DefinitionGroup element.
   * @param code The Code for this DefinitionGroup
   * @param isPrivate The optional hint, that if `true` means it should not be displayed in the UI.
   * @returns The newly constructed DefinitionGroup
   * @note There is not a predefined CodeSpec for DefinitionGroup elements, so it is the responsibility of the domain or application to create one.
   * @throws [[IModelError]] if there is a problem creating the DefinitionGroup
   */
  public static create(iModelDb: IModelDb, definitionModelId: Id64String, code: Code, isPrivate?: boolean): DefinitionGroup {
    const elementProps: DefinitionElementProps = {
      classFullName: this.classFullName,
      model: definitionModelId,
      code,
      isPrivate,
    };
    return new DefinitionGroup(elementProps, iModelDb);
  }
}

/** Defines a set of properties (the *type*) that may be associated with an element.
 * @public
 */
export abstract class TypeDefinitionElement extends DefinitionElement {
  public static override get className(): string { return "TypeDefinitionElement"; }
  public recipe?: RelatedElement;

  protected constructor(props: TypeDefinitionElementProps, iModel: IModelDb) {
    super(props, iModel);
    this.recipe = this.recipe;
  }

  protected override collectReferenceIds(referenceIds: EntityReferenceSet): void {
    super.collectReferenceIds(referenceIds);
    if (undefined !== this.recipe)
      referenceIds.addElement(this.recipe.id);
  }
}

/** Defines a recipe for generating instances from a definition.
 * @beta
 */
export abstract class RecipeDefinitionElement extends DefinitionElement {
  public static override get className(): string { return "RecipeDefinitionElement"; }
  protected constructor(props: ElementProps, iModel: IModelDb) { super(props, iModel); }
}

/** Defines a set of properties (the *type*) that can be associated with a Physical Element. A Physical
 * Type has a strong correlation with something that can be ordered from a catalog since all instances
 * share a common set of properties.
 * @public
 */
export abstract class PhysicalType extends TypeDefinitionElement {
  public static override get className(): string { return "PhysicalType"; }
  /** If defined, the [[PhysicalMaterial]] that makes up this PhysicalType. */
  public physicalMaterial?: RelatedElement;
  protected constructor(props: PhysicalTypeProps, iModel: IModelDb) {
    super(props, iModel);
    this.physicalMaterial = RelatedElement.fromJSON(props.physicalMaterial);
  }

  public override toJSON(): PhysicalTypeProps {
    const val = super.toJSON() as PhysicalTypeProps;
    val.physicalMaterial = this.physicalMaterial?.toJSON();
    return val;
  }
  /** Create a Code for a PhysicalType element given a name that is meant to be unique within the scope of the specified DefinitionModel.
   * @param iModel  The IModelDb
   * @param scopeModelId The Id of the DefinitionModel that contains the PhysicalType element and provides the scope for its name.
   * @param codeValue The PhysicalType name
   */
  public static createCode(iModel: IModelDb, scopeModelId: CodeScopeProps, codeValue: string): Code {
    const codeSpec: CodeSpec = iModel.codeSpecs.getByName(BisCodeSpec.physicalType);
    return new Code({ spec: codeSpec.id, scope: scopeModelId, value: codeValue });
  }
}

/** Defines a set of properties (the *type*) that can be associated with a spatial location.
 * @public
 */
export abstract class SpatialLocationType extends TypeDefinitionElement {
  public static override get className(): string { return "SpatialLocationType"; }
  protected constructor(props: TypeDefinitionElementProps, iModel: IModelDb) { super(props, iModel); }

  /** Create a Code for a SpatialLocationType element given a name that is meant to be unique within the scope of the specified DefinitionModel.
   * @param iModel  The IModelDb
   * @param scopeModelId The Id of the DefinitionModel that contains the SpatialLocationType element and provides the scope for its name.
   * @param codeValue The SpatialLocationType name
   */
  public static createCode(iModel: IModelDb, scopeModelId: CodeScopeProps, codeValue: string): Code {
    const codeSpec: CodeSpec = iModel.codeSpecs.getByName(BisCodeSpec.spatialLocationType);
    return new Code({ spec: codeSpec.id, scope: scopeModelId, value: codeValue });
  }
}

/** A TemplateRecipe3d is a DefinitionElement that has a sub-model that contains the 3d template elements.
 * @beta
 */
export class TemplateRecipe3d extends RecipeDefinitionElement {
  public static override get className(): string { return "TemplateRecipe3d"; }

  protected constructor(props: ElementProps, iModel: IModelDb) { super(props, iModel); }

  /** Create a Code for a TemplateRecipe3d given a name that is meant to be unique within the scope of its Model.
   * @param iModelDb The IModelDb
   * @param definitionModelId The Id of the [DefinitionModel]($backend) that contains this TemplateRecipe3d element.
   * @param codeValue The name of the TemplateRecipe3d element.
   */
  public static createCode(iModelDb: IModelDb, definitionModelId: CodeScopeProps, codeValue: string): Code {
    const codeSpec: CodeSpec = iModelDb.codeSpecs.getByName(BisCodeSpec.templateRecipe3d);
    return new Code({ spec: codeSpec.id, scope: definitionModelId, value: codeValue });
  }

  /** Create a TemplateRecipe3d
   * @param iModelDb The IModelDb
   * @param definitionModelId The Id of the [DefinitionModel]($backend) that contains this TemplateRecipe3d element.
   * @param name The name (Code.value) of the TemplateRecipe3d
   * @returns The newly constructed TemplateRecipe3d
   * @throws [[IModelError]] if there is a problem creating the TemplateRecipe3d
   */
  public static create(iModelDb: IModelDb, definitionModelId: Id64String, name: string, isPrivate?: boolean): TemplateRecipe3d {
    const elementProps: DefinitionElementProps = {
      classFullName: this.classFullName,
      model: definitionModelId,
      code: this.createCode(iModelDb, definitionModelId, name),
      isPrivate,
    };
    return new TemplateRecipe3d(elementProps, iModelDb);
  }
  /** Insert a TemplateRecipe3d and a PhysicalModel (sub-model) that will contain the 3d template elements.
   * @param iModelDb The IModelDb
   * @param definitionModelId The Id of the [DefinitionModel]($backend) that contains this TemplateRecipe3d element.
   * @param name The name (Code.value) of the TemplateRecipe3d
   * @returns The Id of the newly inserted TemplateRecipe3d and the PhysicalModel that sub-models it.
   * @throws [[IModelError]] if there is a problem inserting the TemplateRecipe3d or its sub-model.
   */
  public static insert(iModelDb: IModelDb, definitionModelId: Id64String, name: string, isPrivate?: boolean): Id64String {
    const element = this.create(iModelDb, definitionModelId, name, isPrivate);
    const modeledElementId: Id64String = iModelDb.elements.insertElement(element.toJSON());
    const modelProps: GeometricModel3dProps = {
      classFullName: PhysicalModel.classFullName,
      modeledElement: { id: modeledElementId },
      isTemplate: true,
    };
    return iModelDb.models.insertModel(modelProps); // will be the same value as modeledElementId
  }
}

/** Defines a set of properties (the *type*) that can be associated with a 2D Graphical Element.
 * @public
 */
export abstract class GraphicalType2d extends TypeDefinitionElement {
  public static override get className(): string { return "GraphicalType2d"; }

  protected constructor(props: TypeDefinitionElementProps, iModel: IModelDb) { super(props, iModel); }

  /** Create a Code for a GraphicalType2d element given a name that is meant to be unique within the scope of the specified DefinitionModel.
   * @param iModel  The IModelDb
   * @param scopeModelId The Id of the DefinitionModel that contains the GraphicalType2d element and provides the scope for its name.
   * @param codeValue The GraphicalType2d name
   */
  public static createCode(iModel: IModelDb, scopeModelId: CodeScopeProps, codeValue: string): Code {
    const codeSpec: CodeSpec = iModel.codeSpecs.getByName(BisCodeSpec.graphicalType2d);
    return new Code({ spec: codeSpec.id, scope: scopeModelId, value: codeValue });
  }
}

/** A recipe that uses a 2D template for creating new instances.
 * @beta
 */
export class TemplateRecipe2d extends RecipeDefinitionElement {
  public static override get className(): string { return "TemplateRecipe2d"; }
  protected constructor(props: ElementProps, iModel: IModelDb) { super(props, iModel); }

  /** Create a Code for a TemplateRecipe2d given a name that is meant to be unique within the scope of its Model.
   * @param iModelDb The IModelDb
   * @param definitionModelId The Id of the [DefinitionModel]($backend) that contains this TemplateRecipe2d element.
   * @param codeValue The name of the TemplateRecipe2d element.
   */
  public static createCode(iModelDb: IModelDb, definitionModelId: CodeScopeProps, codeValue: string): Code {
    const codeSpec: CodeSpec = iModelDb.codeSpecs.getByName(BisCodeSpec.templateRecipe2d);
    return new Code({ spec: codeSpec.id, scope: definitionModelId, value: codeValue });
  }

  /** Create a TemplateRecipe2d
   * @param iModelDb The IModelDb
   * @param definitionModelId The Id of the [DefinitionModel]($backend) that contains this TemplateRecipe2d element.
   * @param name The name (Code.value) of the TemplateRecipe2d
   * @returns The newly constructed TemplateRecipe2d
   * @throws [[IModelError]] if there is a problem creating the TemplateRecipe2d
   */
  public static create(iModelDb: IModelDb, definitionModelId: Id64String, name: string, isPrivate?: boolean): TemplateRecipe2d {
    const elementProps: DefinitionElementProps = {
      classFullName: this.classFullName,
      model: definitionModelId,
      code: this.createCode(iModelDb, definitionModelId, name),
      isPrivate,
    };
    return new TemplateRecipe2d(elementProps, iModelDb);
  }
  /** Insert a TemplateRecipe2d and a DrawingModel (sub-model) that will contain the 2d template elements.
   * @param iModelDb The IModelDb
   * @param definitionModelId The Id of the [DefinitionModel]($backend) that contains this TemplateRecipe2d element.
   * @param name The name (Code.value) of the TemplateRecipe2d
   * @returns The Id of the newly inserted TemplateRecipe2d and the PhysicalModel that sub-models it.
   * @throws [[IModelError]] if there is a problem inserting the TemplateRecipe2d or its sub-model.
   */
  public static insert(iModelDb: IModelDb, definitionModelId: Id64String, name: string, isPrivate?: boolean): Id64String {
    const element = this.create(iModelDb, definitionModelId, name, isPrivate);
    const modeledElementId: Id64String = iModelDb.elements.insertElement(element.toJSON());
    const modelProps: GeometricModel2dProps = {
      classFullName: DrawingModel.classFullName,
      modeledElement: { id: modeledElementId },
      isTemplate: true,
    };
    return iModelDb.models.insertModel(modelProps); // will be the same value as modeledElementId
  }
}

/** An abstract base class for elements that establishes a particular modeling perspective for its parent Subject.
 * Instances are always sub-modeled by a specialization of Model of the appropriate modeling perspective.
 * @see [iModel Information Hierarchy]($docs/bis/guide/data-organization/top-of-the-world), [[Subject]], [[Model]]
 * @public
 */
export abstract class InformationPartitionElement extends InformationContentElement {
  public static override get className(): string { return "InformationPartitionElement"; }
  /** A human-readable string describing the intent of the partition. */
  public description?: string;

  protected constructor(props: InformationPartitionElementProps, iModel: IModelDb) {
    super(props, iModel);
    this.description = props.description;
  }

  public override toJSON(): InformationPartitionElementProps { // This override only specializes the return type
    return super.toJSON() as InformationPartitionElementProps; // Entity.toJSON takes care of auto-handled properties
  }

  /** Create a code that can be used for any subclass of InformationPartitionElement.
   * @param iModelDb The IModelDb
   * @param parentSubjectId The Id of the parent Subject that provides the scope for names of its child InformationPartitionElements.
   * @param codeValue The InformationPartitionElement name
   */
  public static createCode(iModel: IModelDb, parentSubjectId: CodeScopeProps, codeValue: string): Code {
    const codeSpec: CodeSpec = iModel.codeSpecs.getByName(BisCodeSpec.informationPartitionElement);
    return new Code({ spec: codeSpec.id, scope: parentSubjectId, value: codeValue });
  }
}

/** A DefinitionPartition element establishes a *Definition* modeling perspective for its parent Subject.
 * A DefinitionPartition is always sub-modeled by a DefinitionModel.
 * @see [[DefinitionModel]]
 * @public
 */
export class DefinitionPartition extends InformationPartitionElement {
  public static override get className(): string { return "DefinitionPartition"; }
}

/** A DocumentPartition element establishes a *Document* modeling perspective for its parent Subject.
 * A DocumentPartition is always sub-modeled by a DocumentListModel.
 * @see [[DocumentListModel]]
 * @public
 */
export class DocumentPartition extends InformationPartitionElement {
  public static override get className(): string { return "DocumentPartition"; }
}

/** A GroupInformationPartition element establishes a *Group Information* modeling perspective for its parent Subject.
 * A GroupInformationPartition is always sub-modeled by a GroupInformationModel.
 * @see [[GroupInformationModel]]
 * @public
 */
export class GroupInformationPartition extends InformationPartitionElement {
  public static override get className(): string { return "GroupInformationPartition"; }
}

/** A GraphicalPartition3d element establishes a *3D Graphical* modeling perspective for its parent Subject.
 * A GraphicalPartition3d is always sub-modeled by a GraphicalModel3d.
 * @note The associated ECClass was added to the BisCore schema in version 1.0.8
 * @see [[GraphicalModel3d]]
 * @public
 */
export class GraphicalPartition3d extends InformationPartitionElement {
  public static override get className(): string { return "GraphicalPartition3d"; }
}

/** An InformationRecordPartition element establishes a *Information Record* modeling perspective for its parent Subject.
 * A InformationRecordPartition is always sub-modeled by an InformationRecordModel.
 * @see [[InformationRecordModel]]
 * @public
 */
export class InformationRecordPartition extends InformationPartitionElement {
  public static override get className(): string { return "InformationRecordPartition"; }
}

/** A LinkPartition element establishes a *Link* modeling perspective for its parent Subject. A LinkPartition is always sub-modeled by a LinkModel.
 * @see [[LinkModel]]
 * @public
 */
export class LinkPartition extends InformationPartitionElement {
  public static override get className(): string { return "LinkPartition"; }
}

/** A PhysicalPartition element establishes a *Physical* modeling perspective for its parent Subject. A PhysicalPartition is always sub-modeled by a PhysicalModel.
 * @see [[PhysicalModel]]
 * @public
 */
export class PhysicalPartition extends InformationPartitionElement {
  public static override get className(): string { return "PhysicalPartition"; }
}

/** A SpatialLocationPartition element establishes a *SpatialLocation* modeling perspective for its parent Subject.
 * A SpatialLocationPartition is always sub-modeled by a SpatialLocationModel.
 * @see [[SpatialLocationModel]]
 * @public
 */
export class SpatialLocationPartition extends InformationPartitionElement {
  public static override get className(): string { return "SpatialLocationPartition"; }
}

/** A SheetIndexPartition element establishes a [[SheetIndex]] modeling perspective for its parent [[Subject]].
 * A SheetIndexPartition is always sub-modeled by a [[SheetIndexModel]].
 * @beta
 */
export class SheetIndexPartition extends InformationPartitionElement {
  public static override get className(): string { return "SheetIndexPartition"; }
}

/** Group Information is an abstract base class for modeling entities whose main purpose is to reference a group of related elements.
 * @public
 */
export abstract class GroupInformationElement extends InformationReferenceElement {
  public static override get className(): string { return "GroupInformationElement"; }
}

/** An information element that specifies a link.
 * @public
 */
export abstract class LinkElement extends InformationReferenceElement {
  public static override get className(): string { return "LinkElement"; }
  /** Create a Code for a LinkElement given a name that is meant to be unique within the scope of the specified Model.
   * @param iModel  The IModelDb
   * @param scopeModelId The Id of the Model that contains the LinkElement and provides the scope for its name.
   * @param codeValue The LinkElement name
   */
  public static createCode(iModel: IModelDb, scopeModelId: CodeScopeProps, codeValue: string): Code {
    const codeSpec: CodeSpec = iModel.codeSpecs.getByName(BisCodeSpec.linkElement);
    return new Code({ spec: codeSpec.id, scope: scopeModelId, value: codeValue });
  }
}

/** An information element that specifies a URL link.
 * @public
 */
export class UrlLink extends LinkElement {
  public static override get className(): string { return "UrlLink"; }
  public description?: string;
  public url?: string;

  protected constructor(props: UrlLinkProps, iModel: IModelDb) {
    super(props, iModel);
    this.description = props.description;
    this.url = props.url;
  }

  public override toJSON(): UrlLinkProps {
    const val = super.toJSON() as UrlLinkProps;
    val.description = this.description;
    val.url = this.url;
    return val;
  }
}

/** Represents a folder-like structure that organizes repositories (typically files) in an external system.
 * @note The associated ECClass was added to the BisCore schema in version 1.0.13
 * @alpha
 */
export class FolderLink extends UrlLink {
  public static override get className(): string { return "FolderLink"; }
}

/** An information element that links to a repository.
 * @public
 */
export class RepositoryLink extends UrlLink {
  public static override get className(): string { return "RepositoryLink"; }
  public repositoryGuid?: GuidString;
  /** @note This property was added to the BisCore schema in version 1.0.13 */
  public format?: string;

  protected constructor(props: RepositoryLinkProps, iModel: IModelDb) {
    super(props, iModel);
    this.repositoryGuid = props.repositoryGuid;
    this.format = props.format;
  }

  public override toJSON(): RepositoryLinkProps {
    const val = super.toJSON() as RepositoryLinkProps;
    val.repositoryGuid = this.repositoryGuid;
    val.format = this.format;
    return val;
  }
}

/** An information element that links to an embedded file.
 * @public
 */
export class EmbeddedFileLink extends LinkElement {
  public static override get className(): string { return "EmbeddedFileLink"; }
}

/** A real world entity is modeled as a Role Element when a set of external circumstances define an important
 * role (one that is worth tracking) that is not intrinsic to the entity playing the role. For example,
 * a person can play the role of a teacher or a rock can play the role of a boundary marker.
 * @public
 */
export abstract class RoleElement extends Element {
  public static override get className(): string { return "RoleElement"; }
}

/** A Definition Element that specifies a collection of geometry that is meant to be reused across Geometric
 * Element instances. Leveraging Geometry Parts can help reduce file size and improve display performance.
 * @public
 */
export class GeometryPart extends DefinitionElement {
  public static override get className(): string { return "GeometryPart"; }
  public geom?: GeometryStreamProps;
  public bbox: ElementAlignedBox3d;

  protected constructor(props: GeometryPartProps, iModel: IModelDb) {
    super(props, iModel);
    this.geom = props.geom;
    this.bbox = Range3d.fromJSON(props.bbox);
  }

<<<<<<< HEAD
=======
  /** @internal */
>>>>>>> ca7c5639
  protected static override readonly _customHandledProps: CustomHandledProperty[] = [
    { propertyName: "geometryStream", source: "Class" },
    { propertyName: "bBoxLow", source: "Class" },
    { propertyName: "bBoxHigh", source: "Class" },
  ];

  /** @internal */
  public static override deserialize(props: InstanceProps): GeometryPartProps {
    const elProps = super.deserialize(props) as GeometryPartProps;
    const instance = props.row;

    if ("bBoxHigh" in instance && instance.bBoxHigh !== undefined && "bBoxLow" in instance && instance.bBoxLow !== undefined) {
      elProps.bbox = {
        low: [instance.bBoxLow.x, instance.bBoxLow.y, instance.bBoxLow.z],
        high: [instance.bBoxHigh.x, instance.bBoxHigh.y, instance.bBoxHigh.z],
      };
    }

    if (instance.geometryStream) {
      elProps.geom = props.iModel[_nativeDb].convertOrUpdateGeometryPart({
        geom: instance.geometryStream as Uint8Array,
        is2d: false,
        bbox: elProps.bbox,
      }, "GeometryStreamProps", props.options?.element ?? {}).geom as GeometryStreamProps;
    }

    return elProps;
  }

  /** @internal */
  public static override serialize(props: GeometryPartProps, iModel: IModelDb): ECSqlRow {
    const inst = super.serialize(props, iModel);

    if (undefined !== props.geom) {
      const source = inst.geometryStream = iModel[_nativeDb].convertOrUpdateGeometryPart({
        geom: props.geom as any,
        is2d: false,
        bbox: props.bbox,
      }, "BinaryStream", {});
      inst.geometryStream = source.geom as Uint8Array;
      if (source.bbox) {
        props.bbox = source.bbox;
      }
    }

    if (undefined !== props.bbox) {
      if (Array.isArray(props.bbox.low)) {
        inst.bBoxLow = { x: props.bbox.low[0], y: props.bbox.low[1], z: props.bbox.low[2] };
      } else {
        inst.bBoxLow = props.bbox.low;
      }
      if (Array.isArray(props.bbox.high)) {
        inst.bBoxHigh = { x: props.bbox.high[0], y: props.bbox.high[1], z: props.bbox.high[2] };
      } else {
        inst.bBoxHigh = props.bbox.high;
      }
    }
    return inst;
  }

  public override toJSON(): GeometryPartProps {
    const val = super.toJSON() as GeometryPartProps;
    val.geom = this.geom;
    val.bbox = this.bbox;
    return val;
  }

  /** Create a Code for a GeometryPart element given a name that is meant to be unique within the scope of the specified DefinitionModel.
   * @param iModel  The IModelDb
   * @param scopeModelId The Id of the DefinitionModel that contains the GeometryPart element and provides the scope for its name.
   * @param codeValue The GeometryPart name
   * @note GeometryPart elements are not required to be named (have a non-empty Code).
   */
  public static createCode(iModel: IModelDb, scopeModelId: CodeScopeProps, codeValue: string): Code {
    const codeSpec: CodeSpec = iModel.codeSpecs.getByName(BisCodeSpec.geometryPart);
    return new Code({ spec: codeSpec.id, scope: scopeModelId, value: codeValue });
  }
}

/** The definition element for a line style
 * @public
 */
export class LineStyle extends DefinitionElement {
  public static override get className(): string { return "LineStyle"; }
  public description?: string;
  public data: string;

  protected constructor(props: LineStyleProps, iModel: IModelDb) {
    super(props, iModel);
    this.description = props.description;
    this.data = props.data;
  }

  protected static override readonly _customHandledProps: CustomHandledProperty[] = [
    { propertyName: "data", source: "Class" },
  ];

  public static override deserialize(props: InstanceProps): LineStyleProps {
    const elProps = super.deserialize(props) as LineStyleProps;
    const instance = props.row;
    elProps.data = instance.data ?? "";
    return elProps;
  }

  public static override serialize(props: LineStyleProps, iModel: IModelDb): ECSqlRow {
    const inst = super.serialize(props, iModel);
    inst.data = props.data;
    return inst;
  }

  /** Create a Code for a LineStyle definition given a name that is meant to be unique within the scope of the specified model.
   * @param iModel The IModel
   * @param scopeModelId The Id of the DefinitionModel that contains the LineStyle and provides the scope for its name.
   * @param codeValue The name of the LineStyle
   * @returns A LineStyle Code
   */
  public static createCode(iModel: IModelDb, scopeModelId: CodeScopeProps, codeValue: string): Code {
    return new Code({ spec: iModel.codeSpecs.getByName(BisCodeSpec.lineStyle).id, scope: scopeModelId, value: codeValue });
  }
}

/** Describes how to animate a view of a [[GeometricModel]] to show change over time using a [RenderSchedule.Script]($common).
 * @note This class was introduced in version 01.00.13 of the BisCore ECSchema. It should only be used with [[IModelDb]]s containing that version or newer.
 * @public
 */
export class RenderTimeline extends InformationRecordElement {
  public static override get className(): string { return "RenderTimeline"; }
  /** A human-readable description of the timeline, which may be an empty string. */
  public description: string;
  /** The JSON representation of the instructions for visualizing change over time.
   * @see [RenderSchedule.Script]($common) for the API for working with the script.
   */
  public scriptProps: RenderSchedule.ScriptProps;

  protected constructor(props: RenderTimelineProps, iModel: IModelDb) {
    super(props, iModel);
    this.description = props.description ?? "";
    this.scriptProps = RenderTimeline.parseScriptProps(props.script);
  }

  public static fromJSON(props: RenderTimelineProps, iModel: IModelDb): RenderTimeline {
    return new RenderTimeline(props, iModel);
  }

  public override toJSON(): RenderTimelineProps {
    const props = super.toJSON() as RenderTimelineProps;
    if (this.description.length > 0)
      props.description = this.description;

    props.script = JSON.stringify(this.scriptProps);
    return props;
  }

  private static parseScriptProps(json: string): RenderSchedule.ScriptProps {
    try {
      return JSON.parse(json);
    } catch {
      return [];
    }
  }

  protected override collectReferenceIds(ids: EntityReferenceSet): void {
    super.collectReferenceIds(ids);
    const script = RenderSchedule.Script.fromJSON(this.scriptProps);
    script?.discloseIds(ids);
  }

  /** @alpha */
  protected static override onCloned(context: IModelElementCloneContext, sourceProps: RenderTimelineProps, targetProps: RenderTimelineProps): void {
    super.onCloned(context, sourceProps, targetProps);
    if (context.isBetweenIModels)
      targetProps.script = JSON.stringify(this.remapScript(context, this.parseScriptProps(targetProps.script)));
  }

  /** Remap Ids when cloning a RenderSchedule.Script between iModels on a DisplayStyle or RenderTimeline.
   * @beta
   */
  public static remapScript(context: IModelElementCloneContext, input: RenderSchedule.ScriptProps): RenderSchedule.ScriptProps {
    const scriptProps: RenderSchedule.ScriptProps = [];
    if (!Array.isArray(input))
      return scriptProps;

    const elementIds = new OrderedId64Array();
    for (const model of input) {
      const modelId = context.findTargetElementId(model.modelId);
      if (!Id64.isValid(modelId))
        continue;

      model.modelId = modelId;
      scriptProps.push(model);
      for (const element of model.elementTimelines) {
        elementIds.clear();
        for (const sourceId of RenderSchedule.ElementTimeline.getElementIds(element.elementIds)) {
          const targetId = context.findTargetElementId(sourceId);
          if (Id64.isValid(targetId))
            elementIds.insert(targetId);
        }

        element.elementIds = CompressedId64Set.compressIds(elementIds);
      }
    }

    return scriptProps;
  }
}<|MERGE_RESOLUTION|>--- conflicted
+++ resolved
@@ -154,10 +154,7 @@
     { propertyName: "lastMod", source: "Class" },
   ];
 
-<<<<<<< HEAD
-=======
   /** @internal */
->>>>>>> ca7c5639
   public static override deserialize(props: InstanceProps): ElementProps {
     const elProps = super.deserialize(props) as ElementProps;
     const instance = props.row;
@@ -613,10 +610,7 @@
       referenceIds.addElement(this.typeDefinition.id);
   }
 
-<<<<<<< HEAD
-=======
   /** @internal */
->>>>>>> ca7c5639
   protected static override readonly _customHandledProps: CustomHandledProperty[] = [
     { propertyName: "category", source: "Class" },
     { propertyName: "geometryStream", source: "Class" },
@@ -629,10 +623,7 @@
     { propertyName: "typeDefinition", source: "Class" }
   ];
 
-<<<<<<< HEAD
-=======
   /** @internal */
->>>>>>> ca7c5639
   public static override deserialize(props: InstanceProps): GeometricElement3dProps {
     const elProps = super.deserialize(props) as GeometricElement3dProps;
     const instance = props.row;
@@ -1854,10 +1845,7 @@
     this.bbox = Range3d.fromJSON(props.bbox);
   }
 
-<<<<<<< HEAD
-=======
   /** @internal */
->>>>>>> ca7c5639
   protected static override readonly _customHandledProps: CustomHandledProperty[] = [
     { propertyName: "geometryStream", source: "Class" },
     { propertyName: "bBoxLow", source: "Class" },
