/*---------------------------------------------------------------------------------------------
* Copyright (c) Bentley Systems, Incorporated. All rights reserved.
* See LICENSE.md in the project root for license terms and full copyright notice.
*--------------------------------------------------------------------------------------------*/
/** @packageDocumentation
 * @module Elements
 */

import { CompressedId64Set, GuidString, Id64, Id64String, JsonUtils, OrderedId64Array } from "@itwin/core-bentley";
import {
  AxisAlignedBox3d, BisCodeSpec, Code, CodeScopeProps, CodeSpec, ConcreteEntityTypes, DefinitionElementProps, ElementAlignedBox3d,
  ElementProps, EntityMetaData, EntityReferenceSet, GeometricElement2dProps, GeometricElement3dProps, GeometricElementProps,
  GeometricModel2dProps, GeometricModel3dProps, GeometryPartProps, GeometryStreamProps, IModel, InformationPartitionElementProps, LineStyleProps,
  ModelProps, PhysicalElementProps, PhysicalTypeProps, Placement2d, Placement2dProps, Placement3d, Placement3dProps, RelatedElement, RenderSchedule, RenderTimelineProps,
  RepositoryLinkProps, SectionDrawingLocationProps, SectionDrawingProps, SectionType, SheetBorderTemplateProps,
  SheetProps, SheetTemplateProps, SubjectProps, TypeDefinition, TypeDefinitionElementProps, UrlLinkProps, isPlacement3dProps,
} from "@itwin/core-common";
import { ClipVector, Range3d, Transform } from "@itwin/core-geometry";
import { CustomHandledPropertyList, ECSqlRow, Entity, InstanceProps } from "./Entity";
import { IModelDb } from "./IModelDb";
import { IModelElementCloneContext } from "./IModelElementCloneContext";
import { DefinitionModel, DrawingModel, PhysicalModel, SectionDrawingModel } from "./Model";
import { SubjectOwnsSubjects } from "./NavigationRelationship";
import { _elementWasCreated, _nativeDb, _verifyChannel } from "./internal/Symbols";

/** Argument for the `Element.onXxx` static methods
 * @beta
 */
export interface OnElementArg {
  /** The iModel for the Element affected by this method. */
  iModel: IModelDb;
}

/** Argument for `Element.onInsert` and `Element.onUpdate` static methods.
 * @beta
 */
export interface OnElementPropsArg extends OnElementArg {
  /** The properties of the Element affected by this method.
   * @note the properties may be modified. If so the modified values will be inserted/updated.
   */
  props: ElementProps;
}

/** Argument for the `Element.onXxx` static methods that notify of operations to an existing Element supplying its Id, ModelId and FederationGuid.
 * @beta
 */
export interface OnElementIdArg extends OnElementArg {
  /** The Id of the Element affected by this method */
  id: Id64String;
  /** The ModelId of the element affected by this method */
  model: Id64String;
  /** The federationGuid of the element affected by this method */
  federationGuid: GuidString;
}

/** Argument for the `Element.onChildXxx` static methods
 * @beta
 */
export interface OnChildElementArg extends OnElementArg {
  parentId: Id64String;
}

/** Argument for the `Element.onChildXxx` static methods that supply the properties of the child Element to be inserted or updated.
 * @beta
 */
export interface OnChildElementPropsArg extends OnChildElementArg {
  /** The new properties of the child Element for this method. */
  childProps: Readonly<ElementProps>;
}

/** Argument for the `Element.onChildXxx` static methods that only supply the Id of the child Element.
 * @beta
 */
export interface OnChildElementIdArg extends OnChildElementArg {
  /** The Id of the child element for this method */
  childId: Id64String;
}

/** Argument for the `Element.onSubModelInsert` static method
 * @beta
 */
export interface OnSubModelPropsArg extends OnElementArg {
  /** The properties of the prospective sub-model */
  subModelProps: ModelProps;
}

/** Argument for several `Element.onSubModelXxx` static methods
 * @beta
 */
export interface OnSubModelIdArg extends OnElementArg {
  /** The modelId of the sub Model */
  subModelId: Id64String;
}

/** The smallest individually identifiable building block for modeling the real world in an iModel.
 * Each element represents an [[Entity]] in the real world. Sets of Elements (contained in [[Model]]s) are used to model
 * other Elements that represent larger scale real world entities. Using this recursive modeling strategy,
 * Elements can represent entities at any scale. Elements can represent physical things or abstract concepts
 * or simply be information records.
 *
 * Every Element has a 64-bit id (inherited from Entity) that uniquely identifies it within an iModel. Every Element also
 * has a [[code]] that identifies its meaning in the real world. Additionally, Elements may have a [[federationGuid]]
 * to hold a GUID, if the element was assigned that GUID by some other federated database. The iModel database enforces
 * uniqueness of id, code, and federationGuid.
 *
 * The Element class provides `static` methods like [[onInsert]], [[onUpdated]], [[onCloned]], and [[onChildAdded]] that enable
 * it to customize persistence operations. For example, the base implementations of [[onInsert]], [[onUpdate]], and [[onDelete]]
 * validate that the appropriate [locks]($docs/learning/backend/ConcurrencyControl.md), [codes]($docs/learning/backend/CodeService.md),
 * and [channel permissions]($docs/learning/backend/Channel.md) are obtained before a change to the element is written to the iModel.
 * A subclass of Element that overrides any of these methods **must** call the `super` method as well. An application that supplies its
 * own Element subclasses should register them at startup via [[ClassRegistry.registerModule]] or [[ClassRegistry.register]].
 *
 * See:
 * * [Element Fundamentals]($docs/bis/guide/fundamentals/element-fundamentals.md)
 * * [Working with schemas and elements in TypeScript]($docs/learning/backend/SchemasAndElementsInTypeScript.md)
 * * [Creating elements]($docs/learning/backend/CreateElements.md)
 * @public
 */
export class Element extends Entity {
  public static override get className(): string { return "Element"; }
  /** @internal */
  public static override get protectedOperations() { return ["onInsert", "onUpdate", "onDelete"]; }

  /** The ModelId of the [Model]($docs/bis/guide/fundamentals/model-fundamentals.md) containing this element */
  public readonly model: Id64String;
  /** The [Code]($docs/bis/guide/fundamentals/codes.md) for this element */
  public code: Code;
  /** The parent element, if present, of this element. */
  public parent?: RelatedElement;
  /** A [FederationGuid]($docs/bis/guide/fundamentals/element-fundamentals.md#federationguid) assigned to this element by some other federated database */
  public federationGuid?: GuidString;
  /** A [user-assigned label]($docs/bis/guide/fundamentals/element-fundamentals.md#userlabel) for this element. */
  public userLabel?: string;
  /** Optional [json properties]($docs/bis/guide/fundamentals/element-fundamentals.md#jsonproperties) of this element. */
  public readonly jsonProperties: { [key: string]: any };

  protected constructor(props: ElementProps, iModel: IModelDb) {
    super(props, iModel);
    this.code = Code.fromJSON(props.code);  // TODO: Validate props.code - don't silently fail if it is the wrong type
    this.model = RelatedElement.idFromJson(props.model);
    this.parent = RelatedElement.fromJSON(props.parent);
    this.federationGuid = props.federationGuid;
    this.userLabel = props.userLabel;
    this.jsonProperties = { ...props.jsonProperties }; // make sure we have our own copy
  }

<<<<<<< HEAD
  protected static override get customHandledProperties(): CustomHandledPropertyList {
    return [ ...super.customHandledProperties,
      { name: "codeValue" },
      { name: "codeSpec" },
      { name: "codeScope" },
      { name: "model" },
      { name: "parent" },
      { name: "federationGuid" },
      { name: "userLabel" },
    ];
=======
  protected static override get customHandledECProperties(): string[] {
    return [...super.customHandledECProperties, "codeValue", "codeSpec", "codeScope", "model", "parent", "federationGuid",
      "lastMod"];
>>>>>>> 258476ab
  }

  public static override deserialize(props: InstanceProps): ElementProps {
    const elProps = super.deserialize(props) as ElementProps;
    const instance = props.row;
    elProps.code = { value: instance.codeValue, spec: instance.codeSpec.id, scope: instance.codeScope.id }
    elProps.model = instance.model.id;
    if (instance.parent)
      elProps.parent = instance.parent;

    if (instance.federationGuid)
      elProps.federationGuid = instance.federationGuid;
    return elProps;
  }

  public static override serialize(props: ElementProps, iModel: IModelDb): ECSqlRow {
    const inst = super.serialize(props, iModel);
    inst.codeValue = props.code.value;
    inst.codeSpec = { id: props.code.spec };
    inst.codeScope = { id: props.code.scope };
    inst.model = { id: props.model };
    inst.parent = props.parent;
    inst.federationGuid = props.federationGuid ?? iModel[_nativeDb].newBeGuid();
    return inst;
  }

  /** Called before a new Element is inserted.
   * @note throw an exception to disallow the insert
   * @note If you override this method, you must call super.
   * @note `this` is the class of the Element to be inserted
   * @beta
   */
  protected static onInsert(arg: OnElementPropsArg): void {
    const { iModel, props } = arg;
    const operation = "insert";
    iModel.channels[_verifyChannel](arg.props.model);
    iModel.locks.checkSharedLock(props.model, "model", operation); // inserting requires shared lock on model
    if (props.parent)   // inserting requires shared lock on parent, if present
      iModel.locks.checkSharedLock(props.parent.id, "parent", operation);
    iModel.codeService?.verifyCode(arg);
  }

  /** Called after a new Element was inserted.
   * @note If you override this method, you must call super.
   * @note `this` is the class of the Element that was inserted
   * @beta
   */
  protected static onInserted(arg: OnElementIdArg): void {
    const locks = arg.iModel.locks;
    if (locks && !locks.holdsExclusiveLock(arg.model))
      locks[_elementWasCreated](arg.id);
  }

  /** Called before an Element is updated.
   * @note throw an exception to disallow the update
   * @note If you override this method, you must call super.
   * @note `this` is the class of the Element to be updated
   * @beta
   */
  protected static onUpdate(arg: OnElementPropsArg): void {
    const { iModel, props } = arg;
    iModel.channels[_verifyChannel](props.model);
    iModel.locks.checkExclusiveLock(props.id!, "element", "update"); // eslint-disable-line @typescript-eslint/no-non-null-assertion
    iModel.codeService?.verifyCode(arg);
  }

  /** Called after an Element was updated.
   * @note If you override this method, you must call super.
   * @note `this` is the class of the Element that was updated
   * @beta
   */
  protected static onUpdated(_arg: OnElementIdArg): void { }

  /** Called before an Element is deleted.
   * @note throw an exception to disallow the delete
   * @note If you override this method, you must call super.
   * @note `this` is the class of the Element to be deleted
   * @beta
   */
  protected static onDelete(arg: OnElementIdArg): void {
    arg.iModel.channels[_verifyChannel](arg.model);
    arg.iModel.locks.checkExclusiveLock(arg.id, "element", "delete");
  }

  /** Called after an Element was deleted.
   * @note If you override this method, you must call super.
   * @note `this` is the class of the Element that was deleted
   * @beta
   */
  protected static onDeleted(_arg: OnElementIdArg): void { }

  /** Called when an element with an instance of this class as its parent is about to be deleted.
   * @note throw an exception if the element should not be deleted
   * @note implementers should not presume that the element was deleted if this method does not throw,
   * since the delete may fail for other reasons. Instead, rely on [[onChildDeleted]] for that purpose.
   * @note `this` is the class of the parent Element whose child will be deleted
   * @beta
   */
  protected static onChildDelete(_arg: OnChildElementIdArg): void { }

  /** Called after an element with an instance of this class as its parent was successfully deleted.
   * @note `this` is the class of the parent Element whose child was deleted
   * @beta
   */
  protected static onChildDeleted(_arg: OnChildElementIdArg): void { }

  /** Called when a *new element* with an instance of this class as its parent is about to be inserted.
   * @note throw an exception if the element should not be inserted
   * @note `this` is the class of the prospective parent Element.
   * @beta
   */
  protected static onChildInsert(_arg: OnChildElementPropsArg): void { }

  /** Called after a *new element* with an instance of this class as its parent was inserted.
   * @note `this` is the class of the parent Element.
   * @beta
   */
  protected static onChildInserted(_arg: OnChildElementIdArg): void { }

  /** Called when an element with an instance of this class as its parent is about to be updated.
   * @note throw an exception if the element should not be updated
   * @note `this` is the class of the parent Element.
   * @beta
   */
  protected static onChildUpdate(_arg: OnChildElementPropsArg): void { }

  /** Called after an element with an instance of this the class as its parent was updated.
   * @note `this` is the class of the parent Element.
   * @beta
   */
  protected static onChildUpdated(_arg: OnChildElementIdArg): void { }

  /** Called when an *existing element* is about to be updated so that an instance of this class will become its new parent.
   * @note throw an exception if the element should not be added
   * @note `this` is the class of the prospective parent Element.
   * @beta
   */
  protected static onChildAdd(_arg: OnChildElementPropsArg): void { }

  /** Called after an *existing element* has been updated so that an instance of this class is its new parent.
   * @note `this` is the class of the new parent Element.
   * @beta
   */
  protected static onChildAdded(_arg: OnChildElementIdArg): void { }

  /** Called when an element with an instance of this class as its parent is about to be updated change to a different parent.
   * @note throw an exception if the element should not be dropped
   * @note `this` is the class of the parent Element.
   * @beta
   */
  protected static onChildDrop(_arg: OnChildElementIdArg): void { }

  /** Called after an element with an instance of this class as its previous parent was updated to have a new parent.
   * @note `this` is the class of the previous parent Element.
   * @beta
   */
  protected static onChildDropped(_arg: OnChildElementIdArg): void { }

  /** Called when an instance of this class is being *sub-modeled* by a new Model.
   * @note throw an exception if model should not be inserted
   * @note `this` is the class of Element to be sub-modeled.
   * @beta
   */
  protected static onSubModelInsert(_arg: OnSubModelPropsArg): void { }

  /** Called after an instance of this class was *sub-modeled* by a new Model.
   * @note `this` is the class of Element that is now sub-modeled.
   * @beta
   */
  protected static onSubModelInserted(_arg: OnSubModelIdArg): void { }

  /** Called when a sub-model of an instance of this class is being deleted.
   * @note throw an exception if model should not be deleted
   * @note `this` is the class of Element that is sub-modeled.
   * @beta
   */
  protected static onSubModelDelete(_arg: OnSubModelIdArg): void { }

  /** Called after a sub-model of an instance of this class was deleted.
   * @note `this` is the class of Element that was sub-modeled.
   * @beta
   */
  protected static onSubModelDeleted(_arg: OnSubModelIdArg): void { }

  /** Called during the iModel transformation process after an Element from the source iModel was *cloned* for the target iModel.
   * The transformation process automatically handles remapping BisCore properties and those that are properly described in ECSchema.
   * This callback is only meant to be overridden if there are other Ids in non-standard locations that need to be remapped or other data that needs to be fixed up after the clone.
   * @param _context The context that persists any remapping between the source iModel and target iModel.
   * @param _sourceProps The ElementProps for the source Element that was cloned.
   * @param _targetProps The ElementProps that are a result of the clone. These can be further modified.
   * @note If you override this method, you must call super.
   * @beta
   */
  protected static onCloned(_context: IModelElementCloneContext, _sourceProps: ElementProps, _targetProps: ElementProps): void { }

  /** Called when a *root* element in a subgraph is changed and before its outputs are processed.
   * This special callback is made when:
   * * the element is part of an [[ElementDrivesElement]] graph, and
   * * the element has no inputs, and
   * * none of the element's outputs have been processed.
   * @see [[ElementDrivesElement]] for more on element dependency graphs.
   * @beta
   */
  protected static onBeforeOutputsHandled(_id: Id64String, _iModel: IModelDb): void { }

  /** Called on an element in a graph after all of its inputs have been processed and before its outputs are processed.
   * This callback is made when:
   * * the specified element is part of an [[ElementDrivesElement]] graph, and
   * * there was a direct change to some element upstream in the dependency graph.
   * * all upstream elements in the graph have been processed.
   * * none of the downstream elements have been processed.
   * This method is not called if none of the element's inputs were changed.
   * @see [[ElementDrivesElement]] for more on element dependency graphs.
   * @beta
   */
  protected static onAllInputsHandled(_id: Id64String, _iModel: IModelDb): void { }

  public override toJSON(): ElementProps {
    const val = super.toJSON() as ElementProps;

    if (Code.isValid(this.code))
      val.code = this.code;

    val.model = this.model;
    if (undefined !== this.userLabel) // NOTE: blank string should be included in JSON
      val.userLabel = this.userLabel;
    if (this.federationGuid)
      val.federationGuid = this.federationGuid;
    if (this.parent)
      val.parent = this.parent;

    if (Object.keys(this.jsonProperties).length > 0)
      val.jsonProperties = this.jsonProperties;

    return val;
  }

  protected override collectReferenceIds(referenceIds: EntityReferenceSet): void {
    super.collectReferenceIds(referenceIds);
    referenceIds.addModel(this.model); // The modeledElement is a reference
    if (this.code.scope && Id64.isValidId64(this.code.scope))
      referenceIds.addElement(this.code.scope); // The element that scopes the code is a reference
    if (this.parent)
      referenceIds.addElement(this.parent.id); // A parent element is a reference
  }

  /** A *required reference* is an element that had to be inserted before this element could have been inserted.
   * This is the list of property keys on this element that store references to those elements
   * @note This should be overridden (with `super` called) at each level of the class hierarchy that introduces required references.
   * @note any property listed here must be added to the reference ids in [[collectReferenceIds]]
   * @beta
   */
  public static readonly requiredReferenceKeys: ReadonlyArray<string> = ["parent", "model"];

  /** A map of every [[requiredReferenceKeys]] on this class to their entity type.
   * @note This should be overridden (with `super` called) at each level of the class hierarchy that introduces required references.
   * @alpha
   */
  public static readonly requiredReferenceKeyTypeMap: Record<string, ConcreteEntityTypes> = {
    parent: ConcreteEntityTypes.Element,
    model: ConcreteEntityTypes.Model,
  };

  /** Get the class metadata for this element.
   * @deprecated in 5.0. Please use `getMetaData` provided by the parent class `Entity` instead.
   *
   * @example
   * ```typescript
   * // Current usage:
   * const metaData: EntityMetaData | undefined = element.getClassMetaData();
   *
   * // Replacement:
   * const metaData: EntityClass = await element.getMetaData();
   * ```
   */
  // eslint-disable-next-line @typescript-eslint/no-deprecated
  public getClassMetaData(): EntityMetaData | undefined { return this.iModel.classMetaDataRegistry.find(this.classFullName); }

  private getAllUserProperties(): any {
    if (!this.jsonProperties.UserProps)
      this.jsonProperties.UserProps = new Object();

    return this.jsonProperties.UserProps;
  }

  /** Get a set of JSON user properties by namespace */
  public getUserProperties(namespace: string) { return this.getAllUserProperties()[namespace]; }

  /** Change a set of user JSON properties of this Element by namespace. */
  public setUserProperties(nameSpace: string, value: any) { this.getAllUserProperties()[nameSpace] = value; }

  /** Remove a set of JSON user properties, specified by namespace, from this Element */
  public removeUserProperties(nameSpace: string) { delete this.getAllUserProperties()[nameSpace]; }

  /** Get a JSON property of this element, by namespace */
  public getJsonProperty(nameSpace: string): any { return this.jsonProperties[nameSpace]; }
  public setJsonProperty(nameSpace: string, value: any) { this.jsonProperties[nameSpace] = value; }

  /** Get a display label for this Element. By default returns userLabel if present, otherwise code value. */
  public getDisplayLabel(): string { return this.userLabel ?? this.code.value; }

  /** Get a list of HTML strings that describe this Element for the tooltip. Strings will be listed on separate lines in the tooltip.
   * Any instances of the pattern `%{tag}` will be replaced by the localized value of tag.
   */
  public getToolTipMessage(): string[] {
    const addKey = (key: string) => `<b>%{iModelJs:Element.${key}}:</b> `; // %{iModelJs:Element.xxx} is replaced with localized value of xxx in frontend.
    const msg: string[] = [];
    const display = this.getDisplayLabel();
    msg.push(display ? display : `${addKey("Id") + this.id}, ${addKey("Type")}${this.className}`);

    if (this instanceof GeometricElement)
      msg.push(addKey("Category") + this.iModel.elements.getElement(this.category).getDisplayLabel());

    msg.push(addKey("Model") + this.iModel.elements.getElement(this.model).getDisplayLabel());
    return msg;
  }

  /**
   * Insert this Element into the iModel.
   * @see [[IModelDb.Elements.insertElement]]
   * @note For convenience, the value of `this.id` is updated to reflect the resultant element's id.
   * However when `this.federationGuid` is not present or undefined, a new Guid will be generated and stored on the resultant element. But
   * the value of `this.federationGuid` is *not* updated. Generally, it is best to re-read the element after inserting (e.g. via [[IModelDb.Elements.getElement]])
   * if you intend to continue working with it. That will ensure its values reflect the persistent state.
   */
  public insert() {
    return this.id = this.iModel.elements.insertElement(this.toJSON());
  }
  /** Update this Element in the iModel. */
  public update() { this.iModel.elements.updateElement(this.toJSON()); }
  /** Delete this Element from the iModel. */
  public delete() { this.iModel.elements.deleteElement(this.id); }
}

/** An abstract base class to model real world entities that intrinsically have geometry.
 * @public
 */
export abstract class GeometricElement extends Element {
  public static override get className(): string { return "GeometricElement"; }
  /** The Id of the [[Category]] for this GeometricElement. */
  public category: Id64String;
  /** The GeometryStream for this GeometricElement. */
  public geom?: GeometryStreamProps;
  /** The origin, orientation, and bounding box of this GeometricElement. */
  public abstract get placement(): Placement2d | Placement3d;

  protected constructor(props: GeometricElementProps, iModel: IModelDb) {
    super(props, iModel);
    this.category = Id64.fromJSON(props.category);
    this.geom = props.geom;
  }

  /** Type guard for instanceof [[GeometricElement3d]] */
  public is3d(): this is GeometricElement3d { return this instanceof GeometricElement3d; }
  /** Type guard for instanceof [[GeometricElement2d]] */
  public is2d(): this is GeometricElement2d { return this instanceof GeometricElement2d; }
  /** Get the [Transform]($geometry) from the Placement of this GeometricElement */
  public getPlacementTransform(): Transform { return this.placement.transform; }
  public calculateRange3d(): AxisAlignedBox3d { return this.placement.calculateRange(); }

  public override toJSON(): GeometricElementProps {
    const val = super.toJSON() as GeometricElementProps;
    val.category = this.category;
    if (this.geom)
      val.geom = this.geom;
    return val;
  }

  protected override collectReferenceIds(referenceIds: EntityReferenceSet): void {
    super.collectReferenceIds(referenceIds);
    referenceIds.addElement(this.category);
    // TODO: GeometryPartIds?
  }

  /** @beta */
  public static override readonly requiredReferenceKeys: ReadonlyArray<string> = [...super.requiredReferenceKeys, "category"];
  /** @alpha */
  public static override readonly requiredReferenceKeyTypeMap: Record<string, ConcreteEntityTypes> = {
    ...super.requiredReferenceKeyTypeMap,
    category: ConcreteEntityTypes.Element,
  };
  protected static override get customHandledECProperties(): string[] {
    return [...super.customHandledECProperties, "inSpatialIndex"];
  }

  public static override deserialize(props: InstanceProps): GeometricElementProps {
    return super.deserialize(props) as GeometricElementProps;
  }
  public static override serialize(props: GeometricElementProps, iModel: IModelDb): ECSqlRow {
    return super.serialize(props, iModel);
  }
}

/** An abstract base class to model real world entities that intrinsically have 3d geometry.
 * See [how to create a GeometricElement3d]($docs/learning/backend/CreateElements.md#GeometricElement3d).
 * @public
 */
export abstract class GeometricElement3d extends GeometricElement {
  public static override get className(): string { return "GeometricElement3d"; }
  public placement: Placement3d;
  public typeDefinition?: TypeDefinition;

  protected constructor(props: GeometricElement3dProps, iModel: IModelDb) {
    super(props, iModel);
    this.placement = Placement3d.fromJSON(props.placement);
    if (props.typeDefinition)
      this.typeDefinition = TypeDefinition.fromJSON(props.typeDefinition);
  }

  public override toJSON(): GeometricElement3dProps {
    const val = super.toJSON() as GeometricElement3dProps;
    val.placement = this.placement;
    if (undefined !== this.typeDefinition)
      val.typeDefinition = this.typeDefinition;

    return val;
  }

  protected override collectReferenceIds(referenceIds: EntityReferenceSet): void {
    super.collectReferenceIds(referenceIds);
    if (undefined !== this.typeDefinition)
      referenceIds.addElement(this.typeDefinition.id);
  }
  protected static override get customHandledECProperties(): string[] {
    return [...super.customHandledECProperties, "category", "geometryStream", "origin", "yaw", "pitch", "roll", "bBoxLow", "bBoxHigh", "typeDefinition"];
  }

  public static override deserialize(props: InstanceProps): GeometricElement3dProps {
    const elProps = super.deserialize(props) as GeometricElement3dProps;
    const instance = props.row;
    elProps.category = instance.category.id;
    if (instance.geometryStream) {
      elProps.geom = props.iModel[_nativeDb].geomSourceToProps({
        is2d: false,
        geom: instance.geometryStream,
        placement: elProps.placement,
        categoryId: elProps.category
      }) as GeometryStreamProps;
    }
    elProps.placement = {
      origin: [instance.origin.x, instance.origin.y, instance.origin.z],
      angles: {
        roll: instance.roll,
        yaw: instance.yaw,
        pitch: instance.pitch,
      },
      bbox: {
        low: [instance.bBoxLow.x, instance.bBoxLow.y, instance.bBoxLow.z],
        high: [instance.bBoxHigh.x, instance.bBoxHigh.y, instance.bBoxHigh.z],
      }
    };

    if (instance.typeDefinition) {
      elProps.typeDefinition = instance.typeDefinition;
    }

    return elProps;
  }

  public static override serialize(props: GeometricElement3dProps, iModel: IModelDb): ECSqlRow {
    const inst = super.serialize(props, iModel);
    inst.category = { id: props.category };

    const assignPlacement = (placement: Placement3dProps) => {
      if (Array.isArray(placement.origin)) {
        inst.origin = { x: placement.origin[0], y: placement.origin[1], z: placement.origin[2] };
      } else {
        inst.origin = placement.origin;
      }
      inst.yaw = placement.angles.yaw;
      inst.pitch = placement.angles.pitch;
      inst.roll = placement.angles.roll;
      if (placement.bbox) {
        if (Array.isArray(placement.bbox.low)) {
          inst.bBoxLow = { x: placement.bbox.low[0], y: placement.bbox.low[1], z: placement.bbox.low[2] };
        } else {
          inst.bBoxLow = placement.bbox.low;
        }

        if (Array.isArray(placement.bbox.high)) {
          inst.bBoxHigh = { x: placement.bbox.high[0], y: placement.bbox.high[1], z: placement.bbox.high[2] };
        } else {
          inst.bBoxHigh = placement.bbox.high;
        }
      }
    }


    if (props.placement) {
      assignPlacement(props.placement);
    }

    // Need work
    if (props.elementGeometryBuilderParams) {
      const source = iModel[_nativeDb].builderToGeomSource(
        props.elementGeometryBuilderParams as any, {
        is2d: false,
        placement: props.placement,
        categoryId: props.category,
      });

      inst.geometryStream = source.geom;
      if (source.placement) {
        assignPlacement(source.placement as Placement3dProps);
      }
    }
    // Need work need to send Id/ClassName
    if (props.geom) {
      const source = iModel[_nativeDb].propsToGeomSource(
        props.geom as any, {
        is2d: false,
        placement: props.placement,
        categoryId: props.category,
      });
      inst.geometryStream = source.geom;
    }
    inst.typeDefinition = props.typeDefinition;
    return inst;
  }
}

/** A 3d Graphical Element
 * @public
 */
export abstract class GraphicalElement3d extends GeometricElement3d {
  public static override get className(): string { return "GraphicalElement3d"; }
  protected constructor(props: GeometricElement3dProps, iModel: IModelDb) { super(props, iModel); }
}

/** An abstract base class to model information entities that intrinsically have 2d geometry.
 * @public
 */
export abstract class GeometricElement2d extends GeometricElement {
  public static override get className(): string { return "GeometricElement2d"; }
  public placement: Placement2d;
  public typeDefinition?: TypeDefinition;

  protected constructor(props: GeometricElement2dProps, iModel: IModelDb) {
    super(props, iModel);
    this.placement = Placement2d.fromJSON(props.placement);
    if (props.typeDefinition)
      this.typeDefinition = TypeDefinition.fromJSON(props.typeDefinition);
  }

  public override toJSON(): GeometricElement2dProps {
    const val = super.toJSON() as GeometricElement2dProps;
    val.placement = this.placement;
    if (undefined !== this.typeDefinition)
      val.typeDefinition = this.typeDefinition;

    return val;
  }
  protected static override get customHandledECProperties(): string[] {
    return [...super.customHandledECProperties, "category", "geometryStream", "origin", "angle", "bBoxLow", "bBoxHigh", "typeDefinition"];
  }

  public static override deserialize(props: InstanceProps): GeometricElement2dProps {
    const elProps = super.deserialize(props) as GeometricElement2dProps;
    const instance = props.row;
    elProps.category = instance.category.id;
    if (instance.geometryStream) {
      elProps.geom = props.iModel[_nativeDb].geomSourceToProps({
        is2d: true,
        geom: instance.geometryStream,
        placement: elProps.placement,
        categoryId: elProps.category
      }) as GeometryStreamProps;
    }
    elProps.placement = {
      origin: [instance.origin.x, instance.origin.y],
      angle: instance.angle,
      bbox: {
        low: [instance.bBoxLow.x, instance.bBoxLow.y],
        high: [instance.bBoxHigh.x, instance.bBoxHigh.y],
      }
    };

    if (instance.typeDefinition) {
      elProps.typeDefinition = instance.typeDefinition;
    }

    return elProps;
  }

  public static override serialize(props: GeometricElement2dProps, iModel: IModelDb): ECSqlRow {
    const inst = super.serialize(props, iModel);
    inst.category = { id: props.category };

    const assignPlacement = (placement: Placement2dProps) => {
      if (Array.isArray(placement.origin)) {
        inst.origin = { x: placement.origin[0], y: placement.origin[1] };
      } else {
        inst.origin = placement.origin;
      }
      inst.rotation = placement.angle;
      if (placement.bbox) {
        if (Array.isArray(placement.bbox.low)) {
          inst.bBoxLow = { x: placement.bbox.low[0], y: placement.bbox.low[1] };
        } else {
          inst.bBoxLow = placement.bbox.low;
        }

        if (Array.isArray(placement.bbox.high)) {
          inst.bBoxHigh = { x: placement.bbox.high[0], y: placement.bbox.high[1] };
        } else {
          inst.bBoxHigh = placement.bbox.high;
        }
      }
    }


    if (props.placement) {
      assignPlacement(props.placement);
    }

    // Need work
    if (props.elementGeometryBuilderParams) {
      const source = iModel[_nativeDb].builderToGeomSource(
        props.elementGeometryBuilderParams as any, {
        is2d: false,
        placement: props.placement,
        categoryId: props.category,
      });

      inst.geometryStream = source.geom;
      if (source.placement) {
        assignPlacement(source.placement as Placement2dProps);
      }
    }
    // Need work need to send Id/ClassName
    if (props.geom) {
      const source = iModel[_nativeDb].propsToGeomSource(
        props.geom as any, {
        is2d: false,
        placement: props.placement,
        categoryId: props.category,
      });
      inst.geometryStream = source.geom;
    }
    inst.typeDefinition = props.typeDefinition;
    return inst;
  }
  protected override collectReferenceIds(referenceIds: EntityReferenceSet): void {
    super.collectReferenceIds(referenceIds);
    if (undefined !== this.typeDefinition)
      referenceIds.addElement(this.typeDefinition.id);
  }
}

/** An abstract base class for 2d Geometric Elements that are used to convey information within graphical presentations (like drawings).
 * @public
 */
export abstract class GraphicalElement2d extends GeometricElement2d {
  public static override get className(): string { return "GraphicalElement2d"; }
  protected constructor(props: GeometricElement2dProps, iModel: IModelDb) { super(props, iModel); }
}

/** 2d element used to annotate drawings and sheets.
 * @public
 */
export class AnnotationElement2d extends GraphicalElement2d {
  public static override get className(): string { return "AnnotationElement2d"; }
  protected constructor(props: GeometricElement2dProps, iModel: IModelDb) { super(props, iModel); }
}

/** 2d element used to persist graphics for use in drawings.
 * @public
 */
export class DrawingGraphic extends GraphicalElement2d {
  public static override get className(): string { return "DrawingGraphic"; }
  protected constructor(props: GeometricElement2dProps, iModel: IModelDb) { super(props, iModel); }
}

/** An Element that occupies real world space. Its coordinates are in the project space of its iModel.
 * @public
 */
export abstract class SpatialElement extends GeometricElement3d {
  public static override get className(): string { return "SpatialElement"; }
  protected constructor(props: GeometricElement3dProps, iModel: IModelDb) { super(props, iModel); }
}

/** An Element that is spatially located, has mass, and can be *touched*.
 * @public
 */
export abstract class PhysicalElement extends SpatialElement {
  public static override get className(): string { return "PhysicalElement"; }
  /** If defined, the [[PhysicalMaterial]] that makes up this PhysicalElement. */
  public physicalMaterial?: RelatedElement;
  protected constructor(props: PhysicalElementProps, iModel: IModelDb) {
    super(props, iModel);
    this.physicalMaterial = RelatedElement.fromJSON(props.physicalMaterial);
  }

  public override toJSON(): PhysicalElementProps {
    const val = super.toJSON() as PhysicalElementProps;
    val.physicalMaterial = this.physicalMaterial?.toJSON();
    return val;
  }
}

/** Identifies a *tracked* real world location but has no mass and cannot be *touched*.
 * @public
 */
export abstract class SpatialLocationElement extends SpatialElement {
  public static override get className(): string { return "SpatialLocationElement"; }
  protected constructor(props: GeometricElement3dProps, iModel: IModelDb) { super(props, iModel); }
}

/** A Volume Element is a Spatial Location Element that is restricted to defining a volume.
 * @public
 */
export class VolumeElement extends SpatialLocationElement {
  public static override get className(): string { return "VolumeElement"; }
  protected constructor(props: GeometricElement3dProps, iModel: IModelDb) { super(props, iModel); }
}

/** A SectionDrawingLocation element identifies the location of a [[SectionDrawing]] in the context of a [[SpatialModel]],
 * enabling [HyperModeling]($hypermodeling).
 * @note The associated ECClass was added to the BisCore schema in version 1.0.11.
 * @public
 */
export class SectionDrawingLocation extends SpatialLocationElement {
  /** The Id of the [[ViewDefinition]] to which this location refers. */
  public sectionView: RelatedElement;

  public static override get className(): string { return "SectionDrawingLocation"; }

  public constructor(props: SectionDrawingLocationProps, iModel: IModelDb) {
    super(props, iModel);
    this.sectionView = RelatedElement.fromJSON(props.sectionView) ?? RelatedElement.none;
  }

  public override toJSON(): SectionDrawingLocationProps {
    return {
      ...super.toJSON(),
      sectionView: this.sectionView.toJSON(),
    };
  }
}

/** Information Content Element is an abstract base class for modeling pure information entities. Only the
 * core framework should directly subclass from Information Content Element. Domain and application developers
 * should start with the most appropriate subclass of Information Content Element.
 * @public
 */
export abstract class InformationContentElement extends Element {
  public static override get className(): string { return "InformationContentElement"; }
  protected constructor(props: ElementProps, iModel: IModelDb) { super(props, iModel); }
}

/** Element used in conjunction with bis:ElementDrivesElement relationships to bundle multiple inputs before
 * driving the output element.
 * @beta
 */
export abstract class DriverBundleElement extends InformationContentElement {
  public static override get className(): string { return "DriverBundleElement"; }
  protected constructor(props: ElementProps, iModel: IModelDb) { super(props, iModel); }
}

/** Information Reference is an abstract base class for modeling entities whose main purpose is to reference something else.
 * @public
 */
export abstract class InformationReferenceElement extends InformationContentElement {
  public static override get className(): string { return "InformationReferenceElement"; }

  protected constructor(props: ElementProps, iModel: IModelDb) { super(props, iModel); }
}

/** A Subject is an information element that describes what this repository (or part thereof) is about.
 * @public
 */
export class Subject extends InformationReferenceElement {
  public static override get className(): string { return "Subject"; }
  public description?: string;
  protected constructor(props: SubjectProps, iModel: IModelDb) {
    super(props, iModel);
    this.description = props.description;
  }

  public override toJSON(): SubjectProps { // This override only specializes the return type
    return super.toJSON() as SubjectProps; // Entity.toJSON takes care of auto-handled properties
  }
  /** Create a Code for a Subject given a name that is meant to be unique within the scope of its parent Subject.
   * @param iModelDb The IModelDb
   * @param parentSubjectId The Id of the parent Subject that provides the scope for names of its child Subjects.
   * @param codeValue The child Subject name
   */
  public static createCode(iModelDb: IModelDb, parentSubjectId: CodeScopeProps, codeValue: string): Code {
    const codeSpec: CodeSpec = iModelDb.codeSpecs.getByName(BisCodeSpec.subject);
    return new Code({ spec: codeSpec.id, scope: parentSubjectId, value: codeValue });
  }
  /** Create a Subject
   * @param iModelDb The IModelDb
   * @param parentSubjectId The new Subject will be a child of this Subject
   * @param name The name (codeValue) of the Subject
   * @param description The optional description of the Subject
   * @returns The newly constructed Subject
   * @throws [[IModelError]] if there is a problem creating the Subject
   */
  public static create(iModelDb: IModelDb, parentSubjectId: Id64String, name: string, description?: string): Subject {
    const subjectProps: SubjectProps = {
      classFullName: this.classFullName,
      model: IModel.repositoryModelId,
      parent: new SubjectOwnsSubjects(parentSubjectId),
      code: this.createCode(iModelDb, parentSubjectId, name),
      description,
    };
    return new Subject(subjectProps, iModelDb);
  }

  /** Insert a Subject
   * @param iModelDb Insert into this IModelDb
   * @param parentSubjectId The new Subject will be inserted as a child of this Subject
   * @param name The name (codeValue) of the Subject
   * @param description The optional description of the Subject
   * @returns The Id of the newly inserted Subject
   * @throws [[IModelError]] if there is a problem inserting the Subject
   */
  public static insert(iModelDb: IModelDb, parentSubjectId: Id64String, name: string, description?: string): Id64String {
    const subject = this.create(iModelDb, parentSubjectId, name, description);
    return iModelDb.elements.insertElement(subject.toJSON());
  }
}

/** An InformationContentElement that identifies the content of a document.
 * The realized form of a document is called a DocumentCarrier (different class than Document).
 * For example, a will is a legal document. The will published into a PDF file is an ElectronicDocumentCopy.
 * The will printed onto paper is a PrintedDocumentCopy.
 * In this example, the Document only identifies, names, and tracks the content of the will.
 * @public
 */
export abstract class Document extends InformationContentElement {
  public static override get className(): string { return "Document"; }
  protected constructor(props: ElementProps, iModel: IModelDb) { super(props, iModel); }
}

/** A document that represents a drawing, that is, a two-dimensional graphical representation of engineering data. A Drawing element is usually modelled by a [[DrawingModel]].
 * @public
 */
export class Drawing extends Document {
  public static override get className(): string { return "Drawing"; }
  protected constructor(props: ElementProps, iModel: IModelDb) { super(props, iModel); }

  /** The name of the DrawingModel class modeled by this element type. */
  protected static get drawingModelFullClassName(): string { return DrawingModel.classFullName; }

  /** Create a Code for a Drawing given a name that is meant to be unique within the scope of the specified DocumentListModel.
   * @param iModel  The IModelDb
   * @param scopeModelId The Id of the DocumentListModel that contains the Drawing and provides the scope for its name.
   * @param codeValue The Drawing name
   */
  public static createCode(iModel: IModelDb, scopeModelId: CodeScopeProps, codeValue: string): Code {
    const codeSpec: CodeSpec = iModel.codeSpecs.getByName(BisCodeSpec.drawing);
    return new Code({ spec: codeSpec.id, scope: scopeModelId, value: codeValue });
  }

  /** Insert a Drawing element and a DrawingModel that breaks it down.
   * @param iModelDb Insert into this iModel
   * @param documentListModelId Insert the new Drawing into this DocumentListModel
   * @param name The name of the Drawing.
   * @returns The Id of the newly inserted Drawing element and the DrawingModel that breaks it down (same value).
   * @throws [[IModelError]] if unable to insert the element.
   */
  public static insert(iModelDb: IModelDb, documentListModelId: Id64String, name: string): Id64String {
    const drawingProps: ElementProps = {
      classFullName: this.classFullName,
      model: documentListModelId,
      code: this.createCode(iModelDb, documentListModelId, name),
    };
    const drawingId: Id64String = iModelDb.elements.insertElement(drawingProps);
    const model: DrawingModel = iModelDb.models.createModel({
      classFullName: this.drawingModelFullClassName,
      modeledElement: { id: drawingId },
    });
    return iModelDb.models.insertModel(model.toJSON());
  }
}

/** A document that represents a section drawing, that is, a graphical documentation derived from a planar
 * section of a spatial view. A SectionDrawing element is modelled by a [[SectionDrawingModel]] or a [[GraphicalModel3d]].
 * A [[SectionDrawingLocation]] can associate the drawing with a spatial location, enabling [HyperModeling]($hypermodeling).
 * @public
 */
export class SectionDrawing extends Drawing {
  /** The type of section used to generate the drawing. */
  public sectionType: SectionType;
  /** The spatial view from which the section was generated. */
  public spatialView: RelatedElement;
  /** A transform from the section drawing model's coordinates to spatial coordinates. */
  public drawingToSpatialTransform?: Transform;
  /** If the section drawing is placed onto a [[Sheet]] via a [[ViewAttachment]], a transform from the sheet's coordinates to spatial coordinates. */
  public sheetToSpatialTransform?: Transform;
  /** If the section drawing is placed onto a [[Sheet]] via a [[ViewAttachment]], the clip to apply to the sheet graphics when drawn in the context
   * of the spatial view.
   * @note The ClipVector is defined in spatial coordinates.
   */
  public drawingBoundaryClip?: ClipVector;
  /** If true, when displaying the section drawing as a [DrawingViewState]($frontend), the [[spatialView]] will also be displayed. */
  public displaySpatialView: boolean;

  public static override get className(): string { return "SectionDrawing"; }

  protected static override get drawingModelFullClassName(): string { return SectionDrawingModel.classFullName; }

  protected constructor(props: SectionDrawingProps, iModel: IModelDb) {
    super(props, iModel);
    this.sectionType = JsonUtils.asInt(props.sectionType, SectionType.Section);
    this.spatialView = RelatedElement.fromJSON(props.spatialView) ?? RelatedElement.none;
    this.displaySpatialView = JsonUtils.asBool(props.jsonProperties?.displaySpatialView);

    const json = props.jsonProperties;
    if (!json)
      return;

    if (json.drawingToSpatialTransform)
      this.drawingToSpatialTransform = Transform.fromJSON(json.drawingToSpatialTransform);

    if (json.sheetToSpatialTransform)
      this.sheetToSpatialTransform = Transform.fromJSON(json.sheetToSpatialTransform);

    if (json.drawingBoundaryClip)
      this.drawingBoundaryClip = ClipVector.fromJSON(json.drawingBoundaryClip);
  }

  public override toJSON(): SectionDrawingProps {
    const props: SectionDrawingProps = {
      ...super.toJSON(),
      sectionType: this.sectionType,
      spatialView: this.spatialView.toJSON(),
    };

    if (!props.jsonProperties)
      props.jsonProperties = {};

    props.jsonProperties.displaySpatialView = this.displaySpatialView ? true : undefined;
    props.jsonProperties.drawingToSpatialTransform = this.drawingToSpatialTransform?.toJSON();
    props.jsonProperties.sheetToSpatialTransform = this.sheetToSpatialTransform?.toJSON();
    props.jsonProperties.drawingBoundaryClip = this.drawingBoundaryClip?.toJSON();

    return props;
  }
}

/** The template for a SheetBorder
 * @public
 */
export class SheetBorderTemplate extends Document {
  public static override get className(): string { return "SheetBorderTemplate"; }
  public height?: number;
  public width?: number;
  protected constructor(props: SheetBorderTemplateProps, iModel: IModelDb) {
    super(props, iModel);
    this.height = props.height;
    this.width = props.width;
  }
}

/** The template for a [[Sheet]]
 * @public
 */
export class SheetTemplate extends Document {
  public static override get className(): string { return "SheetTemplate"; }
  public height?: number;
  public width?: number;
  public border?: Id64String;

  protected constructor(props: SheetTemplateProps, iModel: IModelDb) {
    super(props, iModel);
    this.height = props.height;
    this.width = props.width;
    this.border = props.border;
  }

  protected override collectReferenceIds(referenceIds: EntityReferenceSet): void {
    super.collectReferenceIds(referenceIds);
    if (undefined !== this.border)
      referenceIds.addElement(this.border);
  }
}

/** A digital representation of a *sheet of paper*. Modeled by a [[SheetModel]].
 * @public
 */
export class Sheet extends Document {
  public static override get className(): string { return "Sheet"; }
  public height: number;
  public width: number;
  public scale?: number;
  public sheetTemplate?: Id64String;

  protected constructor(props: SheetProps, iModel: IModelDb) {
    super(props, iModel);
    this.height = JsonUtils.asDouble(props.height);
    this.width = JsonUtils.asDouble(props.width);
    this.scale = props.scale;
    this.sheetTemplate = props.sheetTemplate ? Id64.fromJSON(props.sheetTemplate) : undefined;
  }

  protected override collectReferenceIds(referenceIds: EntityReferenceSet): void {
    super.collectReferenceIds(referenceIds);
    if (undefined !== this.sheetTemplate)
      referenceIds.addElement(this.sheetTemplate);
  }

  /** Create a Code for a Sheet given a name that is meant to be unique within the scope of the specified DocumentListModel.
   * @param iModel  The IModelDb
   * @param scopeModelId The Id of the DocumentListModel that contains the Sheet and provides the scope for its name.
   * @param codeValue The Sheet name
   */
  public static createCode(iModel: IModelDb, scopeModelId: CodeScopeProps, codeValue: string): Code {
    const codeSpec: CodeSpec = iModel.codeSpecs.getByName(BisCodeSpec.sheet);
    return new Code({ spec: codeSpec.id, scope: scopeModelId, value: codeValue });
  }
}

/** Information Record Element is an abstract base class for modeling information records. Information Record
 * Element is the default choice if no other subclass of Information Content Element makes sense.
 * @public
 */
export abstract class InformationRecordElement extends InformationContentElement {
  public static override get className(): string { return "InformationRecordElement"; }

  protected constructor(props: ElementProps, iModel: IModelDb) { super(props, iModel); }
}

/** A Definition Element holds configuration-related information that is meant to be referenced / shared.
 * @public
 */
export abstract class DefinitionElement extends InformationContentElement {
  public static override get className(): string { return "DefinitionElement"; }
  /** If true, don't show this DefinitionElement in user interface lists. */
  public isPrivate: boolean;

  protected constructor(props: DefinitionElementProps, iModel: IModelDb) {
    super(props, iModel);
    this.isPrivate = true === props.isPrivate;
  }

  public override toJSON(): DefinitionElementProps {
    const val = super.toJSON() as DefinitionElementProps;
    val.isPrivate = this.isPrivate;
    return val;
  }
}

/** This abstract class unifies DefinitionGroup and DefinitionContainer for relationship endpoint purposes.
 * @note The associated ECClass was added to the BisCore schema in version 1.0.10
 * @public
 */
export abstract class DefinitionSet extends DefinitionElement {
  public static override get className(): string { return "DefinitionSet"; }
}

/** A DefinitionContainer exclusively owns a set of DefinitionElements contained within its sub-model (of type DefinitionModel).
 * @note The associated ECClass was added to the BisCore schema in version 1.0.10
 * @public
 */
export class DefinitionContainer extends DefinitionSet {
  public static override get className(): string { return "DefinitionContainer"; }
  /** Create a DefinitionContainer
   * @param iModelDb The IModelDb
   * @param definitionModelId The Id of the [DefinitionModel]($backend) that will contain this DefinitionContainer element.
   * @param code The Code for this DefinitionContainer.
   * @param isPrivate The optional hint, that if `true` means it should not be displayed in the UI.
   * @returns The newly constructed DefinitionContainer
   * @note There is not a predefined CodeSpec for DefinitionContainer elements, so it is the responsibility of the domain or application to create one.
   * @throws [[IModelError]] if there is a problem creating the DefinitionContainer
   */
  public static create(iModelDb: IModelDb, definitionModelId: Id64String, code: Code, isPrivate?: boolean): DefinitionContainer {
    const elementProps: DefinitionElementProps = {
      classFullName: this.classFullName,
      model: definitionModelId,
      code,
      isPrivate,
    };
    return new DefinitionContainer(elementProps, iModelDb);
  }
  /** Insert a DefinitionContainer and its sub-model.
   * @param iModelDb Insert into this IModelDb
   * @param definitionModelId The Id of the [DefinitionModel]($backend) that will contain this DefinitionContainer element.
   * @param code The Code for this DefinitionContainer.
   * @param isPrivate The optional hint, that if `true` means it should not be displayed in the UI.
   * @returns The Id of the newly inserted DefinitionContainer and its newly inserted sub-model (of type DefinitionModel).
   * @note There is not a predefined CodeSpec for DefinitionContainer elements, so it is the responsibility of the domain or application to create one.
   * @throws [[IModelError]] if there is a problem inserting the DefinitionContainer
   */
  public static insert(iModelDb: IModelDb, definitionModelId: Id64String, code: Code, isPrivate?: boolean): Id64String {
    const containerElement = this.create(iModelDb, definitionModelId, code, isPrivate);
    const containerElementId = iModelDb.elements.insertElement(containerElement.toJSON());
    const containerSubModelProps: ModelProps = {
      classFullName: DefinitionModel.classFullName,
      modeledElement: { id: containerElementId },
      isPrivate,
    };
    iModelDb.models.insertModel(containerSubModelProps);
    return containerElementId;
  }
}

/** A non-exclusive set of DefinitionElements grouped using the DefinitionGroupGroupsDefinitions relationship.
 * @note The associated ECClass was added to the BisCore schema in version 1.0.10
 * @public
 */
export class DefinitionGroup extends DefinitionSet {
  public static override get className(): string { return "DefinitionGroup"; }
  /** Create a DefinitionGroup
   * @param iModelDb The IModelDb
   * @param definitionModelId The Id of the [DefinitionModel]($backend) that will contain this DefinitionGroup element.
   * @param code The Code for this DefinitionGroup
   * @param isPrivate The optional hint, that if `true` means it should not be displayed in the UI.
   * @returns The newly constructed DefinitionGroup
   * @note There is not a predefined CodeSpec for DefinitionGroup elements, so it is the responsibility of the domain or application to create one.
   * @throws [[IModelError]] if there is a problem creating the DefinitionGroup
   */
  public static create(iModelDb: IModelDb, definitionModelId: Id64String, code: Code, isPrivate?: boolean): DefinitionGroup {
    const elementProps: DefinitionElementProps = {
      classFullName: this.classFullName,
      model: definitionModelId,
      code,
      isPrivate,
    };
    return new DefinitionGroup(elementProps, iModelDb);
  }
}

/** Defines a set of properties (the *type*) that may be associated with an element.
 * @public
 */
export abstract class TypeDefinitionElement extends DefinitionElement {
  public static override get className(): string { return "TypeDefinitionElement"; }
  public recipe?: RelatedElement;

  protected constructor(props: TypeDefinitionElementProps, iModel: IModelDb) {
    super(props, iModel);
    this.recipe = this.recipe;
  }

  protected override collectReferenceIds(referenceIds: EntityReferenceSet): void {
    super.collectReferenceIds(referenceIds);
    if (undefined !== this.recipe)
      referenceIds.addElement(this.recipe.id);
  }
}

/** Defines a recipe for generating instances from a definition.
 * @beta
 */
export abstract class RecipeDefinitionElement extends DefinitionElement {
  public static override get className(): string { return "RecipeDefinitionElement"; }
  protected constructor(props: ElementProps, iModel: IModelDb) { super(props, iModel); }
}

/** Defines a set of properties (the *type*) that can be associated with a Physical Element. A Physical
 * Type has a strong correlation with something that can be ordered from a catalog since all instances
 * share a common set of properties.
 * @public
 */
export abstract class PhysicalType extends TypeDefinitionElement {
  public static override get className(): string { return "PhysicalType"; }
  /** If defined, the [[PhysicalMaterial]] that makes up this PhysicalType. */
  public physicalMaterial?: RelatedElement;
  protected constructor(props: PhysicalTypeProps, iModel: IModelDb) {
    super(props, iModel);
    this.physicalMaterial = RelatedElement.fromJSON(props.physicalMaterial);
  }

  public override toJSON(): PhysicalTypeProps {
    const val = super.toJSON() as PhysicalTypeProps;
    val.physicalMaterial = this.physicalMaterial?.toJSON();
    return val;
  }
  /** Create a Code for a PhysicalType element given a name that is meant to be unique within the scope of the specified DefinitionModel.
   * @param iModel  The IModelDb
   * @param scopeModelId The Id of the DefinitionModel that contains the PhysicalType element and provides the scope for its name.
   * @param codeValue The PhysicalType name
   */
  public static createCode(iModel: IModelDb, scopeModelId: CodeScopeProps, codeValue: string): Code {
    const codeSpec: CodeSpec = iModel.codeSpecs.getByName(BisCodeSpec.physicalType);
    return new Code({ spec: codeSpec.id, scope: scopeModelId, value: codeValue });
  }
}

/** Defines a set of properties (the *type*) that can be associated with a spatial location.
 * @public
 */
export abstract class SpatialLocationType extends TypeDefinitionElement {
  public static override get className(): string { return "SpatialLocationType"; }
  protected constructor(props: TypeDefinitionElementProps, iModel: IModelDb) { super(props, iModel); }

  /** Create a Code for a SpatialLocationType element given a name that is meant to be unique within the scope of the specified DefinitionModel.
   * @param iModel  The IModelDb
   * @param scopeModelId The Id of the DefinitionModel that contains the SpatialLocationType element and provides the scope for its name.
   * @param codeValue The SpatialLocationType name
   */
  public static createCode(iModel: IModelDb, scopeModelId: CodeScopeProps, codeValue: string): Code {
    const codeSpec: CodeSpec = iModel.codeSpecs.getByName(BisCodeSpec.spatialLocationType);
    return new Code({ spec: codeSpec.id, scope: scopeModelId, value: codeValue });
  }
}

/** A TemplateRecipe3d is a DefinitionElement that has a sub-model that contains the 3d template elements.
 * @beta
 */
export class TemplateRecipe3d extends RecipeDefinitionElement {
  public static override get className(): string { return "TemplateRecipe3d"; }

  protected constructor(props: ElementProps, iModel: IModelDb) { super(props, iModel); }

  /** Create a Code for a TemplateRecipe3d given a name that is meant to be unique within the scope of its Model.
   * @param iModelDb The IModelDb
   * @param definitionModelId The Id of the [DefinitionModel]($backend) that contains this TemplateRecipe3d element.
   * @param codeValue The name of the TemplateRecipe3d element.
   */
  public static createCode(iModelDb: IModelDb, definitionModelId: CodeScopeProps, codeValue: string): Code {
    const codeSpec: CodeSpec = iModelDb.codeSpecs.getByName(BisCodeSpec.templateRecipe3d);
    return new Code({ spec: codeSpec.id, scope: definitionModelId, value: codeValue });
  }

  /** Create a TemplateRecipe3d
   * @param iModelDb The IModelDb
   * @param definitionModelId The Id of the [DefinitionModel]($backend) that contains this TemplateRecipe3d element.
   * @param name The name (Code.value) of the TemplateRecipe3d
   * @returns The newly constructed TemplateRecipe3d
   * @throws [[IModelError]] if there is a problem creating the TemplateRecipe3d
   */
  public static create(iModelDb: IModelDb, definitionModelId: Id64String, name: string, isPrivate?: boolean): TemplateRecipe3d {
    const elementProps: DefinitionElementProps = {
      classFullName: this.classFullName,
      model: definitionModelId,
      code: this.createCode(iModelDb, definitionModelId, name),
      isPrivate,
    };
    return new TemplateRecipe3d(elementProps, iModelDb);
  }
  /** Insert a TemplateRecipe3d and a PhysicalModel (sub-model) that will contain the 3d template elements.
   * @param iModelDb The IModelDb
   * @param definitionModelId The Id of the [DefinitionModel]($backend) that contains this TemplateRecipe3d element.
   * @param name The name (Code.value) of the TemplateRecipe3d
   * @returns The Id of the newly inserted TemplateRecipe3d and the PhysicalModel that sub-models it.
   * @throws [[IModelError]] if there is a problem inserting the TemplateRecipe3d or its sub-model.
   */
  public static insert(iModelDb: IModelDb, definitionModelId: Id64String, name: string, isPrivate?: boolean): Id64String {
    const element = this.create(iModelDb, definitionModelId, name, isPrivate);
    const modeledElementId: Id64String = iModelDb.elements.insertElement(element.toJSON());
    const modelProps: GeometricModel3dProps = {
      classFullName: PhysicalModel.classFullName,
      modeledElement: { id: modeledElementId },
      isTemplate: true,
    };
    return iModelDb.models.insertModel(modelProps); // will be the same value as modeledElementId
  }
}

/** Defines a set of properties (the *type*) that can be associated with a 2D Graphical Element.
 * @public
 */
export abstract class GraphicalType2d extends TypeDefinitionElement {
  public static override get className(): string { return "GraphicalType2d"; }

  protected constructor(props: TypeDefinitionElementProps, iModel: IModelDb) { super(props, iModel); }

  /** Create a Code for a GraphicalType2d element given a name that is meant to be unique within the scope of the specified DefinitionModel.
   * @param iModel  The IModelDb
   * @param scopeModelId The Id of the DefinitionModel that contains the GraphicalType2d element and provides the scope for its name.
   * @param codeValue The GraphicalType2d name
   */
  public static createCode(iModel: IModelDb, scopeModelId: CodeScopeProps, codeValue: string): Code {
    const codeSpec: CodeSpec = iModel.codeSpecs.getByName(BisCodeSpec.graphicalType2d);
    return new Code({ spec: codeSpec.id, scope: scopeModelId, value: codeValue });
  }
}

/** A recipe that uses a 2D template for creating new instances.
 * @beta
 */
export class TemplateRecipe2d extends RecipeDefinitionElement {
  public static override get className(): string { return "TemplateRecipe2d"; }
  protected constructor(props: ElementProps, iModel: IModelDb) { super(props, iModel); }

  /** Create a Code for a TemplateRecipe2d given a name that is meant to be unique within the scope of its Model.
   * @param iModelDb The IModelDb
   * @param definitionModelId The Id of the [DefinitionModel]($backend) that contains this TemplateRecipe2d element.
   * @param codeValue The name of the TemplateRecipe2d element.
   */
  public static createCode(iModelDb: IModelDb, definitionModelId: CodeScopeProps, codeValue: string): Code {
    const codeSpec: CodeSpec = iModelDb.codeSpecs.getByName(BisCodeSpec.templateRecipe2d);
    return new Code({ spec: codeSpec.id, scope: definitionModelId, value: codeValue });
  }

  /** Create a TemplateRecipe2d
   * @param iModelDb The IModelDb
   * @param definitionModelId The Id of the [DefinitionModel]($backend) that contains this TemplateRecipe2d element.
   * @param name The name (Code.value) of the TemplateRecipe2d
   * @returns The newly constructed TemplateRecipe2d
   * @throws [[IModelError]] if there is a problem creating the TemplateRecipe2d
   */
  public static create(iModelDb: IModelDb, definitionModelId: Id64String, name: string, isPrivate?: boolean): TemplateRecipe2d {
    const elementProps: DefinitionElementProps = {
      classFullName: this.classFullName,
      model: definitionModelId,
      code: this.createCode(iModelDb, definitionModelId, name),
      isPrivate,
    };
    return new TemplateRecipe2d(elementProps, iModelDb);
  }
  /** Insert a TemplateRecipe2d and a DrawingModel (sub-model) that will contain the 2d template elements.
   * @param iModelDb The IModelDb
   * @param definitionModelId The Id of the [DefinitionModel]($backend) that contains this TemplateRecipe2d element.
   * @param name The name (Code.value) of the TemplateRecipe2d
   * @returns The Id of the newly inserted TemplateRecipe2d and the PhysicalModel that sub-models it.
   * @throws [[IModelError]] if there is a problem inserting the TemplateRecipe2d or its sub-model.
   */
  public static insert(iModelDb: IModelDb, definitionModelId: Id64String, name: string, isPrivate?: boolean): Id64String {
    const element = this.create(iModelDb, definitionModelId, name, isPrivate);
    const modeledElementId: Id64String = iModelDb.elements.insertElement(element.toJSON());
    const modelProps: GeometricModel2dProps = {
      classFullName: DrawingModel.classFullName,
      modeledElement: { id: modeledElementId },
      isTemplate: true,
    };
    return iModelDb.models.insertModel(modelProps); // will be the same value as modeledElementId
  }
}

/** An abstract base class for elements that establishes a particular modeling perspective for its parent Subject.
 * Instances are always sub-modeled by a specialization of Model of the appropriate modeling perspective.
 * @see [iModel Information Hierarchy]($docs/bis/guide/data-organization/top-of-the-world), [[Subject]], [[Model]]
 * @public
 */
export abstract class InformationPartitionElement extends InformationContentElement {
  public static override get className(): string { return "InformationPartitionElement"; }
  /** A human-readable string describing the intent of the partition. */
  public description?: string;

  protected constructor(props: InformationPartitionElementProps, iModel: IModelDb) {
    super(props, iModel);
    this.description = props.description;
  }

  public override toJSON(): InformationPartitionElementProps { // This override only specializes the return type
    return super.toJSON() as InformationPartitionElementProps; // Entity.toJSON takes care of auto-handled properties
  }
  /** Create a code that can be used for any subclass of InformationPartitionElement.
   * @param iModelDb The IModelDb
   * @param parentSubjectId The Id of the parent Subject that provides the scope for names of its child InformationPartitionElements.
   * @param codeValue The InformationPartitionElement name
   */
  public static createCode(iModel: IModelDb, parentSubjectId: CodeScopeProps, codeValue: string): Code {
    const codeSpec: CodeSpec = iModel.codeSpecs.getByName(BisCodeSpec.informationPartitionElement);
    return new Code({ spec: codeSpec.id, scope: parentSubjectId, value: codeValue });
  }
}

/** A DefinitionPartition element establishes a *Definition* modeling perspective for its parent Subject.
 * A DefinitionPartition is always sub-modeled by a DefinitionModel.
 * @see [[DefinitionModel]]
 * @public
 */
export class DefinitionPartition extends InformationPartitionElement {
  public static override get className(): string { return "DefinitionPartition"; }
}

/** A DocumentPartition element establishes a *Document* modeling perspective for its parent Subject.
 * A DocumentPartition is always sub-modeled by a DocumentListModel.
 * @see [[DocumentListModel]]
 * @public
 */
export class DocumentPartition extends InformationPartitionElement {
  public static override get className(): string { return "DocumentPartition"; }
}

/** A GroupInformationPartition element establishes a *Group Information* modeling perspective for its parent Subject.
 * A GroupInformationPartition is always sub-modeled by a GroupInformationModel.
 * @see [[GroupInformationModel]]
 * @public
 */
export class GroupInformationPartition extends InformationPartitionElement {
  public static override get className(): string { return "GroupInformationPartition"; }
}

/** A GraphicalPartition3d element establishes a *3D Graphical* modeling perspective for its parent Subject.
 * A GraphicalPartition3d is always sub-modeled by a GraphicalModel3d.
 * @note The associated ECClass was added to the BisCore schema in version 1.0.8
 * @see [[GraphicalModel3d]]
 * @public
 */
export class GraphicalPartition3d extends InformationPartitionElement {
  public static override get className(): string { return "GraphicalPartition3d"; }
}

/** An InformationRecordPartition element establishes a *Information Record* modeling perspective for its parent Subject.
 * A InformationRecordPartition is always sub-modeled by an InformationRecordModel.
 * @see [[InformationRecordModel]]
 * @public
 */
export class InformationRecordPartition extends InformationPartitionElement {
  public static override get className(): string { return "InformationRecordPartition"; }
}

/** A LinkPartition element establishes a *Link* modeling perspective for its parent Subject. A LinkPartition is always sub-modeled by a LinkModel.
 * @see [[LinkModel]]
 * @public
 */
export class LinkPartition extends InformationPartitionElement {
  public static override get className(): string { return "LinkPartition"; }
}

/** A PhysicalPartition element establishes a *Physical* modeling perspective for its parent Subject. A PhysicalPartition is always sub-modeled by a PhysicalModel.
 * @see [[PhysicalModel]]
 * @public
 */
export class PhysicalPartition extends InformationPartitionElement {
  public static override get className(): string { return "PhysicalPartition"; }
}

/** A SpatialLocationPartition element establishes a *SpatialLocation* modeling perspective for its parent Subject.
 * A SpatialLocationPartition is always sub-modeled by a SpatialLocationModel.
 * @see [[SpatialLocationModel]]
 * @public
 */
export class SpatialLocationPartition extends InformationPartitionElement {
  public static override get className(): string { return "SpatialLocationPartition"; }
}

/** A SheetIndexPartition element establishes a [[SheetIndex]] modeling perspective for its parent [[Subject]].
 * A SheetIndexPartition is always sub-modeled by a [[SheetIndexModel]].
 * @beta
 */
export class SheetIndexPartition extends InformationPartitionElement {
  public static override get className(): string { return "SheetIndexPartition"; }
}

/** Group Information is an abstract base class for modeling entities whose main purpose is to reference a group of related elements.
 * @public
 */
export abstract class GroupInformationElement extends InformationReferenceElement {
  public static override get className(): string { return "GroupInformationElement"; }
}

/** An information element that specifies a link.
 * @public
 */
export abstract class LinkElement extends InformationReferenceElement {
  public static override get className(): string { return "LinkElement"; }
  /** Create a Code for a LinkElement given a name that is meant to be unique within the scope of the specified Model.
   * @param iModel  The IModelDb
   * @param scopeModelId The Id of the Model that contains the LinkElement and provides the scope for its name.
   * @param codeValue The LinkElement name
   */
  public static createCode(iModel: IModelDb, scopeModelId: CodeScopeProps, codeValue: string): Code {
    const codeSpec: CodeSpec = iModel.codeSpecs.getByName(BisCodeSpec.linkElement);
    return new Code({ spec: codeSpec.id, scope: scopeModelId, value: codeValue });
  }
}

/** An information element that specifies a URL link.
 * @public
 */
export class UrlLink extends LinkElement {
  public static override get className(): string { return "UrlLink"; }
  public description?: string;
  public url?: string;

  protected constructor(props: UrlLinkProps, iModel: IModelDb) {
    super(props, iModel);
    this.description = props.description;
    this.url = props.url;
  }

  public override toJSON(): UrlLinkProps {
    const val = super.toJSON() as UrlLinkProps;
    val.description = this.description;
    val.url = this.url;
    return val;
  }
}

/** Represents a folder-like structure that organizes repositories (typically files) in an external system.
 * @note The associated ECClass was added to the BisCore schema in version 1.0.13
 * @alpha
 */
export class FolderLink extends UrlLink {
  public static override get className(): string { return "FolderLink"; }
}

/** An information element that links to a repository.
 * @public
 */
export class RepositoryLink extends UrlLink {
  public static override get className(): string { return "RepositoryLink"; }
  public repositoryGuid?: GuidString;
  /** @note This property was added to the BisCore schema in version 1.0.13 */
  public format?: string;

  protected constructor(props: RepositoryLinkProps, iModel: IModelDb) {
    super(props, iModel);
    this.repositoryGuid = props.repositoryGuid;
    this.format = props.format;
  }

  public override toJSON(): RepositoryLinkProps {
    const val = super.toJSON() as RepositoryLinkProps;
    val.repositoryGuid = this.repositoryGuid;
    val.format = this.format;
    return val;
  }
}

/** An information element that links to an embedded file.
 * @public
 */
export class EmbeddedFileLink extends LinkElement {
  public static override get className(): string { return "EmbeddedFileLink"; }
}

/** A real world entity is modeled as a Role Element when a set of external circumstances define an important
 * role (one that is worth tracking) that is not intrinsic to the entity playing the role. For example,
 * a person can play the role of a teacher or a rock can play the role of a boundary marker.
 * @public
 */
export abstract class RoleElement extends Element {
  public static override get className(): string { return "RoleElement"; }
}

/** A Definition Element that specifies a collection of geometry that is meant to be reused across Geometric
 * Element instances. Leveraging Geometry Parts can help reduce file size and improve display performance.
 * @public
 */
export class GeometryPart extends DefinitionElement {
  public static override get className(): string { return "GeometryPart"; }
  public geom?: GeometryStreamProps;
  public bbox: ElementAlignedBox3d;

  protected constructor(props: GeometryPartProps, iModel: IModelDb) {
    super(props, iModel);
    this.geom = props.geom;
    this.bbox = Range3d.fromJSON(props.bbox);
  }

  public override toJSON(): GeometryPartProps {
    const val = super.toJSON() as GeometryPartProps;
    val.geom = this.geom;
    val.bbox = this.bbox;
    return val;
  }

  /** Create a Code for a GeometryPart element given a name that is meant to be unique within the scope of the specified DefinitionModel.
   * @param iModel  The IModelDb
   * @param scopeModelId The Id of the DefinitionModel that contains the GeometryPart element and provides the scope for its name.
   * @param codeValue The GeometryPart name
   * @note GeometryPart elements are not required to be named (have a non-empty Code).
   */
  public static createCode(iModel: IModelDb, scopeModelId: CodeScopeProps, codeValue: string): Code {
    const codeSpec: CodeSpec = iModel.codeSpecs.getByName(BisCodeSpec.geometryPart);
    return new Code({ spec: codeSpec.id, scope: scopeModelId, value: codeValue });
  }
}

/** The definition element for a line style
 * @public
 */
export class LineStyle extends DefinitionElement {
  public static override get className(): string { return "LineStyle"; }
  public description?: string;
  public data: string;

  protected constructor(props: LineStyleProps, iModel: IModelDb) {
    super(props, iModel);
    this.description = props.description;
    this.data = props.data;
  }

  /** Create a Code for a LineStyle definition given a name that is meant to be unique within the scope of the specified model.
   * @param iModel The IModel
   * @param scopeModelId The Id of the DefinitionModel that contains the LineStyle and provides the scope for its name.
   * @param codeValue The name of the LineStyle
   * @returns A LineStyle Code
   */
  public static createCode(iModel: IModelDb, scopeModelId: CodeScopeProps, codeValue: string): Code {
    return new Code({ spec: iModel.codeSpecs.getByName(BisCodeSpec.lineStyle).id, scope: scopeModelId, value: codeValue });
  }
}

/** Describes how to animate a view of a [[GeometricModel]] to show change over time using a [RenderSchedule.Script]($common).
 * @note This class was introduced in version 01.00.13 of the BisCore ECSchema. It should only be used with [[IModelDb]]s containing that version or newer.
 * @public
 */
export class RenderTimeline extends InformationRecordElement {
  public static override get className(): string { return "RenderTimeline"; }
  /** A human-readable description of the timeline, which may be an empty string. */
  public description: string;
  /** The JSON representation of the instructions for visualizing change over time.
   * @see [RenderSchedule.Script]($common) for the API for working with the script.
   */
  public scriptProps: RenderSchedule.ScriptProps;

  protected constructor(props: RenderTimelineProps, iModel: IModelDb) {
    super(props, iModel);
    this.description = props.description ?? "";
    this.scriptProps = RenderTimeline.parseScriptProps(props.script);
  }

  public static fromJSON(props: RenderTimelineProps, iModel: IModelDb): RenderTimeline {
    return new RenderTimeline(props, iModel);
  }

  public override toJSON(): RenderTimelineProps {
    const props = super.toJSON() as RenderTimelineProps;
    if (this.description.length > 0)
      props.description = this.description;

    props.script = JSON.stringify(this.scriptProps);
    return props;
  }

  private static parseScriptProps(json: string): RenderSchedule.ScriptProps {
    try {
      return JSON.parse(json);
    } catch {
      return [];
    }
  }

  protected override collectReferenceIds(ids: EntityReferenceSet): void {
    super.collectReferenceIds(ids);
    const script = RenderSchedule.Script.fromJSON(this.scriptProps);
    script?.discloseIds(ids);
  }

  /** @alpha */
  protected static override onCloned(context: IModelElementCloneContext, sourceProps: RenderTimelineProps, targetProps: RenderTimelineProps): void {
    super.onCloned(context, sourceProps, targetProps);
    if (context.isBetweenIModels)
      targetProps.script = JSON.stringify(this.remapScript(context, this.parseScriptProps(targetProps.script)));
  }

  /** Remap Ids when cloning a RenderSchedule.Script between iModels on a DisplayStyle or RenderTimeline.
   * @beta
   */
  public static remapScript(context: IModelElementCloneContext, input: RenderSchedule.ScriptProps): RenderSchedule.ScriptProps {
    const scriptProps: RenderSchedule.ScriptProps = [];
    if (!Array.isArray(input))
      return scriptProps;

    const elementIds = new OrderedId64Array();
    for (const model of input) {
      const modelId = context.findTargetElementId(model.modelId);
      if (!Id64.isValid(modelId))
        continue;

      model.modelId = modelId;
      scriptProps.push(model);
      for (const element of model.elementTimelines) {
        elementIds.clear();
        for (const sourceId of RenderSchedule.ElementTimeline.getElementIds(element.elementIds)) {
          const targetId = context.findTargetElementId(sourceId);
          if (Id64.isValid(targetId))
            elementIds.insert(targetId);
        }

        element.elementIds = CompressedId64Set.compressIds(elementIds);
      }
    }

    return scriptProps;
  }
}<|MERGE_RESOLUTION|>--- conflicted
+++ resolved
@@ -10,10 +10,10 @@
 import {
   AxisAlignedBox3d, BisCodeSpec, Code, CodeScopeProps, CodeSpec, ConcreteEntityTypes, DefinitionElementProps, ElementAlignedBox3d,
   ElementProps, EntityMetaData, EntityReferenceSet, GeometricElement2dProps, GeometricElement3dProps, GeometricElementProps,
-  GeometricModel2dProps, GeometricModel3dProps, GeometryPartProps, GeometryStreamProps, IModel, InformationPartitionElementProps, LineStyleProps,
-  ModelProps, PhysicalElementProps, PhysicalTypeProps, Placement2d, Placement2dProps, Placement3d, Placement3dProps, RelatedElement, RenderSchedule, RenderTimelineProps,
-  RepositoryLinkProps, SectionDrawingLocationProps, SectionDrawingProps, SectionType, SheetBorderTemplateProps,
-  SheetProps, SheetTemplateProps, SubjectProps, TypeDefinition, TypeDefinitionElementProps, UrlLinkProps, isPlacement3dProps,
+  GeometricModel2dProps, GeometricModel3dProps, GeometryPartProps, GeometryStreamProps, IModel, InformationPartitionElementProps, isPlacement3dProps,
+  LineStyleProps, ModelProps, PhysicalElementProps, PhysicalTypeProps, Placement2d, Placement2dProps, Placement3d, Placement3dProps, RelatedElement, RenderSchedule,
+  RenderTimelineProps, RepositoryLinkProps, SectionDrawingLocationProps, SectionDrawingProps, SectionType,
+  SheetBorderTemplateProps, SheetProps, SheetTemplateProps, SubjectProps, TypeDefinition, TypeDefinitionElementProps, UrlLinkProps,
 } from "@itwin/core-common";
 import { ClipVector, Range3d, Transform } from "@itwin/core-geometry";
 import { CustomHandledPropertyList, ECSqlRow, Entity, InstanceProps } from "./Entity";
@@ -144,7 +144,6 @@
     this.jsonProperties = { ...props.jsonProperties }; // make sure we have our own copy
   }
 
-<<<<<<< HEAD
   protected static override get customHandledProperties(): CustomHandledPropertyList {
     return [ ...super.customHandledProperties,
       { name: "codeValue" },
@@ -153,13 +152,8 @@
       { name: "model" },
       { name: "parent" },
       { name: "federationGuid" },
-      { name: "userLabel" },
+      { name: "lastMod" },
     ];
-=======
-  protected static override get customHandledECProperties(): string[] {
-    return [...super.customHandledECProperties, "codeValue", "codeSpec", "codeScope", "model", "parent", "federationGuid",
-      "lastMod"];
->>>>>>> 258476ab
   }
 
   public static override deserialize(props: InstanceProps): ElementProps {
