/*---------------------------------------------------------------------------------------------
* Copyright (c) Bentley Systems, Incorporated. All rights reserved.
* See LICENSE.md in the project root for license terms and full copyright notice.
*--------------------------------------------------------------------------------------------*/
/** @packageDocumentation
 * @module Elements
 */

import { CompressedId64Set, GuidString, Id64, Id64Set, Id64String, JsonUtils, OrderedId64Array } from "@itwin/core-bentley";
import {
  AxisAlignedBox3d, BisCodeSpec, Code, CodeScopeProps, CodeSpec, ConcreteEntityTypes, DefinitionElementProps, ElementAlignedBox3d, ElementGeometryBuilderParams,
  ElementGeometryBuilderParamsForPart, ElementProps, EntityMetaData, EntityReferenceSet, GeometricElement2dProps, GeometricElement3dProps, GeometricElementProps,
  GeometricModel2dProps, GeometricModel3dProps, GeometryPartProps, GeometryStreamProps, IModel, InformationPartitionElementProps, LineStyleProps,
  ModelProps, PhysicalElementProps, PhysicalTypeProps, Placement2d, Placement3d, RelatedElement, RenderSchedule, RenderTimelineProps,
  RepositoryLinkProps, SectionDrawingLocationProps, SectionDrawingProps, SectionType, SheetBorderTemplateProps, SheetProps, SheetTemplateProps,
  SubjectProps, TypeDefinition, TypeDefinitionElementProps, UrlLinkProps,
} from "@itwin/core-common";
import { ClipVector, Range3d, Transform } from "@itwin/core-geometry";
import { Entity } from "./Entity";
import { IModelDb } from "./IModelDb";
import { IModelElementCloneContext } from "./IModelElementCloneContext";
import { DefinitionModel, DrawingModel, PhysicalModel } from "./Model";
import { SubjectOwnsSubjects } from "./NavigationRelationship";

/** Argument for the `Element.onXxx` static methods
 * @beta
 */
export interface OnElementArg {
  /** The iModel for the Element affected by this method. */
  iModel: IModelDb;
}

/** Argument for `Element.onInsert` and `Element.onUpdate` static methods.
 * @beta
 */
export interface OnElementPropsArg extends OnElementArg {
  /** The properties of the Element affected by this method.
   * @note the properties may be modified. If so the modified values will be inserted/updated.
   */
  props: ElementProps;
}

/** Argument for the `Element.onXxx` static methods that only supply the Id of the affected Element.
 * @beta
 */
export interface OnElementIdArg extends OnElementArg {
  /** The Id of the Element affected by this method */
  id: Id64String;
}

/** Argument for the `Element.onChildXxx` static methods
 * @beta
 */
export interface OnChildElementArg extends OnElementArg {
  parentId: Id64String;
}

/** Argument for the `Element.onChildXxx` static methods that supply the properties of the child Element to be inserted or updated.
 * @beta
 */
export interface OnChildElementPropsArg extends OnChildElementArg {
  /** The new properties of the child Element for this method. */
  childProps: Readonly<ElementProps>;
}

/** Argument for the `Element.onChildXxx` static methods that only supply the Id of the child Element.
 * @beta
 */
export interface OnChildElementIdArg extends OnChildElementArg {
  /** The Id of the child element for this method */
  childId: Id64String;
}

/** Argument for the `Element.onSubModelInsert` static method
 * @beta
 */
export interface OnSubModelPropsArg extends OnElementArg {
  /** The properties of the prospective sub-model */
  subModelProps: ModelProps;
}

/** Argument for several `Element.onSubModelXxx` static methods
 * @beta
 */
export interface OnSubModelIdArg extends OnElementArg {
  /** The modelId of the sub Model */
  subModelId: Id64String;
}

/** Elements are the smallest individually identifiable building blocks for modeling the real world in an iModel.
 * Each element represents an entity in the real world. Sets of Elements (contained in [[Model]]s) are used to model
 * other Elements that represent larger scale real world entities. Using this recursive modeling strategy,
 * Elements can represent entities at any scale. Elements can represent physical things or abstract concepts
 * or simply be information records.
 *
 * Every Element has a 64-bit id (inherited from Entity) that uniquely identifies it within an iModel. Every Element also
 * has a "code" that identifies its meaning in the real world. Additionally, Elements may have a "federationGuid"
 * to hold a GUID, if the element was assigned that GUID by some other federated database. The iModel database enforces
 * uniqueness of id, code, and federationGuid.
 *
 * See:
 * * [Element Fundamentals]($docs/bis/guide/fundamentals/element-fundamentals.md)
 * * [Working with schemas and elements in TypeScript]($docs/learning/backend/SchemasAndElementsInTypeScript.md)
 * * [Creating elements]($docs/learning/backend/CreateElements.md)
 * @public
 */
export class Element extends Entity {
  /** @internal */
  public static override get className(): string { return "Element"; }
  /** @internal */
  public static override get protectedOperations() { return ["onInsert", "onUpdate", "onDelete"]; }

  /** The ModelId of the [Model]($docs/bis/guide/fundamentals/model-fundamentals.md) containing this element */
  public readonly model: Id64String;
  /** The [Code]($docs/bis/guide/fundamentals/codes.md) for this element */
  public code: Code;
  /** The parent element, if present, of this element. */
  public parent?: RelatedElement;
  /** A [FederationGuid]($docs/bis/guide/fundamentals/element-fundamentals.md#federationguid) assigned to this element by some other federated database */
  public federationGuid?: GuidString;
  /** A [user-assigned label]($docs/bis/guide/fundamentals/element-fundamentals.md#userlabel) for this element. */
  public userLabel?: string;
  /** Optional [json properties]($docs/bis/guide/fundamentals/element-fundamentals.md#jsonproperties) of this element. */
  public readonly jsonProperties: { [key: string]: any };

  /** constructor for Element.
   * @internal
   */
  constructor(props: ElementProps, iModel: IModelDb) {
    super(props, iModel);
    this.code = Code.fromJSON(props.code);  // TODO: Validate props.code - don't silently fail if it is the wrong type
    this.model = RelatedElement.idFromJson(props.model);
    this.parent = RelatedElement.fromJSON(props.parent);
    this.federationGuid = props.federationGuid;
    this.userLabel = props.userLabel;
    this.jsonProperties = { ...props.jsonProperties }; // make sure we have our own copy
  }

  /** Called before a new Element is inserted.
   * @note throw an exception to disallow the insert
   * @note If you override this method, you must call super.
   * @note `this` is the class of the Element to be inserted
   * @beta
   */
  protected static onInsert(arg: OnElementPropsArg): void {
    const { iModel, props } = arg;
    iModel.locks.checkSharedLock(props.model, "model", "insert"); // inserting requires shared lock on model
    if (props.parent)   // inserting requires shared lock on parent, if present
      iModel.locks.checkSharedLock(props.parent.id, "parent", "insert");
    iModel.codeService?.verifyCode(arg);
  }

  /** Called after a new Element was inserted.
   * @note If you override this method, you must call super.
   * @note `this` is the class of the Element that was inserted
   * @beta
   */
  protected static onInserted(arg: OnElementIdArg): void {
    arg.iModel.locks.elementWasCreated(arg.id);
  }

  /** Called before an Element is updated.
   * @note throw an exception to disallow the update
   * @note If you override this method, you must call super.
   * @note `this` is the class of the Element to be updated
   * @beta
   */
  protected static onUpdate(arg: OnElementPropsArg): void {
    arg.iModel.locks.checkExclusiveLock(arg.props.id!, "element", "update"); // eslint-disable-line @typescript-eslint/no-non-null-assertion
    arg.iModel.codeService?.verifyCode(arg);
  }

  /** Called after an Element was updated.
   * @note If you override this method, you must call super.
   * @note `this` is the class of the Element that was updated
   * @beta
   */
  protected static onUpdated(_arg: OnElementIdArg): void { }

  /** Called before an Element is deleted.
   * @note throw an exception to disallow the delete
   * @note If you override this method, you must call super.
   * @note `this` is the class of the Element to be deleted
   * @beta
   */
  protected static onDelete(arg: OnElementIdArg): void {
    arg.iModel.locks.checkExclusiveLock(arg.id, "element", "delete");
  }

  /** Called after an Element was deleted.
   * @note If you override this method, you must call super.
   * @note `this` is the class of the Element that was deleted
   * @beta
   */
  protected static onDeleted(_arg: OnElementIdArg): void { }

  /** Called when an element with an instance of this class as its parent is about to be deleted.
   * @note throw an exception if the element should not be deleted
   * @note implementers should not presume that the element was deleted if this method does not throw,
   * since the delete may fail for other reasons. Instead, rely on [[onChildDeleted]] for that purpose.
   * @note `this` is the class of the parent Element whose child will be deleted
   * @beta
   */
  protected static onChildDelete(_arg: OnChildElementIdArg): void { }

  /** Called after an element with an instance of this class as its parent was successfully deleted.
   * @note `this` is the class of the parent Element whose child was deleted
   * @beta
   */
  protected static onChildDeleted(_arg: OnChildElementIdArg): void { }

  /** Called when a *new element* with an instance of this class as its parent is about to be inserted.
   * @note throw an exception if the element should not be inserted
   * @note `this` is the class of the prospective parent Element.
   * @beta
   */
  protected static onChildInsert(_arg: OnChildElementPropsArg): void { }

  /** Called after a *new element* with an instance of this class as its parent was inserted.
   * @note `this` is the class of the parent Element.
   * @beta
   */
  protected static onChildInserted(_arg: OnChildElementIdArg): void { }

  /** Called when an element with an instance of this class as its parent is about to be updated.
   * @note throw an exception if the element should not be updated
   * @note `this` is the class of the parent Element.
   * @beta
   */
  protected static onChildUpdate(_arg: OnChildElementPropsArg): void { }

  /** Called after an element with an instance of this the class as its parent was updated.
   * @note `this` is the class of the parent Element.
   * @beta
   */
  protected static onChildUpdated(_arg: OnChildElementIdArg): void { }

  /** Called when an *existing element* is about to be updated so that an instance of this class will become its new parent.
   * @note throw an exception if the element should not be added
   * @note `this` is the class of the prospective parent Element.
   * @beta
   */
  protected static onChildAdd(_arg: OnChildElementPropsArg): void { }

  /** Called after an *existing element* has been updated so that an instance of this class is its new parent.
   * @note `this` is the class of the new parent Element.
   * @beta
   */
  protected static onChildAdded(_arg: OnChildElementIdArg): void { }

  /** Called when an element with an instance of this class as its parent is about to be updated change to a different parent.
   * @note throw an exception if the element should not be dropped
   * @note `this` is the class of the parent Element.
   * @beta
   */
  protected static onChildDrop(_arg: OnChildElementIdArg): void { }

  /** Called after an element with an instance of this class as its previous parent was updated to have a new parent.
   * @note `this` is the class of the previous parent Element.
   * @beta
   */
  protected static onChildDropped(_arg: OnChildElementIdArg): void { }

  /** Called when an instance of this class is being *sub-modeled* by a new Model.
   * @note throw an exception if model should not be inserted
   * @note `this` is the class of Element to be sub-modeled.
   * @beta
   */
  protected static onSubModelInsert(_arg: OnSubModelPropsArg): void { }

  /** Called after an instance of this class was *sub-modeled* by a new Model.
   * @note `this` is the class of Element that is now sub-modeled.
   * @beta
   */
  protected static onSubModelInserted(_arg: OnSubModelIdArg): void { }

  /** Called when a sub-model of an instance of this class is being deleted.
   * @note throw an exception if model should not be deleted
   * @note `this` is the class of Element that is sub-modeled.
   * @beta
   */
  protected static onSubModelDelete(_arg: OnSubModelIdArg): void { }

  /** Called after a sub-model of an instance of this class was deleted.
   * @note `this` is the class of Element that was sub-modeled.
   * @beta
   */
  protected static onSubModelDeleted(_arg: OnSubModelIdArg): void { }

  /** Called during the iModel transformation process after an Element from the source iModel was *cloned* for the target iModel.
   * The transformation process automatically handles remapping BisCore properties and those that are properly described in ECSchema.
   * This callback is only meant to be overridden if there are other Ids in non-standard locations that need to be remapped or other data that needs to be fixed up after the clone.
   * @param _context The context that persists any remapping between the source iModel and target iModel.
   * @param _sourceProps The ElementProps for the source Element that was cloned.
   * @param _targetProps The ElementProps that are a result of the clone. These can be further modified.
   * @note If you override this method, you must call super.
   * @beta
   */
  protected static onCloned(_context: IModelElementCloneContext, _sourceProps: ElementProps, _targetProps: ElementProps): void { }

  /** Called when a *root* element in a subgraph is changed and before its outputs are processed.
   * This special callback is made when:
   * * the element is part of an [[ElementDrivesElement]] graph, and
   * * the element has no inputs, and
   * * none of the element's outputs have been processed.
   * @see [[ElementDrivesElement]] for more on element dependency graphs.
   * @beta
   */
  protected static onBeforeOutputsHandled(_id: Id64String, _iModel: IModelDb): void { }

  /** Called on an element in a graph after all of its inputs have been processed and before its outputs are processed.
   * This callback is made when:
   * * the specified element is part of an [[ElementDrivesElement]] graph, and
   * * there was a direct change to some element upstream in the dependency graph.
   * * all upstream elements in the graph have been processed.
   * * none of the downstream elements have been processed.
   * This method is not called if none of the element's inputs were changed.
   * @see [[ElementDrivesElement]] for more on element dependency graphs.
   * @beta
   */
  protected static onAllInputsHandled(_id: Id64String, _iModel: IModelDb): void { }

  /** Save this Element's properties to an object for serializing to JSON.
   * @internal
   */
  public override toJSON(): ElementProps {
    const val = super.toJSON() as ElementProps;

    if (Code.isValid(this.code))
      val.code = this.code;

    val.model = this.model;
    val.userLabel = this.userLabel;
    val.federationGuid = this.federationGuid;
    if (this.parent)
      val.parent = this.parent;

    if (Object.keys(this.jsonProperties).length > 0)
      val.jsonProperties = this.jsonProperties;

    return val;
  }

  /** Collect the Ids of this element's *references* at this level of the class hierarchy.
   * @deprecated use [[collectReferenceIds]] instead, the use of the term *predecessors* was confusing and became inaccurate when the transformer could handle cycles
   * @beta
   */
  protected collectPredecessorIds(predecessorIds: Id64Set): void {
    return this.collectReferenceIds(predecessorIds);
  }

  /** @internal */
  protected override collectReferenceConcreteIds(referenceIds: EntityReferenceSet): void {
    super.collectReferenceConcreteIds(referenceIds);
    referenceIds.addModel(this.model); // The modeledElement is a reference
    if (this.code.scope && Id64.isValidId64(this.code.scope))
      referenceIds.addElement(this.code.scope); // The element that scopes the code is a reference
    if (this.parent)
      referenceIds.addElement(this.parent.id); // A parent element is a reference
  }

  /** Get the Ids of this element's *references*. A *reference* is any element whose id is stored in the EC data of this element
   * This is important for cloning operations but can be useful in other situations as well.
   * @beta
   * @deprecated use [[getReferenceIds]] instead, the use of the term *predecessors* was confusing and became inaccurate when the transformer could handle cycles
   */
  public getPredecessorIds(): Id64Set {
    return this.getReferenceIds();
  }

  /** A *required reference* is an element that had to be inserted before this element could have been inserted.
   * This is the list of property keys on this element that store references to those elements
   * @note This should be overridden (with `super` called) at each level of the class hierarchy that introduces required references.
   * @note any property listed here must be added to the reference ids in [[collectReferenceIds]]
   * @beta
   */
  public static readonly requiredReferenceKeys: ReadonlyArray<string> = ["parent", "model"];

  /** A map of every [[requiredReferenceKeys]] on this class to their entity type.
   * @note This should be overridden (with `super` called) at each level of the class hierarchy that introduces required references.
   * @alpha
   */
  public static readonly requiredReferenceKeyTypeMap: Record<string, ConcreteEntityTypes> = {
    parent: ConcreteEntityTypes.Element,
    model: ConcreteEntityTypes.Model,
  };

  /** Get the class metadata for this element. */
  public getClassMetaData(): EntityMetaData | undefined { return this.iModel.classMetaDataRegistry.find(this.classFullName); }

  private getAllUserProperties(): any {
    if (!this.jsonProperties.UserProps)
      this.jsonProperties.UserProps = new Object();

    return this.jsonProperties.UserProps;
  }

  /** Get a set of JSON user properties by namespace */
  public getUserProperties(namespace: string) { return this.getAllUserProperties()[namespace]; }

  /** Change a set of user JSON properties of this Element by namespace. */
  public setUserProperties(nameSpace: string, value: any) { this.getAllUserProperties()[nameSpace] = value; }

  /** Remove a set of JSON user properties, specified by namespace, from this Element */
  public removeUserProperties(nameSpace: string) { delete this.getAllUserProperties()[nameSpace]; }

  /** Get a JSON property of this element, by namespace */
  public getJsonProperty(nameSpace: string): any { return this.jsonProperties[nameSpace]; }
  public setJsonProperty(nameSpace: string, value: any) { this.jsonProperties[nameSpace] = value; }

  /** Get a display label for this Element. By default returns userLabel if present, otherwise code value. */
  public getDisplayLabel(): string { return this.userLabel ?? this.code.value; }

  /** Get a list of HTML strings that describe this Element for the tooltip. Strings will be listed on separate lines in the tooltip.
   * Any instances of the pattern `%{tag}` will be replaced by the localized value of tag.
   */
  public getToolTipMessage(): string[] {
    const addKey = (key: string) => `<b>%{iModelJs:Element.${key}}:</b> `; // %{iModelJs:Element.xxx} is replaced with localized value of xxx in frontend.
    const msg: string[] = [];
    const display = this.getDisplayLabel();
    msg.push(display ? display : `${addKey("Id") + this.id}, ${addKey("Type")}${this.className}`);

    if (this instanceof GeometricElement)
      msg.push(addKey("Category") + this.iModel.elements.getElement(this.category).getDisplayLabel());

    msg.push(addKey("Model") + this.iModel.elements.getElement(this.model).getDisplayLabel());
    return msg;
  }

  /** Insert this Element into the iModel. */
  public insert() { return this.id = this.iModel.elements.insertElement(this.toJSON()); }
  /** Update this Element in the iModel. */
  public update() { this.iModel.elements.updateElement(this.toJSON()); }
  /** Delete this Element from the iModel. */
  public delete() { this.iModel.elements.deleteElement(this.id); }
}

/** An abstract base class to model real world entities that intrinsically have geometry.
 * @public
 */
export abstract class GeometricElement extends Element {
  /** @internal */
  public static override get className(): string { return "GeometricElement"; }
  /** The Id of the [[Category]] for this GeometricElement. */
  public category: Id64String;
  /** The GeometryStream for this GeometricElement. */
  public geom?: GeometryStreamProps;
  /** How to build the element's GeometryStream. This is used for insert and update only. It is not a persistent property. It will be undefined in the properties returned by functions that read a persistent element. It may be specified as an alternative to `geom` when inserting or updating an element.
   * @alpha
   */
  public elementGeometryBuilderParams?: ElementGeometryBuilderParams;
  /** The origin, orientation, and bounding box of this GeometricElement. */
  public abstract get placement(): Placement2d | Placement3d;

  /** @internal */
  public constructor(props: GeometricElementProps, iModel: IModelDb) {
    super(props, iModel);
    this.category = Id64.fromJSON(props.category);
    this.geom = props.geom;
  }

  /** Type guard for instanceof [[GeometricElement3d]] */
  public is3d(): this is GeometricElement3d { return this instanceof GeometricElement3d; }
  /** Type guard for instanceof [[GeometricElement2d]] */
  public is2d(): this is GeometricElement2d { return this instanceof GeometricElement2d; }
  /** Get the [Transform]($geometry) from the Placement of this GeometricElement */
  public getPlacementTransform(): Transform { return this.placement.transform; }
  public calculateRange3d(): AxisAlignedBox3d { return this.placement.calculateRange(); }

  /** Obtain the JSON representation of this element. */
  public override toJSON(): GeometricElementProps {
    const val = super.toJSON() as GeometricElementProps;
    val.category = this.category;
    if (this.geom)
      val.geom = this.geom;
    return val;
  }

  /** @internal */
  protected override collectReferenceConcreteIds(referenceIds: EntityReferenceSet): void {
    super.collectReferenceConcreteIds(referenceIds);
    referenceIds.addElement(this.category);
    // TODO: GeometryPartIds?
  }

  /** @beta */
  public static override readonly requiredReferenceKeys: ReadonlyArray<string> = [...super.requiredReferenceKeys, "category"];
  /** @alpha */
  public static override readonly requiredReferenceKeyTypeMap: Record<string, ConcreteEntityTypes> = {
    ...super.requiredReferenceKeyTypeMap,
    category: ConcreteEntityTypes.Element,
  };
}

/** An abstract base class to model real world entities that intrinsically have 3d geometry.
 * See [how to create a GeometricElement3d]($docs/learning/backend/CreateElements.md#GeometricElement3d).
 * @public
 */
export abstract class GeometricElement3d extends GeometricElement {
  /** @internal */
  public static override get className(): string { return "GeometricElement3d"; }
  public placement: Placement3d;
  public typeDefinition?: TypeDefinition;

  /** @internal */
  public constructor(props: GeometricElement3dProps, iModel: IModelDb) {
    super(props, iModel);
    this.placement = Placement3d.fromJSON(props.placement);
    if (props.typeDefinition)
      this.typeDefinition = TypeDefinition.fromJSON(props.typeDefinition);
  }

  /** @internal */
  public override toJSON(): GeometricElement3dProps {
    const val = super.toJSON() as GeometricElement3dProps;
    val.placement = this.placement;
    if (undefined !== this.typeDefinition)
      val.typeDefinition = this.typeDefinition;

    return val;
  }

  /** @internal */
<<<<<<< HEAD
  protected override collectReferenceConcreteIds(referenceIds: EntityReferenceSet): void {
    super.collectReferenceConcreteIds(referenceIds);
    if (undefined !== this.typeDefinition)
      referenceIds.addElement(this.typeDefinition.id);
=======
  protected override collectReferenceIds(referenceIds: Id64Set): void {
    super.collectReferenceIds(referenceIds);
    if (undefined !== this.typeDefinition)
      referenceIds.add(this.typeDefinition.id);
>>>>>>> 26a8e816
  }
}

/** A 3d Graphical Element
 * @public
 */
export abstract class GraphicalElement3d extends GeometricElement3d {
  /** @internal */
  public static override get className(): string { return "GraphicalElement3d"; }
  /** @internal */
  public constructor(props: GeometricElement3dProps, iModel: IModelDb) { super(props, iModel); }
}

/** An abstract base class to model information entities that intrinsically have 2d geometry.
 * @public
 */
export abstract class GeometricElement2d extends GeometricElement {
  /** @internal */
  public static override get className(): string { return "GeometricElement2d"; }
  public placement: Placement2d;
  public typeDefinition?: TypeDefinition;

  /** @internal */
  public constructor(props: GeometricElement2dProps, iModel: IModelDb) {
    super(props, iModel);
    this.placement = Placement2d.fromJSON(props.placement);
    if (props.typeDefinition)
      this.typeDefinition = TypeDefinition.fromJSON(props.typeDefinition);
  }

  /** @internal */
  public override toJSON(): GeometricElement2dProps {
    const val = super.toJSON() as GeometricElement2dProps;
    val.placement = this.placement;
    if (undefined !== this.typeDefinition)
      val.typeDefinition = this.typeDefinition;

    return val;
  }

  /** @internal */
<<<<<<< HEAD
  protected override collectReferenceConcreteIds(referenceIds: EntityReferenceSet): void {
    super.collectReferenceConcreteIds(referenceIds);
    if (undefined !== this.typeDefinition)
      referenceIds.addElement(this.typeDefinition.id);
=======
  protected override collectReferenceIds(referenceIds: Id64Set): void {
    super.collectReferenceIds(referenceIds);
    if (undefined !== this.typeDefinition)
      referenceIds.add(this.typeDefinition.id);
>>>>>>> 26a8e816
  }
}

/** An abstract base class for 2d Geometric Elements that are used to convey information within graphical presentations (like drawings).
 * @public
 */
export abstract class GraphicalElement2d extends GeometricElement2d {
  /** @internal */
  public static override get className(): string { return "GraphicalElement2d"; }
  /** @internal */
  public constructor(props: GeometricElement2dProps, iModel: IModelDb) { super(props, iModel); }
}

/** 2d element used to annotate drawings and sheets.
 * @public
 */
export class AnnotationElement2d extends GraphicalElement2d {
  /** @internal */
  public static override get className(): string { return "AnnotationElement2d"; }
  /** @internal */
  public constructor(props: GeometricElement2dProps, iModel: IModelDb) { super(props, iModel); }
}

/** 2d element used to persist graphics for use in drawings.
 * @public
 */
export class DrawingGraphic extends GraphicalElement2d {
  /** @internal */
  public static override get className(): string { return "DrawingGraphic"; }
  /** @internal */
  public constructor(props: GeometricElement2dProps, iModel: IModelDb) { super(props, iModel); }
}

/** 2D Text Annotation
 * @public
 */
export class TextAnnotation2d extends AnnotationElement2d {
  /** @internal */
  public static override get className(): string { return "TextAnnotation2d"; }
  /** @internal */
  public constructor(props: GeometricElement2dProps, iModel: IModelDb) { super(props, iModel); }
}

/** 3D Text Annotation
 * @public
 */
export class TextAnnotation3d extends GraphicalElement3d {
  /** @internal */
  public static override get className(): string { return "TextAnnotation3d"; }
  /** @internal */
  public constructor(props: GeometricElement3dProps, iModel: IModelDb) { super(props, iModel); }
}

/** An Element that occupies real world space. Its coordinates are in the project space of its iModel.
 * @public
 */
export abstract class SpatialElement extends GeometricElement3d {
  /** @internal */
  public static override get className(): string { return "SpatialElement"; }
  /** @internal */
  public constructor(props: GeometricElement3dProps, iModel: IModelDb) { super(props, iModel); }
}

/** An Element that is spatially located, has mass, and can be *touched*.
 * @public
 */
export abstract class PhysicalElement extends SpatialElement {
  /** @internal */
  public static override get className(): string { return "PhysicalElement"; }
  /** If defined, the [[PhysicalMaterial]] that makes up this PhysicalElement. */
  public physicalMaterial?: RelatedElement;
  /** @internal */
  public constructor(props: PhysicalElementProps, iModel: IModelDb) {
    super(props, iModel);
    this.physicalMaterial = RelatedElement.fromJSON(props.physicalMaterial);
  }
  /** @internal */
  public override toJSON(): PhysicalElementProps {
    const val = super.toJSON() as PhysicalElementProps;
    val.physicalMaterial = this.physicalMaterial?.toJSON();
    return val;
  }
}

/** Identifies a *tracked* real world location but has no mass and cannot be *touched*.
 * @public
 */
export abstract class SpatialLocationElement extends SpatialElement {
  /** @internal */
  public static override get className(): string { return "SpatialLocationElement"; }
  /** @internal */
  public constructor(props: GeometricElement3dProps, iModel: IModelDb) { super(props, iModel); }
}

/** A Volume Element is a Spatial Location Element that is restricted to defining a volume.
 * @public
 */
export class VolumeElement extends SpatialLocationElement {
  /** @internal */
  public static override get className(): string { return "VolumeElement"; }
  /** @internal */
  public constructor(props: GeometricElement3dProps, iModel: IModelDb) { super(props, iModel); }
}

/** A SectionDrawingLocation element identifies the location of a [[SectionDrawing]] in the context of a [[SpatialModel]],
 * enabling [HyperModeling]($hypermodeling).
 * @note The associated ECClass was added to the BisCore schema in version 1.0.11.
 * @public
 */
export class SectionDrawingLocation extends SpatialLocationElement {
  /** The Id of the [[ViewDefinition]] to which this location refers. */
  public sectionView: RelatedElement;

  /** @internal */
  public static override get className(): string { return "SectionDrawingLocation"; }

  public constructor(props: SectionDrawingLocationProps, iModel: IModelDb) {
    super(props, iModel);
    this.sectionView = RelatedElement.fromJSON(props.sectionView) ?? RelatedElement.none;
  }

  /** @internal */
  public override toJSON(): SectionDrawingLocationProps {
    return {
      ...super.toJSON(),
      sectionView: this.sectionView.toJSON(),
    };
  }
}

/** Information Content Element is an abstract base class for modeling pure information entities. Only the
 * core framework should directly subclass from Information Content Element. Domain and application developers
 * should start with the most appropriate subclass of Information Content Element.
 * @public
 */
export abstract class InformationContentElement extends Element {
  /** @internal */
  public static override get className(): string { return "InformationContentElement"; }
  /** @internal */
  constructor(props: ElementProps, iModel: IModelDb) { super(props, iModel); }
}

/** Element used in conjunction with bis:ElementDrivesElement relationships to bundle multiple inputs before
 * driving the output element.
 * @beta
 */
export abstract class DriverBundleElement extends InformationContentElement {
  /** @internal */
  public static override get className(): string { return "DriverBundleElement"; }
  /** @internal */
  constructor(props: ElementProps, iModel: IModelDb) { super(props, iModel); }
}

/** Information Reference is an abstract base class for modeling entities whose main purpose is to reference something else.
 * @public
 */
export abstract class InformationReferenceElement extends InformationContentElement {
  /** @internal */
  public static override get className(): string { return "InformationReferenceElement"; }
  /** @internal */
  public constructor(props: ElementProps, iModel: IModelDb) { super(props, iModel); }
}

/** A Subject is an information element that describes what this repository (or part thereof) is about.
 * See [how to create a Subject element]$(docs/learning/backend/CreateElements.md#Subject).
 * @public
 */
export class Subject extends InformationReferenceElement {
  /** @internal */
  public static override get className(): string { return "Subject"; }
  public description?: string;
  /** @internal */
  public constructor(props: SubjectProps, iModel: IModelDb) { super(props, iModel); }
  /** @internal */
  public override toJSON(): SubjectProps { // This override only specializes the return type
    return super.toJSON() as SubjectProps; // Entity.toJSON takes care of auto-handled properties
  }
  /** Create a Code for a Subject given a name that is meant to be unique within the scope of its parent Subject.
   * @param iModelDb The IModelDb
   * @param parentSubjectId The Id of the parent Subject that provides the scope for names of its child Subjects.
   * @param codeValue The child Subject name
   */
  public static createCode(iModelDb: IModelDb, parentSubjectId: CodeScopeProps, codeValue: string): Code {
    const codeSpec: CodeSpec = iModelDb.codeSpecs.getByName(BisCodeSpec.subject);
    return new Code({ spec: codeSpec.id, scope: parentSubjectId, value: codeValue });
  }
  /** Create a Subject
   * @param iModelDb The IModelDb
   * @param parentSubjectId The new Subject will be a child of this Subject
   * @param name The name (codeValue) of the Subject
   * @param description The optional description of the Subject
   * @returns The newly constructed Subject
   * @throws [[IModelError]] if there is a problem creating the Subject
   */
  public static create(iModelDb: IModelDb, parentSubjectId: Id64String, name: string, description?: string): Subject {
    const subjectProps: SubjectProps = {
      classFullName: this.classFullName,
      model: IModel.repositoryModelId,
      parent: new SubjectOwnsSubjects(parentSubjectId),
      code: this.createCode(iModelDb, parentSubjectId, name),
      description,
    };
    return new Subject(subjectProps, iModelDb);
  }
  /** Insert a Subject
   * @param iModelDb Insert into this IModelDb
   * @param parentSubjectId The new Subject will be inserted as a child of this Subject
   * @param name The name (codeValue) of the Subject
   * @param description The optional description of the Subject
   * @returns The Id of the newly inserted Subject
   * @throws [[IModelError]] if there is a problem inserting the Subject
   */
  public static insert(iModelDb: IModelDb, parentSubjectId: Id64String, name: string, description?: string): Id64String {
    const subject = this.create(iModelDb, parentSubjectId, name, description);
    return iModelDb.elements.insertElement(subject.toJSON());
  }
}

/** An InformationContentElement that identifies the content of a document.
 * The realized form of a document is called a DocumentCarrier (different class than Document).
 * For example, a will is a legal document. The will published into a PDF file is an ElectronicDocumentCopy.
 * The will printed onto paper is a PrintedDocumentCopy.
 * In this example, the Document only identifies, names, and tracks the content of the will.
 * @public
 */
export abstract class Document extends InformationContentElement {
  /** @internal */
  public static override get className(): string { return "Document"; }
  /** @internal */
  constructor(props: ElementProps, iModel: IModelDb) { super(props, iModel); }
}

/** A document that represents a drawing, that is, a two-dimensional graphical representation of engineering data. A Drawing element is usually modelled by a [[DrawingModel]].
 * @public
 */
export class Drawing extends Document {
  /** @internal */
  public static override get className(): string { return "Drawing"; }
  /** @internal */
  constructor(props: ElementProps, iModel: IModelDb) { super(props, iModel); }

  /** Create a Code for a Drawing given a name that is meant to be unique within the scope of the specified DocumentListModel.
   * @param iModel  The IModelDb
   * @param scopeModelId The Id of the DocumentListModel that contains the Drawing and provides the scope for its name.
   * @param codeValue The Drawing name
   */
  public static createCode(iModel: IModelDb, scopeModelId: CodeScopeProps, codeValue: string): Code {
    const codeSpec: CodeSpec = iModel.codeSpecs.getByName(BisCodeSpec.drawing);
    return new Code({ spec: codeSpec.id, scope: scopeModelId, value: codeValue });
  }

  /** Insert a Drawing element and a DrawingModel that breaks it down.
   * @param iModelDb Insert into this iModel
   * @param documentListModelId Insert the new Drawing into this DocumentListModel
   * @param name The name of the Drawing.
   * @returns The Id of the newly inserted Drawing element and the DrawingModel that breaks it down (same value).
   * @throws [[IModelError]] if unable to insert the element.
   */
  public static insert(iModelDb: IModelDb, documentListModelId: Id64String, name: string): Id64String {
    const drawingProps: ElementProps = {
      classFullName: this.classFullName,
      model: documentListModelId,
      code: this.createCode(iModelDb, documentListModelId, name),
    };
    const drawingId: Id64String = iModelDb.elements.insertElement(drawingProps);
    const model: DrawingModel = iModelDb.models.createModel({
      classFullName: DrawingModel.classFullName,
      modeledElement: { id: drawingId },
    });
    return iModelDb.models.insertModel(model.toJSON());
  }
}

/** A document that represents a section drawing, that is, a graphical documentation derived from a planar
 * section of a spatial view. A SectionDrawing element is modelled by a [[SectionDrawingModel]] or a [[GraphicalModel3d]].
 * A [[SectionDrawingLocation]] can associate the drawing with a spatial location, enabling [HyperModeling]($hypermodeling).
 * @public
 */
export class SectionDrawing extends Drawing {
  /** The type of section used to generate the drawing. */
  public sectionType: SectionType;
  /** The spatial view from which the section was generated. */
  public spatialView: RelatedElement;
  /** A transform from the section drawing model's coordinates to spatial coordinates. */
  public drawingToSpatialTransform?: Transform;
  /** If the section drawing is placed onto a [[Sheet]] via a [[ViewAttachment]], a transform from the sheet's coordinates to spatial coordinates. */
  public sheetToSpatialTransform?: Transform;
  /** If the section drawing is placed onto a [[Sheet]] via a [[ViewAttachment]], the clip to apply to the sheet graphics when drawn in the context
   * of the spatial view.
   * @note The ClipVector is defined in spatial coordinates.
   */
  public drawingBoundaryClip?: ClipVector;
  /** If true, when displaying the section drawing as a [DrawingViewState]($frontend), the [[spatialView]] will also be displayed. */
  public displaySpatialView: boolean;

  /** @internal */
  public static override get className(): string { return "SectionDrawing"; }

  /** @internal */
  constructor(props: SectionDrawingProps, iModel: IModelDb) {
    super(props, iModel);
    this.sectionType = JsonUtils.asInt(props.sectionType, SectionType.Section);
    this.spatialView = RelatedElement.fromJSON(props.spatialView) ?? RelatedElement.none;
    this.displaySpatialView = JsonUtils.asBool(props.jsonProperties?.displaySpatialView);

    const json = props.jsonProperties;
    if (!json)
      return;

    if (json.drawingToSpatialTransform)
      this.drawingToSpatialTransform = Transform.fromJSON(json.drawingToSpatialTransform);

    if (json.sheetToSpatialTransform)
      this.sheetToSpatialTransform = Transform.fromJSON(json.sheetToSpatialTransform);

    if (json.drawingBoundaryClip)
      this.drawingBoundaryClip = ClipVector.fromJSON(json.drawingBoundaryClip);
  }

  /** Convert to JSON representation. */
  public override toJSON(): SectionDrawingProps {
    const props: SectionDrawingProps = {
      ...super.toJSON(),
      sectionType: this.sectionType,
      spatialView: this.spatialView.toJSON(),
    };

    if (!props.jsonProperties)
      props.jsonProperties = {};

    props.jsonProperties.displaySpatialView = this.displaySpatialView ? true : undefined;
    props.jsonProperties.drawingToSpatialTransform = this.drawingToSpatialTransform?.toJSON();
    props.jsonProperties.sheetToSpatialTransform = this.sheetToSpatialTransform?.toJSON();
    props.jsonProperties.drawingBoundaryClip = this.drawingBoundaryClip?.toJSON();

    return props;
  }
}

/** The template for a SheetBorder
 * @public
 */
export class SheetBorderTemplate extends Document {
  /** @internal */
  public static override get className(): string { return "SheetBorderTemplate"; }
  public height?: number;
  public width?: number;
  /** @internal */
  public constructor(props: SheetBorderTemplateProps, iModel: IModelDb) { super(props, iModel); }
}

/** The template for a [[Sheet]]
 * @public
 */
export class SheetTemplate extends Document {
  /** @internal */
  public static override get className(): string { return "SheetTemplate"; }
  public height?: number;
  public width?: number;
  public border?: Id64String;
  /** @internal */
  constructor(props: SheetTemplateProps, iModel: IModelDb) { super(props, iModel); }
  /** @internal */
<<<<<<< HEAD
  protected override collectReferenceConcreteIds(referenceIds: EntityReferenceSet): void {
    super.collectReferenceConcreteIds(referenceIds);
    if (undefined !== this.border)
      referenceIds.addElement(this.border);
=======
  protected override collectReferenceIds(referenceIds: Id64Set): void {
    super.collectReferenceIds(referenceIds);
    if (undefined !== this.border)
      referenceIds.add(this.border);
>>>>>>> 26a8e816
  }
}

/** A digital representation of a *sheet of paper*. Modeled by a [[SheetModel]].
 * @public
 */
export class Sheet extends Document {
  /** @internal */
  public static override get className(): string { return "Sheet"; }
  public height: number;
  public width: number;
  public scale?: number;
  public sheetTemplate?: Id64String;

  /** @internal */
  constructor(props: SheetProps, iModel: IModelDb) {
    super(props, iModel);
    this.height = JsonUtils.asDouble(props.height);
    this.width = JsonUtils.asDouble(props.width);
    this.scale = props.scale;
    this.sheetTemplate = props.sheetTemplate ? Id64.fromJSON(props.sheetTemplate) : undefined;
  }

  /** @internal */
<<<<<<< HEAD
  protected override collectReferenceConcreteIds(referenceIds: EntityReferenceSet): void {
    super.collectReferenceConcreteIds(referenceIds);
    if (undefined !== this.sheetTemplate)
      referenceIds.addElement(this.sheetTemplate);
=======
  protected override collectReferenceIds(referenceIds: Id64Set): void {
    super.collectReferenceIds(referenceIds);
    if (undefined !== this.sheetTemplate)
      referenceIds.add(this.sheetTemplate);
>>>>>>> 26a8e816
  }

  /** Create a Code for a Sheet given a name that is meant to be unique within the scope of the specified DocumentListModel.
   * @param iModel  The IModelDb
   * @param scopeModelId The Id of the DocumentListModel that contains the Sheet and provides the scope for its name.
   * @param codeValue The Sheet name
   */
  public static createCode(iModel: IModelDb, scopeModelId: CodeScopeProps, codeValue: string): Code {
    const codeSpec: CodeSpec = iModel.codeSpecs.getByName(BisCodeSpec.sheet);
    return new Code({ spec: codeSpec.id, scope: scopeModelId, value: codeValue });
  }
}

/** Information Record Element is an abstract base class for modeling information records. Information Record
 * Element is the default choice if no other subclass of Information Content Element makes sense.
 * @public
 */
export abstract class InformationRecordElement extends InformationContentElement {
  /** @internal */
  public static override get className(): string { return "InformationRecordElement"; }
  /** @internal */
  constructor(props: ElementProps, iModel: IModelDb) { super(props, iModel); }
}

/** A Definition Element holds configuration-related information that is meant to be referenced / shared.
 * @public
 */
export abstract class DefinitionElement extends InformationContentElement {
  /** @internal */
  public static override get className(): string { return "DefinitionElement"; }
  /** If true, don't show this DefinitionElement in user interface lists. */
  public isPrivate: boolean;

  /** @internal */
  constructor(props: DefinitionElementProps, iModel: IModelDb) {
    super(props, iModel);
    this.isPrivate = true === props.isPrivate;
  }

  /** @internal */
  public override toJSON(): DefinitionElementProps {
    const val = super.toJSON() as DefinitionElementProps;
    val.isPrivate = this.isPrivate;
    return val;
  }
}

/** This abstract class unifies DefinitionGroup and DefinitionContainer for relationship endpoint purposes.
 * @note The associated ECClass was added to the BisCore schema in version 1.0.10
 * @public
 */
export abstract class DefinitionSet extends DefinitionElement {
  /** @internal */
  public static override get className(): string { return "DefinitionSet"; }
}

/** A DefinitionContainer exclusively owns a set of DefinitionElements contained within its sub-model (of type DefinitionModel).
 * @note The associated ECClass was added to the BisCore schema in version 1.0.10
 * @public
 */
export class DefinitionContainer extends DefinitionSet {
  /** @internal */
  public static override get className(): string { return "DefinitionContainer"; }
  /** Create a DefinitionContainer
   * @param iModelDb The IModelDb
   * @param definitionModelId The Id of the [DefinitionModel]($backend) that will contain this DefinitionContainer element.
   * @param code The Code for this DefinitionContainer.
   * @param isPrivate The optional hint, that if `true` means it should not be displayed in the UI.
   * @returns The newly constructed DefinitionContainer
   * @note There is not a predefined CodeSpec for DefinitionContainer elements, so it is the responsibility of the domain or application to create one.
   * @throws [[IModelError]] if there is a problem creating the DefinitionContainer
   */
  public static create(iModelDb: IModelDb, definitionModelId: Id64String, code: Code, isPrivate?: boolean): DefinitionContainer {
    const elementProps: DefinitionElementProps = {
      classFullName: this.classFullName,
      model: definitionModelId,
      code,
      isPrivate,
    };
    return new DefinitionContainer(elementProps, iModelDb);
  }
  /** Insert a DefinitionContainer and its sub-model.
   * @param iModelDb Insert into this IModelDb
   * @param definitionModelId The Id of the [DefinitionModel]($backend) that will contain this DefinitionContainer element.
   * @param code The Code for this DefinitionContainer.
   * @param isPrivate The optional hint, that if `true` means it should not be displayed in the UI.
   * @returns The Id of the newly inserted DefinitionContainer and its newly inserted sub-model (of type DefinitionModel).
   * @note There is not a predefined CodeSpec for DefinitionContainer elements, so it is the responsibility of the domain or application to create one.
   * @throws [[IModelError]] if there is a problem inserting the DefinitionContainer
   */
  public static insert(iModelDb: IModelDb, definitionModelId: Id64String, code: Code, isPrivate?: boolean): Id64String {
    const containerElement = this.create(iModelDb, definitionModelId, code, isPrivate);
    const containerElementId = iModelDb.elements.insertElement(containerElement.toJSON());
    const containerSubModelProps: ModelProps = {
      classFullName: DefinitionModel.classFullName,
      modeledElement: { id: containerElementId },
      isPrivate,
    };
    iModelDb.models.insertModel(containerSubModelProps);
    return containerElementId;
  }
}

/** A non-exclusive set of DefinitionElements grouped using the DefinitionGroupGroupsDefinitions relationship.
 * @note The associated ECClass was added to the BisCore schema in version 1.0.10
 * @public
 */
export class DefinitionGroup extends DefinitionSet {
  /** @internal */
  public static override get className(): string { return "DefinitionGroup"; }
  /** Create a DefinitionGroup
   * @param iModelDb The IModelDb
   * @param definitionModelId The Id of the [DefinitionModel]($backend) that will contain this DefinitionGroup element.
   * @param code The Code for this DefinitionGroup
   * @param isPrivate The optional hint, that if `true` means it should not be displayed in the UI.
   * @returns The newly constructed DefinitionGroup
   * @note There is not a predefined CodeSpec for DefinitionGroup elements, so it is the responsibility of the domain or application to create one.
   * @throws [[IModelError]] if there is a problem creating the DefinitionGroup
   */
  public static create(iModelDb: IModelDb, definitionModelId: Id64String, code: Code, isPrivate?: boolean): DefinitionGroup {
    const elementProps: DefinitionElementProps = {
      classFullName: this.classFullName,
      model: definitionModelId,
      code,
      isPrivate,
    };
    return new DefinitionGroup(elementProps, iModelDb);
  }
}

/** Defines a set of properties (the *type*) that may be associated with an element.
 * @public
 */
export abstract class TypeDefinitionElement extends DefinitionElement {
  /** @internal */
  public static override get className(): string { return "TypeDefinitionElement"; }
  public recipe?: RelatedElement;

  /** @internal */
  constructor(props: TypeDefinitionElementProps, iModel: IModelDb) { super(props, iModel); }

  /** @internal */
<<<<<<< HEAD
  protected override collectReferenceConcreteIds(referenceIds: EntityReferenceSet): void {
    super.collectReferenceConcreteIds(referenceIds);
    if (undefined !== this.recipe)
      referenceIds.addElement(this.recipe.id);
=======
  protected override collectReferenceIds(referenceIds: Id64Set): void {
    super.collectReferenceIds(referenceIds);
    if (undefined !== this.recipe)
      referenceIds.add(this.recipe.id);
>>>>>>> 26a8e816
  }
}

/** Defines a recipe for generating instances from a definition.
 * @beta
 */
export abstract class RecipeDefinitionElement extends DefinitionElement {
  /** @internal */
  public static override get className(): string { return "RecipeDefinitionElement"; }
  /** @internal */
  constructor(props: ElementProps, iModel: IModelDb) { super(props, iModel); }
}

/** Defines a set of properties (the *type*) that can be associated with a Physical Element. A Physical
 * Type has a strong correlation with something that can be ordered from a catalog since all instances
 * share a common set of properties.
 * @public
 */
export abstract class PhysicalType extends TypeDefinitionElement {
  /** @internal */
  public static override get className(): string { return "PhysicalType"; }
  /** If defined, the [[PhysicalMaterial]] that makes up this PhysicalType. */
  public physicalMaterial?: RelatedElement;
  /** @internal */
  constructor(props: PhysicalTypeProps, iModel: IModelDb) {
    super(props, iModel);
    this.physicalMaterial = RelatedElement.fromJSON(props.physicalMaterial);
  }
  /** @internal */
  public override toJSON(): PhysicalTypeProps {
    const val = super.toJSON() as PhysicalTypeProps;
    val.physicalMaterial = this.physicalMaterial?.toJSON();
    return val;
  }
  /** Create a Code for a PhysicalType element given a name that is meant to be unique within the scope of the specified DefinitionModel.
   * @param iModel  The IModelDb
   * @param scopeModelId The Id of the DefinitionModel that contains the PhysicalType element and provides the scope for its name.
   * @param codeValue The PhysicalType name
   */
  public static createCode(iModel: IModelDb, scopeModelId: CodeScopeProps, codeValue: string): Code {
    const codeSpec: CodeSpec = iModel.codeSpecs.getByName(BisCodeSpec.physicalType);
    return new Code({ spec: codeSpec.id, scope: scopeModelId, value: codeValue });
  }
}

/** Defines a set of properties (the *type*) that can be associated with a spatial location.
 * @public
 */
export abstract class SpatialLocationType extends TypeDefinitionElement {
  /** @internal */
  public static override get className(): string { return "SpatialLocationType"; }
  /** @internal */
  constructor(props: TypeDefinitionElementProps, iModel: IModelDb) { super(props, iModel); }

  /** Create a Code for a SpatialLocationType element given a name that is meant to be unique within the scope of the specified DefinitionModel.
   * @param iModel  The IModelDb
   * @param scopeModelId The Id of the DefinitionModel that contains the SpatialLocationType element and provides the scope for its name.
   * @param codeValue The SpatialLocationType name
   */
  public static createCode(iModel: IModelDb, scopeModelId: CodeScopeProps, codeValue: string): Code {
    const codeSpec: CodeSpec = iModel.codeSpecs.getByName(BisCodeSpec.spatialLocationType);
    return new Code({ spec: codeSpec.id, scope: scopeModelId, value: codeValue });
  }
}

/** A TemplateRecipe3d is a DefinitionElement that has a sub-model that contains the 3d template elements.
 * @beta
 */
export class TemplateRecipe3d extends RecipeDefinitionElement {
  /** @internal */
  public static override get className(): string { return "TemplateRecipe3d"; }
  /** @internal */
  public constructor(props: ElementProps, iModel: IModelDb) { super(props, iModel); }
  /** Create a Code for a TemplateRecipe3d given a name that is meant to be unique within the scope of its Model.
   * @param iModelDb The IModelDb
   * @param definitionModelId The Id of the [DefinitionModel]($backend) that contains this TemplateRecipe3d element.
   * @param codeValue The name of the TemplateRecipe3d element.
   */
  public static createCode(iModelDb: IModelDb, definitionModelId: CodeScopeProps, codeValue: string): Code {
    const codeSpec: CodeSpec = iModelDb.codeSpecs.getByName(BisCodeSpec.templateRecipe3d);
    return new Code({ spec: codeSpec.id, scope: definitionModelId, value: codeValue });
  }
  /** Create a TemplateRecipe3d
   * @param iModelDb The IModelDb
   * @param definitionModelId The Id of the [DefinitionModel]($backend) that contains this TemplateRecipe3d element.
   * @param name The name (Code.value) of the TemplateRecipe3d
   * @returns The newly constructed TemplateRecipe3d
   * @throws [[IModelError]] if there is a problem creating the TemplateRecipe3d
   */
  public static create(iModelDb: IModelDb, definitionModelId: Id64String, name: string, isPrivate?: boolean): TemplateRecipe3d {
    const elementProps: DefinitionElementProps = {
      classFullName: this.classFullName,
      model: definitionModelId,
      code: this.createCode(iModelDb, definitionModelId, name),
      isPrivate,
    };
    return new TemplateRecipe3d(elementProps, iModelDb);
  }
  /** Insert a TemplateRecipe3d and a PhysicalModel (sub-model) that will contain the 3d template elements.
   * @param iModelDb The IModelDb
   * @param definitionModelId The Id of the [DefinitionModel]($backend) that contains this TemplateRecipe3d element.
   * @param name The name (Code.value) of the TemplateRecipe3d
   * @returns The Id of the newly inserted TemplateRecipe3d and the PhysicalModel that sub-models it.
   * @throws [[IModelError]] if there is a problem inserting the TemplateRecipe3d or its sub-model.
   */
  public static insert(iModelDb: IModelDb, definitionModelId: Id64String, name: string, isPrivate?: boolean): Id64String {
    const element = this.create(iModelDb, definitionModelId, name, isPrivate);
    const modeledElementId: Id64String = iModelDb.elements.insertElement(element.toJSON());
    const modelProps: GeometricModel3dProps = {
      classFullName: PhysicalModel.classFullName,
      modeledElement: { id: modeledElementId },
      isTemplate: true,
    };
    return iModelDb.models.insertModel(modelProps); // will be the same value as modeledElementId
  }
}

/** Defines a set of properties (the *type*) that can be associated with a 2D Graphical Element.
 * @public
 */
export abstract class GraphicalType2d extends TypeDefinitionElement {
  /** @internal */
  public static override get className(): string { return "GraphicalType2d"; }
  /** @internal */
  public constructor(props: TypeDefinitionElementProps, iModel: IModelDb) { super(props, iModel); }

  /** Create a Code for a GraphicalType2d element given a name that is meant to be unique within the scope of the specified DefinitionModel.
   * @param iModel  The IModelDb
   * @param scopeModelId The Id of the DefinitionModel that contains the GraphicalType2d element and provides the scope for its name.
   * @param codeValue The GraphicalType2d name
   */
  public static createCode(iModel: IModelDb, scopeModelId: CodeScopeProps, codeValue: string): Code {
    const codeSpec: CodeSpec = iModel.codeSpecs.getByName(BisCodeSpec.graphicalType2d);
    return new Code({ spec: codeSpec.id, scope: scopeModelId, value: codeValue });
  }
}

/** A recipe that uses a 2D template for creating new instances.
 * @beta
 */
export class TemplateRecipe2d extends RecipeDefinitionElement {
  /** @internal */
  public static override get className(): string { return "TemplateRecipe2d"; }
  /** @internal */
  public constructor(props: ElementProps, iModel: IModelDb) { super(props, iModel); }
  /** Create a Code for a TemplateRecipe2d given a name that is meant to be unique within the scope of its Model.
   * @param iModelDb The IModelDb
   * @param definitionModelId The Id of the [DefinitionModel]($backend) that contains this TemplateRecipe2d element.
   * @param codeValue The name of the TemplateRecipe2d element.
   */
  public static createCode(iModelDb: IModelDb, definitionModelId: CodeScopeProps, codeValue: string): Code {
    const codeSpec: CodeSpec = iModelDb.codeSpecs.getByName(BisCodeSpec.templateRecipe2d);
    return new Code({ spec: codeSpec.id, scope: definitionModelId, value: codeValue });
  }
  /** Create a TemplateRecipe2d
   * @param iModelDb The IModelDb
   * @param definitionModelId The Id of the [DefinitionModel]($backend) that contains this TemplateRecipe2d element.
   * @param name The name (Code.value) of the TemplateRecipe2d
   * @returns The newly constructed TemplateRecipe2d
   * @throws [[IModelError]] if there is a problem creating the TemplateRecipe2d
   */
  public static create(iModelDb: IModelDb, definitionModelId: Id64String, name: string, isPrivate?: boolean): TemplateRecipe2d {
    const elementProps: DefinitionElementProps = {
      classFullName: this.classFullName,
      model: definitionModelId,
      code: this.createCode(iModelDb, definitionModelId, name),
      isPrivate,
    };
    return new TemplateRecipe2d(elementProps, iModelDb);
  }
  /** Insert a TemplateRecipe2d and a DrawingModel (sub-model) that will contain the 2d template elements.
   * @param iModelDb The IModelDb
   * @param definitionModelId The Id of the [DefinitionModel]($backend) that contains this TemplateRecipe2d element.
   * @param name The name (Code.value) of the TemplateRecipe2d
   * @returns The Id of the newly inserted TemplateRecipe2d and the PhysicalModel that sub-models it.
   * @throws [[IModelError]] if there is a problem inserting the TemplateRecipe2d or its sub-model.
   */
  public static insert(iModelDb: IModelDb, definitionModelId: Id64String, name: string, isPrivate?: boolean): Id64String {
    const element = this.create(iModelDb, definitionModelId, name, isPrivate);
    const modeledElementId: Id64String = iModelDb.elements.insertElement(element.toJSON());
    const modelProps: GeometricModel2dProps = {
      classFullName: DrawingModel.classFullName,
      modeledElement: { id: modeledElementId },
      isTemplate: true,
    };
    return iModelDb.models.insertModel(modelProps); // will be the same value as modeledElementId
  }
}

/** An abstract base class for elements that establishes a particular modeling perspective for its parent Subject.
 * Instances are always sub-modeled by a specialization of Model of the appropriate modeling perspective.
 * @see [iModel Information Hierarchy]($docs/bis/guide/data-organization/top-of-the-world), [[Subject]], [[Model]]
 * @public
 */
export abstract class InformationPartitionElement extends InformationContentElement {
  /** @internal */
  public static override get className(): string { return "InformationPartitionElement"; }
  /** A human-readable string describing the intent of the partition. */
  public description?: string;
  /** @internal */
  public constructor(props: InformationPartitionElementProps, iModel: IModelDb) { super(props, iModel); }
  /** @internal */
  public override toJSON(): InformationPartitionElementProps { // This override only specializes the return type
    return super.toJSON() as InformationPartitionElementProps; // Entity.toJSON takes care of auto-handled properties
  }
  /** Create a code that can be used for any subclass of InformationPartitionElement.
   * @param iModelDb The IModelDb
   * @param parentSubjectId The Id of the parent Subject that provides the scope for names of its child InformationPartitionElements.
   * @param codeValue The InformationPartitionElement name
   */
  public static createCode(iModel: IModelDb, parentSubjectId: CodeScopeProps, codeValue: string): Code {
    const codeSpec: CodeSpec = iModel.codeSpecs.getByName(BisCodeSpec.informationPartitionElement);
    return new Code({ spec: codeSpec.id, scope: parentSubjectId, value: codeValue });
  }
}

/** A DefinitionPartition element establishes a *Definition* modeling perspective for its parent Subject.
 * A DefinitionPartition is always sub-modeled by a DefinitionModel.
 * @see [[DefinitionModel]]
 * @public
 */
export class DefinitionPartition extends InformationPartitionElement {
  /** @internal */
  public static override get className(): string { return "DefinitionPartition"; }
}

/** A DocumentPartition element establishes a *Document* modeling perspective for its parent Subject.
 * A DocumentPartition is always sub-modeled by a DocumentListModel.
 * @see [[DocumentListModel]]
 * @public
 */
export class DocumentPartition extends InformationPartitionElement {
  /** @internal */
  public static override get className(): string { return "DocumentPartition"; }
}

/** A GroupInformationPartition element establishes a *Group Information* modeling perspective for its parent Subject.
 * A GroupInformationPartition is always sub-modeled by a GroupInformationModel.
 * @see [[GroupInformationModel]]
 * @public
 */
export class GroupInformationPartition extends InformationPartitionElement {
  /** @internal */
  public static override get className(): string { return "GroupInformationPartition"; }
}

/** A GraphicalPartition3d element establishes a *3D Graphical* modeling perspective for its parent Subject.
 * A GraphicalPartition3d is always sub-modeled by a GraphicalModel3d.
 * @note The associated ECClass was added to the BisCore schema in version 1.0.8
 * @see [[GraphicalModel3d]]
 * @public
 */
export class GraphicalPartition3d extends InformationPartitionElement {
  /** @internal */
  public static override get className(): string { return "GraphicalPartition3d"; }
}

/** An InformationRecordPartition element establishes a *Information Record* modeling perspective for its parent Subject.
 * A InformationRecordPartition is always sub-modeled by an InformationRecordModel.
 * @see [[InformationRecordModel]]
 * @public
 */
export class InformationRecordPartition extends InformationPartitionElement {
  /** @internal */
  public static override get className(): string { return "InformationRecordPartition"; }
}

/** A LinkPartition element establishes a *Link* modeling perspective for its parent Subject. A LinkPartition is always sub-modeled by a LinkModel.
 * @see [[LinkModel]]
 * @public
 */
export class LinkPartition extends InformationPartitionElement {
  /** @internal */
  public static override get className(): string { return "LinkPartition"; }
}

/** A PhysicalPartition element establishes a *Physical* modeling perspective for its parent Subject. A PhysicalPartition is always sub-modeled by a PhysicalModel.
 * @see [[PhysicalModel]]
 * @public
 */
export class PhysicalPartition extends InformationPartitionElement {
  /** @internal */
  public static override get className(): string { return "PhysicalPartition"; }
}

/** A SpatialLocationPartition element establishes a *SpatialLocation* modeling perspective for its parent Subject.
 * A SpatialLocationPartition is always sub-modeled by a SpatialLocationModel.
 * @see [[SpatialLocationModel]]
 * @public
 */
export class SpatialLocationPartition extends InformationPartitionElement {
  /** @internal */
  public static override get className(): string { return "SpatialLocationPartition"; }
}

/** Group Information is an abstract base class for modeling entities whose main purpose is to reference a group of related elements.
 * @public
 */
export abstract class GroupInformationElement extends InformationReferenceElement {
  /** @internal */
  public static override get className(): string { return "GroupInformationElement"; }
}

/** An information element that specifies a link.
 * @public
 */
export abstract class LinkElement extends InformationReferenceElement {
  /** @internal */
  public static override get className(): string { return "LinkElement"; }
  /** Create a Code for a LinkElement given a name that is meant to be unique within the scope of the specified Model.
   * @param iModel  The IModelDb
   * @param scopeModelId The Id of the Model that contains the LinkElement and provides the scope for its name.
   * @param codeValue The LinkElement name
   */
  public static createCode(iModel: IModelDb, scopeModelId: CodeScopeProps, codeValue: string): Code {
    const codeSpec: CodeSpec = iModel.codeSpecs.getByName(BisCodeSpec.linkElement);
    return new Code({ spec: codeSpec.id, scope: scopeModelId, value: codeValue });
  }
}

/** An information element that specifies a URL link.
 * @public
 */
export class UrlLink extends LinkElement {
  /** @internal */
  public static override get className(): string { return "UrlLink"; }
  public description?: string;
  public url?: string;

  /** @internal */
  public constructor(props: UrlLinkProps, iModel: IModelDb) {
    super(props, iModel);
    this.description = props.description;
    this.url = props.url;
  }

  /** @internal */
  public override toJSON(): UrlLinkProps {
    const val = super.toJSON() as UrlLinkProps;
    val.description = this.description;
    val.url = this.url;
    return val;
  }
}

/** Represents a folder-like structure that organizes repositories (typically files) in an external system.
 * @note The associated ECClass was added to the BisCore schema in version 1.0.13
 * @alpha
 */
export class FolderLink extends UrlLink {
  /** @internal */
  public static override get className(): string { return "FolderLink"; }
}

/** An information element that links to a repository.
 * @public
 */
export class RepositoryLink extends UrlLink {
  /** @internal */
  public static override get className(): string { return "RepositoryLink"; }
  public repositoryGuid?: GuidString;
  /** @note This property was added to the BisCore schema in version 1.0.13 */
  public format?: string;

  /** @internal */
  public constructor(props: RepositoryLinkProps, iModel: IModelDb) {
    super(props, iModel);
    this.repositoryGuid = props.repositoryGuid;
    this.format = props.format;
  }

  /** @internal */
  public override toJSON(): RepositoryLinkProps {
    const val = super.toJSON() as RepositoryLinkProps;
    val.repositoryGuid = this.repositoryGuid;
    val.format = this.format;
    return val;
  }
}

/** An information element that links to an embedded file.
 * @public
 */
export class EmbeddedFileLink extends LinkElement {
  /** @internal */
  public static override get className(): string { return "EmbeddedFileLink"; }
}

/** A real world entity is modeled as a Role Element when a set of external circumstances define an important
 * role (one that is worth tracking) that is not intrinsic to the entity playing the role. For example,
 * a person can play the role of a teacher or a rock can play the role of a boundary marker.
 * @public
 */
export abstract class RoleElement extends Element {
  /** @internal */
  public static override get className(): string { return "RoleElement"; }
}

/** A Definition Element that specifies a collection of geometry that is meant to be reused across Geometric
 * Element instances. Leveraging Geometry Parts can help reduce file size and improve display performance.
 * @public
 */
export class GeometryPart extends DefinitionElement {
  /** @internal */
  public static override get className(): string { return "GeometryPart"; }
  public geom?: GeometryStreamProps;
  /** How to build the part's GeometryStream. This is used for insert and update only. It is not a persistent property. It will be undefined in the properties returned by functions that read a persistent element. It may be specified as an alternative to `geom` when inserting or updating an element.
   * @alpha
   */
  public elementGeometryBuilderParams?: ElementGeometryBuilderParamsForPart;
  public bbox: ElementAlignedBox3d;
  /** @internal */
  public constructor(props: GeometryPartProps, iModel: IModelDb) {
    super(props, iModel);
    this.geom = props.geom;
    this.bbox = Range3d.fromJSON(props.bbox);
  }

  /** @internal */
  public override toJSON(): GeometryPartProps {
    const val = super.toJSON() as GeometryPartProps;
    val.geom = this.geom;
    val.bbox = this.bbox;
    return val;
  }

  /** Create a Code for a GeometryPart element given a name that is meant to be unique within the scope of the specified DefinitionModel.
   * @param iModel  The IModelDb
   * @param scopeModelId The Id of the DefinitionModel that contains the GeometryPart element and provides the scope for its name.
   * @param codeValue The GeometryPart name
   * @note GeometryPart elements are not required to be named (have a non-empty Code).
   */
  public static createCode(iModel: IModelDb, scopeModelId: CodeScopeProps, codeValue: string): Code {
    const codeSpec: CodeSpec = iModel.codeSpecs.getByName(BisCodeSpec.geometryPart);
    return new Code({ spec: codeSpec.id, scope: scopeModelId, value: codeValue });
  }
}

/** The definition element for a line style
 * @public
 */
export class LineStyle extends DefinitionElement {
  /** @internal */
  public static override get className(): string { return "LineStyle"; }
  public description?: string;
  public data!: string;
  /** @internal */
  constructor(props: LineStyleProps, iModel: IModelDb) { super(props, iModel); }

  /** Create a Code for a LineStyle definition given a name that is meant to be unique within the scope of the specified model.
   * @param iModel The IModel
   * @param scopeModelId The Id of the DefinitionModel that contains the LineStyle and provides the scope for its name.
   * @param codeValue The name of the LineStyle
   * @returns A LineStyle Code
   */
  public static createCode(iModel: IModelDb, scopeModelId: CodeScopeProps, codeValue: string): Code {
    return new Code({ spec: iModel.codeSpecs.getByName(BisCodeSpec.lineStyle).id, scope: scopeModelId, value: codeValue });
  }
}

/** Describes how to animate a view of a [[GeometricModel]] to show change over time using a [RenderSchedule.Script]($common).
 * @note This class was introduced in version 01.00.13 of the BisCore ECSchema. It should only be used with [[IModelDb]]s containing that version or newer.
 * @public
 */
export class RenderTimeline extends InformationRecordElement {
  /** @internal */
  public static override get className(): string { return "RenderTimeline"; }
  /** A human-readable description of the timeline, which may be an empty string. */
  public description: string;
  /** The JSON representation of the instructions for visualizing change over time.
   * @see [RenderSchedule.Script]($common) for the API for working with the script.
   */
  public scriptProps: RenderSchedule.ScriptProps;

  /** @internal */
  protected constructor(props: RenderTimelineProps, iModel: IModelDb) {
    super(props, iModel);
    this.description = props.description ?? "";
    this.scriptProps = RenderTimeline.parseScriptProps(props.script);
  }

  public static fromJSON(props: RenderTimelineProps, iModel: IModelDb): RenderTimeline {
    return new RenderTimeline(props, iModel);
  }

  public override toJSON(): RenderTimelineProps {
    const props = super.toJSON() as RenderTimelineProps;
    if (this.description.length > 0)
      props.description = this.description;

    props.script = JSON.stringify(this.scriptProps);
    return props;
  }

  private static parseScriptProps(json: string): RenderSchedule.ScriptProps {
    try {
      return JSON.parse(json);
    } catch {
      return [];
    }
  }

  /** @alpha */
  protected override collectReferenceConcreteIds(ids: EntityReferenceSet): void {
    super.collectReferenceConcreteIds(ids);
    const script = RenderSchedule.Script.fromJSON(this.scriptProps);
    script?.discloseIds(ids); // eslint-disable-line deprecation/deprecation
  }

  /** @alpha */
  protected static override onCloned(context: IModelElementCloneContext, sourceProps: RenderTimelineProps, targetProps: RenderTimelineProps): void {
    super.onCloned(context, sourceProps, targetProps);
    if (context.isBetweenIModels)
      targetProps.script = JSON.stringify(this.remapScript(context, this.parseScriptProps(targetProps.script)));
  }

  /** Remap Ids when cloning a RenderSchedule.Script between iModels on a DisplayStyle or RenderTimeline.
   * @internal
   */
  public static remapScript(context: IModelElementCloneContext, input: RenderSchedule.ScriptProps): RenderSchedule.ScriptProps {
    const scriptProps: RenderSchedule.ScriptProps = [];
    if (!Array.isArray(input))
      return scriptProps;

    const elementIds = new OrderedId64Array();
    for (const model of input) {
      const modelId = context.findTargetElementId(model.modelId);
      if (!Id64.isValid(modelId))
        continue;

      model.modelId = modelId;
      scriptProps.push(model);
      for (const element of model.elementTimelines) {
        elementIds.clear();
        for (const sourceId of RenderSchedule.ElementTimeline.getElementIds(element.elementIds)) {
          const targetId = context.findTargetElementId(sourceId);
          if (Id64.isValid(targetId))
            elementIds.insert(targetId);
        }

        element.elementIds = CompressedId64Set.compressIds(elementIds);
      }
    }

    return scriptProps;
  }
}<|MERGE_RESOLUTION|>--- conflicted
+++ resolved
@@ -521,17 +521,10 @@
   }
 
   /** @internal */
-<<<<<<< HEAD
   protected override collectReferenceConcreteIds(referenceIds: EntityReferenceSet): void {
     super.collectReferenceConcreteIds(referenceIds);
     if (undefined !== this.typeDefinition)
       referenceIds.addElement(this.typeDefinition.id);
-=======
-  protected override collectReferenceIds(referenceIds: Id64Set): void {
-    super.collectReferenceIds(referenceIds);
-    if (undefined !== this.typeDefinition)
-      referenceIds.add(this.typeDefinition.id);
->>>>>>> 26a8e816
   }
 }
 
@@ -573,17 +566,10 @@
   }
 
   /** @internal */
-<<<<<<< HEAD
   protected override collectReferenceConcreteIds(referenceIds: EntityReferenceSet): void {
     super.collectReferenceConcreteIds(referenceIds);
     if (undefined !== this.typeDefinition)
       referenceIds.addElement(this.typeDefinition.id);
-=======
-  protected override collectReferenceIds(referenceIds: Id64Set): void {
-    super.collectReferenceIds(referenceIds);
-    if (undefined !== this.typeDefinition)
-      referenceIds.add(this.typeDefinition.id);
->>>>>>> 26a8e816
   }
 }
 
@@ -947,17 +933,10 @@
   /** @internal */
   constructor(props: SheetTemplateProps, iModel: IModelDb) { super(props, iModel); }
   /** @internal */
-<<<<<<< HEAD
   protected override collectReferenceConcreteIds(referenceIds: EntityReferenceSet): void {
     super.collectReferenceConcreteIds(referenceIds);
     if (undefined !== this.border)
       referenceIds.addElement(this.border);
-=======
-  protected override collectReferenceIds(referenceIds: Id64Set): void {
-    super.collectReferenceIds(referenceIds);
-    if (undefined !== this.border)
-      referenceIds.add(this.border);
->>>>>>> 26a8e816
   }
 }
 
@@ -982,19 +961,11 @@
   }
 
   /** @internal */
-<<<<<<< HEAD
   protected override collectReferenceConcreteIds(referenceIds: EntityReferenceSet): void {
     super.collectReferenceConcreteIds(referenceIds);
     if (undefined !== this.sheetTemplate)
       referenceIds.addElement(this.sheetTemplate);
-=======
-  protected override collectReferenceIds(referenceIds: Id64Set): void {
-    super.collectReferenceIds(referenceIds);
-    if (undefined !== this.sheetTemplate)
-      referenceIds.add(this.sheetTemplate);
->>>>>>> 26a8e816
-  }
-
+  }
   /** Create a Code for a Sheet given a name that is meant to be unique within the scope of the specified DocumentListModel.
    * @param iModel  The IModelDb
    * @param scopeModelId The Id of the DocumentListModel that contains the Sheet and provides the scope for its name.
@@ -1135,17 +1106,10 @@
   constructor(props: TypeDefinitionElementProps, iModel: IModelDb) { super(props, iModel); }
 
   /** @internal */
-<<<<<<< HEAD
   protected override collectReferenceConcreteIds(referenceIds: EntityReferenceSet): void {
     super.collectReferenceConcreteIds(referenceIds);
     if (undefined !== this.recipe)
       referenceIds.addElement(this.recipe.id);
-=======
-  protected override collectReferenceIds(referenceIds: Id64Set): void {
-    super.collectReferenceIds(referenceIds);
-    if (undefined !== this.recipe)
-      referenceIds.add(this.recipe.id);
->>>>>>> 26a8e816
   }
 }
 
