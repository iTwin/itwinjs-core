/*---------------------------------------------------------------------------------------------
* Copyright (c) Bentley Systems, Incorporated. All rights reserved.
* See LICENSE.md in the project root for license terms and full copyright notice.
*--------------------------------------------------------------------------------------------*/
/** @packageDocumentation
 * @module Workspace
 */

import * as fs from "fs-extra";
import { parse } from "json5";
import { BeEvent, JSONSchemaType } from "@itwin/core-bentley";
import { LocalFileName } from "@itwin/core-common";

/** The type of a Setting, according to its schema
 * @beta
 */
export type SettingType = JSONSchemaType;

/**
 * The name of a Setting. SettingNames must be valid JavaScript property names, defined in a [[SettingSpec]].
 * @see [SettingName]($docs/learning/backend/Workspace#settingnames)
 * @beta
 */
export type SettingName = string;

/** The name of a [[SettingDictionary]]. `SettingDictionary`s are stored in [[Settings]] and may be removed by DictionaryName.
 * DictionaryNames must be valid JavaScript property names.
 * @beta
 */
export type DictionaryName = string;

/**
 * A function called by [[Settings.resolveSetting]] for every SettingDictionary with a Setting that matches a name. The
 * SettingDictionaries are sorted by priority and this function is called in priority order with the highest priority first.
 * When this function returns a non-undefined value, the iteration is stopped and that value is returned. In this way,
 * applications can "combine" the prioritized Setting values as appropriate. The default implementation of this function
 * used by [[Settings.getSetting]] merely returns a clone of the value the first time it is called, so the highest priority
 * value is returned.
 * @beta
 */
export type SettingResolver<T> = (val: T, dict: DictionaryName, priority: SettingsPriority) => T | undefined;

/** An entry in the array returned by [[Settings.inspectSetting]]
 * @beta
 *
 */
export interface SettingInspector<T> { value: T, dictionary: DictionaryName, priority: number }

/** An object with string-named members (as opposed to an array object).
 * @beta
 */
export interface SettingObject {
  [name: string]: SettingType;
}

/**
 * An object with Settings as its members. A SettingDictionary also has a name and generally comes from a parsed JSON file, but
 * may also be created in memory by applications
 * @beta
 */
export type SettingDictionary = SettingObject;

/**
 * Values for SettingsPriority determine the sort order for Settings. Higher values take precedence over lower values.
 * @beta
*/
export enum SettingsPriority {
  /** values supplied default-settings files */
  defaults = 100,
  /** values supplied by applications at runtime */
  application = 200,
  /** values that apply to all iTwins for an organization. */
  organization = 300,
  /** values that apply to all iModels in an iTwin. */
  iTwin = 400,
  /** values that apply to a single iModel. */
  iModel = 500,
}

/** The current set of Settings for a Workspace.
 * @beta
 */
export interface Settings {
  /** @internal */
  close(): void;

  /** Event raised whenever a SettingsDictionary is added or removed. */
  readonly onSettingsChanged: BeEvent<() => void>;

  /** Add a SettingDictionary from a local settings file. The file should be in [JSON5](https://json5.org/) format. It is read
   * and parsed and the fileName is used as the DictionaryName.
   * @param fileName the name of a local settings file of the SettingDictionary. This becomes the DictionaryName.
   * @param priority the SettingsPriority for the SettingDictionary
   * @note If the SettingDictionary was previously added, the new content overrides the old content.
   */
  addFile(fileName: LocalFileName, priority: SettingsPriority): void;

  /** Add a SettingDictionary from a JSON5 stringified string. The string is parsed and the resultant object is added as a SettingDictionary.
   * @param dictionaryName the name of the SettingDictionary
   * @param priority the SettingsPriority for the SettingDictionary
   * @param settingsJson the JSON5 stringified string to be parsed.
   * @note If the SettingDictionary was previously added, the new content overrides the old content.
   */
  addJson(dictionaryName: DictionaryName, priority: SettingsPriority, settingsJson: string): void;

  /** Add a SettingDictionary object.
   * @param dictionaryName the name of the SettingDictionary
   * @param priority the SettingsPriority for the SettingDictionary
   * @param settings the SettingDictionary object to be added.
   * @note If the SettingDictionary was previously added, the new content overrides the old content.
   */
  addDictionary(dictionaryName: DictionaryName, priority: SettingsPriority, settings: SettingDictionary): void;

  /** Remove a SettingDictionary by name. */
  dropDictionary(dictionaryName: DictionaryName): void;

  /**
   * Resolve a setting, by name, using a SettingResolver.
   * @param settingName The name of the setting to resolve
   * @param resolver function to be called for each SettingDictionary with a matching Setting. Iteration stops when it returns a non-undefined value.
   * @param defaultValue value returned if settingName is not present in any SettingDictionary or resolver never returned a value.
   * @returns the resolved setting value.
   */
  resolveSetting<T extends SettingType>(settingName: SettingName, resolver: SettingResolver<T>, defaultValue?: T): T | undefined;
  resolveSetting<T extends SettingType>(settingName: SettingName, resolver: SettingResolver<T>, defaultValue: T): T;

  /** Get the highest priority setting for a SettingName.
   * @param settingName The name of the setting
   * @param defaultValue value returned if settingName is not present in any SettingDictionary.
   * @note This method is generic on SettingType, but no type checking is actually performed at run time. So, if you
   * use this method to get a setting with an expected type, but its value is a different type, the return type of this method will be wrong.
   * You must always type check the result. Use the non-generic "get" methods (e.g. [[getString]]) if you only want the value
   * if its type is correct.
   */
  getSetting<T extends SettingType>(settingName: SettingName, defaultValue?: T): T | undefined;

  /** Get a string setting by SettingName.
   * @param settingName The name of the setting
   * @param defaultValue value returned if settingName is not present in any SettingDictionary, or if the highest priority setting is not a string.
   */
  getString(settingName: SettingName, defaultValue: string): string;
  getString(settingName: SettingName, defaultValue?: string): string | undefined;

  /** Get a boolean setting by SettingName.
  * @param settingName The name of the setting
  * @param defaultValue value returned if settingName is not present in any SettingDictionary, or if the highest priority setting is not a boolean.
  */
  getBoolean(settingName: SettingName, defaultValue: boolean): boolean;
  getBoolean(settingName: SettingName, defaultValue?: boolean): boolean | undefined;

  /** Get a number setting by SettingName.
  * @param settingName The name of the setting
  * @param defaultValue value returned if settingName is not present in any SettingDictionary, or if the highest priority setting is not a number.
  */
  getNumber(settingName: SettingName, defaultValue: number): number;
  getNumber(settingName: SettingName): number | undefined;

  /** Get an object setting by SettingName.
  * @param settingName The name of the setting
  * @param defaultValue value returned if settingName is not present in any SettingDictionary, or if the highest priority setting is not an object.
  */
  getObject(settingName: SettingName, defaultValue: SettingObject): SettingObject;
  getObject(settingName: SettingName): SettingObject | undefined;

  /** Get an array setting by SettingName.
  * @param settingName The name of the setting
  * @param defaultValue value returned if settingName is not present in any SettingDictionary, or if the highest priority setting is not an array.
  */
  getArray<T>(settingName: SettingName, defaultValue: Array<T>): Array<T>;
  getArray<T>(settingName: SettingName): Array<T> | undefined;

  /** Get an array of [[SettingInspector] objects, sorted in priority order, for all Settings that match a SettingName.
   * @note this method is mainly for debugging and diagnostics.
   */
  inspectSetting<T extends SettingType>(name: SettingName): SettingInspector<T>[];
}

/** @internal */
function deepClone<T extends SettingType>(obj: any): T {
  if (!obj || typeof obj !== "object")
    return obj;

  const result = Array.isArray(obj) ? [] : {} as any;
  Object.keys(obj).forEach((key: string) => {
    const val = obj[key];
    if (val && typeof val === "object") {
      result[key] = deepClone(val);
    } else {
      result[key] = val;
    }
  });
  return result;
}

class SettingsDictionary {
  public constructor(public readonly name: string, public readonly priority: SettingsPriority, public readonly settings: SettingDictionary) { }
  public getSetting<T extends SettingType>(settingName: string): SettingType | undefined {
    return this.settings[settingName] as T | undefined;
  }
}

/**
 * Internal implementation of Settings interface.
 * @internal
 */
export class BaseSettings implements Settings {
  private _dictionaries: SettingsDictionary[] = [];
  protected verifyPriority(_priority: SettingsPriority) { }
  public close() { }
  public readonly onSettingsChanged = new BeEvent<() => void>();

<<<<<<< HEAD
  private updateDefaults() {
    const defaults: SettingDictionary = {};
    for (const [specName, val] of SettingsSpecRegistry.allSpecs) {
      if (undefined !== val.default) {
        defaults[specName] = val.default;
      }
    }
    this.addDictionary("_default_", 0, defaults);
  }

  public constructor() {
    SettingsSpecRegistry.onSpecsChanged.addListener(() => this.updateDefaults());
    this._dictionaries = [];
    this.updateDefaults();
  }

=======
>>>>>>> 4a4cd015
  public addFile(fileName: LocalFileName, priority: SettingsPriority) {
    this.addJson(fileName, priority, fs.readFileSync(fileName, "utf-8"));
  }

  public addJson(dictionaryName: string, priority: SettingsPriority, settingsJson: string) {
    this.addDictionary(dictionaryName, priority, parse(settingsJson));
  }

  public addDictionary(dictionaryName: string, priority: SettingsPriority, settings: SettingDictionary) {
    this.verifyPriority(priority);
    this.dropDictionary(dictionaryName, false); // make sure we don't have the same dictionary twice
    const file = new SettingsDictionary(dictionaryName, priority, settings);
    const doAdd = () => {
      for (let i = 0; i < this._dictionaries.length; ++i) {
        if (this._dictionaries[i].priority <= file.priority) {
          this._dictionaries.splice(i, 0, file);
          return;
        }
      }
      this._dictionaries.push(file);
    };
    doAdd();
    this.onSettingsChanged.raiseEvent();
  }

  public dropDictionary(dictionaryName: DictionaryName, raiseEvent = true) {
    for (let i = 0; i < this._dictionaries.length; ++i) {
      if (this._dictionaries[i].name === dictionaryName) {
        this._dictionaries.splice(i, 1);
        if (raiseEvent)
          this.onSettingsChanged.raiseEvent();
        return true;
      }
    }
    return false;
  }

  public resolveSetting<T extends SettingType>(name: SettingName, resolver: SettingResolver<T>, defaultValue?: T): T | undefined {
    for (const dict of this._dictionaries) {
      const val = dict.getSetting(name) as T | undefined;
      const resolved = val && resolver(val, dict.name, dict.priority);
      if (undefined !== resolved)
        return resolved;
    }
    return defaultValue;
  }

  public getSetting<T extends SettingType>(name: SettingName, defaultValue?: T): T | undefined {
    return this.resolveSetting(name, (val) => deepClone<T>(val)) ?? defaultValue;
  }

  /** for debugging. Returns an array of all values for a setting, sorted by priority.
   * @note values are not cloned. Do not modify objects or arrays.
   */
  public inspectSetting<T extends SettingType>(name: SettingName): SettingInspector<T>[] {
    const all: SettingInspector<T>[] = [];
    this.resolveSetting<T>(name, (value, dictionary, priority) => { all.push({ value, dictionary, priority }); return undefined; });
    return all;
  }

  public getString(name: SettingName, defaultValue: string): string;
  public getString(name: SettingName): string | undefined;
  public getString(name: SettingName, defaultValue?: string): string | undefined {
    const out = this.getSetting<string>(name);
    return typeof out === "string" ? out : defaultValue;
  }
  public getBoolean(name: SettingName, defaultValue: boolean): boolean;
  public getBoolean(name: SettingName): boolean | undefined;
  public getBoolean(name: SettingName, defaultValue?: boolean): boolean | undefined {
    const out = this.getSetting<boolean>(name);
    return typeof out === "boolean" ? out : defaultValue;
  }
  public getNumber(name: SettingName, defaultValue: number): number;
  public getNumber(name: SettingName): number | undefined;
  public getNumber(name: SettingName, defaultValue?: number): number | undefined {
    const out = this.getSetting<number>(name);
    return typeof out === "number" ? out : defaultValue;
  }
  public getObject(name: SettingName, defaultValue: SettingObject): SettingObject;
  public getObject(name: SettingName): SettingObject | undefined;
  public getObject(name: SettingName, defaultValue?: SettingObject): SettingObject | undefined {
    const out = this.getSetting<SettingObject>(name);
    return typeof out === "object" ? out : defaultValue;
  }
  public getArray<T>(name: SettingName, defaultValue: Array<T>): Array<T>;
  public getArray<T>(name: SettingName): Array<T> | undefined;
  public getArray<T>(name: SettingName, defaultValue?: Array<T>): Array<T> | undefined {
    const out = this.getSetting<Array<T>>(name);
    return Array.isArray(out) ? out : defaultValue;
  }
}<|MERGE_RESOLUTION|>--- conflicted
+++ resolved
@@ -209,25 +209,6 @@
   public close() { }
   public readonly onSettingsChanged = new BeEvent<() => void>();
 
-<<<<<<< HEAD
-  private updateDefaults() {
-    const defaults: SettingDictionary = {};
-    for (const [specName, val] of SettingsSpecRegistry.allSpecs) {
-      if (undefined !== val.default) {
-        defaults[specName] = val.default;
-      }
-    }
-    this.addDictionary("_default_", 0, defaults);
-  }
-
-  public constructor() {
-    SettingsSpecRegistry.onSpecsChanged.addListener(() => this.updateDefaults());
-    this._dictionaries = [];
-    this.updateDefaults();
-  }
-
-=======
->>>>>>> 4a4cd015
   public addFile(fileName: LocalFileName, priority: SettingsPriority) {
     this.addJson(fileName, priority, fs.readFileSync(fileName, "utf-8"));
   }
