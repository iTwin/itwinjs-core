--- conflicted
+++ resolved
@@ -95,23 +95,13 @@
     "sinon": "^17.0.2",
     "source-map-loader": "^4.0.0",
     "typescript": "~5.6.2",
-<<<<<<< HEAD
     "webpack": "^5.76.0"
   },
   "dependencies": {
-<<<<<<< HEAD
-    "@bentley/imodeljs-native": "4.11.8",
-=======
+    "@bentley/imodeljs-native": "4.11.11",
     "marked": "^14.1.3",
     "sql-formatter": "^15.4.6",
     "webpack": "^5.97.1"
-  },
-  "dependencies": {
-    "@bentley/imodeljs-native": "5.0.20",
->>>>>>> 46b679a54b (Add ECSql tests for ECDb (#7323))
-=======
-    "@bentley/imodeljs-native": "4.11.11",
->>>>>>> 44391cc7
     "@itwin/cloud-agnostic-core": "^2.2.4",
     "@itwin/core-telemetry": "workspace:*",
     "@itwin/object-storage-azure": "^2.2.5",
