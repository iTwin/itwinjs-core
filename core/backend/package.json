--- conflicted
+++ resolved
@@ -26,12 +26,8 @@
     "lint": "eslint \"./src/**/*.ts\" 1>&2",
     "lint-fix": "eslint --fix -f visualstudio \"./src/**/*.ts\" 1>&2",
     "test": "mocha",
-<<<<<<< HEAD
     "test:debug": "mocha --inspect-brk",
-    "ios:webpack:tests": "TESTS_GLOB=./lib/**/*.test.js webpack --config ../../tools/internal/ios/ios.webpack.config.js",
-=======
     "ios:webpack:tests": "TESTS_GLOB=./lib/esm/**/*.test.js webpack --config ../../tools/internal/ios/ios.webpack.config.js",
->>>>>>> 56a4d2c8
     "ios:copy:assets": "cpx \"./src/test/assets/**/*\" ../../tools/internal/lib/ios/assets/assets && cpx \"./src/assets/**/*\" ../../tools/internal/lib/ios/assets/assets",
     "ios:build:tests": "npm run -s build && npm run -s ios:webpack:tests && npm run -s ios:copy:assets",
     "ios:build:core-test-runner": "cd ../../tools/internal/ios/core-test-runner && xcrun xcodebuild -derivedDataPath ./build/DerivedData build CODE_SIGN_STYLE=Manual CODE_SIGN_IDENTITY= CODE_SIGNING_REQUIRED=NO PROVISIONING_PROFILE_SPECIFIER= -scheme core-test-runner -arch arm64 -sdk iphonesimulator -configuration Debug",
