--- conflicted
+++ resolved
@@ -97,11 +97,7 @@
     "webpack": "^5.76.0"
   },
   "dependencies": {
-<<<<<<< HEAD
     "@bentley/imodeljs-native": "5.0.4",
-=======
-    "@bentley/imodeljs-native": "5.0.3",
->>>>>>> 761c8617
     "@itwin/cloud-agnostic-core": "^2.2.4",
     "@itwin/core-telemetry": "workspace:*",
     "@itwin/object-storage-azure": "^2.2.5",
