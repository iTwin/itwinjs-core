--- conflicted
+++ resolved
@@ -96,14 +96,10 @@
   },
   "dependencies": {
     "@azure/storage-blob": "^12.7.0",
-<<<<<<< HEAD
-    "@bentley/imodeljs-native": "3.2.3",
+    "@bentley/imodeljs-native": "3.3.3",
     "@itwin/object-storage-azure": "file:../../../object-storage/storage/azure",
     "@itwin/cloud-agnostic-core": "file:../../../object-storage/cloud-agnostic/core",
     "@itwin/object-storage-core": "file:../../../object-storage/storage/core",
-=======
-    "@bentley/imodeljs-native": "3.3.3",
->>>>>>> 0d0785e2
     "@itwin/core-telemetry": "workspace:*",
     "form-data": "^2.3.2",
     "fs-extra": "^8.1.0",
