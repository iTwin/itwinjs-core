--- conflicted
+++ resolved
@@ -112,18 +112,11 @@
     "webpack": "^5.97.1"
   },
   "dependencies": {
-<<<<<<< HEAD
-    "@bentley/imodeljs-native": "5.3.3",
+    "@bentley/imodeljs-native": "5.3.4",
     "@itwin/cloud-agnostic-core": "^3.0.4",
     "@itwin/object-storage-azure": "^3.0.4",
     "@itwin/object-storage-core": "^3.0.4",
     "@azure/storage-blob": "^12.28.0",
-=======
-    "@bentley/imodeljs-native": "5.3.4",
-    "@itwin/cloud-agnostic-core": "^2.2.4",
-    "@itwin/object-storage-azure": "^2.3.0",
-    "@itwin/object-storage-core": "^2.3.0",
->>>>>>> 1f3e5081
     "form-data": "^4.0.4",
     "fs-extra": "^8.1.0",
     "inversify": "^7.5.2",
