{
  "name": "@itwin/core-backend",
  "version": "4.11.0-dev.0",
  "description": "iTwin.js backend components",
  "main": "lib/cjs/core-backend.js",
  "typings": "lib/cjs/core-backend",
  "license": "MIT",
  "engines": {
    "node": "^18.0.0 || ^20.0.0 || ^22.0.0"
  },
  "scripts": {
    "build": "npm run -s build:cjs && npm run -s copy:assets && npm run -s copy:test-assets",
    "build:cjs": "tsc 1>&2 --outDir lib/cjs",
    "clean": "rimraf lib .rush/temp/package-deps*.json  ../../tools/internal/ios/core-test-runner/build ../../tools/internal/lib",
    "docs": "betools docs --json=../../generated-docs/core/core-backend/file.json --tsIndexFile=./core-backend.ts --onlyJson --excludeGlob=**/*.d.ts",
    "copy:assets": "cpx \"./src/assets/**/*\" ./lib/cjs/assets",
    "copy:config": "internal-tools copy-config",
    "copy:test-assets": "cpx \"./src/test/assets/**/*\" ./lib/cjs/test/assets",
    "cover": "nyc npm -s test",
    "extract-api": "betools extract-api --entry=core-backend",
    "lint": "eslint \"./src/**/*.ts\" 1>&2",
    "lint-fix": "eslint --fix -f visualstudio \"./src/**/*.ts\" 1>&2",
    "test": "mocha",
    "ios:webpack:tests": "TESTS_GLOB=./lib/**/*.test.js webpack --config ../../tools/internal/ios/ios.webpack.config.js",
    "ios:copy:assets": "cpx \"./src/test/assets/**/*\" ../../tools/internal/lib/ios/assets/assets && cpx \"./src/assets/**/*\" ../../tools/internal/lib/ios/assets/assets",
    "ios:build:tests": "npm run -s build && npm run -s ios:webpack:tests && npm run -s ios:copy:assets",
    "ios:build:core-test-runner": "cd ../../tools/internal/ios/core-test-runner && xcrun xcodebuild -derivedDataPath ./build/DerivedData build CODE_SIGN_STYLE=Manual CODE_SIGN_IDENTITY= CODE_SIGNING_REQUIRED=NO PROVISIONING_PROFILE_SPECIFIER= -scheme core-test-runner -arch x86_64 -sdk iphonesimulator -configuration Debug",
    "ios:tests:simulator": "node scripts/runUnitTestsIosSimulator.mjs",
    "ios:all": "npm run ios:build:tests && npm run ios:build:core-test-runner && npm run ios:tests:simulator"
  },
  "repository": {
    "type": "git",
    "url": "https://github.com/iTwin/itwinjs-core.git",
    "directory": "core/backend"
  },
  "keywords": [
    "Bentley",
    "BIM",
    "iModel",
    "digital-twin",
    "iTwin"
  ],
  "author": {
    "name": "Bentley Systems, Inc.",
    "url": "http://www.bentley.com"
  },
  "peerDependencies": {
    "@itwin/core-bentley": "workspace:^4.11.0-dev.0",
    "@itwin/core-common": "workspace:^4.11.0-dev.0",
    "@itwin/core-geometry": "workspace:^4.11.0-dev.0",
    "@opentelemetry/api": "^1.0.4"
  },
  "peerDependenciesMeta": {
    "@opentelemetry/api": {
      "optional": true
    }
  },
  "//devDependencies": [
    "NOTE: All peerDependencies should also be listed as devDependencies since peerDependencies are not considered by npm install",
    "NOTE: All tools used by scripts in this package must be listed as devDependencies"
  ],
  "devDependencies": {
    "@itwin/build-tools": "workspace:*",
    "@itwin/core-bentley": "workspace:*",
    "@itwin/core-common": "workspace:*",
    "@itwin/core-geometry": "workspace:*",
    "@itwin/core-webpack-tools": "workspace:*",
    "@itwin/ecsql-common": "workspace:*",
    "@itwin/eslint-plugin": "5.0.0-dev.1",
    "@opentelemetry/api": "1.0.4",
    "@types/chai": "4.3.1",
    "@types/chai-as-promised": "^7",
    "@types/fs-extra": "^4.0.7",
    "@types/mocha": "^10.0.6",
    "@types/multiparty": "^0.0.31",
    "@types/node": "~18.16.20",
    "@types/semver": "7.3.10",
    "@types/sinon": "^17.0.2",
    "@types/touch": "^3.1.2",
    "@types/ws": "^7.0.0",
    "chai": "^4.3.10",
    "chai-as-promised": "^7.1.1",
    "cpx2": "^3.0.0",
    "dotenv": "^16.4.5",
    "dotenv-expand": "^5.1.0",
    "eslint": "^9.13.0",
    "fs-extra": "^8.1.0",
    "internal-tools": "workspace:*",
    "mocha": "^10.2.0",
    "node-simctl": "~7.6.1",
    "null-loader": "^4.0.1",
    "nyc": "^15.1.0",
    "rimraf": "^3.0.2",
    "sinon": "^17.0.2",
    "source-map-loader": "^4.0.0",
    "typescript": "~5.6.2",
    "webpack": "^5.76.0"
  },
  "dependencies": {
<<<<<<< HEAD
<<<<<<< HEAD
    "@bentley/imodeljs-native": "4.10.21",
=======
    "@bentley/imodeljs-native": "5.0.4",
>>>>>>> a29c7bc29d (Improve Error Message for throwSqlError() (#7308))
=======
    "@bentley/imodeljs-native": "4.10.23",
>>>>>>> 087a2d17
    "@itwin/cloud-agnostic-core": "^2.2.4",
    "@itwin/core-telemetry": "workspace:*",
    "@itwin/object-storage-azure": "^2.2.5",
    "@itwin/object-storage-core": "^2.2.5",
    "form-data": "^4.0.1",
    "fs-extra": "^8.1.0",
    "inversify": "~6.0.1",
    "json5": "^2.2.3",
    "linebreak": "^1.1.0",
    "multiparty": "^4.2.1",
    "reflect-metadata": "^0.1.13",
    "semver": "^7.5.2",
    "touch": "^3.1.0",
    "ws": "^7.5.10"
  },
  "nyc": {
    "extends": "./node_modules/@itwin/build-tools/.nycrc"
  }
}<|MERGE_RESOLUTION|>--- conflicted
+++ resolved
@@ -97,15 +97,7 @@
     "webpack": "^5.76.0"
   },
   "dependencies": {
-<<<<<<< HEAD
-<<<<<<< HEAD
-    "@bentley/imodeljs-native": "4.10.21",
-=======
-    "@bentley/imodeljs-native": "5.0.4",
->>>>>>> a29c7bc29d (Improve Error Message for throwSqlError() (#7308))
-=======
     "@bentley/imodeljs-native": "4.10.23",
->>>>>>> 087a2d17
     "@itwin/cloud-agnostic-core": "^2.2.4",
     "@itwin/core-telemetry": "workspace:*",
     "@itwin/object-storage-azure": "^2.2.5",
