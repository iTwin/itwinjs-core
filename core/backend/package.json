{
  "name": "@itwin/core-backend",
  "version": "5.0.0-dev.4",
  "description": "iTwin.js backend components",
  "main": "lib/cjs/core-backend.js",
  "typings": "lib/cjs/core-backend",
  "license": "MIT",
  "engines": {
    "node": "^18.0.0 || ^20.0.0 || ^22.0.0"
  },
  "scripts": {
    "build": "npm run -s build:cjs && npm run -s copy:assets && npm run -s copy:test-assets",
    "build:cjs": "tsc 1>&2 --outDir lib/cjs",
    "clean": "rimraf lib .rush/temp/package-deps*.json  ../../tools/internal/ios/core-test-runner/build ../../tools/internal/lib",
    "docs": "betools docs --includes=../../generated-docs/extract --json=../../generated-docs/core/core-backend/file.json --tsIndexFile=./core-backend.ts --onlyJson --excludeGlob=**/*.d.ts",
    "copy:assets": "cpx \"./src/assets/**/*\" ./lib/cjs/assets",
    "copy:config": "internal-tools copy-config",
    "copy:test-assets": "cpx \"./src/test/assets/**/*\" ./lib/cjs/test/assets",
    "cover": "nyc npm -s test",
    "extract-api": "betools extract-api --entry=core-backend",
    "lint": "eslint \"./src/**/*.ts\" 1>&2",
    "lint-fix": "eslint --fix -f visualstudio \"./src/**/*.ts\" 1>&2",
    "test": "mocha",
    "ios:webpack:tests": "TESTS_GLOB=./lib/**/*.test.js webpack --config ../../tools/internal/ios/ios.webpack.config.js",
    "ios:copy:assets": "cpx \"./src/test/assets/**/*\" ../../tools/internal/lib/ios/assets/assets && cpx \"./src/assets/**/*\" ../../tools/internal/lib/ios/assets/assets",
    "ios:build:tests": "npm run -s build && npm run -s ios:webpack:tests && npm run -s ios:copy:assets",
    "ios:build:core-test-runner": "cd ../../tools/internal/ios/core-test-runner && xcrun xcodebuild -derivedDataPath ./build/DerivedData build CODE_SIGN_STYLE=Manual CODE_SIGN_IDENTITY= CODE_SIGNING_REQUIRED=NO PROVISIONING_PROFILE_SPECIFIER= -scheme core-test-runner -arch x86_64 -sdk iphonesimulator -configuration Debug",
    "ios:tests:simulator": "node scripts/runUnitTestsIosSimulator.mjs",
    "ios:all": "npm run ios:build:tests && npm run ios:build:core-test-runner && npm run ios:tests:simulator"
  },
  "repository": {
    "type": "git",
    "url": "https://github.com/iTwin/itwinjs-core.git",
    "directory": "core/backend"
  },
  "keywords": [
    "Bentley",
    "BIM",
    "iModel",
    "digital-twin",
    "iTwin"
  ],
  "author": {
    "name": "Bentley Systems, Inc.",
    "url": "http://www.bentley.com"
  },
  "peerDependencies": {
    "@itwin/core-bentley": "workspace:^5.0.0-dev.4",
    "@itwin/core-common": "workspace:^5.0.0-dev.4",
    "@itwin/core-geometry": "workspace:^5.0.0-dev.4",
    "@opentelemetry/api": "^1.0.4"
  },
  "peerDependenciesMeta": {
    "@opentelemetry/api": {
      "optional": true
    }
  },
  "//devDependencies": [
    "NOTE: All peerDependencies should also be listed as devDependencies since peerDependencies are not considered by npm install",
    "NOTE: All tools used by scripts in this package must be listed as devDependencies"
  ],
  "devDependencies": {
    "@itwin/build-tools": "workspace:*",
    "@itwin/core-bentley": "workspace:*",
    "@itwin/core-common": "workspace:*",
    "@itwin/core-geometry": "workspace:*",
    "@itwin/core-webpack-tools": "workspace:*",
    "@itwin/ecsql-common": "workspace:*",
    "@itwin/eslint-plugin": "5.0.0-dev.1",
    "@opentelemetry/api": "1.0.4",
    "@types/chai": "4.3.1",
    "@types/chai-as-promised": "^7",
    "@types/fs-extra": "^4.0.7",
    "@types/mocha": "^10.0.6",
    "@types/multiparty": "^0.0.31",
    "@types/node": "~18.16.20",
    "@types/semver": "7.3.10",
    "@types/sinon": "^17.0.2",
    "@types/touch": "^3.1.2",
    "@types/ws": "^7.0.0",
    "chai": "^4.3.10",
    "chai-as-promised": "^7.1.1",
    "cpx2": "^3.0.0",
    "dotenv": "^16.4.5",
    "dotenv-expand": "^5.1.0",
    "eslint": "^9.13.0",
    "fs-extra": "^8.1.0",
    "internal-tools": "workspace:*",
    "mocha": "^10.2.0",
    "node-simctl": "~7.6.1",
    "null-loader": "^4.0.1",
    "nyc": "^15.1.0",
    "rimraf": "^3.0.2",
    "sinon": "^17.0.2",
    "source-map-loader": "^4.0.0",
    "typescript": "~5.6.2",
    "webpack": "^5.76.0"
  },
  "dependencies": {
<<<<<<< HEAD
    "@bentley/imodeljs-native": "5.0.1",
=======
    "@bentley/imodeljs-native": "5.0.2",
>>>>>>> 0df604c0
    "@itwin/cloud-agnostic-core": "^2.2.4",
    "@itwin/core-telemetry": "workspace:*",
    "@itwin/object-storage-azure": "^2.2.5",
    "@itwin/object-storage-core": "^2.2.5",
    "form-data": "^4.0.1",
    "fs-extra": "^8.1.0",
    "inversify": "~6.0.1",
    "json5": "^2.2.3",
    "linebreak": "^1.1.0",
    "multiparty": "^4.2.1",
    "reflect-metadata": "^0.1.13",
    "semver": "^7.5.2",
    "touch": "^3.1.0",
    "ws": "^7.5.10"
  },
  "nyc": {
    "extends": "./node_modules/@itwin/build-tools/.nycrc"
  }
}<|MERGE_RESOLUTION|>--- conflicted
+++ resolved
@@ -97,11 +97,7 @@
     "webpack": "^5.76.0"
   },
   "dependencies": {
-<<<<<<< HEAD
-    "@bentley/imodeljs-native": "5.0.1",
-=======
     "@bentley/imodeljs-native": "5.0.2",
->>>>>>> 0df604c0
     "@itwin/cloud-agnostic-core": "^2.2.4",
     "@itwin/core-telemetry": "workspace:*",
     "@itwin/object-storage-azure": "^2.2.5",
