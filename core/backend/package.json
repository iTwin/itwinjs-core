{
  "name": "@itwin/core-backend",
  "version": "4.5.0-dev.38",
  "description": "iTwin.js backend components",
  "main": "lib/cjs/core-backend.js",
  "typings": "lib/cjs/core-backend",
  "license": "MIT",
  "engines": {
    "node": "^18.0.0 || ^20.0.0"
  },
  "scripts": {
    "build": "npm run -s build:cjs && npm run -s copy:assets && npm run -s copy:test-assets",
    "build:cjs": "tsc 1>&2 --outDir lib/cjs",
    "clean": "rimraf lib .rush/temp/package-deps*.json  ../../tools/internal/ios/core-test-runner/build ../../tools/internal/lib",
    "docs": "betools docs --includes=../../generated-docs/extract --json=../../generated-docs/core/core-backend/file.json --tsIndexFile=./core-backend.ts --onlyJson",
    "copy:assets": "cpx \"./src/assets/**/*\" ./lib/cjs/assets",
    "copy:config": "internal-tools copy-config",
    "copy:test-assets": "cpx \"./src/test/assets/**/*\" ./lib/cjs/test/assets",
    "cover": "nyc npm -s test",
    "extract-api": "betools extract-api --entry=core-backend",
    "lint": "eslint -f visualstudio \"./src/**/*.ts\" 1>&2",
    "lint-fix": "eslint --fix -f visualstudio \"./src/**/*.ts\" 1>&2",
    "test": "mocha",
    "ios:webpack:tests": "TESTS_GLOB=./lib/**/*.test.js webpack --config ../../tools/internal/ios/ios.webpack.config.js",
    "ios:copy:assets": "cpx \"./src/test/assets/**/*\" ../../tools/internal/lib/ios/assets/assets && cpx \"./src/assets/**/*\" ../../tools/internal/lib/ios/assets/assets",
    "ios:build:tests": "npm run -s build && npm run -s ios:webpack:tests && npm run -s ios:copy:assets",
    "ios:build:core-test-runner": "cd ../../tools/internal/ios/core-test-runner && xcrun xcodebuild -derivedDataPath ./build/DerivedData build CODE_SIGN_STYLE=Manual CODE_SIGN_IDENTITY= CODE_SIGNING_REQUIRED=NO PROVISIONING_PROFILE_SPECIFIER= -scheme core-test-runner -arch x86_64 -sdk iphonesimulator -configuration Debug",
    "ios:tests:simulator": "ts-node --skip-project runUnitTestsIosSimulator.ts",
    "ios:all": "npm run ios:build:tests && npm run ios:build:core-test-runner && npm run ios:tests:simulator"
  },
  "repository": {
    "type": "git",
    "url": "https://github.com/iTwin/itwinjs-core.git",
    "directory": "core/backend"
  },
  "keywords": [
    "Bentley",
    "BIM",
    "iModel",
    "digital-twin",
    "iTwin"
  ],
  "author": {
    "name": "Bentley Systems, Inc.",
    "url": "http://www.bentley.com"
  },
  "peerDependencies": {
    "@itwin/core-bentley": "workspace:^4.5.0-dev.38",
    "@itwin/core-common": "workspace:^4.5.0-dev.38",
    "@itwin/core-geometry": "workspace:^4.5.0-dev.38",
    "@opentelemetry/api": "^1.0.4"
  },
  "peerDependenciesMeta": {
    "@opentelemetry/api": {
      "optional": true
    }
  },
  "//devDependencies": [
    "NOTE: All peerDependencies should also be listed as devDependencies since peerDependencies are not considered by npm install",
    "NOTE: All tools used by scripts in this package must be listed as devDependencies"
  ],
  "devDependencies": {
    "@itwin/build-tools": "workspace:*",
    "@itwin/core-bentley": "workspace:*",
    "@itwin/core-common": "workspace:*",
    "@itwin/core-geometry": "workspace:*",
    "@itwin/core-webpack-tools": "workspace:*",
    "@itwin/ecsql-common": "workspace:*",
    "@itwin/eslint-plugin": "4.0.0-dev.44",
    "@opentelemetry/api": "1.0.4",
    "@types/chai": "4.3.1",
    "@types/chai-as-promised": "^7",
    "@types/fs-extra": "^4.0.7",
    "@types/mocha": "^10.0.6",
    "@types/multiparty": "^0.0.31",
    "@types/node": "~18.16.20",
    "@types/semver": "7.3.10",
    "@types/sinon": "^17.0.2",
    "@types/touch": "^3.1.2",
    "@types/ws": "^7.0.0",
    "chai": "^4.3.10",
    "chai-as-promised": "^7.1.1",
    "cpx2": "^3.0.0",
    "dotenv": "^10.0.0",
    "dotenv-expand": "^5.1.0",
    "eslint": "^8.44.0",
    "fs-extra": "^8.1.0",
    "internal-tools": "workspace:*",
    "mocha": "^10.2.0",
    "node-simctl": "~7.2.1",
    "null-loader": "^4.0.1",
    "nyc": "^15.1.0",
    "rimraf": "^3.0.2",
    "sinon": "^17.0.1",
    "source-map-loader": "^4.0.0",
    "ts-node": "^10.8.2",
    "typescript": "~5.0.2",
    "webpack": "^5.76.0"
  },
  "dependencies": {
<<<<<<< HEAD
    "@bentley/imodeljs-native": "4.5.21",
=======
    "@bentley/imodeljs-native": "4.5.24",
>>>>>>> 0cde93e9
    "@itwin/cloud-agnostic-core": "^2.1.0",
    "@itwin/core-telemetry": "workspace:*",
    "@itwin/object-storage-azure": "^2.2.2",
    "@itwin/object-storage-core": "^2.2.2",
    "form-data": "^2.5.1",
    "fs-extra": "^8.1.0",
    "inversify": "~6.0.1",
    "json5": "^2.2.3",
    "multiparty": "^4.2.1",
    "reflect-metadata": "^0.1.13",
    "semver": "^7.3.5",
    "touch": "^3.1.0",
    "ws": "^7.5.3"
  },
  "nyc": {
    "extends": "./node_modules/@itwin/build-tools/.nycrc"
  }
}<|MERGE_RESOLUTION|>--- conflicted
+++ resolved
@@ -98,11 +98,7 @@
     "webpack": "^5.76.0"
   },
   "dependencies": {
-<<<<<<< HEAD
-    "@bentley/imodeljs-native": "4.5.21",
-=======
     "@bentley/imodeljs-native": "4.5.24",
->>>>>>> 0cde93e9
     "@itwin/cloud-agnostic-core": "^2.1.0",
     "@itwin/core-telemetry": "workspace:*",
     "@itwin/object-storage-azure": "^2.2.2",
