{
  "name": "@itwin/core-backend",
  "version": "3.0.0-dev.72",
  "description": "iTwin.js backend components",
  "main": "lib/core-backend.js",
  "typings": "lib/core-backend",
  "license": "MIT",
  "engines": {
    "node": ">=10.17.0 <15.0"
  },
  "scripts": {
    "compile": "npm run -s build",
    "build": "tsc 1>&2 && npm run -s copy:assets && npm run -s copy:test-assets",
    "clean": "rimraf lib .rush/temp/package-deps*.json",
    "docs": "betools docs --includes=../../generated-docs/extract --json=../../generated-docs/core/core-backend/file.json --tsIndexFile=./core-backend.ts --onlyJson",
    "copy:assets": "cpx \"./src/assets/**/*\" ./lib/assets",
    "copy:config": "internal-tools copy-config",
    "copy:test-assets": "cpx \"./src/test/assets/**/*\" ./lib/test/assets",
    "cover": "nyc npm -s test",
    "cover:integration": "nyc npm run -s test:integration",
    "extract-api": "betools extract-api --entry=core-backend",
    "lint": "eslint -f visualstudio \"./src/**/*.ts\" 1>&2",
    "pretest": "cpx ./src/test/logging.config.json ./lib/test",
    "test": "mocha --grep=\"#integration|#WebGLPerformance\" --invert",
    "azurite:setup": "mkdirp ./lib/test/azuriteStorage && azurite --silent --loose --location ./lib/test/azuriteStorage",
    "test:integration": "run-s pretest test:integration:azurite",
    "test:integration:azurite": "run-p -r azurite:setup test:integration:core",
    "test:integration:core": "mocha --grep=\"#integration|#WebGLPerformance\"",
    "perftest:pre": "npm run -s pretest && cpx \"./src/perftest/*.json\" ./lib/perftest",
    "perftest": "npm run -s perftest:crud && npm run -s perftest:cs && npm run -s perftest:elAspect && npm run -s perftest:schema",
    "perftest:crud": "npm run -s perftest:pre && mocha --timeout=999999999 --grep PerformanceElementsTests \"./lib/perftest/**/*.test.js\"",
    "perftest:cs": "npm run -s perftest:pre && mocha --timeout=999999999 --grep ImodelChangesetPerformance \"./lib/perftest/**/*.test.js\"",
    "perftest:elAspect": "npm run -s perftest:pre && mocha --timeout=999999999 --grep ElementAspectPerformance \"./lib/perftest/**/*.test.js\"",
    "perftest:schema": "npm run -s perftest:pre && mocha --timeout=999999999 --grep SchemaDesignPerf \"./lib/perftest/**/*.test.js\"",
    "perftest:tile": "npm run -s perftest:pre && mocha --timeout=999999999 --grep TilesGenerationPerformance \"./lib/perftest/**/*.test.js\"",
    "copy:ios-test-assets": "cpx \"./src/test/assets/**/*\" ./lib/test/ios/webpack/assets && cpx \"./lib/assets/**/*\" ./lib/test/ios/webpack/assets",
    "build:core-backend-test-app": "xcrun xcodebuild build-for-testing -configuration Debug -sdk iphoneos -workspace ./src/test/ios/core-backend-test-app.xcworkspace -scheme core-backend-test-app -derivedDataPath ./lib/test/ios/DerivedData -allowProvisioningUpdates",
    "webpack:imodeljs-test": "npm run -s copy:ios-test-assets && cpx ./src/test/ios/config/ignoreTest.js ./lib/test && cpx ./src/test/ios/runMochaTestsDirectly.js ./lib/test && node ./src/test/ios/scripts/generateTestBarrel.js ./lib/test ./lib/test/ios-test-barrel.js && webpack --target=webworker --config=./src/test/ios/config/mobile.webpack.config.js",
    "install-ios-lib": "node ./src/test/ios/scripts/installIosNativeLib.js",
    "build:ios-test": "npm run -s install-ios-lib && npm run -s webpack:imodeljs-test && npm run -s build:core-backend-test-app"
  },
  "repository": {
    "type": "git",
    "url": "https://github.com/imodeljs/imodeljs/tree/master/core/backend"
  },
  "keywords": [
    "Bentley",
    "BIM",
    "iModel",
    "digital-twin",
    "iTwin"
  ],
  "author": {
    "name": "Bentley Systems, Inc.",
    "url": "http://www.bentley.com"
  },
  "peerDependencies": {
<<<<<<< HEAD
    "@bentley/bentleyjs-core": "workspace:^3.0.0-dev.68",
    "@bentley/ecschema-metadata": "workspace:^3.0.0-dev.68",
    "@bentley/geometry-core": "workspace:^3.0.0-dev.68",
    "@bentley/imodeljs-common": "workspace:^3.0.0-dev.68",
    "@bentley/itwin-client": "workspace:^3.0.0-dev.68",
    "@bentley/telemetry-client": "workspace:^3.0.0-dev.68"
=======
    "@bentley/backend-itwin-client": "workspace:^3.0.0-dev.72",
    "@itwin/core-bentley": "workspace:^3.0.0-dev.72",
    "@itwin/ecschema-metadata": "workspace:^3.0.0-dev.72",
    "@itwin/core-geometry": "workspace:^3.0.0-dev.72",
    "@bentley/imodelhub-client": "workspace:^3.0.0-dev.72",
    "@itwin/core-common": "workspace:^3.0.0-dev.72",
    "@bentley/itwin-client": "workspace:^3.0.0-dev.72",
    "@bentley/telemetry-client": "workspace:^3.0.0-dev.72"
>>>>>>> 3dc5ea13
  },
  "//devDependencies": [
    "NOTE: All peerDependencies should also be listed as devDependencies since peerDependencies are not considered by npm install",
    "NOTE: All tools used by scripts in this package must be listed as devDependencies"
  ],
  "devDependencies": {
<<<<<<< HEAD
    "@bentley/bentleyjs-core": "workspace:*",
    "@bentley/build-tools": "workspace:*",
    "@bentley/context-registry-client": "workspace:*",
    "@bentley/ecschema-metadata": "workspace:*",
    "@bentley/eslint-plugin": "workspace:*",
    "@bentley/geometry-core": "workspace:*",
    "@bentley/imodeljs-common": "workspace:*",
=======
    "@bentley/backend-itwin-client": "workspace:*",
    "@itwin/core-bentley": "workspace:*",
    "@itwin/build-tools": "workspace:*",
    "@bentley/context-registry-client": "workspace:*",
    "@itwin/ecschema-metadata": "workspace:*",
    "@itwin/eslint-plugin": "workspace:*",
    "@itwin/core-geometry": "workspace:*",
    "@bentley/imodelhub-client": "workspace:*",
    "@itwin/core-common": "workspace:*",
>>>>>>> 3dc5ea13
    "@bentley/itwin-client": "workspace:*",
    "@itwin/oidc-signin-tool": "workspace:*",
    "@itwin/perf-tools": "workspace:*",
    "@bentley/telemetry-client": "workspace:*",
    "@types/chai": "^4.1.4",
    "@types/chai-as-promised": "^7",
    "@types/deep-assign": "^0.1.0",
    "@types/formidable": "^1.0.31",
    "@types/fs-extra": "^4.0.7",
    "@types/glob": "^5.0.35",
    "@types/lru-cache": "^5.1.0",
    "@types/mocha": "^8.2.2",
    "@types/multiparty": "^0.0.31",
    "@types/node": "14.14.31",
    "@types/semver": "^5.5.0",
    "@types/sinon": "^9.0.0",
    "@types/ws": "^6.0.4",
    "azurite": "^3.14.0",
    "chai": "^4.1.2",
    "chai-as-promised": "^7",
    "cpx": "^1.5.0",
    "dotenv": "^10.0.0",
    "dotenv-expand": "^5.1.0",
    "eslint": "^7.11.0",
    "event-stream": "~4.0.1",
    "internal-tools": "workspace:*",
    "mkdirp": "^1.0.4",
    "mocha": "^8.3.2",
    "npm-run-all": "^4.1.5",
    "null-loader": "^0.1.1",
    "nyc": "^15.1.0",
    "openid-client": "^4.7.4",
    "rimraf": "^3.0.2",
    "sinon": "^9.0.2",
    "source-map-loader": "^1.0.0",
    "source-map-support": "^0.5.6",
    "typescript": "~4.4.0",
    "webpack": "4.42.0"
  },
  "dependencies": {
    "@azure/storage-blob": "^12.7.0",
    "@bentley/imodeljs-native": "3.0.11",
    "deep-assign": "^2.0.0",
    "form-data": "^2.3.2",
    "fs-extra": "^8.1.0",
    "glob": "^7.1.2",
    "js-base64": "^3.6.1",
    "multiparty": "^4.2.1",
    "semver": "^5.5.0",
    "ws": "^7.5.3"
  },
  "nyc": {
    "extends": "./node_modules/@itwin/build-tools/.nycrc"
  },
  "eslintConfig": {
    "plugins": [
      "@itwin"
    ],
    "extends": "plugin:@itwin/itwinjs-recommended"
  }
}<|MERGE_RESOLUTION|>--- conflicted
+++ resolved
@@ -55,48 +55,25 @@
     "url": "http://www.bentley.com"
   },
   "peerDependencies": {
-<<<<<<< HEAD
-    "@bentley/bentleyjs-core": "workspace:^3.0.0-dev.68",
-    "@bentley/ecschema-metadata": "workspace:^3.0.0-dev.68",
-    "@bentley/geometry-core": "workspace:^3.0.0-dev.68",
-    "@bentley/imodeljs-common": "workspace:^3.0.0-dev.68",
-    "@bentley/itwin-client": "workspace:^3.0.0-dev.68",
-    "@bentley/telemetry-client": "workspace:^3.0.0-dev.68"
-=======
-    "@bentley/backend-itwin-client": "workspace:^3.0.0-dev.72",
     "@itwin/core-bentley": "workspace:^3.0.0-dev.72",
     "@itwin/ecschema-metadata": "workspace:^3.0.0-dev.72",
     "@itwin/core-geometry": "workspace:^3.0.0-dev.72",
-    "@bentley/imodelhub-client": "workspace:^3.0.0-dev.72",
     "@itwin/core-common": "workspace:^3.0.0-dev.72",
     "@bentley/itwin-client": "workspace:^3.0.0-dev.72",
     "@bentley/telemetry-client": "workspace:^3.0.0-dev.72"
->>>>>>> 3dc5ea13
   },
   "//devDependencies": [
     "NOTE: All peerDependencies should also be listed as devDependencies since peerDependencies are not considered by npm install",
     "NOTE: All tools used by scripts in this package must be listed as devDependencies"
   ],
   "devDependencies": {
-<<<<<<< HEAD
-    "@bentley/bentleyjs-core": "workspace:*",
-    "@bentley/build-tools": "workspace:*",
-    "@bentley/context-registry-client": "workspace:*",
-    "@bentley/ecschema-metadata": "workspace:*",
-    "@bentley/eslint-plugin": "workspace:*",
-    "@bentley/geometry-core": "workspace:*",
-    "@bentley/imodeljs-common": "workspace:*",
-=======
-    "@bentley/backend-itwin-client": "workspace:*",
     "@itwin/core-bentley": "workspace:*",
     "@itwin/build-tools": "workspace:*",
     "@bentley/context-registry-client": "workspace:*",
     "@itwin/ecschema-metadata": "workspace:*",
     "@itwin/eslint-plugin": "workspace:*",
     "@itwin/core-geometry": "workspace:*",
-    "@bentley/imodelhub-client": "workspace:*",
     "@itwin/core-common": "workspace:*",
->>>>>>> 3dc5ea13
     "@bentley/itwin-client": "workspace:*",
     "@itwin/oidc-signin-tool": "workspace:*",
     "@itwin/perf-tools": "workspace:*",
