--- conflicted
+++ resolved
@@ -106,11 +106,7 @@
     "webpack": "^5.97.1"
   },
   "dependencies": {
-<<<<<<< HEAD
-    "@bentley/imodeljs-native": "5.1.34",
-=======
     "@bentley/imodeljs-native": "5.1.35",
->>>>>>> 8b07e2a2
     "@itwin/cloud-agnostic-core": "^2.2.4",
     "@itwin/object-storage-azure": "^2.3.0",
     "@itwin/object-storage-core": "^2.3.0",
