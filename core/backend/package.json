--- conflicted
+++ resolved
@@ -72,7 +72,7 @@
     "@bentley/backend-itwin-client": "workspace:*",
     "@itwin/core-bentley": "workspace:*",
     "@itwin/build-tools": "workspace:*",
-    "@bentley/context-registry-client": "workspace:*",
+    "@bentley/itwin-registry-client": "workspace:*",
     "@itwin/ecschema-metadata": "workspace:*",
     "@itwin/eslint-plugin": "workspace:*",
     "@itwin/core-geometry": "workspace:*",
@@ -119,12 +119,7 @@
   },
   "dependencies": {
     "@azure/storage-blob": "^12.7.0",
-<<<<<<< HEAD
-    "@bentley/itwin-registry-client": "workspace:*",
-    "@bentley/imodeljs-native": "3.0.9",
-=======
     "@bentley/imodeljs-native": "3.0.11",
->>>>>>> 52eac709
     "deep-assign": "^2.0.0",
     "form-data": "^2.3.2",
     "fs-extra": "^8.1.0",
