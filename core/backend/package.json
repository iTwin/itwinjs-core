--- conflicted
+++ resolved
@@ -21,13 +21,8 @@
     "extract-api": "betools extract-api --entry=core-backend",
     "lint": "eslint -f visualstudio \"./src/**/*.ts\" 1>&2",
     "test": "mocha",
-<<<<<<< HEAD
     "ios:webpack:tests": "webpack --config ../../tools/internal/ios/ios.webpack.config.js",
     "ios:copy:assets": "cpx \"./src/assets/**/*\" ../../tools/internal/lib/ios/assets/assets && cpx \"./src/test/assets/**/*\" ../../tools/internal/lib/ios/assets/assets",
-=======
-    "ios:webpack:tests": "webpack --config ios/ios.webpack.config.js",
-    "ios:copy:assets": "cpx \"./src/assets/**/*\" ./lib/ios/assets/assets && cpx \"./src/test/assets/**/*\" ./lib/ios/assets/assets",
->>>>>>> 2c9f8187
     "ios:build:tests": "npm run -s build && npm run -s ios:webpack:tests && npm run -s ios:copy:assets"
   },
   "repository": {
