{
  "name": "@itwin/core-backend",
  "version": "4.8.1",
  "description": "iTwin.js backend components",
  "main": "lib/cjs/core-backend.js",
  "typings": "lib/cjs/core-backend",
  "license": "MIT",
  "engines": {
    "node": "^18.0.0 || ^20.0.0"
  },
  "scripts": {
    "build": "npm run -s build:cjs && npm run -s copy:assets && npm run -s copy:test-assets",
    "build:cjs": "tsc 1>&2 --outDir lib/cjs",
    "clean": "rimraf lib .rush/temp/package-deps*.json  ../../tools/internal/ios/core-test-runner/build ../../tools/internal/lib",
    "docs": "betools docs --includes=../../generated-docs/extract --json=../../generated-docs/core/core-backend/file.json --tsIndexFile=./core-backend.ts --onlyJson --excludeGlob=**/*.d.ts",
    "copy:assets": "cpx \"./src/assets/**/*\" ./lib/cjs/assets",
    "copy:config": "internal-tools copy-config",
    "copy:test-assets": "cpx \"./src/test/assets/**/*\" ./lib/cjs/test/assets",
    "cover": "nyc npm -s test",
    "extract-api": "betools extract-api --entry=core-backend",
    "lint": "eslint -f visualstudio \"./src/**/*.ts\" 1>&2",
    "lint-fix": "eslint --fix -f visualstudio \"./src/**/*.ts\" 1>&2",
    "test": "mocha",
    "ios:webpack:tests": "TESTS_GLOB=./lib/**/*.test.js webpack --config ../../tools/internal/ios/ios.webpack.config.js",
    "ios:copy:assets": "cpx \"./src/test/assets/**/*\" ../../tools/internal/lib/ios/assets/assets && cpx \"./src/assets/**/*\" ../../tools/internal/lib/ios/assets/assets",
    "ios:build:tests": "npm run -s build && npm run -s ios:webpack:tests && npm run -s ios:copy:assets",
    "ios:build:core-test-runner": "cd ../../tools/internal/ios/core-test-runner && xcrun xcodebuild -derivedDataPath ./build/DerivedData build CODE_SIGN_STYLE=Manual CODE_SIGN_IDENTITY= CODE_SIGNING_REQUIRED=NO PROVISIONING_PROFILE_SPECIFIER= -scheme core-test-runner -arch x86_64 -sdk iphonesimulator -configuration Debug",
    "ios:tests:simulator": "ts-node --skip-project runUnitTestsIosSimulator.ts",
    "ios:all": "npm run ios:build:tests && npm run ios:build:core-test-runner && npm run ios:tests:simulator"
  },
  "repository": {
    "type": "git",
    "url": "https://github.com/iTwin/itwinjs-core.git",
    "directory": "core/backend"
  },
  "keywords": [
    "Bentley",
    "BIM",
    "iModel",
    "digital-twin",
    "iTwin"
  ],
  "author": {
    "name": "Bentley Systems, Inc.",
    "url": "http://www.bentley.com"
  },
  "peerDependencies": {
    "@itwin/core-bentley": "workspace:^4.8.1",
    "@itwin/core-common": "workspace:^4.8.1",
    "@itwin/core-geometry": "workspace:^4.8.1",
    "@opentelemetry/api": "^1.0.4"
  },
  "peerDependenciesMeta": {
    "@opentelemetry/api": {
      "optional": true
    }
  },
  "//devDependencies": [
    "NOTE: All peerDependencies should also be listed as devDependencies since peerDependencies are not considered by npm install",
    "NOTE: All tools used by scripts in this package must be listed as devDependencies"
  ],
  "devDependencies": {
    "@itwin/build-tools": "workspace:*",
    "@itwin/core-bentley": "workspace:*",
    "@itwin/core-common": "workspace:*",
    "@itwin/core-geometry": "workspace:*",
    "@itwin/core-webpack-tools": "workspace:*",
    "@itwin/ecsql-common": "workspace:*",
    "@itwin/eslint-plugin": "^4.0.2",
    "@opentelemetry/api": "1.0.4",
    "@types/chai": "4.3.1",
    "@types/chai-as-promised": "^7",
    "@types/fs-extra": "^4.0.7",
    "@types/mocha": "^10.0.6",
    "@types/multiparty": "^0.0.31",
    "@types/node": "~18.16.20",
    "@types/semver": "7.3.10",
    "@types/sinon": "^17.0.2",
    "@types/touch": "^3.1.2",
    "@types/ws": "^7.0.0",
    "chai": "^4.3.10",
    "chai-as-promised": "^7.1.1",
    "cpx2": "^3.0.0",
    "dotenv": "^10.0.0",
    "dotenv-expand": "^5.1.0",
    "eslint": "^8.56.0",
    "fs-extra": "^8.1.0",
    "internal-tools": "workspace:*",
    "mocha": "^10.2.0",
    "node-simctl": "~7.2.1",
    "null-loader": "^4.0.1",
    "nyc": "^15.1.0",
    "rimraf": "^3.0.2",
    "sinon": "^17.0.1",
    "source-map-loader": "^4.0.0",
    "ts-node": "^10.8.2",
    "typescript": "~5.3.3",
    "webpack": "^5.76.0"
  },
  "dependencies": {
<<<<<<< HEAD
    "@bentley/imodeljs-native": "4.9.4",
    "@itwin/cloud-agnostic-core": "^2.2.4",
    "@itwin/core-telemetry": "workspace:*",
    "@itwin/object-storage-azure": "^2.2.4",
    "@itwin/object-storage-core": "^2.2.4",
=======
    "@bentley/imodeljs-native": "4.8.40",
    "@itwin/cloud-agnostic-core": "^2.2.4",
    "@itwin/core-telemetry": "workspace:*",
    "@itwin/object-storage-azure": "^2.2.5",
    "@itwin/object-storage-core": "^2.2.5",
>>>>>>> 717a42d9
    "form-data": "^2.5.1",
    "fs-extra": "^8.1.0",
    "inversify": "~6.0.1",
    "json5": "^2.2.3",
    "linebreak": "^1.1.0",
    "multiparty": "^4.2.1",
    "reflect-metadata": "^0.1.13",
    "semver": "^7.5.2",
    "touch": "^3.1.0",
    "ws": "^7.5.10"
  },
  "nyc": {
    "extends": "./node_modules/@itwin/build-tools/.nycrc"
  }
}<|MERGE_RESOLUTION|>--- conflicted
+++ resolved
@@ -98,19 +98,11 @@
     "webpack": "^5.76.0"
   },
   "dependencies": {
-<<<<<<< HEAD
-    "@bentley/imodeljs-native": "4.9.4",
-    "@itwin/cloud-agnostic-core": "^2.2.4",
-    "@itwin/core-telemetry": "workspace:*",
-    "@itwin/object-storage-azure": "^2.2.4",
-    "@itwin/object-storage-core": "^2.2.4",
-=======
     "@bentley/imodeljs-native": "4.8.40",
     "@itwin/cloud-agnostic-core": "^2.2.4",
     "@itwin/core-telemetry": "workspace:*",
     "@itwin/object-storage-azure": "^2.2.5",
     "@itwin/object-storage-core": "^2.2.5",
->>>>>>> 717a42d9
     "form-data": "^2.5.1",
     "fs-extra": "^8.1.0",
     "inversify": "~6.0.1",
