--- conflicted
+++ resolved
@@ -52,57 +52,27 @@
     "url": "http://www.bentley.com"
   },
   "peerDependencies": {
-<<<<<<< HEAD
-    "@bentley/backend-itwin-client": "^2.14.0-dev.0",
-    "@bentley/bentleyjs-core": "^2.14.0-dev.0",
-    "@bentley/ecschema-metadata": "^2.14.0-dev.0",
-    "@bentley/geometry-core": "^2.14.0-dev.0",
-    "@bentley/imodelhub-client": "^2.14.0-dev.0",
-    "@bentley/imodeljs-common": "^2.14.0-dev.0",
-    "@bentley/itwin-client": "^2.14.0-dev.0",
-    "@bentley/rbac-client": "^2.14.0-dev.0",
-    "@bentley/telemetry-client": "^2.14.0-dev.0"
-=======
     "@bentley/backend-itwin-client": "^2.14.0-dev.1",
     "@bentley/bentleyjs-core": "^2.14.0-dev.1",
     "@bentley/ecschema-metadata": "^2.14.0-dev.1",
-    "@bentley/frontend-authorization-client": "^2.14.0-dev.1",
     "@bentley/geometry-core": "^2.14.0-dev.1",
     "@bentley/imodelhub-client": "^2.14.0-dev.1",
     "@bentley/imodeljs-common": "^2.14.0-dev.1",
     "@bentley/itwin-client": "^2.14.0-dev.1",
     "@bentley/rbac-client": "^2.14.0-dev.1",
     "@bentley/telemetry-client": "^2.14.0-dev.1"
->>>>>>> d6a36298
   },
   "//devDependencies": [
     "NOTE: All peerDependencies should also be listed as devDependencies since peerDependencies are not considered by npm install",
     "NOTE: All tools used by scripts in this package must be listed as devDependencies"
   ],
   "devDependencies": {
-<<<<<<< HEAD
-    "@bentley/backend-itwin-client": "2.14.0-dev.0",
-    "@bentley/bentleyjs-core": "2.14.0-dev.0",
-    "@bentley/build-tools": "2.14.0-dev.0",
-    "@bentley/config-loader": "2.14.0-dev.0",
-    "@bentley/ecschema-metadata": "2.14.0-dev.0",
-    "@bentley/eslint-plugin": "2.14.0-dev.0",
-    "@bentley/geometry-core": "2.14.0-dev.0",
-    "@bentley/imodelhub-client": "2.14.0-dev.0",
-    "@bentley/imodeljs-common": "2.14.0-dev.0",
-    "@bentley/itwin-client": "2.14.0-dev.0",
-    "@bentley/oidc-signin-tool": "2.14.0-dev.0",
-    "@bentley/perf-tools": "2.14.0-dev.0",
-    "@bentley/rbac-client": "2.14.0-dev.0",
-    "@bentley/telemetry-client": "2.14.0-dev.0",
-=======
     "@bentley/backend-itwin-client": "2.14.0-dev.1",
     "@bentley/bentleyjs-core": "2.14.0-dev.1",
     "@bentley/build-tools": "2.14.0-dev.1",
     "@bentley/config-loader": "2.14.0-dev.1",
     "@bentley/ecschema-metadata": "2.14.0-dev.1",
     "@bentley/eslint-plugin": "2.14.0-dev.1",
-    "@bentley/frontend-authorization-client": "2.14.0-dev.1",
     "@bentley/geometry-core": "2.14.0-dev.1",
     "@bentley/imodelhub-client": "2.14.0-dev.1",
     "@bentley/imodeljs-common": "2.14.0-dev.1",
@@ -111,7 +81,6 @@
     "@bentley/perf-tools": "2.14.0-dev.1",
     "@bentley/rbac-client": "2.14.0-dev.1",
     "@bentley/telemetry-client": "2.14.0-dev.1",
->>>>>>> d6a36298
     "@types/chai": "^4.1.4",
     "@types/chai-as-promised": "^7",
     "@types/deep-assign": "^0.1.0",
@@ -147,14 +116,8 @@
   "dependencies": {
     "@bentley/imodeljs-native": "2.13.1",
     "@azure/storage-blob": "10.4.0",
-<<<<<<< HEAD
-    "@bentley/context-registry-client": "2.14.0-dev.0",
-    "@bentley/usage-logging-client": "2.14.0-dev.0",
-=======
     "@bentley/context-registry-client": "2.14.0-dev.1",
     "@bentley/usage-logging-client": "2.14.0-dev.1",
-    "@openid/appauth": "^1.2.6",
->>>>>>> d6a36298
     "deep-assign": "^2.0.0",
     "form-data": "^2.3.2",
     "fs-extra": "^8.1.0",
