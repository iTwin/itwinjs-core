--- conflicted
+++ resolved
@@ -106,11 +106,7 @@
     "webpack": "^5.97.1"
   },
   "dependencies": {
-<<<<<<< HEAD
-    "@bentley/imodeljs-native": "5.1.54",
-=======
     "@bentley/imodeljs-native": "5.1.55",
->>>>>>> ad9edd76
     "@itwin/cloud-agnostic-core": "^2.2.4",
     "@itwin/object-storage-azure": "^2.3.0",
     "@itwin/object-storage-core": "^2.3.0",
