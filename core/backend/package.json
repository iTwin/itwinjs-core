{
  "name": "@itwin/core-backend",
  "version": "5.3.0-dev.22",
  "description": "iTwin.js backend components",
  "main": "lib/cjs/core-backend.js",
  "module": "lib/esm/core-backend.js",
  "typings": "lib/cjs/core-backend",
  "license": "MIT",
  "engines": {
    "node": "^20.0.0 || ^22.0.0"
  },
  "scripts": {
    "build": "npm run -s build:cjs && npm run -s build:esm && npm run -s copy:assets && npm run -s copy:test-assets && npm run -s copy:ecsqltestmdfiles",
    "build:cjs": "tsc 1>&2 --outDir lib/cjs",
    "build:esm": "tsc 1>&2 --module ES2022 --outDir lib/esm",
    "clean": "rimraf -g lib .rush/temp/package-deps*.json  ../../tools/internal/ios/core-test-runner/build ../../tools/internal/lib",
    "docs": "betools docs --json=../../generated-docs/core/core-backend/file.json --tsIndexFile=./core-backend.ts --onlyJson --excludeGlob=**/*.d.ts",
    "copy:assets": " npm run -s copy:assets:cjs && npm run -s copy:assets:esm",
    "copy:assets:cjs": "cpx \"./src/assets/**/*\" ./lib/cjs/assets",
    "copy:assets:esm": "cpx \"./src/assets/**/*\" ./lib/esm/assets",
    "copy:ecsqltestmdfiles": "cpx \"./src/test/ecsql/queries/*\" ./lib/cjs/test/ecsql/queries",
    "copy:config": "internal-tools copy-config",
    "copy:test-assets": "cpx \"./src/test/assets/**/*\" ./lib/cjs/test/assets",
    "cover": "nyc npm -s test",
    "extract-api": "betools extract-api --entry=core-backend",
    "lint": "eslint \"./src/**/*.ts\" 1>&2",
    "lint-fix": "eslint --fix -f visualstudio \"./src/**/*.ts\" 1>&2",
    "lint-deprecation": "eslint --fix -f visualstudio --no-inline-config -c ../../common/config/eslint/eslint.config.deprecation-policy.js \"./src/**/*.ts\"",
    "test": "mocha",
    "test:debug": "mocha --inspect-brk",
    "ios:webpack:tests": "TESTS_GLOB=./lib/esm/**/*.test.js webpack --config ../../tools/internal/ios/ios.webpack.config.js",
    "ios:copy:assets": "cpx \"./src/test/assets/**/*\" ../../tools/internal/lib/ios/assets/assets && cpx \"./src/assets/**/*\" ../../tools/internal/lib/ios/assets/assets",
    "ios:build:tests": "npm run -s build && npm run -s ios:webpack:tests && npm run -s ios:copy:assets",
    "ios:build:core-test-runner": "cd ../../tools/internal/ios/core-test-runner && xcrun xcodebuild -derivedDataPath ./build/DerivedData build CODE_SIGN_STYLE=Manual CODE_SIGN_IDENTITY= CODE_SIGNING_REQUIRED=NO PROVISIONING_PROFILE_SPECIFIER= -scheme core-test-runner -arch arm64 -sdk iphonesimulator -configuration Debug",
    "ios:tests:simulator": "node scripts/runUnitTestsIosSimulator.mjs",
    "ios:all": "npm run ios:build:tests && npm run ios:build:core-test-runner && npm run ios:tests:simulator"
  },
  "repository": {
    "type": "git",
    "url": "https://github.com/iTwin/itwinjs-core.git",
    "directory": "core/backend"
  },
  "keywords": [
    "Bentley",
    "BIM",
    "iModel",
    "digital-twin",
    "iTwin"
  ],
  "author": {
    "name": "Bentley Systems, Inc.",
    "url": "http://www.bentley.com"
  },
  "peerDependencies": {
    "@itwin/core-bentley": "workspace:*",
    "@itwin/core-common": "workspace:*",
    "@itwin/core-geometry": "workspace:*",
    "@itwin/ecschema-metadata": "workspace:*",
    "@opentelemetry/api": "^1.0.4"
  },
  "peerDependenciesMeta": {
    "@opentelemetry/api": {
      "optional": true
    }
  },
  "//devDependencies": [
    "NOTE: All peerDependencies should also be listed as devDependencies since peerDependencies are not considered by npm install",
    "NOTE: All tools used by scripts in this package must be listed as devDependencies"
  ],
  "devDependencies": {
    "@itwin/build-tools": "workspace:*",
    "@itwin/core-bentley": "workspace:*",
    "@itwin/core-common": "workspace:*",
    "@itwin/core-geometry": "workspace:*",
    "@itwin/ecschema-locaters": "workspace:*",
    "@itwin/ecschema-metadata": "workspace:*",
    "@itwin/ecsql-common": "workspace:*",
    "@itwin/eslint-plugin": "5.2.2-dev.2",
    "@itwin/object-storage-core": "^3.0.4",
    "@opentelemetry/api": "1.0.4",
    "@types/chai": "4.3.1",
    "@types/chai-as-promised": "^7",
    "@types/deep-equal-in-any-order": "^1.0.4",
    "@types/fs-extra": "^4.0.7",
    "@types/mocha": "^10.0.6",
    "@types/multiparty": "^0.0.31",
    "@types/node": "~20.17.0",
    "@types/semver": "7.3.10",
    "@types/sinon": "^17.0.2",
    "@types/touch": "^3.1.2",
    "@types/ws": "^7.0.0",
    "@xmldom/xmldom": "~0.8.10",
    "chai": "^4.3.10",
    "chai-as-promised": "^7.1.1",
    "cpx2": "^8.0.0",
    "deep-equal-in-any-order": "^2.0.6",
    "dotenv": "^16.4.5",
    "dotenv-expand": "^5.1.0",
    "eslint": "^9.31.0",
    "fs-extra": "^8.1.0",
    "glob": "^10.3.12",
    "internal-tools": "workspace:*",
    "mocha": "^11.1.0",
    "node-simctl": "~7.6.1",
    "null-loader": "^4.0.1",
    "nyc": "^17.1.0",
    "rimraf": "^6.0.1",
    "sinon": "^17.0.2",
    "source-map-loader": "^5.0.0",
    "typescript": "~5.6.2",
    "marked": "^14.1.3",
    "sql-formatter": "^15.4.6",
    "webpack": "^5.97.1"
  },
  "dependencies": {
<<<<<<< HEAD
    "@bentley/imodeljs-native": "5.3.22",
=======
    "@bentley/imodeljs-native": "5.3.24",
>>>>>>> bc8f49ca
    "@itwin/object-storage-azure": "^3.0.4",
    "@azure/storage-blob": "^12.28.0",
    "form-data": "^4.0.4",
    "fs-extra": "^8.1.0",
    "json5": "^2.2.3",
    "linebreak": "^1.1.0",
    "multiparty": "^4.2.1",
    "semver": "^7.5.2",
    "touch": "^3.1.0",
    "ws": "^7.5.10"
  },
  "nyc": {
    "extends": "./node_modules/@itwin/build-tools/.nycrc"
  }
}<|MERGE_RESOLUTION|>--- conflicted
+++ resolved
@@ -113,11 +113,7 @@
     "webpack": "^5.97.1"
   },
   "dependencies": {
-<<<<<<< HEAD
-    "@bentley/imodeljs-native": "5.3.22",
-=======
     "@bentley/imodeljs-native": "5.3.24",
->>>>>>> bc8f49ca
     "@itwin/object-storage-azure": "^3.0.4",
     "@azure/storage-blob": "^12.28.0",
     "form-data": "^4.0.4",
