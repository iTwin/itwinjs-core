{
  "name": "@itwin/core-backend",
  "version": "5.1.3",
  "description": "iTwin.js backend components",
  "main": "lib/cjs/core-backend.js",
  "module": "lib/esm/core-backend.js",
  "typings": "lib/cjs/core-backend",
  "license": "MIT",
  "engines": {
    "node": "^20.0.0 || ^22.0.0"
  },
  "scripts": {
    "build": "npm run -s build:cjs && npm run -s build:esm && npm run -s copy:assets && npm run -s copy:test-assets && npm run -s copy:ecsqltestmdfiles",
    "build:cjs": "tsc 1>&2 --outDir lib/cjs",
    "build:esm": "tsc 1>&2 --module ES2022 --outDir lib/esm",
    "clean": "rimraf -g lib .rush/temp/package-deps*.json  ../../tools/internal/ios/core-test-runner/build ../../tools/internal/lib",
    "docs": "betools docs --json=../../generated-docs/core/core-backend/file.json --tsIndexFile=./core-backend.ts --onlyJson --excludeGlob=**/*.d.ts",
    "copy:assets": " npm run -s copy:assets:cjs && npm run -s copy:assets:esm",
    "copy:assets:cjs": "cpx \"./src/assets/**/*\" ./lib/cjs/assets",
    "copy:assets:esm": "cpx \"./src/assets/**/*\" ./lib/esm/assets",
    "copy:ecsqltestmdfiles": "cpx \"./src/test/ecsql/queries/*\" ./lib/cjs/test/ecsql/queries",
    "copy:config": "internal-tools copy-config",
    "copy:test-assets": "cpx \"./src/test/assets/**/*\" ./lib/cjs/test/assets",
    "cover": "nyc npm -s test",
    "extract-api": "betools extract-api --entry=core-backend",
    "lint": "eslint \"./src/**/*.ts\" 1>&2",
    "lint-fix": "eslint --fix -f visualstudio \"./src/**/*.ts\" 1>&2",
    "lint-deprecation": "eslint --fix -f visualstudio --no-inline-config -c ../../common/config/eslint/eslint.config.deprecation-policy.js \"./src/**/*.ts\"",
    "test": "mocha",
    "test:debug": "mocha --inspect-brk",
    "ios:webpack:tests": "TESTS_GLOB=./lib/esm/**/*.test.js webpack --config ../../tools/internal/ios/ios.webpack.config.js",
    "ios:copy:assets": "cpx \"./src/test/assets/**/*\" ../../tools/internal/lib/ios/assets/assets && cpx \"./src/assets/**/*\" ../../tools/internal/lib/ios/assets/assets",
    "ios:build:tests": "npm run -s build && npm run -s ios:webpack:tests && npm run -s ios:copy:assets",
    "ios:build:core-test-runner": "cd ../../tools/internal/ios/core-test-runner && xcrun xcodebuild -derivedDataPath ./build/DerivedData build CODE_SIGN_STYLE=Manual CODE_SIGN_IDENTITY= CODE_SIGNING_REQUIRED=NO PROVISIONING_PROFILE_SPECIFIER= -scheme core-test-runner -arch arm64 -sdk iphonesimulator -configuration Debug",
    "ios:tests:simulator": "node scripts/runUnitTestsIosSimulator.mjs",
    "ios:all": "npm run ios:build:tests && npm run ios:build:core-test-runner && npm run ios:tests:simulator"
  },
  "repository": {
    "type": "git",
    "url": "https://github.com/iTwin/itwinjs-core.git",
    "directory": "core/backend"
  },
  "keywords": [
    "Bentley",
    "BIM",
    "iModel",
    "digital-twin",
    "iTwin"
  ],
  "author": {
    "name": "Bentley Systems, Inc.",
    "url": "http://www.bentley.com"
  },
  "peerDependencies": {
    "@itwin/core-bentley": "workspace:*",
    "@itwin/core-common": "workspace:*",
    "@itwin/core-geometry": "workspace:*",
    "@itwin/ecschema-metadata": "workspace:*",
    "@opentelemetry/api": "^1.0.4"
  },
  "peerDependenciesMeta": {
    "@opentelemetry/api": {
      "optional": true
    }
  },
  "//devDependencies": [
    "NOTE: All peerDependencies should also be listed as devDependencies since peerDependencies are not considered by npm install",
    "NOTE: All tools used by scripts in this package must be listed as devDependencies"
  ],
  "devDependencies": {
    "@itwin/build-tools": "workspace:*",
    "@itwin/core-bentley": "workspace:*",
    "@itwin/core-common": "workspace:*",
    "@itwin/core-geometry": "workspace:*",
    "@itwin/ecschema-locaters": "workspace:*",
    "@itwin/ecschema-metadata": "workspace:*",
    "@itwin/ecsql-common": "workspace:*",
    "@itwin/eslint-plugin": "5.2.2-dev.2",
    "@opentelemetry/api": "1.0.4",
    "@types/chai": "4.3.1",
    "@types/chai-as-promised": "^7",
    "@types/deep-equal-in-any-order": "^1.0.4",
    "@types/fs-extra": "^4.0.7",
    "@types/mocha": "^10.0.6",
    "@types/multiparty": "^0.0.31",
    "@types/node": "~20.17.0",
    "@types/semver": "7.3.10",
    "@types/sinon": "^17.0.2",
    "@types/touch": "^3.1.2",
    "@types/ws": "^7.0.0",
    "@xmldom/xmldom": "~0.8.10",
    "chai": "^4.3.10",
    "chai-as-promised": "^7.1.1",
    "cpx2": "^8.0.0",
    "deep-equal-in-any-order": "^2.0.6",
    "dotenv": "^16.4.5",
    "dotenv-expand": "^5.1.0",
    "eslint": "^9.31.0",
    "fs-extra": "^8.1.0",
    "glob": "^10.3.12",
    "internal-tools": "workspace:*",
    "mocha": "^11.1.0",
    "node-simctl": "~7.6.1",
    "null-loader": "^4.0.1",
    "nyc": "^17.1.0",
    "rimraf": "^6.0.1",
    "sinon": "^17.0.2",
    "source-map-loader": "^5.0.0",
    "typescript": "~5.6.2",
    "marked": "^14.1.3",
    "sql-formatter": "^15.4.6",
    "webpack": "^5.97.1"
  },
  "dependencies": {
<<<<<<< HEAD
    "@bentley/imodeljs-native": "5.1.69-dev.1",
=======
    "@bentley/imodeljs-native": "5.1.70",
>>>>>>> 18e1b79e
    "@itwin/cloud-agnostic-core": "^2.2.4",
    "@itwin/object-storage-azure": "^2.3.0",
    "@itwin/object-storage-core": "^2.3.0",
    "form-data": "^4.0.4",
    "fs-extra": "^8.1.0",
    "inversify": "~6.0.1",
    "json5": "^2.2.3",
    "linebreak": "^1.1.0",
    "multiparty": "^4.2.1",
    "reflect-metadata": "^0.1.13",
    "semver": "^7.5.2",
    "touch": "^3.1.0",
    "ws": "^7.5.10"
  },
  "nyc": {
    "extends": "./node_modules/@itwin/build-tools/.nycrc"
  }
}<|MERGE_RESOLUTION|>--- conflicted
+++ resolved
@@ -112,11 +112,7 @@
     "webpack": "^5.97.1"
   },
   "dependencies": {
-<<<<<<< HEAD
-    "@bentley/imodeljs-native": "5.1.69-dev.1",
-=======
     "@bentley/imodeljs-native": "5.1.70",
->>>>>>> 18e1b79e
     "@itwin/cloud-agnostic-core": "^2.2.4",
     "@itwin/object-storage-azure": "^2.3.0",
     "@itwin/object-storage-core": "^2.3.0",
