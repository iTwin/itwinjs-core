--- conflicted
+++ resolved
@@ -101,11 +101,7 @@
     "webpack": "^5.97.1"
   },
   "dependencies": {
-<<<<<<< HEAD
-    "@bentley/imodeljs-native": "5.0.72",
-=======
     "@bentley/imodeljs-native": "5.0.73",
->>>>>>> a2ddea63
     "@itwin/cloud-agnostic-core": "^2.2.4",
     "@itwin/object-storage-azure": "^2.2.5",
     "@itwin/object-storage-core": "^2.2.5",
