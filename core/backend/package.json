{
  "name": "@itwin/core-backend",
  "version": "5.3.0-dev.5",
  "description": "iTwin.js backend components",
  "main": "lib/cjs/core-backend.js",
  "module": "lib/esm/core-backend.js",
  "typings": "lib/cjs/core-backend",
  "license": "MIT",
  "engines": {
    "node": "^20.0.0 || ^22.0.0"
  },
  "scripts": {
    "build": "npm run -s build:cjs && npm run -s build:esm && npm run -s copy:assets && npm run -s copy:test-assets && npm run -s copy:ecsqltestmdfiles",
    "build:cjs": "tsc 1>&2 --outDir lib/cjs",
    "build:esm": "tsc 1>&2 --module ES2022 --outDir lib/esm",
    "clean": "rimraf -g lib .rush/temp/package-deps*.json  ../../tools/internal/ios/core-test-runner/build ../../tools/internal/lib",
    "docs": "betools docs --json=../../generated-docs/core/core-backend/file.json --tsIndexFile=./core-backend.ts --onlyJson --excludeGlob=**/*.d.ts",
    "copy:assets": " npm run -s copy:assets:cjs && npm run -s copy:assets:esm",
    "copy:assets:cjs": "cpx \"./src/assets/**/*\" ./lib/cjs/assets",
    "copy:assets:esm": "cpx \"./src/assets/**/*\" ./lib/esm/assets",
    "copy:ecsqltestmdfiles": "cpx \"./src/test/ecsql/queries/*\" ./lib/cjs/test/ecsql/queries",
    "copy:config": "internal-tools copy-config",
    "copy:test-assets": "cpx \"./src/test/assets/**/*\" ./lib/cjs/test/assets",
    "cover": "nyc npm -s test",
    "extract-api": "betools extract-api --entry=core-backend",
    "lint": "eslint \"./src/**/*.ts\" 1>&2",
    "lint-fix": "eslint --fix -f visualstudio \"./src/**/*.ts\" 1>&2",
    "lint-deprecation": "eslint --fix -f visualstudio --no-inline-config -c ../../common/config/eslint/eslint.config.deprecation-policy.js \"./src/**/*.ts\"",
    "test": "mocha",
    "test:debug": "mocha --inspect-brk",
    "ios:webpack:tests": "TESTS_GLOB=./lib/esm/**/*.test.js webpack --config ../../tools/internal/ios/ios.webpack.config.js",
    "ios:copy:assets": "cpx \"./src/test/assets/**/*\" ../../tools/internal/lib/ios/assets/assets && cpx \"./src/assets/**/*\" ../../tools/internal/lib/ios/assets/assets",
    "ios:build:tests": "npm run -s build && npm run -s ios:webpack:tests && npm run -s ios:copy:assets",
    "ios:build:core-test-runner": "cd ../../tools/internal/ios/core-test-runner && xcrun xcodebuild -derivedDataPath ./build/DerivedData build CODE_SIGN_STYLE=Manual CODE_SIGN_IDENTITY= CODE_SIGNING_REQUIRED=NO PROVISIONING_PROFILE_SPECIFIER= -scheme core-test-runner -arch arm64 -sdk iphonesimulator -configuration Debug",
    "ios:tests:simulator": "node scripts/runUnitTestsIosSimulator.mjs",
    "ios:all": "npm run ios:build:tests && npm run ios:build:core-test-runner && npm run ios:tests:simulator"
  },
  "repository": {
    "type": "git",
    "url": "https://github.com/iTwin/itwinjs-core.git",
    "directory": "core/backend"
  },
  "keywords": [
    "Bentley",
    "BIM",
    "iModel",
    "digital-twin",
    "iTwin"
  ],
  "author": {
    "name": "Bentley Systems, Inc.",
    "url": "http://www.bentley.com"
  },
  "peerDependencies": {
    "@itwin/core-bentley": "workspace:*",
    "@itwin/core-common": "workspace:*",
    "@itwin/core-geometry": "workspace:*",
    "@itwin/ecschema-metadata": "workspace:*",
    "@opentelemetry/api": "^1.0.4"
  },
  "peerDependenciesMeta": {
    "@opentelemetry/api": {
      "optional": true
    }
  },
  "//devDependencies": [
    "NOTE: All peerDependencies should also be listed as devDependencies since peerDependencies are not considered by npm install",
    "NOTE: All tools used by scripts in this package must be listed as devDependencies"
  ],
  "devDependencies": {
    "@itwin/build-tools": "workspace:*",
    "@itwin/core-bentley": "workspace:*",
    "@itwin/core-common": "workspace:*",
    "@itwin/core-geometry": "workspace:*",
    "@itwin/ecschema-locaters": "workspace:*",
    "@itwin/ecschema-metadata": "workspace:*",
    "@itwin/ecsql-common": "workspace:*",
    "@itwin/eslint-plugin": "5.2.2-dev.2",
    "@opentelemetry/api": "1.0.4",
    "@types/chai": "4.3.1",
    "@types/chai-as-promised": "^7",
    "@types/deep-equal-in-any-order": "^1.0.4",
    "@types/fs-extra": "^4.0.7",
    "@types/mocha": "^10.0.6",
    "@types/multiparty": "^0.0.31",
    "@types/node": "~20.17.0",
    "@types/semver": "7.3.10",
    "@types/sinon": "^17.0.2",
    "@types/touch": "^3.1.2",
    "@types/ws": "^7.0.0",
    "@xmldom/xmldom": "~0.8.10",
    "chai": "^4.3.10",
    "chai-as-promised": "^7.1.1",
    "cpx2": "^8.0.0",
    "deep-equal-in-any-order": "^2.0.6",
    "dotenv": "^16.4.5",
    "dotenv-expand": "^5.1.0",
    "eslint": "^9.31.0",
    "fs-extra": "^8.1.0",
    "glob": "^10.3.12",
    "internal-tools": "workspace:*",
    "mocha": "^11.1.0",
    "node-simctl": "~7.6.1",
    "null-loader": "^4.0.1",
    "nyc": "^17.1.0",
    "rimraf": "^6.0.1",
    "sinon": "^17.0.2",
    "source-map-loader": "^5.0.0",
    "typescript": "~5.6.2",
    "marked": "^14.1.3",
    "sql-formatter": "^15.4.6",
    "webpack": "^5.97.1"
  },
  "dependencies": {
<<<<<<< HEAD
    "@bentley/imodeljs-native": "5.3.6",
=======
    "@bentley/imodeljs-native": "5.3.5",
>>>>>>> 292c4fdd
    "@itwin/cloud-agnostic-core": "^2.2.4",
    "@itwin/object-storage-azure": "^2.3.0",
    "@itwin/object-storage-core": "^2.3.0",
    "form-data": "^4.0.4",
    "fs-extra": "^8.1.0",
    "inversify": "~6.0.1",
    "json5": "^2.2.3",
    "linebreak": "^1.1.0",
    "multiparty": "^4.2.1",
    "reflect-metadata": "^0.1.13",
    "semver": "^7.5.2",
    "touch": "^3.1.0",
    "ws": "^7.5.10"
  },
  "nyc": {
    "extends": "./node_modules/@itwin/build-tools/.nycrc"
  }
}<|MERGE_RESOLUTION|>--- conflicted
+++ resolved
@@ -112,11 +112,7 @@
     "webpack": "^5.97.1"
   },
   "dependencies": {
-<<<<<<< HEAD
     "@bentley/imodeljs-native": "5.3.6",
-=======
-    "@bentley/imodeljs-native": "5.3.5",
->>>>>>> 292c4fdd
     "@itwin/cloud-agnostic-core": "^2.2.4",
     "@itwin/object-storage-azure": "^2.3.0",
     "@itwin/object-storage-core": "^2.3.0",
