{
  "name": "@itwin/core-backend",
  "version": "5.3.0-dev.9",
  "description": "iTwin.js backend components",
  "main": "lib/cjs/core-backend.js",
  "module": "lib/esm/core-backend.js",
  "typings": "lib/cjs/core-backend",
  "license": "MIT",
  "engines": {
    "node": "^20.0.0 || ^22.0.0"
  },
  "scripts": {
    "build": "npm run -s build:cjs && npm run -s build:esm && npm run -s copy:assets && npm run -s copy:test-assets && npm run -s copy:ecsqltestmdfiles",
    "build:cjs": "tsc 1>&2 --outDir lib/cjs",
    "build:esm": "tsc 1>&2 --module ES2022 --outDir lib/esm",
    "clean": "rimraf -g lib .rush/temp/package-deps*.json  ../../tools/internal/ios/core-test-runner/build ../../tools/internal/lib",
    "docs": "betools docs --json=../../generated-docs/core/core-backend/file.json --tsIndexFile=./core-backend.ts --onlyJson --excludeGlob=**/*.d.ts",
    "copy:assets": " npm run -s copy:assets:cjs && npm run -s copy:assets:esm",
    "copy:assets:cjs": "cpx \"./src/assets/**/*\" ./lib/cjs/assets",
    "copy:assets:esm": "cpx \"./src/assets/**/*\" ./lib/esm/assets",
    "copy:ecsqltestmdfiles": "cpx \"./src/test/ecsql/queries/*\" ./lib/cjs/test/ecsql/queries",
    "copy:config": "internal-tools copy-config",
    "copy:test-assets": "cpx \"./src/test/assets/**/*\" ./lib/cjs/test/assets",
    "cover": "nyc npm -s test",
    "extract-api": "betools extract-api --entry=core-backend",
    "lint": "eslint \"./src/**/*.ts\" 1>&2",
    "lint-fix": "eslint --fix -f visualstudio \"./src/**/*.ts\" 1>&2",
    "lint-deprecation": "eslint --fix -f visualstudio --no-inline-config -c ../../common/config/eslint/eslint.config.deprecation-policy.js \"./src/**/*.ts\"",
    "test": "mocha",
    "test:debug": "mocha --inspect-brk",
    "ios:webpack:tests": "TESTS_GLOB=./lib/esm/**/*.test.js webpack --config ../../tools/internal/ios/ios.webpack.config.js",
    "ios:copy:assets": "cpx \"./src/test/assets/**/*\" ../../tools/internal/lib/ios/assets/assets && cpx \"./src/assets/**/*\" ../../tools/internal/lib/ios/assets/assets",
    "ios:build:tests": "npm run -s build && npm run -s ios:webpack:tests && npm run -s ios:copy:assets",
    "ios:build:core-test-runner": "cd ../../tools/internal/ios/core-test-runner && xcrun xcodebuild -derivedDataPath ./build/DerivedData build CODE_SIGN_STYLE=Manual CODE_SIGN_IDENTITY= CODE_SIGNING_REQUIRED=NO PROVISIONING_PROFILE_SPECIFIER= -scheme core-test-runner -arch arm64 -sdk iphonesimulator -configuration Debug",
    "ios:tests:simulator": "node scripts/runUnitTestsIosSimulator.mjs",
    "ios:all": "npm run ios:build:tests && npm run ios:build:core-test-runner && npm run ios:tests:simulator"
  },
  "repository": {
    "type": "git",
    "url": "https://github.com/iTwin/itwinjs-core.git",
    "directory": "core/backend"
  },
  "keywords": [
    "Bentley",
    "BIM",
    "iModel",
    "digital-twin",
    "iTwin"
  ],
  "author": {
    "name": "Bentley Systems, Inc.",
    "url": "http://www.bentley.com"
  },
  "peerDependencies": {
    "@itwin/core-bentley": "workspace:*",
    "@itwin/core-common": "workspace:*",
    "@itwin/core-geometry": "workspace:*",
    "@itwin/ecschema-metadata": "workspace:*",
    "@opentelemetry/api": "^1.0.4"
  },
  "peerDependenciesMeta": {
    "@opentelemetry/api": {
      "optional": true
    }
  },
  "//devDependencies": [
    "NOTE: All peerDependencies should also be listed as devDependencies since peerDependencies are not considered by npm install",
    "NOTE: All tools used by scripts in this package must be listed as devDependencies"
  ],
  "devDependencies": {
    "@itwin/build-tools": "workspace:*",
    "@itwin/core-bentley": "workspace:*",
    "@itwin/core-common": "workspace:*",
    "@itwin/core-geometry": "workspace:*",
    "@itwin/ecschema-locaters": "workspace:*",
    "@itwin/ecschema-metadata": "workspace:*",
    "@itwin/ecsql-common": "workspace:*",
    "@itwin/eslint-plugin": "5.2.2-dev.2",
    "@itwin/object-storage-core": "^3.0.4",
    "@opentelemetry/api": "1.0.4",
    "@types/chai": "4.3.1",
    "@types/chai-as-promised": "^7",
    "@types/deep-equal-in-any-order": "^1.0.4",
    "@types/fs-extra": "^4.0.7",
    "@types/mocha": "^10.0.6",
    "@types/multiparty": "^0.0.31",
    "@types/node": "~20.17.0",
    "@types/semver": "7.3.10",
    "@types/sinon": "^17.0.2",
    "@types/touch": "^3.1.2",
    "@types/ws": "^7.0.0",
    "@xmldom/xmldom": "~0.8.10",
    "chai": "^4.3.10",
    "chai-as-promised": "^7.1.1",
    "cpx2": "^8.0.0",
    "deep-equal-in-any-order": "^2.0.6",
    "dotenv": "^16.4.5",
    "dotenv-expand": "^5.1.0",
    "eslint": "^9.31.0",
    "fs-extra": "^8.1.0",
    "glob": "^10.3.12",
    "internal-tools": "workspace:*",
    "mocha": "^11.1.0",
    "node-simctl": "~7.6.1",
    "null-loader": "^4.0.1",
    "nyc": "^17.1.0",
    "rimraf": "^6.0.1",
    "sinon": "^17.0.2",
    "source-map-loader": "^5.0.0",
    "typescript": "~5.6.2",
    "marked": "^14.1.3",
    "sql-formatter": "^15.4.6",
    "webpack": "^5.97.1"
  },
  "dependencies": {
<<<<<<< HEAD
    "@bentley/imodeljs-native": "5.3.7",
    "@itwin/cloud-agnostic-core": "^2.2.4",
    "@itwin/object-storage-azure": "^2.3.0",
    "@itwin/object-storage-core": "^2.3.0",
=======
    "@bentley/imodeljs-native": "5.3.8",
    "@itwin/object-storage-azure": "^3.0.4",
    "@azure/storage-blob": "^12.28.0",
>>>>>>> b80c88f3
    "form-data": "^4.0.4",
    "fs-extra": "^8.1.0",
    "json5": "^2.2.3",
    "linebreak": "^1.1.0",
    "multiparty": "^4.2.1",
    "semver": "^7.5.2",
    "touch": "^3.1.0",
    "ws": "^7.5.10"
  },
  "nyc": {
    "extends": "./node_modules/@itwin/build-tools/.nycrc"
  }
}<|MERGE_RESOLUTION|>--- conflicted
+++ resolved
@@ -113,16 +113,9 @@
     "webpack": "^5.97.1"
   },
   "dependencies": {
-<<<<<<< HEAD
-    "@bentley/imodeljs-native": "5.3.7",
-    "@itwin/cloud-agnostic-core": "^2.2.4",
-    "@itwin/object-storage-azure": "^2.3.0",
-    "@itwin/object-storage-core": "^2.3.0",
-=======
     "@bentley/imodeljs-native": "5.3.8",
     "@itwin/object-storage-azure": "^3.0.4",
     "@azure/storage-blob": "^12.28.0",
->>>>>>> b80c88f3
     "form-data": "^4.0.4",
     "fs-extra": "^8.1.0",
     "json5": "^2.2.3",
