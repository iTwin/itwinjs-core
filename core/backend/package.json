{
  "name": "@bentley/imodeljs-backend",
  "version": "2.14.0-dev.8",
  "description": "iModel.js backend components",
  "main": "lib/imodeljs-backend.js",
  "typings": "lib/imodeljs-backend",
  "license": "MIT",
  "engines": {
    "node": ">=10.17.0 <15.0"
  },
  "scripts": {
    "compile": "npm run build",
    "build": "tsc 1>&2 && npm run copy:assets && npm run copy:test-assets",
    "clean": "rimraf lib .rush/temp/package-deps*.json",
    "docs": "betools docs --includes=../../generated-docs/extract --json=../../generated-docs/core/imodeljs-backend/file.json --tsIndexFile=./imodeljs-backend.ts --onlyJson",
    "copy:assets": "cpx \"./src/assets/**/*\" ./lib/assets",
    "copy:config": "internal-tools copy-config",
    "copy:test-assets": "cpx \"./src/test/assets/**/*\" ./lib/test/assets",
    "cover": "nyc npm test",
    "cover:integration": "nyc npm run test:integration",
    "extract-api": "betools extract-api --entry=imodeljs-backend",
    "lint": "eslint -f visualstudio \"./src/**/*.ts\" 1>&2",
    "pretest": "cpx ./src/test/logging.config.json ./lib/test",
    "test": "betools test --offline=\"mock\" --grep=\"#integration|#WebGLPerformance\" --invert",
    "runIntegrationTests": "betools test --testDir=\"./lib/test/integration\"",
    "setupAzurite": "mkdir .\\azuriteStorage && azurite --silent --location ./azuriteStorage",
    "cleanupAzurite": "rimraf ./azuriteStorage",
    "runIntegrationTestsWithAzurite": "run-p -r setupAzurite runIntegrationTests",
    "test:integration": "run-s -c pretest runIntegrationTestsWithAzurite cleanupAzurite",
    "perftest:pre": "npm run pretest && cpx \"./src/perftest/*.json\" ./lib/perftest",
    "perftest": "npm run perftest:crud && npm run perftest:cs && npm run perftest:elAspect && npm run perftest:schema",
    "perftest:crud": "npm run perftest:pre && betools test --testDir=\"./lib/perftest\" --timeout=999999999 --grep PerformanceElementsTests",
    "perftest:cs": "npm run perftest:pre && betools test --testDir=\"./lib/perftest\" --timeout=999999999 --grep ImodelChangesetPerformance",
    "perftest:elAspect": "npm run perftest:pre && betools test --testDir=\"./lib/perftest\" --timeout=999999999 --grep ElementAspectPerformance",
    "perftest:schema": "npm run perftest:pre && betools test --testDir=\"./lib/perftest\" --timeout=999999999 --grep SchemaDesignPerf",
    "perftest:tile": "npm run perftest:pre && betools test --testDir=\"./lib/perftest\" --timeout=999999999 --grep TilesGenerationPerformance",
    "copy:ios-test-assets": "cpx \"./src/test/assets/**/*\" ./lib/test/ios/webpack/assets && cpx \"./lib/assets/**/*\" ./lib/test/ios/webpack/assets",
    "build:imodeljs-backend-test-app": "xcrun xcodebuild build-for-testing -configuration Debug -sdk iphoneos -workspace ./src/test/ios/imodeljs-backend-test-app.xcworkspace -scheme imodeljs-backend-test-app -derivedDataPath ./lib/test/ios/DerivedData -allowProvisioningUpdates",
    "webpack:imodeljs-test": "npm run copy:ios-test-assets && cpx ./src/test/ios/config/ignoreTest.js ./lib/test && cpx ./src/test/ios/runMochaTestsDirectly.js ./lib/test && node ./src/test/ios/scripts/generateTestBarrel.js ./lib/test ./lib/test/ios-test-barrel.js && webpack --target=webworker --config=./src/test/ios/config/mobile.webpack.config.js",
    "install-ios-lib": "node ./src/test/ios/scripts/installIosNativeLib.js",
    "build:ios-test": "npm run install-ios-lib && npm run webpack:imodeljs-test && npm run build:imodeljs-backend-test-app"
  },
  "repository": {
    "type": "git",
    "url": "https://github.com/imodeljs/imodeljs/tree/master/core/backend"
  },
  "keywords": [
    "Bentley",
    "BIM",
    "iModel",
    "digital-twin",
    "iTwin"
  ],
  "author": {
    "name": "Bentley Systems, Inc.",
    "url": "http://www.bentley.com"
  },
  "peerDependencies": {
<<<<<<< HEAD
    "@bentley/backend-itwin-client": "^2.14.0-dev.7",
    "@bentley/bentleyjs-core": "^2.14.0-dev.7",
    "@bentley/ecschema-metadata": "^2.14.0-dev.7",
    "@bentley/geometry-core": "^2.14.0-dev.7",
    "@bentley/imodelhub-client": "^2.14.0-dev.7",
    "@bentley/imodeljs-common": "^2.14.0-dev.7",
    "@bentley/itwin-client": "^2.14.0-dev.7",
    "@bentley/rbac-client": "^2.14.0-dev.7",
    "@bentley/telemetry-client": "^2.14.0-dev.7"
=======
    "@bentley/backend-itwin-client": "^2.14.0-dev.8",
    "@bentley/bentleyjs-core": "^2.14.0-dev.8",
    "@bentley/ecschema-metadata": "^2.14.0-dev.8",
    "@bentley/frontend-authorization-client": "^2.14.0-dev.8",
    "@bentley/geometry-core": "^2.14.0-dev.8",
    "@bentley/imodelhub-client": "^2.14.0-dev.8",
    "@bentley/imodeljs-common": "^2.14.0-dev.8",
    "@bentley/itwin-client": "^2.14.0-dev.8",
    "@bentley/rbac-client": "^2.14.0-dev.8",
    "@bentley/telemetry-client": "^2.14.0-dev.8"
>>>>>>> eb10d13e
  },
  "//devDependencies": [
    "NOTE: All peerDependencies should also be listed as devDependencies since peerDependencies are not considered by npm install",
    "NOTE: All tools used by scripts in this package must be listed as devDependencies"
  ],
  "devDependencies": {
<<<<<<< HEAD
    "@bentley/backend-itwin-client": "2.14.0-dev.7",
    "@bentley/bentleyjs-core": "2.14.0-dev.7",
    "@bentley/build-tools": "2.14.0-dev.7",
    "@bentley/config-loader": "2.14.0-dev.7",
    "@bentley/ecschema-metadata": "2.14.0-dev.7",
    "@bentley/eslint-plugin": "2.14.0-dev.7",
    "@bentley/geometry-core": "2.14.0-dev.7",
    "@bentley/imodelhub-client": "2.14.0-dev.7",
    "@bentley/imodeljs-common": "2.14.0-dev.7",
    "@bentley/itwin-client": "2.14.0-dev.7",
    "@bentley/oidc-signin-tool": "2.14.0-dev.7",
    "@bentley/perf-tools": "2.14.0-dev.7",
    "@bentley/rbac-client": "2.14.0-dev.7",
    "@bentley/telemetry-client": "2.14.0-dev.7",
=======
    "@bentley/backend-itwin-client": "2.14.0-dev.8",
    "@bentley/bentleyjs-core": "2.14.0-dev.8",
    "@bentley/build-tools": "2.14.0-dev.8",
    "@bentley/config-loader": "2.14.0-dev.8",
    "@bentley/ecschema-metadata": "2.14.0-dev.8",
    "@bentley/eslint-plugin": "2.14.0-dev.8",
    "@bentley/frontend-authorization-client": "2.14.0-dev.8",
    "@bentley/geometry-core": "2.14.0-dev.8",
    "@bentley/imodelhub-client": "2.14.0-dev.8",
    "@bentley/imodeljs-common": "2.14.0-dev.8",
    "@bentley/itwin-client": "2.14.0-dev.8",
    "@bentley/oidc-signin-tool": "2.14.0-dev.8",
    "@bentley/perf-tools": "2.14.0-dev.8",
    "@bentley/rbac-client": "2.14.0-dev.8",
    "@bentley/telemetry-client": "2.14.0-dev.8",
>>>>>>> eb10d13e
    "@types/chai": "^4.1.4",
    "@types/chai-as-promised": "^7",
    "@types/deep-assign": "^0.1.0",
    "@types/formidable": "^1.0.31",
    "@types/fs-extra": "^4.0.7",
    "@types/glob": "^5.0.35",
    "@types/js-base64": "^2.3.1",
    "@types/lru-cache": "^5.1.0",
    "@types/mocha": "^5.2.5",
    "@types/multiparty": "^0.0.31",
    "@types/node": "10.14.1",
    "@types/semver": "^5.5.0",
    "@types/sinon": "^9.0.0",
    "@types/ws": "^6.0.4",
    "azurite": "^3.8.0",
    "chai": "^4.1.2",
    "chai-as-promised": "^7",
    "cpx": "^1.5.0",
    "eslint": "^6.8.0",
    "event-stream": "~4.0.1",
    "internal-tools": "0.0.0",
    "mocha": "^5.2.0",
    "npm-run-all": "^4.1.5",
    "null-loader": "^0.1.1",
    "nyc": "^14.0.0",
    "openid-client": "^3.15.3",
    "rimraf": "^3.0.2",
    "sinon": "^9.0.2",
    "source-map-loader": "^1.0.0",
    "source-map-support": "^0.5.6",
    "ts-node": "^7.0.1",
    "typescript": "~4.1.0",
    "webpack": "4.42.0"
  },
  "dependencies": {
    "@bentley/imodeljs-native": "2.13.2",
    "@azure/storage-blob": "10.4.0",
<<<<<<< HEAD
    "@bentley/context-registry-client": "2.14.0-dev.7",
    "@bentley/usage-logging-client": "2.14.0-dev.7",
=======
    "@bentley/context-registry-client": "2.14.0-dev.8",
    "@bentley/usage-logging-client": "2.14.0-dev.8",
    "@openid/appauth": "^1.2.6",
>>>>>>> eb10d13e
    "deep-assign": "^2.0.0",
    "form-data": "^2.3.2",
    "fs-extra": "^8.1.0",
    "glob": "^7.1.2",
    "js-base64": "^2.4.5",
    "multiparty": "^4.2.1",
    "semver": "^5.5.0",
    "ws": "^7.2.0"
  },
  "nyc": {
    "nycrc-path": "./node_modules/@bentley/build-tools/.nycrc"
  },
  "eslintConfig": {
    "plugins": [
      "@bentley"
    ],
    "extends": "plugin:@bentley/imodeljs-recommended"
  }
}<|MERGE_RESOLUTION|>--- conflicted
+++ resolved
@@ -56,57 +56,27 @@
     "url": "http://www.bentley.com"
   },
   "peerDependencies": {
-<<<<<<< HEAD
-    "@bentley/backend-itwin-client": "^2.14.0-dev.7",
-    "@bentley/bentleyjs-core": "^2.14.0-dev.7",
-    "@bentley/ecschema-metadata": "^2.14.0-dev.7",
-    "@bentley/geometry-core": "^2.14.0-dev.7",
-    "@bentley/imodelhub-client": "^2.14.0-dev.7",
-    "@bentley/imodeljs-common": "^2.14.0-dev.7",
-    "@bentley/itwin-client": "^2.14.0-dev.7",
-    "@bentley/rbac-client": "^2.14.0-dev.7",
-    "@bentley/telemetry-client": "^2.14.0-dev.7"
-=======
     "@bentley/backend-itwin-client": "^2.14.0-dev.8",
     "@bentley/bentleyjs-core": "^2.14.0-dev.8",
     "@bentley/ecschema-metadata": "^2.14.0-dev.8",
-    "@bentley/frontend-authorization-client": "^2.14.0-dev.8",
     "@bentley/geometry-core": "^2.14.0-dev.8",
     "@bentley/imodelhub-client": "^2.14.0-dev.8",
     "@bentley/imodeljs-common": "^2.14.0-dev.8",
     "@bentley/itwin-client": "^2.14.0-dev.8",
     "@bentley/rbac-client": "^2.14.0-dev.8",
     "@bentley/telemetry-client": "^2.14.0-dev.8"
->>>>>>> eb10d13e
   },
   "//devDependencies": [
     "NOTE: All peerDependencies should also be listed as devDependencies since peerDependencies are not considered by npm install",
     "NOTE: All tools used by scripts in this package must be listed as devDependencies"
   ],
   "devDependencies": {
-<<<<<<< HEAD
-    "@bentley/backend-itwin-client": "2.14.0-dev.7",
-    "@bentley/bentleyjs-core": "2.14.0-dev.7",
-    "@bentley/build-tools": "2.14.0-dev.7",
-    "@bentley/config-loader": "2.14.0-dev.7",
-    "@bentley/ecschema-metadata": "2.14.0-dev.7",
-    "@bentley/eslint-plugin": "2.14.0-dev.7",
-    "@bentley/geometry-core": "2.14.0-dev.7",
-    "@bentley/imodelhub-client": "2.14.0-dev.7",
-    "@bentley/imodeljs-common": "2.14.0-dev.7",
-    "@bentley/itwin-client": "2.14.0-dev.7",
-    "@bentley/oidc-signin-tool": "2.14.0-dev.7",
-    "@bentley/perf-tools": "2.14.0-dev.7",
-    "@bentley/rbac-client": "2.14.0-dev.7",
-    "@bentley/telemetry-client": "2.14.0-dev.7",
-=======
     "@bentley/backend-itwin-client": "2.14.0-dev.8",
     "@bentley/bentleyjs-core": "2.14.0-dev.8",
     "@bentley/build-tools": "2.14.0-dev.8",
     "@bentley/config-loader": "2.14.0-dev.8",
     "@bentley/ecschema-metadata": "2.14.0-dev.8",
     "@bentley/eslint-plugin": "2.14.0-dev.8",
-    "@bentley/frontend-authorization-client": "2.14.0-dev.8",
     "@bentley/geometry-core": "2.14.0-dev.8",
     "@bentley/imodelhub-client": "2.14.0-dev.8",
     "@bentley/imodeljs-common": "2.14.0-dev.8",
@@ -115,7 +85,6 @@
     "@bentley/perf-tools": "2.14.0-dev.8",
     "@bentley/rbac-client": "2.14.0-dev.8",
     "@bentley/telemetry-client": "2.14.0-dev.8",
->>>>>>> eb10d13e
     "@types/chai": "^4.1.4",
     "@types/chai-as-promised": "^7",
     "@types/deep-assign": "^0.1.0",
@@ -153,14 +122,8 @@
   "dependencies": {
     "@bentley/imodeljs-native": "2.13.2",
     "@azure/storage-blob": "10.4.0",
-<<<<<<< HEAD
-    "@bentley/context-registry-client": "2.14.0-dev.7",
-    "@bentley/usage-logging-client": "2.14.0-dev.7",
-=======
     "@bentley/context-registry-client": "2.14.0-dev.8",
     "@bentley/usage-logging-client": "2.14.0-dev.8",
-    "@openid/appauth": "^1.2.6",
->>>>>>> eb10d13e
     "deep-assign": "^2.0.0",
     "form-data": "^2.3.2",
     "fs-extra": "^8.1.0",
