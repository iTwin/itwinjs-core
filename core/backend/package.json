{
  "name": "@itwin/core-backend",
  "version": "4.2.0-dev.22",
  "description": "iTwin.js backend components",
  "main": "lib/cjs/core-backend.js",
  "typings": "lib/cjs/core-backend",
  "license": "MIT",
  "engines": {
    "node": "^18.0.0"
  },
  "scripts": {
    "build": "npm run -s build:cjs && npm run -s copy:assets && npm run -s copy:test-assets",
    "build:cjs": "tsc 1>&2 --outDir lib/cjs",
    "clean": "rimraf lib .rush/temp/package-deps*.json",
    "docs": "betools docs --includes=../../generated-docs/extract --json=../../generated-docs/core/core-backend/file.json --tsIndexFile=./core-backend.ts --onlyJson",
    "copy:assets": "cpx \"./src/assets/**/*\" ./lib/cjs/assets",
    "copy:config": "internal-tools copy-config",
    "copy:test-assets": "cpx \"./src/test/assets/**/*\" ./lib/cjs/test/assets",
    "cover": "nyc npm -s test",
    "extract-api": "betools extract-api --entry=core-backend",
    "lint": "eslint -f visualstudio \"./src/**/*.ts\" 1>&2",
    "test": "mocha",
    "ios:webpack:tests": "TESTS_GLOB=./lib/**/*.test.js webpack --config ../../tools/internal/ios/ios.webpack.config.js",
    "ios:copy:assets": "cpx \"./src/test/assets/**/*\" ../../tools/internal/lib/ios/assets/assets",
    "ios:build:tests": "npm run -s build && npm run -s ios:webpack:tests && npm run -s ios:copy:assets"
  },
  "repository": {
    "type": "git",
    "url": "https://github.com/iTwin/itwinjs-core.git",
    "directory": "core/backend"
  },
  "keywords": [
    "Bentley",
    "BIM",
    "iModel",
    "digital-twin",
    "iTwin"
  ],
  "author": {
    "name": "Bentley Systems, Inc.",
    "url": "http://www.bentley.com"
  },
  "peerDependencies": {
    "@itwin/core-bentley": "workspace:^4.2.0-dev.22",
    "@itwin/core-common": "workspace:^4.2.0-dev.22",
    "@itwin/core-geometry": "workspace:^4.2.0-dev.22",
    "@opentelemetry/api": "^1.0.4"
  },
  "peerDependenciesMeta": {
    "@opentelemetry/api": {
      "optional": true
    }
  },
  "//devDependencies": [
    "NOTE: All peerDependencies should also be listed as devDependencies since peerDependencies are not considered by npm install",
    "NOTE: All tools used by scripts in this package must be listed as devDependencies"
  ],
  "devDependencies": {
    "@itwin/build-tools": "workspace:*",
    "@itwin/core-bentley": "workspace:*",
    "@itwin/core-common": "workspace:*",
    "@itwin/core-geometry": "workspace:*",
    "@itwin/core-webpack-tools": "workspace:*",
    "@itwin/ecsql-common": "workspace:*",
    "@itwin/eslint-plugin": "4.0.0-dev.44",
    "@opentelemetry/api": "1.0.4",
    "@types/chai": "4.3.1",
    "@types/chai-as-promised": "^7",
    "@types/fs-extra": "^4.0.7",
    "@types/mocha": "^8.2.2",
    "@types/multiparty": "^0.0.31",
    "@types/node": "18.16.1",
    "@types/semver": "7.3.10",
    "@types/sinon": "^10.0.15",
    "@types/touch": "^3.1.2",
    "@types/ws": "^7.0.0",
    "chai": "^4.1.2",
    "chai-as-promised": "^7",
    "cpx2": "^3.0.0",
    "dotenv": "^10.0.0",
    "dotenv-expand": "^5.1.0",
    "eslint": "^8.44.0",
    "fs-extra": "^8.1.0",
    "internal-tools": "workspace:*",
    "mocha": "^10.0.0",
    "null-loader": "^4.0.1",
    "nyc": "^15.1.0",
    "rimraf": "^3.0.2",
    "sinon": "^15.0.4",
    "source-map-loader": "^4.0.0",
    "typescript": "~5.0.2",
    "webpack": "^5.76.0"
  },
  "dependencies": {
<<<<<<< HEAD
    "@bentley/imodeljs-native": "4.2.4",
=======
    "@bentley/imodeljs-native": "4.2.5",
>>>>>>> fd90a4e2
    "@itwin/cloud-agnostic-core": "^2.1.0",
    "@itwin/core-telemetry": "workspace:*",
    "@itwin/object-storage-azure": "^2.1.0",
    "@itwin/object-storage-core": "^2.1.0",
    "form-data": "^2.3.2",
    "fs-extra": "^8.1.0",
    "inversify": "~6.0.1",
    "json5": "^2.2.3",
    "multiparty": "^4.2.1",
    "reflect-metadata": "^0.1.13",
    "semver": "^7.3.5",
    "touch": "^3.1.0",
    "ws": "^7.5.3"
  },
  "nyc": {
    "extends": "./node_modules/@itwin/build-tools/.nycrc"
  }
}<|MERGE_RESOLUTION|>--- conflicted
+++ resolved
@@ -92,11 +92,7 @@
     "webpack": "^5.76.0"
   },
   "dependencies": {
-<<<<<<< HEAD
-    "@bentley/imodeljs-native": "4.2.4",
-=======
     "@bentley/imodeljs-native": "4.2.5",
->>>>>>> fd90a4e2
     "@itwin/cloud-agnostic-core": "^2.1.0",
     "@itwin/core-telemetry": "workspace:*",
     "@itwin/object-storage-azure": "^2.1.0",
