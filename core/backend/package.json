{
  "name": "@itwin/core-backend",
<<<<<<< HEAD
  "version": "3.0.0-dev.114",
=======
  "version": "3.0.0-dev.115",
>>>>>>> eea69924
  "description": "iTwin.js backend components",
  "main": "lib/cjs/core-backend.js",
  "typings": "lib/cjs/core-backend",
  "license": "MIT",
  "engines": {
    "node": ">=12.22.0 < 14.0 || >=14.17.0 <17.0"
  },
  "scripts": {
    "build": "npm run -s build:cjs && npm run -s copy:assets && npm run -s copy:test-assets",
    "build:ci": "npm run -s build",
    "build:cjs": "tsc 1>&2 --outDir lib/cjs",
    "clean": "rimraf lib .rush/temp/package-deps*.json",
    "docs": "betools docs --includes=../../generated-docs/extract --json=../../generated-docs/core/core-backend/file.json --tsIndexFile=./core-backend.ts --onlyJson",
    "copy:assets": "cpx \"./src/assets/**/*\" ./lib/cjs/assets",
    "copy:config": "internal-tools copy-config",
    "copy:test-assets": "cpx \"./src/test/assets/**/*\" ./lib/cjs/test/assets",
    "cover": "nyc npm -s test",
    "extract-api": "betools extract-api --entry=core-backend",
    "lint": "eslint -f visualstudio \"./src/**/*.ts\" 1>&2",
    "test": "mocha"
  },
  "repository": {
    "type": "git",
    "url": "https://github.com/iTwin/itwinjs-core/tree/master/core/backend"
  },
  "keywords": [
    "Bentley",
    "BIM",
    "iModel",
    "digital-twin",
    "iTwin"
  ],
  "author": {
    "name": "Bentley Systems, Inc.",
    "url": "http://www.bentley.com"
  },
  "peerDependencies": {
<<<<<<< HEAD
    "@bentley/itwin-client": "workspace:^3.0.0-dev.114",
    "@itwin/core-bentley": "workspace:^3.0.0-dev.114",
    "@itwin/core-common": "workspace:^3.0.0-dev.114",
    "@itwin/core-geometry": "workspace:^3.0.0-dev.114",
    "@itwin/ecschema-metadata": "workspace:^3.0.0-dev.114"
=======
    "@bentley/itwin-client": "workspace:^3.0.0-dev.115",
    "@itwin/core-bentley": "workspace:^3.0.0-dev.115",
    "@itwin/core-common": "workspace:^3.0.0-dev.115",
    "@itwin/core-geometry": "workspace:^3.0.0-dev.115",
    "@itwin/ecschema-metadata": "workspace:^3.0.0-dev.115"
>>>>>>> eea69924
  },
  "//devDependencies": [
    "NOTE: All peerDependencies should also be listed as devDependencies since peerDependencies are not considered by npm install",
    "NOTE: All tools used by scripts in this package must be listed as devDependencies"
  ],
  "devDependencies": {
    "@bentley/itwin-client": "workspace:*",
    "@itwin/build-tools": "workspace:*",
    "@itwin/core-bentley": "workspace:*",
    "@itwin/core-common": "workspace:*",
    "@itwin/core-geometry": "workspace:*",
    "@itwin/ecschema-metadata": "workspace:*",
    "@itwin/eslint-plugin": "workspace:*",
    "@types/chai": "^4.1.4",
    "@types/chai-as-promised": "^7",
    "@types/fs-extra": "^4.0.7",
    "@types/mocha": "^8.2.2",
    "@types/multiparty": "^0.0.31",
    "@types/node": "14.14.31",
    "@types/semver": "^5.5.0",
    "@types/sinon": "^9.0.0",
    "@types/ws": "^6.0.4",
    "chai": "^4.1.2",
    "chai-as-promised": "^7",
    "cpx": "^1.5.0",
    "dotenv": "^10.0.0",
    "dotenv-expand": "^5.1.0",
    "eslint": "^7.11.0",
    "internal-tools": "workspace:*",
    "mocha": "^8.3.2",
    "nyc": "^15.1.0",
    "rimraf": "^3.0.2",
    "sinon": "^9.0.2",
    "typescript": "~4.4.0"
  },
  "dependencies": {
    "@azure/storage-blob": "^12.7.0",
    "@bentley/imodeljs-native": "3.0.17",
    "@bentley/telemetry-client": "workspace:*",
    "form-data": "^2.3.2",
    "fs-extra": "^8.1.0",
    "json5": "^2.2.0",
    "js-base64": "^3.6.1",
    "multiparty": "^4.2.1",
    "semver": "^5.5.0",
    "ws": "^7.5.3"
  },
  "nyc": {
    "extends": "./node_modules/@itwin/build-tools/.nycrc"
  },
  "eslintConfig": {
    "plugins": [
      "@itwin"
    ],
    "extends": "plugin:@itwin/itwinjs-recommended",
    "rules": {
      "@typescript-eslint/no-non-null-assertion": "error"
    },
    "overrides": [
      {
        "files": [
          "*.test.ts",
          "**/test/**/*.ts"
        ],
        "rules": {
          "@typescript-eslint/no-non-null-assertion": "off"
        }
      }
    ]
  }
}<|MERGE_RESOLUTION|>--- conflicted
+++ resolved
@@ -1,10 +1,6 @@
 {
   "name": "@itwin/core-backend",
-<<<<<<< HEAD
-  "version": "3.0.0-dev.114",
-=======
   "version": "3.0.0-dev.115",
->>>>>>> eea69924
   "description": "iTwin.js backend components",
   "main": "lib/cjs/core-backend.js",
   "typings": "lib/cjs/core-backend",
@@ -42,19 +38,11 @@
     "url": "http://www.bentley.com"
   },
   "peerDependencies": {
-<<<<<<< HEAD
-    "@bentley/itwin-client": "workspace:^3.0.0-dev.114",
-    "@itwin/core-bentley": "workspace:^3.0.0-dev.114",
-    "@itwin/core-common": "workspace:^3.0.0-dev.114",
-    "@itwin/core-geometry": "workspace:^3.0.0-dev.114",
-    "@itwin/ecschema-metadata": "workspace:^3.0.0-dev.114"
-=======
     "@bentley/itwin-client": "workspace:^3.0.0-dev.115",
     "@itwin/core-bentley": "workspace:^3.0.0-dev.115",
     "@itwin/core-common": "workspace:^3.0.0-dev.115",
     "@itwin/core-geometry": "workspace:^3.0.0-dev.115",
     "@itwin/ecschema-metadata": "workspace:^3.0.0-dev.115"
->>>>>>> eea69924
   },
   "//devDependencies": [
     "NOTE: All peerDependencies should also be listed as devDependencies since peerDependencies are not considered by npm install",
