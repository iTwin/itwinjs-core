--- conflicted
+++ resolved
@@ -113,11 +113,7 @@
     "webpack": "^5.97.1"
   },
   "dependencies": {
-<<<<<<< HEAD
-    "@bentley/imodeljs-native": "5.3.19",
-=======
     "@bentley/imodeljs-native": "5.3.25",
->>>>>>> 2f33ca48
     "@itwin/object-storage-azure": "^3.0.4",
     "@azure/storage-blob": "^12.28.0",
     "form-data": "^4.0.4",
