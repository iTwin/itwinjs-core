--- conflicted
+++ resolved
@@ -80,13 +80,8 @@
   },
   "dependencies": {
     "@azure/storage-blob": "^12.7.0",
-<<<<<<< HEAD
-    "@bentley/imodeljs-native": "3.0.17",
+    "@bentley/imodeljs-native": "3.0.18",
     "@itwin/core-telemetry": "workspace:*",
-=======
-    "@bentley/imodeljs-native": "3.0.18",
-    "@bentley/telemetry-client": "workspace:*",
->>>>>>> 44838df5
     "form-data": "^2.3.2",
     "fs-extra": "^8.1.0",
     "json5": "^2.2.0",
