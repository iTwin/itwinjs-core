--- conflicted
+++ resolved
@@ -1,15 +1,11 @@
 # Change Log - @bentley/webgl-compatibility
 
-<<<<<<< HEAD
-This log was last generated on Thu, 09 Sep 2021 21:04:58 GMT and should not be manually modified.
-=======
 This log was last generated on Wed, 15 Sep 2021 18:06:47 GMT and should not be manually modified.
 
 ## 2.19.12
 Wed, 15 Sep 2021 18:06:47 GMT
 
 _Version update only_
->>>>>>> 2fc3f051
 
 ## 2.19.11
 Thu, 09 Sep 2021 21:04:58 GMT
