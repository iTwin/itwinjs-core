--- conflicted
+++ resolved
@@ -1,11 +1,6 @@
 {
-<<<<<<< HEAD
   "name": "@itwin/webgl-compatibility",
-  "version": "3.0.0-dev.70",
-=======
-  "name": "@bentley/webgl-compatibility",
   "version": "3.0.0-dev.71",
->>>>>>> 688db697
   "description": "APIs for determining the level of compatibility of a browser+device with the iModel.js rendering system.",
   "license": "MIT",
   "main": "lib/webgl-compatibility.js",
@@ -38,11 +33,7 @@
     "url": "http://www.bentley.com"
   },
   "peerDependencies": {
-<<<<<<< HEAD
-    "@itwin/core-bentley": "workspace:^3.0.0-dev.70"
-=======
-    "@bentley/bentleyjs-core": "workspace:^3.0.0-dev.71"
->>>>>>> 688db697
+    "@itwin/core-bentley": "workspace:^3.0.0-dev.71"
   },
   "devDependencies": {
     "@itwin/core-bentley": "workspace:*",
