{
  "name": "@bentley/webgl-compatibility",
<<<<<<< HEAD
  "version": "2.13.0-dev.6",
=======
  "version": "2.13.0-dev.7",
>>>>>>> 1af8fb8a
  "description": "APIs for determining the level of compatibility of a browser+device with the iModel.js rendering system.",
  "license": "MIT",
  "main": "lib/webgl-compatibility.js",
  "imodeljsSharedLibrary": true,
  "scripts": {
    "compile": "npm run build",
    "build": "tsc 1>&2",
    "clean": "rimraf lib .rush/temp/package-deps*.json",
    "cover": "npm test -- --cover",
    "docs": "betools docs --includes=../../generated-docs/extract --json=../../generated-docs/core/webgl-compatibility/file.json --tsIndexFile=./webgl-compatibility.ts --onlyJson",
    "extract-api": "betools extract-api --entry=webgl-compatibility",
    "lint": "eslint -f visualstudio \"./src/**/*.ts\" 1>&2",
    "test": "npm run webpackTests && certa -r chrome",
    "webpackTests": "webpack --config ./src/test/utils/webpack.config.js 1>&2"
  },
  "repository": {
    "type": "git",
    "url": "https://github.com/imodeljs/imodeljs/tree/master/core/webgl-compatibility"
  },
  "keywords": [
    "Bentley",
    "BIM",
    "iModel",
    "Compatibility",
    "Capabilities",
    "WebGL"
  ],
  "author": {
    "name": "Bentley Systems, Inc.",
    "url": "http://www.bentley.com"
  },
  "devDependencies": {
<<<<<<< HEAD
    "@bentley/build-tools": "2.13.0-dev.6",
    "@bentley/certa": "2.13.0-dev.6",
    "@bentley/eslint-plugin": "2.13.0-dev.6",
=======
    "@bentley/build-tools": "2.13.0-dev.7",
    "@bentley/certa": "2.13.0-dev.7",
    "@bentley/eslint-plugin": "2.13.0-dev.7",
>>>>>>> 1af8fb8a
    "@types/chai": "^4.1.4",
    "@types/mocha": "^5.2.5",
    "@types/node": "10.14.1",
    "chai": "^4.1.2",
    "eslint": "^6.8.0",
    "glob": "^7.1.2",
    "mocha": "^5.2.0",
    "rimraf": "^3.0.2",
    "source-map-loader": "^1.0.0",
    "typescript": "~3.7.4",
    "webpack": "4.42.0"
  },
  "eslintConfig": {
    "plugins": [
      "@bentley"
    ],
    "extends": "plugin:@bentley/imodeljs-recommended"
  }
}<|MERGE_RESOLUTION|>--- conflicted
+++ resolved
@@ -1,10 +1,6 @@
 {
   "name": "@bentley/webgl-compatibility",
-<<<<<<< HEAD
-  "version": "2.13.0-dev.6",
-=======
   "version": "2.13.0-dev.7",
->>>>>>> 1af8fb8a
   "description": "APIs for determining the level of compatibility of a browser+device with the iModel.js rendering system.",
   "license": "MIT",
   "main": "lib/webgl-compatibility.js",
@@ -37,15 +33,9 @@
     "url": "http://www.bentley.com"
   },
   "devDependencies": {
-<<<<<<< HEAD
-    "@bentley/build-tools": "2.13.0-dev.6",
-    "@bentley/certa": "2.13.0-dev.6",
-    "@bentley/eslint-plugin": "2.13.0-dev.6",
-=======
     "@bentley/build-tools": "2.13.0-dev.7",
     "@bentley/certa": "2.13.0-dev.7",
     "@bentley/eslint-plugin": "2.13.0-dev.7",
->>>>>>> 1af8fb8a
     "@types/chai": "^4.1.4",
     "@types/mocha": "^5.2.5",
     "@types/node": "10.14.1",
