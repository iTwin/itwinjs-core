--- conflicted
+++ resolved
@@ -33,7 +33,6 @@
     "url": "http://www.bentley.com"
   },
   "peerDependencies": {
-<<<<<<< HEAD
     "@bentley/bentleyjs-core": "workspace:^"
   },
   "devDependencies": {
@@ -41,15 +40,6 @@
     "@bentley/build-tools": "workspace:*",
     "@bentley/certa": "workspace:*",
     "@bentley/eslint-plugin": "workspace:*",
-=======
-    "@bentley/bentleyjs-core": "^2.17.0-dev.17"
-  },
-  "devDependencies": {
-    "@bentley/bentleyjs-core": "2.17.0-dev.17",
-    "@bentley/build-tools": "2.17.0-dev.17",
-    "@bentley/certa": "2.17.0-dev.17",
-    "@bentley/eslint-plugin": "2.17.0-dev.17",
->>>>>>> 545f6bef
     "@types/chai": "^4.1.4",
     "@types/mocha": "^8.2.2",
     "@types/node": "10.14.1",
