--- conflicted
+++ resolved
@@ -1,10 +1,6 @@
 {
   "name": "@itwin/webgl-compatibility",
-<<<<<<< HEAD
-  "version": "4.1.0-dev.80",
-=======
   "version": "4.2.0-dev.3",
->>>>>>> 2c879a05
   "description": "APIs for determining the level of compatibility of a browser+device with the iTwin.js rendering system.",
   "license": "MIT",
   "main": "lib/cjs/webgl-compatibility.js",
