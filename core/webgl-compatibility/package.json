{
  "name": "@bentley/webgl-compatibility",
  "version": "2.9.0-dev.12",
  "description": "APIs for determining the level of compatibility of a browser+device with the iModel.js rendering system.",
  "license": "MIT",
  "main": "lib/webgl-compatibility.js",
  "imodeljsSharedLibrary": true,
  "scripts": {
    "compile": "npm run build",
    "build": "tsc 1>&2",
    "clean": "rimraf lib .rush/temp/package-deps*.json",
    "cover": "npm test -- --cover",
    "docs": "betools docs --includes=../../generated-docs/extract --json=../../generated-docs/core/webgl-compatibility/file.json --tsIndexFile=./webgl-compatibility.ts --onlyJson",
    "extract-api": "betools extract-api --entry=webgl-compatibility",
    "lint": "eslint -f visualstudio --max-warnings 0 ./src/**/*.ts 1>&2",
    "test": "npm run webpackTests && certa -r chrome",
    "webpackTests": "webpack --config ./src/test/utils/webpack.config.js 1>&2"
  },
  "repository": {
    "type": "git",
    "url": "https://github.com/imodeljs/imodeljs/tree/master/core/webgl-compatibility"
  },
  "keywords": [
    "Bentley",
    "BIM",
    "iModel",
    "Compatibility",
    "Capabilities",
    "WebGL"
  ],
  "author": {
    "name": "Bentley Systems, Inc.",
    "url": "http://www.bentley.com"
  },
  "devDependencies": {
<<<<<<< HEAD
    "@bentley/build-tools": "2.9.0-dev.10",
    "@bentley/certa": "2.9.0-dev.10",
    "@bentley/eslint-plugin": "2.9.0-dev.10",
=======
    "@bentley/build-tools": "2.9.0-dev.12",
    "@bentley/eslint-plugin": "2.9.0-dev.12",
    "@bentley/certa": "2.9.0-dev.12",
    "@types/node": "10.14.1",
    "@types/mocha": "^5.2.5",
>>>>>>> c0b588d4
    "@types/chai": "^4.1.4",
    "@types/mocha": "^5.2.5",
    "@types/node": "10.14.1",
    "chai": "^4.1.2",
    "eslint": "^6.8.0",
    "glob": "^7.1.2",
    "mocha": "^5.2.0",
    "rimraf": "^3.0.2",
    "source-map-loader": "^1.0.0",
    "typescript": "~3.7.4",
    "webpack": "4.42.0"
  },
  "eslintConfig": {
    "plugins": [
      "@bentley"
    ],
    "extends": "plugin:@bentley/imodeljs-recommended"
  }
}<|MERGE_RESOLUTION|>--- conflicted
+++ resolved
@@ -33,17 +33,9 @@
     "url": "http://www.bentley.com"
   },
   "devDependencies": {
-<<<<<<< HEAD
-    "@bentley/build-tools": "2.9.0-dev.10",
-    "@bentley/certa": "2.9.0-dev.10",
-    "@bentley/eslint-plugin": "2.9.0-dev.10",
-=======
     "@bentley/build-tools": "2.9.0-dev.12",
+    "@bentley/certa": "2.9.0-dev.12",
     "@bentley/eslint-plugin": "2.9.0-dev.12",
-    "@bentley/certa": "2.9.0-dev.12",
-    "@types/node": "10.14.1",
-    "@types/mocha": "^5.2.5",
->>>>>>> c0b588d4
     "@types/chai": "^4.1.4",
     "@types/mocha": "^5.2.5",
     "@types/node": "10.14.1",
