{
  "name": "@itwin/webgl-compatibility",
<<<<<<< HEAD
  "version": "3.4.0-dev.43",
=======
  "version": "3.4.0-dev.49",
>>>>>>> 34654961
  "description": "APIs for determining the level of compatibility of a browser+device with the iTwin.js rendering system.",
  "license": "MIT",
  "main": "lib/cjs/webgl-compatibility.js",
  "module": "lib/esm/webgl-compatibility.js",
  "typings": "lib/cjs/webgl-compatibility.js",
  "scripts": {
    "build": "npm run -s build:cjs",
    "build:ci": "npm run -s build && npm run -s build:esm",
    "build:cjs": "tsc 1>&2 --outDir lib/cjs",
    "build:esm": "tsc 1>&2 --module ES2020 --outDir lib/esm",
    "clean": "rimraf lib .rush/temp/package-deps*.json",
    "cover": "npm -s test",
    "docs": "betools docs --includes=../../generated-docs/extract --json=../../generated-docs/core/webgl-compatibility/file.json --tsIndexFile=./webgl-compatibility.ts --onlyJson",
    "extract-api": "betools extract-api --entry=webgl-compatibility",
    "lint": "eslint -f visualstudio \"./src/**/*.ts\" 1>&2",
    "test": "npm run -s webpackTests && certa -r chrome",
    "webpackTests": "webpack --config ./src/test/utils/webpack.config.js 1>&2"
  },
  "repository": {
    "type": "git",
    "url": "https://github.com/iTwin/itwinjs-core/tree/master/core/webgl-compatibility"
  },
  "keywords": [
    "Bentley",
    "BIM",
    "iModel",
    "Compatibility",
    "Capabilities",
    "WebGL"
  ],
  "author": {
    "name": "Bentley Systems, Inc.",
    "url": "http://www.bentley.com"
  },
  "dependencies": {
    "@itwin/core-bentley": "workspace:*"
  },
  "devDependencies": {
    "@itwin/build-tools": "workspace:*",
    "@itwin/certa": "workspace:*",
    "@itwin/eslint-plugin": "workspace:*",
    "@types/chai": "4.3.1",
    "@types/mocha": "^8.2.2",
    "@types/node": "16.11.59",
    "chai": "^4.1.2",
    "eslint": "^7.11.0",
    "glob": "^7.1.2",
    "mocha": "^10.0.0",
    "rimraf": "^3.0.2",
    "source-map-loader": "^4.0.0",
    "typescript": "~4.4.0",
    "webpack": "^5.64.4"
  },
  "eslintConfig": {
    "plugins": [
      "@itwin"
    ],
    "extends": "plugin:@itwin/itwinjs-recommended"
  }
}<|MERGE_RESOLUTION|>--- conflicted
+++ resolved
@@ -1,10 +1,6 @@
 {
   "name": "@itwin/webgl-compatibility",
-<<<<<<< HEAD
-  "version": "3.4.0-dev.43",
-=======
   "version": "3.4.0-dev.49",
->>>>>>> 34654961
   "description": "APIs for determining the level of compatibility of a browser+device with the iTwin.js rendering system.",
   "license": "MIT",
   "main": "lib/cjs/webgl-compatibility.js",
