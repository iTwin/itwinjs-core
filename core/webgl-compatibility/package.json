{
  "name": "@itwin/webgl-compatibility",
  "version": "3.5.0-dev.42",
  "description": "APIs for determining the level of compatibility of a browser+device with the iTwin.js rendering system.",
  "license": "MIT",
  "main": "lib/cjs/webgl-compatibility.js",
  "module": "lib/esm/webgl-compatibility.js",
  "typings": "lib/cjs/webgl-compatibility.js",
  "scripts": {
    "build": "npm run -s build:cjs",
    "build:ci": "npm run -s build && npm run -s build:esm",
    "build:cjs": "tsc 1>&2 --outDir lib/cjs",
    "build:esm": "tsc 1>&2 --module ES2020 --outDir lib/esm",
    "clean": "rimraf lib .rush/temp/package-deps*.json",
    "cover": "npm -s test",
    "docs": "betools docs --includes=../../generated-docs/extract --json=../../generated-docs/core/webgl-compatibility/file.json --tsIndexFile=./webgl-compatibility.ts --onlyJson",
    "extract-api": "betools extract-api --entry=webgl-compatibility",
    "lint": "eslint -f visualstudio \"./src/**/*.ts\" 1>&2",
    "test": "npm run -s webpackTests && certa -r chrome",
    "webpackTests": "webpack --config ./src/test/utils/webpack.config.js 1>&2"
  },
  "repository": {
    "type": "git",
    "url": "https://github.com/iTwin/itwinjs-core/tree/master/core/webgl-compatibility"
  },
  "keywords": [
    "Bentley",
    "BIM",
    "iModel",
    "Compatibility",
    "Capabilities",
    "WebGL"
  ],
  "author": {
    "name": "Bentley Systems, Inc.",
    "url": "http://www.bentley.com"
  },
  "dependencies": {
    "@itwin/core-bentley": "workspace:*"
  },
  "devDependencies": {
    "@itwin/build-tools": "workspace:*",
    "@itwin/certa": "workspace:*",
    "@itwin/eslint-plugin": "workspace:*",
    "@types/chai": "4.3.1",
    "@types/mocha": "^8.2.2",
<<<<<<< HEAD
    "@types/node": "18.11.5",
=======
    "@types/node": "16.11.59",
    "babel-loader": "~8.2.5",
    "babel-plugin-istanbul": "~6.1.1",
>>>>>>> ee3c479e
    "chai": "^4.1.2",
    "eslint": "^7.11.0",
    "glob": "^7.1.2",
    "mocha": "^10.0.0",
    "rimraf": "^3.0.2",
    "source-map-loader": "^4.0.0",
    "typescript": "~4.4.0",
    "webpack": "^5.64.4"
  },
  "eslintConfig": {
    "plugins": [
      "@itwin"
    ],
    "extends": "plugin:@itwin/itwinjs-recommended"
  }
}<|MERGE_RESOLUTION|>--- conflicted
+++ resolved
@@ -44,13 +44,9 @@
     "@itwin/eslint-plugin": "workspace:*",
     "@types/chai": "4.3.1",
     "@types/mocha": "^8.2.2",
-<<<<<<< HEAD
     "@types/node": "18.11.5",
-=======
-    "@types/node": "16.11.59",
     "babel-loader": "~8.2.5",
     "babel-plugin-istanbul": "~6.1.1",
->>>>>>> ee3c479e
     "chai": "^4.1.2",
     "eslint": "^7.11.0",
     "glob": "^7.1.2",
