{
  "name": "@itwin/webgl-compatibility",
  "version": "3.0.0-dev.72",
  "description": "APIs for determining the level of compatibility of a browser+device with the iModel.js rendering system.",
  "license": "MIT",
  "main": "lib/cjs/webgl-compatibility.js",
  "module": "lib/esm/webgl-compatibility.js",
  "typings": "lib/cjs/webgl-compatibility.js",
  "imodeljsSharedLibrary": true,
  "scripts": {
<<<<<<< HEAD
    "compile": "npm run build",
    "build": "npm run build:cjs && npm run build:esm",
    "build:cjs": "tsc 1>&2 --outDir lib/cjs",
    "build:esm": "tsc 1>&2 --module ES2020 --outDir lib/esm",
=======
    "compile": "npm run -s build",
    "build": "tsc 1>&2",
>>>>>>> 200baec2
    "clean": "rimraf lib .rush/temp/package-deps*.json",
    "cover": "npm -s test -- --cover",
    "docs": "betools docs --includes=../../generated-docs/extract --json=../../generated-docs/core/webgl-compatibility/file.json --tsIndexFile=./webgl-compatibility.ts --onlyJson",
    "extract-api": "betools extract-api --entry=webgl-compatibility",
    "lint": "eslint -f visualstudio \"./src/**/*.ts\" 1>&2",
    "test": "npm run -s webpackTests && certa -r chrome",
    "webpackTests": "webpack --config ./src/test/utils/webpack.config.js 1>&2"
  },
  "repository": {
    "type": "git",
    "url": "https://github.com/imodeljs/imodeljs/tree/master/core/webgl-compatibility"
  },
  "keywords": [
    "Bentley",
    "BIM",
    "iModel",
    "Compatibility",
    "Capabilities",
    "WebGL"
  ],
  "author": {
    "name": "Bentley Systems, Inc.",
    "url": "http://www.bentley.com"
  },
  "peerDependencies": {
    "@itwin/core-bentley": "workspace:^3.0.0-dev.72"
  },
  "devDependencies": {
    "@itwin/core-bentley": "workspace:*",
    "@itwin/build-tools": "workspace:*",
    "@itwin/certa": "workspace:*",
    "@itwin/eslint-plugin": "workspace:*",
    "@types/chai": "^4.1.4",
    "@types/mocha": "^8.2.2",
    "@types/node": "14.14.31",
    "chai": "^4.1.2",
    "eslint": "^7.11.0",
    "glob": "^7.1.2",
    "mocha": "^8.3.2",
    "rimraf": "^3.0.2",
    "source-map-loader": "^1.0.0",
    "typescript": "~4.4.0",
    "webpack": "4.42.0"
  },
  "eslintConfig": {
    "plugins": [
      "@itwin"
    ],
    "extends": "plugin:@itwin/itwinjs-recommended"
  }
}<|MERGE_RESOLUTION|>--- conflicted
+++ resolved
@@ -8,15 +8,10 @@
   "typings": "lib/cjs/webgl-compatibility.js",
   "imodeljsSharedLibrary": true,
   "scripts": {
-<<<<<<< HEAD
-    "compile": "npm run build",
-    "build": "npm run build:cjs && npm run build:esm",
+    "compile": "npm run -s build",
+    "build": "npm run -s build:cjs && npm run -s build:esm",
     "build:cjs": "tsc 1>&2 --outDir lib/cjs",
     "build:esm": "tsc 1>&2 --module ES2020 --outDir lib/esm",
-=======
-    "compile": "npm run -s build",
-    "build": "tsc 1>&2",
->>>>>>> 200baec2
     "clean": "rimraf lib .rush/temp/package-deps*.json",
     "cover": "npm -s test -- --cover",
     "docs": "betools docs --includes=../../generated-docs/extract --json=../../generated-docs/core/webgl-compatibility/file.json --tsIndexFile=./webgl-compatibility.ts --onlyJson",
