--- conflicted
+++ resolved
@@ -1,10 +1,6 @@
 {
   "name": "@bentley/electron-manager",
-<<<<<<< HEAD
-  "version": "2.13.0-dev.6",
-=======
   "version": "2.13.0-dev.7",
->>>>>>> 1af8fb8a
   "description": "iModel.js electron utilities",
   "license": "MIT",
   "engines": {
@@ -34,15 +30,9 @@
     "url": "http://www.bentley.com"
   },
   "peerDependencies": {
-<<<<<<< HEAD
-    "@bentley/bentleyjs-core": "^2.13.0-dev.6",
-    "@bentley/imodeljs-common": "^2.13.0-dev.6",
-    "@bentley/imodeljs-backend": "^2.13.0-dev.6",
-=======
     "@bentley/bentleyjs-core": "^2.13.0-dev.7",
     "@bentley/imodeljs-common": "^2.13.0-dev.7",
     "@bentley/imodeljs-backend": "^2.13.0-dev.7",
->>>>>>> 1af8fb8a
     "electron": "^11.1.0"
   },
   "//devDependencies": [
@@ -50,21 +40,12 @@
     "NOTE: All tools used by scripts in this package must be listed as devDependencies"
   ],
   "devDependencies": {
-<<<<<<< HEAD
-    "@bentley/bentleyjs-core": "2.13.0-dev.6",
-    "@bentley/build-tools": "2.13.0-dev.6",
-    "@bentley/eslint-plugin": "2.13.0-dev.6",
-    "@bentley/imodeljs-backend": "2.13.0-dev.6",
-    "@bentley/imodeljs-common": "2.13.0-dev.6",
-    "@bentley/itwin-client": "2.13.0-dev.6",
-=======
     "@bentley/bentleyjs-core": "2.13.0-dev.7",
     "@bentley/build-tools": "2.13.0-dev.7",
     "@bentley/eslint-plugin": "2.13.0-dev.7",
     "@bentley/imodeljs-backend": "2.13.0-dev.7",
     "@bentley/imodeljs-common": "2.13.0-dev.7",
     "@bentley/itwin-client": "2.13.0-dev.7",
->>>>>>> 1af8fb8a
     "@types/node": "10.14.1",
     "electron": "^11.1.0",
     "eslint": "^6.8.0",
