{
  "name": "@bentley/electron-manager",
<<<<<<< HEAD
  "version": "2.0.0-dev.76",
=======
  "version": "2.0.0-dev.77",
>>>>>>> 73f0523d
  "description": "iModel.js electron utilities",
  "main": "lib/ElectronManager.js",
  "typings": "lib/ElectronManager",
  "license": "MIT",
  "engines": {
    "node": ">=10.16.0 <13.0"
  },
  "scripts": {
    "build": "tsc 1>&2",
    "clean": "rimraf lib .rush",
    "docs": "betools docs --includes=../../generated-docs/extract --json=../../generated-docs/core/electron-manager/file.json --tsIndexFile=./ElectronManager.ts --onlyJson",
    "extract-api": "betools extract-api --entry=ElectronManager",
    "lint": "tslint --project . 1>&2",
    "test": "",
    "cover": ""
  },
  "repository": {
    "type": "git",
    "url": "https://github.com/imodeljs/imodeljs/tree/master/core/electron-manager"
  },
  "keywords": [
    "Bentley",
    "BIM",
    "iModel"
  ],
  "author": {
    "name": "Bentley Systems, Inc.",
    "url": "http://www.bentley.com"
  },
  "peerDependencies": {
    "electron": "^8.2.1",
<<<<<<< HEAD
    "@bentley/bentleyjs-core": "^2.0.0-dev.76",
    "@bentley/imodeljs-backend": "^2.0.0-dev.76"
=======
    "@bentley/bentleyjs-core": "^2.0.0-dev.77",
    "@bentley/imodeljs-backend": "^2.0.0-dev.77"
>>>>>>> 73f0523d
  },
  "//devDependencies": [
    "NOTE: All peerDependencies should also be listed as devDependencies since peerDependencies are not considered by npm install",
    "NOTE: All tools used by scripts in this package must be listed as devDependencies"
  ],
  "devDependencies": {
<<<<<<< HEAD
    "@bentley/build-tools": "2.0.0-dev.76",
    "@bentley/bentleyjs-core": "2.0.0-dev.76",
    "@bentley/itwin-client": "2.0.0-dev.76",
    "@bentley/imodeljs-common": "2.0.0-dev.76",
    "@bentley/imodeljs-backend": "2.0.0-dev.76",
=======
    "@bentley/build-tools": "2.0.0-dev.77",
    "@bentley/bentleyjs-core": "2.0.0-dev.77",
    "@bentley/itwin-client": "2.0.0-dev.77",
    "@bentley/imodeljs-common": "2.0.0-dev.77",
    "@bentley/imodeljs-backend": "2.0.0-dev.77",
>>>>>>> 73f0523d
    "@types/node": "10.14.1",
    "electron": "^8.2.1",
    "rimraf": "^3.0.2",
    "tslint": "^5.11.0",
    "tslint-etc": "^1.5.2",
    "typescript": "~3.7.4"
  },
  "dependencies": {}
}<|MERGE_RESOLUTION|>--- conflicted
+++ resolved
@@ -1,10 +1,6 @@
 {
   "name": "@bentley/electron-manager",
-<<<<<<< HEAD
-  "version": "2.0.0-dev.76",
-=======
   "version": "2.0.0-dev.77",
->>>>>>> 73f0523d
   "description": "iModel.js electron utilities",
   "main": "lib/ElectronManager.js",
   "typings": "lib/ElectronManager",
@@ -36,32 +32,19 @@
   },
   "peerDependencies": {
     "electron": "^8.2.1",
-<<<<<<< HEAD
-    "@bentley/bentleyjs-core": "^2.0.0-dev.76",
-    "@bentley/imodeljs-backend": "^2.0.0-dev.76"
-=======
     "@bentley/bentleyjs-core": "^2.0.0-dev.77",
     "@bentley/imodeljs-backend": "^2.0.0-dev.77"
->>>>>>> 73f0523d
   },
   "//devDependencies": [
     "NOTE: All peerDependencies should also be listed as devDependencies since peerDependencies are not considered by npm install",
     "NOTE: All tools used by scripts in this package must be listed as devDependencies"
   ],
   "devDependencies": {
-<<<<<<< HEAD
-    "@bentley/build-tools": "2.0.0-dev.76",
-    "@bentley/bentleyjs-core": "2.0.0-dev.76",
-    "@bentley/itwin-client": "2.0.0-dev.76",
-    "@bentley/imodeljs-common": "2.0.0-dev.76",
-    "@bentley/imodeljs-backend": "2.0.0-dev.76",
-=======
     "@bentley/build-tools": "2.0.0-dev.77",
     "@bentley/bentleyjs-core": "2.0.0-dev.77",
     "@bentley/itwin-client": "2.0.0-dev.77",
     "@bentley/imodeljs-common": "2.0.0-dev.77",
     "@bentley/imodeljs-backend": "2.0.0-dev.77",
->>>>>>> 73f0523d
     "@types/node": "10.14.1",
     "electron": "^8.2.1",
     "rimraf": "^3.0.2",
