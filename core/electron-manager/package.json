--- conflicted
+++ resolved
@@ -4,7 +4,7 @@
   "description": "iTwin.js ElectronHost and ElectronApp",
   "license": "MIT",
   "engines": {
-    "node": ">=12.22.0 < 14.0 || >=14.17.0 <17.0"
+    "node": ">=10.17.0 <15.0"
   },
   "scripts": {
     "compile": "npm run build",
@@ -30,21 +30,12 @@
     "url": "http://www.bentley.com"
   },
   "peerDependencies": {
-<<<<<<< HEAD
-    "@itwin/core-bentley": "workspace:^3.0.0-dev.65",
-    "@itwin/core-backend": "workspace:^3.0.0-dev.65",
-    "@itwin/core-common": "workspace:^3.0.0-dev.65",
-    "@itwin/core-frontend": "workspace:^3.0.0-dev.65",
-    "@bentley/itwin-client": "workspace:^3.0.0-dev.65",
-    "@itwin/presentation-common": "workspace:^3.0.0-dev.65",
-=======
-    "@bentley/bentleyjs-core": "workspace:^3.0.0-dev.66",
-    "@bentley/imodeljs-backend": "workspace:^3.0.0-dev.66",
-    "@bentley/imodeljs-common": "workspace:^3.0.0-dev.66",
-    "@bentley/imodeljs-frontend": "workspace:^3.0.0-dev.66",
+    "@itwin/core-bentley": "workspace:^3.0.0-dev.66",
+    "@itwin/core-backend": "workspace:^3.0.0-dev.66",
+    "@itwin/core-common": "workspace:^3.0.0-dev.66",
+    "@itwin/core-frontend": "workspace:^3.0.0-dev.66",
     "@bentley/itwin-client": "workspace:^3.0.0-dev.66",
-    "@bentley/presentation-common": "workspace:^3.0.0-dev.66",
->>>>>>> 570e6594
+    "@itwin/presentation-common": "workspace:^3.0.0-dev.66",
     "electron": "^11.1.0"
   },
   "devDependencies": {
@@ -55,13 +46,8 @@
     "@itwin/core-common": "workspace:*",
     "@itwin/core-frontend": "workspace:*",
     "@bentley/itwin-client": "workspace:*",
-<<<<<<< HEAD
     "@itwin/presentation-common": "workspace:*",
-    "@types/node": "10.14.1",
-=======
-    "@bentley/presentation-common": "workspace:*",
     "@types/node": "14.14.31",
->>>>>>> 570e6594
     "electron": "^11.1.0",
     "eslint": "^7.11.0",
     "rimraf": "^3.0.2",
