--- conflicted
+++ resolved
@@ -32,36 +32,21 @@
     "url": "http://www.bentley.com"
   },
   "peerDependencies": {
-<<<<<<< HEAD
-    "@bentley/bentleyjs-core": "^2.9.0-dev.12",
-    "@bentley/imodeljs-backend": "^2.9.0-dev.12",
+    "@bentley/bentleyjs-core": "^2.9.0-dev.15",
+    "@bentley/imodeljs-backend": "^2.9.0-dev.15",
     "electron": "^8.2.1"
-=======
-    "electron": "^8.2.1",
-    "@bentley/bentleyjs-core": "^2.9.0-dev.15",
-    "@bentley/imodeljs-backend": "^2.9.0-dev.15"
->>>>>>> d31d2e29
   },
   "//devDependencies": [
     "NOTE: All peerDependencies should also be listed as devDependencies since peerDependencies are not considered by npm install",
     "NOTE: All tools used by scripts in this package must be listed as devDependencies"
   ],
   "devDependencies": {
-<<<<<<< HEAD
-    "@bentley/bentleyjs-core": "2.9.0-dev.12",
-    "@bentley/build-tools": "2.9.0-dev.12",
-    "@bentley/eslint-plugin": "2.9.0-dev.12",
-    "@bentley/imodeljs-backend": "2.9.0-dev.12",
-    "@bentley/imodeljs-common": "2.9.0-dev.12",
-    "@bentley/itwin-client": "2.9.0-dev.12",
-=======
+    "@bentley/bentleyjs-core": "2.9.0-dev.15",
     "@bentley/build-tools": "2.9.0-dev.15",
     "@bentley/eslint-plugin": "2.9.0-dev.15",
-    "@bentley/bentleyjs-core": "2.9.0-dev.15",
+    "@bentley/imodeljs-backend": "2.9.0-dev.15",
+    "@bentley/imodeljs-common": "2.9.0-dev.15",
     "@bentley/itwin-client": "2.9.0-dev.15",
-    "@bentley/imodeljs-common": "2.9.0-dev.15",
-    "@bentley/imodeljs-backend": "2.9.0-dev.15",
->>>>>>> d31d2e29
     "@types/node": "10.14.1",
     "electron": "^8.2.1",
     "eslint": "^6.8.0",
