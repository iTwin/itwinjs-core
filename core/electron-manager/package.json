--- conflicted
+++ resolved
@@ -30,14 +30,9 @@
     "url": "http://www.bentley.com"
   },
   "peerDependencies": {
-<<<<<<< HEAD
-    "@bentley/bentleyjs-core": "^2.12.0-dev.1",
-    "@bentley/imodeljs-common": "^2.12.0-dev.1",
-    "@bentley/imodeljs-backend": "^2.12.0-dev.1",
-=======
     "@bentley/bentleyjs-core": "^2.12.0-dev.2",
+    "@bentley/imodeljs-common": "^2.12.0-dev.2",
     "@bentley/imodeljs-backend": "^2.12.0-dev.2",
->>>>>>> 09ae3bdb
     "electron": "^11.1.0"
   },
   "//devDependencies": [
