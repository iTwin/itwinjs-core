{
  "name": "@itwin/electron-manager",
  "version": "3.0.0-dev.71",
  "description": "iTwin.js ElectronHost and ElectronApp",
  "license": "MIT",
  "engines": {
    "node": ">=10.17.0 <15.0"
  },
  "scripts": {
    "compile": "npm run build",
    "build": "tsc 1>&2",
    "clean": "rimraf lib .rush/temp/package-deps*.json",
    "docs": "betools docs --includes=../../generated-docs/extract --json=../../generated-docs/core/electron-manager/file.json --tsIndexFile=./__DOC_ONLY__.ts --onlyJson",
    "extract-api": "betools extract-api --entry=__DOC_ONLY__",
    "lint": "eslint -f visualstudio \"./src/**/*.ts\" 1>&2",
    "test": "",
    "cover": ""
  },
  "repository": {
    "type": "git",
    "url": "https://github.com/imodeljs/imodeljs/tree/master/core/electron-manager"
  },
  "keywords": [
    "Bentley",
    "BIM",
    "iModel"
  ],
  "author": {
    "name": "Bentley Systems, Inc.",
    "url": "http://www.bentley.com"
  },
  "peerDependencies": {
    "@itwin/core-bentley": "workspace:^3.0.0-dev.71",
    "@itwin/core-backend": "workspace:^3.0.0-dev.71",
    "@itwin/core-common": "workspace:^3.0.0-dev.71",
    "@itwin/core-frontend": "workspace:^3.0.0-dev.71",
    "@bentley/itwin-client": "workspace:^3.0.0-dev.71",
<<<<<<< HEAD
    "@bentley/presentation-common": "workspace:^3.0.0-dev.71",
    "electron": "^14.0.0"
=======
    "@itwin/presentation-common": "workspace:^3.0.0-dev.71",
    "electron": "^11.1.0"
>>>>>>> 5575e60a
  },
  "devDependencies": {
    "@itwin/core-bentley": "workspace:*",
    "@itwin/build-tools": "workspace:*",
    "@itwin/eslint-plugin": "workspace:*",
    "@itwin/core-backend": "workspace:*",
    "@itwin/core-common": "workspace:*",
    "@itwin/core-frontend": "workspace:*",
    "@bentley/itwin-client": "workspace:*",
    "@itwin/presentation-common": "workspace:*",
    "@types/node": "14.14.31",
    "electron": "^14.0.0",
    "eslint": "^7.11.0",
    "rimraf": "^3.0.2",
    "typescript": "~4.4.0"
  },
  "dependencies": {
    "@openid/appauth": "^1.2.6",
    "open": "^7.0.0",
    "username": "^5.1.0"
  },
  "eslintConfig": {
    "plugins": [
      "@itwin"
    ],
    "extends": "plugin:@itwin/itwinjs-recommended"
  }
}<|MERGE_RESOLUTION|>--- conflicted
+++ resolved
@@ -35,13 +35,8 @@
     "@itwin/core-common": "workspace:^3.0.0-dev.71",
     "@itwin/core-frontend": "workspace:^3.0.0-dev.71",
     "@bentley/itwin-client": "workspace:^3.0.0-dev.71",
-<<<<<<< HEAD
-    "@bentley/presentation-common": "workspace:^3.0.0-dev.71",
+    "@itwin/presentation-common": "workspace:^3.0.0-dev.71",
     "electron": "^14.0.0"
-=======
-    "@itwin/presentation-common": "workspace:^3.0.0-dev.71",
-    "electron": "^11.1.0"
->>>>>>> 5575e60a
   },
   "devDependencies": {
     "@itwin/core-bentley": "workspace:*",
