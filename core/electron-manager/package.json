{
<<<<<<< HEAD
  "name": "@itwin/electron-manager",
  "version": "3.0.0-dev.66",
=======
  "name": "@bentley/electron-manager",
  "version": "3.0.0-dev.69",
>>>>>>> db3ee558
  "description": "iTwin.js ElectronHost and ElectronApp",
  "license": "MIT",
  "engines": {
    "node": ">=10.17.0 <15.0"
  },
  "scripts": {
    "compile": "npm run build",
    "build": "tsc 1>&2",
    "clean": "rimraf lib .rush/temp/package-deps*.json",
    "docs": "betools docs --includes=../../generated-docs/extract --json=../../generated-docs/core/electron-manager/file.json --tsIndexFile=./__DOC_ONLY__.ts --onlyJson",
    "extract-api": "betools extract-api --entry=__DOC_ONLY__",
    "lint": "eslint -f visualstudio \"./src/**/*.ts\" 1>&2",
    "test": "",
    "cover": ""
  },
  "repository": {
    "type": "git",
    "url": "https://github.com/imodeljs/imodeljs/tree/master/core/electron-manager"
  },
  "keywords": [
    "Bentley",
    "BIM",
    "iModel"
  ],
  "author": {
    "name": "Bentley Systems, Inc.",
    "url": "http://www.bentley.com"
  },
  "peerDependencies": {
<<<<<<< HEAD
    "@itwin/core-bentley": "workspace:^3.0.0-dev.66",
    "@itwin/core-backend": "workspace:^3.0.0-dev.66",
    "@itwin/core-common": "workspace:^3.0.0-dev.66",
    "@itwin/core-frontend": "workspace:^3.0.0-dev.66",
    "@bentley/itwin-client": "workspace:^3.0.0-dev.66",
    "@itwin/presentation-common": "workspace:^3.0.0-dev.66",
=======
    "@bentley/bentleyjs-core": "workspace:^3.0.0-dev.69",
    "@bentley/imodeljs-backend": "workspace:^3.0.0-dev.69",
    "@bentley/imodeljs-common": "workspace:^3.0.0-dev.69",
    "@bentley/imodeljs-frontend": "workspace:^3.0.0-dev.69",
    "@bentley/itwin-client": "workspace:^3.0.0-dev.69",
    "@bentley/presentation-common": "workspace:^3.0.0-dev.69",
>>>>>>> db3ee558
    "electron": "^11.1.0"
  },
  "devDependencies": {
    "@itwin/core-bentley": "workspace:*",
    "@itwin/build-tools": "workspace:*",
    "@itwin/eslint-plugin": "workspace:*",
    "@itwin/core-backend": "workspace:*",
    "@itwin/core-common": "workspace:*",
    "@itwin/core-frontend": "workspace:*",
    "@bentley/itwin-client": "workspace:*",
    "@itwin/presentation-common": "workspace:*",
    "@types/node": "14.14.31",
    "electron": "^11.1.0",
    "eslint": "^7.11.0",
    "rimraf": "^3.0.2",
    "typescript": "~4.4.0"
  },
  "dependencies": {
    "@openid/appauth": "^1.2.6",
    "open": "^7.0.0",
    "username": "^5.1.0"
  },
  "eslintConfig": {
    "plugins": [
      "@itwin"
    ],
    "extends": "plugin:@itwin/itwinjs-recommended"
  }
}<|MERGE_RESOLUTION|>--- conflicted
+++ resolved
@@ -1,11 +1,6 @@
 {
-<<<<<<< HEAD
   "name": "@itwin/electron-manager",
-  "version": "3.0.0-dev.66",
-=======
-  "name": "@bentley/electron-manager",
   "version": "3.0.0-dev.69",
->>>>>>> db3ee558
   "description": "iTwin.js ElectronHost and ElectronApp",
   "license": "MIT",
   "engines": {
@@ -35,21 +30,12 @@
     "url": "http://www.bentley.com"
   },
   "peerDependencies": {
-<<<<<<< HEAD
-    "@itwin/core-bentley": "workspace:^3.0.0-dev.66",
-    "@itwin/core-backend": "workspace:^3.0.0-dev.66",
-    "@itwin/core-common": "workspace:^3.0.0-dev.66",
-    "@itwin/core-frontend": "workspace:^3.0.0-dev.66",
-    "@bentley/itwin-client": "workspace:^3.0.0-dev.66",
-    "@itwin/presentation-common": "workspace:^3.0.0-dev.66",
-=======
-    "@bentley/bentleyjs-core": "workspace:^3.0.0-dev.69",
-    "@bentley/imodeljs-backend": "workspace:^3.0.0-dev.69",
-    "@bentley/imodeljs-common": "workspace:^3.0.0-dev.69",
-    "@bentley/imodeljs-frontend": "workspace:^3.0.0-dev.69",
+    "@itwin/core-bentley": "workspace:^3.0.0-dev.69",
+    "@itwin/core-backend": "workspace:^3.0.0-dev.69",
+    "@itwin/core-common": "workspace:^3.0.0-dev.69",
+    "@itwin/core-frontend": "workspace:^3.0.0-dev.69",
     "@bentley/itwin-client": "workspace:^3.0.0-dev.69",
-    "@bentley/presentation-common": "workspace:^3.0.0-dev.69",
->>>>>>> db3ee558
+    "@itwin/presentation-common": "workspace:^3.0.0-dev.69",
     "electron": "^11.1.0"
   },
   "devDependencies": {
