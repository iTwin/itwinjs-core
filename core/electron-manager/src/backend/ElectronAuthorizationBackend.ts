--- conflicted
+++ resolved
@@ -1,323 +1,316 @@
-/*---------------------------------------------------------------------------------------------
-* Copyright (c) Bentley Systems, Incorporated. All rights reserved.
-* See LICENSE.md in the project root for license terms and full copyright notice.
-*--------------------------------------------------------------------------------------------*/
-// Code based on the blog article @ https://authguidance.com
-
-/** @packageDocumentation
- * @module Authentication
- */
-
-// cSpell:ignore openid appauth signin Pkce Signout
-/* eslint-disable @typescript-eslint/naming-convention */
-
-<<<<<<< HEAD
-import { assert, AuthStatus, BentleyError, ClientRequestContext, getErrorProps, Logger } from "@itwin/core-bentley";
-import { IModelHost, NativeAppAuthorizationBackend, NativeHost } from "@itwin/core-backend";
-import { NativeAppAuthorizationConfiguration } from "@itwin/core-common";
-import { AccessToken, request as httpRequest, RequestOptions } from "@bentley/itwin-client";
-=======
-import { AccessToken, assert, AuthStatus, BentleyError, getErrorProps, Logger } from "@bentley/bentleyjs-core";
-import { NativeAppAuthorizationBackend, NativeHost } from "@bentley/imodeljs-backend";
-import { NativeAppAuthorizationConfiguration } from "@bentley/imodeljs-common";
->>>>>>> 405c9a93
-import {
-  AuthorizationError, AuthorizationNotifier, AuthorizationRequest, AuthorizationRequestJson, AuthorizationResponse, AuthorizationServiceConfiguration,
-  BaseTokenRequestHandler, GRANT_TYPE_AUTHORIZATION_CODE, GRANT_TYPE_REFRESH_TOKEN, RevokeTokenRequest, RevokeTokenRequestJson, StringMap,
-  TokenRequest, TokenRequestHandler, TokenRequestJson, TokenResponse,
-} from "@openid/appauth";
-import { NodeCrypto, NodeRequestor } from "@openid/appauth/built/node_support";
-import { ElectronAuthorizationEvents } from "./ElectronAuthorizationEvents";
-import { ElectronAuthorizationRequestHandler } from "./ElectronAuthorizationRequestHandler";
-import { ElectronTokenStore } from "./ElectronTokenStore";
-import { LoopbackWebServer } from "./LoopbackWebServer";
-
-const loggerCategory = "electron-auth";
-
-/**
- * Utility to generate OIDC/OAuth tokens for Desktop Applications
- * @beta
- */
-export class ElectronAuthorizationBackend extends NativeAppAuthorizationBackend {
-  public static defaultRedirectUri = "http://localhost:3000/signin-callback";
-  private _configuration: AuthorizationServiceConfiguration | undefined;
-  private _tokenResponse: TokenResponse | undefined;
-  private _tokenStore?: ElectronTokenStore;
-  private _expiresAt?: Date;
-  public get tokenStore() { return this._tokenStore!; }
-
-  public constructor(config?: NativeAppAuthorizationConfiguration) {
-    super(config);
-  }
-
-  public get redirectUri() { return this.config?.redirectUri ?? ElectronAuthorizationBackend.defaultRedirectUri; }
-
-  /**
-   * Used to initialize the client - must be awaited before any other methods are called.
-   * The call attempts a silent sign-if possible.
-   */
-  public override async initialize(config?: NativeAppAuthorizationConfiguration): Promise<void> {
-    await super.initialize(config);
-    assert(this.config !== undefined && this.issuerUrl !== undefined, "URL of authorization provider was not initialized");
-
-    this._tokenStore = new ElectronTokenStore(this.config.clientId);
-
-    const tokenRequestor = new NodeRequestor(); // the Node.js based HTTP client
-    this._configuration = await AuthorizationServiceConfiguration.fetchFromIssuer(this.issuerUrl, tokenRequestor);
-    Logger.logTrace(loggerCategory, "Initialized service configuration", () => ({ configuration: this._configuration }));
-
-    // Attempt to load the access token from store
-    await this.loadAccessToken();
-  }
-
-  public async refreshToken(): Promise<AccessToken> {
-    if (this._tokenResponse === undefined || this._tokenResponse.refreshToken === undefined)
-      throw new BentleyError(AuthStatus.Error, "Not signed In. First call signIn()");
-
-    const token = `Bearer ${this._tokenResponse.refreshToken}`;
-    return this.refreshAccessToken(token);
-  }
-
-  /** Loads the access token from the store, and refreshes it if necessary and possible
-   * @return AccessToken if it's possible to get a valid access token, and undefined otherwise.
-   */
-  private async loadAccessToken(): Promise<AccessToken | undefined> {
-    const tokenResponse = await this.tokenStore.load();
-    if (tokenResponse === undefined || tokenResponse.refreshToken === undefined)
-      return undefined;
-    try {
-      return await this.refreshAccessToken(tokenResponse.refreshToken);
-    } catch (err) {
-      Logger.logError(loggerCategory, `Error refreshing access token`, () => getErrorProps(err));
-      return undefined;
-    }
-  }
-
-  /**
-   * Sign-in completely.
-   * This is a wrapper around [[signIn]] - the only difference is that the promise resolves
-   * with the access token after sign in is complete and successful.
-   */
-  public async signInComplete(): Promise<AccessToken> {
-    return new Promise<AccessToken>((resolve, reject) => {
-      NativeHost.onUserStateChanged.addOnce((token) => {
-        if (token !== undefined) {
-          resolve(token);
-        } else {
-          reject(new Error("Failed to sign in"));
-        }
-      });
-      this.signIn().catch((err) => reject(err));
-    });
-  }
-
-  /**
-   * Start the sign-in process
-   * - calls the onUserStateChanged() call back after the authorization completes
-   * or if there is an error.
-   * - will attempt in order:
-   *   (i) load any existing authorized user from storage,
-   *   (ii) an interactive signin that requires user input.
-   */
-  public async signIn(): Promise<void> {
-    if (!this._configuration)
-      throw new BentleyError(AuthStatus.Error, "Not initialized. First call initialize()");
-    assert(this.config !== undefined);
-
-    // Attempt to load the access token from store
-    const token = await this.loadAccessToken();
-    if (token)
-      return this.setAccessToken(token);
-
-    // Create the authorization request
-    const nativeConfig = this.config;
-    const authReqJson: AuthorizationRequestJson = {
-      client_id: nativeConfig.clientId,
-      redirect_uri: this.redirectUri,
-      scope: nativeConfig.scope,
-      response_type: AuthorizationRequest.RESPONSE_TYPE_CODE,
-      extras: { prompt: "consent", access_type: "offline" },
-    };
-    const authorizationRequest = new AuthorizationRequest(authReqJson, new NodeCrypto(), true /* = usePkce */);
-    await authorizationRequest.setupCodeVerifier();
-
-    // Create events for this signin attempt
-    const authorizationEvents = new ElectronAuthorizationEvents();
-
-    // Ensure that completion callbacks are correlated to the correct authorization request
-    LoopbackWebServer.addCorrelationState(authorizationRequest.state, authorizationEvents);
-
-    // Start a web server to listen to the browser requests
-    LoopbackWebServer.start(nativeConfig);
-
-    const authorizationHandler = new ElectronAuthorizationRequestHandler(authorizationEvents);
-
-    // Setup a notifier to obtain the result of authorization
-    const notifier = new AuthorizationNotifier();
-    authorizationHandler.setAuthorizationNotifier(notifier);
-    notifier.setAuthorizationListener(async (authRequest: AuthorizationRequest, authResponse: AuthorizationResponse | null, authError: AuthorizationError | null) => {
-      Logger.logTrace(loggerCategory, "Authorization listener invoked", () => ({ authRequest, authResponse, authError }));
-
-      const tokenResponse = await this._onAuthorizationResponse(authRequest, authResponse, authError);
-
-      authorizationEvents.onAuthorizationResponseCompleted.raiseEvent(authError ? authError : undefined);
-
-      if (!tokenResponse)
-        await this.clearTokenResponse();
-      else
-        await this.setTokenResponse(tokenResponse);
-    });
-
-    // Start the signin
-    await authorizationHandler.performAuthorizationRequest(this._configuration, authorizationRequest);
-  }
-
-  private async _onAuthorizationResponse(authRequest: AuthorizationRequest, authResponse: AuthorizationResponse | null, authError: AuthorizationError | null): Promise<TokenResponse | undefined> {
-
-    // Phase 1 of login has completed to fetch the authorization code - check for errors
-    if (authError) {
-      Logger.logError(loggerCategory, "Authorization error. Unable to get authorization code.", () => authError);
-      return undefined;
-    }
-
-    if (!authResponse || authResponse.state !== authRequest.state) {
-      Logger.logError(loggerCategory, "Authorization error. Unable to get authorization code", () => ({
-        error: "invalid_state",
-        errorDescription: "The login response state did not match the login request state.",
-      }));
-      return undefined;
-    }
-
-    // Phase 2: Swap the authorization code for the access token
-    const tokenResponse = await this.swapAuthorizationCodeForTokens(authResponse.code, authRequest.internal!.code_verifier);
-    Logger.logTrace(loggerCategory, "Authorization completed, and issued access token");
-    return tokenResponse;
-  }
-
-  /**
-   * Start the sign-out process
-   * - calls the onUserStateChanged() call back after the authorization completes
-   *   or if there is an error.
-   * - redirects application to the postSignoutRedirectUri specified in the configuration when the sign out is
-   *   complete
-   */
-  public async signOut(): Promise<void> {
-    await this.makeRevokeTokenRequest();
-  }
-
-  /**
-   * Sign out completely
-   * This is a wrapper around [[signOut]] - the only difference is that the promise resolves
-   * after the sign out is complete.
-   */
-  public async signOutComplete(): Promise<void> {
-    return new Promise<void>((resolve, reject) => {
-      NativeHost.onUserStateChanged.addOnce((token) => {
-        if (token === undefined) {
-          resolve();
-        } else {
-          reject(new Error("Failed to sign out"));
-        }
-      });
-      this.signOut().catch((err) => reject(err));
-    });
-  }
-
-  private async clearTokenResponse() {
-    this._tokenResponse = undefined;
-    await this.tokenStore.delete();
-    this.setAccessToken(undefined);
-  }
-
-  private async setTokenResponse(tokenResponse: TokenResponse): Promise<AccessToken> {
-    const accessToken = tokenResponse.accessToken;
-    this._tokenResponse = tokenResponse;
-    const expiresAtMilliseconds = (tokenResponse.issuedAt + (tokenResponse.expiresIn ?? 0)) * 1000;
-    this._expiresAt = new Date(expiresAtMilliseconds);
-
-    await this.tokenStore.save(this._tokenResponse);
-    this.setAccessToken(accessToken);
-    return accessToken;
-  }
-
-  private get _hasExpired(): boolean {
-    if (!this._expiresAt)
-      return false;
-
-    return this._expiresAt.getTime() - Date.now() <= 1 * 60 * 1000; // Consider 1 minute before expiry as expired
-  }
-
-  public override async getAccessToken(): Promise<AccessToken | undefined> {
-    if (this._hasExpired || !this._accessToken)
-      this.setAccessToken(await this.refreshToken());
-    return this._accessToken;
-  }
-
-  private async refreshAccessToken(refreshToken: string): Promise<AccessToken> {
-    const tokenResponse = await this.makeRefreshAccessTokenRequest(refreshToken);
-    Logger.logTrace(loggerCategory, "Refresh token completed, and issued access token");
-    return this.setTokenResponse(tokenResponse);
-  }
-
-  /** Swap the authorization code for a refresh token and access token */
-  private async swapAuthorizationCodeForTokens(authCode: string, codeVerifier: string): Promise<TokenResponse> {
-    if (!this._configuration)
-      throw new BentleyError(AuthStatus.Error, "Not initialized. First call initialize()");
-    assert(this.config !== undefined);
-
-    const nativeConfig = this.config;
-    const extras: StringMap = { code_verifier: codeVerifier };
-    const tokenRequestJson: TokenRequestJson = {
-      grant_type: GRANT_TYPE_AUTHORIZATION_CODE,
-      code: authCode,
-      redirect_uri: this.redirectUri,
-      client_id: nativeConfig.clientId,
-      extras,
-    };
-
-    const tokenRequest = new TokenRequest(tokenRequestJson);
-    const tokenRequestor = new NodeRequestor();
-    const tokenHandler: TokenRequestHandler = new BaseTokenRequestHandler(tokenRequestor);
-    return tokenHandler.performTokenRequest(this._configuration, tokenRequest);
-  }
-
-  private async makeRefreshAccessTokenRequest(refreshToken: string): Promise<TokenResponse> {
-    if (!this._configuration)
-      throw new BentleyError(AuthStatus.Error, "Not initialized. First call initialize()");
-    assert(this.config !== undefined);
-
-    const tokenRequestJson: TokenRequestJson = {
-      grant_type: GRANT_TYPE_REFRESH_TOKEN,
-      refresh_token: refreshToken,
-      redirect_uri: this.redirectUri,
-      client_id: this.config.clientId,
-    };
-
-    const tokenRequest = new TokenRequest(tokenRequestJson);
-    const tokenRequestor = new NodeRequestor();
-    const tokenHandler: TokenRequestHandler = new BaseTokenRequestHandler(tokenRequestor);
-    return tokenHandler.performTokenRequest(this._configuration, tokenRequest);
-  }
-
-  private async makeRevokeTokenRequest(): Promise<void> {
-    if (!this._tokenResponse)
-      throw new BentleyError(AuthStatus.Error, "Missing refresh token. First call signIn() and ensure it's successful");
-    assert(this.config !== undefined);
-
-    const refreshToken = this._tokenResponse.refreshToken!;
-
-    const revokeTokenRequestJson: RevokeTokenRequestJson = {
-      token: refreshToken,
-      token_type_hint: "refresh_token",
-      client_id: this.config.clientId,
-    };
-
-    const revokeTokenRequest = new RevokeTokenRequest(revokeTokenRequestJson);
-    const tokenRequestor = new NodeRequestor();
-    const tokenHandler: TokenRequestHandler = new BaseTokenRequestHandler(tokenRequestor);
-    await tokenHandler.performRevokeTokenRequest(this._configuration!, revokeTokenRequest);
-
-    Logger.logTrace(loggerCategory, "Authorization revoked, and removed access token");
-    await this.clearTokenResponse();
-  }
-}
+/*---------------------------------------------------------------------------------------------
+* Copyright (c) Bentley Systems, Incorporated. All rights reserved.
+* See LICENSE.md in the project root for license terms and full copyright notice.
+*--------------------------------------------------------------------------------------------*/
+// Code based on the blog article @ https://authguidance.com
+
+/** @packageDocumentation
+ * @module Authentication
+ */
+
+// cSpell:ignore openid appauth signin Pkce Signout
+/* eslint-disable @typescript-eslint/naming-convention */
+
+import { AccessToken, assert, AuthStatus, BentleyError, getErrorProps, Logger } from "@itwin/core-bentley";
+import { NativeAppAuthorizationBackend, NativeHost } from "@itwin/core-backend";
+import { NativeAppAuthorizationConfiguration } from "@itwin/core-common";
+import {
+  AuthorizationError, AuthorizationNotifier, AuthorizationRequest, AuthorizationRequestJson, AuthorizationResponse, AuthorizationServiceConfiguration,
+  BaseTokenRequestHandler, GRANT_TYPE_AUTHORIZATION_CODE, GRANT_TYPE_REFRESH_TOKEN, RevokeTokenRequest, RevokeTokenRequestJson, StringMap,
+  TokenRequest, TokenRequestHandler, TokenRequestJson, TokenResponse,
+} from "@openid/appauth";
+import { NodeCrypto, NodeRequestor } from "@openid/appauth/built/node_support";
+import { ElectronAuthorizationEvents } from "./ElectronAuthorizationEvents";
+import { ElectronAuthorizationRequestHandler } from "./ElectronAuthorizationRequestHandler";
+import { ElectronTokenStore } from "./ElectronTokenStore";
+import { LoopbackWebServer } from "./LoopbackWebServer";
+
+const loggerCategory = "electron-auth";
+
+/**
+ * Utility to generate OIDC/OAuth tokens for Desktop Applications
+ * @beta
+ */
+export class ElectronAuthorizationBackend extends NativeAppAuthorizationBackend {
+  public static defaultRedirectUri = "http://localhost:3000/signin-callback";
+  private _configuration: AuthorizationServiceConfiguration | undefined;
+  private _tokenResponse: TokenResponse | undefined;
+  private _tokenStore?: ElectronTokenStore;
+  private _expiresAt?: Date;
+  public get tokenStore() { return this._tokenStore!; }
+
+  public constructor(config?: NativeAppAuthorizationConfiguration) {
+    super(config);
+  }
+
+  public get redirectUri() { return this.config?.redirectUri ?? ElectronAuthorizationBackend.defaultRedirectUri; }
+
+  /**
+   * Used to initialize the client - must be awaited before any other methods are called.
+   * The call attempts a silent sign-if possible.
+   */
+  public override async initialize(config?: NativeAppAuthorizationConfiguration): Promise<void> {
+    await super.initialize(config);
+    assert(this.config !== undefined && this.issuerUrl !== undefined, "URL of authorization provider was not initialized");
+
+    this._tokenStore = new ElectronTokenStore(this.config.clientId);
+
+    const tokenRequestor = new NodeRequestor(); // the Node.js based HTTP client
+    this._configuration = await AuthorizationServiceConfiguration.fetchFromIssuer(this.issuerUrl, tokenRequestor);
+    Logger.logTrace(loggerCategory, "Initialized service configuration", () => ({ configuration: this._configuration }));
+
+    // Attempt to load the access token from store
+    await this.loadAccessToken();
+  }
+
+  public async refreshToken(): Promise<AccessToken> {
+    if (this._tokenResponse === undefined || this._tokenResponse.refreshToken === undefined)
+      throw new BentleyError(AuthStatus.Error, "Not signed In. First call signIn()");
+
+    const token = `Bearer ${this._tokenResponse.refreshToken}`;
+    return this.refreshAccessToken(token);
+  }
+
+  /** Loads the access token from the store, and refreshes it if necessary and possible
+   * @return AccessToken if it's possible to get a valid access token, and undefined otherwise.
+   */
+  private async loadAccessToken(): Promise<AccessToken | undefined> {
+    const tokenResponse = await this.tokenStore.load();
+    if (tokenResponse === undefined || tokenResponse.refreshToken === undefined)
+      return undefined;
+    try {
+      return await this.refreshAccessToken(tokenResponse.refreshToken);
+    } catch (err) {
+      Logger.logError(loggerCategory, `Error refreshing access token`, () => getErrorProps(err));
+      return undefined;
+    }
+  }
+
+  /**
+   * Sign-in completely.
+   * This is a wrapper around [[signIn]] - the only difference is that the promise resolves
+   * with the access token after sign in is complete and successful.
+   */
+  public async signInComplete(): Promise<AccessToken> {
+    return new Promise<AccessToken>((resolve, reject) => {
+      NativeHost.onUserStateChanged.addOnce((token) => {
+        if (token !== undefined) {
+          resolve(token);
+        } else {
+          reject(new Error("Failed to sign in"));
+        }
+      });
+      this.signIn().catch((err) => reject(err));
+    });
+  }
+
+  /**
+   * Start the sign-in process
+   * - calls the onUserStateChanged() call back after the authorization completes
+   * or if there is an error.
+   * - will attempt in order:
+   *   (i) load any existing authorized user from storage,
+   *   (ii) an interactive signin that requires user input.
+   */
+  public async signIn(): Promise<void> {
+    if (!this._configuration)
+      throw new BentleyError(AuthStatus.Error, "Not initialized. First call initialize()");
+    assert(this.config !== undefined);
+
+    // Attempt to load the access token from store
+    const token = await this.loadAccessToken();
+    if (token)
+      return this.setAccessToken(token);
+
+    // Create the authorization request
+    const nativeConfig = this.config;
+    const authReqJson: AuthorizationRequestJson = {
+      client_id: nativeConfig.clientId,
+      redirect_uri: this.redirectUri,
+      scope: nativeConfig.scope,
+      response_type: AuthorizationRequest.RESPONSE_TYPE_CODE,
+      extras: { prompt: "consent", access_type: "offline" },
+    };
+    const authorizationRequest = new AuthorizationRequest(authReqJson, new NodeCrypto(), true /* = usePkce */);
+    await authorizationRequest.setupCodeVerifier();
+
+    // Create events for this signin attempt
+    const authorizationEvents = new ElectronAuthorizationEvents();
+
+    // Ensure that completion callbacks are correlated to the correct authorization request
+    LoopbackWebServer.addCorrelationState(authorizationRequest.state, authorizationEvents);
+
+    // Start a web server to listen to the browser requests
+    LoopbackWebServer.start(nativeConfig);
+
+    const authorizationHandler = new ElectronAuthorizationRequestHandler(authorizationEvents);
+
+    // Setup a notifier to obtain the result of authorization
+    const notifier = new AuthorizationNotifier();
+    authorizationHandler.setAuthorizationNotifier(notifier);
+    notifier.setAuthorizationListener(async (authRequest: AuthorizationRequest, authResponse: AuthorizationResponse | null, authError: AuthorizationError | null) => {
+      Logger.logTrace(loggerCategory, "Authorization listener invoked", () => ({ authRequest, authResponse, authError }));
+
+      const tokenResponse = await this._onAuthorizationResponse(authRequest, authResponse, authError);
+
+      authorizationEvents.onAuthorizationResponseCompleted.raiseEvent(authError ? authError : undefined);
+
+      if (!tokenResponse)
+        await this.clearTokenResponse();
+      else
+        await this.setTokenResponse(tokenResponse);
+    });
+
+    // Start the signin
+    await authorizationHandler.performAuthorizationRequest(this._configuration, authorizationRequest);
+  }
+
+  private async _onAuthorizationResponse(authRequest: AuthorizationRequest, authResponse: AuthorizationResponse | null, authError: AuthorizationError | null): Promise<TokenResponse | undefined> {
+
+    // Phase 1 of login has completed to fetch the authorization code - check for errors
+    if (authError) {
+      Logger.logError(loggerCategory, "Authorization error. Unable to get authorization code.", () => authError);
+      return undefined;
+    }
+
+    if (!authResponse || authResponse.state !== authRequest.state) {
+      Logger.logError(loggerCategory, "Authorization error. Unable to get authorization code", () => ({
+        error: "invalid_state",
+        errorDescription: "The login response state did not match the login request state.",
+      }));
+      return undefined;
+    }
+
+    // Phase 2: Swap the authorization code for the access token
+    const tokenResponse = await this.swapAuthorizationCodeForTokens(authResponse.code, authRequest.internal!.code_verifier);
+    Logger.logTrace(loggerCategory, "Authorization completed, and issued access token");
+    return tokenResponse;
+  }
+
+  /**
+   * Start the sign-out process
+   * - calls the onUserStateChanged() call back after the authorization completes
+   *   or if there is an error.
+   * - redirects application to the postSignoutRedirectUri specified in the configuration when the sign out is
+   *   complete
+   */
+  public async signOut(): Promise<void> {
+    await this.makeRevokeTokenRequest();
+  }
+
+  /**
+   * Sign out completely
+   * This is a wrapper around [[signOut]] - the only difference is that the promise resolves
+   * after the sign out is complete.
+   */
+  public async signOutComplete(): Promise<void> {
+    return new Promise<void>((resolve, reject) => {
+      NativeHost.onUserStateChanged.addOnce((token) => {
+        if (token === undefined) {
+          resolve();
+        } else {
+          reject(new Error("Failed to sign out"));
+        }
+      });
+      this.signOut().catch((err) => reject(err));
+    });
+  }
+
+  private async clearTokenResponse() {
+    this._tokenResponse = undefined;
+    await this.tokenStore.delete();
+    this.setAccessToken(undefined);
+  }
+
+  private async setTokenResponse(tokenResponse: TokenResponse): Promise<AccessToken> {
+    const accessToken = tokenResponse.accessToken;
+    this._tokenResponse = tokenResponse;
+    const expiresAtMilliseconds = (tokenResponse.issuedAt + (tokenResponse.expiresIn ?? 0)) * 1000;
+    this._expiresAt = new Date(expiresAtMilliseconds);
+
+    await this.tokenStore.save(this._tokenResponse);
+    this.setAccessToken(accessToken);
+    return accessToken;
+  }
+
+  private get _hasExpired(): boolean {
+    if (!this._expiresAt)
+      return false;
+
+    return this._expiresAt.getTime() - Date.now() <= 1 * 60 * 1000; // Consider 1 minute before expiry as expired
+  }
+
+  public override async getAccessToken(): Promise<AccessToken | undefined> {
+    if (this._hasExpired || !this._accessToken)
+      this.setAccessToken(await this.refreshToken());
+    return this._accessToken;
+  }
+
+  private async refreshAccessToken(refreshToken: string): Promise<AccessToken> {
+    const tokenResponse = await this.makeRefreshAccessTokenRequest(refreshToken);
+    Logger.logTrace(loggerCategory, "Refresh token completed, and issued access token");
+    return this.setTokenResponse(tokenResponse);
+  }
+
+  /** Swap the authorization code for a refresh token and access token */
+  private async swapAuthorizationCodeForTokens(authCode: string, codeVerifier: string): Promise<TokenResponse> {
+    if (!this._configuration)
+      throw new BentleyError(AuthStatus.Error, "Not initialized. First call initialize()");
+    assert(this.config !== undefined);
+
+    const nativeConfig = this.config;
+    const extras: StringMap = { code_verifier: codeVerifier };
+    const tokenRequestJson: TokenRequestJson = {
+      grant_type: GRANT_TYPE_AUTHORIZATION_CODE,
+      code: authCode,
+      redirect_uri: this.redirectUri,
+      client_id: nativeConfig.clientId,
+      extras,
+    };
+
+    const tokenRequest = new TokenRequest(tokenRequestJson);
+    const tokenRequestor = new NodeRequestor();
+    const tokenHandler: TokenRequestHandler = new BaseTokenRequestHandler(tokenRequestor);
+    return tokenHandler.performTokenRequest(this._configuration, tokenRequest);
+  }
+
+  private async makeRefreshAccessTokenRequest(refreshToken: string): Promise<TokenResponse> {
+    if (!this._configuration)
+      throw new BentleyError(AuthStatus.Error, "Not initialized. First call initialize()");
+    assert(this.config !== undefined);
+
+    const tokenRequestJson: TokenRequestJson = {
+      grant_type: GRANT_TYPE_REFRESH_TOKEN,
+      refresh_token: refreshToken,
+      redirect_uri: this.redirectUri,
+      client_id: this.config.clientId,
+    };
+
+    const tokenRequest = new TokenRequest(tokenRequestJson);
+    const tokenRequestor = new NodeRequestor();
+    const tokenHandler: TokenRequestHandler = new BaseTokenRequestHandler(tokenRequestor);
+    return tokenHandler.performTokenRequest(this._configuration, tokenRequest);
+  }
+
+  private async makeRevokeTokenRequest(): Promise<void> {
+    if (!this._tokenResponse)
+      throw new BentleyError(AuthStatus.Error, "Missing refresh token. First call signIn() and ensure it's successful");
+    assert(this.config !== undefined);
+
+    const refreshToken = this._tokenResponse.refreshToken!;
+
+    const revokeTokenRequestJson: RevokeTokenRequestJson = {
+      token: refreshToken,
+      token_type_hint: "refresh_token",
+      client_id: this.config.clientId,
+    };
+
+    const revokeTokenRequest = new RevokeTokenRequest(revokeTokenRequestJson);
+    const tokenRequestor = new NodeRequestor();
+    const tokenHandler: TokenRequestHandler = new BaseTokenRequestHandler(tokenRequestor);
+    await tokenHandler.performRevokeTokenRequest(this._configuration!, revokeTokenRequest);
+
+    Logger.logTrace(loggerCategory, "Authorization revoked, and removed access token");
+    await this.clearTokenResponse();
+  }
+}