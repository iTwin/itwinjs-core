--- conflicted
+++ resolved
@@ -9,11 +9,6 @@
 import { BeEvent } from "./BeEvent";
 import { BentleyError, IModelStatus, LoggingMetaData } from "./BentleyError";
 import { BentleyLoggerCategory } from "./BentleyLoggerCategory";
-<<<<<<< HEAD
-import { staticLoggerMetadata } from "./internal/staticLoggerMetadata";
-=======
-import { IDisposable } from "./Disposable";
->>>>>>> c031ba2c
 
 /** Defines the *signature* for a log function.
  * @public
