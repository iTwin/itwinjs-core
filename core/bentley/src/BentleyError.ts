/*---------------------------------------------------------------------------------------------
* Copyright (c) Bentley Systems, Incorporated. All rights reserved.
* See LICENSE.md in the project root for license terms and full copyright notice.
*--------------------------------------------------------------------------------------------*/
/** @packageDocumentation
 * @module Errors
 */

import { DbResult } from "./BeSQLite";
import { LogFunction, Logger } from "./Logger";

/** Standard status code.
 * This status code should be rarely used.
 * Prefer to throw an exception to indicate an error, rather than returning a special status code.
 * If a status code is to be returned, prefer to return a more specific error status type such as IModelStatus or DbResult.
 * @public
 */
export enum BentleyStatus {
  SUCCESS = 0x0000,
  ERROR = 0x8000,
}

/** Status codes that are used in conjunction with [[BentleyError]].
 * Error status codes are divided into separate ranges for different kinds of errors. All known ranges at least should be defined here, to avoid collisions.
 * @public
 */
export enum IModelStatus {
  IMODEL_ERROR_BASE = 0x10000,
  Success = 0,
  AlreadyLoaded = IMODEL_ERROR_BASE + 1,
  AlreadyOpen = IMODEL_ERROR_BASE + 2,
  BadArg = IMODEL_ERROR_BASE + 3,
  BadElement = IMODEL_ERROR_BASE + 4,
  BadModel = IMODEL_ERROR_BASE + 5,
  BadRequest = IMODEL_ERROR_BASE + 6,
  BadSchema = IMODEL_ERROR_BASE + 7,
  CannotUndo = IMODEL_ERROR_BASE + 8,
  CodeNotReserved = IMODEL_ERROR_BASE + 9,
  DeletionProhibited = IMODEL_ERROR_BASE + 10,
  DuplicateCode = IMODEL_ERROR_BASE + 11,
  DuplicateName = IMODEL_ERROR_BASE + 12,
  ElementBlockedChange = IMODEL_ERROR_BASE + 13,
  FileAlreadyExists = IMODEL_ERROR_BASE + 14,
  FileNotFound = IMODEL_ERROR_BASE + 15,
  FileNotLoaded = IMODEL_ERROR_BASE + 16,
  ForeignKeyConstraint = IMODEL_ERROR_BASE + 17,
  IdExists = IMODEL_ERROR_BASE + 18,
  InDynamicTransaction = IMODEL_ERROR_BASE + 19,
  InvalidCategory = IMODEL_ERROR_BASE + 20,
  InvalidCode = IMODEL_ERROR_BASE + 21,
  InvalidCodeSpec = IMODEL_ERROR_BASE + 22,
  InvalidId = IMODEL_ERROR_BASE + 23,
  InvalidName = IMODEL_ERROR_BASE + 24,
  InvalidParent = IMODEL_ERROR_BASE + 25,
  InvalidProfileVersion = IMODEL_ERROR_BASE + 26,
  IsCreatingChangeSet = IMODEL_ERROR_BASE + 27,
  LockNotHeld = IMODEL_ERROR_BASE + 28,
  Mismatch2d3d = IMODEL_ERROR_BASE + 29,
  MismatchGcs = IMODEL_ERROR_BASE + 30,
  MissingDomain = IMODEL_ERROR_BASE + 31,
  MissingHandler = IMODEL_ERROR_BASE + 32,
  MissingId = IMODEL_ERROR_BASE + 33,
  NoGeometry = IMODEL_ERROR_BASE + 34,
  NoMultiTxnOperation = IMODEL_ERROR_BASE + 35,
  NotDgnMarkupProject = IMODEL_ERROR_BASE + 36,
  NotEnabled = IMODEL_ERROR_BASE + 37,
  NotFound = IMODEL_ERROR_BASE + 38,
  NotOpen = IMODEL_ERROR_BASE + 39,
  NotOpenForWrite = IMODEL_ERROR_BASE + 40,
  NotSameUnitBase = IMODEL_ERROR_BASE + 41,
  NothingToRedo = IMODEL_ERROR_BASE + 42,
  NothingToUndo = IMODEL_ERROR_BASE + 43,
  ParentBlockedChange = IMODEL_ERROR_BASE + 44,
  ReadError = IMODEL_ERROR_BASE + 45,
  ReadOnly = IMODEL_ERROR_BASE + 46,
  ReadOnlyDomain = IMODEL_ERROR_BASE + 47,
  RepositoryManagerError = IMODEL_ERROR_BASE + 48,
  SQLiteError = IMODEL_ERROR_BASE + 49,
  TransactionActive = IMODEL_ERROR_BASE + 50,
  UnitsMissing = IMODEL_ERROR_BASE + 51,
  UnknownFormat = IMODEL_ERROR_BASE + 52,
  UpgradeFailed = IMODEL_ERROR_BASE + 53,
  ValidationFailed = IMODEL_ERROR_BASE + 54,
  VersionTooNew = IMODEL_ERROR_BASE + 55,
  VersionTooOld = IMODEL_ERROR_BASE + 56,
  ViewNotFound = IMODEL_ERROR_BASE + 57,
  WriteError = IMODEL_ERROR_BASE + 58,
  WrongClass = IMODEL_ERROR_BASE + 59,
  WrongIModel = IMODEL_ERROR_BASE + 60,
  WrongDomain = IMODEL_ERROR_BASE + 61,
  WrongElement = IMODEL_ERROR_BASE + 62,
  WrongHandler = IMODEL_ERROR_BASE + 63,
  WrongModel = IMODEL_ERROR_BASE + 64,
  ConstraintNotUnique = IMODEL_ERROR_BASE + 65,
  NoGeoLocation = IMODEL_ERROR_BASE + 66,
  ServerTimeout = IMODEL_ERROR_BASE + 67,
  NoContent = IMODEL_ERROR_BASE + 68,
  NotRegistered = IMODEL_ERROR_BASE + 69,
  FunctionNotFound = IMODEL_ERROR_BASE + 70,
  NoActiveCommand = IMODEL_ERROR_BASE + 71,
}

/** Error status from various briefcase operations
 * @beta Should these be internal?
 */
export enum BriefcaseStatus {
  BRIEFCASE_STATUS_BASE = 0x20000,
  CannotAcquire = BRIEFCASE_STATUS_BASE,
  CannotDownload = BRIEFCASE_STATUS_BASE + 1,
  CannotUpload = BRIEFCASE_STATUS_BASE + 2,
  CannotCopy = BRIEFCASE_STATUS_BASE + 3,
  CannotDelete = BRIEFCASE_STATUS_BASE + 4,
  VersionNotFound = BRIEFCASE_STATUS_BASE + 5,
  CannotApplyChanges = BRIEFCASE_STATUS_BASE + 6,
  DownloadCancelled = BRIEFCASE_STATUS_BASE + 7,
<<<<<<< HEAD
  ContainsDeletedChangeSets = BRIEFCASE_STATUS_BASE + 8,
=======
  DownloadError = BRIEFCASE_STATUS_BASE + 8,
  UploadError = BRIEFCASE_STATUS_BASE + 9,
  UploadCancelled = BRIEFCASE_STATUS_BASE + 10,
>>>>>>> 7a34ade5
}

/** RpcInterface status codes
 * @beta Should these be internal?
 */
export enum RpcInterfaceStatus {
  Success = 0,
  RPC_INTERFACE_ERROR_BASE = 0x21000,
  /** The RpcInterface implemented by the server is incompatible with the interface requested by the client. */
  IncompatibleVersion = RPC_INTERFACE_ERROR_BASE,
}

/** Error status from various ChangeSet operations
 * @beta Should these be internal?
 */
export enum ChangeSetStatus { // Note: Values must be kept in sync with ChangeSetStatus in DgnPlatform
  Success = 0,
  CHANGESET_ERROR_BASE = 0x16000,
  /** Error applying a change set when reversing or reinstating it */
  ApplyError = CHANGESET_ERROR_BASE + 1,
  /** Change tracking has not been enabled. The ChangeSet API mandates this. */
  ChangeTrackingNotEnabled = CHANGESET_ERROR_BASE + 2,
  /** Contents of the change stream are corrupted and does not match the ChangeSet */
  CorruptedChangeStream = CHANGESET_ERROR_BASE + 3,
  /** File containing the changes to the change set is not found */
  FileNotFound = CHANGESET_ERROR_BASE + 4,
  /** Error writing the contents of the change set to the backing change stream file */
  FileWriteError = CHANGESET_ERROR_BASE + 5,
  /**  Cannot perform the operation since the Db has local changes */
  HasLocalChanges = CHANGESET_ERROR_BASE + 6,
  /**  Cannot perform the operation since current transaction has uncommitted changes */
  HasUncommittedChanges = CHANGESET_ERROR_BASE + 7,
  /**  Invalid ChangeSet Id */
  InvalidId = CHANGESET_ERROR_BASE + 8,
  /**  Invalid version of the change set */
  InvalidVersion = CHANGESET_ERROR_BASE + 9,
  /** Cannot perform the operation since system is in the middle of a dynamic transaction */
  InDynamicTransaction = CHANGESET_ERROR_BASE + 10,
  /** Cannot perform operation since system is in the middle of a creating a change set */
  IsCreatingChangeSet = CHANGESET_ERROR_BASE + 11,
  /** Cannot perform operation since the system is not creating a change set */
  IsNotCreatingChangeSet = CHANGESET_ERROR_BASE + 12,
  /** Error propagating the changes after the merge */
  MergePropagationError = CHANGESET_ERROR_BASE + 13,
  /** No change sets to merge */
  NothingToMerge = CHANGESET_ERROR_BASE + 14,
  /** No transactions are available to create a change set */
  NoTransactions = CHANGESET_ERROR_BASE + 15,
  /** Parent change set of the Db does not match the parent id of the change set */
  ParentMismatch = CHANGESET_ERROR_BASE + 16,
  /** Error performing a SQLite operation on the Db */
  SQLiteError = CHANGESET_ERROR_BASE + 17,
  /** ChangeSet originated in a different Db */
  WrongDgnDb = CHANGESET_ERROR_BASE + 18,
  /** Could not open the DgnDb to merge change set */
  CouldNotOpenDgnDb = CHANGESET_ERROR_BASE + 19,
  /** Cannot merge changes in in an open DgnDb. Close the DgnDb, and process the operation when it is opened. */
  MergeSchemaChangesOnOpen = CHANGESET_ERROR_BASE + 20,
  /** Cannot reverse or reinstate schema changes. */
  ReverseOrReinstateSchemaChanges = CHANGESET_ERROR_BASE + 21,
  /** Cannot process changes schema changes in an open DgnDb. Close the DgnDb, and process the operation when it is opened. */
  ProcessSchemaChangesOnOpen = CHANGESET_ERROR_BASE + 22,
  /** Cannot merge changes into a Readonly DgnDb. */
  CannotMergeIntoReadonly = CHANGESET_ERROR_BASE + 23,
  /**  Cannot merge changes into a Master DgnDb. */
  CannotMergeIntoMaster = CHANGESET_ERROR_BASE + 24,
  /** Cannot merge changes into a DgnDb that has reversed change sets. */
  CannotMergeIntoReversed = CHANGESET_ERROR_BASE + 25,
}

/** Return codes for methods which perform repository management operations
 * @beta Should these be internal?
 */
export enum RepositoryStatus {
  Success = 0,
  /** The repository server did not respond to a request */
  ServerUnavailable = 0x15001,
  /** A requested lock was already held by another briefcase */
  LockAlreadyHeld = 0x15002,
  /** Failed to sync briefcase manager with server */
  SyncError = 0x15003,
  /** Response from server not understood */
  InvalidResponse = 0x15004,
  /** An operation requires local changes to be committed or abandoned */
  PendingTransactions = 0x15005,
  /** A lock cannot be relinquished because the associated object has been modified */
  LockUsed = 0x15006,
  /** An operation required creation of a ChangeSet, which failed */
  CannotCreateChangeSet = 0x15007,
  /** Request to server not understood */
  InvalidRequest = 0x15008,
  /** A change set committed to the server must be integrated into the briefcase before the operation can be completed */
  ChangeSetRequired = 0x15009,
  /** A requested DgnCode is reserved by another briefcase or in use */
  CodeUnavailable = 0x1500A,
  /** A DgnCode cannot be released because it has not been reserved by the requesting briefcase */
  CodeNotReserved = 0x1500B,
  /** A DgnCode cannot be relinquished because it has been used locally */
  CodeUsed = 0x1500C,
  /** A required lock is not held by this briefcase */
  LockNotHeld = 0x1500D,
  /** Repository is currently locked, no changes allowed */
  RepositoryIsLocked = 0x1500E,
  /** Channel write constraint violation, such as an attempt to write outside the designated channel. */
  ChannelConstraintViolation = 0x1500F,
}

/** Status from returned HTTP status code
 * @beta Should these be internal?
 */
export enum HttpStatus {
  /** 2xx Success */
  Success = 0,
  /** 1xx Informational responses */
  Info = 0x17001,
  /** 3xx Redirection */
  Redirection = 0x17002,
  /** 4xx Client errors */
  ClientError = 0x17003,
  /** 5xx Server errors */
  ServerError = 0x17004,
}

/** Server returned WSG errors
 * @beta Right name? Right package?
 */
export enum WSStatus {
  Success = 0,
  WSERROR_BASE = 0x18000,
  Unknown = WSERROR_BASE + 1,
  LoginFailed = WSERROR_BASE + 2,
  SslRequired = WSERROR_BASE + 3,
  NotEnoughRights = WSERROR_BASE + 4,
  RepositoryNotFound = WSERROR_BASE + 5,
  SchemaNotFound = WSERROR_BASE + 6,
  ClassNotFound = WSERROR_BASE + 7,
  PropertyNotFound = WSERROR_BASE + 8,
  InstanceNotFound = WSERROR_BASE + 9,
  FileNotFound = WSERROR_BASE + 10,
  NotSupported = WSERROR_BASE + 11,
  NoServerLicense = WSERROR_BASE + 12,
  NoClientLicense = WSERROR_BASE + 13,
  TooManyBadLoginAttempts = WSERROR_BASE + 14,
  LoginRequired = WSERROR_BASE + 15,
}

/** iModelHub Services Errors
 * @beta Right package?
 */
export enum IModelHubStatus {
  Success = 0,
  IMODELHUBERROR_BASE = 0x19000,
  IMODELHUBERROR_REQUESTERRORBASE = 0x19100,
  Unknown = IMODELHUBERROR_BASE + 1,
  MissingRequiredProperties = IMODELHUBERROR_BASE + 2,
  InvalidPropertiesValues = IMODELHUBERROR_BASE + 3,
  UserDoesNotHavePermission = IMODELHUBERROR_BASE + 4,
  UserDoesNotHaveAccess = IMODELHUBERROR_BASE + 5,
  InvalidBriefcase = IMODELHUBERROR_BASE + 6,
  BriefcaseDoesNotExist = IMODELHUBERROR_BASE + 7,
  BriefcaseDoesNotBelongToUser = IMODELHUBERROR_BASE + 8,
  AnotherUserPushing = IMODELHUBERROR_BASE + 9,
  ChangeSetAlreadyExists = IMODELHUBERROR_BASE + 10,
  ChangeSetDoesNotExist = IMODELHUBERROR_BASE + 11,
  FileIsNotUploaded = IMODELHUBERROR_BASE + 12,
  iModelIsNotInitialized = IMODELHUBERROR_BASE + 13,
  ChangeSetPointsToBadSeed = IMODELHUBERROR_BASE + 14,
  OperationFailed = IMODELHUBERROR_BASE + 15,
  PullIsRequired = IMODELHUBERROR_BASE + 16,
  MaximumNumberOfBriefcasesPerUser = IMODELHUBERROR_BASE + 17,
  MaximumNumberOfBriefcasesPerUserPerMinute = IMODELHUBERROR_BASE + 18,
  DatabaseTemporarilyLocked = IMODELHUBERROR_BASE + 19,
  iModelIsLocked = IMODELHUBERROR_BASE + 20,
  CodesExist = IMODELHUBERROR_BASE + 21,
  LocksExist = IMODELHUBERROR_BASE + 22,
  iModelAlreadyExists = IMODELHUBERROR_BASE + 23,
  iModelDoesNotExist = IMODELHUBERROR_BASE + 24,
  FileDoesNotExist = IMODELHUBERROR_BASE + 25,
  FileAlreadyExists = IMODELHUBERROR_BASE + 26,
  LockDoesNotExist = IMODELHUBERROR_BASE + 27,
  LockOwnedByAnotherBriefcase = IMODELHUBERROR_BASE + 28,
  CodeStateInvalid = IMODELHUBERROR_BASE + 29,
  CodeReservedByAnotherBriefcase = IMODELHUBERROR_BASE + 30,
  CodeDoesNotExist = IMODELHUBERROR_BASE + 31,
  EventTypeDoesNotExist = IMODELHUBERROR_BASE + 32,
  EventSubscriptionDoesNotExist = IMODELHUBERROR_BASE + 33,
  EventSubscriptionAlreadyExists = IMODELHUBERROR_BASE + 34,
  ProjectIdIsNotSpecified = IMODELHUBERROR_BASE + 35,
  FailedToGetProjectPermissions = IMODELHUBERROR_BASE + 36,
  FailedToGetProjectMembers = IMODELHUBERROR_BASE + 37,
  ChangeSetAlreadyHasVersion = IMODELHUBERROR_BASE + 38,
  VersionAlreadyExists = IMODELHUBERROR_BASE + 39,
  JobSchedulingFailed = IMODELHUBERROR_BASE + 40,
  ConflictsAggregate = IMODELHUBERROR_BASE + 41,
  FailedToGetProjectById = IMODELHUBERROR_BASE + 42,

  DatabaseOperationFailed = IMODELHUBERROR_BASE + 43,
  SeedFileInitializationFailed = IMODELHUBERROR_BASE + 44,

  FailedToGetAssetPermissions = IMODELHUBERROR_BASE + 45,
  FailedToGetAssetMembers = IMODELHUBERROR_BASE + 46,
  ContextDoesNotExist = IMODELHUBERROR_BASE + 47,
  FailedToGetProductSettings = IMODELHUBERROR_BASE + 48,

  LockChunkDoesNotExist = IMODELHUBERROR_BASE + 49,

  CheckpointAlreadyExists = IMODELHUBERROR_BASE + 50,
  CheckpointDoesNotExist = IMODELHUBERROR_BASE + 51,

  // Errors that are returned for incorrect iModelHub request.
  UndefinedArgumentError = IMODELHUBERROR_REQUESTERRORBASE + 1,
  InvalidArgumentError = IMODELHUBERROR_REQUESTERRORBASE + 2,
  MissingDownloadUrlError = IMODELHUBERROR_REQUESTERRORBASE + 3,
  NotSupportedInBrowser = IMODELHUBERROR_REQUESTERRORBASE + 4,
  FileHandlerNotSet = IMODELHUBERROR_REQUESTERRORBASE + 5,
  FileNotFound = IMODELHUBERROR_REQUESTERRORBASE + 6,
  InitializationTimeout = IMODELHUBERROR_REQUESTERRORBASE + 7,
}

/** Authentication Errors
 * @beta Internal? Right package?
 */
export enum AuthStatus {
  Success = 0,
  AUTHSTATUS_BASE = 0x22000,
  Error = AUTHSTATUS_BASE,
}

/** iModel.js Extensions
 * @beta
 */
export enum ExtensionStatus {
  Success = 0,
  EXTENSIONSTATUS_BASE = 0x23000,
  UnknownError = EXTENSIONSTATUS_BASE + 1,
  BadRequest = EXTENSIONSTATUS_BASE + 2,
  ExtensionNotFound = EXTENSIONSTATUS_BASE + 3,
  BadExtension = EXTENSIONSTATUS_BASE + 4,
  ExtensionAlreadyExists = EXTENSIONSTATUS_BASE + 5,
  UploadError = EXTENSIONSTATUS_BASE + 6,
  DownloadError = EXTENSIONSTATUS_BASE + 7,
}

/** GeoServiceStatus errors
 * @public
 */
export enum GeoServiceStatus {
  Success = 0,
  GEOSERVICESTATUS_BASE = 0x24000,
  // Error mapped from 'IModelStatus'
  NoGeoLocation = IModelStatus.NoGeoLocation,
  // Following errors are mapped from 'GeoCoordStatus'
  OutOfUsefulRange = GEOSERVICESTATUS_BASE + 1,
  OutOfMathematicalDomain = GEOSERVICESTATUS_BASE + 2,
  NoDatumConverter = GEOSERVICESTATUS_BASE + 3,
  VerticalDatumConvertError = GEOSERVICESTATUS_BASE + 4,
  CSMapError = GEOSERVICESTATUS_BASE + 5,
  Pending = GEOSERVICESTATUS_BASE + 6,
}

/** When you want to associate an explanatory message with an error status value.
 * @beta Internal?
 */
export interface StatusCodeWithMessage<ErrorCodeType> {
  status: ErrorCodeType;
  message: string;
}

/** Defines the *signature* for a function that returns meta-data related to an error.
 * Declared as a function so that the expense of creating the meta-data is only paid when it is needed.
 * @public
 */
export type GetMetaDataFunction = () => any;

/** The error type thrown by this module. `BentleyError` subclasses `Error` to add an `errorNumber` member. See [[IModelStatus]] for `errorNumber` values.
 * @public
 */
export class BentleyError extends Error {
  private readonly _getMetaData: GetMetaDataFunction | undefined;
  public errorNumber: number;

  /** Construct a new BentleyError
   * @param errorNumber The required error number originating from one of the standard status enums.
   * See [[IModelStatus]], [[DbResult]], [[BentleyStatus]], [[BriefcaseStatus]], [[RepositoryStatus]], [[ChangeSetStatus]], [[HttpStatus]], [[WSStatus]], [[IModelHubStatus]]
   * @param message The optional error message (should not be localized).
   * @param log The optional LogFunction that should be used to log this BentleyError.
   * @param category The optional logger category to use when logging.
   * @param getMetaData Optional data to be passed to the logger.
   */
  public constructor(errorNumber: number, message?: string, log?: LogFunction, category?: string, getMetaData?: GetMetaDataFunction) {
    super(message);
    this.errorNumber = errorNumber;
    this._getMetaData = getMetaData;
    this.name = this._initName();
    if (log)
      Logger.logException(category || "BentleyError", this, log, this._getMetaData);  // TODO: Can we come up with a better default category?
  }

  /** Returns true if this BentleyError includes (optional) meta data. */
  public get hasMetaData(): boolean { return this._getMetaData !== undefined; }

  /** Return the meta data associated with this BentleyError. */
  public getMetaData(): any {
    return this.hasMetaData ? this._getMetaData!() : undefined;
  }

  /** This function returns the name of each error status. Override this method to handle more error status codes. */
  protected _initName(): string {
    switch (this.errorNumber) {
      // IModelStatus cases
      case IModelStatus.AlreadyLoaded: return "Already Loaded";
      case IModelStatus.AlreadyOpen: return "Already Open";
      case IModelStatus.BadArg: return "Bad Arg";
      case IModelStatus.BadElement: return "Bad Element";
      case IModelStatus.BadModel: return "Bad Model";
      case IModelStatus.BadRequest: return "Bad Request";
      case IModelStatus.BadSchema: return "Bad Schema";
      case IModelStatus.CannotUndo: return "Can not Undo";
      case IModelStatus.CodeNotReserved: return "Code Not Reserved";
      case IModelStatus.DeletionProhibited: return "Deletion Prohibited";
      case IModelStatus.DuplicateCode: return "Duplicate Code";
      case IModelStatus.DuplicateName: return "Duplicate Name";
      case IModelStatus.ElementBlockedChange: return "Element Blocked Change";
      case IModelStatus.FileAlreadyExists: return "File Already Exists";
      case IModelStatus.FileNotFound: return "File Not Found";
      case IModelStatus.FileNotLoaded: return "File Not Loaded";
      case IModelStatus.ForeignKeyConstraint: return "ForeignKey Constraint";
      case IModelStatus.IdExists: return "Id Exists";
      case IModelStatus.InDynamicTransaction: return "InDynamicTransaction";
      case IModelStatus.InvalidCategory: return "Invalid Category";
      case IModelStatus.InvalidCode: return "Invalid Code";
      case IModelStatus.InvalidCodeSpec: return "Invalid CodeSpec";
      case IModelStatus.InvalidId: return "Invalid Id";
      case IModelStatus.InvalidName: return "Invalid Name";
      case IModelStatus.InvalidParent: return "Invalid Parent";
      case IModelStatus.InvalidProfileVersion: return "Invalid Profile Version";
      case IModelStatus.IsCreatingChangeSet: return "IsCreatingChangeSet";
      case IModelStatus.LockNotHeld: return "Lock Not Held";
      case IModelStatus.Mismatch2d3d: return "Mismatch 2d3d";
      case IModelStatus.MismatchGcs: return "Mismatch Gcs";
      case IModelStatus.MissingDomain: return "Missing Domain";
      case IModelStatus.MissingHandler: return "Missing Handler";
      case IModelStatus.MissingId: return "Missing Id";
      case IModelStatus.NoGeometry: return "No Geometry";
      case IModelStatus.NoMultiTxnOperation: return "NoMultiTxnOperation";
      case IModelStatus.NotDgnMarkupProject: return "NotDgnMarkupProject";
      case IModelStatus.NotEnabled: return "Not Enabled";
      case IModelStatus.NotFound: return "Not Found";
      case IModelStatus.NotOpen: return "Not Open";
      case IModelStatus.NotOpenForWrite: return "Not Open For Write";
      case IModelStatus.NotSameUnitBase: return "Not Same Unit Base";
      case IModelStatus.NothingToRedo: return "Nothing To Redo";
      case IModelStatus.NothingToUndo: return "Nothing To Undo";
      case IModelStatus.ParentBlockedChange: return "Parent Blocked Change";
      case IModelStatus.ReadError: return "Read Error";
      case IModelStatus.ReadOnly: return "ReadOnly";
      case IModelStatus.ReadOnlyDomain: return "ReadOnlyDomain";
      case IModelStatus.RepositoryManagerError: return "RepositoryManagerError";
      case IModelStatus.SQLiteError: return "SQLiteError";
      case IModelStatus.TransactionActive: return "Transaction Active";
      case IModelStatus.UnitsMissing: return "Units Missing";
      case IModelStatus.UnknownFormat: return "Unknown Format";
      case IModelStatus.UpgradeFailed: return "Upgrade Failed";
      case IModelStatus.ValidationFailed: return "Validation Failed";
      case IModelStatus.VersionTooNew: return "Version Too New";
      case IModelStatus.VersionTooOld: return "Version Too Old";
      case IModelStatus.ViewNotFound: return "View Not Found";
      case IModelStatus.WriteError: return "Write Error";
      case IModelStatus.WrongClass: return "Wrong Class";
      case IModelStatus.WrongIModel: return "Wrong IModel";
      case IModelStatus.WrongDomain: return "Wrong Domain";
      case IModelStatus.WrongElement: return "Wrong Element";
      case IModelStatus.WrongHandler: return "Wrong Handler";
      case IModelStatus.WrongModel: return "Wrong Model";

      // DbResult cases
      case DbResult.BE_SQLITE_ERROR: return "BE_SQLITE_ERROR";
      case DbResult.BE_SQLITE_INTERNAL: return "BE_SQLITE_INTERNAL";
      case DbResult.BE_SQLITE_PERM: return "BE_SQLITE_PERM";
      case DbResult.BE_SQLITE_ABORT: return "BE_SQLITE_ABORT";
      case DbResult.BE_SQLITE_BUSY: return "Db is busy";
      case DbResult.BE_SQLITE_LOCKED: return "Db is Locked";
      case DbResult.BE_SQLITE_NOMEM: return "BE_SQLITE_NOMEM";
      case DbResult.BE_SQLITE_READONLY: return "Readonly";
      case DbResult.BE_SQLITE_INTERRUPT: return "BE_SQLITE_INTERRUPT";
      case DbResult.BE_SQLITE_IOERR: return "BE_SQLITE_IOERR";
      case DbResult.BE_SQLITE_CORRUPT: return "BE_SQLITE_CORRUPT";
      case DbResult.BE_SQLITE_NOTFOUND: return "Not Found";
      case DbResult.BE_SQLITE_FULL: return "BE_SQLITE_FULL";
      case DbResult.BE_SQLITE_CANTOPEN: return "Can't open";
      case DbResult.BE_SQLITE_PROTOCOL: return "BE_SQLITE_PROTOCOL";
      case DbResult.BE_SQLITE_EMPTY: return "BE_SQLITE_EMPTY";
      case DbResult.BE_SQLITE_SCHEMA: return "BE_SQLITE_SCHEMA";
      case DbResult.BE_SQLITE_TOOBIG: return "BE_SQLITE_TOOBIG";
      case DbResult.BE_SQLITE_MISMATCH: return "BE_SQLITE_MISMATCH";
      case DbResult.BE_SQLITE_MISUSE: return "BE_SQLITE_MISUSE";
      case DbResult.BE_SQLITE_NOLFS: return "BE_SQLITE_NOLFS";
      case DbResult.BE_SQLITE_AUTH: return "BE_SQLITE_AUTH";
      case DbResult.BE_SQLITE_FORMAT: return "BE_SQLITE_FORMAT";
      case DbResult.BE_SQLITE_RANGE: return "BE_SQLITE_RANGE";
      case DbResult.BE_SQLITE_NOTADB: return "Not a Database";
      case DbResult.BE_SQLITE_IOERR_READ: return "BE_SQLITE_IOERR_READ";
      case DbResult.BE_SQLITE_IOERR_SHORT_READ: return "BE_SQLITE_IOERR_SHORT_READ";
      case DbResult.BE_SQLITE_IOERR_WRITE: return "BE_SQLITE_IOERR_WRITE";
      case DbResult.BE_SQLITE_IOERR_FSYNC: return "BE_SQLITE_IOERR_FSYNC";
      case DbResult.BE_SQLITE_IOERR_DIR_FSYNC: return "BE_SQLITE_IOERR_DIR_FSYNC";
      case DbResult.BE_SQLITE_IOERR_TRUNCATE: return "BE_SQLITE_IOERR_TRUNCATE";
      case DbResult.BE_SQLITE_IOERR_FSTAT: return "BE_SQLITE_IOERR_FSTAT";
      case DbResult.BE_SQLITE_IOERR_UNLOCK: return "BE_SQLITE_IOERR_UNLOCK";
      case DbResult.BE_SQLITE_IOERR_RDLOCK: return "BE_SQLITE_IOERR_RDLOCK";
      case DbResult.BE_SQLITE_IOERR_DELETE: return "BE_SQLITE_IOERR_DELETE";
      case DbResult.BE_SQLITE_IOERR_BLOCKED: return "BE_SQLITE_IOERR_BLOCKED";
      case DbResult.BE_SQLITE_IOERR_NOMEM: return "BE_SQLITE_IOERR_NOMEM";
      case DbResult.BE_SQLITE_IOERR_ACCESS: return "BE_SQLITE_IOERR_ACCESS";
      case DbResult.BE_SQLITE_IOERR_CHECKRESERVEDLOCK: return "BE_SQLITE_IOERR_CHECKRESERVEDLOCK";
      case DbResult.BE_SQLITE_IOERR_LOCK: return "BE_SQLITE_IOERR_LOCK";
      case DbResult.BE_SQLITE_IOERR_CLOSE: return "BE_SQLITE_IOERR_CLOSE";
      case DbResult.BE_SQLITE_IOERR_DIR_CLOSE: return "BE_SQLITE_IOERR_DIR_CLOSE";
      case DbResult.BE_SQLITE_IOERR_SHMOPEN: return "BE_SQLITE_IOERR_SHMOPEN";
      case DbResult.BE_SQLITE_IOERR_SHMSIZE: return "BE_SQLITE_IOERR_SHMSIZE";
      case DbResult.BE_SQLITE_IOERR_SHMLOCK: return "BE_SQLITE_IOERR_SHMLOCK";
      case DbResult.BE_SQLITE_IOERR_SHMMAP: return "BE_SQLITE_IOERR_SHMMAP";
      case DbResult.BE_SQLITE_IOERR_SEEK: return "BE_SQLITE_IOERR_SEEK";
      case DbResult.BE_SQLITE_IOERR_DELETE_NOENT: return "BE_SQLITE_IOERR_DELETE_NOENT";
      case DbResult.BE_SQLITE_ERROR_FileExists: return "File Exists";
      case DbResult.BE_SQLITE_ERROR_AlreadyOpen: return "Already Open";
      case DbResult.BE_SQLITE_ERROR_NoPropertyTable: return "No Property Table";
      case DbResult.BE_SQLITE_ERROR_FileNotFound: return "File Not Found";
      case DbResult.BE_SQLITE_ERROR_NoTxnActive: return "No Txn Active";
      case DbResult.BE_SQLITE_ERROR_BadDbProfile: return "Bad Db Profile";
      case DbResult.BE_SQLITE_ERROR_InvalidProfileVersion: return "Invalid Profile Version";
      case DbResult.BE_SQLITE_ERROR_ProfileUpgradeFailed: return "Profile Upgrade Failed";
      case DbResult.BE_SQLITE_ERROR_ProfileTooOldForReadWrite: return "Profile Too Old For ReadWrite";
      case DbResult.BE_SQLITE_ERROR_ProfileTooOld: return "Profile Too Old";
      case DbResult.BE_SQLITE_ERROR_ProfileTooNewForReadWrite: return "Profile Too New For ReadWrite";
      case DbResult.BE_SQLITE_ERROR_ProfileTooNew: return "Profile Too New";
      case DbResult.BE_SQLITE_ERROR_ChangeTrackError: return "ChangeTrack Error";
      case DbResult.BE_SQLITE_ERROR_InvalidChangeSetVersion: return "Invalid ChangeSet Version";
      case DbResult.BE_SQLITE_ERROR_SchemaUpgradeRequired: return "Schema Upgrade Required";
      case DbResult.BE_SQLITE_ERROR_SchemaTooNew: return "Schema Too New";
      case DbResult.BE_SQLITE_ERROR_SchemaTooOld: return "Schema Too Old";
      case DbResult.BE_SQLITE_ERROR_SchemaLockFailed: return "Schema Lock Failed";
      case DbResult.BE_SQLITE_ERROR_SchemaUpgradeFailed: return "Schema Upgrade Failed";
      case DbResult.BE_SQLITE_ERROR_SchemaImportFailed: return "Schema Import Failed";
      case DbResult.BE_SQLITE_ERROR_CouldNotAcquireLocksOrCodes: return "Could Not Acquire Locks Or Codes";
      case DbResult.BE_SQLITE_ERROR_SchemaUpgradeRecommended: return "Recommended that the schemas found in the database be upgraded";
      case DbResult.BE_SQLITE_LOCKED_SHAREDCACHE: return "BE_SQLITE_LOCKED_SHAREDCACHE";
      case DbResult.BE_SQLITE_BUSY_RECOVERY: return "BE_SQLITE_BUSY_RECOVERY";
      case DbResult.BE_SQLITE_CANTOPEN_NOTEMPDIR: return "SQLite No Temp Dir";
      case DbResult.BE_SQLITE_CANTOPEN_ISDIR: return "BE_SQLITE_CANTOPEN_ISDIR";
      case DbResult.BE_SQLITE_CANTOPEN_FULLPATH: return "BE_SQLITE_CANTOPEN_FULLPATH";
      case DbResult.BE_SQLITE_CORRUPT_VTAB: return "BE_SQLITE_CORRUPT_VTAB";
      case DbResult.BE_SQLITE_READONLY_RECOVERY: return "BE_SQLITE_READONLY_RECOVERY";
      case DbResult.BE_SQLITE_READONLY_CANTLOCK: return "BE_SQLITE_READONLY_CANTLOCK";
      case DbResult.BE_SQLITE_READONLY_ROLLBACK: return "BE_SQLITE_READONLY_ROLLBACK";
      case DbResult.BE_SQLITE_ABORT_ROLLBACK: return "BE_SQLITE_ABORT_ROLLBACK";
      case DbResult.BE_SQLITE_CONSTRAINT_CHECK: return "BE_SQLITE_CONSTRAINT_CHECK";
      case DbResult.BE_SQLITE_CONSTRAINT_COMMITHOOK: return "CommitHook Constraint Error";
      case DbResult.BE_SQLITE_CONSTRAINT_FOREIGNKEY: return "Foreign Key Constraint Error";
      case DbResult.BE_SQLITE_CONSTRAINT_FUNCTION: return "Function Constraint Error";
      case DbResult.BE_SQLITE_CONSTRAINT_NOTNULL: return "NotNull Constraint Error";
      case DbResult.BE_SQLITE_CONSTRAINT_PRIMARYKEY: return "Primary Key Constraint Error";
      case DbResult.BE_SQLITE_CONSTRAINT_TRIGGER: return "Trigger Constraint Error";
      case DbResult.BE_SQLITE_CONSTRAINT_UNIQUE: return "Unique Constraint Error";
      case DbResult.BE_SQLITE_CONSTRAINT_VTAB: return "VTable Constraint Error";

      // BentleyStatus cases
      case BentleyStatus.ERROR: return "Error";

      // BriefcaseStatus
      case BriefcaseStatus.CannotAcquire: return "CannotAcquire";
      case BriefcaseStatus.CannotDownload: return "CannotDownload";
      case BriefcaseStatus.CannotCopy: return "CannotCopy";
      case BriefcaseStatus.CannotDelete: return "CannotDelete";
      case BriefcaseStatus.VersionNotFound: return "VersionNotFound";
      case BriefcaseStatus.DownloadCancelled: return "DownloadCancelled";
      case BriefcaseStatus.ContainsDeletedChangeSets: return "ContainsDeletedChangeSets";

      // RpcInterface
      case RpcInterfaceStatus.IncompatibleVersion: return "RpcInterfaceStatus.IncompatibleVersion";

      // ChangeSetStatus
      case ChangeSetStatus.ApplyError: return "Error applying a change set";
      case ChangeSetStatus.ChangeTrackingNotEnabled: return "Change tracking has not been enabled. The ChangeSet API mandates this";
      case ChangeSetStatus.CorruptedChangeStream: return "Contents of the change stream are corrupted and does not match the ChangeSet";
      case ChangeSetStatus.FileNotFound: return "File containing the changes was not found";
      case ChangeSetStatus.FileWriteError: return "Error writing the contents of the change set to the backing change stream file";
      case ChangeSetStatus.HasLocalChanges: return "Cannot perform the operation since the Db has local changes";
      case ChangeSetStatus.HasUncommittedChanges: return "Cannot perform the operation since current transaction has uncommitted changes";
      case ChangeSetStatus.InvalidId: return "Invalid ChangeSet Id";
      case ChangeSetStatus.InvalidVersion: return "Invalid version of the change set";
      case ChangeSetStatus.InDynamicTransaction: return "Cannot perform the operation since system is in the middle of a dynamic transaction";
      case ChangeSetStatus.IsCreatingChangeSet: return "Cannot perform operation since system is in the middle of a creating a change set";
      case ChangeSetStatus.IsNotCreatingChangeSet: return "Cannot perform operation since the system is not creating a change set";
      case ChangeSetStatus.MergePropagationError: return "Error propagating the changes after the merge";
      case ChangeSetStatus.NothingToMerge: return "No change sets to merge";
      case ChangeSetStatus.NoTransactions: return "No transactions are available to create a change set";
      case ChangeSetStatus.ParentMismatch: return "Parent change set of the Db does not match the parent id of the change set";
      case ChangeSetStatus.SQLiteError: return "Error performing a SQLite operation on the Db";
      case ChangeSetStatus.WrongDgnDb: return "ChangeSet originated in a different Db";
      case ChangeSetStatus.CouldNotOpenDgnDb: return "Could not open the DgnDb to merge change set";
      case ChangeSetStatus.MergeSchemaChangesOnOpen: return "Cannot merge changes in in an open DgnDb. Close the DgnDb, and process the operation when it is opened";
      case ChangeSetStatus.ReverseOrReinstateSchemaChanges: return "Cannot reverse or reinstate schema changes.";
      case ChangeSetStatus.ProcessSchemaChangesOnOpen: return "Cannot process changes schema changes in an open DgnDb. Close the DgnDb, and process the operation when it is opened";
      case ChangeSetStatus.CannotMergeIntoReadonly: return "Cannot merge changes into a Readonly DgnDb";
      case ChangeSetStatus.CannotMergeIntoMaster: return "Cannot merge changes into a Master DgnDb";
      case ChangeSetStatus.CannotMergeIntoReversed: return "Cannot merge changes into a DgnDb that has reversed change sets";

      // RepositoryStatus
      case RepositoryStatus.ServerUnavailable: return "ServerUnavailable";
      case RepositoryStatus.LockAlreadyHeld: return "LockAlreadyHeld";
      case RepositoryStatus.SyncError: return "SyncError";
      case RepositoryStatus.InvalidResponse: return "InvalidResponse";
      case RepositoryStatus.PendingTransactions: return "PendingTransactions";
      case RepositoryStatus.LockUsed: return "LockUsed";
      case RepositoryStatus.CannotCreateChangeSet: return "CannotCreateChangeSet";
      case RepositoryStatus.InvalidRequest: return "InvalidRequest";
      case RepositoryStatus.ChangeSetRequired: return "ChangeSetRequired";
      case RepositoryStatus.CodeUnavailable: return "CodeUnavailable";
      case RepositoryStatus.CodeNotReserved: return "CodeNotReserved";
      case RepositoryStatus.CodeUsed: return "CodeUsed";
      case RepositoryStatus.LockNotHeld: return "LockNotHeld";
      case RepositoryStatus.RepositoryIsLocked: return "RepositoryIsLocked";
      case RepositoryStatus.ChannelConstraintViolation: return "ChannelConstraintViolation";

      // HTTP Status
      case HttpStatus.Info: return "HTTP Info";
      case HttpStatus.Redirection: return "HTTP Redirection";
      case HttpStatus.ClientError: return "HTTP Client error";
      case HttpStatus.ServerError: return "HTTP Server error";

      // WSStatus
      case WSStatus.Unknown: return "Unknown error";
      case WSStatus.ClassNotFound: return "Class not found";
      case WSStatus.FileNotFound: return "File not found";
      case WSStatus.InstanceNotFound: return "Instance not found";
      case WSStatus.LoginFailed: return "Login failed";
      case WSStatus.NoClientLicense: return "No client license";
      case WSStatus.NoServerLicense: return "No server license";
      case WSStatus.NotEnoughRights: return "Not enough rights";
      case WSStatus.NotSupported: return "Not supported";
      case WSStatus.PropertyNotFound: return "Property not found";
      case WSStatus.RepositoryNotFound: return "Repository not found";
      case WSStatus.SchemaNotFound: return "Schema not found";
      case WSStatus.SslRequired: return "SSL required";
      case WSStatus.TooManyBadLoginAttempts: return "Too many bad login attempts";

      // IModelHubStatus
      case IModelHubStatus.Unknown: return "Unknown error";
      case IModelHubStatus.MissingRequiredProperties: return "Missing required properties";
      case IModelHubStatus.InvalidPropertiesValues: return "Invalid properties values";
      case IModelHubStatus.UserDoesNotHavePermission: return "User does not have permission";
      case IModelHubStatus.UserDoesNotHaveAccess: return "User does not have access";
      case IModelHubStatus.InvalidBriefcase: return "Invalid briefcase";
      case IModelHubStatus.BriefcaseDoesNotExist: return "Briefcase does not exist";
      case IModelHubStatus.BriefcaseDoesNotBelongToUser: return "Briefcase does not belong to user";
      case IModelHubStatus.AnotherUserPushing: return "Another user pushing";
      case IModelHubStatus.ChangeSetAlreadyExists: return "ChangeSet already exists";
      case IModelHubStatus.ChangeSetDoesNotExist: return "ChangeSet does not exist";
      case IModelHubStatus.FileIsNotUploaded: return "File is not uploaded";
      case IModelHubStatus.iModelIsNotInitialized: return "iModel is not initialized";
      case IModelHubStatus.ChangeSetPointsToBadSeed: return "ChangeSet points to a bad seed file";
      case IModelHubStatus.OperationFailed: return "iModelHub operation has failed";
      case IModelHubStatus.PullIsRequired: return "Pull is required";
      case IModelHubStatus.MaximumNumberOfBriefcasesPerUser: return "Limit of briefcases per user was reached";
      case IModelHubStatus.MaximumNumberOfBriefcasesPerUserPerMinute: return "Limit of briefcases per user per minute was reached";
      case IModelHubStatus.DatabaseTemporarilyLocked: return "Database is temporarily locked";
      case IModelHubStatus.iModelIsLocked: return "iModel is locked";
      case IModelHubStatus.CodesExist: return "Code already exists";
      case IModelHubStatus.LocksExist: return "Lock already exists";
      case IModelHubStatus.iModelAlreadyExists: return "iModel already exists";
      case IModelHubStatus.iModelDoesNotExist: return "iModel does not exist";
      case IModelHubStatus.LockDoesNotExist: return "Lock does not exist";
      case IModelHubStatus.LockChunkDoesNotExist: return "Lock chunk does not exist";
      case IModelHubStatus.LockOwnedByAnotherBriefcase: return "Lock is owned by another briefcase";
      case IModelHubStatus.CodeStateInvalid: return "Code state is invalid";
      case IModelHubStatus.CodeReservedByAnotherBriefcase: return "Code is reserved by another briefcase";
      case IModelHubStatus.CodeDoesNotExist: return "Code does not exist";
      case IModelHubStatus.FileDoesNotExist: return "File does not exist";
      case IModelHubStatus.FileAlreadyExists: return "File already exists";
      case IModelHubStatus.EventTypeDoesNotExist: return "Event type does not exist";
      case IModelHubStatus.EventSubscriptionDoesNotExist: return "Event subscription does not exist";
      case IModelHubStatus.EventSubscriptionAlreadyExists: return "Event subscription already exists";
      case IModelHubStatus.ProjectIdIsNotSpecified: return "Project Id is not specified";
      case IModelHubStatus.FailedToGetProjectPermissions: return "Failed to get project permissions";
      case IModelHubStatus.FailedToGetProjectMembers: return "Failed to get project members";
      case IModelHubStatus.FailedToGetAssetPermissions: return "Failed to get asset permissions";
      case IModelHubStatus.FailedToGetAssetMembers: return "Failed to get asset members";
      case IModelHubStatus.ChangeSetAlreadyHasVersion: return "ChangeSet already has version";
      case IModelHubStatus.VersionAlreadyExists: return "Version already exists";
      case IModelHubStatus.JobSchedulingFailed: return "Failed to schedule a background job";
      case IModelHubStatus.ConflictsAggregate: return "Codes or locks are owned by another briefcase";
      case IModelHubStatus.FailedToGetProjectById: return "Failed to query project by its id";
      case IModelHubStatus.FailedToGetProductSettings: return "Failed to get product settings";
      case IModelHubStatus.DatabaseOperationFailed: return "Database operation has failed";
      case IModelHubStatus.ContextDoesNotExist: return "Context does not exist";

      // errors that are returned for incorrect iModelHub request.
      case IModelHubStatus.UndefinedArgumentError: return "Undefined argument";
      case IModelHubStatus.InvalidArgumentError: return "Invalid argument";
      case IModelHubStatus.MissingDownloadUrlError: return "Missing download url";
      case IModelHubStatus.NotSupportedInBrowser: return "Not supported in browser";
      case IModelHubStatus.FileHandlerNotSet: return "File handler is not set";
      case IModelHubStatus.FileNotFound: return "File not found";

      // errors returned from authorization
      case AuthStatus.Error: return "Authorization error";

      // errors returned by iModel.js Extension client
      case ExtensionStatus.UnknownError: return "Unknown error from backend";
      case ExtensionStatus.BadExtension: return "Bad file extension";
      case ExtensionStatus.BadRequest: return "Bad request";
      case ExtensionStatus.ExtensionAlreadyExists: return "Extension with the given name and version already exists";
      case ExtensionStatus.ExtensionNotFound: return "Extension not found";
      case ExtensionStatus.UploadError: return "Failed to upload file";

      // GeoServiceStatus
      case GeoServiceStatus.NoGeoLocation: return "No GeoLocation";
      case GeoServiceStatus.OutOfUsefulRange: return "Out of useful range";
      case GeoServiceStatus.OutOfMathematicalDomain: return "Out of mathematical domain";
      case GeoServiceStatus.NoDatumConverter: return "No datum converter";
      case GeoServiceStatus.VerticalDatumConvertError: return "Vertical datum convert error";
      case GeoServiceStatus.CSMapError: return "CSMap error";
      case GeoServiceStatus.Pending: return "Pending";

      // Unexpected cases
      case IModelStatus.Success:
      case DbResult.BE_SQLITE_OK:
      case DbResult.BE_SQLITE_ROW:
      case DbResult.BE_SQLITE_DONE:
      case BentleyStatus.SUCCESS:
        return "Success";

      default:
        return `Error (${this.errorNumber})`;
    }
  }
}<|MERGE_RESOLUTION|>--- conflicted
+++ resolved
@@ -113,13 +113,10 @@
   VersionNotFound = BRIEFCASE_STATUS_BASE + 5,
   CannotApplyChanges = BRIEFCASE_STATUS_BASE + 6,
   DownloadCancelled = BRIEFCASE_STATUS_BASE + 7,
-<<<<<<< HEAD
-  ContainsDeletedChangeSets = BRIEFCASE_STATUS_BASE + 8,
-=======
   DownloadError = BRIEFCASE_STATUS_BASE + 8,
   UploadError = BRIEFCASE_STATUS_BASE + 9,
   UploadCancelled = BRIEFCASE_STATUS_BASE + 10,
->>>>>>> 7a34ade5
+  ContainsDeletedChangeSets = BRIEFCASE_STATUS_BASE + 11,
 }
 
 /** RpcInterface status codes
