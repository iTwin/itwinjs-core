--- conflicted
+++ resolved
@@ -676,17 +676,6 @@
       case IModelHubStatus.FileHandlerNotSet: return "File handler is not set";
       case IModelHubStatus.FileNotFound: return "File not found";
       case AuthStatus.Error: return "Authorization error";
-<<<<<<< HEAD
-
-      // GeoServiceStatus
-=======
-      case ExtensionStatus.UnknownError: return "Unknown error from backend";
-      case ExtensionStatus.BadExtension: return "Bad file extension";
-      case ExtensionStatus.BadRequest: return "Bad request";
-      case ExtensionStatus.ExtensionAlreadyExists: return "Extension with the given name and version already exists";
-      case ExtensionStatus.ExtensionNotFound: return "Extension not found";
-      case ExtensionStatus.UploadError: return "Failed to upload file";
->>>>>>> f3790033
       case GeoServiceStatus.NoGeoLocation: return "No GeoLocation";
       case GeoServiceStatus.OutOfUsefulRange: return "Out of useful range";
       case GeoServiceStatus.OutOfMathematicalDomain: return "Out of mathematical domain";
