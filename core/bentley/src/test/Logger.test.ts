--- conflicted
+++ resolved
@@ -3,13 +3,8 @@
 * See LICENSE.md in the project root for license terms and full copyright notice.
 *--------------------------------------------------------------------------------------------*/
 import { assert } from "chai";
-<<<<<<< HEAD
 import { BentleyError, LoggingMetaData } from "../BentleyError";
 import { using } from "../Disposable";
-import { Logger, LogLevel, PerfLogger } from "../Logger";
-=======
-import { GetMetaDataFunction, Logger, LogLevel, PerfLogger, using } from "../core-bentley";
->>>>>>> 5575e60a
 import { BeDuration } from "../Time";
 
 let outerr: any[];
