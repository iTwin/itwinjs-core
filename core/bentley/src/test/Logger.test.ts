/*---------------------------------------------------------------------------------------------
* Copyright (c) Bentley Systems, Incorporated. All rights reserved.
* See LICENSE.md in the project root for license terms and full copyright notice.
*--------------------------------------------------------------------------------------------*/
import { assert } from "chai";
<<<<<<< HEAD
import { GetMetaDataFunction, Logger, LogLevel, PerfLogger, using } from "../core-bentley";
import { ClientRequestContext } from "../ClientRequestContext";
=======
import { GetMetaDataFunction, Logger, LogLevel, PerfLogger, using } from "../bentleyjs-core";
>>>>>>> 405c9a93
import { BeDuration } from "../Time";

let outerr: any[];
let outwarn: any[];
let outinfo: any[];
let outtrace: any[];

/* eslint-disable no-template-curly-in-string, @typescript-eslint/naming-convention */

function callLoggerConfigLevels(cfg: any, expectRejection: boolean) {
  try {
    Logger.configureLevels(cfg);
    assert.isFalse(expectRejection, "should have rejected config as invalid");
  } catch (err) {
    assert.isTrue(expectRejection, "should not have rejected config as invalid");
  }
}

function checkOutlet(outlet: any[], expected: any[] | undefined) {
  if (outlet.length === 0) {
    assert.isTrue(expected === undefined || expected.length === 0);
    return;
  }

  assert.isTrue(expected !== undefined);
  if (expected === undefined)
    return;
  assert.isArray(expected);

  assert.deepEqual(outlet.slice(0, 2), expected.slice(0, 2));

  if (expected.length === 3) {
    assert.isTrue(outlet.length === 3, "message is expected to have metaData");
    if (outlet.length === 3) {
      if (expected[2] === undefined)
        assert.isUndefined(outlet[2], "did not expect message to have a metaData function");
    } else {
      assert.isTrue(expected[2] !== undefined, "expected a metaData function");
      assert.deepEqual(outlet[2](), expected[2]());
    }
  } else {
    assert.isTrue(outlet.length === 2 || outlet[2] === undefined, "message is not expected to have metaData");
  }
}

function checkOutlets(e: any[] | undefined, w: any[] | undefined, i: any[] | undefined, t: any[] | undefined) {
  checkOutlet(outerr, e);
  checkOutlet(outwarn, w);
  checkOutlet(outinfo, i);
  checkOutlet(outtrace, t);
  clearOutlets();
}

function clearOutlets() {
  outerr = [];
  outwarn = [];
  outinfo = [];
  outtrace = [];
}

type FunctionReturningAny = () => any;

describe("Logger", () => {

  it("log without initializing", () => {
    // logging messages in the components must not cause failures if the app hasn't initialized logging.
    Logger.logError("test", "An error occurred");
    Logger.logWarning("test", "A warning occurred");
    Logger.logInfo("test", "An info message");
    Logger.logTrace("test", "An trace message");

    assert.isFalse(Logger.isEnabled("test", LogLevel.Error));
    assert.isFalse(Logger.isEnabled("test", LogLevel.Warning));
    assert.isFalse(Logger.isEnabled("test", LogLevel.Info));
    assert.isFalse(Logger.isEnabled("test", LogLevel.Trace));
  });

  it("call metadata source functions without initializing", () => {
    const newMetaDataSource = (metaData: any) => {
      metaData.prop1 = "test1";
      metaData.prop2 = "test2";
      metaData.prop3 = "test3";
    };
    assert.isTrue(Logger.registerMetaDataSource(newMetaDataSource)); // Try to register source before initializing logger
    const mdnew = Logger.makeMetaData(() => undefined);
    assert.include(mdnew, { prop1: "test1", prop2: "test2", prop3: "test3" });
  });

  it("levels", () => {

    Logger.initialize(
      (c, m, d) => outerr = [c, m, d],
      (c, m, d) => outwarn = [c, m, d],
      (c, m, d) => outinfo = [c, m, d],
      (c, m, d) => outtrace = [c, m, d]);

    const c1msg: [string, string, FunctionReturningAny | undefined] = ["c1", "message1", () => "metaData1"];
    const c2msg: [string, string, FunctionReturningAny | undefined] = ["c2", "message2", undefined];
    const c3msg: [string, string, FunctionReturningAny | undefined] = ["c3", "message3", undefined];
    const c4msg: [string, string, FunctionReturningAny | undefined] = ["c4", "message4", () => 4];

    clearOutlets();

    // By default all categories are off (at any level)
    Logger.logTrace.apply(null, c1msg);
    checkOutlets([], [], [], []);
    Logger.logInfo.apply(null, c1msg);
    checkOutlets([], [], [], []);
    Logger.logWarning.apply(null, c1msg);
    checkOutlets([], [], [], []);
    Logger.logError.apply(null, c1msg);
    checkOutlets([], [], [], []);

    Logger.logTrace.apply(null, c2msg);
    checkOutlets([], [], [], []);
    Logger.logInfo.apply(null, c2msg);
    checkOutlets([], [], [], []);
    Logger.logWarning.apply(null, c2msg);
    checkOutlets([], [], [], []);
    Logger.logError.apply(null, c2msg);
    checkOutlets([], [], [], []);

    // Now, turn the categories on at various levels

    //  c1 logs at the highest level
    Logger.setLevel("c1", LogLevel.Error);
    Logger.logTrace.apply(null, c1msg);
    checkOutlets([], [], [], []);
    Logger.logInfo.apply(null, c1msg);
    checkOutlets([], [], [], []);
    Logger.logWarning.apply(null, c1msg);
    checkOutlets([], [], [], []);
    Logger.logError.apply(null, c1msg);
    checkOutlets(c1msg, [], [], []);

    //  c2 logs at the warning level and up
    Logger.setLevel("c2", LogLevel.Warning);
    Logger.logTrace.apply(null, c2msg);
    checkOutlets([], [], [], []);
    Logger.logInfo.apply(null, c2msg);
    checkOutlets([], [], [], []);
    Logger.logWarning.apply(null, c2msg);
    checkOutlets([], c2msg, [], []);
    Logger.logError.apply(null, c2msg);
    checkOutlets(c2msg, [], [], []);

    //  c3 logs at the info level and up
    Logger.setLevel("c3", LogLevel.Info);
    Logger.logTrace.apply(null, c3msg);
    checkOutlets([], [], [], []);
    Logger.logInfo.apply(null, c3msg);
    checkOutlets([], [], c3msg, []);
    Logger.logWarning.apply(null, c3msg);
    checkOutlets([], c3msg, [], []);
    Logger.logError.apply(null, c3msg);
    checkOutlets(c3msg, [], [], []);

    //  c4 logs at the trace level and up
    Logger.setLevel("c4", LogLevel.Trace);
    Logger.logTrace.apply(null, c4msg);
    checkOutlets([], [], [], c4msg);
    Logger.logInfo.apply(null, c4msg);
    checkOutlets([], [], c4msg, []);
    Logger.logWarning.apply(null, c4msg);
    checkOutlets([], c4msg, [], []);
    Logger.logError.apply(null, c4msg);
    checkOutlets(c4msg, [], [], []);

    // Now remove the error logging function. Nothing should log at that level. We should still see messages at other levels.
    Logger.initialize(
      undefined,
      (c, m, d) => outwarn = [c, m, d],
      (c, m, d) => outinfo = [c, m, d],
      (c, m, d) => outtrace = [c, m, d]);

    Logger.setLevel("c1", LogLevel.Warning);
    Logger.logError.apply(null, c1msg);
    checkOutlets([], [], [], []);
    Logger.logWarning.apply(null, c1msg);
    checkOutlets([], c1msg, [], []);

    Logger.logTrace.apply(null, c4msg);
    checkOutlets([], [], [], []); // c4 is not turned on at all

    // Set a default level
    Logger.initialize(
      (c, m, d) => outerr = [c, m, d],
      (c, m, d) => outwarn = [c, m, d],
      (c, m, d) => outinfo = [c, m, d],
      (c, m, d) => outtrace = [c, m, d]);

    Logger.setLevelDefault(LogLevel.Info);
    Logger.setLevel("c1", LogLevel.Warning);

    Logger.logTrace.apply(null, c4msg);
    checkOutlets([], [], [], []); // c4 should still not come out at the Trace level
    Logger.logInfo.apply(null, c4msg);
    checkOutlets([], [], c4msg, []); // ... but it should come out at the default Info level, even though we never turned on c4, since Info is the default level that applies to all categories.
    Logger.logWarning.apply(null, c1msg);
    checkOutlets([], c1msg, [], []);  // c1 should still come out at the warning level
    Logger.logInfo.apply(null, c1msg);
    checkOutlets([], [], [], []);  // ... but not at the Info level, even though that's the default level, because c1 has a specific level setting

    // ... now turn c4 off.
    Logger.setLevel("c4", LogLevel.None);
    Logger.logInfo.apply(null, c4msg);
    checkOutlets([], [], [], []); // Even though the default log level is Info, c4 should not come out at any level.
    Logger.logWarning.apply(null, c4msg);
    checkOutlets([], [], [], []); // Even though the default log level is Info, c4 should not come out at any level.
    Logger.logError.apply(null, c4msg);
    checkOutlets([], [], [], []); // Even though the default log level is Info, c4 should not come out at any level.

    // parent.child
    Logger.initialize(
      (c, m, d) => outerr = [c, m, d],
      (c, m, d) => outwarn = [c, m, d],
      (c, m, d) => outinfo = [c, m, d],
      (c, m, d) => outtrace = [c, m, d]);

    Logger.setLevel("g1", LogLevel.Trace);
    Logger.setLevel("g2", LogLevel.Error);
    Logger.logWarning("g1.m1", "g1.m1's message");
    checkOutlets([], ["g1.m1", "g1.m1's message"], [], []);
    Logger.logWarning("g2.m2", "g2.m2's message");
    checkOutlets([], [], [], []);
    Logger.logError("g2.m2", "g2.m2's message");
    checkOutlets(["g2.m2", "g2.m2's message"], [], [], []);

    // Multi-level parent.parent.child
    Logger.initialize(
      (c, m, d) => outerr = [c, m, d],
      (c, m, d) => outwarn = [c, m, d],
      (c, m, d) => outinfo = [c, m, d],
      (c, m, d) => outtrace = [c, m, d]);
    Logger.setLevel("g1", LogLevel.Trace);
    Logger.setLevel("g1.p1", LogLevel.Error);
    Logger.logWarning("g1.p1.c1", "unexpected");
    checkOutlets([], [], [], []); // Since the immediate parent's level is error, then warnings on the child should not appear
    Logger.logError("g1.p1.c1", "expected");
    checkOutlets(["g1.p1.c1", "expected"], [], [], []); // Since the immediate parent's level is error, then warnings on the child should not appear
    Logger.logWarning("g1.p2.c2", "expected");
    checkOutlets([], ["g1.p2.c2", "expected"], [], []); // Since the grandparent's level is trace and there is no level specified for the parent, then warnings on the grandchild should appear
  });

  it("turn on levels using config object", () => {
    Logger.initialize(
      (c, m, d) => outerr = [c, m, d],
      (c, m, d) => outwarn = [c, m, d],
      (c, m, d) => outinfo = [c, m, d],
      (c, m, d) => outtrace = [c, m, d]);

    const c1msg: [string, string, FunctionReturningAny | undefined] = ["c1", "message1", () => "metaData1"];
    const c2msg: [string, string, FunctionReturningAny | undefined] = ["c2", "message2", undefined];

    clearOutlets();
    Logger.configureLevels({
      categoryLevels: [
        { category: "c1", logLevel: "Error" },
      ],
    });

    Logger.logError.apply(null, c1msg);
    Logger.logInfo.apply(null, c2msg);
    checkOutlets(c1msg, [], [], []);
    clearOutlets();

    clearOutlets();
    Logger.turnOffCategories();
    Logger.turnOffLevelDefault();
    Logger.configureLevels({
      categoryLevels: [
        { category: "c2", logLevel: "Warning" },
      ],
    });

    Logger.logError.apply(null, c1msg);
    Logger.logInfo.apply(null, c2msg);
    checkOutlets([], [], [], []);
    clearOutlets();

    Logger.logError.apply(null, c1msg);
    Logger.logWarning.apply(null, c2msg);
    checkOutlets([], c2msg, [], []);
    clearOutlets();

    Logger.turnOffCategories();
    Logger.turnOffLevelDefault();
    Logger.configureLevels({
      defaultLevel: "Trace",
      categoryLevels: [
        { category: "c1", logLevel: "Error" },
      ],
    });

    Logger.logError.apply(null, c1msg);
    Logger.logWarning.apply(null, c2msg);
    checkOutlets(c1msg, c2msg, [], []);
    clearOutlets();
  });

  it("Catch invalid config object", () => {
    Logger.initialize(
      (c, m, d) => outerr = [c, m, d],
      (c, m, d) => outwarn = [c, m, d],
      (c, m, d) => outinfo = [c, m, d],
      (c, m, d) => outtrace = [c, m, d]);

    callLoggerConfigLevels({ categoryLevels: { stuff: 0 } }, true);
    callLoggerConfigLevels({ xcategoryLevels: [{ category: "c1", logLevel: "Error" }] }, true);
    callLoggerConfigLevels({ categoryLevels: [{ xcategory: "c1", logLevel: "Error" }] }, true);
    callLoggerConfigLevels({ categoryLevels: [{ category: "c1", xlogLevel: "Error" }] }, true);
    callLoggerConfigLevels({ categoryLevels: [{ category: "c1", xlogLevel: "Error" }] }, true);
    callLoggerConfigLevels({ categoryLevels: [{ category: "c1", logLevel: "XError" }] }, true);
    callLoggerConfigLevels({ xdefaultLevel: 0 }, true);
    callLoggerConfigLevels({ defaultLevel: "XError" }, true);
  });

  it("turn on logging for a few categories", () => {

    Logger.initialize(
      (c, m, d) => outerr = [c, m, d],
      (c, m, d) => outwarn = [c, m, d],
      (c, m, d) => outinfo = [c, m, d],
      (c, m, d) => outtrace = [c, m, d]);

    const c1msg: [string, string, FunctionReturningAny | undefined] = ["c1", "message1", () => "metaData1"];
    const c2msg: [string, string, FunctionReturningAny | undefined] = ["c2", "message2", undefined];

    clearOutlets();

    Logger.setLevel("c1", LogLevel.Info);
    Logger.logError.apply(null, c1msg);
    Logger.logInfo.apply(null, c2msg);
    checkOutlets(c1msg, [], [], []);
    clearOutlets();

    Logger.setLevelDefault(LogLevel.Trace);
    Logger.logError.apply(null, c1msg);
    Logger.logInfo.apply(null, c2msg);
    checkOutlets(c1msg, [], c2msg, []);
    clearOutlets();

    Logger.turnOffLevelDefault();
    Logger.logError.apply(null, c1msg);
    Logger.logInfo.apply(null, c2msg);
    checkOutlets(c1msg, [], [], []);
    clearOutlets();

    Logger.turnOffCategories();
    Logger.logError.apply(null, c1msg);
    Logger.logInfo.apply(null, c2msg);
    checkOutlets([], [], [], []);
    clearOutlets();

    Logger.setLevelDefault(LogLevel.Trace);
    Logger.logError.apply(null, c1msg);
    Logger.logInfo.apply(null, c2msg);
    checkOutlets(c1msg, [], c2msg, []);
    clearOutlets();
  });

  it("Performance logger", async () => {
    const perfMessages = new Array<string>();
    const perfData = new Array<any>();
    Logger.initialize(undefined, undefined,
      (category, message, metadata?: GetMetaDataFunction) => {
        if (category === "Performance") {
          perfMessages.push(message);

          const data = metadata ? metadata() : {};
          perfData.push(data);
        }
      }, undefined);

    await using(new PerfLogger("mytestroutine"), async (_r) => {
      await BeDuration.wait(10);
    });
    assert.isEmpty(perfMessages);

    Logger.setLevel("Performance", LogLevel.Info);

    await using(new PerfLogger("mytestroutine2"), async (_r) => {
      await BeDuration.wait(10);
    });

    assert.equal(perfMessages.length, 2);
    assert.equal(perfMessages[0], "mytestroutine2,START");
    assert.equal(perfMessages[1], "mytestroutine2,END");
    assert.isDefined(perfData[1].TimeElapsed);
    assert.isAbove(perfData[1].TimeElapsed, 8);
    perfMessages.pop();
    perfMessages.pop();

    const outerPerf = new PerfLogger("outer call");
    const innerPerf = new PerfLogger("inner call");
    for (let i = 0; i < 1000; i++) {
      if (i % 2 === 0)
        continue;
    }
    innerPerf.dispose();
    for (let i = 0; i < 1000; i++) {
      if (i % 2 === 0)
        continue;
    }
    outerPerf.dispose();
    assert.equal(perfMessages.length, 4);
    assert.equal(perfMessages[0], "outer call,START");
    assert.equal(perfMessages[1], "inner call,START");
    assert.equal(perfMessages[2], "inner call,END");
    assert.equal(perfMessages[3], "outer call,END");
  });

  it("should log exceptions", () => {
    Logger.initialize(
      (c, m, d) => outerr = [c, m, d ? d() : {}],
      (c, m, d) => outwarn = [c, m, d ? d() : {}],
      (c, m, d) => outinfo = [c, m, d ? d() : {}],
      (c, m, d) => outtrace = [c, m, d ? d() : {}]);
    Logger.setLevel("testcat", LogLevel.Error);

    clearOutlets();
    try {
      throw new Error("error message");
    } catch (err: any) {
      Logger.logException("testcat", err);
    }
    checkOutlets(["testcat", "Error: error message", { ExceptionType: "Error" }], [], [], []);

  });

  it("logger shouldn't mutate arguments", () => {
    Logger.initialize((_category: string, _message: string, getMetaData?: GetMetaDataFunction) => Logger.makeMetaData(getMetaData));
    Logger.setLevel("testcat", LogLevel.Error);
    const myInstance = { foo: "foo" };
    Logger.logError("testcat", "some message", () => myInstance);
    assert.equal(Object.keys(myInstance).length, 1);
  });

});<|MERGE_RESOLUTION|>--- conflicted
+++ resolved
@@ -3,12 +3,7 @@
 * See LICENSE.md in the project root for license terms and full copyright notice.
 *--------------------------------------------------------------------------------------------*/
 import { assert } from "chai";
-<<<<<<< HEAD
 import { GetMetaDataFunction, Logger, LogLevel, PerfLogger, using } from "../core-bentley";
-import { ClientRequestContext } from "../ClientRequestContext";
-=======
-import { GetMetaDataFunction, Logger, LogLevel, PerfLogger, using } from "../bentleyjs-core";
->>>>>>> 405c9a93
 import { BeDuration } from "../Time";
 
 let outerr: any[];
