--- conflicted
+++ resolved
@@ -14,15 +14,9 @@
     "compile": "npm run build",
     "build": "tsc 1>&2",
     "clean": "rimraf lib .rush/temp/package-deps*.json",
-<<<<<<< HEAD
     "extract-api": "betools extract-api --entry=core-bentley",
-    "test": "betools test",
+    "test": "mocha",
     "docs": "betools docs --json=../../generated-docs/core/core-bentley/file.json --tsIndexFile=core-bentley.ts --onlyJson",
-=======
-    "extract-api": "betools extract-api --entry=bentleyjs-core",
-    "test": "mocha",
-    "docs": "betools docs --json=../../generated-docs/core/bentleyjs-core/file.json --tsIndexFile=bentleyjs-core.ts --onlyJson",
->>>>>>> cf56a43d
     "cover": "nyc npm test",
     "lint": "eslint -f visualstudio \"./src/**/*.ts\" 1>&2"
   },
