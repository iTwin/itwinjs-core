{
  "name": "@itwin/core-bentley",
  "version": "4.10.0-dev.8",
  "description": "Bentley JavaScript core components",
  "main": "lib/cjs/core-bentley.js",
  "module": "lib/esm/core-bentley.js",
  "typings": "lib/esm/core-bentley",
  "license": "MIT",
  "repository": {
    "type": "git",
    "url": "https://github.com/iTwin/itwinjs-core.git",
    "directory": "core/bentley"
  },
  "scripts": {
    "build": "npm run -s build:esm && npm run -s build:cjs",
    "build:cjs": "tsc 1>&2 --outDir lib/cjs",
    "build:esm": "tsc 1>&2 --module ES2020 --outDir lib/esm",
    "clean": "rimraf lib .rush/temp/package-deps*.json",
    "extract-api": "betools extract-api --entry=core-bentley",
    "test": "vitest --run",
    "docs": "betools docs --json=../../generated-docs/core/core-bentley/file.json --tsIndexFile=core-bentley.ts --onlyJson",
    "cover": "vitest --run --coverage",
    "lint": "eslint -f visualstudio \"./src/**/*.ts\" 1>&2",
    "lint-fix": "eslint --fix -f visualstudio \"./src/**/*.ts\" 1>&2"
  },
  "keywords": [
    "Bentley",
    "iModel",
    "digital-twin",
    "iTwin"
  ],
  "author": {
    "name": "Bentley Systems, Inc.",
    "url": "http://www.bentley.com"
  },
  "devDependencies": {
    "@itwin/build-tools": "workspace:*",
    "@itwin/eslint-plugin": "^4.0.2",
    "@opentelemetry/api": "1.0.4",
    "@types/node": "~18.16.20",
<<<<<<< HEAD
    "@vitest/coverage-istanbul": "^2.1.1",
    "eslint": "^8.56.0",
    "rimraf": "^3.0.2",
    "typescript": "~5.3.3",
    "vitest": "^2.1.1"
=======
    "@vitest/coverage-istanbul": "^2.1.0",
    "eslint": "^8.56.0",
    "rimraf": "^3.0.2",
    "typescript": "~5.3.3",
    "vitest": "^2.1.0"
>>>>>>> 64fd47fb
  },
  "nyc": {
    "extends": "./node_modules/@itwin/build-tools/.nycrc"
  }
}<|MERGE_RESOLUTION|>--- conflicted
+++ resolved
@@ -38,19 +38,11 @@
     "@itwin/eslint-plugin": "^4.0.2",
     "@opentelemetry/api": "1.0.4",
     "@types/node": "~18.16.20",
-<<<<<<< HEAD
-    "@vitest/coverage-istanbul": "^2.1.1",
-    "eslint": "^8.56.0",
-    "rimraf": "^3.0.2",
-    "typescript": "~5.3.3",
-    "vitest": "^2.1.1"
-=======
     "@vitest/coverage-istanbul": "^2.1.0",
     "eslint": "^8.56.0",
     "rimraf": "^3.0.2",
     "typescript": "~5.3.3",
     "vitest": "^2.1.0"
->>>>>>> 64fd47fb
   },
   "nyc": {
     "extends": "./node_modules/@itwin/build-tools/.nycrc"
