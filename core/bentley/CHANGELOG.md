--- conflicted
+++ resolved
@@ -1,15 +1,11 @@
 # Change Log - @bentley/bentleyjs-core
 
-<<<<<<< HEAD
-This log was last generated on Thu, 09 Sep 2021 21:04:57 GMT and should not be manually modified.
-=======
 This log was last generated on Wed, 15 Sep 2021 18:06:46 GMT and should not be manually modified.
 
 ## 2.19.12
 Wed, 15 Sep 2021 18:06:46 GMT
 
 _Version update only_
->>>>>>> 2fc3f051
 
 ## 2.19.11
 Thu, 09 Sep 2021 21:04:57 GMT
@@ -554,7 +550,7 @@
 ### Updates
 
 - Added FailedToGetProductSettings error
-- Setup Guid.normalize() for internal use. 
+- Setup Guid.normalize() for internal use.
 - channel rules
 
 ## 2.0.0
@@ -562,12 +558,12 @@
 
 ### Updates
 
-- Monitor progress of downloading briefcases, ability to cancel download of briefcases. 
+- Monitor progress of downloading briefcases, ability to cancel download of briefcases.
 - Update Config.App documentation to reflect the removal of the config.json file
 - Added ContextDoesNotExist error
 - BUG273249
-- Updated docs. 
-- Updated error text. 
+- Updated docs.
+- Updated error text.
 - added raw log method that bypass catogory check
 - order imports.
 - Add a type guard for `IDisposable`
@@ -601,7 +597,7 @@
 
 ### Updates
 
-- VSS$257397: Temporary fix for checking electron renderer. 
+- VSS$257397: Temporary fix for checking electron renderer.
 - Upgrade to TypeScript 3.7.2.
 
 ## 1.10.0
@@ -616,7 +612,7 @@
 
 ### Updates
 
-- Setup OidcDesktopClient for Electron use cases. 
+- Setup OidcDesktopClient for Electron use cases.
 - Added non-static wait and executeAfter to BeDuration
 - Fix warnings from static analysis
 - Added `BeDuration.race` for common timeout operations.
@@ -669,7 +665,7 @@
 ### Updates
 
 - Added OneAtATimeActivity class
-- Introduced AsyncMutex - a utility to run async blocks of code in sequence. 
+- Introduced AsyncMutex - a utility to run async blocks of code in sequence.
 - Update to TypeScript 3.5
 
 ## 1.0.0
@@ -696,10 +692,10 @@
 - Logged the fields in ClientRequestContext
 - Logging fixes.
 - Put sourcemap in npm package.
-- Fixed logger to not mutate incoming objects. 
+- Fixed logger to not mutate incoming objects.
 - Improved performance logging
 - Added functions for iterating and obtaining the number of elements of a collection of Id64s represented as an Id64Arg.
-- Setup a generic context for tracking client requests, and made various related enhancements to logging, usage tracking and authorization. 
+- Setup a generic context for tracking client requests, and made various related enhancements to logging, usage tracking and authorization.
 - Use TextDecoder to decode binary utf-8 strings if supported.
 - Upgrade TypeDoc dependency to 0.14.2
 
@@ -735,7 +731,7 @@
 
 ### Updates
 
-- Removed IModelDb's cache of accessToken. For long running operations like AutoPush, the user must explicitly supply an IAccessTokenManager to keep the token current. 
+- Removed IModelDb's cache of accessToken. For long running operations like AutoPush, the user must explicitly supply an IAccessTokenManager to keep the token current.
 
 ## 0.185.0
 Fri, 11 Jan 2019 18:29:00 GMT
@@ -842,7 +838,7 @@
 
 ### Updates
 
-- Changes to debug utilities. 
+- Changes to debug utilities.
 - Fluentd Bunnyan Logger added
 
 ## 0.166.0
