--- conflicted
+++ resolved
@@ -22,15 +22,11 @@
         "cobertura"
       ],
       reportsDirectory: "./lib/cjs/test/coverage",
-<<<<<<< HEAD
-    }
+    },
+    minWorkers: 1,
+    maxWorkers: 3,
   },
   optimizeDeps: {
     force: true,
-=======
-    },
-    minWorkers: 1,
-    maxWorkers: 3,
->>>>>>> bdf9534c
   }
 })