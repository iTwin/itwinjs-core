--- conflicted
+++ resolved
@@ -6,11 +6,7 @@
 import { AccessToken, BeEvent, BriefcaseStatus } from "@itwin/core-bentley";
 import { IModelHostConfiguration, IpcHandler, IpcHost, NativeHost, NativeHostOpts } from "@itwin/core-backend";
 import {
-<<<<<<< HEAD
   IModelReadRpcInterface, IModelTileRpcInterface, IpcWebSocketBackend, RpcInterfaceDefinition,
-=======
-  IModelReadRpcInterface, IModelTileRpcInterface, RpcInterfaceDefinition,
->>>>>>> 7943ce05
   SnapshotIModelRpcInterface,
 } from "@itwin/core-common";
 import { CancelRequest, DownloadFailed, UserCancelledError } from "./MobileFileHandler";
@@ -169,13 +165,6 @@
 
   /** Start the backend of a mobile app. */
   public static async startup(opt?: MobileHostOpts): Promise<void> {
-<<<<<<< HEAD
-    const device = opt?.mobileHost?.device ?? new (MobileDevice as any)();
-    const socket = opt?.ipcHost?.socket ?? new IpcWebSocketBackend();
-    opt = { ...opt, mobileHost: { ...opt?.mobileHost, device }, ipcHost: { ...opt?.ipcHost, socket } }
-
-=======
->>>>>>> 7943ce05
     const authorizationClient = new MobileAuthorizationBackend();
     if (!this.isValid) {
       this._device = opt?.mobileHost?.device ?? new (MobileDevice as any)();
@@ -204,6 +193,11 @@
       // following will provide impl for device specific api.
       setupMobileRpc();
     }
+
+    const device = opt?.mobileHost?.device ?? new (MobileDevice as any)();
+    const socket = opt?.ipcHost?.socket ?? new IpcWebSocketBackend();
+    opt = { ...opt, mobileHost: { ...opt?.mobileHost, device }, ipcHost: { ...opt?.ipcHost, socket } }
+
     const iModelHostConfiguration = opt?.iModelHost ?? new IModelHostConfiguration();
     iModelHostConfiguration.authorizationClient = authorizationClient;
     await NativeHost.startup({ ...opt, iModelHost: iModelHostConfiguration });
