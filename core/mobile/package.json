--- conflicted
+++ resolved
@@ -32,22 +32,18 @@
     "url": "http://www.bentley.com"
   },
   "peerDependencies": {
-<<<<<<< HEAD
     "@itwin/core-bentley": "workspace:^3.0.0-dev.78",
     "@itwin/core-backend": "workspace:^3.0.0-dev.78",
     "@itwin/core-common": "workspace:^3.0.0-dev.78",
     "@itwin/core-frontend": "workspace:^3.0.0-dev.78",
     "@bentley/itwin-client": "workspace:^3.0.0-dev.78",
     "@itwin/presentation-common": "workspace:^3.0.0-dev.78",
-=======
     "@itwin/core-bentley": "workspace:^3.0.0-dev.79",
-    "@bentley/frontend-authorization-client": "workspace:^3.0.0-dev.79",
     "@itwin/core-backend": "workspace:^3.0.0-dev.79",
     "@itwin/core-common": "workspace:^3.0.0-dev.79",
     "@itwin/core-frontend": "workspace:^3.0.0-dev.79",
     "@bentley/itwin-client": "workspace:^3.0.0-dev.79",
     "@itwin/presentation-common": "workspace:^3.0.0-dev.79",
->>>>>>> d6fcc8f3
     "js-base64": "^3.6.1",
     "ws": "^7.5.3"
   },
