--- conflicted
+++ resolved
@@ -32,21 +32,12 @@
     "url": "http://www.bentley.com"
   },
   "peerDependencies": {
-<<<<<<< HEAD
-    "@bentley/itwin-client": "workspace:^3.0.0-dev.122",
-    "@itwin/core-backend": "workspace:^3.0.0-dev.122",
-    "@itwin/core-bentley": "workspace:^3.0.0-dev.122",
-    "@itwin/core-common": "workspace:^3.0.0-dev.122",
-    "@itwin/core-frontend": "workspace:^3.0.0-dev.122",
-    "@itwin/presentation-common": "workspace:^3.0.0-dev.122",
-=======
     "@bentley/itwin-client": "workspace:^3.0.0-dev.127",
     "@itwin/core-backend": "workspace:^3.0.0-dev.127",
     "@itwin/core-bentley": "workspace:^3.0.0-dev.127",
     "@itwin/core-common": "workspace:^3.0.0-dev.127",
     "@itwin/core-frontend": "workspace:^3.0.0-dev.127",
     "@itwin/presentation-common": "workspace:^3.0.0-dev.127",
->>>>>>> 44838df5
     "js-base64": "^3.6.1",
     "ws": "^7.5.3"
   },
