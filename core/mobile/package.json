{
  "name": "@itwin/core-mobile",
  "version": "4.0.0-dev.72",
  "description": "iTwin.js MobileHost and MobileApp",
  "license": "MIT",
  "engines": {
    "node": "^18.0.0"
  },
  "scripts": {
    "build": "npm run -s build:cjs",
    "build:cjs": "tsc 1>&2 --outDir lib/cjs",
    "clean": "rimraf lib .rush/temp/package-deps*.json",
    "docs": "betools docs --includes=../../generated-docs/extract --json=../../generated-docs/core/core-mobile/file.json --tsIndexFile=./__DOC_ONLY__.ts --onlyJson",
    "extract-api": "betools extract-api --entry=__DOC_ONLY__",
    "lint": "eslint -f visualstudio \"./src/**/*.ts\" 1>&2",
    "test": "",
    "cover": ""
  },
  "repository": {
    "type": "git",
    "url": "https://github.com/iTwin/itwinjs-core.git",
    "directory": "core/mobile"
  },
  "keywords": [
    "Bentley",
    "digital-twin",
    "iTwin",
    "iModel"
  ],
  "author": {
    "name": "Bentley Systems, Inc.",
    "url": "http://www.bentley.com"
  },
  "peerDependencies": {
<<<<<<< HEAD
    "@itwin/core-backend": "workspace:^4.0.0-dev.71",
    "@itwin/core-bentley": "workspace:^4.0.0-dev.71",
    "@itwin/core-common": "workspace:^4.0.0-dev.71",
    "@itwin/core-frontend": "workspace:^4.0.0-dev.71"
=======
    "@itwin/core-backend": "workspace:^4.0.0-dev.72",
    "@itwin/core-bentley": "workspace:^4.0.0-dev.72",
    "@itwin/core-common": "workspace:^4.0.0-dev.72",
    "@itwin/core-frontend": "workspace:^4.0.0-dev.72",
    "@itwin/presentation-common": "workspace:^4.0.0-dev.72"
>>>>>>> f8ccafe0
  },
  "dependencies": {
    "lodash": "^4.17.10",
    "js-base64": "^3.6.1",
    "superagent": "^7.1.5",
    "ws": "^7.5.3"
  },
  "devDependencies": {
    "@itwin/build-tools": "workspace:*",
    "@itwin/core-backend": "workspace:*",
    "@itwin/core-bentley": "workspace:*",
    "@itwin/core-common": "workspace:*",
    "@itwin/core-frontend": "workspace:*",
    "@itwin/eslint-plugin": "^4.0.0-dev.33",
    "@types/chai": "4.3.1",
    "@types/fs-extra": "^4.0.7",
    "@types/lodash": "^4.14.0",
    "@types/mocha": "^8.2.2",
    "@types/node": "^18.11.5",
    "@types/superagent": "^4.1.14",
    "@types/ws": "^7.0.0",
    "chai": "^4.1.2",
    "chai-as-promised": "^7",
    "dotenv": "^10.0.0",
    "dotenv-expand": "^5.1.0",
    "eslint": "^8.36.0",
    "js-base64": "^3.6.1",
    "mocha": "^10.0.0",
    "rimraf": "^3.0.2",
    "typescript": "~5.0.2"
  },
  "eslintConfig": {
    "plugins": [
      "@itwin"
    ],
    "extends": "plugin:@itwin/itwinjs-recommended"
  }
}<|MERGE_RESOLUTION|>--- conflicted
+++ resolved
@@ -32,18 +32,10 @@
     "url": "http://www.bentley.com"
   },
   "peerDependencies": {
-<<<<<<< HEAD
-    "@itwin/core-backend": "workspace:^4.0.0-dev.71",
-    "@itwin/core-bentley": "workspace:^4.0.0-dev.71",
-    "@itwin/core-common": "workspace:^4.0.0-dev.71",
-    "@itwin/core-frontend": "workspace:^4.0.0-dev.71"
-=======
     "@itwin/core-backend": "workspace:^4.0.0-dev.72",
     "@itwin/core-bentley": "workspace:^4.0.0-dev.72",
     "@itwin/core-common": "workspace:^4.0.0-dev.72",
-    "@itwin/core-frontend": "workspace:^4.0.0-dev.72",
-    "@itwin/presentation-common": "workspace:^4.0.0-dev.72"
->>>>>>> f8ccafe0
+    "@itwin/core-frontend": "workspace:^4.0.0-dev.72"
   },
   "dependencies": {
     "lodash": "^4.17.10",
