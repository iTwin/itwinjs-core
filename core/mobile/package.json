--- conflicted
+++ resolved
@@ -32,24 +32,15 @@
     "url": "http://www.bentley.com"
   },
   "peerDependencies": {
-<<<<<<< HEAD
-    "@itwin/core-backend": "workspace:^3.0.0-dev.182",
-    "@itwin/core-bentley": "workspace:^3.0.0-dev.182",
-    "@itwin/core-common": "workspace:^3.0.0-dev.182",
-    "@itwin/core-frontend": "workspace:^3.0.0-dev.182",
-    "@itwin/presentation-common": "workspace:^3.0.0-dev.182"
+    "@itwin/core-backend": "workspace:^3.0.0-dev.183",
+    "@itwin/core-bentley": "workspace:^3.0.0-dev.183",
+    "@itwin/core-common": "workspace:^3.0.0-dev.183",
+    "@itwin/core-frontend": "workspace:^3.0.0-dev.183",
+    "@itwin/presentation-common": "workspace:^3.0.0-dev.183"
   },
   "dependencies": {
     "deep-assign": "^2.0.0",
     "lodash": "^4.17.10",
-=======
-    "@bentley/itwin-client": "workspace:^3.0.0-dev.183",
-    "@itwin/core-backend": "workspace:^3.0.0-dev.183",
-    "@itwin/core-bentley": "workspace:^3.0.0-dev.183",
-    "@itwin/core-common": "workspace:^3.0.0-dev.183",
-    "@itwin/core-frontend": "workspace:^3.0.0-dev.183",
-    "@itwin/presentation-common": "workspace:^3.0.0-dev.183",
->>>>>>> b1e6c76a
     "js-base64": "^3.6.1",
     "qs": "^6.5.1",
     "superagent": "^7.0.1",
