{
  "name": "@itwin/core-geometry",
<<<<<<< HEAD
  "version": "4.1.0-dev.32",
=======
  "version": "4.1.0-dev.66",
>>>>>>> b70af979
  "description": "iTwin.js Core Geometry library",
  "main": "lib/cjs/core-geometry.js",
  "module": "lib/esm/core-geometry.js",
  "typings": "lib/cjs/core-geometry",
  "license": "MIT",
  "sideEffects": [
    "./lib/esm/core-geometry.js"
  ],
  "scripts": {
    "build": "npm run -s build:cjs && npm run -s build:esm",
    "build:cjs": "tsc 1>&2 --outDir lib/cjs",
    "build:esm": "tsc 1>&2 --module ES2020 --outDir lib/esm",
    "clean": "rimraf lib .rush/temp/package-deps*.json ./src/test/output",
    "watch": "tsc --watch",
    "test": "mocha",
    "extract-api": "betools extract-api --entry=core-geometry",
    "extract-api-test": "betools extract-api --entry=core-geometry",
    "docs": "betools docs --tsIndexFile=./core-geometry.ts --json=../../generated-docs/core/core-geometry/file.json --onlyJson",
    "cover": "nyc npm -s test",
    "lint": "eslint -f visualstudio \"./src/**/*.ts\" 1>&2"
  },
  "repository": {
    "type": "git",
    "url": "https://github.com/iTwin/itwinjs-core.git",
    "directory": "core/geometry"
  },
  "keywords": [
    "Bentley",
    "iModel"
  ],
  "author": {
    "name": "Bentley Systems, Inc.",
    "url": "http://www.bentley.com"
  },
  "devDependencies": {
    "@itwin/build-tools": "workspace:*",
    "@itwin/eslint-plugin": "4.0.0-dev.36",
    "@types/chai": "4.3.1",
    "@types/flatbuffers": "~1.10.0",
    "@types/mocha": "^8.2.2",
    "@types/node": "18.16.1",
    "chai": "^4.1.2",
    "debug": "^2.6.9",
    "eslint": "^8.36.0",
    "mocha": "^10.0.0",
    "nyc": "^15.1.0",
    "rimraf": "^3.0.2",
    "typescript": "~5.0.2"
  },
  "dependencies": {
    "@itwin/core-bentley": "workspace:*",
    "flatbuffers": "~1.12.0"
  },
  "nyc": {
    "extends": "./node_modules/@itwin/build-tools/.nycrc",
    "check-coverage": true,
    "statements": 85,
    "functions": 85,
    "branches": 70,
    "lines": 85
  },
  "eslintConfig": {
    "plugins": [
      "@itwin"
    ],
    "extends": "plugin:@itwin/itwinjs-recommended",
    "rules": {
      "@typescript-eslint/indent": "off",
      "max-statements-per-line": "off",
      "nonblock-statement-body-position": "off"
    }
  }
}<|MERGE_RESOLUTION|>--- conflicted
+++ resolved
@@ -1,10 +1,6 @@
 {
   "name": "@itwin/core-geometry",
-<<<<<<< HEAD
-  "version": "4.1.0-dev.32",
-=======
   "version": "4.1.0-dev.66",
->>>>>>> b70af979
   "description": "iTwin.js Core Geometry library",
   "main": "lib/cjs/core-geometry.js",
   "module": "lib/esm/core-geometry.js",
