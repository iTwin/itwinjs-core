--- conflicted
+++ resolved
@@ -1,10 +1,6 @@
 {
   "name": "@itwin/core-geometry",
-<<<<<<< HEAD
-  "version": "3.5.0-dev.50",
-=======
   "version": "3.5.0-dev.63",
->>>>>>> b3234bf8
   "description": "iTwin.js Core Geometry library",
   "main": "lib/cjs/core-geometry.js",
   "module": "lib/esm/core-geometry.js",
