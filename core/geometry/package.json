{
  "name": "@itwin/core-geometry",
<<<<<<< HEAD
  "version": "4.1.0-dev.62",
=======
  "version": "4.1.0-dev.57",
>>>>>>> 3c9808a6
  "description": "iTwin.js Core Geometry library",
  "main": "lib/cjs/core-geometry.js",
  "module": "lib/esm/core-geometry.js",
  "typings": "lib/cjs/core-geometry",
  "license": "MIT",
  "sideEffects": [
    "./lib/esm/core-geometry.js"
  ],
  "scripts": {
    "build": "npm run -s build:cjs && npm run -s build:esm",
    "build:cjs": "tsc 1>&2 --outDir lib/cjs",
    "build:esm": "tsc 1>&2 --module ES2020 --outDir lib/esm",
    "clean": "rimraf lib .rush/temp/package-deps*.json ./src/test/output",
    "watch": "tsc --watch",
    "test": "mocha",
    "extract-api": "betools extract-api --entry=core-geometry",
    "extract-api-test": "betools extract-api --entry=core-geometry",
    "docs": "betools docs --tsIndexFile=./core-geometry.ts --json=../../generated-docs/core/core-geometry/file.json --onlyJson",
    "cover": "nyc npm -s test",
    "lint": "eslint -f visualstudio \"./src/**/*.ts\" 1>&2"
  },
  "repository": {
    "type": "git",
    "url": "https://github.com/iTwin/itwinjs-core.git",
    "directory": "core/geometry"
  },
  "keywords": [
    "Bentley",
    "iModel"
  ],
  "author": {
    "name": "Bentley Systems, Inc.",
    "url": "http://www.bentley.com"
  },
  "devDependencies": {
    "@itwin/build-tools": "workspace:*",
    "@itwin/eslint-plugin": "4.0.0-dev.36",
    "@types/chai": "4.3.1",
    "@types/flatbuffers": "~1.10.0",
    "@types/mocha": "^8.2.2",
    "@types/node": "18.16.1",
    "chai": "^4.1.2",
    "debug": "^2.6.9",
    "eslint": "^8.36.0",
    "mocha": "^10.0.0",
    "nyc": "^15.1.0",
    "rimraf": "^3.0.2",
    "typescript": "~5.0.2"
  },
  "dependencies": {
    "@itwin/core-bentley": "workspace:*",
    "flatbuffers": "~1.12.0"
  },
  "nyc": {
    "extends": "./node_modules/@itwin/build-tools/.nycrc",
    "check-coverage": true,
    "statements": 85,
    "functions": 85,
    "branches": 70,
    "lines": 85
  },
  "eslintConfig": {
    "plugins": [
      "@itwin"
    ],
    "extends": "plugin:@itwin/itwinjs-recommended",
    "rules": {
      "@typescript-eslint/indent": "off",
      "max-statements-per-line": "off",
      "nonblock-statement-body-position": "off"
    }
  }
}<|MERGE_RESOLUTION|>--- conflicted
+++ resolved
@@ -1,10 +1,6 @@
 {
   "name": "@itwin/core-geometry",
-<<<<<<< HEAD
   "version": "4.1.0-dev.62",
-=======
-  "version": "4.1.0-dev.57",
->>>>>>> 3c9808a6
   "description": "iTwin.js Core Geometry library",
   "main": "lib/cjs/core-geometry.js",
   "module": "lib/esm/core-geometry.js",
