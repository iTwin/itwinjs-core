{
  "name": "@itwin/core-geometry",
  "version": "5.0.0-dev.7",
  "description": "iTwin.js Core Geometry library",
  "main": "lib/cjs/core-geometry.js",
  "module": "lib/esm/core-geometry.js",
  "typings": "lib/cjs/core-geometry",
  "license": "MIT",
  "sideEffects": [
    "./lib/esm/core-geometry.js"
  ],
  "scripts": {
    "build": "npm run -s build:cjs && npm run -s build:esm",
    "build:cjs": "tsc 1>&2 --outDir lib/cjs",
    "build:esm": "tsc 1>&2 --module ES2020 --outDir lib/esm",
    "clean": "rimraf lib .rush/temp/package-deps*.json ./src/test/output",
    "watch": "tsc --watch",
    "test": "vitest --run",
    "extract-api": "betools extract-api --entry=core-geometry",
    "extract-api-test": "betools extract-api --entry=core-geometry",
    "docs": "betools docs --tsIndexFile=./core-geometry.ts --json=../../generated-docs/core/core-geometry/file.json --onlyJson",
    "cover": "vitest --run --coverage",
    "lint": "eslint \"./src/**/*.ts\" 1>&2",
    "lint-fix": "eslint --fix -f visualstudio \"./src/**/*.ts\" 1>&2"
  },
  "repository": {
    "type": "git",
    "url": "https://github.com/iTwin/itwinjs-core.git",
    "directory": "core/geometry"
  },
  "keywords": [
    "Bentley",
    "iModel"
  ],
  "author": {
    "name": "Bentley Systems, Inc.",
    "url": "http://www.bentley.com"
  },
  "devDependencies": {
    "@itwin/build-tools": "workspace:*",
    "@itwin/eslint-plugin": "5.0.0-dev.1",
    "@types/flatbuffers": "~1.10.0",
<<<<<<< HEAD
    "@types/node": "~18.16.20",
    "@vitest/coverage-v8": "^2.1.5",
=======
    "@types/node": "~20.9.5",
    "@vitest/coverage-v8": "^2.1.0",
>>>>>>> 761c8617
    "eslint": "^9.13.0",
    "rimraf": "^3.0.2",
    "typescript": "~5.6.2",
    "vitest": "^2.1.5"
  },
  "dependencies": {
    "@itwin/core-bentley": "workspace:*",
    "flatbuffers": "~1.12.0"
  }
}<|MERGE_RESOLUTION|>--- conflicted
+++ resolved
@@ -40,13 +40,8 @@
     "@itwin/build-tools": "workspace:*",
     "@itwin/eslint-plugin": "5.0.0-dev.1",
     "@types/flatbuffers": "~1.10.0",
-<<<<<<< HEAD
-    "@types/node": "~18.16.20",
+    "@types/node": "~20.9.5",
     "@vitest/coverage-v8": "^2.1.5",
-=======
-    "@types/node": "~20.9.5",
-    "@vitest/coverage-v8": "^2.1.0",
->>>>>>> 761c8617
     "eslint": "^9.13.0",
     "rimraf": "^3.0.2",
     "typescript": "~5.6.2",
