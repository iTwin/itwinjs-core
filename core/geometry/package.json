--- conflicted
+++ resolved
@@ -34,12 +34,6 @@
     "name": "Bentley Systems, Inc.",
     "url": "http://www.bentley.com"
   },
-<<<<<<< HEAD
-=======
-  "peerDependencies": {
-    "@itwin/core-bentley": "workspace:^3.0.0-dev.126"
-  },
->>>>>>> 2ff65bc5
   "devDependencies": {
     "@itwin/build-tools": "workspace:*",
     "@itwin/eslint-plugin": "workspace:*",
