{
<<<<<<< HEAD
  "name": "@itwin/core-geometry",
  "version": "3.0.0-dev.69",
  "description": "iTwin.js Core Geometry library",
  "main": "lib/core-geometry.js",
  "typings": "lib/core-geometry",
=======
  "name": "@bentley/geometry-core",
  "version": "3.0.0-dev.70",
  "description": "Bentley Core Geometry library",
  "main": "lib/geometry-core.js",
  "typings": "lib/geometry-core",
>>>>>>> 407e5cd3
  "imodeljsSharedLibrary": true,
  "license": "MIT",
  "scripts": {
    "compile": "npm run build",
    "build": "tsc 1>&2",
    "clean": "rimraf lib .rush/temp/package-deps*.json ./src/test/output",
    "watch": "tsc --watch",
    "test": "mocha",
    "extract-api": "betools extract-api --entry=core-geometry",
    "extract-api-test": "betools extract-api --entry=core-geometry",
    "docs": "betools docs --tsIndexFile=./core-geometry.ts --json=../../generated-docs/core/core-geometry/file.json --onlyJson",
    "cover": "nyc npm test",
    "lint": "eslint -f visualstudio \"./src/**/*.ts\" 1>&2"
  },
  "repository": {
    "type": "git",
    "url": "https://github.com/imodeljs/imodeljs/tree/master/core/geometry"
  },
  "keywords": [
    "Bentley",
    "iModel"
  ],
  "author": {
    "name": "Bentley Systems, Inc.",
    "url": "http://www.bentley.com"
  },
  "peerDependencies": {
<<<<<<< HEAD
    "@itwin/core-bentley": "workspace:^3.0.0-dev.69"
=======
    "@bentley/bentleyjs-core": "workspace:^3.0.0-dev.70"
>>>>>>> 407e5cd3
  },
  "devDependencies": {
    "@itwin/core-bentley": "workspace:*",
    "@itwin/build-tools": "workspace:*",
    "@itwin/eslint-plugin": "workspace:*",
    "@types/chai": "^4.1.4",
    "@types/flatbuffers": "~1.10.0",
    "@types/mocha": "^8.2.2",
    "@types/node": "14.14.31",
    "chai": "^4.1.2",
    "debug": "^2.6.9",
    "eslint": "^7.11.0",
    "mocha": "^8.3.2",
    "nyc": "^15.1.0",
    "rimraf": "^3.0.2",
    "semver": "^5.5.0",
    "typescript": "~4.4.0"
  },
  "dependencies": {
    "flatbuffers": "~1.12.0"
  },
  "nyc": {
    "extends": "./node_modules/@itwin/build-tools/.nycrc",
    "check-coverage": true,
    "statements": 85,
    "functions": 85,
    "branches": 70,
    "lines": 85
  },
  "eslintConfig": {
    "plugins": [
      "@itwin"
    ],
    "extends": "plugin:@itwin/itwinjs-recommended",
    "rules": {
      "@typescript-eslint/indent": "off"
    }
  }
}<|MERGE_RESOLUTION|>--- conflicted
+++ resolved
@@ -1,17 +1,9 @@
 {
-<<<<<<< HEAD
   "name": "@itwin/core-geometry",
-  "version": "3.0.0-dev.69",
+  "version": "3.0.0-dev.70",
   "description": "iTwin.js Core Geometry library",
   "main": "lib/core-geometry.js",
   "typings": "lib/core-geometry",
-=======
-  "name": "@bentley/geometry-core",
-  "version": "3.0.0-dev.70",
-  "description": "Bentley Core Geometry library",
-  "main": "lib/geometry-core.js",
-  "typings": "lib/geometry-core",
->>>>>>> 407e5cd3
   "imodeljsSharedLibrary": true,
   "license": "MIT",
   "scripts": {
@@ -39,11 +31,7 @@
     "url": "http://www.bentley.com"
   },
   "peerDependencies": {
-<<<<<<< HEAD
-    "@itwin/core-bentley": "workspace:^3.0.0-dev.69"
-=======
-    "@bentley/bentleyjs-core": "workspace:^3.0.0-dev.70"
->>>>>>> 407e5cd3
+    "@itwin/core-bentley": "workspace:^3.0.0-dev.70"
   },
   "devDependencies": {
     "@itwin/core-bentley": "workspace:*",
