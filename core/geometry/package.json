{
  "name": "@itwin/core-geometry",
<<<<<<< HEAD
  "version": "3.4.0-dev.43",
=======
  "version": "3.4.0-dev.49",
>>>>>>> 34654961
  "description": "iTwin.js Core Geometry library",
  "main": "lib/cjs/core-geometry.js",
  "module": "lib/esm/core-geometry.js",
  "typings": "lib/cjs/core-geometry",
  "license": "MIT",
  "sideEffects": [
    "./lib/esm/core-geometry.js"
  ],
  "scripts": {
    "build": "npm run -s build:cjs",
    "build:ci": "npm run -s build && npm run -s build:esm",
    "build:cjs": "tsc 1>&2 --outDir lib/cjs",
    "build:esm": "tsc 1>&2 --module ES2020 --outDir lib/esm",
    "clean": "rimraf lib .rush/temp/package-deps*.json ./src/test/output",
    "watch": "tsc --watch",
    "test": "mocha",
    "extract-api": "betools extract-api --entry=core-geometry",
    "extract-api-test": "betools extract-api --entry=core-geometry",
    "docs": "betools docs --tsIndexFile=./core-geometry.ts --json=../../generated-docs/core/core-geometry/file.json --onlyJson",
    "cover": "nyc npm -s test",
    "lint": "eslint -f visualstudio \"./src/**/*.ts\" 1>&2"
  },
  "repository": {
    "type": "git",
    "url": "https://github.com/iTwin/itwinjs-core/tree/master/core/geometry"
  },
  "keywords": [
    "Bentley",
    "iModel"
  ],
  "author": {
    "name": "Bentley Systems, Inc.",
    "url": "http://www.bentley.com"
  },
  "devDependencies": {
    "@itwin/build-tools": "workspace:*",
    "@itwin/eslint-plugin": "workspace:*",
    "@types/chai": "4.3.1",
    "@types/flatbuffers": "~1.10.0",
    "@types/mocha": "^8.2.2",
    "@types/node": "16.11.59",
    "chai": "^4.1.2",
    "debug": "^2.6.9",
    "eslint": "^7.11.0",
    "mocha": "^10.0.0",
    "nyc": "^15.1.0",
    "rimraf": "^3.0.2",
    "semver": "^7.3.5",
    "typescript": "~4.4.0"
  },
  "dependencies": {
    "@itwin/core-bentley": "workspace:*",
    "flatbuffers": "~1.12.0"
  },
  "nyc": {
    "extends": "./node_modules/@itwin/build-tools/.nycrc",
    "check-coverage": true,
    "statements": 85,
    "functions": 85,
    "branches": 70,
    "lines": 85
  },
  "eslintConfig": {
    "plugins": [
      "@itwin"
    ],
    "extends": "plugin:@itwin/itwinjs-recommended",
    "rules": {
      "@typescript-eslint/indent": "off"
    }
  }
}<|MERGE_RESOLUTION|>--- conflicted
+++ resolved
@@ -1,10 +1,6 @@
 {
   "name": "@itwin/core-geometry",
-<<<<<<< HEAD
-  "version": "3.4.0-dev.43",
-=======
   "version": "3.4.0-dev.49",
->>>>>>> 34654961
   "description": "iTwin.js Core Geometry library",
   "main": "lib/cjs/core-geometry.js",
   "module": "lib/esm/core-geometry.js",
