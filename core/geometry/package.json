{
  "name": "@itwin/core-geometry",
  "version": "3.0.0-dev.64",
  "description": "iTwin.js Core Geometry library",
  "main": "lib/core-geometry.js",
  "typings": "lib/core-geometry",
  "imodeljsSharedLibrary": true,
  "license": "MIT",
  "scripts": {
    "compile": "npm run build",
    "build": "tsc 1>&2",
    "clean": "rimraf lib .rush/temp/package-deps*.json ./src/test/output",
    "watch": "tsc --watch",
<<<<<<< HEAD
    "test": "betools test",
    "extract-api": "betools extract-api --entry=core-geometry",
    "extract-api-test": "betools extract-api --entry=core-geometry",
    "docs": "betools docs --tsIndexFile=./core-geometry.ts --json=../../generated-docs/core/core-geometry/file.json --onlyJson",
=======
    "test": "mocha",
    "extract-api": "betools extract-api --entry=geometry-core",
    "extract-api-test": "betools extract-api --entry=geometry-core",
    "docs": "betools docs --tsIndexFile=./geometry-core.ts --json=../../generated-docs/core/geometry-core/file.json --onlyJson",
>>>>>>> cf56a43d
    "cover": "nyc npm test",
    "lint": "eslint -f visualstudio \"./src/**/*.ts\" 1>&2"
  },
  "repository": {
    "type": "git",
    "url": "https://github.com/imodeljs/imodeljs/tree/master/core/geometry"
  },
  "keywords": [
    "Bentley",
    "iModel"
  ],
  "author": {
    "name": "Bentley Systems, Inc.",
    "url": "http://www.bentley.com"
  },
  "peerDependencies": {
    "@itwin/core-bentley": "workspace:^3.0.0-dev.64"
  },
  "devDependencies": {
    "@itwin/core-bentley": "workspace:*",
    "@bentley/build-tools": "workspace:*",
    "@bentley/eslint-plugin": "workspace:*",
    "@types/chai": "^4.1.4",
    "@types/flatbuffers": "~1.10.0",
    "@types/mocha": "^8.2.2",
    "@types/node": "10.14.1",
    "chai": "^4.1.2",
    "debug": "^2.6.9",
    "eslint": "^7.11.0",
    "mocha": "^8.3.2",
    "nyc": "^15.1.0",
    "rimraf": "^3.0.2",
    "semver": "^5.5.0",
    "typescript": "~4.3.0"
  },
  "dependencies": {
    "flatbuffers": "~1.12.0"
  },
  "nyc": {
    "extends": "./node_modules/@bentley/build-tools/.nycrc",
    "check-coverage": true,
    "statements": 85,
    "functions": 85,
    "branches": 70,
    "lines": 85
  },
  "eslintConfig": {
    "plugins": [
      "@bentley"
    ],
    "extends": "plugin:@bentley/imodeljs-recommended",
    "rules": {
      "@typescript-eslint/indent": "off"
    }
  }
}<|MERGE_RESOLUTION|>--- conflicted
+++ resolved
@@ -11,17 +11,10 @@
     "build": "tsc 1>&2",
     "clean": "rimraf lib .rush/temp/package-deps*.json ./src/test/output",
     "watch": "tsc --watch",
-<<<<<<< HEAD
-    "test": "betools test",
+    "test": "mocha",
     "extract-api": "betools extract-api --entry=core-geometry",
     "extract-api-test": "betools extract-api --entry=core-geometry",
     "docs": "betools docs --tsIndexFile=./core-geometry.ts --json=../../generated-docs/core/core-geometry/file.json --onlyJson",
-=======
-    "test": "mocha",
-    "extract-api": "betools extract-api --entry=geometry-core",
-    "extract-api-test": "betools extract-api --entry=geometry-core",
-    "docs": "betools docs --tsIndexFile=./geometry-core.ts --json=../../generated-docs/core/geometry-core/file.json --onlyJson",
->>>>>>> cf56a43d
     "cover": "nyc npm test",
     "lint": "eslint -f visualstudio \"./src/**/*.ts\" 1>&2"
   },
