{
  "name": "@itwin/core-geometry",
  "version": "3.0.0-dev.71",
  "description": "iTwin.js Core Geometry library",
  "main": "lib/core-geometry.js",
  "typings": "lib/core-geometry",
  "imodeljsSharedLibrary": true,
  "license": "MIT",
  "scripts": {
    "compile": "npm run -s build",
    "build": "tsc 1>&2",
    "clean": "rimraf lib .rush/temp/package-deps*.json ./src/test/output",
    "watch": "tsc --watch",
    "test": "mocha",
<<<<<<< HEAD
    "extract-api": "betools extract-api --entry=geometry-core",
    "extract-api-test": "betools extract-api --entry=geometry-core",
    "docs": "betools docs --tsIndexFile=./geometry-core.ts --json=../../generated-docs/core/geometry-core/file.json --onlyJson",
    "cover": "nyc npm -s test",
=======
    "extract-api": "betools extract-api --entry=core-geometry",
    "extract-api-test": "betools extract-api --entry=core-geometry",
    "docs": "betools docs --tsIndexFile=./core-geometry.ts --json=../../generated-docs/core/core-geometry/file.json --onlyJson",
    "cover": "nyc npm test",
>>>>>>> 5575e60a
    "lint": "eslint -f visualstudio \"./src/**/*.ts\" 1>&2"
  },
  "repository": {
    "type": "git",
    "url": "https://github.com/imodeljs/imodeljs/tree/master/core/geometry"
  },
  "keywords": [
    "Bentley",
    "iModel"
  ],
  "author": {
    "name": "Bentley Systems, Inc.",
    "url": "http://www.bentley.com"
  },
  "peerDependencies": {
    "@itwin/core-bentley": "workspace:^3.0.0-dev.71"
  },
  "devDependencies": {
    "@itwin/core-bentley": "workspace:*",
    "@itwin/build-tools": "workspace:*",
    "@itwin/eslint-plugin": "workspace:*",
    "@types/chai": "^4.1.4",
    "@types/flatbuffers": "~1.10.0",
    "@types/mocha": "^8.2.2",
    "@types/node": "14.14.31",
    "chai": "^4.1.2",
    "debug": "^2.6.9",
    "eslint": "^7.11.0",
    "mocha": "^8.3.2",
    "nyc": "^15.1.0",
    "rimraf": "^3.0.2",
    "semver": "^5.5.0",
    "typescript": "~4.4.0"
  },
  "dependencies": {
    "flatbuffers": "~1.12.0"
  },
  "nyc": {
    "extends": "./node_modules/@itwin/build-tools/.nycrc",
    "check-coverage": true,
    "statements": 85,
    "functions": 85,
    "branches": 70,
    "lines": 85
  },
  "eslintConfig": {
    "plugins": [
      "@itwin"
    ],
    "extends": "plugin:@itwin/itwinjs-recommended",
    "rules": {
      "@typescript-eslint/indent": "off"
    }
  }
}<|MERGE_RESOLUTION|>--- conflicted
+++ resolved
@@ -12,17 +12,10 @@
     "clean": "rimraf lib .rush/temp/package-deps*.json ./src/test/output",
     "watch": "tsc --watch",
     "test": "mocha",
-<<<<<<< HEAD
-    "extract-api": "betools extract-api --entry=geometry-core",
-    "extract-api-test": "betools extract-api --entry=geometry-core",
-    "docs": "betools docs --tsIndexFile=./geometry-core.ts --json=../../generated-docs/core/geometry-core/file.json --onlyJson",
-    "cover": "nyc npm -s test",
-=======
     "extract-api": "betools extract-api --entry=core-geometry",
     "extract-api-test": "betools extract-api --entry=core-geometry",
     "docs": "betools docs --tsIndexFile=./core-geometry.ts --json=../../generated-docs/core/core-geometry/file.json --onlyJson",
-    "cover": "nyc npm test",
->>>>>>> 5575e60a
+    "cover": "nyc npm -s test",
     "lint": "eslint -f visualstudio \"./src/**/*.ts\" 1>&2"
   },
   "repository": {
