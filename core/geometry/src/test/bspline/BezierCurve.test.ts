/*---------------------------------------------------------------------------------------------
* Copyright (c) Bentley Systems, Incorporated. All rights reserved.
* See LICENSE.md in the project root for license terms and full copyright notice.
*--------------------------------------------------------------------------------------------*/
<<<<<<< HEAD
import { describe, it, expect } from "vitest";
=======
import { describe, expect, it } from "vitest";
>>>>>>> 64fd47fb
import { Bezier1dNd } from "../../bspline/Bezier1dNd";
import { BezierCurve3d } from "../../bspline/BezierCurve3d";
import { BezierCurve3dH } from "../../bspline/BezierCurve3dH";
import { BSpline1dNd } from "../../bspline/BSpline1dNd";
import { BSplineCurve3d } from "../../bspline/BSplineCurve";
import { BSplineWrapMode, KnotVector } from "../../bspline/KnotVector";
import { GeometryQuery } from "../../curve/GeometryQuery";
import { LineSegment3d } from "../../curve/LineSegment3d";
import { LineString3d } from "../../curve/LineString3d";
import { Plane3dByOriginAndUnitNormal } from "../../geometry3d/Plane3dByOriginAndUnitNormal";
import { Point2d } from "../../geometry3d/Point2dVector2d";
import { Point3d } from "../../geometry3d/Point3dVector3d";
import { Point4d } from "../../geometry4d/Point4d";
import { Checker } from "../Checker";
import { GeometryCoreTestIO } from "../GeometryCoreTestIO";

function exercise1dNdBase(ck: Checker, curve: Bezier1dNd) {
  ck.testLE(1, curve.order, "Bezier1dNd has nontrivial order");
  const polygon1 = curve.clonePolygon();
  const polygon2 = curve.clonePolygon(polygon1);
  // confirm the first copy was reused ...
  ck.testTrue(polygon1 === polygon2);

  const pointA = curve.getPolygonPoint(0);
  const pointB = curve.getPolygonPoint(1, pointA);
  ck.testTrue(pointA === pointB, "reuse buffer");
}
describe("BsplineCurve", () => {

  it("PoleQueries", () => {
    const ck = new Checker();
    const allPoints: Point3d[] = [
      Point3d.create(0, 0, 0),
      Point3d.create(0, 10, 0),
      Point3d.create(10, 10, 0),
      Point3d.create(10, 0, 0),
      Point3d.create(20, 0, 0),
      Point3d.create(20, 10, 0)];

    ck.testUndefined(BezierCurve3d.create([]));
    const bezierCurves = [BezierCurve3d.create(allPoints)!, BezierCurve3dH.create(allPoints)!];
    ck.testFalse(bezierCurves[0].isAlmostEqual(bezierCurves[1]));
    ck.testFalse(bezierCurves[1].isAlmostEqual(bezierCurves[0]));
    const plane0 = Plane3dByOriginAndUnitNormal.createXYPlane();
    const plane1 = Plane3dByOriginAndUnitNormal.createZXPlane();
    for (const bezier of bezierCurves) {
      ck.testUndefined(bezier.getPolePoint3d(100));
      ck.testUndefined(bezier.getPolePoint4d(100));
      ck.testTrue(bezier.isInPlane(plane0));
      ck.testFalse(bezier.isInPlane(plane1));
      for (let i = 0; i < allPoints.length; i++) {
        const pole3d = bezier.getPolePoint3d(i);
        const pole4d = bezier.getPolePoint4d(i);
        const q = allPoints[i];
        if (ck.testPointer(pole3d)) {
          ck.testPoint3d(pole3d, q);
        }
        if (ck.testPointer(pole4d)) {
          ck.testPoint4d(pole4d, Point4d.create(q.x, q.y, q.z, 1.0));
        }
      }
    }
    expect(ck.getNumErrors()).equals(0);
  });

  it("Bezier1dNd", () => {
    const ck = new Checker();
    ck.testUndefined(Bezier1dNd.create([]));
    const base2 = Bezier1dNd.create([Point2d.create(1, 2), Point2d.create(2, 2), Point2d.create(3, 1)]);
    const base25 = Bezier1dNd.create([Point2d.create(1, 2), Point2d.create(2, 2), Point2d.create(3, 1), Point2d.create(4, 0), Point2d.create(5, 1)]);
    ck.testFalse(base2!.isAlmostEqual(base25));
    ck.testFalse(base2!.isAlmostEqual(undefined));
    ck.testPointer(base2);
    exercise1dNdBase(ck, base2!);
    const base3 = Bezier1dNd.create([Point3d.create(1, 2), Point3d.create(2, 2), Point3d.create(3, 1)]);
    ck.testPointer(base3);
    exercise1dNdBase(ck, base3!);

    const base4 = Bezier1dNd.create([Point4d.create(1, 2, 0, 1), Point4d.create(2, 20, 1.5), Point4d.create(3, 1, 1, 0.9)]);
    ck.testPointer(base4);
    exercise1dNdBase(ck, base4!);
    ck.testFalse(base2!.isAlmostEqual(base3));
    ck.testFalse(base2!.isAlmostEqual(base4));

    const knotDegree = 5;
    const uniformKnots = [0, 1, 2, 3, 4, 5, 6, 7, 8, 9, 10, 11];
    const knotVector = KnotVector.create(uniformKnots, knotDegree, false);
    ck.testFalse(base4!.saturateInPlace(knotVector, 100));
    const knotVector1 = knotVector.clone();

    ck.testFalse(knotVector1.isIndexOfRealSpan(-1));
    ck.testFalse(knotVector1.isIndexOfRealSpan(knotVector1.rightKnotIndex));

    ck.testTrue(knotVector.isAlmostEqual(knotVector1));
    knotVector.setKnots([1, 2, 3, 4, 5], false);
    ck.testFalse(knotVector.isAlmostEqual(knotVector1));
    const knotVectorB = KnotVector.create([1, 1, 2, 3, 4, 5], 2); // replication at left but not right
    const knotVectorC = KnotVector.create([0, 1, 2, 3, 4, 4], 2); // replication at right but not left
    ck.testFalse(knotVectorB.testClosable(BSplineWrapMode.OpenByRemovingKnots));
    ck.testFalse(knotVectorC.testClosable(BSplineWrapMode.OpenByRemovingKnots));
    ck.testFalse(knotVectorC.testClosable(10 as BSplineWrapMode));
    ck.testFalse(knotVectorC.isAlmostEqual(knotVector1));
    ck.testExactNumber(knotVectorC.grevilleKnot(-1), knotVectorC.leftKnot);
    ck.testExactNumber(knotVectorC.grevilleKnot(20), knotVectorC.rightKnot);

    const zeroDegreeKnots = KnotVector.create([1, 2, 3], 0);
    const basis = new Float64Array(5);
    const basis1 = new Float64Array(3);
    basis[0] = 10.0;
    basis1[0] = 11.0;
    zeroDegreeKnots.evaluateBasisFunctions(0, 0, basis);   // nothing happens !
    ck.testExactNumber(1.0, basis[0]);
    zeroDegreeKnots.evaluateBasisFunctions1(0, 0, basis, basis1);   // nothing happens !
    ck.testExactNumber(1.0, basis[0]);
    ck.testExactNumber(0.0, basis1[0]);
    ck.testFalse(knotVector1.isIndexOfRealSpan(-1));
    const base2A = Bezier1dNd.create([Point2d.create(1, 2), Point2d.create(2, 2), Point2d.create(3, 1)])!;
    const base2B = Bezier1dNd.create([Point2d.create(1, 2), Point2d.create(2, 2), Point2d.create(3, 1)])!;
    ck.testTrue(base2A.subdivideToIntervalInPlace(0.25, 0.5));
    ck.testTrue(base2B.subdivideToIntervalInPlace(0.5, 0.25));
    for (const f of [0, 0.1, 0.4, 0.3]) {
      const valueA = base2A.evaluate(f);
      const valueB = base2B.evaluate(1 - f);
      ck.testFalse(base2A.isAlmostEqual(base2B));
      for (let i = 0; i < 2; i++) {
        ck.testCoordinate(valueA[i], valueB[i]);
      }
    }
    ck.testFalse(base2A.subdivideToIntervalInPlace(0.25, 0.25));
    ck.testFalse(base2A.subdivideInPlaceKeepLeft(0.0));
    ck.testFalse(base2A.subdivideInPlaceKeepRight(1.0));
    expect(ck.getNumErrors()).equals(0);
  });

  it("SaturateBezier", () => {
    const ck = new Checker();
    const geometry: GeometryQuery[] = [];
    const allPoints: Point3d[] = [
      Point3d.create(0, 0, 0),
      Point3d.create(0, 10, 0),
      Point3d.create(10, 10, 0),
      Point3d.create(10, 0, 0),
      Point3d.create(20, 0, 0),
      Point3d.create(20, 10, 0)];
    const livePoints = [];
    const uniformKnots = [0, 1, 2, 3, 4, 5, 6, 7, 8, 9, 10, 11];
    const yShift = 20.0;
    let currYShift = 0;
    const xShift1 = 50.0;
    const xShift2 = 100.0;
    for (const p of allPoints) {
      livePoints.push(p);
      if (livePoints.length > 2) {
        const bezier = BezierCurve3d.create(livePoints)!;
        const bezier1 = bezier.clone();
        const knotVector = KnotVector.create(uniformKnots, livePoints.length - 1, false);
        geometry.push(bezier.copyPointsAsLineString());
        geometry[geometry.length - 1].tryTranslateInPlace(0, currYShift, 0);
        bezier.saturateInPlace(knotVector, 0);
        bezier1.saturateInPlace(knotVector, 1);
        // Because the knot vector is uniform, the two saturations are identical.
        ck.testTrue(bezier.isAlmostEqual(bezier1));
        geometry.push(bezier.copyPointsAsLineString());
        geometry[geometry.length - 1].tryTranslateInPlace(0, currYShift, 0);
        const degree = livePoints.length - 1;
        const leftSaturated = [];
        const rightSaturated = [];
        for (let i = 0; i < degree; i++) leftSaturated.push(0);
        for (let i = 0; i < degree; i++) leftSaturated.push(i + 1);

        for (let i = 0; i < degree; i++) rightSaturated.push(i);
        const right = rightSaturated[rightSaturated.length - 1] + 1;
        for (let i = 0; i < degree; i++) rightSaturated.push(right);

        const bezier2 = BezierCurve3d.create(livePoints)!;
        const bezier3 = BezierCurve3d.create(livePoints)!;
        bezier2.saturateInPlace(KnotVector.create(leftSaturated, degree, false), 0);
        bezier3.saturateInPlace(KnotVector.create(rightSaturated, degree, false), 0);
        geometry.push(bezier2.copyPointsAsLineString());
        geometry[geometry.length - 1].tryTranslateInPlace(xShift1, currYShift, 0);
        geometry.push(bezier3.copyPointsAsLineString());
        geometry[geometry.length - 1].tryTranslateInPlace(xShift2, currYShift, 0);

        currYShift += yShift;
      }
    }
    GeometryCoreTestIO.saveGeometry(geometry, "BezierCurve3d", "SingleBezierSaturation");
    expect(ck.getNumErrors()).equals(0);
  });

  it("BsplineGrid", () => {
    const ck = new Checker();
    const geometry: GeometryQuery[] = [];
    const a = 3.0;
    const controlPoints: Point3d[] = [
      Point3d.create(0, 0, 0),
      Point3d.create(a, 10, 0),
      Point3d.create(10, 10, 0),
      Point3d.create(10 + a, 0, 0),
      Point3d.create(20, 0, 0),
      Point3d.create(20 + a, 10, 0),
      Point3d.create(10, 20, 0)];
    const dx = 100.0;
    let x0 = 0.0;
    let y0 = 0.0;
    const f0 = 0.05;
    const f1 = 1.0 - f0;
    const dy = 30.0;
    const tickLength = 0.5;
    const setbackDistance = 0.5;
    GeometryCoreTestIO.captureGeometry(geometry, LineString3d.create(controlPoints), x0, y0);
    for (const order of [3, 2, 3, 4, 5]) {
      x0 += dx;
      y0 = 0.0;
      const y1 = y0 + 2 * dy;
      const y2 = y0 + 1 * dy;
      const y3 = y0 + 3 * dy;
      const y4 = y3;
      // Output the full bspline with tic marks at the knot breaks
      const bcurve = BSplineCurve3d.createUniformKnots(controlPoints, order)!;
      GeometryCoreTestIO.captureGeometry(geometry, bcurve.clone(), x0, y0);
      const knots = bcurve.copyKnots(false);
      if (order > 2) {
        for (const u of knots) {
          if (u > 0.0 && u < 1.0) {
            const curvePoint = bcurve.knotToPointAndDerivative(u);                     // evaluate the knot point
            const perp = curvePoint.direction.rotate90CCWXY();
            perp.normalizeInPlace();
            GeometryCoreTestIO.captureGeometry(geometry, LineSegment3d.create(curvePoint.origin, curvePoint.origin.plusScaled(perp, tickLength)), x0, y0);
          }
        }
      }
      const allBeziers = bcurve.collectBezierSpans(false);
      // output each bezier, clipped off near the end points to emphasize that they are separate.
      let bezierIndex = 0;
      for (const bezier of allBeziers) {
        const bezier1 = bezier.clonePartialCurve(f0, f1);
        GeometryCoreTestIO.captureGeometry(geometry, bezier1, x0, y1);
        const detail0 = bezier.moveSignedDistanceFromFraction(0.0, setbackDistance, false);
        const detail1 = bezier.moveSignedDistanceFromFraction(1.0, -setbackDistance, false);
        const bezier2 = bezier.clonePartialCurve(detail0.fraction, detail1.fraction);
        GeometryCoreTestIO.captureGeometry(geometry, bezier2, x0, y2);
        if (bezierIndex === 0)
          GeometryCoreTestIO.createAndCaptureXYCircle(geometry, bezier.fractionToPoint(0.0), setbackDistance, x0, y2);
        GeometryCoreTestIO.createAndCaptureXYCircle(geometry, bezier.fractionToPoint(1.0), setbackDistance, x0, y2);
        // make sure partialClones overlap original  . . .
        const g0 = 0.2342345;
        const g1 = 0.82342367;
        GeometryCoreTestIO.captureGeometry(geometry, bezier.clone(), x0, y3);

        const bezier4 = bezier.clonePartialCurve(g0, 1.0);
        const bezier5 = bezier4.clonePartialCurve(0.0, (g1 - g0) / (1 - g0));  // Remark:  This uses the opposite left/right order of what happen in clone partial.  (Same result expected)
        const bezier6 = bezier.clonePartialCurve(g0, g1);
        ck.testTrue(bezier5.isAlmostEqual(bezier6), "bezier subdivision");  // wow, math is right.
        GeometryCoreTestIO.captureGeometry(geometry, bezier4, x0, y4);
        GeometryCoreTestIO.captureGeometry(geometry, bezier5, x0, y4);
        GeometryCoreTestIO.captureGeometry(geometry, bezier6, x0, y4);
        bezierIndex++;
      }
    }

    GeometryCoreTestIO.saveGeometry(geometry, "BezierCurve3d", "BsplineGrid");
    expect(ck.getNumErrors()).equals(0);
  });

  it("Bspline1dNd", () => {
    const ck = new Checker();
    const bspline = BSpline1dNd.create(4, 3, 2, KnotVector.create([1, 2, 3, 4], 1));
    if (ck.testPointer(bspline)) {
      const point0 = bspline.getPoint3dPole(0)!;
      ck.testExactNumber(0, point0.magnitude());
      const f = new Float64Array(5);
      // these exercise obscure code .. no test for values ...
      bspline.evaluateBasisFunctionsInSpan(-1, 0.5, f);
      bspline.evaluateBasisFunctionsInSpan(29, 0.5, f);
      ck.testFalse(bspline.testClosablePolygon());
    }
    expect(ck.getNumErrors()).equals(0);
  });
});<|MERGE_RESOLUTION|>--- conflicted
+++ resolved
@@ -2,11 +2,7 @@
 * Copyright (c) Bentley Systems, Incorporated. All rights reserved.
 * See LICENSE.md in the project root for license terms and full copyright notice.
 *--------------------------------------------------------------------------------------------*/
-<<<<<<< HEAD
-import { describe, it, expect } from "vitest";
-=======
 import { describe, expect, it } from "vitest";
->>>>>>> 64fd47fb
 import { Bezier1dNd } from "../../bspline/Bezier1dNd";
 import { BezierCurve3d } from "../../bspline/BezierCurve3d";
 import { BezierCurve3dH } from "../../bspline/BezierCurve3dH";
