/*---------------------------------------------------------------------------------------------
* Copyright (c) Bentley Systems, Incorporated. All rights reserved.
* See LICENSE.md in the project root for license terms and full copyright notice.
*--------------------------------------------------------------------------------------------*/
import { Arc3d } from "../curve/Arc3d";
import { GeometryQuery } from "../curve/GeometryQuery";
import { LineString3d } from "../curve/LineString3d";
import { Geometry } from "../Geometry";
import { Angle } from "../geometry3d/Angle";
import { GrowableFloat64Array } from "../geometry3d/GrowableFloat64Array";
import { LongitudeLatitudeNumber } from "../geometry3d/LongitudeLatitudeAltitude";
import { Matrix3d } from "../geometry3d/Matrix3d";
import { Point2d, Vector2d } from "../geometry3d/Point2dVector2d";
import { Point3d, Vector3d, XYZ } from "../geometry3d/Point3dVector3d";
import { Range1d, Range2d, Range3d } from "../geometry3d/Range";
import { Segment1d } from "../geometry3d/Segment1d";
import { Transform } from "../geometry3d/Transform";
import { Matrix4d } from "../geometry4d/Matrix4d";
import { MomentData } from "../geometry4d/MomentData";
import { Point4d } from "../geometry4d/Point4d";
import { Complex } from "../numerics/Complex";
import { IModelJson } from "../serialization/IModelJsonSchema";
import { GeometryCoreTestIO } from "./GeometryCoreTestIO";
import { prettyPrint } from "./testFunctions";

export class Checker {
  private _savedErrors: number;
  private _savedOK: number;
  private _numErrors: number;
  private _numOK: number;
  public lastMessage: string = "";
  public static noisy = {
    bsiJSON: false,
    bsiJSONFirstAppearance: false,
    serialization: false,
    stroke: false,
    factorPerpendicularColumns: false,
    symmetricEigenvalues: false,
    momentData: false,
    matrixMultiplyAliasing: false,
    checkpoint: false,
    flatbufferRoundTrip: false,
    bsplineEvaluation: false,
    tridiagonalSolver: false,
    gaussQuadrature: false,
    quarticRoots: false,
    cubicRoots: false,
    printJSONSuccess: false,
    printJSONFailure: true,
    spirals: false,
    cluster: false,
    clipPlane: false,
    clipTree: false,
    squareWaves: false,
    axisOrderVerify: false,
    parityClipPlanes: false,
    rectangleMoments: false,
    boxMap: false,
    rotMatrixAxisAndAngle: false,
    map4d: false,
    bsiJsonValuesQuick: false,
    testTransitionSpiral: true,
    newtonRtoRD: false,
    acsArrows: false,
    orderedRotationAngles: false,
    raggedViewMatrix: false,
    reportRoundTripFileNames: false,
    convexSetCorners: false,
    polygonOffset: false,
    unionFind: false,
    ellipsoid: false,
    regionBoolean: false,
    parityRegionAnalysis: false,
    isolateFacetsOnClipPlane: false,
    bandedMatrix: false,
    directSpiralDistanceAlong: false,
    skipKnownClothoidSeriesProblems: false,
    czechSpiralDistanceChecks: false,
    flatBuffer: false,
    buildFacetsFromSweptParityRegions: true,
    halfEdgeGraphFromIndexedLoops: false,
    offsetMesh: false,
  };
  /**
   * Constructor that allows setting statics in `GeometryCoreTestIO` as a debugging convenience.
   * * Do not push to server an invocation that passes true.
   */
  public constructor(enableConsole: boolean = false, enableSave: boolean = false) {
    this._numErrors = 0;
    this._numOK = 0;
    this._savedErrors = 0;
    this._savedOK = 0;
    GeometryCoreTestIO.enableConsole = enableConsole;
    GeometryCoreTestIO.enableSave = enableSave;
    // Note that GeometryCoreTestIO.enableLongTests remains unchanged.
  }
  public getNumErrors(): number {
    return this._savedErrors + this._numErrors;
  }
  public getNumOK(): number { return this._numOK + this._savedOK; }

  // ===================================================================================
  // Tests
  // ===================================================================================

  public checkpoint(...params: any[]) {
    // this.show(params);
    if (Checker.noisy.checkpoint || this._numErrors > 0)
      GeometryCoreTestIO.consoleLog("               (ok ", this._numOK, ")  (errors ", this._numErrors, ")", params);
    this._savedErrors += this._numErrors;
    this._savedOK += this._numOK;
    this._numErrors = 0;
    this._numOK = 0;
  }
  public announceError(...params: any[]): boolean {
    this._numErrors++;
    GeometryCoreTestIO.consoleLogGo("ERROR");
    this.showGo(params);
    return false;
  }
  public announceOK(): boolean {
    this._numOK++;
    return true;
  }
  /** test if 2 Point3ds are almost equal */
  public testPoint3d(dataA: Point3d, dataB: Point3d, ...params: any[]): boolean {
    if (Geometry.isSamePoint3d(dataA, dataB))
      return this.announceOK();
    this.announceError("expect same Point3d", dataA, dataB, params);
    return false;
  }
  /** test if `transformAToB * dataA` matches pointB */
  public testTransformedPoint3d(transformAToB: Transform, dataA: Point3d, dataB: Point3d, ...params: any[]): boolean {
    const dataA1 = transformAToB.multiplyPoint3d(dataA);
    if (Geometry.isSamePoint3d(dataA1, dataB))
      return this.announceOK();
    this.announceError("expect same transformed Point3d",
      `${prettyPrint(transformAToB)} * ${prettyPrint(dataA)} ==> ${prettyPrint(dataA1)} =?= ${prettyPrint(dataB)}`, params);
    return false;
  }
  public testPoint3dArray(dataA: Point3d[], dataB: Point3d[], ...params: any[]): boolean {
    if (dataA.length !== dataB.length)
      return this.announceError("mismatched Point3d array lengths", dataA, dataB, params);

    for (let i = 0; i < dataA.length; i++)
      if (!Geometry.isSamePoint3d(dataA[i], dataB[i]))
        return this.announceError(`mismatched point at array position ${i}`, dataA, dataB, params);
    return this.announceOK();
  }
  /** Test if number arrays (either or both possibly undefined) match. */
  public testNumberArray(dataA: number[] | Float64Array | undefined, dataB: number[] | Float64Array | undefined, ...params: any[]): boolean {
    const numA = dataA === undefined ? 0 : dataA.length;
    const numB = dataB === undefined ? 0 : dataB.length;
    if (numA !== numB)
      return this.announceError("array length mismatch", dataA, dataB, params);
    if (dataA && dataB) {
      let numError = 0;
      for (let i = 0; i < dataA.length; i++) {
        if (!Geometry.isSameCoordinate(dataA[i], dataB[i]))
          numError++;
      }
      if (numError !== 0)
        return this.announceError("contents different", dataA, dataB, params);
    }
    return this.announceOK();
  }
  /** Test if number arrays (either or both possibly undefined) match. */
  public testNumberArrayG(dataA: number[] | undefined, dataB: GrowableFloat64Array | undefined, ...params: any[]): boolean {
    const numA = dataA === undefined ? 0 : dataA.length;
    const numB = dataB === undefined ? 0 : dataB.length;
    if (numA !== numB)
      return this.announceError("array length mismatch", dataA, dataB, params);
    if (dataA && dataB) {
      let numError = 0;
      for (let i = 0; i < dataA.length; i++) {
        if (!Geometry.isSameCoordinate(dataA[i], dataB.atUncheckedIndex(i)))
          numError++;
      }
      if (numError !== 0)
        return this.announceError("contents different", dataA, dataB, params);
    }
    return this.announceOK();
  }
  /** Test if number arrays (either or both possibly undefined) match. */
  public testNumberArrayGG(dataA: GrowableFloat64Array | undefined, dataB: GrowableFloat64Array | undefined, ...params: any[]): boolean {
    const numA = dataA === undefined ? 0 : dataA.length;
    const numB = dataB === undefined ? 0 : dataB.length;
    if (numA !== numB)
      return this.announceError("array length mismatch", dataA, dataB, params);
    if (dataA && dataB) {
      let numError = 0;
      for (let i = 0; i < dataA.length; i++) {
        if (!Geometry.isSameCoordinate(dataA.atUncheckedIndex(i), dataB.atUncheckedIndex(i)))
          numError++;
      }
      if (numError !== 0)
        return this.announceError("contents different", dataA, dataB, params);
    }
    return this.announceOK();
  }
  public testRange3d(dataA: Range3d, dataB: Range3d, ...params: any[]): boolean {
    if (dataA.isAlmostEqual(dataB))
      return this.announceOK();
    this.announceError("expect same Range3d", dataA, dataB, params);
    return false;
  }
  public testRange1d(dataA: Range1d, dataB: Range1d, ...params: any[]): boolean {
    if (dataA.isAlmostEqual(dataB))
      return this.announceOK();
    this.announceError("expect same Range1d", dataA, dataB, params);
    return false;
  }
  public testRange2d(dataA: Range2d, dataB: Range2d, ...params: any[]): boolean {
    if (dataA.isAlmostEqual(dataB))
      return this.announceOK();
    this.announceError("expect same Range2d", dataA, dataB, params);
    return false;
  }
  public testPoint3dXY(dataA: Point3d, dataB: Point3d, ...params: any[]): boolean {
    if (Geometry.isSamePoint3dXY(dataA, dataB))
      return this.announceOK();
    this.announceError("expect same Point3d XY", dataA, dataB, params);
    return false;
  }
  public testPoint2d(dataA: Point2d, dataB: Point2d, ...params: any[]): boolean {
    if (Geometry.isSamePoint2d(dataA, dataB))
      return this.announceOK();
    this.announceError("expect same Point2d", dataA, dataB, params);
    return false;
  }
  public testBoolean(dataA: boolean, dataB: boolean, ...params: any[]): boolean {
    if (dataA === dataB)
      return this.announceOK();
    this.announceError("Expect same boolean", JSON.stringify(dataA), JSON.stringify(dataB), params);

    return false;
  }
  public testTrue(dataA: boolean, ...params: any[]): boolean {
    if (dataA)
      return this.announceOK();
    this.announceError("Expect true", params);

    return false;
  }
  public testFalse(dataA: boolean, ...params: any[]): boolean {
    if (!dataA)
      return this.announceOK();
    this.announceError("Expect false", params);

    return false;
  }
  public testUndefined(dataA: any, ...params: any[]): boolean {
    if (dataA === undefined)
      return this.announceOK();
    this.announceError("Expect undefined", dataA, params);

    return false;
  }
  /** Fails if dataA is undefined */
  public testDefined(dataA: any, ...params: any[]): boolean {
    if (dataA !== undefined)
      return this.announceOK();
    this.announceError("Expect defined", dataA, params);

    return false;
  }
  public testType<T extends Function>(data: any, classType: T, ...params: any[]): data is T["prototype"] {
    if (data !== undefined && data instanceof classType)
      return this.announceOK();
    this.announceError("Expect defined with type", data, params);
    return false;
  }
  public testIsFinite(dataA: any, ...params: any[]): dataA is number {
    if (Number.isFinite(dataA))
      return this.announceOK();
    this.announceError("Expect number", dataA, params);

    return false;
  }
  /** Returns true if dataA is less than or equal to dataB. */
  public testLE(dataA: number, dataB: number, ...params: any[]): boolean {
    if (dataA <= dataB)
      return this.announceOK();
    this.announceError("Expect dataA <= dataB", dataA, dataB, params);

    return false;
  }
  public testBetween(dataA: number, dataB: number, dataC: number, ...params: any[]): boolean {
    if ((dataB - dataA) * (dataC - dataB) >= 0.0)
      return this.announceOK();
    this.announceError("Expect dataB in [dataA, dataC]", [dataA, dataB, dataC], params);
    return false;
  }
  /** Returns true if dataA is less than dataB. */
  public testLT(dataA: number, dataB: number, ...params: any[]): boolean {
    if (dataA < dataB)
      return this.announceOK();
    this.announceError("Expect dataA < dataB", dataA, dataB, params);
    return false;
  }
  public testVector3d(dataA: Vector3d, dataB: Vector3d, ...params: any[]): boolean {
    if (Geometry.isSameVector3d(dataA, dataB))
      return this.announceOK();
    return this.announceError(" expect same Vector3d", dataA, dataB, params);
  }
  public testLongitudeLatitudeNumber(dataA: LongitudeLatitudeNumber, dataB: LongitudeLatitudeNumber, ...params: any[]): boolean {
    if (dataA.isAlmostEqual(dataB))
      return this.announceOK();
    return this.announceError(" expect same LongitudeLatitudeNumber", dataA, dataB, params);
  }
  public testVector2d(dataA: Vector2d, dataB: Vector2d, ...params: any[]): boolean {
    if (Geometry.isSameVector2d(dataA, dataB))
      return this.announceOK();
    return this.announceError(" expect same Vector2d", dataA, dataB, params);
  }
  public testXYZ(dataA: XYZ, dataB: XYZ, ...params: any[]): boolean {
    if (Geometry.isSameXYZ(dataA, dataB))
      return this.announceOK();
    return this.announceError(" expect same XYZ", dataA, dataB, params);
  }
  public testComplex(dataA: Complex, dataB: Complex, ...params: any[]): boolean {
    if (Geometry.isSmallMetricDistance(dataA.distance(dataB)))
      return this.announceOK();
    return this.announceError(" expect same Vector3d", dataA, dataB, params);
  }
  public testPoint4d(dataA: Point4d, dataB: Point4d, ...params: any[]): boolean {
    if (Geometry.isSmallMetricDistance(dataA.distanceXYZW(dataB)))
      return this.announceOK();
    return this.announceError(" expect same Point4d", dataA, dataB, params);
  }
  public testMatrix4d(dataA: Matrix4d, dataB: Matrix4d, ...params: any[]): boolean {
    if (Geometry.isSmallMetricDistance(dataA.maxDiff(dataB)))
      return this.announceOK();
    return this.announceError(" expect same Matrix4d", dataA, dataB, params);
  }
  /**
   * Test these components of MomentData:
   * * centroid
   * * radiiOfGyration
   * * principal directions
   */
  public testCentroidAndRadii(dataA: MomentData, dataB: MomentData, ...params: any[]): boolean {
    if (MomentData.areEquivalentPrincipalAxes(dataA, dataB))
      return this.announceOK();
    return this.announceError("Fail areEquivalentPrincipalAxes", dataA, dataB, params);
  }
  public testMatrix3d(dataA: Matrix3d, dataB: Matrix3d, ...params: any[]): boolean {
    if (dataA.maxDiff(dataB) < Geometry.smallMetricDistance)
      return this.announceOK();
    return this.announceError("expect same Matrix3d", dataA, dataB, params);
  }
  public testTransform(dataA: Transform, dataB: Transform, ...params: any[]): boolean {
    if (dataA.matrix.maxDiff(dataB.matrix) < Geometry.smallMetricDistance
      && dataA.origin.maxDiff(dataB.origin) < Geometry.smallMetricDistance)
      return this.announceOK();
    return this.announceError("expect same Transform", dataA, dataB, params);
  }
<<<<<<< HEAD
  /** Return true if 2 numbers are almost equal.. */
=======
  // return true if 2 numbers are almost equal.
>>>>>>> 4c2d94d9
  public testCoordinate(dataA: number, dataB: number, ...params: any[]): boolean {
    if (Geometry.isSameCoordinate(dataA, dataB))
      return this.announceOK();
    return this.announceError("Expect same coordinate", dataA, dataB, params);
  }
  public testCoordinateWithToleranceFactor(dataA: number, dataB: number, toleranceFactor: number, ...params: any[]): boolean {
    if (Geometry.isSameCoordinateWithToleranceFactor(dataA, dataB, toleranceFactor))
      return this.announceOK();
    return this.announceError("Expect same coordinate", dataA, dataB, params);
  }
  public testNumberInRange1d(dataA: number, range: Range1d, ...params: any[]): boolean {
    if (range.containsX(dataA))
      return this.announceOK();
    return this.announceError("Expect number in range", dataA, range, params);
  }

  public testSmallRelative(dataA: number, ...params: any[]): boolean {
    if (Geometry.isSmallRelative(dataA))
      return this.announceOK();
    return this.announceError("Expect small relative", dataA, params);
  }
  /** Return true if dataA is strictly before dataB as a signed toleranced coordinate value.. */
  public testCoordinateOrder(dataA: number, dataB: number, ...params: any[]): boolean {
    if (dataA + Geometry.smallMetricDistance < dataB)
      return this.announceOK();
    return this.announceError("Expect coordinate order", dataA, dataB, params);
  }
  /** Return true if dataA is strictly before dataB as a signed toleranced coordinate value.. */
  public testParallel(dataA: Vector3d, dataB: Vector3d, ...params: any[]): boolean {
    if (dataA.isParallelTo(dataB))
      return this.announceOK();
    return this.announceError("Expect parallel", dataA, dataB, params);
  }
  /** Return true if dataA is strictly before dataB as a signed toleranced coordinate value.. */
  public testPerpendicular(dataA: Vector3d, dataB: Vector3d, ...params: any[]): boolean {
    if (dataA.isPerpendicularTo(dataB))
      return this.announceOK();
    return this.announceError("Expect perpendicular", dataA, dataB, params);
  }
  /** Return true if dataA is strictly before dataB as a signed toleranced coordinate value.. */
  public testParallel2d(dataA: Vector2d, dataB: Vector2d, ...params: any[]): boolean {
    if (dataA.isParallelTo(dataB))
      return this.announceOK();
    return this.announceError("Expect parallel", dataA, dataB, params);
  }
  /** Return true if dataA is strictly before dataB as a signed toleranced coordinate value.. */
  public testPerpendicular2d(dataA: Vector2d, dataB: Vector2d, ...params: any[]): boolean {
    if (dataA.isPerpendicularTo(dataB))
      return this.announceOK();
    return this.announceError("Expect perpendicular", dataA, dataB, params);
  }
  /** Return true for exact numeric equality. */
  public testExactNumber(dataA: number, dataB: number, ...params: any[]): boolean {
    if (dataA === dataB)
      return this.announceOK();
    return this.announceError("Expect exact number", dataA, dataB, params);
  }
  /** Return true for exact numeric equality. */
  public testString(dataA: string, dataB: string, ...params: any[]): boolean {
    if (dataA === dataB)
      return this.announceOK();
    return this.announceError("Expect exact string", dataA, dataB, params);
  }
  /** Return true if numbers are nearly identical, tolerance e * (1 + abs(dataA) + abs (dataB)) for e = 8e-16. */
  public testTightNumber(dataA: number, dataB: number, ...params: any[]): boolean {
    const d = Math.abs(dataB - dataA);
    const tol = 8.0e-16 * (1.0 + Math.abs(dataA) + Math.abs(dataB));
    if (d < tol)
      return this.announceOK();
    return this.announceError("Expect exact number", dataA, dataB, params);
  }
  /** Return true if dataA is strictly before dataB as a signed toleranced coordinate value.. */
  public testContainsCoordinate(dataA: GrowableFloat64Array, dataB: number, ...params: any[]): boolean {
    for (let i = 0; i < dataA.length; i++)
      if (Geometry.isSameCoordinate(dataA.atUncheckedIndex(i), dataB)) {
        return this.announceOK();
      }
    return this.announceError("Expect containsCoordinate", dataA, dataB, params);
  }
  public testArrayContainsCoordinate(dataA: Float64Array | number[], dataB: number, ...params: any[]): boolean {
    // simple number array.
    for (const a of dataA)
      if (Geometry.isSameCoordinate(a, dataB)) {
        return this.announceOK();
      }
    return this.announceError("Expect containsCoordinate", dataA, dataB, params);
  }
  /** Return true if dataA and dataB are almost equal as Segment1d. */
  public testSegment1d(dataA: Segment1d, dataB: Segment1d, ...params: any[]): boolean {
    if (dataA.isAlmostEqual(dataB))
      return this.announceOK();
    return this.announceError("Expect exact number", dataA, dataB, params);
  }
  /** Fails if value is undefined, null, NaN, empty string, 0, or false. */
  public testPointer<T>(value: T | undefined, ...params: any[]): value is T {
    if (value)
      return this.announceOK();
    return this.announceError("Expect pointer", value, params);
  }
  public testAngleNoShift(dataA: Angle, dataB: Angle, ...params: any[]): boolean {
    if (dataA.isAlmostEqualNoPeriodShift(dataB))
      return this.announceOK();
    return this.announceError("Angle.isAlmostEqualNoPeriodShift", params);
  }
  public testAngleAllowShift(dataA: Angle, dataB: Angle, ...params: any[]): boolean {
    if (dataA.isAlmostEqualAllowPeriodShift(dataB))
      return this.announceOK();
    return this.announceError("Angle.isAlmostEqualNoPeriodShift", params);
  }
  public testGeometry(
    dataA: GeometryQuery | GeometryQuery[] | undefined,
    dataB: GeometryQuery | GeometryQuery[] | undefined,
    ...params: any[]
  ): boolean {
    if (dataA === undefined && dataB === undefined)
      return false;
    if (dataA instanceof GeometryQuery && dataB instanceof GeometryQuery) {
      if (dataA.isAlmostEqual(dataB))
        return this.announceOK();
      GeometryCoreTestIO.consoleLog(prettyPrint(IModelJson.Writer.toIModelJson(dataA)));
      GeometryCoreTestIO.consoleLog(prettyPrint(IModelJson.Writer.toIModelJson(dataB)));
      return this.announceError("same geometry", params);
    } else if (Array.isArray(dataA) && Array.isArray(dataB) && dataA.length === dataB.length) {
      let numError = 0;
      for (let i = 0; i < dataA.length; i++) {
        if (!dataA[i].isAlmostEqual(dataB[i])) {
          GeometryCoreTestIO.consoleLog(`dataA[${i}]`, prettyPrint(IModelJson.Writer.toIModelJson(dataA)));
          GeometryCoreTestIO.consoleLog(`dataB[${i}]`, prettyPrint(IModelJson.Writer.toIModelJson(dataB)));
          numError++;
        }
        if (numError === 0)
          return true;
        return this.announceError(`Component errors ${numError}`);
      }
    }
    this.announceError("GeometryQuery mismatch", dataA, dataB, params);
    return false;
  }
  // ===================================================================================
  // Caching and Storage
  // ===================================================================================

  private static _cache: GeometryQuery[] = [];
  private static _transform: Transform = Transform.createIdentity();

  public static setTransform(transform: Transform) { Checker._transform = transform; }
  public static getTransform(): Transform { return Checker._transform; }

  public static saveTransformed(g: GeometryQuery, maxCoordinate: number = 1.0e12) {
    const range = g.range();

    if (!range.isNull && range.maxAbs() <= maxCoordinate) {
      Checker._cache.push(g.clone()!);
      Checker._cache[Checker._cache.length - 1].tryTransformInPlace(Checker._transform);
    }
  }
  public static saveTransformedLineString(points: Point3d[]) {
    const cv = LineString3d.createPoints(points);
    Checker.saveTransformed(cv);
  }
  public static saveTransformedMarker(xyz: Point3d, markerSize: number) {
    let cp: any;
    if (markerSize > 0) {
      cp = LineString3d.createPoints([
        Point3d.create(xyz.x - markerSize, xyz.y, xyz.z),
        Point3d.create(xyz.x + markerSize, xyz.y, xyz.z),
        Point3d.create(xyz.x, xyz.y + markerSize, xyz.z),
        Point3d.create(xyz.x, xyz.y - markerSize, xyz.z),
      ]);
    } else {
      cp = Arc3d.createXY(xyz, Math.abs(markerSize));
    }
    Checker.saveTransformed(cp);
  }
  public static shift(dx: number, dy: number, dz: number = 0) {
    Checker._transform.multiplyTransformTransform(Transform.createTranslationXYZ(dx, dy, dz), Checker._transform);
  }
  public static moveTo(dx: number, dy: number, dz: number = 0) {
    Checker._transform = Transform.createTranslationXYZ(dx, dy, dz), Checker._transform;
  }

  // ===================================================================================
  // Output
  // ck.show () -- obeys enableConsole
  // ck.showGo () -- ignores enableConsole
  // ===================================================================================

  public show(...params: any[]) {
    let p;
    for (p of params) {
      GeometryCoreTestIO.consoleLog(p);
    }
  }

  public showGo(...params: any[]) {
    let p;
    for (p of params) {
      GeometryCoreTestIO.consoleLogGo(p);
    }
  }

  public static clearGeometry(name: string, outDir: string) {
    GeometryCoreTestIO.saveGeometry(Checker._cache, outDir, name);

    Checker._cache.length = 0;
    // Checker.lowerRightBaseIndex = 0;  // First index of "lower right" range
    Transform.createIdentity(Checker._transform);
  }
}

export class SaveAndRestoreCheckTransform {
  public baseTransform: Transform;
  public finalShift: Vector3d;

  public constructor(dxFinal: number, dyFinal: number, dzFinal: number) {
    this.finalShift = Vector3d.create(dxFinal, dyFinal, dzFinal);
    this.baseTransform = Checker.getTransform().clone();
  }

  public doShift() {
    Checker.setTransform(this.baseTransform);
    Checker.shift(this.finalShift.x, this.finalShift.y, this.finalShift.z);
    this.baseTransform = Checker.getTransform();
  }
}<|MERGE_RESOLUTION|>--- conflicted
+++ resolved
@@ -355,11 +355,7 @@
       return this.announceOK();
     return this.announceError("expect same Transform", dataA, dataB, params);
   }
-<<<<<<< HEAD
-  /** Return true if 2 numbers are almost equal.. */
-=======
-  // return true if 2 numbers are almost equal.
->>>>>>> 4c2d94d9
+  /** Return true if 2 numbers are almost equal. */
   public testCoordinate(dataA: number, dataB: number, ...params: any[]): boolean {
     if (Geometry.isSameCoordinate(dataA, dataB))
       return this.announceOK();
