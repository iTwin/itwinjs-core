/*---------------------------------------------------------------------------------------------
* Copyright (c) Bentley Systems, Incorporated. All rights reserved.
* See LICENSE.md in the project root for license terms and full copyright notice.
*--------------------------------------------------------------------------------------------*/

import * as fs from "fs";
import { describe, expect, it } from "vitest";
import { BezierCurve3d } from "../../bspline/BezierCurve3d";
import { BSplineCurve3d } from "../../bspline/BSplineCurve";
import { BSplineCurve3dH } from "../../bspline/BSplineCurve3dH";
import { Arc3d } from "../../curve/Arc3d";
import { BagOfCurves, CurveChain, CurveCollection } from "../../curve/CurveCollection";
import { CurveFactory } from "../../curve/CurveFactory";
import { CurveLocationDetail } from "../../curve/CurveLocationDetail";
import { CurvePrimitive } from "../../curve/CurvePrimitive";
import { RecursiveCurveProcessor } from "../../curve/CurveProcessor";
import { AnyCurve, AnyRegion } from "../../curve/CurveTypes";
import { GeometryQuery } from "../../curve/GeometryQuery";
import { ChainCollectorContext } from "../../curve/internalContexts/ChainCollectorContext";
import { PolygonWireOffsetContext } from "../../curve/internalContexts/PolygonOffsetContext";
import { LineSegment3d } from "../../curve/LineSegment3d";
import { LineString3d } from "../../curve/LineString3d";
import { Loop, SignedLoops } from "../../curve/Loop";
import { JointOptions, OffsetOptions } from "../../curve/OffsetOptions";
import { ParityRegion } from "../../curve/ParityRegion";
import { Path } from "../../curve/Path";
import { RegionBinaryOpType, RegionOps } from "../../curve/RegionOps";
import { StrokeOptions } from "../../curve/StrokeOptions";
import { UnionRegion } from "../../curve/UnionRegion";
import { Geometry } from "../../Geometry";
import { Angle } from "../../geometry3d/Angle";
import { AngleSweep } from "../../geometry3d/AngleSweep";
import { GrowableXYZArray } from "../../geometry3d/GrowableXYZArray";
import { Matrix3d } from "../../geometry3d/Matrix3d";
import { Plane3dByOriginAndVectors } from "../../geometry3d/Plane3dByOriginAndVectors";
import { Point2d } from "../../geometry3d/Point2dVector2d";
import { Point3d, Vector3d } from "../../geometry3d/Point3dVector3d";
import { Point3dArray } from "../../geometry3d/PointHelpers";
import { PolygonOps } from "../../geometry3d/PolygonOps";
import { PolylineOps } from "../../geometry3d/PolylineOps";
import { Range2d, Range3d } from "../../geometry3d/Range";
import { Transform } from "../../geometry3d/Transform";
import { PolyfaceBuilder } from "../../polyface/PolyfaceBuilder";
import { PolyfaceQuery } from "../../polyface/PolyfaceQuery";
import { Sample } from "../../serialization/GeometrySamples";
import { IModelJson } from "../../serialization/IModelJsonSchema";
import { HalfEdgeGraph } from "../../topology/Graph";
import { HalfEdgeGraphMerge } from "../../topology/Merging";
import { Checker } from "../Checker";
import { GeometryCoreTestIO } from "../GeometryCoreTestIO";
import { prettyPrint } from "../testFunctions";
import { GraphChecker } from "./Graph.test";

const diegoPathA = [
  {
    lineSegment: [[9.475113484165819, -13.519605207518564, 0], [13.203035410431951, -14.269123503051588, 0]],
  }, {
    arc: {
      center: [13.005924613981659, -15.249504721722534, 0],
      vectorX: [0.1971107964502951, 0.9803812186709463, 0],
      vectorY: [0.9803812186709463, -0.1971107964502951, 0],
      sweepStartEnd:
        [0, 72.830637847867],
    },
  }, { lineSegment: [[14.000803020390693, -15.148425760207218, 0], [14.34957401104505, -18.58123435046298, 0]] }, {
    lineSegment: [[14.34957401104505, -18.58123435046298, 0], [12.673764076933416, -20.859772802822125, 0]],
  }, {
    arc: {
      center: [11.868182928857742, -20.2672873482622, 0],
      vectorX: [0.8055811480756748, -0.5924854545599226, 0],
      vectorY: [-0.5924854545599226, -0.8055811480756748, 0],
      sweepStartEnd: [0, 71.45442290504732],
    },
  }, {
    lineSegment: [
      [11.562686951204984, -21.21948071498872, 0],
      [8.527182927305319, -20.245587909330848, 0]],
  }, {
    lineSegment: [[8.527182927305319, -20.245587909330848, 0], [7.111360097008944, -16.594638869216595, 0]],
  }, {
    arc: {
      center: [8.043708604295633, -16.2330780016434, 0],
      vectorX: [-0.9323485072866892, -0.3615608675731971, 0],
      vectorY: [-0.3615608675731971, 0.9323485072866892, 0],
      sweepStartEnd: [0, 68.03218413297601],
    },
  },
  {
    lineSegment: [[7.359620917079077, -15.503678223607576, 0], [9.47511348416582, -13.519605207518566, 0]],
  }];

class PolygonBooleanTests {
  public allGeometry: GeometryQuery[] = [];
  public x0 = 0;
  public y0 = 0;
  public ck = new Checker();
  /**
   * * 0==> no output
   * * 1==> output for single call
   * * 2==> output one call
   */
  public debugPersistence = 0;
  public noisy = 0;
  public setDebugControls(noisy: number, persistence: number) {
    this.noisy = noisy;
    this.debugPersistence = persistence;
  }
  public getNoisy(): number { return this.debugPersistence > 0 ? this.noisy : 0; }
  public endDebugMethod() {
    if (this.debugPersistence === 1) {
      RegionOps.setCheckPointFunction(undefined);
    }

  }
  public getNumErrors() { return this.ck.getNumErrors(); }

  public captureAnnotatedGraph(graph: HalfEdgeGraph, dx: number, dy: number) {
    GraphChecker.captureAnnotatedGraph(this.allGeometry, graph, this.x0 + dx, this.y0 + dy);
  }
  public testBooleans(boundary0: Point3d[], boundary1: Point3d[]) {
    const range = Range3d.createArray(boundary0);
    const noisyDeltaX = range.xLength() * 1.25;
    let dx1 = noisyDeltaX;
    const dx1Start = 2 * noisyDeltaX;
    let boolOp = "";
    const noisy = this.getNoisy();
    if (noisy !== 0)
      RegionOps.setCheckPointFunction((name: string, graph: HalfEdgeGraph, properties: string, _extraData?: any) => {
        if (name === "After clusterAndMergeXYTheta"
          || noisy > 5) {
          this.captureAnnotatedGraph(graph, dx1, 0);
          dx1 += noisyDeltaX;
        }
        if (properties.indexOf("R") >= 0 && properties.indexOf("M") >= 0) {
          const euler = graph.countVertexLoops() - graph.countNodes() / 2.0 + graph.countFaceLoops();

          if (!this.ck.testExactNumber(2, euler, `${boolOp} Expected euler characteristic ${name}`)) {
            GeometryCoreTestIO.consoleLog(`outerRectangle  ${prettyPrint(boundary0)}`);
            GeometryCoreTestIO.consoleLog(`innerRectangle  ${prettyPrint(boundary1)}`);
            GraphChecker.dumpGraph(graph);
          }
        }

      });
    range.extendArray(boundary1);
    const yStep = 2.0 * range.yLength();
    this.y0 = 0.0;
    GeometryCoreTestIO.captureGeometry(this.allGeometry, LineString3d.create(boundary0), this.x0, this.y0);
    GeometryCoreTestIO.captureGeometry(this.allGeometry, LineString3d.create(boundary1), this.x0, this.y0);
    this.y0 += yStep; dx1 = dx1Start;
    boolOp = "Union";
    let unionArea;
    let differenceAreaBOnly;
    let differenceAreaAOnly;
    let intersectionArea;
    const unionRegion = RegionOps.polygonXYAreaUnionLoopsToPolyface(boundary0, boundary1);
    if (this.ck.testPointer(unionRegion)) {
      unionArea = PolyfaceQuery.sumFacetAreas(unionRegion);
      GeometryCoreTestIO.captureGeometry(this.allGeometry, unionRegion, this.x0, this.y0);
    }
    this.y0 += yStep; dx1 = dx1Start;

    boolOp = "Intersection";
    const intersectionRegion = RegionOps.polygonXYAreaIntersectLoopsToPolyface(boundary0, boundary1);
    if (this.ck.testPointer(intersectionRegion)) {
      intersectionArea = PolyfaceQuery.sumFacetAreas(intersectionRegion);
      GeometryCoreTestIO.captureGeometry(this.allGeometry, intersectionRegion, this.x0, this.y0);
    }
    this.y0 += yStep; dx1 = dx1Start;

    boolOp = "Difference";
    const differenceRegionAOnly = RegionOps.polygonXYAreaDifferenceLoopsToPolyface(boundary0, boundary1);
    if (this.ck.testPointer(differenceRegionAOnly)) {
      differenceAreaAOnly = PolyfaceQuery.sumFacetAreas(differenceRegionAOnly);
      GeometryCoreTestIO.captureGeometry(this.allGeometry, differenceRegionAOnly, this.x0, this.y0);
    }
    this.y0 += yStep; dx1 = dx1Start;

    boolOp = "Difference";
    const differenceRegionBOnly = RegionOps.polygonXYAreaDifferenceLoopsToPolyface(boundary1, boundary0);
    if (this.ck.testPointer(differenceRegionBOnly)) {
      differenceAreaBOnly = PolyfaceQuery.sumFacetAreas(differenceRegionBOnly);
      GeometryCoreTestIO.captureGeometry(this.allGeometry, differenceRegionBOnly, this.x0, this.y0);
    }

    if (
      unionArea !== undefined && intersectionArea !== undefined &&
      differenceAreaAOnly !== undefined && differenceAreaBOnly !== undefined
    ) {
      this.ck.testCoordinate(
        unionArea, differenceAreaAOnly + differenceAreaBOnly + intersectionArea, "union = A1 + intersection + B1",
      );
    }
    this.x0 += 2.0 * range.xLength() + dx1;
    this.y0 = 0.0;
    this.endDebugMethod();
  }

  public saveAndReset(directoryName: string, fileName: string) {
    GeometryCoreTestIO.saveGeometry(this.allGeometry, directoryName, fileName);
    this.allGeometry = [];
    this.x0 = 0;
    this.y0 = 0;
  }
}
describe("RegionOps", () => {

  it("BooleanRectangles", () => {
    const context = new PolygonBooleanTests();
    context.setDebugControls(10, 1);
    context.testBooleans(Sample.createRectangleXY(0, 0, 5, 2), Sample.createRectangleXY(1, 1, 2, 3));
    context.saveAndReset("RegionOps", "BooleanRectangles");
    expect(context.getNumErrors()).toBe(0);
  });

  it("BooleanDisjointRectangles", () => {
    const context = new PolygonBooleanTests();
    context.setDebugControls(10, 1);
    context.testBooleans(Sample.createRectangleXY(0, 0, 5, 2), Sample.createRectangleXY(1, 4, 2, 3));
    context.saveAndReset("RegionOps", "BooleanDisjointRectangles");
    expect(context.getNumErrors()).toBe(0);
  });

  it("BooleanFractalAB", () => {
    const context = new PolygonBooleanTests();
    context.setDebugControls(10, 1);
    const fractalA = Sample.createFractalLMildConcavePatter(2, 1.0);
    const fractalB = Sample.createFractalHatReversingPattern(1, 0.7);
    context.testBooleans(fractalA, fractalB);
    context.saveAndReset("RegionOps", "BooleanFractalAB");
    expect(context.getNumErrors()).toBe(0);
  });

  it("BooleanFractalABRotated", () => {
    const context = new PolygonBooleanTests();
    context.setDebugControls(10, 1);
    const fractalA = Sample.createFractalLMildConcavePatter(2, 1.0);
    const fractalB = Sample.createFractalHatReversingPattern(1, 0.7);
    const transform = Transform.createFixedPointAndMatrix(
      Point3d.create(0, 0, 0), Matrix3d.createRotationAroundAxisIndex(2, Angle.createDegrees(0.1232132132189379)),
    );
    const fractalA1 = transform.multiplyInversePoint3dArray(fractalA)!;
    const fractalB1 = transform.multiplyInversePoint3dArray(fractalB)!;
    context.testBooleans(fractalA1, fractalB1);
    context.saveAndReset("RegionOps", "BooleanFractalABRotated");
    expect(context.getNumErrors()).toBe(0);
  });

  it("BooleanFlat", () => {
    const context = new PolygonBooleanTests();
    context.setDebugControls(10, 1);
    const rectangle = Sample.createRectangleXY(0, 0, 10, 6);
    const splat = [
      Point3d.create(2, 1),
      Point3d.create(7, 1),
      Point3d.create(8, 3),
      Point3d.create(7, 4),
      Point3d.create(6, 4),
      Point3d.create(5, 3),
      Point3d.create(3, 3),
      Point3d.create(2, 4),
      Point3d.create(1, 3),
      Point3d.create(2, 1)];
    context.testBooleans(rectangle, splat);
    context.saveAndReset("RegionOps", "BooleanSplat");
    expect(context.getNumErrors()).toBe(0);
  });

  it("CleanupSawTooth", () => {
    const context = new PolygonBooleanTests();
    context.setDebugControls(10, 1);
    const ax = 1.0;
    const ay = 0.0;
    const bx = 10.0;
    const by = 5.0;
    // create the rectangle as Point2d to exercise Point3dArray.streamXYZ and Point3dArray.streamXYZXYZ
    const rectangle = [
      Point2d.create(ax, ay),
      Point2d.create(bx, ay),
      Point2d.create(bx, by),
      Point2d.create(ax, by),
      Point2d.create(ax, ay),
    ];
    // and create more stuff as Growable array . . .
    const diamond = new GrowableXYZArray();
    for (let i = 0; i < rectangle.length; i++) {
      diamond.push(Point3d.createFrom(rectangle[i].interpolate(0.5, rectangle[(i + 1) % rectangle.length])));
    }
    const allGeometry: GeometryQuery[] = [];
    let x0 = 0.0;
    let y0 = 0.0;
    for (const splat of [
      Sample.appendSawTooth([], 1, 0.5, 3, 1, 5),
      Sample.appendSawTooth([], 1, 0.5, 1, 1, 3)]) {
      const growableSplat = GrowableXYZArray.create(splat);
      const data = [growableSplat, rectangle];
      const range = Range3d.createFromVariantData(data);
      const dx = range.xLength() * 2.0;
      const dy = range.yLength() * 2.0;
      y0 = 0.0;
      const graph = HalfEdgeGraphMerge.formGraphFromChains(data, true)!;
      GraphChecker.captureAnnotatedGraph(allGeometry, graph, x0, y0);
      y0 += dy;
      const polyface = PolyfaceBuilder.graphToPolyface(graph);
      GeometryCoreTestIO.captureCloneGeometry(allGeometry, polyface, x0, y0);
      x0 += dx;
    }
    GeometryCoreTestIO.saveGeometry(allGeometry, "RegionOps", "CleanupSawTooth");
    expect(context.getNumErrors()).toBe(0);
  });

  it("BooleanNullFaces", () => {
    const context = new PolygonBooleanTests();
    context.setDebugControls(10, 1);
    const outerRectangle = Sample.createRectangleXY(0, 0, 10, 6);
    for (const innerRectangle of [
      Sample.createRectangleXY(2, 4, -2, 2),
      Sample.createRectangleXY(2, 0, 3, 2),
      Sample.createRectangleXY(8, 0, 2, 2),
      Sample.createRectangleXY(3, 4, 2, 2),
      Sample.createRectangleXY(0, 0, 3, 6)]) {
      context.testBooleans(outerRectangle, innerRectangle);
      context.saveAndReset("RegionOps", "BooleanSplat");
    }
    expect(context.getNumErrors()).toBe(0);
  });

  it("centroidAreaNormal", () => {
    const ck = new Checker();
    const allGeometry: GeometryQuery[] = [];
    let dx = 0;
    let dy = 0;
    let loop: Loop | undefined;
    const rotationMatrix = Matrix3d.createRotationAroundVector(Vector3d.create(0, 1, 0), Angle.createDegrees(45))!;
    const rotationTransform = Transform.createFixedPointAndMatrix(Point3d.create(), rotationMatrix);

    // square
    let expectedCentroid = Point3d.create(1.5, 1.5);
    let expectedNormal = Vector3d.create(0, 0, 1);
    let expectedArea = 1;
    let lineString = LineString3d.create([1, 1], [2, 1], [2, 2], [1, 2], [1, 1]);
    loop = Loop.create(lineString);
    GeometryCoreTestIO.captureCloneGeometry(allGeometry, loop, dx, dy);
    const ray = RegionOps.centroidAreaNormal(loop);
    let centroid: Point3d;
    if (ck.testDefined(ray, "computed centroid and normal") && ck.testDefined(ray.a, "computed area")) {
      centroid = ray.origin;
      GeometryCoreTestIO.createAndCaptureXYCircle(allGeometry, centroid, 0.1, dx, dy);
      ck.testDefined(ray, "ray defined for square");
      ck.testPoint3d(centroid, expectedCentroid, "ray origin matches centroid for square");
      ck.testVector3d(ray.direction, expectedNormal, "ray direction matches Z axis for square");
      ck.testCoordinate(ray.a, expectedArea, "ray.a matches area for square");
    }
    // square in 3d
    expectedCentroid = rotationTransform.multiplyPoint3d(Point3d.create(1.5, 1.5));
    expectedNormal = Vector3d.createFrom(rotationTransform.multiplyPoint3d(Point3d.create(0, 0, 1)));
    expectedArea = 1;
    lineString = LineString3d.create([1, 1], [2, 1], [2, 2], [1, 2], [1, 1]);
    loop = Loop.create(lineString).cloneTransformed(rotationTransform) as Loop;
    GeometryCoreTestIO.captureCloneGeometry(allGeometry, loop, dx, dy);
    RegionOps.centroidAreaNormal(loop, ray);
    if (ck.testDefined(ray, "computed centroid and normal") && ck.testDefined(ray.a, "computed area")) {
      centroid = ray.origin;
      ck.testDefined(ray, "ray defined for square in 3d");
      ck.testPoint3d(centroid, expectedCentroid, "ray origin matches centroid for square in 3d");
      ck.testVector3d(ray.direction, expectedNormal, "ray direction matches Z axis for square in 3d");
      ck.testCoordinate(ray.a, expectedArea, "ray.a matches area for square in 3d");
    }
    // rectangle
    dx += 2;
    expectedCentroid = Point3d.create(2, 1.5);
    expectedNormal = Vector3d.create(0, 0, 1);
    expectedArea = 2;
    lineString = LineString3d.create([1, 1], [3, 1], [3, 2], [1, 2], [1, 1]);
    loop = Loop.create(lineString);
    GeometryCoreTestIO.captureCloneGeometry(allGeometry, loop, dx, dy);
    RegionOps.centroidAreaNormal(loop, ray);
    if (ck.testDefined(ray, "computed centroid and normal") && ck.testDefined(ray.a, "computed area")) {
      centroid = ray.origin;
      GeometryCoreTestIO.createAndCaptureXYCircle(allGeometry, centroid, 0.1, dx, dy);
      ck.testDefined(ray, "ray defined for rectangle");
      ck.testPoint3d(centroid, expectedCentroid, "ray origin matches centroid for rectangle");
      ck.testVector3d(ray.direction, expectedNormal, "ray direction matches Z axis for rectangle");
      ck.testCoordinate(ray.a, expectedArea, "ray.a matches area for rectangle");
    }
    // rectangle in 3d
    expectedCentroid = rotationTransform.multiplyPoint3d(Point3d.create(2, 1.5));
    expectedNormal = Vector3d.createFrom(rotationTransform.multiplyPoint3d(Point3d.create(0, 0, 1)));
    expectedArea = 2;
    lineString = LineString3d.create([1, 1], [3, 1], [3, 2], [1, 2], [1, 1]);
    loop = Loop.create(lineString).cloneTransformed(rotationTransform) as Loop;
    GeometryCoreTestIO.captureCloneGeometry(allGeometry, loop, dx, dy);
    RegionOps.centroidAreaNormal(loop, ray);
    if (ck.testDefined(ray, "computed centroid and normal") && ck.testDefined(ray.a, "computed area")) {
      centroid = ray.origin;
      ck.testDefined(ray, "ray defined for rectangle in 3d");
      ck.testPoint3d(centroid, expectedCentroid, "ray origin matches centroid for rectangle in 3d");
      ck.testVector3d(ray.direction, expectedNormal, "ray direction matches Z axis for rectangle in 3d");
      ck.testCoordinate(ray.a, expectedArea, "ray.a matches area for rectangle in 3d");
    }

    // dart
    dx += 4;
    expectedCentroid = Point3d.create(2 / 3, 2 / 3);
    expectedNormal = Vector3d.create(0, 0, 1);
    expectedArea = 0.5;
    lineString = LineString3d.create([0, 0], [2, 1], [0.5, 0.5], [1, 2], [0, 0]);
    loop = Loop.create(lineString);
    GeometryCoreTestIO.captureCloneGeometry(allGeometry, loop, dx, dy);
    RegionOps.centroidAreaNormal(loop, ray);
    if (ck.testDefined(ray, "computed centroid and normal") && ck.testDefined(ray.a, "computed area")) {
      centroid = ray.origin;
      GeometryCoreTestIO.createAndCaptureXYCircle(allGeometry, centroid, 0.1, dx, dy);
      ck.testDefined(ray, "ray defined for dart");
      ck.testPoint3d(centroid, expectedCentroid, "ray origin matches centroid for dart");
      ck.testVector3d(ray.direction, expectedNormal, "ray direction matches Z axis for dart");
      ck.testCoordinate(ray.a, expectedArea, "ray.a matches area for dart");
    }
    // dart in 3d
    expectedCentroid = rotationTransform.multiplyPoint3d(Point3d.create(2 / 3, 2 / 3));
    expectedNormal = Vector3d.createFrom(rotationTransform.multiplyPoint3d(Point3d.create(0, 0, 1)));
    expectedArea = 0.5;
    lineString = LineString3d.create([0, 0], [2, 1], [0.5, 0.5], [1, 2], [0, 0]);
    loop = Loop.create(lineString).cloneTransformed(rotationTransform) as Loop;
    GeometryCoreTestIO.captureCloneGeometry(allGeometry, loop, dx, dy);
    RegionOps.centroidAreaNormal(loop, ray);
    if (ck.testDefined(ray, "computed centroid and normal") && ck.testDefined(ray.a, "computed area")) {
      centroid = ray.origin;
      ck.testDefined(ray, "ray defined for dart in 3d");
      ck.testPoint3d(centroid, expectedCentroid, "ray origin matches centroid for dart in 3d");
      ck.testVector3d(ray.direction, expectedNormal, "ray direction matches Z axis for dart in 3d");
      ck.testCoordinate(ray.a, expectedArea, "ray.a matches area for dart in 3d");
    }
    // circle
    dx += 3;
    expectedCentroid = Point3d.create(1, 2);
    expectedNormal = Vector3d.create(0, 0, 1);
    expectedArea = Math.PI;
    let arc = Arc3d.createXY(expectedCentroid, 1.0);
    loop = Loop.create(arc);
    GeometryCoreTestIO.captureCloneGeometry(allGeometry, loop, dx, dy);
    RegionOps.centroidAreaNormal(loop, ray);
    if (ck.testDefined(ray, "computed centroid and normal") && ck.testDefined(ray.a, "computed area")) {
      centroid = ray.origin;
      GeometryCoreTestIO.createAndCaptureXYCircle(allGeometry, centroid, 0.1, dx, dy);
      ck.testDefined(ray, "ray defined for circle");
      ck.testPoint3d(centroid, expectedCentroid, "ray origin matches centroid for circle");
      ck.testVector3d(ray.direction, expectedNormal, "ray direction matches Z axis for circle");
      ck.testCoordinate(ray.a, expectedArea, "ray.a matches area for circle");
    }
    // circle in 3d
    let center = Point3d.create(1, 2);
    expectedCentroid = rotationTransform.multiplyPoint3d(center);
    expectedNormal = Vector3d.createFrom(rotationTransform.multiplyPoint3d(Point3d.create(0, 0, 1)));
    expectedArea = Math.PI;
    arc = Arc3d.createXY(center, 1.0);
    loop = Loop.create(arc).cloneTransformed(rotationTransform) as Loop;
    GeometryCoreTestIO.captureCloneGeometry(allGeometry, loop, dx, dy);
    RegionOps.centroidAreaNormal(loop, ray);
    if (ck.testDefined(ray, "computed centroid and normal") && ck.testDefined(ray.a, "computed area")) {
      centroid = ray.origin;
      ck.testDefined(ray, "ray defined for circle in 3d");
      ck.testPoint3d(centroid, expectedCentroid, "ray origin matches centroid for circle in 3d");
      ck.testVector3d(ray.direction, expectedNormal, "ray direction matches Z axis for circle in 3d");
      ck.testCoordinate(ray.a, expectedArea, "ray.a matches area for circle in 3d");
    }
    // ellipse
    dx += 5;
    expectedCentroid = Point3d.create(0, 1);
    expectedNormal = Vector3d.create(0, 0, 1);
    expectedArea = 4 * Math.PI;
    arc = Arc3d.create(
      expectedCentroid, Vector3d.create(2, 2), Vector3d.create(-1, 1), AngleSweep.createStartEndDegrees(360, 0),
    );
    loop = Loop.create(arc);
    GeometryCoreTestIO.captureCloneGeometry(allGeometry, loop, dx, dy);
    RegionOps.centroidAreaNormal(loop, ray);
    if (ck.testDefined(ray, "computed centroid and normal") && ck.testDefined(ray.a, "computed area")) {
      centroid = ray.origin;
      GeometryCoreTestIO.createAndCaptureXYCircle(allGeometry, centroid, 0.1, dx, dy);
      ck.testDefined(ray, "ray defined for arc");
      ck.testPoint3d(centroid, expectedCentroid, "ray origin matches centroid for arc");
      ck.testVector3d(ray.direction, expectedNormal, "ray direction matches Z axis for arc");
      ck.testCoordinate(ray.a, expectedArea, "ray.a matches area for arc");
    }
    // ellipse in 3d
    center = Point3d.create(0, 1);
    expectedCentroid = rotationTransform.multiplyPoint3d(center);
    expectedNormal = Vector3d.createFrom(rotationTransform.multiplyPoint3d(Point3d.create(0, 0, -1)));
    expectedArea = 4 * Math.PI;
    arc = Arc3d.create(center, Vector3d.create(2, 2), Vector3d.create(-1, 1), AngleSweep.createStartEndDegrees(360, 0));
    loop = Loop.create(arc).cloneTransformed(rotationTransform) as Loop;
    GeometryCoreTestIO.captureCloneGeometry(allGeometry, loop, dx, dy);
    RegionOps.centroidAreaNormal(loop, ray);
    if (ck.testDefined(ray, "computed centroid and normal") && ck.testDefined(ray.a, "computed area")) {
      centroid = ray.origin;
      ck.testDefined(ray, "ray defined for arc in 3d");
      ck.testPoint3d(centroid, expectedCentroid, "ray origin matches centroid for arc in 3d");
      ck.testVector3d(ray.direction, expectedNormal, "ray direction matches Z axis for arc in 3d");
      ck.testCoordinate(ray.a, expectedArea, "ray.a matches area for arc in 3d");
    }
    // bspline0
    dx += 5;
    expectedCentroid = Point3d.create(-0.002899711646546525, 1.6846557155837842);
    expectedNormal = Vector3d.create(0, 0, 1);
    expectedArea = 4.817806468040612;
    const degree = 3;
    const closedPoleArray0 = [
      Point3d.create(0, 0),
      Point3d.create(-1, 1),
      Point3d.create(-2, 3),
      Point3d.create(2, 3),
      Point3d.create(1, 1),
      Point3d.create(0, 0),
    ];
    const knotArray0 = [0, 0, 0, 0.33, 0.66, 1, 1, 1];
    const bspline0 = BSplineCurve3d.create(closedPoleArray0, knotArray0, degree + 1)!;
    let loop0 = Loop.create(bspline0);
    GeometryCoreTestIO.captureCloneGeometry(allGeometry, loop0, dx, dy);
    RegionOps.centroidAreaNormal(loop0, ray);
    if (ck.testDefined(ray, "computed centroid and normal") && ck.testDefined(ray.a, "computed area")) {
      centroid = ray.origin;
      GeometryCoreTestIO.createAndCaptureXYCircle(allGeometry, centroid, 0.1, dx, dy);
      ck.testDefined(ray, "ray defined for bspline0");
      ck.testPoint3d(centroid, expectedCentroid, "ray origin matches centroid for bspline0");
      ck.testVector3d(ray.direction, expectedNormal, "ray direction matches Z axis for bspline0");
      ck.testCoordinate(ray.a, expectedArea, "ray.a matches area for bspline0");
    }
    // bspline0 in 3d
    expectedCentroid = rotationTransform.multiplyPoint3d(Point3d.create(-0.002899711646546525, 1.6846557155837842));
    expectedNormal = Vector3d.createFrom(rotationTransform.multiplyPoint3d(Point3d.create(0, 0, -1)));
    expectedArea = 4.817806468040612;
    loop0 = Loop.create(bspline0).cloneTransformed(rotationTransform) as Loop;
    GeometryCoreTestIO.captureCloneGeometry(allGeometry, loop0, dx, dy);
    RegionOps.centroidAreaNormal(loop0, ray);
    if (ck.testDefined(ray, "computed centroid and normal") && ck.testDefined(ray.a, "computed area")) {
      centroid = ray.origin;
      ck.testDefined(ray, "ray defined for bspline0 in 3d");
      ck.testPoint3d(centroid, expectedCentroid, "ray origin matches centroid for bspline0 in 3d");
      ck.testVector3d(ray.direction, expectedNormal, "ray direction matches Z axis for bspline0 in 3d");
      ck.testCoordinate(ray.a, expectedArea, "ray.a matches area for bspline0 in 3d");
    }
    // bspline1
    dx += 2;
    expectedCentroid = Point3d.create(1.238143022179664, 1.2381197066333935);
    expectedNormal = Vector3d.create(0, 0, 1);
    expectedArea = 2.9971577457816796;
    const closedPoleArray1 = [
      Point3d.create(0, 0),
      Point3d.create(1, 3),
      Point3d.create(2, 2),
      Point3d.create(3, 1),
      Point3d.create(0, 0),
    ];
    const knotArray1 = [0, 0, 0, 0.5, 1, 1, 1];
    const bspline1 = BSplineCurve3d.create(closedPoleArray1, knotArray1, degree + 1)!;
    let loop1 = Loop.create(bspline1);
    GeometryCoreTestIO.captureCloneGeometry(allGeometry, loop1, dx, dy);
    RegionOps.centroidAreaNormal(loop1, ray);
    if (ck.testDefined(ray, "computed centroid and normal") && ck.testDefined(ray.a, "computed area")) {
      centroid = ray.origin;
      GeometryCoreTestIO.createAndCaptureXYCircle(allGeometry, centroid, 0.1, dx, dy);
      ck.testDefined(ray, "ray defined for bspline1");
      ck.testPoint3d(centroid, expectedCentroid, "ray origin matches centroid for bspline1");
      ck.testVector3d(ray.direction, expectedNormal, "ray direction matches Z axis for bspline1");
      ck.testCoordinate(ray.a, expectedArea, "ray.a matches area for bspline1");
    }
    // bspline1 in 3d
    expectedCentroid = rotationTransform.multiplyPoint3d(Point3d.create(1.238143022179664, 1.2381197066333935));
    expectedNormal = Vector3d.createFrom(rotationTransform.multiplyPoint3d(Point3d.create(0, 0, -1)));
    expectedArea = 2.9971577457816796;
    loop1 = Loop.create(bspline1).cloneTransformed(rotationTransform) as Loop;
    GeometryCoreTestIO.captureCloneGeometry(allGeometry, loop1, dx, dy);
    RegionOps.centroidAreaNormal(loop1, ray);
    if (ck.testDefined(ray, "computed centroid and normal") && ck.testDefined(ray.a, "computed area")) {
      centroid = ray.origin;
      ck.testDefined(ray, "ray defined for bspline1 in 3d");
      ck.testPoint3d(centroid, expectedCentroid, "ray origin matches centroid for bspline1 in 3d");
      ck.testVector3d(ray.direction, expectedNormal, "ray direction matches Z axis for bspline1 in 3d");
      ck.testCoordinate(ray.a, expectedArea, "ray.a matches area for bspline1 in 3d");
    }
    // loop0 with multiple children
    dx = 0;
    dy += 5;
    expectedCentroid = Point3d.create(1, 1);
    expectedNormal = Vector3d.create(0, 0, 1);
    expectedArea = 2 + Math.PI / 2;
    let arc0 = Arc3d.create(
      expectedCentroid, Vector3d.create(1, 0), Vector3d.create(0, 1), AngleSweep.createStartEndDegrees(0, 90),
    );
    let linestring0 = LineString3d.create([1, 2], [0, 2], [0, 1]);
    let arc1 = Arc3d.create(
      expectedCentroid, Vector3d.create(1, 0), Vector3d.create(0, 1), AngleSweep.createStartEndDegrees(180, 270),
    );
    const linestring1 = LineString3d.create([1, 0], [2, 0], [2, 1]);
    loop0 = Loop.create(arc0, linestring0, arc1, linestring1);
    GeometryCoreTestIO.captureCloneGeometry(allGeometry, loop0, dx, dy);
    RegionOps.centroidAreaNormal(loop0, ray);
    if (ck.testDefined(ray, "computed centroid and normal") && ck.testDefined(ray.a, "computed area")) {
      centroid = ray.origin;
      GeometryCoreTestIO.createAndCaptureXYCircle(allGeometry, centroid, 0.1, dx, dy);
      ck.testDefined(ray, "ray defined for loop0");
      ck.testPoint3d(centroid, expectedCentroid, "ray origin matches centroid for loop0");
      ck.testVector3d(ray.direction, expectedNormal, "ray direction matches Z axis for loop0");
      ck.testCoordinate(ray.a, expectedArea, "ray.a matches area for loop0");
    }
    // loop0 with multiple children in 3d
    expectedCentroid = rotationTransform.multiplyPoint3d(Point3d.create(1, 1));
    expectedNormal = Vector3d.createFrom(rotationTransform.multiplyPoint3d(Point3d.create(0, 0, 1)));
    expectedArea = 2 + Math.PI / 2;
    loop0 = Loop.create(arc0, linestring0, arc1, linestring1).cloneTransformed(rotationTransform) as Loop;
    GeometryCoreTestIO.captureCloneGeometry(allGeometry, loop0, dx, dy);
    RegionOps.centroidAreaNormal(loop0, ray);
    if (ck.testDefined(ray, "computed centroid and normal") && ck.testDefined(ray.a, "computed area")) {
      centroid = ray.origin;
      ck.testDefined(ray, "ray defined for loop0 in 3d");
      ck.testPoint3d(centroid, expectedCentroid, "ray origin matches centroid for loop0 in 3d");
      ck.testVector3d(ray.direction, expectedNormal, "ray direction matches Z axis for loop0 in 3d");
      ck.testCoordinate(ray.a, expectedArea, "ray.a matches area for loop0 in 3d");
    }
    // loop1 with multiple children
    dx += 4;
    expectedCentroid = Point3d.create(1, 1);
    expectedNormal = Vector3d.create(0, 0, 1);
    expectedArea = 4 + 2 * Math.PI;
    arc0 = Arc3d.create(
      Point3d.create(1, 0), Vector3d.create(1, 0), Vector3d.create(0, 1), AngleSweep.createStartEndDegrees(180, 360),
    );
    arc1 = Arc3d.create(
      Point3d.create(2, 1), Vector3d.create(1, 0), Vector3d.create(0, 1), AngleSweep.createStartEndDegrees(-90, 90),
    );
    const arc2 = Arc3d.create(
      Point3d.create(1, 2), Vector3d.create(1, 0), Vector3d.create(0, 1), AngleSweep.createStartEndDegrees(0, 180),
    );
    const arc3 = Arc3d.create(
      Point3d.create(0, 1), Vector3d.create(1, 0), Vector3d.create(0, 1), AngleSweep.createStartEndDegrees(90, 270),
    );
    loop1 = Loop.create(arc0, arc1, arc2, arc3);
    GeometryCoreTestIO.captureCloneGeometry(allGeometry, loop1, dx, dy);
    RegionOps.centroidAreaNormal(loop1, ray);
    if (ck.testDefined(ray, "computed centroid and normal") && ck.testDefined(ray.a, "computed area")) {
      centroid = ray.origin;
      GeometryCoreTestIO.createAndCaptureXYCircle(allGeometry, centroid, 0.1, dx, dy);
      ck.testDefined(ray, "ray defined for loop1");
      ck.testPoint3d(centroid, expectedCentroid, "ray origin matches centroid for loop1");
      ck.testVector3d(ray.direction, expectedNormal, "ray direction matches Z axis for loop1");
      ck.testCoordinate(ray.a, expectedArea, "ray.a matches area for loop1");
    }
    // loop1 with multiple children in 3d
    expectedCentroid = rotationTransform.multiplyPoint3d(Point3d.create(1, 1));
    expectedNormal = Vector3d.createFrom(rotationTransform.multiplyPoint3d(Point3d.create(0, 0, 1)));
    expectedArea = 4 + 2 * Math.PI;
    loop1 = Loop.create(arc0, arc1, arc2, arc3).cloneTransformed(rotationTransform) as Loop;
    GeometryCoreTestIO.captureCloneGeometry(allGeometry, loop1, dx, dy);
    RegionOps.centroidAreaNormal(loop1, ray);
    if (ck.testDefined(ray, "computed centroid and normal") && ck.testDefined(ray.a, "computed area")) {
      centroid = ray.origin;
      ck.testDefined(ray, "ray defined for loop1 in 3d");
      ck.testPoint3d(centroid, expectedCentroid, "ray origin matches centroid for loop1 in 3d");
      ck.testVector3d(ray.direction, expectedNormal, "ray direction matches Z axis for loop1 in 3d");
      ck.testCoordinate(ray.a, expectedArea, "ray.a matches area for loop1 in 3d");
    }
    // loop2 with multiple children
    dx += 5;
    expectedCentroid = Point3d.create(0.9510277451111325, -0.02140759703854831);
    expectedNormal = Vector3d.create(0, 0, 1);
    expectedArea = 7 + Math.PI / 4;
    arc0 = Arc3d.create(
      Point3d.create(2, 0), Vector3d.create(1, 0), Vector3d.create(0, 1), AngleSweep.createStartEndDegrees(0, 90),
    );
    linestring0 = LineString3d.create([2, 1], [-1, 1], [-1, -1], [3, -1], [3, 0]);
    let loop2 = Loop.create(arc0, linestring0);
    GeometryCoreTestIO.captureCloneGeometry(allGeometry, loop2, dx, dy);
    RegionOps.centroidAreaNormal(loop2, ray);
    if (ck.testDefined(ray, "computed centroid and normal") && ck.testDefined(ray.a, "computed area")) {
      centroid = ray.origin;
      GeometryCoreTestIO.createAndCaptureXYCircle(allGeometry, centroid, 0.1, dx, dy);
      ck.testDefined(ray, "ray defined for loop2");
      ck.testPoint3d(centroid, expectedCentroid, "ray origin matches centroid for loop2");
      ck.testVector3d(ray.direction, expectedNormal, "ray direction matches Z axis for loop2");
      ck.testCoordinate(ray.a, expectedArea, "ray.a matches area for loop2");
    }
    // loop2 with multiple children in 3d
    expectedCentroid = rotationTransform.multiplyPoint3d(Point3d.create(0.9510277451111325, -0.02140759703854831));
    expectedNormal = Vector3d.createFrom(rotationTransform.multiplyPoint3d(Point3d.create(0, 0, 1)));
    expectedArea = 7 + Math.PI / 4;
    loop2 = Loop.create(arc0, linestring0).cloneTransformed(rotationTransform) as Loop;
    GeometryCoreTestIO.captureCloneGeometry(allGeometry, loop2, dx, dy);
    RegionOps.centroidAreaNormal(loop2, ray);
    if (ck.testDefined(ray, "computed centroid and normal") && ck.testDefined(ray.a, "computed area")) {
      centroid = ray.origin;
      ck.testDefined(ray, "ray defined for loop2 in 3d");
      ck.testPoint3d(centroid, expectedCentroid, "ray origin matches centroid for loop2 in 3d");
      ck.testVector3d(ray.direction, expectedNormal, "ray direction matches Z axis for loop2 in 3d");
      ck.testCoordinate(ray.a, expectedArea, "ray.a matches area for loop2 in 3d");
    }
    // union region 1
    dx = 0;
    dy += 5;
    expectedCentroid = Point3d.create(0.5, 1);
    expectedNormal = Vector3d.create(0, 0, 1);
    let overlapArea = 2 * Math.PI / 3 - Math.sqrt(3) / 2;
    expectedArea = 2 * Math.PI - overlapArea;
    loop0 = Loop.create(Arc3d.createXY(Point3d.create(0, 1), 1));
    loop1 = Loop.create(Arc3d.createXY(Point3d.create(1, 1), 1));
    loop2 = Loop.create(Arc3d.createXY(Point3d.create(1, 1), 1));
    let unionRegion = UnionRegion.create(loop0, loop1, loop2);
    GeometryCoreTestIO.captureCloneGeometry(allGeometry, unionRegion, dx, dy);
    RegionOps.centroidAreaNormal(unionRegion, ray);
    if (ck.testDefined(ray, "computed centroid and normal") && ck.testDefined(ray.a, "computed area")) {
      centroid = ray.origin;
      GeometryCoreTestIO.createAndCaptureXYCircle(allGeometry, centroid, 0.1, dx, dy);
      ck.testDefined(ray, "ray defined for union region 1");
      ck.testPoint3d(centroid, expectedCentroid, "ray origin matches centroid for union region 1");
      ck.testVector3d(ray.direction, expectedNormal, "ray direction matches Z axis for union region 1");
      ck.testCoordinate(ray.a, expectedArea, "ray.a matches area for union region 1");
    }
    // union region 1 in 3d
    expectedCentroid = rotationTransform.multiplyPoint3d(Point3d.create(0.5, 1));
    expectedNormal = Vector3d.createFrom(rotationTransform.multiplyPoint3d(Point3d.create(0, 0, 1)));
    expectedArea = 2 * Math.PI - overlapArea;
    let rotatedUnionRegion = unionRegion.cloneTransformed(rotationTransform) as Loop;
    GeometryCoreTestIO.captureCloneGeometry(allGeometry, rotatedUnionRegion, dx, dy);
    RegionOps.centroidAreaNormal(rotatedUnionRegion, ray);
    if (ck.testDefined(ray, "computed centroid and normal") && ck.testDefined(ray.a, "computed area")) {
      centroid = ray.origin;
      ck.testDefined(ray, "ray defined for union region 1 in 3d");
      ck.testPoint3d(centroid, expectedCentroid, "ray origin matches centroid for union region 1 in 3d");
      ck.testVector3d(ray.direction, expectedNormal, "ray direction matches Z axis for union region 1 in 3d");
      ck.testCoordinate(ray.a, expectedArea, "ray.a matches area for union region 1 in 3d");
    }
    // union region 2
    dx += 4;
    expectedCentroid = Point3d.create(1, 2);
    expectedNormal = Vector3d.create(0, 0, 1);
    expectedArea = 2 * Math.PI;
    loop0 = Loop.create(Arc3d.createXY(Point3d.create(0, 1), 1));
    loop1 = Loop.create(Arc3d.createXY(Point3d.create(2, 3), 1));
    unionRegion = UnionRegion.create(loop0, loop1);
    GeometryCoreTestIO.captureCloneGeometry(allGeometry, unionRegion, dx, dy);
    RegionOps.centroidAreaNormal(unionRegion, ray);
    if (ck.testDefined(ray, "computed centroid and normal") && ck.testDefined(ray.a, "computed area")) {
      centroid = ray.origin;
      GeometryCoreTestIO.createAndCaptureXYCircle(allGeometry, centroid, 0.1, dx, dy);
      ck.testDefined(ray, "ray defined for union region 2");
      ck.testPoint3d(centroid, expectedCentroid, "ray origin matches centroid for union region 2");
      ck.testVector3d(ray.direction, expectedNormal, "ray direction matches Z axis for union region 2");
      ck.testCoordinate(ray.a, expectedArea, "ray.a matches area for union region 2");
    }
    // union region 2 in 3d
    expectedCentroid = rotationTransform.multiplyPoint3d(Point3d.create(1, 2));
    expectedNormal = Vector3d.createFrom(rotationTransform.multiplyPoint3d(Point3d.create(0, 0, 1)));
    expectedArea = 2 * Math.PI;
    rotatedUnionRegion = unionRegion.cloneTransformed(rotationTransform) as Loop;
    GeometryCoreTestIO.captureCloneGeometry(allGeometry, rotatedUnionRegion, dx, dy);
    RegionOps.centroidAreaNormal(rotatedUnionRegion, ray);
    if (ck.testDefined(ray, "computed centroid and normal") && ck.testDefined(ray.a, "computed area")) {
      centroid = ray.origin;
      ck.testDefined(ray, "ray defined for union region 2 in 3d");
      ck.testPoint3d(centroid, expectedCentroid, "ray origin matches centroid for union region 2 in 3d");
      ck.testVector3d(ray.direction, expectedNormal, "ray direction matches Z axis for union region 2 in 3d");
      ck.testCoordinate(ray.a, expectedArea, "ray.a matches area for union region 2 in 3d");
    }
    // union region 3
    dx += 5;
    expectedCentroid = Point3d.create(2.4399541531178177, 1);
    expectedNormal = Vector3d.create(0, 0, 1);
    expectedArea = 19.251373275327744;
    loop0 = Loop.create(Arc3d.createXY(Point3d.create(1, 1), 2));
    loop1 = Loop.create(Arc3d.createXY(Point3d.create(1, 1), 1));
    let parityRegion = ParityRegion.create(loop0, loop1);
    loop = Loop.create(Arc3d.createXY(Point3d.create(3.5, 1), 2));
    unionRegion = UnionRegion.create(parityRegion, loop);
    GeometryCoreTestIO.captureCloneGeometry(allGeometry, unionRegion, dx, dy);
    RegionOps.centroidAreaNormal(unionRegion, ray);
    if (ck.testDefined(ray, "computed centroid and normal") && ck.testDefined(ray.a, "computed area")) {
      centroid = ray.origin;
      GeometryCoreTestIO.createAndCaptureXYCircle(allGeometry, centroid, 0.1, dx, dy);
      ck.testDefined(ray, "ray defined for union region 3");
      ck.testPoint3d(centroid, expectedCentroid, "ray origin matches centroid for union region 3");
      ck.testVector3d(ray.direction, expectedNormal, "ray direction matches Z axis for union region 3");
      ck.testCoordinate(ray.a, expectedArea, "ray.a matches area for union region 3");
    }
    // union region 3 in 3d
    expectedCentroid = rotationTransform.multiplyPoint3d(Point3d.create(2.4399541531178177, 1));
    expectedNormal = Vector3d.createFrom(rotationTransform.multiplyPoint3d(Point3d.create(0, 0, 1)));
    expectedArea = 19.251373275327744;
    rotatedUnionRegion = unionRegion.cloneTransformed(rotationTransform) as Loop;
    GeometryCoreTestIO.captureCloneGeometry(allGeometry, rotatedUnionRegion, dx, dy);
    RegionOps.centroidAreaNormal(rotatedUnionRegion, ray);
    if (ck.testDefined(ray, "computed centroid and normal") && ck.testDefined(ray.a, "computed area")) {
      centroid = ray.origin;
      ck.testDefined(ray, "ray defined for union region 3 in 3d");
      ck.testPoint3d(centroid, expectedCentroid, "ray origin matches centroid for union region 3 in 3d");
      ck.testVector3d(ray.direction, expectedNormal, "ray direction matches Z axis for union region 3 in 3d");
      ck.testCoordinate(ray.a, expectedArea, "ray.a matches area for union region 3 in 3d");
    }
    // parity region 1
    dx = 0;
    dy += 5;
    expectedCentroid = Point3d.create(0.5, 1);
    expectedNormal = Vector3d.create(0, 0, 1);
    overlapArea = 2 * Math.PI / 3 - Math.sqrt(3) / 2;
    expectedArea = 2 * Math.PI - 2 * overlapArea;
    loop0 = Loop.create(Arc3d.createXY(Point3d.create(0, 1), 1));
    loop1 = Loop.create(Arc3d.createXY(Point3d.create(1, 1), 1));
    parityRegion = ParityRegion.create(loop0, loop1);
    GeometryCoreTestIO.captureCloneGeometry(allGeometry, parityRegion, dx, dy);
    RegionOps.centroidAreaNormal(parityRegion, ray);
    if (ck.testDefined(ray, "computed centroid and normal") && ck.testDefined(ray.a, "computed area")) {
      centroid = ray.origin;
      GeometryCoreTestIO.createAndCaptureXYCircle(allGeometry, centroid, 0.1, dx, dy);
      ck.testDefined(ray, "ray defined for parity region 1");
      ck.testPoint3d(centroid, expectedCentroid, "ray origin matches centroid for parity region 1");
      ck.testVector3d(ray.direction, expectedNormal, "ray direction matches Z axis for parity region 1");
      ck.testCoordinate(ray.a, expectedArea, "ray.a matches area for parity region 1");
    }
    // parity region 1 in 3d
    expectedCentroid = rotationTransform.multiplyPoint3d(Point3d.create(0.5, 1));
    expectedNormal = Vector3d.createFrom(rotationTransform.multiplyPoint3d(Point3d.create(0, 0, 1)));
    expectedArea = 2 * Math.PI - 2 * overlapArea;
    let rotatedParityRegion = parityRegion.cloneTransformed(rotationTransform) as Loop;
    GeometryCoreTestIO.captureCloneGeometry(allGeometry, rotatedParityRegion, dx, dy);
    RegionOps.centroidAreaNormal(rotatedParityRegion, ray);
    if (ck.testDefined(ray, "computed centroid and normal") && ck.testDefined(ray.a, "computed area")) {
      centroid = ray.origin;
      ck.testDefined(ray, "ray defined for parity region 1 in 3d");
      ck.testPoint3d(centroid, expectedCentroid, "ray origin matches centroid for parity region 1 in 3d");
      ck.testVector3d(ray.direction, expectedNormal, "ray direction matches Z axis for parity region 1 in 3d");
      ck.testCoordinate(ray.a, expectedArea, "ray.a matches area for parity region 1 in 3d");
    }
    // parity region 2
    dx += 4;
    expectedCentroid = Point3d.create(1, 2);
    expectedNormal = Vector3d.create(0, 0, 1);
    expectedArea = 2 * Math.PI;
    loop0 = Loop.create(Arc3d.createXY(Point3d.create(0, 1), 1));
    loop1 = Loop.create(Arc3d.createXY(Point3d.create(2, 3), 1));
    parityRegion = ParityRegion.create(loop0, loop1);
    GeometryCoreTestIO.captureCloneGeometry(allGeometry, parityRegion, dx, dy);
    RegionOps.centroidAreaNormal(parityRegion, ray);
    if (ck.testDefined(ray, "computed centroid and normal") && ck.testDefined(ray.a, "computed area")) {
      centroid = ray.origin;
      GeometryCoreTestIO.createAndCaptureXYCircle(allGeometry, centroid, 0.1, dx, dy);
      ck.testDefined(ray, "ray defined for parity region 2");
      ck.testPoint3d(centroid, expectedCentroid, "ray origin matches centroid for parity region 2");
      ck.testVector3d(ray.direction, expectedNormal, "ray direction matches Z axis for parity region 2");
      ck.testCoordinate(ray.a, expectedArea, "ray.a matches area for parity region 2");
    }
    // parity region 2 in 3d
    expectedCentroid = rotationTransform.multiplyPoint3d(Point3d.create(1, 2));
    expectedNormal = Vector3d.createFrom(rotationTransform.multiplyPoint3d(Point3d.create(0, 0, 1)));
    expectedArea = 2 * Math.PI;
    rotatedParityRegion = parityRegion.cloneTransformed(rotationTransform) as Loop;
    GeometryCoreTestIO.captureCloneGeometry(allGeometry, rotatedParityRegion, dx, dy);
    RegionOps.centroidAreaNormal(rotatedParityRegion, ray);
    if (ck.testDefined(ray, "computed centroid and normal") && ck.testDefined(ray.a, "computed area")) {
      centroid = ray.origin;
      ck.testDefined(ray, "ray defined for parity region 2 in 3d");
      ck.testPoint3d(centroid, expectedCentroid, "ray origin matches centroid for parity region 2 in 3d");
      ck.testVector3d(ray.direction, expectedNormal, "ray direction matches Z axis for parity region 2 in 3d");
      ck.testCoordinate(ray.a, expectedArea, "ray.a matches area for parity region 2 in 3d");
    }
    // parity region 3
    dx += 5;
    expectedCentroid = Point3d.create(1, 1);
    expectedNormal = Vector3d.create(0, 0, 1);
    expectedArea = 3 * Math.PI - 4 * overlapArea;
    loop0 = Loop.create(Arc3d.createXY(Point3d.create(0, 1), 1));
    loop1 = Loop.create(Arc3d.createXY(Point3d.create(1, 1), 1));
    loop2 = Loop.create(Arc3d.createXY(Point3d.create(2, 1), 1));
    parityRegion = ParityRegion.create(loop0, loop1, loop2);
    GeometryCoreTestIO.captureCloneGeometry(allGeometry, parityRegion, dx, dy);
    RegionOps.centroidAreaNormal(parityRegion, ray);
    if (ck.testDefined(ray, "computed centroid and normal") && ck.testDefined(ray.a, "computed area")) {
      centroid = ray.origin;
      GeometryCoreTestIO.createAndCaptureXYCircle(allGeometry, centroid, 0.1, dx, dy);
      ck.testDefined(ray, "ray defined for parity region 3");
      ck.testPoint3d(centroid, expectedCentroid, "ray origin matches centroid for parity region 3");
      ck.testVector3d(ray.direction, expectedNormal, "ray direction matches Z axis for parity region 3");
      ck.testCoordinate(ray.a, expectedArea, "ray.a matches area for parity region 3");
    }
    // parity region 3 in 3d
    expectedCentroid = rotationTransform.multiplyPoint3d(Point3d.create(1, 1));
    expectedNormal = Vector3d.createFrom(rotationTransform.multiplyPoint3d(Point3d.create(0, 0, 1)));
    expectedArea = 3 * Math.PI - 4 * overlapArea;
    rotatedParityRegion = parityRegion.cloneTransformed(rotationTransform) as Loop;
    GeometryCoreTestIO.captureCloneGeometry(allGeometry, rotatedParityRegion, dx, dy);
    RegionOps.centroidAreaNormal(rotatedParityRegion, ray);
    if (ck.testDefined(ray, "computed centroid and normal") && ck.testDefined(ray.a, "computed area")) {
      centroid = ray.origin;
      ck.testDefined(ray, "ray defined for parity region 3 in 3d");
      ck.testPoint3d(centroid, expectedCentroid, "ray origin matches centroid for parity region 3 in 3d");
      ck.testVector3d(ray.direction, expectedNormal, "ray direction matches Z axis for parity region 3 in 3d");
      ck.testCoordinate(ray.a, expectedArea, "ray.a matches area for parity region 3 in 3d");
    }
    // parity region 4
    dx += 4;
    expectedCentroid = Point3d.create(5, 3.8136483127358547);
    expectedNormal = Vector3d.create(0, 0, 1);
    expectedArea = 80 - 4 * Math.PI;
    const rectangle = Loop.create(LineString3d.create(Sample.createRectangle(0, 0, 10, 8, 0, true)));
    const circle = Loop.create(Arc3d.createXY(Point3d.create(5, 5), 2));
    const region = RegionOps.regionBooleanXY(rectangle, circle, RegionBinaryOpType.AMinusB)!;
    GeometryCoreTestIO.captureCloneGeometry(allGeometry, region, dx, dy);
    RegionOps.centroidAreaNormal(region, ray);
    if (ck.testDefined(ray, "computed centroid and normal") && ck.testDefined(ray.a, "computed area")) {
      centroid = ray.origin;
      GeometryCoreTestIO.createAndCaptureXYCircle(allGeometry, centroid, 0.1, dx, dy);
      ck.testDefined(ray, "ray defined for parity region 4");
      ck.testPoint3d(centroid, expectedCentroid, "ray origin matches centroid for parity region 4");
      ck.testVector3d(ray.direction, expectedNormal, "ray direction matches Z axis for parity region 4");
      ck.testCoordinate(ray.a, expectedArea, "ray.a matches area for parity region 4");
    }
    // parity region 4 in 3d
    expectedCentroid = rotationTransform.multiplyPoint3d(Point3d.create(5, 3.8136483127358547));
    expectedNormal = Vector3d.createFrom(rotationTransform.multiplyPoint3d(Point3d.create(0, 0, 1)));
    expectedArea = 80 - 4 * Math.PI;
    const rotatedRegion = region.cloneTransformed(rotationTransform) as Loop;
    GeometryCoreTestIO.captureCloneGeometry(allGeometry, rotatedRegion, dx, dy);
    RegionOps.centroidAreaNormal(rotatedRegion, ray);
    if (ck.testDefined(ray, "computed centroid and normal") && ck.testDefined(ray.a, "computed area")) {
      centroid = ray.origin;
      ck.testDefined(ray, "ray defined for parity region 4 in 3d");
      ck.testPoint3d(centroid, expectedCentroid, "ray origin matches centroid for parity region 4 in 3d");
      ck.testVector3d(ray.direction, expectedNormal, "ray direction matches Z axis for parity region 4 in 3d");
      ck.testCoordinate(ray.a, expectedArea, "ray.a matches area for parity region 4 in 3d");
    }

    GeometryCoreTestIO.saveGeometry(allGeometry, "RegionOps", "centroidAreaNormal");
    expect(ck.getNumErrors()).toBe(0);
  });

  it("MergeRegionArea", () => {
    const ck = new Checker();
    const allGeometry: GeometryQuery[] = [];
    let dx = 0;

    // region with circle hole
    const rectangle = Loop.create(LineString3d.create(Sample.createRectangle(0, 0, 10, 8, 0, true)));
    let hole = Loop.create(
      Arc3d.create(
        Point3d.create(5, 5), Vector3d.create(2, 0), Vector3d.create(0, 2), AngleSweep.createStartEndDegrees(-60, 300),
      ),
    );
    let region = RegionOps.regionBooleanXY(rectangle, hole, RegionBinaryOpType.AMinusB)!;
    let regionArea = RegionOps.computeXYArea(region)!;
    GeometryCoreTestIO.captureCloneGeometry(allGeometry, region);

<<<<<<< HEAD
    let merged = RegionOps.regionBooleanXY(region, undefined, RegionBinaryOpType.Union)!;
    for (const child of merged.children)
      GeometryCoreTestIO.captureCloneGeometry(allGeometry, child, dx, 10);
    let mergedArea = RegionOps.computeXYArea(merged)!;

    const rectangleArea = 80;
    let holeArea = Math.PI * 4;
    let expectedArea = rectangleArea - holeArea;
    ck.testCoordinate(regionArea, expectedArea, "area before merge");
    ck.testCoordinate(mergedArea, expectedArea, "area after merge");

    // region with large B-Spline hole
    dx += 15;
    const degree = 2;
    let poles = [
      Point3d.create(3, 3),
      Point3d.create(7, 3),
      Point3d.create(3, 7),
      Point3d.create(3, 3),
    ];
    let bspline = BSplineCurve3d.createPeriodicUniformKnots(poles, degree + 1)!;
    hole = Loop.create(bspline);
    region = RegionOps.regionBooleanXY(rectangle, hole, RegionBinaryOpType.AMinusB)!;
    regionArea = RegionOps.computeXYArea(region)!;
    GeometryCoreTestIO.captureCloneGeometry(allGeometry, region, dx);

    merged = RegionOps.regionBooleanXY(region, undefined, RegionBinaryOpType.Union)!;
    for (const child of merged.children)
      GeometryCoreTestIO.captureCloneGeometry(allGeometry, child, dx, 10);
    mergedArea = RegionOps.computeXYArea(merged)!;

    holeArea = 5.98545846038;
    expectedArea = rectangleArea - holeArea;
    ck.testCoordinate(regionArea, expectedArea, "area before merge");
    ck.testCoordinate(mergedArea, expectedArea, "area after merge");

    // region with small B-Spline hole
    dx += 15;
    poles = [
      Point3d.create(1, 0.5),
      Point3d.create(2, 1),
      Point3d.create(1.5, 1.5),
      Point3d.create(1, 0.5),
    ];
    bspline = BSplineCurve3d.createPeriodicUniformKnots(poles, degree + 1)!;
    hole = Loop.create(bspline);
    region = RegionOps.regionBooleanXY(rectangle, hole, RegionBinaryOpType.AMinusB)!;
    regionArea = RegionOps.computeXYArea(region)!;
    GeometryCoreTestIO.captureCloneGeometry(allGeometry, region, dx);

    merged = RegionOps.regionBooleanXY(region, undefined, RegionBinaryOpType.Union)!;
    for (const child of merged.children)
      GeometryCoreTestIO.captureCloneGeometry(allGeometry, child, dx, 10);
    mergedArea = RegionOps.computeXYArea(merged)!;

    holeArea = 0.28065082813693;
    expectedArea = rectangleArea - holeArea;
    ck.testCoordinate(regionArea, expectedArea, "area before merge");
    ck.testCoordinate(mergedArea, expectedArea, "area after merge");

=======
    const merged = RegionOps.regionBooleanXY(region, undefined, RegionBinaryOpType.Union)
    if (ck.testDefined(merged, "merge operation succeeded")) {
      if (merged instanceof Loop) {
        GeometryCoreTestIO.captureCloneGeometry(allGeometry, merged, 0, 10);
      } else {
        for (const child of merged.children)
          GeometryCoreTestIO.captureCloneGeometry(allGeometry, child, 0, 10);
      }
      const mergedArea = RegionOps.computeXYArea(merged);
      if (ck.testDefined(mergedArea, "area computed for merged region")) {
        const rectangleArea = 80;
        const holeArea = Math.PI * 4;
        const expectedArea = rectangleArea - holeArea;
        ck.testCoordinate(regionArea, expectedArea, "area before merge");
        ck.testCoordinate(mergedArea, expectedArea, "area after merge");
      }
    }
>>>>>>> 26a4782e
    GeometryCoreTestIO.saveGeometry(allGeometry, "RegionOps", "MergeRegionArea");
    expect(ck.getNumErrors()).toBe(0);
  });

  function testSignedLoops(
    region: AnyRegion,
    numPositiveLoops: number,
    numNegativeLoops: number,
    allGeometry: GeometryQuery[],
    ck: Checker,
    dx: number,
  ) {
    let signedLoops: SignedLoops[] = [];
    let positiveAreaLoops: Loop[] = [];
    let negativeAreaLoops: Loop[] = [];
    GeometryCoreTestIO.captureCloneGeometry(allGeometry, region, dx);

    signedLoops = RegionOps.constructAllXYRegionLoops(region);
    for (const signedLoop of signedLoops) {
      positiveAreaLoops = signedLoop.positiveAreaLoops;
      for (const loop of positiveAreaLoops)
        GeometryCoreTestIO.captureCloneGeometry(allGeometry, loop, dx, 3);
      ck.testCoordinate(numPositiveLoops, positiveAreaLoops.length, "number of positive loops");
      negativeAreaLoops = signedLoop.negativeAreaLoops;
      for (const loop of negativeAreaLoops)
        GeometryCoreTestIO.captureCloneGeometry(allGeometry, loop, dx, 6);
      ck.testCoordinate(numNegativeLoops, negativeAreaLoops.length, "number of negative loops");
    }
  }

  it("constructAllXYRegionLoops", () => {
    const ck = new Checker();
    const allGeometry: GeometryQuery[] = [];

    // union region
    let dx = 0;
    const arc0 = Arc3d.createXY(Point3d.create(0, 1), 1.0);
    const arc1 = Arc3d.createXY(Point3d.create(1, 1), 1.0);
    const loop0 = Loop.create(arc0);
    const loop1 = Loop.create(arc1);
    const unionRegion = UnionRegion.create(loop0, loop1);
    testSignedLoops(unionRegion, 3, 1, allGeometry, ck, dx);

    // parity region
    dx += 5;
    const parityRegion = ParityRegion.create(loop0, loop1);
    testSignedLoops(parityRegion, 3, 1, allGeometry, ck, dx);

    // region with circle holes
    dx += 5;
    const rectangle = Loop.create(LineString3d.create(Sample.createRectangle(0, 0, 3, 2, 0, true)));
    let hole = Loop.create(
      Arc3d.create(
        Point3d.create(1.5, 1), Vector3d.create(0.5, 0), Vector3d.create(0, 0.5), AngleSweep.createStartEndDegrees(-90, 270),
      ),
    );
    let region = RegionOps.regionBooleanXY(rectangle, hole, RegionBinaryOpType.AMinusB)!;
    testSignedLoops(region, 2, 1, allGeometry, ck, dx);

    // region with large B-Spline holes
    dx += 5;
    let degree = 3;
    let poles = [
      Point3d.create(0, 0),
      Point3d.create(3, 0),
      Point3d.create(3, 2),
      Point3d.create(1.5, 1.5),
      Point3d.create(0, 0),
    ];
    let bspline = BSplineCurve3d.createPeriodicUniformKnots(poles, degree + 1)!;
    hole = Loop.create(bspline);
    region = RegionOps.regionBooleanXY(rectangle, hole, RegionBinaryOpType.AMinusB)!;
    testSignedLoops(region, 2, 1, allGeometry, ck, dx);
    GeometryCoreTestIO.captureCloneGeometry(allGeometry, region, dx);

    // region with small B-Spline holes
    dx += 5;
    degree = 2;
    poles = [
      Point3d.create(1, 0.5),
      Point3d.create(2, 1),
      Point3d.create(1.5, 1.5),
      Point3d.create(1, 0.5),
    ];
    bspline = BSplineCurve3d.createPeriodicUniformKnots(poles, degree + 1)!;
    hole = Loop.create(bspline);
    region = RegionOps.regionBooleanXY(rectangle, hole, RegionBinaryOpType.AMinusB)!;
    testSignedLoops(region, 2, 1, allGeometry, ck, dx);
    GeometryCoreTestIO.captureCloneGeometry(allGeometry, region, dx);

    GeometryCoreTestIO.saveGeometry(allGeometry, "RegionOps", "constructAllXYRegionLoops");
    expect(ck.getNumErrors()).toBe(0);
  });

  it("RegionBooleanMerge", () => {
    const ck = new Checker();
    const allGeometry: GeometryQuery[] = [];
    let isArray = false, hasLoopEntries = false;
    const arrayConsistsOfLoops = (a: Array<any>) => a.every((value: any) => value instanceof Loop);
    const regions = IModelJson.Reader.parse(JSON.parse(fs.readFileSync("./src/test/data/curve/areaBoolean/unionRegionWithOverlappingLoops.imjs", "utf8")));
    if (ck.testDefined(regions, "read regions from file")) {
      if ((isArray = Array.isArray(regions)) && ck.testTrue(isArray, "regions is an array")) {
        if (ck.testExactNumber(3, regions.length, "regions has 3 entries")) {
          if ((hasLoopEntries = arrayConsistsOfLoops(regions)) && ck.testTrue(hasLoopEntries, "region entries are Loops")) {
            const merged = RegionOps.regionBooleanXY(regions, undefined, RegionBinaryOpType.Union);
            if (ck.testDefined(merged, "merge operation succeeded")) {
              GeometryCoreTestIO.captureCloneGeometry(allGeometry, merged);
              if (ck.testType(merged, UnionRegion, "merge operation results in a UnionRegion")) {
                if (ck.testExactNumber(3, merged.children.length, "merged region has 3 children")) {
                  if ((hasLoopEntries = arrayConsistsOfLoops(merged.children)) && ck.testTrue(hasLoopEntries, "merged region children are Loops")) {
                      let totalMergedArea = 0;
                      for (const loop of merged.children) {
                        const area = RegionOps.computeXYArea(loop);
                        if (ck.testDefined(area, "area computed for loop")) {
                          totalMergedArea += area;
                          GeometryCoreTestIO.captureCloneGeometry(allGeometry, loop, 0, 0, 50);
                        }
                      }
                      const loopData = RegionOps.constructAllXYRegionLoops(merged);
                      let totalPosLoopArea = 0;
                      let totalNegLoopArea = 0;
                      for (const component of loopData) {
                        for (const loop of component.positiveAreaLoops) {
                          GeometryCoreTestIO.captureCloneGeometry(allGeometry, loop, 0, 0, 100);
                          const area = RegionOps.computeXYArea(loop);
                          if (ck.testDefined(area, "area computed for interior loop"))
                            totalPosLoopArea += area;
                        }
                        for (const loop of component.negativeAreaLoops) {
                          GeometryCoreTestIO.captureCloneGeometry(allGeometry, loop, 0, 0, 150);
                          const area = RegionOps.computeXYArea(loop);
                          if (ck.testDefined(area, "area computed for exterior loop"))
                            totalNegLoopArea += area;
                        }
                      }
                      if (ck.testExactNumber(1, loopData.length, "constructAllXYRegionLoops found one component")) {
                        ck.testExactNumber(3, loopData[0].positiveAreaLoops.length, "constructAllXYRegionLoops found 3 positive area loops");
                        ck.testExactNumber(1, loopData[0].negativeAreaLoops.length, "constructAllXYRegionLoops found 1 negative area loop");
                        ck.testExactNumber(4, loopData[0].slivers.length, "constructAllXYRegionLoops found 4 sliver faces");
                        if (ck.testDefined(loopData[0].edges, "constructAllXYRegionLoops computed edges"))
                          ck.testExactNumber(24, loopData[0].edges.length, "constructAllXYRegionLoops found 24 edges");
                      }
                      ck.testCoordinate(totalPosLoopArea, Math.abs(totalNegLoopArea), "interior and boundary loop areas match");
                      ck.testCoordinate(totalMergedArea, Math.abs(totalNegLoopArea), "merged region area matches boundary area");
                    }
                  }
                }
              }
            }
          }
        }
      }
    GeometryCoreTestIO.saveGeometry(allGeometry, "RegionOps", "RegionBooleanMerge");
    expect(ck.getNumErrors()).toBe(0);
  });
  it("SimplifyRegionType", () => {
    const ck = new Checker();
    const loop0 = Loop.create(Arc3d.createUnitCircle());
    const loop1 = Loop.create(Arc3d.createXY(Point3d.create(1, 1), 1));
    const parity1 = ParityRegion.create(loop0.clone() as Loop);
    const parity2 = ParityRegion.create(loop0.clone() as Loop, loop1.clone() as Loop);
    const union1A = UnionRegion.create(loop0.clone() as Loop);
    const union1B = UnionRegion.create(parity1.clone());
    const union1C = UnionRegion.create(parity2.clone());
    const union2 = UnionRegion.create(loop0.clone() as Loop, parity1.clone());
    ck.testType(RegionOps.simplifyRegionType(loop0), Loop, "simplifying a Loop returns a Loop");
    ck.testType(RegionOps.simplifyRegionType(parity1), Loop, "simplifying a ParityRegion with one Loop returns the Loop");
    ck.testType(RegionOps.simplifyRegionType(parity2), ParityRegion, "simplifying a ParityRegion with two Loops returns the ParityRegion");
    ck.testType(RegionOps.simplifyRegionType(union1A), Loop, "simplifying a UnionRegion with one Loop returns the Loop");
    ck.testType(RegionOps.simplifyRegionType(union1B), Loop, "simplifying a UnionRegion with one ParityRegion with one Loop returns the Loop");
    ck.testType(RegionOps.simplifyRegionType(union1C), ParityRegion, "simplifying a UnionRegion with one ParityRegion with multiple Loops returns the ParityRegion");
    ck.testType(RegionOps.simplifyRegionType(union2), UnionRegion, "simplifying a UnionRegion with multiple children returns the UnionRegion");
    expect(ck.getNumErrors()).toBe(0);
  });
});

/**
 * Exercise PolygonWireOffset and output to a file.
 * @param polygons polygons to offset
 * @param caseName name to use for output file
 * @param distances offset distances
 * @param distanceFactor factor to apply to distances.
 */
function testPolygonOffset(
  polygons: Point3d[][], caseName: string, distances: number[], distanceFactor: number,
) {
  const ck = new Checker();
  const allGeometry: GeometryQuery[] = [];
  let x0 = 0;
  let y0 = 0;

  for (const points of polygons) {
    const range = Range3d.createArray(points);
    const yStep = 2.0 * range.yLength() + 10;
    y0 = 0.0;
    GeometryCoreTestIO.captureGeometry(allGeometry, LineString3d.create(points), x0, y0, 0);
    y0 += yStep;
    for (const closed of [false, true]) {
      if (closed && !points[0].isAlmostEqualMetric(points[points.length - 1]))
        continue;
      GeometryCoreTestIO.captureGeometry(allGeometry, LineString3d.create(points), x0, y0, 0);
      for (const offsetDistance of distances) {
        const stickA = RegionOps.constructPolygonWireXYOffset(points, closed, offsetDistance * distanceFactor);
        GeometryCoreTestIO.captureCloneGeometry(allGeometry, stickA, x0, y0, 0);
      }
      y0 += yStep;
    }
    x0 += yStep;
  }

  GeometryCoreTestIO.saveGeometry(allGeometry, "PolygonOffset", caseName);
  expect(ck.getNumErrors()).toBe(0);
}

/**
 * Exercise PolygonWireOffset and output to a file.
 * @param polygons polygons to offset
 * @param caseName name to use for output file
 * @param distances offset distances
 * @param distanceFactor factor to apply to distances.
 */
function testFilteredPolygonOffset(
  polygons: Point3d[][], caseName: string, distances: number[], filterFactor: number[],
) {
  const ck = new Checker();
  const allGeometry: GeometryQuery[] = [];
  let x0 = 0;
  let y0 = 0;

  const context = new PolygonWireOffsetContext();
  for (const points of polygons) {
    const range = Range3d.createArray(points);
    const yStep = 2.0 * range.yLength();
    const xStep = 2.0 * range.xLength();
    y0 = 0.0;
    const closed = points[0].isAlmostEqual(points[points.length - 1]);
    GeometryCoreTestIO.captureGeometry(allGeometry, LineString3d.create(points), x0, y0, 0);

    x0 += xStep;
    for (const offsetDistance of distances) {
      y0 = 0.0;
      // unfiltered offset
      GeometryCoreTestIO.captureGeometry(allGeometry, LineString3d.create(points), x0, y0, 0);
      const stickA0 = context.constructPolygonWireXYOffset(points, closed, offsetDistance);
      GeometryCoreTestIO.captureCloneGeometry(allGeometry, stickA0, x0, y0, 0);
      const stickB0 = context.constructPolygonWireXYOffset(points, closed, -offsetDistance);
      GeometryCoreTestIO.captureCloneGeometry(allGeometry, stickB0, x0, y0, 0);
      y0 += yStep;
      for (const factor of filterFactor) {
        const pointsA = PolylineOps.compressByChordError(points, factor * offsetDistance);
        GeometryCoreTestIO.createAndCaptureXYCircle(allGeometry, points[0], factor * offsetDistance, x0, y0, 0.0);
        // overlay original, filter, and offset ...
        GeometryCoreTestIO.captureCloneGeometry(allGeometry, LineString3d.create(points), x0, y0, 0);
        GeometryCoreTestIO.captureCloneGeometry(allGeometry, LineString3d.create(pointsA), x0, y0, 0);
        const stickA = context.constructPolygonWireXYOffset(pointsA, closed, offsetDistance);
        GeometryCoreTestIO.captureCloneGeometry(allGeometry, stickA, x0, y0, 0);
        const stickB = context.constructPolygonWireXYOffset(pointsA, closed, -offsetDistance);
        GeometryCoreTestIO.captureCloneGeometry(allGeometry, stickB, x0, y0, 0);
        y0 += yStep;
      }
      x0 += xStep;
    }
  }

  GeometryCoreTestIO.saveGeometry(allGeometry, "PolygonOffset", caseName);
  expect(ck.getNumErrors()).toBe(0);
}

describe("PolygonOffset", () => {
  it("TestA", () => {
    // const yStep = 10.0;
    const rectangle0 = Sample.createRectangleXY(0, 0, 5, 6);
    const wPoints = [
      Point3d.create(0, 5),
      Point3d.create(2, 0),
      Point3d.create(3.0),
      Point3d.create(4, 5),
      Point3d.create(5, 5),
      Point3d.create(5.5, 0),
      Point3d.create(6, 0),
      Point3d.create(6.6, 1)];
    const star1 = Sample.createStar(1, 1, 0, 4, 3, 3, true);
    const star2 = Sample.createStar(1, 1, 0, 5, 2, 5, true);
    testPolygonOffset([rectangle0, star1, star2, wPoints], "TestA", [-0.5, 0.5, 1.0, -1.0, -2.0], 1.0);
  });

  it("TestSplitLine", () => {
    const allPoints = [];
    for (const upperCount of [2, 1, 2, 3, 8]) {
      const points = Sample.createInterpolatedPoints(
        Point3d.create(0, 1), Point3d.create(2, 3), upperCount, undefined, 0, upperCount,
      );
      allPoints.push(points);
    }
    testPolygonOffset(allPoints, "TestSplitLine", [-0.5, 0.5, 1.0, -1.0, -2.0], 1.0);
  });

  it("TestColinear", () => {
    const allPoints = [];
    for (const delta of [0, 0.01, 0.4]) {
      const points: Point3d[] = [];
      const corners = Sample.createRectangleXY(0, 0, 5, 6);
      corners[1].x += delta;
      corners[2].x += 0.2 * delta;
      corners[2].y += delta;
      corners[3].x -= delta * 2;
      Sample.createInterpolatedPoints(corners[0], corners[1], 3, points, 0, 2);
      Sample.createInterpolatedPoints(corners[1], corners[2], 3, points, 0, 2);
      Sample.createInterpolatedPoints(corners[2], corners[3], 4, points, 0, 3);
      Sample.createInterpolatedPoints(corners[3], corners[0], 3, points, 0, 3);
      allPoints.push(points);
    }
    testPolygonOffset(allPoints, "TestColinear", [-0.5, 0.5, 1.0, -1.0, -2.0], 1.0);
  });

  it("TestSpikes", () => {
    const points = [];
    const dxA = 2.0;
    const dxB = 0.5;
    const dyC = 1.0;
    const dyD = 0.1;
    let x = 0.0;
    points.push(Point3d.create(0, 0, 0));
    for (let i = 2; i < 7; i++) {
      points.push(Point3d.create(x += dxA, 0));
      points.push(Point3d.create(x += dxB, dyC * i));
      points.push(Point3d.create(x += dxB, dyD));
    }
    // A problem part of mild fractal
    const pointsA = [];
    pointsA.push(Point3d.create(1432.1250000000005, 4889.2499999999964, 0.0));
    pointsA.push(Point3d.create(433.8750, 4720.50, 0.0));
    pointsA.push(Point3d.create(-442.8750, 5226.750, 0.0));
    pointsA.push(Point3d.create(-1350.0, 5564.250, 0.0));
    pointsA.push(Point3d.create(-675.0, 3750.0, 0.0));
    pointsA.push(Point3d.create(337.50, 1996.50, 0.0));
    // pointsA.push(Point3d.create(0.0, 0.0, 0.0));

    for (const p of pointsA) {
      p.scaleInPlace(0.001);
    }

    const offsetDistances = [0.1, 0.2, 0.3, 0.4, 0.5, 0.6, 0.7, 0.8, 0.9, 1.0, 1.25, 1.5, 2.0, 2.5];
    //     const offsetDistances = [0.7];
    testPolygonOffset([pointsA, points], "SpikeRight", offsetDistances, -1);
    testPolygonOffset([pointsA, points], "SpikeLeft", offsetDistances, 1);
  });

  it("TestGouge", () => {
    const points = [];
    points.push(Point3d.create(0, 0, 0));
    points.push(Point3d.create(0, 1, 0));
    points.push(Point3d.create(2, 5, 0));
    points.push(Point3d.create(2.5, 5.0));
    points.push(Point3d.create(3, 1, 0));
    points.push(Point3d.create(3, -2, 0));
    const offsetDistances = [0.7];
    // testPolygonOffset([points], "SpikeOutside", offsetDistances, 1);
    testPolygonOffset([points], "TestGouge", offsetDistances, -1);

  });

  it("TestFractals", () => {
    const pointsA = Sample.createFractalLMildConcavePatter(2, 0.9);
    let r = Range3d.createArray(pointsA);
    let a = r.xLength() * 0.02;
    let offsetDistances = [2 * a, a, -a, -2 * a];
    testPolygonOffset([pointsA], "MildConcaveFractal", offsetDistances, 1.0);
    const pointsB = Sample.createFractalHatReversingPattern(2, 0.9);
    r = Range3d.createArray(pointsA);
    a = r.xLength() * 0.005;
    offsetDistances = [a, 2 * a, 4 * a];
    testPolygonOffset([pointsB], "FractalHatReverse", offsetDistances, 1);

    const filterFactors = [0.5, 1.0, 1.5, 2.0];
    testFilteredPolygonOffset([pointsA, pointsB], "FilteredFractals", offsetDistances, filterFactors);
  });
});

describe("RegionInOut", () => {
  it("EasyRectangleInOut", () => {
    const ck = new Checker();
    const range = Range2d.createXYXY(-2, 1, 4, 3);
    const rectangle = Sample.createRectangleInRange2d(range, 0, true);
    const loop = Loop.create(LineString3d.create(rectangle));
    const loopWithSegments = loop.cloneWithExpandedLineStrings() as Loop;
    for (const geometry of [loop, loopWithSegments]) {
      /** pure rectangle interior hits */
      for (const u of [-1, 0.5, 2]) {
        for (const v of [-0.4, 0.6, 3]) {
          const xy = range.fractionToPoint(u, v);
          ck.testBoolean(
            Geometry.isIn01(u) && Geometry.isIn01(v),
            RegionOps.testPointInOnOutRegionXY(geometry, xy.x, xy.y) > 0,
            { case: "SimpleInOut", uu: u, vv: v },
          );
        }
      }
      // rectangle edge hits
      // q01 is always on an extended edge
      for (const q01 of [0, 1]) {
        // qe is somewhere "along" the edge
        for (const qe of [-0.4, 0.0, 0.3, 1.0, 1.6]) {
          for (const uv of [Point2d.create(q01, qe), Point2d.create(qe, q01)]) {
            const xy = range.fractionToPoint(uv.x, uv.y);
            ck.testExactNumber(Geometry.isIn01(qe) ? 0 : -1,
              RegionOps.testPointInOnOutRegionXY(geometry, xy.x, xy.y), { case: "InOutEdge", uu: uv.x, vv: uv.y });
          }
        }
      }
    }
    expect(ck.getNumErrors()).toBe(0);
  });

  it("CircleInOut", () => {
    const ck = new Checker();
    const arc0 = Arc3d.createXYEllipse(Point3d.create(0, 0, 0), 3, 2);
    const arc1 = arc0.cloneInRotatedBasis(Angle.createDegrees(15)); Loop;
    for (const arc of [arc0, arc1]) {
      for (const fraction of [0.0, 0.25, 0.4, 0.5, 0.88, 1.0]) {
        for (const radialFraction of [0.4, 1.0, 1.2]) {
          const xy = arc.fractionAndRadialFractionToPoint(fraction, radialFraction);
          const region = Loop.create(arc);
          const classify = RegionOps.testPointInOnOutRegionXY(region, xy.x, xy.y);
          const expectedClassify = Geometry.split3WaySign(radialFraction - 1.0, 1.0, 0.0, -1.0);
          if (
            !ck.testExactNumber(
              expectedClassify, classify, { arcInOut: arc, fractionAlong: fraction, fractionRadial: radialFraction },
            )
          )
            RegionOps.testPointInOnOutRegionXY(region, xy.x, xy.y);
        }
      }
    }
    expect(ck.getNumErrors()).toBe(0);
  });

  it("MixedInOut", () => {
    const allGeometry: GeometryQuery[] = [];
    const ck = new Checker();
    const unitZ = Vector3d.unitZ();
    const smallDistance = 0.001;
    const testPoint = Point3d.create();
    const testBasis = Plane3dByOriginAndVectors.createXYPlane();
    let x0 = 0.0;
    const y0 = 0.0;
    const z1 = 0.01;
    const errorVector = Vector3d.create(-1, 1, 0);
    const parityRegions = Sample.createSimpleParityRegions(true) as AnyRegion[];
    const unionRegions = Sample.createSimpleUnions() as AnyRegion[];
    for (const loop of parityRegions.concat(unionRegions)) {
      const range = loop.range();
      const primitives = loop.collectCurvePrimitives();
      // arbitrarily test various points on a line.
      const bigMarkerSize = 0.1;
      for (const fy of [0.4, 0.5, 0.6]) {
        for (const fx of [-0.05, 0.0, 0.05, 0.1, 0.2, 0.3, 0.4, 0.5, 0.6, 0.7, 0.8, 0.9, 0.95, 1.0, 1.05]) {
          range.fractionToPoint(fx, fy, 0, testPoint);
          const classify = RegionOps.testPointInOnOutRegionXY(loop, testPoint.x, testPoint.y);
          let marker = 0;
          if (classify < 0) marker = -4;
          if (classify > 0) marker = 4;
          GeometryCoreTestIO.createAndCaptureXYMarker(allGeometry, marker, testPoint, bigMarkerSize, x0, y0, z1);
        }
      }
      // We trust
      // 1) primitives have usual CCW outside, CW holes
      // 2) points close to primitives are in to left, out to right -- other primitives are not nearby
      // 3) frenet frame is well defined
      for (const cp of primitives) {
        for (const fraction of [0.359823, 0.5623112321]) {
          const basis = cp.fractionToPointAnd2Derivatives(fraction, testBasis);
          if (basis !== undefined) {
            basis.vectorU.normalizeInPlace();
            const perp = unitZ.crossProduct(basis.vectorU); // This should be an inward perpendicular !
            for (const q of [1, 0, -1]) {
              basis.origin.plusScaled(perp, q * smallDistance, testPoint);
              const classify = RegionOps.testPointInOnOutRegionXY(loop, testPoint.x, testPoint.y);
              ck.testExactNumber(q, classify, "InOut", { primitive: cp, f: fraction, point: testPoint });
              let marker = 0;
              if (q < 0) marker = -4;
              if (q > 0) marker = 4;
              GeometryCoreTestIO.createAndCaptureXYMarker(allGeometry, marker, testPoint, smallDistance, x0, y0, z1);
              if (q !== classify) {
                RegionOps.testPointInOnOutRegionXY(loop, testPoint.x, testPoint.y);
                GeometryCoreTestIO.captureGeometry(
                  allGeometry, LineSegment3d.create(testPoint, testPoint.plus(errorVector)), x0, y0,
                );
              }
            }
          }
        }
      }
      GeometryCoreTestIO.captureGeometry(allGeometry, loop, x0, y0);
      x0 += 20.0;
    }
    GeometryCoreTestIO.saveGeometry(allGeometry, "RegionOps", "MixedInOut");
    expect(ck.getNumErrors()).toBe(0);
  });

});

function curveLength(source: AnyCurve): number {
  if (source instanceof CurvePrimitive)
    return source.curveLength();
  if (source instanceof CurveCollection)
    return source.sumLengths();
  return 0.0;
}

class HasEllipticalArcProcessor extends RecursiveCurveProcessor {
  private _hasEllipticalArc: boolean;
  public constructor() { super(); this._hasEllipticalArc = false; }
  public override announceCurvePrimitive(data: CurvePrimitive, _indexInParent = -1): void {
    if (data instanceof Arc3d && !data.isCircular)
      this._hasEllipticalArc = true;
  }
  public claimResult(): boolean { return this._hasEllipticalArc; }
}

class HasStrokablePrimitiveProcessor extends RecursiveCurveProcessor {
  private _hasStrokablePrimitive: boolean;
  private _preserveEllipticalArcs: boolean;
  public constructor(preserveEllipticalArcs: boolean = false) {
    super();
    this._hasStrokablePrimitive = false;
    this._preserveEllipticalArcs = preserveEllipticalArcs;
  }
  public override announceCurvePrimitive(data: CurvePrimitive, _indexInParent = -1): void {
    if (
      data instanceof LineSegment3d || data instanceof LineString3d ||
      (data instanceof Arc3d && (data.isCircular || this._preserveEllipticalArcs))
    )
      return; // not strokable
    this._hasStrokablePrimitive = true;
  }
  public claimResult(): boolean {
    return this._hasStrokablePrimitive;
  }
}

// for best geometry capture, baseCurve should be centered at origin
function testOffsetSingle(
  ck: Checker, allGeometry: GeometryQuery[], delta: Point2d, baseCurve: Path | Loop, options: OffsetOptions,
): void {
  const offsetCurve = RegionOps.constructCurveXYOffset(baseCurve, options);
  if (ck.testDefined(offsetCurve, "Offset computed")) {
    // spot-check some curve-curve distances from baseCurve to offsetCurve
    if (!options.preserveEllipticalArcs) {
      const tolFactor = 1000 * (options.strokeOptions.hasAngleTol ? options.strokeOptions.angleTol!.degrees : 1);
      for (const cp of baseCurve.children) {
        for (let u = 0.0738; u < 1.0; u += 0.0467) {
          const basePt = cp.fractionToPoint(u);
          const offsetDetail = offsetCurve.closestPoint(basePt);
          if (ck.testDefined(offsetDetail, "Closest point to offset computed")) {
            let projectsToVertex = offsetDetail.fraction === 0 || offsetDetail.fraction === 1;
            if (!projectsToVertex && offsetDetail.curve instanceof LineString3d) {
              const scaledParam = offsetDetail.fraction * (offsetDetail.curve.numPoints() - 1);
              projectsToVertex = Geometry.isAlmostEqualNumber(scaledParam, Math.trunc(scaledParam));
              projectsToVertex = projectsToVertex ||
                Geometry.isAlmostEqualNumber(scaledParam, 1 + Math.trunc(scaledParam));  // e.g., true for scaledParam === 4.9999999
            }
            if (!projectsToVertex) {  // avoid measuring projections to linestring vertices as they usually exceed offset distance
              if (
                !ck.testCoordinateWithToleranceFactor(
                  offsetDetail.point.distance(basePt), Math.abs(options.leftOffsetDistance), tolFactor,
                )
              ) {
                GeometryCoreTestIO.createAndCaptureXYCircle(allGeometry, basePt, 0.05, delta.x, delta.y);
                GeometryCoreTestIO.createAndCaptureXYCircle(allGeometry, offsetDetail.point, 0.05, delta.x, delta.y);
              }
            }
          }
        }
      }
    }
    GeometryCoreTestIO.captureCloneGeometry(allGeometry, offsetCurve, delta.x, delta.y);
  }
}

function testOffsetBothSides(
  ck: Checker, allGeometry: GeometryQuery[], delta: Point2d, baseCurve: Path | Loop, options: OffsetOptions,
): void {
  const rangeY = baseCurve.range().yLength();
  delta.y += rangeY;
  GeometryCoreTestIO.captureCloneGeometry(allGeometry, baseCurve, delta.x, delta.y);

  testOffsetSingle(ck, allGeometry, delta, baseCurve, options);   // offset on given offset
  options.leftOffsetDistance *= -1;
  testOffsetSingle(ck, allGeometry, delta, baseCurve, options);   // offset on other side
  options.leftOffsetDistance *= -1;  // undo

  delta.y += rangeY;
}

function testOffset(
  ck: Checker, allGeometry: GeometryQuery[], delta: Point2d, baseCurve: Path | Loop, options: OffsetOptions,
): void {
  testOffsetBothSides(ck, allGeometry, delta, baseCurve, options);
  // toggle ellipse preservation
  if (true) {
    const processor = new HasEllipticalArcProcessor();
    baseCurve.announceToCurveProcessor(processor);
    if (processor.claimResult()) {
      options.preserveEllipticalArcs = !options.preserveEllipticalArcs;
      testOffsetBothSides(ck, allGeometry, delta, baseCurve, options);
      options.preserveEllipticalArcs = !options.preserveEllipticalArcs; // undo
    }
  }
  // test tightened strokes
  if (
    options.strokeOptions.hasAngleTol ||
    options.strokeOptions.hasChordTol ||
    options.strokeOptions.hasMaxEdgeLength
  ) {
    const processor = new HasStrokablePrimitiveProcessor(options.preserveEllipticalArcs);
    baseCurve.announceToCurveProcessor(processor);
    if (processor.claimResult()) {
      const opts = options.clone();
      opts.preserveEllipticalArcs = false;
      opts.strokeOptions.angleTol?.setDegrees(opts.strokeOptions.angleTol?.degrees / 2);
      if (opts.strokeOptions.hasChordTol)
        opts.strokeOptions.chordTol! /= 2;
      if (opts.strokeOptions.hasMaxEdgeLength)
        opts.strokeOptions.maxEdgeLength! /= 2;
      testOffsetBothSides(ck, allGeometry, delta, baseCurve, opts);
    }
  }
  // test arc joins
  if (true) {
    const opts = options.clone();
    opts.jointOptions.minArcDegrees = opts.jointOptions.minArcDegrees > 0 ? 0 : 180;
    testOffsetBothSides(ck, allGeometry, delta, baseCurve, opts);
  }
}

function testOffsetWrapper(
  ck: Checker, allGeometry: GeometryQuery[], delta: Point2d, baseCurve: Path | Loop, options: OffsetOptions,
): void {
  const rangeX = options.leftOffsetDistance + baseCurve.range().xLength();
  delta.x += rangeX;
  testOffset(ck, allGeometry, delta, baseCurve, options);
  delta.x += rangeX;
  delta.y = 0;
}

describe("CloneSplitCurves", () => {
  it("PathSplits", () => {
    const allGeometry: GeometryQuery[] = [];
    const ck = new Checker();
    let x0 = 0;
    const y0 = 0;
    const yStep = 5.0;
    const y1 = 0.1;
    const y2 = 0.5;
    const line010 = LineSegment3d.createCapture(Point3d.create(0, 0, 0), Point3d.create(10, 0, 0));
    const arc010 = Arc3d.createCircularStartMiddleEnd(
      Point3d.create(0, 0), Point3d.create(5, -y1), Point3d.create(10, 0),
    );
    // const line1 = LineSegment3d.createCapture(Point3d.create(1, -1, 0), Point3d.create(1, 1, 0));
    // const lineString234 = LineString3d.create([2, -1], [3, 1], [4, -1]);
    const arc5 = Arc3d.createXY(Point3d.create(5, 0, 0), 1);
    const linestring10 = LineString3d.create([10, 0], [11, y1], [10, y1]);
    // Assemble the cutters out of order to stress the sort logic.
    // const cutters = BagOfCurves.create(line1, arc5, lineString234);
    const cutters = BagOfCurves.create(arc5);
    const pathsToCut: AnyCurve[] = [
      line010,    // just a line
      arc010,     // just an arc
      LineString3d.create([0, 0], [10, 0], [10, y2], [0, y2]), // just a linestring
      Path.create(
        LineSegment3d.create(Point3d.create(0, y2), Point3d.create(0, 0)), line010.clone(),
      ),   // two lines that will rejoin in output
      Path.create(
        line010.clone(), LineSegment3d.create(line010.endPoint(), Point3d.create(0, y2)),
      ),   // two lines that will rejoin in output
      Path.create(
        line010.clone(),
        linestring10,
        Arc3d.createCircularStartMiddleEnd(linestring10.endPoint(), Point3d.create(5, y1), Point3d.create(0, 2 * y1)),
      ),
    ];
    for (const source of pathsToCut) {
      const cut = RegionOps.cloneCurvesWithXYSplits(source, cutters) as CurveCollection;
      ck.testCoordinate(cut.sumLengths(), curveLength(source), "split curve markup preserves length");

      GeometryCoreTestIO.captureCloneGeometry(allGeometry, [source, cutters], x0, y0);
      GeometryCoreTestIO.captureCloneGeometry(allGeometry, cut, x0, y0 + yStep);
      const splits = RegionOps.splitToPathsBetweenBreaks(cut, true);
      if (splits)
        GeometryCoreTestIO.captureCloneGeometry(allGeometry, cutters, x0, y0 + 2 * yStep);
      if (splits instanceof BagOfCurves)
        GeometryCoreTestIO.captureCloneGeometry(allGeometry, splits.children, x0, y0 + 2 * yStep);
      else
        GeometryCoreTestIO.captureCloneGeometry(allGeometry, splits, x0, y0 + 2 * yStep);
      x0 += 20;
    }
    GeometryCoreTestIO.saveGeometry(allGeometry, "RegionOps", "PathSplits");

    expect(ck.getNumErrors()).toBe(0);
  });

  it("ChainCollector", () => {
    const ck = new Checker();
    const chainCollector = new ChainCollectorContext(true);
    const segment1 = LineSegment3d.createXYZXYZ(1, 2, 3, 4, 2, 1);
    const segment2 = LineSegment3d.createXYZXYZ(4, 2, 1, 5, 2, 6);
    segment2.startCut = CurveLocationDetail.createCurveFractionPoint(segment1, 1, segment1.endPoint());
    ck.testUndefined(chainCollector.grabResult());
    chainCollector.announceCurvePrimitive(segment1);
    const singleton = chainCollector.grabResult();
    chainCollector.announceCurvePrimitive(segment1);
    chainCollector.announceCurvePrimitive(segment2);
    ck.testTrue(singleton instanceof LineSegment3d);

    expect(ck.getNumErrors()).toBe(0);
  });
  it("ChainCollectorBreaks", () => {
    const ck = new Checker();
    const pointA0 = Point3d.create(0, 0, 0);
    const pointB0 = Point3d.create(1, 0, 0);
    const pointB1 = Point3d.create(1, 0, 1);
    const pointC1 = Point3d.create(2, 0, 1);

    const segmentA0B0 = LineSegment3d.create(pointA0, pointB0);
    const segmentB0C1 = LineSegment3d.create(pointB0, pointC1);
    const segmentB1C1 = LineSegment3d.create(pointB1, pointC1);
    ck.testFalse(ChainCollectorContext.needBreakBetweenPrimitives(segmentA0B0, segmentB0C1), "A0B0..B0C1");
    ck.testTrue(ChainCollectorContext.needBreakBetweenPrimitives(undefined, segmentB0C1), "undefined..B0C1");
    ck.testTrue(ChainCollectorContext.needBreakBetweenPrimitives(segmentA0B0, undefined), "A0B0..undefined");
    ck.testTrue(ChainCollectorContext.needBreakBetweenPrimitives(segmentA0B0, segmentB1C1), "A0B0..B1C1");
    ck.testFalse(ChainCollectorContext.needBreakBetweenPrimitives(segmentA0B0, segmentB1C1, true), "A0B0..B0C1XY");
    expect(ck.getNumErrors()).toBe(0);
  });
  it("GeneralChainA", () => {
    const allGeometry: GeometryQuery[] = [];
    const ck = new Checker();
    const segments = [
      LineSegment3d.create(
        Point3d.createFrom({ x: 22.213935902760078, y: 6.72335636194596, z: 0 }),
        Point3d.createFrom({ x: 19.126382295715867, y: 7.030119101735917, z: 0 })),
      LineSegment3d.create(
        Point3d.createFrom({ x: 18.480825764734846, y: 3.237105594599584, z: 0 }),
        Point3d.createFrom({ x: 22.213935902760074, y: 6.72335636194596, z: 0 })),
      LineSegment3d.create(
        Point3d.createFrom({ x: 16.68697627970194, y: 5.084431827079689, z: 0 }),
        Point3d.createFrom({ x: 18.48082576473485, y: 3.2371055945995857, z: 0 })),
      LineSegment3d.create(
        Point3d.createFrom({ x: 13.954141275010276, y: 6.64077838793302, z: 0 }),
        Point3d.createFrom({ x: 16.68697627970194, y: 5.0844318270796895, z: 0 })),
      LineSegment3d.create(
        Point3d.createFrom({ x: 15.253988532688888, y: 8.496059229639044, z: 0 }),
        Point3d.createFrom({ x: 13.954141275010276, y: 6.64077838793302, z: 0 })),
      LineSegment3d.create(
        Point3d.createFrom({ x: 15.253988532688888, y: 8.496059229639043, z: 0 }),
        Point3d.createFrom({ x: 17.707917522590943, y: 9.036828096780024, z: 0 })),
      LineSegment3d.create(
        Point3d.createFrom({ x: 19.126382295715864, y: 7.030119101735919, z: 0 }),
        Point3d.createFrom({ x: 17.70791752259094, y: 9.03682809678002, z: 0 })),
    ];
    GeometryCoreTestIO.captureCloneGeometry(allGeometry, segments, 0, 0, 0);
    const collector = new ChainCollectorContext(false);
    for (const s of segments) {
      collector.announceCurvePrimitive(s, true);
    }
    const chains = collector.grabResult(true);
    GeometryCoreTestIO.captureCloneGeometry(allGeometry, chains, 20, 0, 0);
    GeometryCoreTestIO.saveGeometry(allGeometry, "RegionOps", "GeneralChainA");

    expect(ck.getNumErrors()).toBe(0);

  });
  it("GeneralChainB", () => {
    const allGeometry: GeometryQuery[] = [];
    const ck = new Checker();
    const segments = [
      LineSegment3d.create(
        Point3d.createFrom({ x: 22.213935902760078, y: 6.72335636194596, z: 0 }),
        Point3d.createFrom({ x: 19.126382295715867, y: 7.030119101735917, z: 0 })),
      LineSegment3d.create(
        Point3d.createFrom({ x: 18.480825764734846, y: 3.237105594599584, z: 0 }),
        Point3d.createFrom({ x: 22.213935902760074, y: 6.72335636194596, z: 0 })),
      LineSegment3d.create(
        Point3d.createFrom({ x: 16.68697627970194, y: 5.084431827079689, z: 0 }),
        Point3d.createFrom({ x: 18.48082576473485, y: 3.2371055945995857, z: 0 })),
      LineSegment3d.create(
        Point3d.createFrom({ x: 13.954141275010276, y: 6.64077838793302, z: 0 }),
        Point3d.createFrom({ x: 16.68697627970194, y: 5.0844318270796895, z: 0 })),
      LineSegment3d.create(
        Point3d.createFrom({ x: 15.253988532688888, y: 8.496059229639044, z: 0 }),
        Point3d.createFrom({ x: 13.954141275010276, y: 6.64077838793302, z: 0 })),
      LineSegment3d.create(
        Point3d.createFrom({ x: 17.707917522590943, y: 9.036828096780024, z: 0 }),
        Point3d.createFrom({ x: 15.253988532688888, y: 8.496059229639043, z: 0 })),
      LineSegment3d.create(
        Point3d.createFrom({ x: 19.126382295715864, y: 7.030119101735919, z: 0 }),
        Point3d.createFrom({ x: 17.70791752259094, y: 9.03682809678002, z: 0 })),
    ];
    GeometryCoreTestIO.captureCloneGeometry(allGeometry, segments, 0, 0, 0);
    const collector = new ChainCollectorContext(false);
    for (const s of segments) {
      collector.announceCurvePrimitive(s, true);
    }
    const chains = collector.grabResult(true);
    GeometryCoreTestIO.captureCloneGeometry(allGeometry, chains, 20, 0, 0);
    GeometryCoreTestIO.saveGeometry(allGeometry, "RegionOps", "GeneralChainB");

    expect(ck.getNumErrors()).toBe(0);
  });

  it("GeneralPathC", () => {
    const allGeometry: GeometryQuery[] = [];
    const ck = new Checker();
    const pathA = IModelJson.Reader.parse(diegoPathA);
    if (ck.testDefined(pathA, "Parsed geometry") && (pathA instanceof CurveChain || Array.isArray(pathA))) {
      const collector = new ChainCollectorContext(false);
      if (Array.isArray(pathA)) {
        for (const s of pathA) {
          collector.announceCurvePrimitive(s, true);
        }
      } else {
        for (const s of pathA.children) {
          collector.announceCurvePrimitive(s, true);
        }
      }
      const loopA = collector.grabResult(true);
      GeometryCoreTestIO.captureCloneGeometry(allGeometry, pathA, 0, 0);
      GeometryCoreTestIO.captureCloneGeometry(allGeometry, loopA, 0, 20);
      if (loopA instanceof Loop) {
        const loopAOffset = RegionOps.constructCurveXYOffset(loopA, 0.2);
        GeometryCoreTestIO.captureCloneGeometry(allGeometry, loopA, 0, 40);
        GeometryCoreTestIO.captureCloneGeometry(allGeometry, loopAOffset, 0, 40, -0.1);
      }
    }
    GeometryCoreTestIO.saveGeometry(allGeometry, "RegionOps", "ChainAndOffset");
    expect(ck.getNumErrors()).toBe(0);
  });

  it("OffsetCurves", () => {
    const allGeometry: GeometryQuery[] = [];
    const ck = new Checker();
    const delta = Point2d.createZero();
    const offsetDistance = 0.5;
    const options = new OffsetOptions(offsetDistance);

    // sample chains
    const inputs = IModelJson.Reader.parse(
      JSON.parse(fs.readFileSync("./src/test/data/curve/offsetCurve.imjs", "utf8")),
    ) as CurveChain[];
    for (const chain of inputs)
      if (chain instanceof Path || chain instanceof Loop)
        testOffsetWrapper(ck, allGeometry, delta, chain, options);

    // Bezier splines
    const poles: Point3d[] = [
      Point3d.createZero(),
      Point3d.create(1, 1),
      Point3d.create(2, -1),
      Point3d.create(3, 2),
      Point3d.create(4, -2),
      Point3d.create(5, 3),
    ];
    const mirrorPoles: Point3d[] = [];
    poles.forEach((pt) => { mirrorPoles.push(Point3d.create(-pt.x, pt.y)); });
    mirrorPoles.reverse();
    const rotatedPoles: Point3d[] = [];
    mirrorPoles.forEach((pt) => { rotatedPoles.push(Point3d.create(pt.x, -pt.y)); });
    testOffsetWrapper(
      ck, allGeometry, delta, Path.create(BezierCurve3d.create(mirrorPoles)!, BezierCurve3d.create(poles)!), options,
    );
    testOffsetWrapper(
      ck, allGeometry, delta, Path.create(BezierCurve3d.create(rotatedPoles)!, BezierCurve3d.create(poles)!), options,
    );

    // unclamped splines
    const knots: number[] = [1, 2, 3, 4, 5, 6, 7, 8];
    const curve = BSplineCurve3dH.create(poles, knots, 4)!;
    const mirrorCurve = BSplineCurve3dH.create(mirrorPoles, knots, 4)!;
    const rotatedCurve = BSplineCurve3dH.create(rotatedPoles, knots, 4)!;
    const scaleUp = Transform.createScaleAboutPoint(Point3d.createZero(), 5);
    curve.tryTransformInPlace(scaleUp);
    mirrorCurve.tryTransformInPlace(scaleUp);
    rotatedCurve.tryTransformInPlace(scaleUp);
    testOffsetWrapper(
      ck,
      allGeometry,
      delta,
      Path.create(mirrorCurve, LineSegment3d.create(mirrorCurve.endPoint(), curve.startPoint()), curve),
      options,
    );
    testOffsetWrapper(
      ck,
      allGeometry,
      delta,
      Path.create(rotatedCurve, LineSegment3d.create(rotatedCurve.endPoint(), curve.startPoint()), curve),
      options,
    );
    // save unclamped, clamped, control polygon, start point, end point
    GeometryCoreTestIO.saveGeometry(
      [
        curve, curve.clonePartialCurve(0, 1),
        LineString3d.create(curve.copyXYZFloat64Array(true)),
        Arc3d.createXY(curve.startPoint(), 0.5),
        Arc3d.createXY(curve.endPoint(), 0.5),
      ],
      "BSplineCurve",
      "Unclamped",
    );

    GeometryCoreTestIO.saveGeometry(allGeometry, "RegionOps", "OffsetCurves");
    expect(ck.getNumErrors()).toBe(0);
  });

  it("InOutSplits", () => {
    const allGeometry: GeometryQuery[] = [];
    const ck = new Checker();
    let x0 = 10;
    const y0 = 0;
    const yStep = 12;
    const xStep = 20;
    // Make a loop with multiple boundary curves . . .
    const segmentA = LineSegment3d.createXYXY(0, 0, 10, 0);
    const arcA = Arc3d.createCircularStartMiddleEnd(
      Point3d.create(10, 0), Point3d.create(12, 5, 0), Point3d.create(10, 10, 0),
    );
    const stringA = LineString3d.create([10, 10], [0, 10], [0, 0]);
    const loop = Loop.create(segmentA, arcA, stringA);

    const path0 = CurveFactory.createFilletsInLineString(
      [
        Point3d.create(1, 1),
        Point3d.create(5, 1),
        Point3d.create(8, 3),
        Point3d.create(13, 5),
        Point3d.create(12, 8),
        Point3d.create(5, 8),
      ],
      0.5,
    );

    const path1 = CurveFactory.createFilletsInLineString(
      [
        Point3d.create(1, 1),
        Point3d.create(5, 1),
        Point3d.create(14, 3),
        Point3d.create(14, 11),
        Point3d.create(5, 11),
        Point3d.create(-1, 1),
      ],
      3.5,
    );
    for (const path of [path0, path1]) {
      // output raw geometry
      GeometryCoreTestIO.captureCloneGeometry(allGeometry, loop, x0, y0);
      GeometryCoreTestIO.captureCloneGeometry(allGeometry, path, x0, y0);

      const splitParts = RegionOps.splitPathsByRegionInOnOutXY(path, loop);
      let yOut = y0;
      for (const outputArray of [splitParts.insideParts, splitParts.outsideParts]) {
        yOut += yStep;
        GeometryCoreTestIO.captureCloneGeometry(allGeometry, loop, x0, yOut);
        for (const fragment of outputArray) {
          GeometryCoreTestIO.captureCloneGeometry(allGeometry, fragment, x0, yOut);
        }
      }
      x0 += xStep;
    }

    GeometryCoreTestIO.saveGeometry(allGeometry, "RegionOps", "InOutSplits");

    expect(ck.getNumErrors()).toBe(0);
  });
});

describe("RectangleRecognizer", () => {
  it("rectangleEdgeTransform", () => {
    const ck = new Checker();
    const uv = [[0, 0], [1, 0], [1, 1], [0, 1], [0, 0]];
    for (const degrees of [0, 25.6]) {
      const points = Sample.createRegularPolygon(0, 0, 0, Angle.createDegrees(degrees), 2, 4, true);
      for (const requireClosure of [true, false]) {
        for (const data of [points,
          GrowableXYZArray.create(points),
          LineString3d.create(points),
          Path.create(LineString3d.create(points)),
          Loop.createPolygon(points),
          makeSticks(points)]) {
          const transform = RegionOps.rectangleEdgeTransform(data, requireClosure);
          ck.testDefined(transform);
          if (transform) {
            for (let i = 0; i < points.length; i++) {
              ck.testPoint3d(points[i], transform.multiplyXYZ(uv[i][0], uv[i][1]), `rectangle transform point ${i}`);
            }
          }
        }
      }
      ck.testUndefined(RegionOps.rectangleEdgeTransform(points.slice(0, 3), false), "short array should fail");
      const transform4 = RegionOps.rectangleEdgeTransform(points.slice(0, 4), false);
      const transform5 = RegionOps.rectangleEdgeTransform(points, true);
      if (ck.testDefined(transform4) && ck.testDefined(transform5))
        ck.testTransform(transform4, transform5);
      ck.testUndefined(RegionOps.rectangleEdgeTransform(points.slice(0, 3), false), "short array should fail");

      for (let i = 0; i < 4; i++) {
        const points1 = Point3dArray.clonePoint3dArray(points);
        points1[i].z += 0.01;
        ck.testUndefined(RegionOps.rectangleEdgeTransform(points1), `non planar should fail ${i}`);
        const points2 = Point3dArray.clonePoint3dArray(points);
        points2[i].x += 0.01;
        ck.testUndefined(RegionOps.rectangleEdgeTransform(points2), `skew should fail ${i}`);
      }
    }
    ck.testUndefined(RegionOps.rectangleEdgeTransform(LineSegment3d.createXYZXYZ(1, 2, 3, 4, 5, 2)));
    ck.testUndefined(RegionOps.rectangleEdgeTransform(Path.create(Arc3d.createUnitCircle())));
    ck.testUndefined(RegionOps.rectangleEdgeTransform(BagOfCurves.create()));
    expect(ck.getNumErrors()).toBe(0);
  });
  it("3PointTurnChecks", () => {
    // const ck = new Checker();
    const allGeometry: GeometryQuery[] = [];
    const road = IModelJson.Reader.parse(JSON.parse(fs.readFileSync(
      "./src/test/data/intersections/WilsonShapes/roadShape.imjs", "utf8")));
    const badShape = IModelJson.Reader.parse(JSON.parse(fs.readFileSync(
      "./src/test/data/intersections/WilsonShapes/3pointTurnShape_overlaps.imjs", "utf8")));
    const goodShape = IModelJson.Reader.parse(JSON.parse(fs.readFileSync(
      "./src/test/data/intersections/WilsonShapes/3pointTurnShape_fits.imjs", "utf8")));

    if (road instanceof Loop) {
      const roadRange = road.range();

      let x0 = -roadRange.low.x;
      const xStep = 2.0 * roadRange.xLength();
      const yStep = 1.2 * roadRange.yLength();

      for (const shape of [badShape, goodShape]) {
        if (shape instanceof Loop) {
          let y0 = -roadRange.low.y;
          const splitParts = RegionOps.splitPathsByRegionInOnOutXY(shape, road);
          GeometryCoreTestIO.captureCloneGeometry(allGeometry, road, x0, y0);
          GeometryCoreTestIO.captureCloneGeometry(allGeometry, shape, x0, y0);
          const dz = 0.1;
          for (const outputArray of [splitParts.insideParts, splitParts.outsideParts]) {
            y0 += yStep;
            GeometryCoreTestIO.captureCloneGeometry(allGeometry, road, x0, y0);
            for (const fragment of outputArray) {
              GeometryCoreTestIO.captureCloneGeometry(allGeometry, fragment, x0, y0, dz);
            }
          }
        }
        x0 += xStep;
      }
    }
    GeometryCoreTestIO.saveGeometry(allGeometry, "RegionOps", "3PointTurnChecks");
  });

});

function makeSticks(points: Point3d[]): Path {
  const path = Path.create();
  for (let i = 0; i + 1 < points.length; i++) {
    path.tryAddChild(LineSegment3d.create(points[i], points[i + 1]));
  }
  return path;
}

describe("RegionOps2", () => {
  it("TriangulateSortedLoops", () => {
    const ck = new Checker();
    const allGeometry: GeometryQuery[] = [];
    let x = 0;
    let y = 0;
    const testCases = [
      "./src/test/data/curve/arcGisLoops.imjs",
      "./src/test/data/curve/loopWithHole.imjs", // aka, split washer polygon
      "./src/test/data/curve/michelLoops.imjs",  // has a small island in a hole
      "./src/test/data/curve/michelLoops2.imjs", // 339 loops
    ];
    const options = new StrokeOptions();
    options.maximizeConvexFacets = true;
    for (const testCase of testCases) {
      const inputs = IModelJson.Reader.parse(JSON.parse(fs.readFileSync(testCase, "utf8"))) as Loop[];
      if (ck.testDefined(inputs, "inputs successfully parsed")) {
        GeometryCoreTestIO.captureCloneGeometry(allGeometry, inputs, x, y);
        // generate a region from loops
        const region = RegionOps.sortOuterAndHoleLoopsXY(inputs);
        if (ck.testTrue(region.isClosedPath || region.children.length > 0, "region created")) {
          const range = region.range();
          const xDelta = 1.5 * range.xLength();
          const yDelta = 1.5 * range.yLength();
          x += xDelta;
          GeometryCoreTestIO.captureCloneGeometry(allGeometry, region, x, y);
          // facet the region
          let builder = PolyfaceBuilder.create();
          builder.addGeometryQuery(region);
          let mesh = builder.claimPolyface();
          if (ck.testFalse(mesh.isEmpty, "triangulated mesh not empty")) {
            x += xDelta;
            GeometryCoreTestIO.captureCloneGeometry(allGeometry, mesh, x, y);
            // verify triangulation with no degenerate triangles
            const visitor = mesh.createVisitor();
            for (; visitor.moveToNextFacet();) {
              ck.testExactNumber(3, visitor.numEdgesThisFacet, "facet is triangular");
              ck.testFalse(visitor.pointIndex[0] === visitor.pointIndex[1], "first two point indices are different");
              ck.testFalse(visitor.pointIndex[0] === visitor.pointIndex[2], "first and last point indices are different");
              ck.testFalse(visitor.pointIndex[1] === visitor.pointIndex[2], "last two point indices are different");
            }
          }
          // again, with maximal convex facets
          builder = PolyfaceBuilder.create(options);
          builder.addGeometryQuery(region);
          mesh = builder.claimPolyface();
          if (ck.testFalse(mesh.isEmpty, "maximal-facet mesh not empty")) {
            x += xDelta;
            GeometryCoreTestIO.captureCloneGeometry(allGeometry, mesh, x, y);
            for (const visitor = mesh.createVisitor(); visitor.moveToNextFacet();) {
              if (!ck.testTrue(PolygonOps.isConvex(visitor.point), `facet is convex in ${testCase}`))
                GeometryCoreTestIO.captureCloneGeometry(allGeometry, visitor.point, x, y, 400);
            }
          }
          y += yDelta;
        }
      }
      x = 0;
    }
    GeometryCoreTestIO.saveGeometry(allGeometry, "RegionOps2", "TriangulateSortedLoops");
    expect(ck.getNumErrors()).toBe(0);
  });

  it("MaximallyConvexFacets", () => {
    const ck = new Checker();
    const allGeometry: GeometryQuery[] = [];
    let x = 0;
    const testCases: { filename: string, numTriangles: number, numFacets: number }[] = [
      { filename: "./src/test/data/curve/convexPentagon.imjs", numTriangles: 3, numFacets: 1 },
      { filename: "./src/test/data/curve/nonConvexPentagon.imjs", numTriangles: 3, numFacets: 2 },
      { filename: "./src/test/data/curve/adjacentQuads.imjs", numTriangles: 6, numFacets: 3 },
    ];
    const options = new StrokeOptions();
    options.maximizeConvexFacets = true;
    for (const testCase of testCases) {
      const inputs = IModelJson.Reader.parse(JSON.parse(fs.readFileSync(testCase.filename, "utf8"))) as Loop[];
      if (ck.testDefined(inputs, "inputs successfully parsed")) {
        GeometryCoreTestIO.captureCloneGeometry(allGeometry, inputs, x);
        const region = RegionOps.sortOuterAndHoleLoopsXY(inputs);
        const area = RegionOps.computeXYArea(region)!;
        const range = region.range();
        const xDelta = 1.5 * range.xLength();
        x += xDelta;
        GeometryCoreTestIO.captureCloneGeometry(allGeometry, region, x);
        // triangulate
        let builder = PolyfaceBuilder.create();
        builder.addGeometryQuery(region);
        let mesh = builder.claimPolyface();
        if (ck.testFalse(mesh.isEmpty, "triangulated mesh not empty")) {
          x += xDelta;
          GeometryCoreTestIO.captureCloneGeometry(allGeometry, mesh, x);
          ck.testExactNumber(testCase.numTriangles, mesh.facetCount, "mesh has expected number of triangles");
        }
        // maximal convex facets
        builder = PolyfaceBuilder.create(options);
        builder.addGeometryQuery(region);
        mesh = builder.claimPolyface();
        if (ck.testFalse(mesh.isEmpty, "maximal-facet mesh not empty")) {
          x += xDelta;
          GeometryCoreTestIO.captureCloneGeometry(allGeometry, mesh, x);
          ck.testExactNumber(testCase.numFacets, mesh.facetCount, "mesh has expected number of maximally convex facets");
        }
        // test polygon decomposition
        if (region instanceof Loop) {
          const convexPolygons = RegionOps.convexDecomposePolygonXY(region.getPackedStrokes()!, true);
          if (ck.testDefined(convexPolygons, "decomposition succeeded")) {
            ck.testExactNumber(testCase.numFacets, convexPolygons.length, "decomposition has expected number of polygons");
            const convexPolygonsPoint3dArrays = Point3dArray.cloneDeepXYZPoint3dArrays(convexPolygons);
            const polygonArea = PolygonOps.sumAreaXY(convexPolygonsPoint3dArrays);
            ck.testCoordinateWithToleranceFactor(area, polygonArea, range.maxAbs(), "region and decomposed areas are same");
            for (const convexPolygon of convexPolygons)
              ck.testTrue(PolygonOps.isConvex(convexPolygon), "decomposed polygon is convex");
          }
        }
      }
      x = 0;
    }
    GeometryCoreTestIO.saveGeometry(allGeometry, "RegionOps2", "MaximallyConvexFacets");
    expect(ck.getNumErrors()).toBe(0);
  });
});

describe("RegionOps.constructPolygonWireXYOffset", () => {
  it("constructPolygonWireXYOffsetWrapTrue", () => {
    const wrap: boolean = true;
    const allGeometry: GeometryQuery[] = [];
    const lineStrings: Point3d[][] = [
      [Point3d.create(-2, -1), Point3d.create(-2, 0), Point3d.create(-3, -1)],
      [Point3d.create(-1, -1), Point3d.create(-1, 0), Point3d.create(-1.5, 1)],
      [Point3d.create(1, -1), Point3d.create(1, 0), Point3d.create(1.5, 1)],
      [Point3d.create(2, -1), Point3d.create(2, 0), Point3d.create(3, -1)],
      [Point3d.create(-1, 2), Point3d.create(2, 2), Point3d.create(1, 3), Point3d.create(-2, 3), Point3d.create(-1, 2)],
      [
        Point3d.create(-1, -2), Point3d.create(1, -2), Point3d.create(0.1, -3), Point3d.create(1, -4),
        Point3d.create(-1, -4), Point3d.create(-0.1, -3), Point3d.create(-1, -2),
      ],
    ];
    const offsetDistances: number[] = [-0.3, -0.1, -0.05, 0.05, 0.1, 0.3];

    for (const lineString of lineStrings) {
      GeometryCoreTestIO.captureGeometry(allGeometry, LineString3d.create(lineString));
      for (const offsetDistance of offsetDistances) {
        const curveCollection = RegionOps.constructPolygonWireXYOffset(lineString, wrap, offsetDistance);
        GeometryCoreTestIO.captureCloneGeometry(allGeometry, curveCollection);
      }
    }
    GeometryCoreTestIO.saveGeometry(allGeometry, "PolygonOffset", "PolygonWireXYOffsetWrapTrue");
  });

  it("constructPolygonWireXYOffsetWrapFalse", () => {
    const wrap: boolean = false;
    const allGeometry: GeometryQuery[] = [];
    const lineStrings: Point3d[][] = [
      [Point3d.create(-2, -1), Point3d.create(-2, 0), Point3d.create(-3, -1)],
      [Point3d.create(-1, -1), Point3d.create(-1, 0), Point3d.create(-1.5, 1)],
      [Point3d.create(1, -1), Point3d.create(1, 0), Point3d.create(1.5, 1)],
      [Point3d.create(2, -1), Point3d.create(2, 0), Point3d.create(3, -1)],
      [Point3d.create(-1, 2), Point3d.create(2, 2), Point3d.create(1, 3), Point3d.create(-2, 3), Point3d.create(-1, 2)],
      [
        Point3d.create(-1, -2), Point3d.create(1, -2), Point3d.create(0.1, -3), Point3d.create(1, -4),
        Point3d.create(-1, -4), Point3d.create(-0.1, -3), Point3d.create(-1, -2),
      ],
    ];
    const offsetDistances: number[] = [-0.3, -0.1, -0.05, 0.05, 0.1, 0.3];

    for (const lineString of lineStrings) {
      GeometryCoreTestIO.captureGeometry(allGeometry, LineString3d.create(lineString));
      for (const offsetDistance of offsetDistances) {
        const curveCollection = RegionOps.constructPolygonWireXYOffset(lineString, wrap, offsetDistance);
        GeometryCoreTestIO.captureCloneGeometry(allGeometry, curveCollection);
      }
    }
    GeometryCoreTestIO.saveGeometry(allGeometry, "PolygonOffset", "PolygonWireXYOffsetWrapFalse");
  });

  it("PolygonWireXYOffsetCustomOption", () => {
    const wrap: boolean = true;
    const allGeometry: GeometryQuery[] = [];
    const lineStrings: Point3d[][] = [
      [Point3d.create(-2, -1), Point3d.create(-2, 0), Point3d.create(-3, -1)],
      [Point3d.create(-1, -1), Point3d.create(-1, 0), Point3d.create(-1.5, 1)],
      [Point3d.create(1, -1), Point3d.create(1, 0), Point3d.create(1.5, 1)],
      [Point3d.create(2, -1), Point3d.create(2, 0), Point3d.create(3, -1)],
      [Point3d.create(-1, 2), Point3d.create(2, 2), Point3d.create(1, 3), Point3d.create(-2, 3), Point3d.create(-1, 2)],
      [
        Point3d.create(-1, -2), Point3d.create(1, -2), Point3d.create(0.1, -3), Point3d.create(1, -4),
        Point3d.create(-1, -4), Point3d.create(-0.1, -3), Point3d.create(-1, -2),
      ],
    ];
    const offsetDistances: number[] = [-0.3, -0.1, -0.05, 0.05, 0.1, 0.3];
    const jointOptions: JointOptions[] = [];
    // no arcs, no chamfers, only sharp corners
    const minArcDegrees = 180;
    const maxChamferDegrees = 180;
    const preserveEllipticalArcs = false;
    const allowSharpestCorners = true;
    for (let i = 0; i < offsetDistances.length; i++) {
      jointOptions[i] = new JointOptions(
        offsetDistances[i], minArcDegrees, maxChamferDegrees, preserveEllipticalArcs, allowSharpestCorners,
      );
    }

    for (const lineString of lineStrings) {
      GeometryCoreTestIO.captureGeometry(allGeometry, LineString3d.create(lineString));
      for (const jointOption of jointOptions) {
        const curveCollection = RegionOps.constructPolygonWireXYOffset(lineString, wrap, jointOption);
        GeometryCoreTestIO.captureCloneGeometry(allGeometry, curveCollection);
      }
    }
    GeometryCoreTestIO.saveGeometry(allGeometry, "PolygonOffset", "PolygonWireXYOffsetCustomOption");
  });
});

describe("RegionOps.constructCurveXYOffset", () => {
  it("constructCurveXYOffsetDefaultOption", () => {
    const allGeometry: GeometryQuery[] = [];
    const lineStrings: CurveChain[] = [
      Path.create([Point3d.create(-2, -1), Point3d.create(-2, 0), Point3d.create(-3, -1)]),
      Path.create([Point3d.create(-1, -1), Point3d.create(-1, 0), Point3d.create(-1.5, 1)]),
      Path.create([Point3d.create(1, -1), Point3d.create(1, 0), Point3d.create(1.5, 1)]),
      Path.create([Point3d.create(2, -1), Point3d.create(2, 0), Point3d.create(3, -1)]),
      Path.create([
        Point3d.create(-1, 2), Point3d.create(2, 2), Point3d.create(1, 3), Point3d.create(-2, 3), Point3d.create(-1, 2),
      ]),
      Loop.create(
        LineString3d.create([
          Point3d.create(-1, 4), Point3d.create(2, 4), Point3d.create(1, 5), Point3d.create(-2, 5), Point3d.create(-1, 4),
        ]),
      ),
      Path.create([
        Point3d.create(-1, -2), Point3d.create(1, -2), Point3d.create(0.1, -3), Point3d.create(1, -4),
        Point3d.create(-1, -4), Point3d.create(-0.1, -3), Point3d.create(-1, -2),
      ]),
    ];
    const offsetDistances: number[] = [-0.3, -0.1, -0.05, 0.05, 0.1, 0.3];

    for (const lineString of lineStrings) {
      GeometryCoreTestIO.captureGeometry(allGeometry, lineString);
      for (const offsetDistance of offsetDistances) {
        const curveCollection = RegionOps.constructCurveXYOffset(lineString as Path | Loop, offsetDistance);
        GeometryCoreTestIO.captureCloneGeometry(allGeometry, curveCollection);
      }
    }
    GeometryCoreTestIO.saveGeometry(allGeometry, "PolygonOffset", "CurveXYOffsetDefaultOption");
  });

  it("constructCurveXYOffsetCustomOption", () => {
    const allGeometry: GeometryQuery[] = [];
    const lineStrings: CurveChain[] = [
      Path.create([Point3d.create(-2, -1), Point3d.create(-2, 0), Point3d.create(-3, -1)]),
      Path.create([Point3d.create(-1, -1), Point3d.create(-1, 0), Point3d.create(-1.5, 1)]),
      Path.create([Point3d.create(1, -1), Point3d.create(1, 0), Point3d.create(1.5, 1)]),
      Path.create([Point3d.create(2, -1), Point3d.create(2, 0), Point3d.create(3, -1)]),
      Path.create([
        Point3d.create(-1, 2), Point3d.create(2, 2), Point3d.create(1, 3), Point3d.create(-2, 3), Point3d.create(-1, 2),
      ]),
      Loop.create(
        LineString3d.create([
          Point3d.create(-1, 4), Point3d.create(2, 4), Point3d.create(1, 5), Point3d.create(-2, 5), Point3d.create(-1, 4),
        ]),
      ),
      Path.create([
        Point3d.create(-1, -2), Point3d.create(1, -2), Point3d.create(0.1, -3), Point3d.create(1, -4),
        Point3d.create(-1, -4), Point3d.create(-0.1, -3), Point3d.create(-1, -2),
      ]),
    ];
    const offsetDistances: number[] = [-0.3, -0.1, -0.05, 0.05, 0.1, 0.3];
    const jointOptions: JointOptions[] = [];
    const minArcDegrees = 100;
    const maxChamferDegrees = 50;
    for (let i = 0; i < offsetDistances.length; i++) {
      jointOptions[i] = new JointOptions(offsetDistances[i], minArcDegrees, maxChamferDegrees);
    }

    for (const lineString of lineStrings) {
      GeometryCoreTestIO.captureGeometry(allGeometry, lineString);
      for (const jointOption of jointOptions) {
        const curveCollection = RegionOps.constructCurveXYOffset(lineString as Path | Loop, jointOption);
        GeometryCoreTestIO.captureCloneGeometry(allGeometry, curveCollection);
      }
    }
    GeometryCoreTestIO.saveGeometry(allGeometry, "PolygonOffset", "CurveXYOffsetCustomOption");
  });

  it("EllipsePreserveEllipticalArcsTrue", () => {
    const allGeometry: GeometryQuery[] = [];
    const origin = Point3d.create(0, 0, 0);
    const vector0 = Vector3d.create(5, 0, 0);
    const vector90 = Vector3d.create(0, 2, 0);
    const loop = Loop.create(
      Arc3d.create(origin, vector0, vector90, AngleSweep.createStartEndDegrees(-180, 180)),
    );
    const offsetDistances: number[] = [-5, -3, -1, 1, 3, 5];
    const jointOptions: JointOptions[] = [];
    const minArcDegrees = 180;
    const maxChamferDegrees = 90;
    const preserveEllipticalArcs = true;
    for (let i = 0; i < offsetDistances.length; i++) {
      jointOptions[i] = new JointOptions(offsetDistances[i], minArcDegrees, maxChamferDegrees, preserveEllipticalArcs);
    }
    GeometryCoreTestIO.captureGeometry(allGeometry, loop);
    for (const jointOption of jointOptions) {
      const curveCollection = RegionOps.constructCurveXYOffset(loop, jointOption);
      GeometryCoreTestIO.captureCloneGeometry(allGeometry, curveCollection);
    }
    GeometryCoreTestIO.saveGeometry(allGeometry, "PolygonOffset", "EllipsePreserveEllipticalArcsTrue");
  });

  it("EllipsePreserveEllipticalArcsFalse", () => {
    const allGeometry: GeometryQuery[] = [];
    const origin = Point3d.create(0, 0, 0);
    const vector0 = Vector3d.create(5, 0, 0);
    const vector90 = Vector3d.create(0, 2, 0);
    const loop = Loop.create(
      Arc3d.create(origin, vector0, vector90, AngleSweep.createStartEndDegrees(-180, 180)),
    );
    const offsetDistances: number[] = [-5, -3, -1, 1, 3, 5];
    const jointOptions: JointOptions[] = [];
    const minArcDegrees = 180;
    const maxChamferDegrees = 90;
    const preserveEllipticalArcs = false;
    for (let i = 0; i < offsetDistances.length; i++) {
      jointOptions[i] = new JointOptions(offsetDistances[i], minArcDegrees, maxChamferDegrees, preserveEllipticalArcs);
    }
    GeometryCoreTestIO.captureGeometry(allGeometry, loop);
    for (const jointOption of jointOptions) {
      const curveCollection = RegionOps.constructCurveXYOffset(loop, jointOption);
      GeometryCoreTestIO.captureCloneGeometry(allGeometry, curveCollection);
    }
    GeometryCoreTestIO.saveGeometry(allGeometry, "PolygonOffset", "EllipsePreserveEllipticalArcsFalse");
  });
  it("constructCurveXYOffsetMaxChamferDegree", () => {
    const ck = new Checker();
    const allGeometry: GeometryQuery[] = [];
    const origin = Point3d.create(0, 0, 0);
    const circleSize: number = 4;
    const loop = Loop.create(
      Arc3d.createXY(origin, circleSize, AngleSweep.createStartEndDegrees(0, 180)),
      LineString3d.create([Point3d.create(-circleSize, 0), Point3d.create(circleSize, 0)]),
    );
    let dx = 0;
    const offsetDistance = -2;
    const minArcDegree = 180;
    const maxChamferDegrees: number[] = [89, 90, 91];
    const preserveEllipticalArc = false;
    const expectedNumPoints0: number[] = [4, 3, 3];
    const expectedNumPoints1: number[] = [4, 3, 3];
    for (let i = 0; i <= 2; i++) {
      const jointOption = new JointOptions(offsetDistance, minArcDegree, maxChamferDegrees[i], preserveEllipticalArc);
      GeometryCoreTestIO.captureCloneGeometry(allGeometry, loop, dx);
      const curveCollection = RegionOps.constructCurveXYOffset(loop, jointOption)!;
      GeometryCoreTestIO.captureCloneGeometry(allGeometry, curveCollection, dx);
      const lineString0 = curveCollection.getChild(0) as LineString3d;
      const lineString1 = curveCollection.getChild(2) as LineString3d;
      ck.testCoordinate(lineString0.numPoints(), expectedNumPoints0[i], "Number of points in offset first child");
      ck.testCoordinate(lineString1.numPoints(), expectedNumPoints1[i], "Number of points in offset last child");
      dx += 15;
    }

    GeometryCoreTestIO.saveGeometry(allGeometry, "PolygonOffset", "constructCurveXYOffsetMaxChamferDegree");
    expect(ck.getNumErrors()).toBe(0);
  });
});

<|MERGE_RESOLUTION|>--- conflicted
+++ resolved
@@ -947,7 +947,6 @@
     let regionArea = RegionOps.computeXYArea(region)!;
     GeometryCoreTestIO.captureCloneGeometry(allGeometry, region);
 
-<<<<<<< HEAD
     let merged = RegionOps.regionBooleanXY(region, undefined, RegionBinaryOpType.Union)!;
     for (const child of merged.children)
       GeometryCoreTestIO.captureCloneGeometry(allGeometry, child, dx, 10);
@@ -1008,25 +1007,6 @@
     ck.testCoordinate(regionArea, expectedArea, "area before merge");
     ck.testCoordinate(mergedArea, expectedArea, "area after merge");
 
-=======
-    const merged = RegionOps.regionBooleanXY(region, undefined, RegionBinaryOpType.Union)
-    if (ck.testDefined(merged, "merge operation succeeded")) {
-      if (merged instanceof Loop) {
-        GeometryCoreTestIO.captureCloneGeometry(allGeometry, merged, 0, 10);
-      } else {
-        for (const child of merged.children)
-          GeometryCoreTestIO.captureCloneGeometry(allGeometry, child, 0, 10);
-      }
-      const mergedArea = RegionOps.computeXYArea(merged);
-      if (ck.testDefined(mergedArea, "area computed for merged region")) {
-        const rectangleArea = 80;
-        const holeArea = Math.PI * 4;
-        const expectedArea = rectangleArea - holeArea;
-        ck.testCoordinate(regionArea, expectedArea, "area before merge");
-        ck.testCoordinate(mergedArea, expectedArea, "area after merge");
-      }
-    }
->>>>>>> 26a4782e
     GeometryCoreTestIO.saveGeometry(allGeometry, "RegionOps", "MergeRegionArea");
     expect(ck.getNumErrors()).toBe(0);
   });
