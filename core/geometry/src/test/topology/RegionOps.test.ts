/*---------------------------------------------------------------------------------------------
* Copyright (c) Bentley Systems, Incorporated. All rights reserved.
* See LICENSE.md in the project root for license terms and full copyright notice.
*--------------------------------------------------------------------------------------------*/

import * as fs from "fs";
import { describe, expect, it } from "vitest";
import { BezierCurve3d } from "../../bspline/BezierCurve3d";
import { BSplineCurve3d } from "../../bspline/BSplineCurve";
import { BSplineCurve3dH } from "../../bspline/BSplineCurve3dH";
import { Arc3d } from "../../curve/Arc3d";
import { BagOfCurves, CurveChain, CurveCollection } from "../../curve/CurveCollection";
import { CurveFactory } from "../../curve/CurveFactory";
import { CurveLocationDetail } from "../../curve/CurveLocationDetail";
import { CurvePrimitive } from "../../curve/CurvePrimitive";
import { RecursiveCurveProcessor } from "../../curve/CurveProcessor";
import { AnyCurve, AnyRegion } from "../../curve/CurveTypes";
import { GeometryQuery } from "../../curve/GeometryQuery";
import { ChainCollectorContext } from "../../curve/internalContexts/ChainCollectorContext";
import { PolygonWireOffsetContext } from "../../curve/internalContexts/PolygonOffsetContext";
import { LineSegment3d } from "../../curve/LineSegment3d";
import { LineString3d } from "../../curve/LineString3d";
import { Loop, SignedLoops } from "../../curve/Loop";
import { JointOptions, OffsetOptions } from "../../curve/OffsetOptions";
import { ParityRegion } from "../../curve/ParityRegion";
import { Path } from "../../curve/Path";
import { RegionBinaryOpType, RegionOps } from "../../curve/RegionOps";
import { StrokeOptions } from "../../curve/StrokeOptions";
import { UnionRegion } from "../../curve/UnionRegion";
import { Geometry } from "../../Geometry";
import { Angle } from "../../geometry3d/Angle";
import { AngleSweep } from "../../geometry3d/AngleSweep";
import { GrowableXYZArray } from "../../geometry3d/GrowableXYZArray";
import { Matrix3d } from "../../geometry3d/Matrix3d";
import { Plane3dByOriginAndVectors } from "../../geometry3d/Plane3dByOriginAndVectors";
import { Point2d } from "../../geometry3d/Point2dVector2d";
import { Point3d, Vector3d } from "../../geometry3d/Point3dVector3d";
import { Point3dArray } from "../../geometry3d/PointHelpers";
import { PolygonOps } from "../../geometry3d/PolygonOps";
import { PolylineOps } from "../../geometry3d/PolylineOps";
import { Range2d, Range3d } from "../../geometry3d/Range";
import { Transform } from "../../geometry3d/Transform";
import { PolyfaceBuilder } from "../../polyface/PolyfaceBuilder";
import { PolyfaceQuery } from "../../polyface/PolyfaceQuery";
import { Sample } from "../../serialization/GeometrySamples";
import { IModelJson } from "../../serialization/IModelJsonSchema";
import { HalfEdgeGraph } from "../../topology/Graph";
import { HalfEdgeGraphMerge } from "../../topology/Merging";
import { Checker } from "../Checker";
import { GeometryCoreTestIO } from "../GeometryCoreTestIO";
import { prettyPrint } from "../testFunctions";
import { GraphChecker } from "./Graph.test";

const diegoPathA = [
  {
    lineSegment: [[9.475113484165819, -13.519605207518564, 0], [13.203035410431951, -14.269123503051588, 0]],
  }, {
    arc: {
      center: [13.005924613981659, -15.249504721722534, 0],
      vectorX: [0.1971107964502951, 0.9803812186709463, 0],
      vectorY: [0.9803812186709463, -0.1971107964502951, 0],
      sweepStartEnd:
        [0, 72.830637847867],
    },
  }, { lineSegment: [[14.000803020390693, -15.148425760207218, 0], [14.34957401104505, -18.58123435046298, 0]] }, {
    lineSegment: [[14.34957401104505, -18.58123435046298, 0], [12.673764076933416, -20.859772802822125, 0]],
  }, {
    arc: {
      center: [11.868182928857742, -20.2672873482622, 0],
      vectorX: [0.8055811480756748, -0.5924854545599226, 0],
      vectorY: [-0.5924854545599226, -0.8055811480756748, 0],
      sweepStartEnd: [0, 71.45442290504732],
    },
  }, {
    lineSegment: [
      [11.562686951204984, -21.21948071498872, 0],
      [8.527182927305319, -20.245587909330848, 0]],
  }, {
    lineSegment: [[8.527182927305319, -20.245587909330848, 0], [7.111360097008944, -16.594638869216595, 0]],
  }, {
    arc: {
      center: [8.043708604295633, -16.2330780016434, 0],
      vectorX: [-0.9323485072866892, -0.3615608675731971, 0],
      vectorY: [-0.3615608675731971, 0.9323485072866892, 0],
      sweepStartEnd: [0, 68.03218413297601],
    },
  },
  {
    lineSegment: [[7.359620917079077, -15.503678223607576, 0], [9.47511348416582, -13.519605207518566, 0]],
  }];

class PolygonBooleanTests {
  public allGeometry: GeometryQuery[] = [];
  public x0 = 0;
  public y0 = 0;
  public ck = new Checker();
  /**
   * * 0==> no output
   * * 1==> output for single call
   * * 2==> output one call
   */
  public debugPersistence = 0;
  public noisy = 0;
  public setDebugControls(noisy: number, persistence: number) {
    this.noisy = noisy;
    this.debugPersistence = persistence;
  }
  public getNoisy(): number { return this.debugPersistence > 0 ? this.noisy : 0; }
  public endDebugMethod() {
    if (this.debugPersistence === 1) {
      RegionOps.setCheckPointFunction(undefined);
    }

  }
  public getNumErrors() { return this.ck.getNumErrors(); }

  public captureAnnotatedGraph(graph: HalfEdgeGraph, dx: number, dy: number) {
    GraphChecker.captureAnnotatedGraph(this.allGeometry, graph, this.x0 + dx, this.y0 + dy);
  }
  public testBooleans(boundary0: Point3d[], boundary1: Point3d[]) {
    const range = Range3d.createArray(boundary0);
    const noisyDeltaX = range.xLength() * 1.25;
    let dx1 = noisyDeltaX;
    const dx1Start = 2 * noisyDeltaX;
    let boolOp = "";
    const noisy = this.getNoisy();
    if (noisy !== 0)
      RegionOps.setCheckPointFunction((name: string, graph: HalfEdgeGraph, properties: string, _extraData?: any) => {
        if (name === "After clusterAndMergeXYTheta"
          || noisy > 5) {
          this.captureAnnotatedGraph(graph, dx1, 0);
          dx1 += noisyDeltaX;
        }
        if (properties.indexOf("R") >= 0 && properties.indexOf("M") >= 0) {
          const euler = graph.countVertexLoops() - graph.countNodes() / 2.0 + graph.countFaceLoops();

          if (!this.ck.testExactNumber(2, euler, `${boolOp} Expected euler characteristic ${name}`)) {
            GeometryCoreTestIO.consoleLog(`outerRectangle  ${prettyPrint(boundary0)}`);
            GeometryCoreTestIO.consoleLog(`innerRectangle  ${prettyPrint(boundary1)}`);
            GraphChecker.dumpGraph(graph);
          }
        }

      });
    range.extendArray(boundary1);
    const yStep = 2.0 * range.yLength();
    this.y0 = 0.0;
    GeometryCoreTestIO.captureGeometry(this.allGeometry, LineString3d.create(boundary0), this.x0, this.y0);
    GeometryCoreTestIO.captureGeometry(this.allGeometry, LineString3d.create(boundary1), this.x0, this.y0);
    this.y0 += yStep; dx1 = dx1Start;
    boolOp = "Union";
    let unionArea;
    let differenceAreaBOnly;
    let differenceAreaAOnly;
    let intersectionArea;
    const unionRegion = RegionOps.polygonXYAreaUnionLoopsToPolyface(boundary0, boundary1);
    if (this.ck.testPointer(unionRegion)) {
      unionArea = PolyfaceQuery.sumFacetAreas(unionRegion);
      GeometryCoreTestIO.captureGeometry(this.allGeometry, unionRegion, this.x0, this.y0);
    }
    this.y0 += yStep; dx1 = dx1Start;

    boolOp = "Intersection";
    const intersectionRegion = RegionOps.polygonXYAreaIntersectLoopsToPolyface(boundary0, boundary1);
    if (this.ck.testPointer(intersectionRegion)) {
      intersectionArea = PolyfaceQuery.sumFacetAreas(intersectionRegion);
      GeometryCoreTestIO.captureGeometry(this.allGeometry, intersectionRegion, this.x0, this.y0);
    }
    this.y0 += yStep; dx1 = dx1Start;

    boolOp = "Difference";
    const differenceRegionAOnly = RegionOps.polygonXYAreaDifferenceLoopsToPolyface(boundary0, boundary1);
    if (this.ck.testPointer(differenceRegionAOnly)) {
      differenceAreaAOnly = PolyfaceQuery.sumFacetAreas(differenceRegionAOnly);
      GeometryCoreTestIO.captureGeometry(this.allGeometry, differenceRegionAOnly, this.x0, this.y0);
    }
    this.y0 += yStep; dx1 = dx1Start;

    boolOp = "Difference";
    const differenceRegionBOnly = RegionOps.polygonXYAreaDifferenceLoopsToPolyface(boundary1, boundary0);
    if (this.ck.testPointer(differenceRegionBOnly)) {
      differenceAreaBOnly = PolyfaceQuery.sumFacetAreas(differenceRegionBOnly);
      GeometryCoreTestIO.captureGeometry(this.allGeometry, differenceRegionBOnly, this.x0, this.y0);
    }

    if (
      unionArea !== undefined && intersectionArea !== undefined &&
      differenceAreaAOnly !== undefined && differenceAreaBOnly !== undefined
    ) {
      this.ck.testCoordinate(
        unionArea, differenceAreaAOnly + differenceAreaBOnly + intersectionArea, "union = A1 + intersection + B1",
      );
    }
    this.x0 += 2.0 * range.xLength() + dx1;
    this.y0 = 0.0;
    this.endDebugMethod();
  }

  public saveAndReset(directoryName: string, fileName: string) {
    GeometryCoreTestIO.saveGeometry(this.allGeometry, directoryName, fileName);
    this.allGeometry = [];
    this.x0 = 0;
    this.y0 = 0;
  }
}
describe("RegionOps", () => {

  it("BooleanRectangles", () => {
    const context = new PolygonBooleanTests();
    context.setDebugControls(10, 1);
    context.testBooleans(Sample.createRectangleXY(0, 0, 5, 2), Sample.createRectangleXY(1, 1, 2, 3));
    context.saveAndReset("RegionOps", "BooleanRectangles");
    expect(context.getNumErrors()).toBe(0);
  });

  it("BooleanDisjointRectangles", () => {
    const context = new PolygonBooleanTests();
    context.setDebugControls(10, 1);
    context.testBooleans(Sample.createRectangleXY(0, 0, 5, 2), Sample.createRectangleXY(1, 4, 2, 3));
    context.saveAndReset("RegionOps", "BooleanDisjointRectangles");
    expect(context.getNumErrors()).toBe(0);
  });

  it("BooleanFractalAB", () => {
    const context = new PolygonBooleanTests();
    context.setDebugControls(10, 1);
    const fractalA = Sample.createFractalLMildConcavePatter(2, 1.0);
    const fractalB = Sample.createFractalHatReversingPattern(1, 0.7);
    context.testBooleans(fractalA, fractalB);
    context.saveAndReset("RegionOps", "BooleanFractalAB");
    expect(context.getNumErrors()).toBe(0);
  });

  it("BooleanFractalABRotated", () => {
    const context = new PolygonBooleanTests();
    context.setDebugControls(10, 1);
    const fractalA = Sample.createFractalLMildConcavePatter(2, 1.0);
    const fractalB = Sample.createFractalHatReversingPattern(1, 0.7);
    const transform = Transform.createFixedPointAndMatrix(
      Point3d.create(0, 0, 0), Matrix3d.createRotationAroundAxisIndex(2, Angle.createDegrees(0.1232132132189379)),
    );
    const fractalA1 = transform.multiplyInversePoint3dArray(fractalA)!;
    const fractalB1 = transform.multiplyInversePoint3dArray(fractalB)!;
    context.testBooleans(fractalA1, fractalB1);
    context.saveAndReset("RegionOps", "BooleanFractalABRotated");
    expect(context.getNumErrors()).toBe(0);
  });

  it("BooleanFlat", () => {
    const context = new PolygonBooleanTests();
    context.setDebugControls(10, 1);
    const rectangle = Sample.createRectangleXY(0, 0, 10, 6);
    const splat = [
      Point3d.create(2, 1),
      Point3d.create(7, 1),
      Point3d.create(8, 3),
      Point3d.create(7, 4),
      Point3d.create(6, 4),
      Point3d.create(5, 3),
      Point3d.create(3, 3),
      Point3d.create(2, 4),
      Point3d.create(1, 3),
      Point3d.create(2, 1)];
    context.testBooleans(rectangle, splat);
    context.saveAndReset("RegionOps", "BooleanSplat");
    expect(context.getNumErrors()).toBe(0);
  });

  it("CleanupSawTooth", () => {
    const context = new PolygonBooleanTests();
    context.setDebugControls(10, 1);
    const ax = 1.0;
    const ay = 0.0;
    const bx = 10.0;
    const by = 5.0;
    // create the rectangle as Point2d to exercise Point3dArray.streamXYZ and Point3dArray.streamXYZXYZ
    const rectangle = [
      Point2d.create(ax, ay),
      Point2d.create(bx, ay),
      Point2d.create(bx, by),
      Point2d.create(ax, by),
      Point2d.create(ax, ay),
    ];
    // and create more stuff as Growable array . . .
    const diamond = new GrowableXYZArray();
    for (let i = 0; i < rectangle.length; i++) {
      diamond.push(Point3d.createFrom(rectangle[i].interpolate(0.5, rectangle[(i + 1) % rectangle.length])));
    }
    const allGeometry: GeometryQuery[] = [];
    let x0 = 0.0;
    let y0 = 0.0;
    for (const splat of [
      Sample.appendSawTooth([], 1, 0.5, 3, 1, 5),
      Sample.appendSawTooth([], 1, 0.5, 1, 1, 3)]) {
      const growableSplat = GrowableXYZArray.create(splat);
      const data = [growableSplat, rectangle];
      const range = Range3d.createFromVariantData(data);
      const dx = range.xLength() * 2.0;
      const dy = range.yLength() * 2.0;
      y0 = 0.0;
      const graph = HalfEdgeGraphMerge.formGraphFromChains(data, true)!;
      GraphChecker.captureAnnotatedGraph(allGeometry, graph, x0, y0);
      y0 += dy;
      const polyface = PolyfaceBuilder.graphToPolyface(graph);
      GeometryCoreTestIO.captureCloneGeometry(allGeometry, polyface, x0, y0);
      x0 += dx;
    }
    GeometryCoreTestIO.saveGeometry(allGeometry, "RegionOps", "CleanupSawTooth");
    expect(context.getNumErrors()).toBe(0);
  });

  it("BooleanNullFaces", () => {
    const context = new PolygonBooleanTests();
    context.setDebugControls(10, 1);
    const outerRectangle = Sample.createRectangleXY(0, 0, 10, 6);
    for (const innerRectangle of [
      Sample.createRectangleXY(2, 4, -2, 2),
      Sample.createRectangleXY(2, 0, 3, 2),
      Sample.createRectangleXY(8, 0, 2, 2),
      Sample.createRectangleXY(3, 4, 2, 2),
      Sample.createRectangleXY(0, 0, 3, 6)]) {
      context.testBooleans(outerRectangle, innerRectangle);
      context.saveAndReset("RegionOps", "BooleanSplat");
    }
    expect(context.getNumErrors()).toBe(0);
  });

<<<<<<< HEAD
<<<<<<< HEAD
=======
=======
>>>>>>> 17e195e8
  it("centroidAreaNormal", () => {
    const ck = new Checker();
    const allGeometry: GeometryQuery[] = [];
    let dx = 0;
<<<<<<< HEAD
    let dy = 0;
=======
>>>>>>> 17e195e8
    let loop: Loop | undefined;
    const rotationMatrix = Matrix3d.createRotationAroundVector(Vector3d.create(0, 1, 0), Angle.createDegrees(45))!;
    const rotationTransform = Transform.createFixedPointAndMatrix(Point3d.create(), rotationMatrix);

    // square
    let expectedCentroid = Point3d.create(1.5, 1.5);
    let expectedNormal = Vector3d.create(0, 0, 1);
    let expectedArea = 1;
    let lineString = LineString3d.create([1, 1], [2, 1], [2, 2], [1, 2], [1, 1]);
    loop = Loop.create(lineString);
<<<<<<< HEAD
    GeometryCoreTestIO.captureCloneGeometry(allGeometry, loop, dx, dy);
=======
    GeometryCoreTestIO.captureCloneGeometry(allGeometry, loop, dx);
>>>>>>> 17e195e8
    const ray = RegionOps.centroidAreaNormal(loop);
    let centroid: Point3d;
    if (ck.testDefined(ray, "computed centroid and normal") && ck.testDefined(ray.a, "computed area")) {
      centroid = ray.origin;
<<<<<<< HEAD
      GeometryCoreTestIO.createAndCaptureXYCircle(allGeometry, centroid, 0.1, dx, dy);
=======
      GeometryCoreTestIO.createAndCaptureXYCircle(allGeometry, centroid, 0.1, dx);
>>>>>>> 17e195e8
      ck.testDefined(ray, "ray defined for square");
      ck.testPoint3d(centroid, expectedCentroid, "ray origin matches centroid for square");
      ck.testVector3d(ray.direction, expectedNormal, "ray direction matches Z axis for square");
      ck.testCoordinate(ray.a, expectedArea, "ray.a matches area for square");
    }
    // square in 3d
    expectedCentroid = rotationTransform.multiplyPoint3d(Point3d.create(1.5, 1.5));
    expectedNormal = Vector3d.createFrom(rotationTransform.multiplyPoint3d(Point3d.create(0, 0, 1)));
    expectedArea = 1;
    lineString = LineString3d.create([1, 1], [2, 1], [2, 2], [1, 2], [1, 1]);
    loop = Loop.create(lineString).cloneTransformed(rotationTransform) as Loop;
<<<<<<< HEAD
    GeometryCoreTestIO.captureCloneGeometry(allGeometry, loop, dx, dy);
=======
    GeometryCoreTestIO.captureCloneGeometry(allGeometry, loop, dx);
>>>>>>> 17e195e8
    RegionOps.centroidAreaNormal(loop, ray);
    if (ck.testDefined(ray, "computed centroid and normal") && ck.testDefined(ray.a, "computed area")) {
      centroid = ray.origin;
      ck.testDefined(ray, "ray defined for square in 3d");
      ck.testPoint3d(centroid, expectedCentroid, "ray origin matches centroid for square in 3d");
      ck.testVector3d(ray.direction, expectedNormal, "ray direction matches Z axis for square in 3d");
      ck.testCoordinate(ray.a, expectedArea, "ray.a matches area for square in 3d");
    }
    // rectangle
    dx += 2;
    expectedCentroid = Point3d.create(2, 1.5);
    expectedNormal = Vector3d.create(0, 0, 1);
    expectedArea = 2;
    lineString = LineString3d.create([1, 1], [3, 1], [3, 2], [1, 2], [1, 1]);
    loop = Loop.create(lineString);
<<<<<<< HEAD
    GeometryCoreTestIO.captureCloneGeometry(allGeometry, loop, dx, dy);
    RegionOps.centroidAreaNormal(loop, ray);
    if (ck.testDefined(ray, "computed centroid and normal") && ck.testDefined(ray.a, "computed area")) {
      centroid = ray.origin;
      GeometryCoreTestIO.createAndCaptureXYCircle(allGeometry, centroid, 0.1, dx, dy);
=======
    GeometryCoreTestIO.captureCloneGeometry(allGeometry, loop, dx);
    RegionOps.centroidAreaNormal(loop, ray);
    if (ck.testDefined(ray, "computed centroid and normal") && ck.testDefined(ray.a, "computed area")) {
      centroid = ray.origin;
      GeometryCoreTestIO.createAndCaptureXYCircle(allGeometry, centroid, 0.1, dx);
>>>>>>> 17e195e8
      ck.testDefined(ray, "ray defined for rectangle");
      ck.testPoint3d(centroid, expectedCentroid, "ray origin matches centroid for rectangle");
      ck.testVector3d(ray.direction, expectedNormal, "ray direction matches Z axis for rectangle");
      ck.testCoordinate(ray.a, expectedArea, "ray.a matches area for rectangle");
    }
    // rectangle in 3d
    expectedCentroid = rotationTransform.multiplyPoint3d(Point3d.create(2, 1.5));
    expectedNormal = Vector3d.createFrom(rotationTransform.multiplyPoint3d(Point3d.create(0, 0, 1)));
    expectedArea = 2;
    lineString = LineString3d.create([1, 1], [3, 1], [3, 2], [1, 2], [1, 1]);
    loop = Loop.create(lineString).cloneTransformed(rotationTransform) as Loop;
<<<<<<< HEAD
    GeometryCoreTestIO.captureCloneGeometry(allGeometry, loop, dx, dy);
=======
    GeometryCoreTestIO.captureCloneGeometry(allGeometry, loop, dx);
>>>>>>> 17e195e8
    RegionOps.centroidAreaNormal(loop, ray);
    if (ck.testDefined(ray, "computed centroid and normal") && ck.testDefined(ray.a, "computed area")) {
      centroid = ray.origin;
      ck.testDefined(ray, "ray defined for rectangle in 3d");
      ck.testPoint3d(centroid, expectedCentroid, "ray origin matches centroid for rectangle in 3d");
      ck.testVector3d(ray.direction, expectedNormal, "ray direction matches Z axis for rectangle in 3d");
      ck.testCoordinate(ray.a, expectedArea, "ray.a matches area for rectangle in 3d");
    }

    // dart
    dx += 4;
    expectedCentroid = Point3d.create(2 / 3, 2 / 3);
    expectedNormal = Vector3d.create(0, 0, 1);
    expectedArea = 0.5;
    lineString = LineString3d.create([0, 0], [2, 1], [0.5, 0.5], [1, 2], [0, 0]);
    loop = Loop.create(lineString);
<<<<<<< HEAD
    GeometryCoreTestIO.captureCloneGeometry(allGeometry, loop, dx, dy);
    RegionOps.centroidAreaNormal(loop, ray);
    if (ck.testDefined(ray, "computed centroid and normal") && ck.testDefined(ray.a, "computed area")) {
      centroid = ray.origin;
      GeometryCoreTestIO.createAndCaptureXYCircle(allGeometry, centroid, 0.1, dx, dy);
=======
    GeometryCoreTestIO.captureCloneGeometry(allGeometry, loop, dx);
    RegionOps.centroidAreaNormal(loop, ray);
    if (ck.testDefined(ray, "computed centroid and normal") && ck.testDefined(ray.a, "computed area")) {
      centroid = ray.origin;
      GeometryCoreTestIO.createAndCaptureXYCircle(allGeometry, centroid, 0.1, dx);
>>>>>>> 17e195e8
      ck.testDefined(ray, "ray defined for dart");
      ck.testPoint3d(centroid, expectedCentroid, "ray origin matches centroid for dart");
      ck.testVector3d(ray.direction, expectedNormal, "ray direction matches Z axis for dart");
      ck.testCoordinate(ray.a, expectedArea, "ray.a matches area for dart");
    }
    // dart in 3d
    expectedCentroid = rotationTransform.multiplyPoint3d(Point3d.create(2 / 3, 2 / 3));
    expectedNormal = Vector3d.createFrom(rotationTransform.multiplyPoint3d(Point3d.create(0, 0, 1)));
    expectedArea = 0.5;
    lineString = LineString3d.create([0, 0], [2, 1], [0.5, 0.5], [1, 2], [0, 0]);
    loop = Loop.create(lineString).cloneTransformed(rotationTransform) as Loop;
<<<<<<< HEAD
    GeometryCoreTestIO.captureCloneGeometry(allGeometry, loop, dx, dy);
=======
    GeometryCoreTestIO.captureCloneGeometry(allGeometry, loop, dx);
>>>>>>> 17e195e8
    RegionOps.centroidAreaNormal(loop, ray);
    if (ck.testDefined(ray, "computed centroid and normal") && ck.testDefined(ray.a, "computed area")) {
      centroid = ray.origin;
      ck.testDefined(ray, "ray defined for dart in 3d");
      ck.testPoint3d(centroid, expectedCentroid, "ray origin matches centroid for dart in 3d");
      ck.testVector3d(ray.direction, expectedNormal, "ray direction matches Z axis for dart in 3d");
      ck.testCoordinate(ray.a, expectedArea, "ray.a matches area for dart in 3d");
    }
    // circle
    dx += 3;
    expectedCentroid = Point3d.create(1, 2);
    expectedNormal = Vector3d.create(0, 0, 1);
    expectedArea = Math.PI;
    let arc = Arc3d.createXY(expectedCentroid, 1.0);
    loop = Loop.create(arc);
<<<<<<< HEAD
    GeometryCoreTestIO.captureCloneGeometry(allGeometry, loop, dx, dy);
    RegionOps.centroidAreaNormal(loop, ray);
    if (ck.testDefined(ray, "computed centroid and normal") && ck.testDefined(ray.a, "computed area")) {
      centroid = ray.origin;
      GeometryCoreTestIO.createAndCaptureXYCircle(allGeometry, centroid, 0.1, dx, dy);
=======
    GeometryCoreTestIO.captureCloneGeometry(allGeometry, loop, dx);
    RegionOps.centroidAreaNormal(loop, ray);
    if (ck.testDefined(ray, "computed centroid and normal") && ck.testDefined(ray.a, "computed area")) {
      centroid = ray.origin;
      GeometryCoreTestIO.createAndCaptureXYCircle(allGeometry, centroid, 0.1, dx);
>>>>>>> 17e195e8
      ck.testDefined(ray, "ray defined for circle");
      ck.testPoint3d(centroid, expectedCentroid, "ray origin matches centroid for circle");
      ck.testVector3d(ray.direction, expectedNormal, "ray direction matches Z axis for circle");
      ck.testCoordinate(ray.a, expectedArea, "ray.a matches area for circle");
    }
    // circle in 3d
    let center = Point3d.create(1, 2);
    expectedCentroid = rotationTransform.multiplyPoint3d(center);
    expectedNormal = Vector3d.createFrom(rotationTransform.multiplyPoint3d(Point3d.create(0, 0, 1)));
    expectedArea = Math.PI;
    arc = Arc3d.createXY(center, 1.0);
    loop = Loop.create(arc).cloneTransformed(rotationTransform) as Loop;
<<<<<<< HEAD
    GeometryCoreTestIO.captureCloneGeometry(allGeometry, loop, dx, dy);
=======
    GeometryCoreTestIO.captureCloneGeometry(allGeometry, loop, dx);
>>>>>>> 17e195e8
    RegionOps.centroidAreaNormal(loop, ray);
    if (ck.testDefined(ray, "computed centroid and normal") && ck.testDefined(ray.a, "computed area")) {
      centroid = ray.origin;
      ck.testDefined(ray, "ray defined for circle in 3d");
      ck.testPoint3d(centroid, expectedCentroid, "ray origin matches centroid for circle in 3d");
      ck.testVector3d(ray.direction, expectedNormal, "ray direction matches Z axis for circle in 3d");
      ck.testCoordinate(ray.a, expectedArea, "ray.a matches area for circle in 3d");
    }
    // ellipse
    dx += 5;
    expectedCentroid = Point3d.create(0, 1);
    expectedNormal = Vector3d.create(0, 0, 1);
    expectedArea = 4 * Math.PI;
    arc = Arc3d.create(
      expectedCentroid, Vector3d.create(2, 2), Vector3d.create(-1, 1), AngleSweep.createStartEndDegrees(360, 0),
    );
    loop = Loop.create(arc);
<<<<<<< HEAD
    GeometryCoreTestIO.captureCloneGeometry(allGeometry, loop, dx, dy);
    RegionOps.centroidAreaNormal(loop, ray);
    if (ck.testDefined(ray, "computed centroid and normal") && ck.testDefined(ray.a, "computed area")) {
      centroid = ray.origin;
      GeometryCoreTestIO.createAndCaptureXYCircle(allGeometry, centroid, 0.1, dx, dy);
=======
    GeometryCoreTestIO.captureCloneGeometry(allGeometry, loop, dx);
    RegionOps.centroidAreaNormal(loop, ray);
    if (ck.testDefined(ray, "computed centroid and normal") && ck.testDefined(ray.a, "computed area")) {
      centroid = ray.origin;
      GeometryCoreTestIO.createAndCaptureXYCircle(allGeometry, centroid, 0.1, dx);
>>>>>>> 17e195e8
      ck.testDefined(ray, "ray defined for arc");
      ck.testPoint3d(centroid, expectedCentroid, "ray origin matches centroid for arc");
      ck.testVector3d(ray.direction, expectedNormal, "ray direction matches Z axis for arc");
      ck.testCoordinate(ray.a, expectedArea, "ray.a matches area for arc");
    }
    // ellipse in 3d
    center = Point3d.create(0, 1);
    expectedCentroid = rotationTransform.multiplyPoint3d(center);
    expectedNormal = Vector3d.createFrom(rotationTransform.multiplyPoint3d(Point3d.create(0, 0, -1)));
    expectedArea = 4 * Math.PI;
    arc = Arc3d.create(center, Vector3d.create(2, 2), Vector3d.create(-1, 1), AngleSweep.createStartEndDegrees(360, 0));
    loop = Loop.create(arc).cloneTransformed(rotationTransform) as Loop;
<<<<<<< HEAD
    GeometryCoreTestIO.captureCloneGeometry(allGeometry, loop, dx, dy);
=======
    GeometryCoreTestIO.captureCloneGeometry(allGeometry, loop, dx);
>>>>>>> 17e195e8
    RegionOps.centroidAreaNormal(loop, ray);
    if (ck.testDefined(ray, "computed centroid and normal") && ck.testDefined(ray.a, "computed area")) {
      centroid = ray.origin;
      ck.testDefined(ray, "ray defined for arc in 3d");
      ck.testPoint3d(centroid, expectedCentroid, "ray origin matches centroid for arc in 3d");
      ck.testVector3d(ray.direction, expectedNormal, "ray direction matches Z axis for arc in 3d");
      ck.testCoordinate(ray.a, expectedArea, "ray.a matches area for arc in 3d");
    }
    // bspline0
    dx += 5;
    expectedCentroid = Point3d.create(-0.002899711646546525, 1.6846557155837842);
    expectedNormal = Vector3d.create(0, 0, 1);
    expectedArea = 4.817806468040612;
    const degree = 3;
    const closedPoleArray0 = [
      Point3d.create(0, 0),
      Point3d.create(-1, 1),
      Point3d.create(-2, 3),
      Point3d.create(2, 3),
      Point3d.create(1, 1),
      Point3d.create(0, 0),
    ];
    const knotArray0 = [0, 0, 0, 0.33, 0.66, 1, 1, 1];
    const bspline0 = BSplineCurve3d.create(closedPoleArray0, knotArray0, degree + 1)!;
    let loop0 = Loop.create(bspline0);
<<<<<<< HEAD
    GeometryCoreTestIO.captureCloneGeometry(allGeometry, loop0, dx, dy);
    RegionOps.centroidAreaNormal(loop0, ray);
    if (ck.testDefined(ray, "computed centroid and normal") && ck.testDefined(ray.a, "computed area")) {
      centroid = ray.origin;
      GeometryCoreTestIO.createAndCaptureXYCircle(allGeometry, centroid, 0.1, dx, dy);
=======
    GeometryCoreTestIO.captureCloneGeometry(allGeometry, loop0, dx);
    RegionOps.centroidAreaNormal(loop0, ray);
    if (ck.testDefined(ray, "computed centroid and normal") && ck.testDefined(ray.a, "computed area")) {
      centroid = ray.origin;
      GeometryCoreTestIO.createAndCaptureXYCircle(allGeometry, centroid, 0.1, dx);
>>>>>>> 17e195e8
      ck.testDefined(ray, "ray defined for bspline0");
      ck.testPoint3d(centroid, expectedCentroid, "ray origin matches centroid for bspline0");
      ck.testVector3d(ray.direction, expectedNormal, "ray direction matches Z axis for bspline0");
      ck.testCoordinate(ray.a, expectedArea, "ray.a matches area for bspline0");
    }
    // bspline0 in 3d
    expectedCentroid = rotationTransform.multiplyPoint3d(Point3d.create(-0.002899711646546525, 1.6846557155837842));
    expectedNormal = Vector3d.createFrom(rotationTransform.multiplyPoint3d(Point3d.create(0, 0, -1)));
    expectedArea = 4.817806468040612;
    loop0 = Loop.create(bspline0).cloneTransformed(rotationTransform) as Loop;
<<<<<<< HEAD
    GeometryCoreTestIO.captureCloneGeometry(allGeometry, loop0, dx, dy);
=======
    GeometryCoreTestIO.captureCloneGeometry(allGeometry, loop0, dx);
>>>>>>> 17e195e8
    RegionOps.centroidAreaNormal(loop0, ray);
    if (ck.testDefined(ray, "computed centroid and normal") && ck.testDefined(ray.a, "computed area")) {
      centroid = ray.origin;
      ck.testDefined(ray, "ray defined for bspline0 in 3d");
      ck.testPoint3d(centroid, expectedCentroid, "ray origin matches centroid for bspline0 in 3d");
      ck.testVector3d(ray.direction, expectedNormal, "ray direction matches Z axis for bspline0 in 3d");
      ck.testCoordinate(ray.a, expectedArea, "ray.a matches area for bspline0 in 3d");
    }
    // bspline1
    dx += 2;
    expectedCentroid = Point3d.create(1.238143022179664, 1.2381197066333935);
    expectedNormal = Vector3d.create(0, 0, 1);
    expectedArea = 2.9971577457816796;
    const closedPoleArray1 = [
      Point3d.create(0, 0),
      Point3d.create(1, 3),
      Point3d.create(2, 2),
      Point3d.create(3, 1),
      Point3d.create(0, 0),
    ];
    const knotArray1 = [0, 0, 0, 0.5, 1, 1, 1];
    const bspline1 = BSplineCurve3d.create(closedPoleArray1, knotArray1, degree + 1)!;
    let loop1 = Loop.create(bspline1);
<<<<<<< HEAD
    GeometryCoreTestIO.captureCloneGeometry(allGeometry, loop1, dx, dy);
    RegionOps.centroidAreaNormal(loop1, ray);
    if (ck.testDefined(ray, "computed centroid and normal") && ck.testDefined(ray.a, "computed area")) {
      centroid = ray.origin;
      GeometryCoreTestIO.createAndCaptureXYCircle(allGeometry, centroid, 0.1, dx, dy);
=======
    GeometryCoreTestIO.captureCloneGeometry(allGeometry, loop1, dx);
    RegionOps.centroidAreaNormal(loop1, ray);
    if (ck.testDefined(ray, "computed centroid and normal") && ck.testDefined(ray.a, "computed area")) {
      centroid = ray.origin;
      GeometryCoreTestIO.createAndCaptureXYCircle(allGeometry, centroid, 0.1, dx);
>>>>>>> 17e195e8
      ck.testDefined(ray, "ray defined for bspline1");
      ck.testPoint3d(centroid, expectedCentroid, "ray origin matches centroid for bspline1");
      ck.testVector3d(ray.direction, expectedNormal, "ray direction matches Z axis for bspline1");
      ck.testCoordinate(ray.a, expectedArea, "ray.a matches area for bspline1");
    }
    // bspline1 in 3d
    expectedCentroid = rotationTransform.multiplyPoint3d(Point3d.create(1.238143022179664, 1.2381197066333935));
    expectedNormal = Vector3d.createFrom(rotationTransform.multiplyPoint3d(Point3d.create(0, 0, -1)));
    expectedArea = 2.9971577457816796;
    loop1 = Loop.create(bspline1).cloneTransformed(rotationTransform) as Loop;
<<<<<<< HEAD
    GeometryCoreTestIO.captureCloneGeometry(allGeometry, loop1, dx, dy);
=======
    GeometryCoreTestIO.captureCloneGeometry(allGeometry, loop1, dx);
>>>>>>> 17e195e8
    RegionOps.centroidAreaNormal(loop1, ray);
    if (ck.testDefined(ray, "computed centroid and normal") && ck.testDefined(ray.a, "computed area")) {
      centroid = ray.origin;
      ck.testDefined(ray, "ray defined for bspline1 in 3d");
      ck.testPoint3d(centroid, expectedCentroid, "ray origin matches centroid for bspline1 in 3d");
      ck.testVector3d(ray.direction, expectedNormal, "ray direction matches Z axis for bspline1 in 3d");
      ck.testCoordinate(ray.a, expectedArea, "ray.a matches area for bspline1 in 3d");
    }
    // loop0 with multiple children
<<<<<<< HEAD
    dx = 0;
    dy += 5;
=======
    dx += 3;
>>>>>>> 17e195e8
    expectedCentroid = Point3d.create(1, 1);
    expectedNormal = Vector3d.create(0, 0, 1);
    expectedArea = 2 + Math.PI / 2;
    let arc0 = Arc3d.create(
      expectedCentroid, Vector3d.create(1, 0), Vector3d.create(0, 1), AngleSweep.createStartEndDegrees(0, 90),
    );
    let linestring0 = LineString3d.create([1, 2], [0, 2], [0, 1]);
    let arc1 = Arc3d.create(
      expectedCentroid, Vector3d.create(1, 0), Vector3d.create(0, 1), AngleSweep.createStartEndDegrees(180, 270),
    );
    const linestring1 = LineString3d.create([1, 0], [2, 0], [2, 1]);
    loop0 = Loop.create(arc0, linestring0, arc1, linestring1);
<<<<<<< HEAD
    GeometryCoreTestIO.captureCloneGeometry(allGeometry, loop0, dx, dy);
    RegionOps.centroidAreaNormal(loop0, ray);
    if (ck.testDefined(ray, "computed centroid and normal") && ck.testDefined(ray.a, "computed area")) {
      centroid = ray.origin;
      GeometryCoreTestIO.createAndCaptureXYCircle(allGeometry, centroid, 0.1, dx, dy);
=======
    GeometryCoreTestIO.captureCloneGeometry(allGeometry, loop0, dx);
    RegionOps.centroidAreaNormal(loop0, ray);
    if (ck.testDefined(ray, "computed centroid and normal") && ck.testDefined(ray.a, "computed area")) {
      centroid = ray.origin;
      GeometryCoreTestIO.createAndCaptureXYCircle(allGeometry, centroid, 0.1, dx);
>>>>>>> 17e195e8
      ck.testDefined(ray, "ray defined for loop0");
      ck.testPoint3d(centroid, expectedCentroid, "ray origin matches centroid for loop0");
      ck.testVector3d(ray.direction, expectedNormal, "ray direction matches Z axis for loop0");
      ck.testCoordinate(ray.a, expectedArea, "ray.a matches area for loop0");
    }
    // loop0 with multiple children in 3d
<<<<<<< HEAD
    expectedCentroid = rotationTransform.multiplyPoint3d(Point3d.create(1, 1));
    expectedNormal = Vector3d.createFrom(rotationTransform.multiplyPoint3d(Point3d.create(0, 0, 1)));
    expectedArea = 2 + Math.PI / 2;
    loop0 = Loop.create(arc0, linestring0, arc1, linestring1).cloneTransformed(rotationTransform) as Loop;
    GeometryCoreTestIO.captureCloneGeometry(allGeometry, loop0, dx, dy);
=======
    center = Point3d.create(1, 1);
    expectedCentroid = rotationTransform.multiplyPoint3d(center);
    expectedNormal = Vector3d.createFrom(rotationTransform.multiplyPoint3d(Point3d.create(0, 0, 1)));
    expectedArea = 2 + Math.PI / 2;
    loop0 = Loop.create(arc0, linestring0, arc1, linestring1).cloneTransformed(rotationTransform) as Loop;
    GeometryCoreTestIO.captureCloneGeometry(allGeometry, loop0, dx);
>>>>>>> 17e195e8
    RegionOps.centroidAreaNormal(loop0, ray);
    if (ck.testDefined(ray, "computed centroid and normal") && ck.testDefined(ray.a, "computed area")) {
      centroid = ray.origin;
      ck.testDefined(ray, "ray defined for loop0 in 3d");
      ck.testPoint3d(centroid, expectedCentroid, "ray origin matches centroid for loop0 in 3d");
      ck.testVector3d(ray.direction, expectedNormal, "ray direction matches Z axis for loop0 in 3d");
      ck.testCoordinate(ray.a, expectedArea, "ray.a matches area for loop0 in 3d");
    }
    // loop1 with multiple children
    dx += 4;
    expectedCentroid = Point3d.create(1, 1);
    expectedNormal = Vector3d.create(0, 0, 1);
    expectedArea = 4 + 2 * Math.PI;
    arc0 = Arc3d.create(
      Point3d.create(1, 0), Vector3d.create(1, 0), Vector3d.create(0, 1), AngleSweep.createStartEndDegrees(180, 360),
    );
    arc1 = Arc3d.create(
      Point3d.create(2, 1), Vector3d.create(1, 0), Vector3d.create(0, 1), AngleSweep.createStartEndDegrees(-90, 90),
    );
<<<<<<< HEAD
    const arc2 = Arc3d.create(
=======
    let arc2 = Arc3d.create(
>>>>>>> 17e195e8
      Point3d.create(1, 2), Vector3d.create(1, 0), Vector3d.create(0, 1), AngleSweep.createStartEndDegrees(0, 180),
    );
    const arc3 = Arc3d.create(
      Point3d.create(0, 1), Vector3d.create(1, 0), Vector3d.create(0, 1), AngleSweep.createStartEndDegrees(90, 270),
    );
    loop1 = Loop.create(arc0, arc1, arc2, arc3);
<<<<<<< HEAD
    GeometryCoreTestIO.captureCloneGeometry(allGeometry, loop1, dx, dy);
    RegionOps.centroidAreaNormal(loop1, ray);
    if (ck.testDefined(ray, "computed centroid and normal") && ck.testDefined(ray.a, "computed area")) {
      centroid = ray.origin;
      GeometryCoreTestIO.createAndCaptureXYCircle(allGeometry, centroid, 0.1, dx, dy);
=======
    GeometryCoreTestIO.captureCloneGeometry(allGeometry, loop1, dx);
    RegionOps.centroidAreaNormal(loop1, ray);
    if (ck.testDefined(ray, "computed centroid and normal") && ck.testDefined(ray.a, "computed area")) {
      centroid = ray.origin;
      GeometryCoreTestIO.createAndCaptureXYCircle(allGeometry, centroid, 0.1, dx);
>>>>>>> 17e195e8
      ck.testDefined(ray, "ray defined for loop1");
      ck.testPoint3d(centroid, expectedCentroid, "ray origin matches centroid for loop1");
      ck.testVector3d(ray.direction, expectedNormal, "ray direction matches Z axis for loop1");
      ck.testCoordinate(ray.a, expectedArea, "ray.a matches area for loop1");
    }
    // loop1 with multiple children in 3d
<<<<<<< HEAD
    expectedCentroid = rotationTransform.multiplyPoint3d(Point3d.create(1, 1));
    expectedNormal = Vector3d.createFrom(rotationTransform.multiplyPoint3d(Point3d.create(0, 0, 1)));
    expectedArea = 4 + 2 * Math.PI;
    loop1 = Loop.create(arc0, arc1, arc2, arc3).cloneTransformed(rotationTransform) as Loop;
    GeometryCoreTestIO.captureCloneGeometry(allGeometry, loop1, dx, dy);
=======
    center = Point3d.create(1, 1);
    expectedCentroid = rotationTransform.multiplyPoint3d(center);
    expectedNormal = Vector3d.createFrom(rotationTransform.multiplyPoint3d(Point3d.create(0, 0, 1)));
    expectedArea = 4 + 2 * Math.PI;
    loop1 = Loop.create(arc0, arc1, arc2, arc3).cloneTransformed(rotationTransform) as Loop;
    GeometryCoreTestIO.captureCloneGeometry(allGeometry, loop1, dx);
>>>>>>> 17e195e8
    RegionOps.centroidAreaNormal(loop1, ray);
    if (ck.testDefined(ray, "computed centroid and normal") && ck.testDefined(ray.a, "computed area")) {
      centroid = ray.origin;
      ck.testDefined(ray, "ray defined for loop1 in 3d");
      ck.testPoint3d(centroid, expectedCentroid, "ray origin matches centroid for loop1 in 3d");
      ck.testVector3d(ray.direction, expectedNormal, "ray direction matches Z axis for loop1 in 3d");
      ck.testCoordinate(ray.a, expectedArea, "ray.a matches area for loop1 in 3d");
    }
    // loop2 with multiple children
    dx += 5;
    expectedCentroid = Point3d.create(0.9510277451111325, -0.02140759703854831);
    expectedNormal = Vector3d.create(0, 0, 1);
    expectedArea = 7 + Math.PI / 4;
    arc0 = Arc3d.create(
      Point3d.create(2, 0), Vector3d.create(1, 0), Vector3d.create(0, 1), AngleSweep.createStartEndDegrees(0, 90),
    );
    linestring0 = LineString3d.create([2, 1], [-1, 1], [-1, -1], [3, -1], [3, 0]);
    let loop2 = Loop.create(arc0, linestring0);
<<<<<<< HEAD
    GeometryCoreTestIO.captureCloneGeometry(allGeometry, loop2, dx, dy);
    RegionOps.centroidAreaNormal(loop2, ray);
    if (ck.testDefined(ray, "computed centroid and normal") && ck.testDefined(ray.a, "computed area")) {
      centroid = ray.origin;
      GeometryCoreTestIO.createAndCaptureXYCircle(allGeometry, centroid, 0.1, dx, dy);
=======
    GeometryCoreTestIO.captureCloneGeometry(allGeometry, loop2, dx);
    RegionOps.centroidAreaNormal(loop2, ray);
    if (ck.testDefined(ray, "computed centroid and normal") && ck.testDefined(ray.a, "computed area")) {
      centroid = ray.origin;
      GeometryCoreTestIO.createAndCaptureXYCircle(allGeometry, centroid, 0.1, dx);
>>>>>>> 17e195e8
      ck.testDefined(ray, "ray defined for loop2");
      ck.testPoint3d(centroid, expectedCentroid, "ray origin matches centroid for loop2");
      ck.testVector3d(ray.direction, expectedNormal, "ray direction matches Z axis for loop2");
      ck.testCoordinate(ray.a, expectedArea, "ray.a matches area for loop2");
    }
    // loop2 with multiple children in 3d
<<<<<<< HEAD
    expectedCentroid = rotationTransform.multiplyPoint3d(Point3d.create(0.9510277451111325, -0.02140759703854831));
    expectedNormal = Vector3d.createFrom(rotationTransform.multiplyPoint3d(Point3d.create(0, 0, 1)));
    expectedArea = 7 + Math.PI / 4;
    loop2 = Loop.create(arc0, linestring0).cloneTransformed(rotationTransform) as Loop;
    GeometryCoreTestIO.captureCloneGeometry(allGeometry, loop2, dx, dy);
=======
    center = Point3d.create(0.9510277451111325, -0.02140759703854831);
    expectedCentroid = rotationTransform.multiplyPoint3d(center);
    expectedNormal = Vector3d.createFrom(rotationTransform.multiplyPoint3d(Point3d.create(0, 0, 1)));
    expectedArea = 7 + Math.PI / 4;
    loop2 = Loop.create(arc0, linestring0).cloneTransformed(rotationTransform) as Loop;
    GeometryCoreTestIO.captureCloneGeometry(allGeometry, loop2, dx);
>>>>>>> 17e195e8
    RegionOps.centroidAreaNormal(loop2, ray);
    if (ck.testDefined(ray, "computed centroid and normal") && ck.testDefined(ray.a, "computed area")) {
      centroid = ray.origin;
      ck.testDefined(ray, "ray defined for loop2 in 3d");
      ck.testPoint3d(centroid, expectedCentroid, "ray origin matches centroid for loop2 in 3d");
      ck.testVector3d(ray.direction, expectedNormal, "ray direction matches Z axis for loop2 in 3d");
      ck.testCoordinate(ray.a, expectedArea, "ray.a matches area for loop2 in 3d");
    }
<<<<<<< HEAD
    // union region 1
    dx = 0;
    dy += 5;
    expectedCentroid = Point3d.create(0.5, 1);
    expectedNormal = Vector3d.create(0, 0, 1);
    let overlapArea = 2 * Math.PI / 3 - Math.sqrt(3) / 2;
    expectedArea = 2 * Math.PI - overlapArea;
    loop0 = Loop.create(Arc3d.createXY(Point3d.create(0, 1), 1));
    loop1 = Loop.create(Arc3d.createXY(Point3d.create(1, 1), 1));
    loop2 = Loop.create(Arc3d.createXY(Point3d.create(1, 1), 1));
    let unionRegion = UnionRegion.create(loop0, loop1, loop2);
    GeometryCoreTestIO.captureCloneGeometry(allGeometry, unionRegion, dx, dy);
    RegionOps.centroidAreaNormal(unionRegion, ray);
    if (ck.testDefined(ray, "computed centroid and normal") && ck.testDefined(ray.a, "computed area")) {
      centroid = ray.origin;
      GeometryCoreTestIO.createAndCaptureXYCircle(allGeometry, centroid, 0.1, dx, dy);
      ck.testDefined(ray, "ray defined for union region 1");
      ck.testPoint3d(centroid, expectedCentroid, "ray origin matches centroid for union region 1");
      ck.testVector3d(ray.direction, expectedNormal, "ray direction matches Z axis for union region 1");
      ck.testCoordinate(ray.a, expectedArea, "ray.a matches area for union region 1");
    }
    // union region 1 in 3d
    expectedCentroid = rotationTransform.multiplyPoint3d(Point3d.create(0.5, 1));
    expectedNormal = Vector3d.createFrom(rotationTransform.multiplyPoint3d(Point3d.create(0, 0, 1)));
    expectedArea = 2 * Math.PI - overlapArea;
    let rotatedUnionRegion = unionRegion.cloneTransformed(rotationTransform) as Loop;
    GeometryCoreTestIO.captureCloneGeometry(allGeometry, rotatedUnionRegion, dx, dy);
    RegionOps.centroidAreaNormal(rotatedUnionRegion, ray);
    if (ck.testDefined(ray, "computed centroid and normal") && ck.testDefined(ray.a, "computed area")) {
      centroid = ray.origin;
      ck.testDefined(ray, "ray defined for union region 1 in 3d");
      ck.testPoint3d(centroid, expectedCentroid, "ray origin matches centroid for union region 1 in 3d");
      ck.testVector3d(ray.direction, expectedNormal, "ray direction matches Z axis for union region 1 in 3d");
      ck.testCoordinate(ray.a, expectedArea, "ray.a matches area for union region 1 in 3d");
    }
    // union region 2
    dx += 4;
    expectedCentroid = Point3d.create(1, 2);
    expectedNormal = Vector3d.create(0, 0, 1);
    expectedArea = 2 * Math.PI;
    loop0 = Loop.create(Arc3d.createXY(Point3d.create(0, 1), 1));
    loop1 = Loop.create(Arc3d.createXY(Point3d.create(2, 3), 1));
    unionRegion = UnionRegion.create(loop0, loop1);
    GeometryCoreTestIO.captureCloneGeometry(allGeometry, unionRegion, dx, dy);
    RegionOps.centroidAreaNormal(unionRegion, ray);
    if (ck.testDefined(ray, "computed centroid and normal") && ck.testDefined(ray.a, "computed area")) {
      centroid = ray.origin;
      GeometryCoreTestIO.createAndCaptureXYCircle(allGeometry, centroid, 0.1, dx, dy);
      ck.testDefined(ray, "ray defined for union region 2");
      ck.testPoint3d(centroid, expectedCentroid, "ray origin matches centroid for union region 2");
      ck.testVector3d(ray.direction, expectedNormal, "ray direction matches Z axis for union region 2");
      ck.testCoordinate(ray.a, expectedArea, "ray.a matches area for union region 2");
    }
    // union region 2 in 3d
    expectedCentroid = rotationTransform.multiplyPoint3d(Point3d.create(1, 2));
    expectedNormal = Vector3d.createFrom(rotationTransform.multiplyPoint3d(Point3d.create(0, 0, 1)));
    expectedArea = 2 * Math.PI;
    rotatedUnionRegion = unionRegion.cloneTransformed(rotationTransform) as Loop;
    GeometryCoreTestIO.captureCloneGeometry(allGeometry, rotatedUnionRegion, dx, dy);
    RegionOps.centroidAreaNormal(rotatedUnionRegion, ray);
    if (ck.testDefined(ray, "computed centroid and normal") && ck.testDefined(ray.a, "computed area")) {
      centroid = ray.origin;
      ck.testDefined(ray, "ray defined for union region 2 in 3d");
      ck.testPoint3d(centroid, expectedCentroid, "ray origin matches centroid for union region 2 in 3d");
      ck.testVector3d(ray.direction, expectedNormal, "ray direction matches Z axis for union region 2 in 3d");
      ck.testCoordinate(ray.a, expectedArea, "ray.a matches area for union region 2 in 3d");
    }
    // union region 3
    dx += 5;
    expectedCentroid = Point3d.create(2.4399541531178177, 1);
    expectedNormal = Vector3d.create(0, 0, 1);
    expectedArea = 19.251373275327744;
    loop0 = Loop.create(Arc3d.createXY(Point3d.create(1, 1), 2));
    loop1 = Loop.create(Arc3d.createXY(Point3d.create(1, 1), 1));
    let parityRegion = ParityRegion.create(loop0, loop1);
    loop = Loop.create(Arc3d.createXY(Point3d.create(3.5, 1), 2));
    unionRegion = UnionRegion.create(parityRegion, loop);
    GeometryCoreTestIO.captureCloneGeometry(allGeometry, unionRegion, dx, dy);
    RegionOps.centroidAreaNormal(unionRegion, ray);
    if (ck.testDefined(ray, "computed centroid and normal") && ck.testDefined(ray.a, "computed area")) {
      centroid = ray.origin;
      GeometryCoreTestIO.createAndCaptureXYCircle(allGeometry, centroid, 0.1, dx, dy);
      ck.testDefined(ray, "ray defined for union region 3");
      ck.testPoint3d(centroid, expectedCentroid, "ray origin matches centroid for union region 3");
      ck.testVector3d(ray.direction, expectedNormal, "ray direction matches Z axis for union region 3");
      ck.testCoordinate(ray.a, expectedArea, "ray.a matches area for union region 3");
    }
    // union region 3 in 3d
    expectedCentroid = rotationTransform.multiplyPoint3d(Point3d.create(2.4399541531178177, 1));
    expectedNormal = Vector3d.createFrom(rotationTransform.multiplyPoint3d(Point3d.create(0, 0, 1)));
    expectedArea = 19.251373275327744;
    rotatedUnionRegion = unionRegion.cloneTransformed(rotationTransform) as Loop;
    GeometryCoreTestIO.captureCloneGeometry(allGeometry, rotatedUnionRegion, dx, dy);
    RegionOps.centroidAreaNormal(rotatedUnionRegion, ray);
    if (ck.testDefined(ray, "computed centroid and normal") && ck.testDefined(ray.a, "computed area")) {
      centroid = ray.origin;
      ck.testDefined(ray, "ray defined for union region 3 in 3d");
      ck.testPoint3d(centroid, expectedCentroid, "ray origin matches centroid for union region 3 in 3d");
      ck.testVector3d(ray.direction, expectedNormal, "ray direction matches Z axis for union region 3 in 3d");
      ck.testCoordinate(ray.a, expectedArea, "ray.a matches area for union region 3 in 3d");
    }
    // parity region 1
    dx = 0;
    dy += 5;
    expectedCentroid = Point3d.create(0.5, 1);
    expectedNormal = Vector3d.create(0, 0, 1);
    overlapArea = 2 * Math.PI / 3 - Math.sqrt(3) / 2;
    expectedArea = 2 * Math.PI - 2 * overlapArea;
    loop0 = Loop.create(Arc3d.createXY(Point3d.create(0, 1), 1));
    loop1 = Loop.create(Arc3d.createXY(Point3d.create(1, 1), 1));
    parityRegion = ParityRegion.create(loop0, loop1);
    GeometryCoreTestIO.captureCloneGeometry(allGeometry, parityRegion, dx, dy);
    RegionOps.centroidAreaNormal(parityRegion, ray);
    if (ck.testDefined(ray, "computed centroid and normal") && ck.testDefined(ray.a, "computed area")) {
      centroid = ray.origin;
      GeometryCoreTestIO.createAndCaptureXYCircle(allGeometry, centroid, 0.1, dx, dy);
      ck.testDefined(ray, "ray defined for parity region 1");
      ck.testPoint3d(centroid, expectedCentroid, "ray origin matches centroid for parity region 1");
      ck.testVector3d(ray.direction, expectedNormal, "ray direction matches Z axis for parity region 1");
      ck.testCoordinate(ray.a, expectedArea, "ray.a matches area for parity region 1");
    }
    // parity region 1 in 3d
    expectedCentroid = rotationTransform.multiplyPoint3d(Point3d.create(0.5, 1));
    expectedNormal = Vector3d.createFrom(rotationTransform.multiplyPoint3d(Point3d.create(0, 0, 1)));
    expectedArea = 2 * Math.PI - 2 * overlapArea;
    let rotatedParityRegion = parityRegion.cloneTransformed(rotationTransform) as Loop;
    GeometryCoreTestIO.captureCloneGeometry(allGeometry, rotatedParityRegion, dx, dy);
    RegionOps.centroidAreaNormal(rotatedParityRegion, ray);
    if (ck.testDefined(ray, "computed centroid and normal") && ck.testDefined(ray.a, "computed area")) {
      centroid = ray.origin;
      ck.testDefined(ray, "ray defined for parity region 1 in 3d");
      ck.testPoint3d(centroid, expectedCentroid, "ray origin matches centroid for parity region 1 in 3d");
      ck.testVector3d(ray.direction, expectedNormal, "ray direction matches Z axis for parity region 1 in 3d");
      ck.testCoordinate(ray.a, expectedArea, "ray.a matches area for parity region 1 in 3d");
    }
    // parity region 2
    dx += 4;
    expectedCentroid = Point3d.create(1, 2);
    expectedNormal = Vector3d.create(0, 0, 1);
    expectedArea = 2 * Math.PI;
    loop0 = Loop.create(Arc3d.createXY(Point3d.create(0, 1), 1));
    loop1 = Loop.create(Arc3d.createXY(Point3d.create(2, 3), 1));
    parityRegion = ParityRegion.create(loop0, loop1);
    GeometryCoreTestIO.captureCloneGeometry(allGeometry, parityRegion, dx, dy);
    RegionOps.centroidAreaNormal(parityRegion, ray);
    if (ck.testDefined(ray, "computed centroid and normal") && ck.testDefined(ray.a, "computed area")) {
      centroid = ray.origin;
      GeometryCoreTestIO.createAndCaptureXYCircle(allGeometry, centroid, 0.1, dx, dy);
      ck.testDefined(ray, "ray defined for parity region 2");
      ck.testPoint3d(centroid, expectedCentroid, "ray origin matches centroid for parity region 2");
      ck.testVector3d(ray.direction, expectedNormal, "ray direction matches Z axis for parity region 2");
      ck.testCoordinate(ray.a, expectedArea, "ray.a matches area for parity region 2");
    }
    // parity region 2 in 3d
    expectedCentroid = rotationTransform.multiplyPoint3d(Point3d.create(1, 2));
    expectedNormal = Vector3d.createFrom(rotationTransform.multiplyPoint3d(Point3d.create(0, 0, 1)));
    expectedArea = 2 * Math.PI;
    rotatedParityRegion = parityRegion.cloneTransformed(rotationTransform) as Loop;
    GeometryCoreTestIO.captureCloneGeometry(allGeometry, rotatedParityRegion, dx, dy);
    RegionOps.centroidAreaNormal(rotatedParityRegion, ray);
    if (ck.testDefined(ray, "computed centroid and normal") && ck.testDefined(ray.a, "computed area")) {
      centroid = ray.origin;
      ck.testDefined(ray, "ray defined for parity region 2 in 3d");
      ck.testPoint3d(centroid, expectedCentroid, "ray origin matches centroid for parity region 2 in 3d");
      ck.testVector3d(ray.direction, expectedNormal, "ray direction matches Z axis for parity region 2 in 3d");
      ck.testCoordinate(ray.a, expectedArea, "ray.a matches area for parity region 2 in 3d");
    }
    // parity region 3
    dx += 5;
    expectedCentroid = Point3d.create(1, 1);
    expectedNormal = Vector3d.create(0, 0, 1);
    expectedArea = 3 * Math.PI - 4 * overlapArea;
    loop0 = Loop.create(Arc3d.createXY(Point3d.create(0, 1), 1));
    loop1 = Loop.create(Arc3d.createXY(Point3d.create(1, 1), 1));
    loop2 = Loop.create(Arc3d.createXY(Point3d.create(2, 1), 1));
    parityRegion = ParityRegion.create(loop0, loop1, loop2);
    GeometryCoreTestIO.captureCloneGeometry(allGeometry, parityRegion, dx, dy);
    RegionOps.centroidAreaNormal(parityRegion, ray);
    if (ck.testDefined(ray, "computed centroid and normal") && ck.testDefined(ray.a, "computed area")) {
      centroid = ray.origin;
      GeometryCoreTestIO.createAndCaptureXYCircle(allGeometry, centroid, 0.1, dx, dy);
      ck.testDefined(ray, "ray defined for parity region 3");
      ck.testPoint3d(centroid, expectedCentroid, "ray origin matches centroid for parity region 3");
      ck.testVector3d(ray.direction, expectedNormal, "ray direction matches Z axis for parity region 3");
      ck.testCoordinate(ray.a, expectedArea, "ray.a matches area for parity region 3");
    }
    // parity region 3 in 3d
    expectedCentroid = rotationTransform.multiplyPoint3d(Point3d.create(1, 1));
    expectedNormal = Vector3d.createFrom(rotationTransform.multiplyPoint3d(Point3d.create(0, 0, 1)));
    expectedArea = 3 * Math.PI - 4 * overlapArea;
    rotatedParityRegion = parityRegion.cloneTransformed(rotationTransform) as Loop;
    GeometryCoreTestIO.captureCloneGeometry(allGeometry, rotatedParityRegion, dx, dy);
    RegionOps.centroidAreaNormal(rotatedParityRegion, ray);
    if (ck.testDefined(ray, "computed centroid and normal") && ck.testDefined(ray.a, "computed area")) {
      centroid = ray.origin;
      ck.testDefined(ray, "ray defined for parity region 3 in 3d");
      ck.testPoint3d(centroid, expectedCentroid, "ray origin matches centroid for parity region 3 in 3d");
      ck.testVector3d(ray.direction, expectedNormal, "ray direction matches Z axis for parity region 3 in 3d");
      ck.testCoordinate(ray.a, expectedArea, "ray.a matches area for parity region 3 in 3d");
    }
    // parity region 4
    dx += 4;
    expectedCentroid = Point3d.create(5, 3.8136483127358547);
    expectedNormal = Vector3d.create(0, 0, 1);
    expectedArea = 80 - 4 * Math.PI;
    const rectangle = Loop.create(LineString3d.create(Sample.createRectangle(0, 0, 10, 8, 0, true)));
    const circle = Loop.create(Arc3d.createXY(Point3d.create(5, 5), 2));
    const region = RegionOps.regionBooleanXY(rectangle, circle, RegionBinaryOpType.AMinusB)!;
    GeometryCoreTestIO.captureCloneGeometry(allGeometry, region, dx, dy);
    RegionOps.centroidAreaNormal(region, ray);
    if (ck.testDefined(ray, "computed centroid and normal") && ck.testDefined(ray.a, "computed area")) {
      centroid = ray.origin;
      GeometryCoreTestIO.createAndCaptureXYCircle(allGeometry, centroid, 0.1, dx, dy);
      ck.testDefined(ray, "ray defined for parity region 4");
      ck.testPoint3d(centroid, expectedCentroid, "ray origin matches centroid for parity region 4");
      ck.testVector3d(ray.direction, expectedNormal, "ray direction matches Z axis for parity region 4");
      ck.testCoordinate(ray.a, expectedArea, "ray.a matches area for parity region 4");
    }
    // parity region 4 in 3d
    expectedCentroid = rotationTransform.multiplyPoint3d(Point3d.create(5, 3.8136483127358547));
    expectedNormal = Vector3d.createFrom(rotationTransform.multiplyPoint3d(Point3d.create(0, 0, 1)));
    expectedArea = 80 - 4 * Math.PI;
    const rotatedRegion = region.cloneTransformed(rotationTransform) as Loop;
    GeometryCoreTestIO.captureCloneGeometry(allGeometry, rotatedRegion, dx, dy);
    RegionOps.centroidAreaNormal(rotatedRegion, ray);
    if (ck.testDefined(ray, "computed centroid and normal") && ck.testDefined(ray.a, "computed area")) {
      centroid = ray.origin;
      ck.testDefined(ray, "ray defined for parity region 4 in 3d");
      ck.testPoint3d(centroid, expectedCentroid, "ray origin matches centroid for parity region 4 in 3d");
      ck.testVector3d(ray.direction, expectedNormal, "ray direction matches Z axis for parity region 4 in 3d");
      ck.testCoordinate(ray.a, expectedArea, "ray.a matches area for parity region 4 in 3d");
    }

=======
    // union region
    dx += 5;
    expectedCentroid = Point3d.create(0.5, 1);
    expectedNormal = Vector3d.create(0, 0, 1);
    const overlapArea = (2 * Math.PI / 3 - Math.sqrt(3) / 2);
    expectedArea = 2 * Math.PI - overlapArea;
    arc0 = Arc3d.createXY(Point3d.create(0, 1), 1.0);
    arc1 = Arc3d.createXY(Point3d.create(1, 1), 1.0);
    arc2 = Arc3d.createXY(Point3d.create(1, 1), 1.0);
    loop0 = Loop.create(arc0);
    loop1 = Loop.create(arc1);
    loop2 = Loop.create(arc2);
    const unionRegion = UnionRegion.create(loop0, loop1, loop2);
    GeometryCoreTestIO.captureCloneGeometry(allGeometry, unionRegion, dx);
    RegionOps.centroidAreaNormal(unionRegion, ray);
    if (ck.testDefined(ray, "computed centroid and normal") && ck.testDefined(ray.a, "computed area")) {
      centroid = ray.origin;
      GeometryCoreTestIO.createAndCaptureXYCircle(allGeometry, centroid, 0.1, dx);
      ck.testDefined(ray, "ray defined for union region");
      // TODO: fix via https://github.com/iTwin/itwinjs-backlog/issues/1459
      // ck.testPoint3d(centroid, expectedCentroid, "ray origin matches centroid for union region");
      ck.testVector3d(ray.direction, expectedNormal, "ray direction matches Z axis for union region");
      // ck.testCoordinate(ray.a, expectedArea, "ray.a matches area for union region");
    }
    // parity region
    dx += 4;
    expectedCentroid = Point3d.create(0.5, 1);
    expectedNormal = Vector3d.create(0, 0, 1);
    expectedArea = 2 * Math.PI - 2 * overlapArea;
    const parityRegion = ParityRegion.create(loop0, loop1);
    GeometryCoreTestIO.captureCloneGeometry(allGeometry, parityRegion, dx);
    RegionOps.centroidAreaNormal(parityRegion, ray);
    if (ck.testDefined(ray, "computed centroid and normal") && ck.testDefined(ray.a, "computed area")) {
      centroid = ray.origin;
      GeometryCoreTestIO.createAndCaptureXYCircle(allGeometry, centroid, 0.1, dx);
      ck.testDefined(ray, "ray defined for parity region");
      // TODO: fix via https://github.com/iTwin/itwinjs-backlog/issues/1459
      // ck.testPoint3d(centroid, expectedCentroid, "ray origin matches centroid for parity region");
      ck.testVector3d(ray.direction, expectedNormal, "ray direction matches Z axis for parity region");
      // ck.testCoordinate(ray.a, expectedArea, "ray.a matches area for parity region");
    }
>>>>>>> 17e195e8
    GeometryCoreTestIO.saveGeometry(allGeometry, "RegionOps", "centroidAreaNormal");
    expect(ck.getNumErrors()).toBe(0);
  });

<<<<<<< HEAD
  it("MergeRegionArea", () => {
    const ck = new Checker();
    const allGeometry: GeometryQuery[] = [];

    // region with circle hole
    const rectangle = Loop.create(LineString3d.create(Sample.createRectangle(0, 0, 10, 8, 0, true)));
    const hole = Loop.create(Arc3d.createXY(Point3d.create(5, 5), 2));
    const region = RegionOps.regionBooleanXY(rectangle, hole, RegionBinaryOpType.AMinusB)!;
    const regionArea = RegionOps.computeXYArea(region)!;
    GeometryCoreTestIO.captureCloneGeometry(allGeometry, region);

    const merged = RegionOps.regionBooleanXY(region, undefined, RegionBinaryOpType.Union)!;
    for (const child of merged.children)
      GeometryCoreTestIO.captureCloneGeometry(allGeometry, child, 0, 10);
    const mergedArea = RegionOps.computeXYArea(merged)!;

    const rectangleArea = 80;
    const holeArea = Math.PI * 4;
    const expectedArea = rectangleArea - holeArea;
    ck.testCoordinate(regionArea, expectedArea, "area before merge");
    ck.testCoordinate(mergedArea, expectedArea, "area after merge");

    GeometryCoreTestIO.saveGeometry(allGeometry, "RegionOps", "MergeRegionArea");
    expect(ck.getNumErrors()).toBe(0);
  });

  function testSignedLoops(
    region: AnyRegion,
    numPositiveLoops: number,
    numNegativeLoops: number,
    allGeometry: GeometryQuery[],
    ck: Checker,
    dx: number,
  ) {
    let signedLoops: SignedLoops[] = [];
    let positiveAreaLoops: Loop[] = [];
    let negativeAreaLoops: Loop[] = [];
    GeometryCoreTestIO.captureCloneGeometry(allGeometry, region, dx);

    signedLoops = RegionOps.constructAllXYRegionLoops(region);
    for (const signedLoop of signedLoops) {
      positiveAreaLoops = signedLoop.positiveAreaLoops;
      for (const loop of positiveAreaLoops)
        GeometryCoreTestIO.captureCloneGeometry(allGeometry, loop, dx, 3);
      ck.testCoordinate(numPositiveLoops, positiveAreaLoops.length, "number of positive loops");
      negativeAreaLoops = signedLoop.negativeAreaLoops;
      for (const loop of negativeAreaLoops)
        GeometryCoreTestIO.captureCloneGeometry(allGeometry, loop, dx, 6);
      ck.testCoordinate(numNegativeLoops, negativeAreaLoops.length, "number of negative loops");
    }
  }

  it("constructAllXYRegionLoops", () => {
    const ck = new Checker();
    const allGeometry: GeometryQuery[] = [];

    // union region
    let dx = 0;
    const arc0 = Arc3d.createXY(Point3d.create(0, 1), 1.0);
    const arc1 = Arc3d.createXY(Point3d.create(1, 1), 1.0);
    const loop0 = Loop.create(arc0);
    const loop1 = Loop.create(arc1);
    const unionRegion = UnionRegion.create(loop0, loop1);
    testSignedLoops(unionRegion, 3, 1, allGeometry, ck, dx);

    // parity region
    dx += 5;
    const parityRegion = ParityRegion.create(loop0, loop1);
    testSignedLoops(parityRegion, 3, 1, allGeometry, ck, dx);

    // region with circle holes
    dx += 5;
    const rectangle = Loop.create(LineString3d.create(Sample.createRectangle(0, 0, 3, 2, 0, true)));
    const hole = Loop.create(Arc3d.createXY(Point3d.create(1.5, 1), 0.5));
    const region = RegionOps.regionBooleanXY(rectangle, hole, RegionBinaryOpType.AMinusB)!;
    testSignedLoops(region, 2, 1, allGeometry, ck, dx);

    GeometryCoreTestIO.saveGeometry(allGeometry, "RegionOps", "constructAllXYRegionLoops");
    expect(ck.getNumErrors()).toBe(0);
  });
>>>>>>> abe0eb793a (Calculate correct area and centroid for union and parity regions (#8053))
=======
>>>>>>> 17e195e8
});
/**
 * Exercise PolygonWireOffset and output to a file.
 * @param polygons polygons to offset
 * @param caseName name to use for output file
 * @param distances offset distances
 * @param distanceFactor factor to apply to distances.
 */
function testPolygonOffset(
  polygons: Point3d[][], caseName: string, distances: number[], distanceFactor: number,
) {
  const ck = new Checker();
  const allGeometry: GeometryQuery[] = [];
  let x0 = 0;
  let y0 = 0;

  for (const points of polygons) {
    const range = Range3d.createArray(points);
    const yStep = 2.0 * range.yLength() + 10;
    y0 = 0.0;
    GeometryCoreTestIO.captureGeometry(allGeometry, LineString3d.create(points), x0, y0, 0);
    y0 += yStep;
    for (const closed of [false, true]) {
      if (closed && !points[0].isAlmostEqualMetric(points[points.length - 1]))
        continue;
      GeometryCoreTestIO.captureGeometry(allGeometry, LineString3d.create(points), x0, y0, 0);
      for (const offsetDistance of distances) {
        const stickA = RegionOps.constructPolygonWireXYOffset(points, closed, offsetDistance * distanceFactor);
        GeometryCoreTestIO.captureCloneGeometry(allGeometry, stickA, x0, y0, 0);
      }
      y0 += yStep;
    }
    x0 += yStep;
  }

  GeometryCoreTestIO.saveGeometry(allGeometry, "PolygonOffset", caseName);
  expect(ck.getNumErrors()).toBe(0);
}

/**
 * Exercise PolygonWireOffset and output to a file.
 * @param polygons polygons to offset
 * @param caseName name to use for output file
 * @param distances offset distances
 * @param distanceFactor factor to apply to distances.
 */
function testFilteredPolygonOffset(
  polygons: Point3d[][], caseName: string, distances: number[], filterFactor: number[],
) {
  const ck = new Checker();
  const allGeometry: GeometryQuery[] = [];
  let x0 = 0;
  let y0 = 0;

  const context = new PolygonWireOffsetContext();
  for (const points of polygons) {
    const range = Range3d.createArray(points);
    const yStep = 2.0 * range.yLength();
    const xStep = 2.0 * range.xLength();
    y0 = 0.0;
    const closed = points[0].isAlmostEqual(points[points.length - 1]);
    GeometryCoreTestIO.captureGeometry(allGeometry, LineString3d.create(points), x0, y0, 0);

    x0 += xStep;
    for (const offsetDistance of distances) {
      y0 = 0.0;
      // unfiltered offset
      GeometryCoreTestIO.captureGeometry(allGeometry, LineString3d.create(points), x0, y0, 0);
      const stickA0 = context.constructPolygonWireXYOffset(points, closed, offsetDistance);
      GeometryCoreTestIO.captureCloneGeometry(allGeometry, stickA0, x0, y0, 0);
      const stickB0 = context.constructPolygonWireXYOffset(points, closed, -offsetDistance);
      GeometryCoreTestIO.captureCloneGeometry(allGeometry, stickB0, x0, y0, 0);
      y0 += yStep;
      for (const factor of filterFactor) {
        const pointsA = PolylineOps.compressByChordError(points, factor * offsetDistance);
        GeometryCoreTestIO.createAndCaptureXYCircle(allGeometry, points[0], factor * offsetDistance, x0, y0, 0.0);
        // overlay original, filter, and offset ...
        GeometryCoreTestIO.captureCloneGeometry(allGeometry, LineString3d.create(points), x0, y0, 0);
        GeometryCoreTestIO.captureCloneGeometry(allGeometry, LineString3d.create(pointsA), x0, y0, 0);
        const stickA = context.constructPolygonWireXYOffset(pointsA, closed, offsetDistance);
        GeometryCoreTestIO.captureCloneGeometry(allGeometry, stickA, x0, y0, 0);
        const stickB = context.constructPolygonWireXYOffset(pointsA, closed, -offsetDistance);
        GeometryCoreTestIO.captureCloneGeometry(allGeometry, stickB, x0, y0, 0);
        y0 += yStep;
      }
      x0 += xStep;
    }
  }

  GeometryCoreTestIO.saveGeometry(allGeometry, "PolygonOffset", caseName);
  expect(ck.getNumErrors()).toBe(0);
}

describe("PolygonOffset", () => {
  it("TestA", () => {
    // const yStep = 10.0;
    const rectangle0 = Sample.createRectangleXY(0, 0, 5, 6);
    const wPoints = [
      Point3d.create(0, 5),
      Point3d.create(2, 0),
      Point3d.create(3.0),
      Point3d.create(4, 5),
      Point3d.create(5, 5),
      Point3d.create(5.5, 0),
      Point3d.create(6, 0),
      Point3d.create(6.6, 1)];
    const star1 = Sample.createStar(1, 1, 0, 4, 3, 3, true);
    const star2 = Sample.createStar(1, 1, 0, 5, 2, 5, true);
    testPolygonOffset([rectangle0, star1, star2, wPoints], "TestA", [-0.5, 0.5, 1.0, -1.0, -2.0], 1.0);
  });

  it("TestSplitLine", () => {
    const allPoints = [];
    for (const upperCount of [2, 1, 2, 3, 8]) {
      const points = Sample.createInterpolatedPoints(
        Point3d.create(0, 1), Point3d.create(2, 3), upperCount, undefined, 0, upperCount,
      );
      allPoints.push(points);
    }
    testPolygonOffset(allPoints, "TestSplitLine", [-0.5, 0.5, 1.0, -1.0, -2.0], 1.0);
  });

  it("TestColinear", () => {
    const allPoints = [];
    for (const delta of [0, 0.01, 0.4]) {
      const points: Point3d[] = [];
      const corners = Sample.createRectangleXY(0, 0, 5, 6);
      corners[1].x += delta;
      corners[2].x += 0.2 * delta;
      corners[2].y += delta;
      corners[3].x -= delta * 2;
      Sample.createInterpolatedPoints(corners[0], corners[1], 3, points, 0, 2);
      Sample.createInterpolatedPoints(corners[1], corners[2], 3, points, 0, 2);
      Sample.createInterpolatedPoints(corners[2], corners[3], 4, points, 0, 3);
      Sample.createInterpolatedPoints(corners[3], corners[0], 3, points, 0, 3);
      allPoints.push(points);
    }
    testPolygonOffset(allPoints, "TestColinear", [-0.5, 0.5, 1.0, -1.0, -2.0], 1.0);
  });

  it("TestSpikes", () => {
    const points = [];
    const dxA = 2.0;
    const dxB = 0.5;
    const dyC = 1.0;
    const dyD = 0.1;
    let x = 0.0;
    points.push(Point3d.create(0, 0, 0));
    for (let i = 2; i < 7; i++) {
      points.push(Point3d.create(x += dxA, 0));
      points.push(Point3d.create(x += dxB, dyC * i));
      points.push(Point3d.create(x += dxB, dyD));
    }
    // A problem part of mild fractal
    const pointsA = [];
    pointsA.push(Point3d.create(1432.1250000000005, 4889.2499999999964, 0.0));
    pointsA.push(Point3d.create(433.8750, 4720.50, 0.0));
    pointsA.push(Point3d.create(-442.8750, 5226.750, 0.0));
    pointsA.push(Point3d.create(-1350.0, 5564.250, 0.0));
    pointsA.push(Point3d.create(-675.0, 3750.0, 0.0));
    pointsA.push(Point3d.create(337.50, 1996.50, 0.0));
    // pointsA.push(Point3d.create(0.0, 0.0, 0.0));

    for (const p of pointsA) {
      p.scaleInPlace(0.001);
    }

    const offsetDistances = [0.1, 0.2, 0.3, 0.4, 0.5, 0.6, 0.7, 0.8, 0.9, 1.0, 1.25, 1.5, 2.0, 2.5];
    //     const offsetDistances = [0.7];
    testPolygonOffset([pointsA, points], "SpikeRight", offsetDistances, -1);
    testPolygonOffset([pointsA, points], "SpikeLeft", offsetDistances, 1);
  });

  it("TestGouge", () => {
    const points = [];
    points.push(Point3d.create(0, 0, 0));
    points.push(Point3d.create(0, 1, 0));
    points.push(Point3d.create(2, 5, 0));
    points.push(Point3d.create(2.5, 5.0));
    points.push(Point3d.create(3, 1, 0));
    points.push(Point3d.create(3, -2, 0));
    const offsetDistances = [0.7];
    // testPolygonOffset([points], "SpikeOutside", offsetDistances, 1);
    testPolygonOffset([points], "TestGouge", offsetDistances, -1);

  });

  it("TestFractals", () => {
    const pointsA = Sample.createFractalLMildConcavePatter(2, 0.9);
    let r = Range3d.createArray(pointsA);
    let a = r.xLength() * 0.02;
    let offsetDistances = [2 * a, a, -a, -2 * a];
    testPolygonOffset([pointsA], "MildConcaveFractal", offsetDistances, 1.0);
    const pointsB = Sample.createFractalHatReversingPattern(2, 0.9);
    r = Range3d.createArray(pointsA);
    a = r.xLength() * 0.005;
    offsetDistances = [a, 2 * a, 4 * a];
    testPolygonOffset([pointsB], "FractalHatReverse", offsetDistances, 1);

    const filterFactors = [0.5, 1.0, 1.5, 2.0];
    testFilteredPolygonOffset([pointsA, pointsB], "FilteredFractals", offsetDistances, filterFactors);
  });
});

describe("RegionInOut", () => {
  it("EasyRectangleInOut", () => {
    const ck = new Checker();
    const range = Range2d.createXYXY(-2, 1, 4, 3);
    const rectangle = Sample.createRectangleInRange2d(range, 0, true);
    const loop = Loop.create(LineString3d.create(rectangle));
    const loopWithSegments = loop.cloneWithExpandedLineStrings() as Loop;
    for (const geometry of [loop, loopWithSegments]) {
      /** pure rectangle interior hits */
      for (const u of [-1, 0.5, 2]) {
        for (const v of [-0.4, 0.6, 3]) {
          const xy = range.fractionToPoint(u, v);
          ck.testBoolean(
            Geometry.isIn01(u) && Geometry.isIn01(v),
            RegionOps.testPointInOnOutRegionXY(geometry, xy.x, xy.y) > 0,
            { case: "SimpleInOut", uu: u, vv: v },
          );
        }
      }
      // rectangle edge hits
      // q01 is always on an extended edge
      for (const q01 of [0, 1]) {
        // qe is somewhere "along" the edge
        for (const qe of [-0.4, 0.0, 0.3, 1.0, 1.6]) {
          for (const uv of [Point2d.create(q01, qe), Point2d.create(qe, q01)]) {
            const xy = range.fractionToPoint(uv.x, uv.y);
            ck.testExactNumber(Geometry.isIn01(qe) ? 0 : -1,
              RegionOps.testPointInOnOutRegionXY(geometry, xy.x, xy.y), { case: "InOutEdge", uu: uv.x, vv: uv.y });
          }
        }
      }
    }
    expect(ck.getNumErrors()).toBe(0);
  });

  it("CircleInOut", () => {
    const ck = new Checker();
    const arc0 = Arc3d.createXYEllipse(Point3d.create(0, 0, 0), 3, 2);
    const arc1 = arc0.cloneInRotatedBasis(Angle.createDegrees(15)); Loop;
    for (const arc of [arc0, arc1]) {
      for (const fraction of [0.0, 0.25, 0.4, 0.5, 0.88, 1.0]) {
        for (const radialFraction of [0.4, 1.0, 1.2]) {
          const xy = arc.fractionAndRadialFractionToPoint(fraction, radialFraction);
          const region = Loop.create(arc);
          const classify = RegionOps.testPointInOnOutRegionXY(region, xy.x, xy.y);
          const expectedClassify = Geometry.split3WaySign(radialFraction - 1.0, 1.0, 0.0, -1.0);
          if (
            !ck.testExactNumber(
              expectedClassify, classify, { arcInOut: arc, fractionAlong: fraction, fractionRadial: radialFraction },
            )
          )
            RegionOps.testPointInOnOutRegionXY(region, xy.x, xy.y);
        }
      }
    }
    expect(ck.getNumErrors()).toBe(0);
  });

  it("MixedInOut", () => {
    const allGeometry: GeometryQuery[] = [];
    const ck = new Checker();
    const unitZ = Vector3d.unitZ();
    const smallDistance = 0.001;
    const testPoint = Point3d.create();
    const testBasis = Plane3dByOriginAndVectors.createXYPlane();
    let x0 = 0.0;
    const y0 = 0.0;
    const z1 = 0.01;
    const errorVector = Vector3d.create(-1, 1, 0);
    const parityRegions = Sample.createSimpleParityRegions(true) as AnyRegion[];
    const unionRegions = Sample.createSimpleUnions() as AnyRegion[];
    for (const loop of parityRegions.concat(unionRegions)) {
      const range = loop.range();
      const primitives = loop.collectCurvePrimitives();
      // arbitrarily test various points on a line.
      const bigMarkerSize = 0.1;
      for (const fy of [0.4, 0.5, 0.6]) {
        for (const fx of [-0.05, 0.0, 0.05, 0.1, 0.2, 0.3, 0.4, 0.5, 0.6, 0.7, 0.8, 0.9, 0.95, 1.0, 1.05]) {
          range.fractionToPoint(fx, fy, 0, testPoint);
          const classify = RegionOps.testPointInOnOutRegionXY(loop, testPoint.x, testPoint.y);
          let marker = 0;
          if (classify < 0) marker = -4;
          if (classify > 0) marker = 4;
          GeometryCoreTestIO.createAndCaptureXYMarker(allGeometry, marker, testPoint, bigMarkerSize, x0, y0, z1);
        }
      }
      // We trust
      // 1) primitives have usual CCW outside, CW holes
      // 2) points close to primitives are in to left, out to right -- other primitives are not nearby
      // 3) frenet frame is well defined
      for (const cp of primitives) {
        for (const fraction of [0.359823, 0.5623112321]) {
          const basis = cp.fractionToPointAnd2Derivatives(fraction, testBasis);
          if (basis !== undefined) {
            basis.vectorU.normalizeInPlace();
            const perp = unitZ.crossProduct(basis.vectorU); // This should be an inward perpendicular !
            for (const q of [1, 0, -1]) {
              basis.origin.plusScaled(perp, q * smallDistance, testPoint);
              const classify = RegionOps.testPointInOnOutRegionXY(loop, testPoint.x, testPoint.y);
              ck.testExactNumber(q, classify, "InOut", { primitive: cp, f: fraction, point: testPoint });
              let marker = 0;
              if (q < 0) marker = -4;
              if (q > 0) marker = 4;
              GeometryCoreTestIO.createAndCaptureXYMarker(allGeometry, marker, testPoint, smallDistance, x0, y0, z1);
              if (q !== classify) {
                RegionOps.testPointInOnOutRegionXY(loop, testPoint.x, testPoint.y);
                GeometryCoreTestIO.captureGeometry(
                  allGeometry, LineSegment3d.create(testPoint, testPoint.plus(errorVector)), x0, y0,
                );
              }
            }
          }
        }
      }
      GeometryCoreTestIO.captureGeometry(allGeometry, loop, x0, y0);
      x0 += 20.0;
    }
    GeometryCoreTestIO.saveGeometry(allGeometry, "RegionOps", "MixedInOut");
    expect(ck.getNumErrors()).toBe(0);
  });

});

function curveLength(source: AnyCurve): number {
  if (source instanceof CurvePrimitive)
    return source.curveLength();
  if (source instanceof CurveCollection)
    return source.sumLengths();
  return 0.0;
}

class HasEllipticalArcProcessor extends RecursiveCurveProcessor {
  private _hasEllipticalArc: boolean;
  public constructor() { super(); this._hasEllipticalArc = false; }
  public override announceCurvePrimitive(data: CurvePrimitive, _indexInParent = -1): void {
    if (data instanceof Arc3d && !data.isCircular)
      this._hasEllipticalArc = true;
  }
  public claimResult(): boolean { return this._hasEllipticalArc; }
}

class HasStrokablePrimitiveProcessor extends RecursiveCurveProcessor {
  private _hasStrokablePrimitive: boolean;
  private _preserveEllipticalArcs: boolean;
  public constructor(preserveEllipticalArcs: boolean = false) {
    super();
    this._hasStrokablePrimitive = false;
    this._preserveEllipticalArcs = preserveEllipticalArcs;
  }
  public override announceCurvePrimitive(data: CurvePrimitive, _indexInParent = -1): void {
    if (
      data instanceof LineSegment3d || data instanceof LineString3d ||
      (data instanceof Arc3d && (data.isCircular || this._preserveEllipticalArcs))
    )
      return; // not strokable
    this._hasStrokablePrimitive = true;
  }
  public claimResult(): boolean {
    return this._hasStrokablePrimitive;
  }
}

// for best geometry capture, baseCurve should be centered at origin
function testOffsetSingle(
  ck: Checker, allGeometry: GeometryQuery[], delta: Point2d, baseCurve: Path | Loop, options: OffsetOptions,
): void {
  const offsetCurve = RegionOps.constructCurveXYOffset(baseCurve, options);
  if (ck.testDefined(offsetCurve, "Offset computed")) {
    // spot-check some curve-curve distances from baseCurve to offsetCurve
    if (!options.preserveEllipticalArcs) {
      const tolFactor = 1000 * (options.strokeOptions.hasAngleTol ? options.strokeOptions.angleTol!.degrees : 1);
      for (const cp of baseCurve.children) {
        for (let u = 0.0738; u < 1.0; u += 0.0467) {
          const basePt = cp.fractionToPoint(u);
          const offsetDetail = offsetCurve.closestPoint(basePt);
          if (ck.testDefined(offsetDetail, "Closest point to offset computed")) {
            let projectsToVertex = offsetDetail.fraction === 0 || offsetDetail.fraction === 1;
            if (!projectsToVertex && offsetDetail.curve instanceof LineString3d) {
              const scaledParam = offsetDetail.fraction * (offsetDetail.curve.numPoints() - 1);
              projectsToVertex = Geometry.isAlmostEqualNumber(scaledParam, Math.trunc(scaledParam));
              projectsToVertex = projectsToVertex ||
                Geometry.isAlmostEqualNumber(scaledParam, 1 + Math.trunc(scaledParam));  // e.g., true for scaledParam === 4.9999999
            }
            if (!projectsToVertex) {  // avoid measuring projections to linestring vertices as they usually exceed offset distance
              if (
                !ck.testCoordinateWithToleranceFactor(
                  offsetDetail.point.distance(basePt), Math.abs(options.leftOffsetDistance), tolFactor,
                )
              ) {
                GeometryCoreTestIO.createAndCaptureXYCircle(allGeometry, basePt, 0.05, delta.x, delta.y);
                GeometryCoreTestIO.createAndCaptureXYCircle(allGeometry, offsetDetail.point, 0.05, delta.x, delta.y);
              }
            }
          }
        }
      }
    }
    GeometryCoreTestIO.captureCloneGeometry(allGeometry, offsetCurve, delta.x, delta.y);
  }
}

function testOffsetBothSides(
  ck: Checker, allGeometry: GeometryQuery[], delta: Point2d, baseCurve: Path | Loop, options: OffsetOptions,
): void {
  const rangeY = baseCurve.range().yLength();
  delta.y += rangeY;
  GeometryCoreTestIO.captureCloneGeometry(allGeometry, baseCurve, delta.x, delta.y);

  testOffsetSingle(ck, allGeometry, delta, baseCurve, options);   // offset on given offset
  options.leftOffsetDistance *= -1;
  testOffsetSingle(ck, allGeometry, delta, baseCurve, options);   // offset on other side
  options.leftOffsetDistance *= -1;  // undo

  delta.y += rangeY;
}

function testOffset(
  ck: Checker, allGeometry: GeometryQuery[], delta: Point2d, baseCurve: Path | Loop, options: OffsetOptions,
): void {
  testOffsetBothSides(ck, allGeometry, delta, baseCurve, options);
  // toggle ellipse preservation
  if (true) {
    const processor = new HasEllipticalArcProcessor();
    baseCurve.announceToCurveProcessor(processor);
    if (processor.claimResult()) {
      options.preserveEllipticalArcs = !options.preserveEllipticalArcs;
      testOffsetBothSides(ck, allGeometry, delta, baseCurve, options);
      options.preserveEllipticalArcs = !options.preserveEllipticalArcs; // undo
    }
  }
  // test tightened strokes
  if (
    options.strokeOptions.hasAngleTol ||
    options.strokeOptions.hasChordTol ||
    options.strokeOptions.hasMaxEdgeLength
  ) {
    const processor = new HasStrokablePrimitiveProcessor(options.preserveEllipticalArcs);
    baseCurve.announceToCurveProcessor(processor);
    if (processor.claimResult()) {
      const opts = options.clone();
      opts.preserveEllipticalArcs = false;
      opts.strokeOptions.angleTol?.setDegrees(opts.strokeOptions.angleTol?.degrees / 2);
      if (opts.strokeOptions.hasChordTol)
        opts.strokeOptions.chordTol! /= 2;
      if (opts.strokeOptions.hasMaxEdgeLength)
        opts.strokeOptions.maxEdgeLength! /= 2;
      testOffsetBothSides(ck, allGeometry, delta, baseCurve, opts);
    }
  }
  // test arc joins
  if (true) {
    const opts = options.clone();
    opts.jointOptions.minArcDegrees = opts.jointOptions.minArcDegrees > 0 ? 0 : 180;
    testOffsetBothSides(ck, allGeometry, delta, baseCurve, opts);
  }
}

function testOffsetWrapper(
  ck: Checker, allGeometry: GeometryQuery[], delta: Point2d, baseCurve: Path | Loop, options: OffsetOptions,
): void {
  const rangeX = options.leftOffsetDistance + baseCurve.range().xLength();
  delta.x += rangeX;
  testOffset(ck, allGeometry, delta, baseCurve, options);
  delta.x += rangeX;
  delta.y = 0;
}

describe("CloneSplitCurves", () => {
  it("PathSplits", () => {
    const allGeometry: GeometryQuery[] = [];
    const ck = new Checker();
    let x0 = 0;
    const y0 = 0;
    const yStep = 5.0;
    const y1 = 0.1;
    const y2 = 0.5;
    const line010 = LineSegment3d.createCapture(Point3d.create(0, 0, 0), Point3d.create(10, 0, 0));
    const arc010 = Arc3d.createCircularStartMiddleEnd(
      Point3d.create(0, 0), Point3d.create(5, -y1), Point3d.create(10, 0),
    );
    // const line1 = LineSegment3d.createCapture(Point3d.create(1, -1, 0), Point3d.create(1, 1, 0));
    // const lineString234 = LineString3d.create([2, -1], [3, 1], [4, -1]);
    const arc5 = Arc3d.createXY(Point3d.create(5, 0, 0), 1);
    const linestring10 = LineString3d.create([10, 0], [11, y1], [10, y1]);
    // Assemble the cutters out of order to stress the sort logic.
    // const cutters = BagOfCurves.create(line1, arc5, lineString234);
    const cutters = BagOfCurves.create(arc5);
    const pathsToCut: AnyCurve[] = [
      line010,    // just a line
      arc010,     // just an arc
      LineString3d.create([0, 0], [10, 0], [10, y2], [0, y2]), // just a linestring
      Path.create(
        LineSegment3d.create(Point3d.create(0, y2), Point3d.create(0, 0)), line010.clone(),
      ),   // two lines that will rejoin in output
      Path.create(
        line010.clone(), LineSegment3d.create(line010.endPoint(), Point3d.create(0, y2)),
      ),   // two lines that will rejoin in output
      Path.create(
        line010.clone(),
        linestring10,
        Arc3d.createCircularStartMiddleEnd(linestring10.endPoint(), Point3d.create(5, y1), Point3d.create(0, 2 * y1)),
      ),
    ];
    for (const source of pathsToCut) {
      const cut = RegionOps.cloneCurvesWithXYSplits(source, cutters) as CurveCollection;
      ck.testCoordinate(cut.sumLengths(), curveLength(source), "split curve markup preserves length");

      GeometryCoreTestIO.captureCloneGeometry(allGeometry, [source, cutters], x0, y0);
      GeometryCoreTestIO.captureCloneGeometry(allGeometry, cut, x0, y0 + yStep);
      const splits = RegionOps.splitToPathsBetweenBreaks(cut, true);
      if (splits)
        GeometryCoreTestIO.captureCloneGeometry(allGeometry, cutters, x0, y0 + 2 * yStep);
      if (splits instanceof BagOfCurves)
        GeometryCoreTestIO.captureCloneGeometry(allGeometry, splits.children, x0, y0 + 2 * yStep);
      else
        GeometryCoreTestIO.captureCloneGeometry(allGeometry, splits, x0, y0 + 2 * yStep);
      x0 += 20;
    }
    GeometryCoreTestIO.saveGeometry(allGeometry, "RegionOps", "PathSplits");

    expect(ck.getNumErrors()).toBe(0);
  });

  it("ChainCollector", () => {
    const ck = new Checker();
    const chainCollector = new ChainCollectorContext(true);
    const segment1 = LineSegment3d.createXYZXYZ(1, 2, 3, 4, 2, 1);
    const segment2 = LineSegment3d.createXYZXYZ(4, 2, 1, 5, 2, 6);
    segment2.startCut = CurveLocationDetail.createCurveFractionPoint(segment1, 1, segment1.endPoint());
    ck.testUndefined(chainCollector.grabResult());
    chainCollector.announceCurvePrimitive(segment1);
    const singleton = chainCollector.grabResult();
    chainCollector.announceCurvePrimitive(segment1);
    chainCollector.announceCurvePrimitive(segment2);
    ck.testTrue(singleton instanceof LineSegment3d);

    expect(ck.getNumErrors()).toBe(0);
  });
  it("ChainCollectorBreaks", () => {
    const ck = new Checker();
    const pointA0 = Point3d.create(0, 0, 0);
    const pointB0 = Point3d.create(1, 0, 0);
    const pointB1 = Point3d.create(1, 0, 1);
    const pointC1 = Point3d.create(2, 0, 1);

    const segmentA0B0 = LineSegment3d.create(pointA0, pointB0);
    const segmentB0C1 = LineSegment3d.create(pointB0, pointC1);
    const segmentB1C1 = LineSegment3d.create(pointB1, pointC1);
    ck.testFalse(ChainCollectorContext.needBreakBetweenPrimitives(segmentA0B0, segmentB0C1), "A0B0..B0C1");
    ck.testTrue(ChainCollectorContext.needBreakBetweenPrimitives(undefined, segmentB0C1), "undefined..B0C1");
    ck.testTrue(ChainCollectorContext.needBreakBetweenPrimitives(segmentA0B0, undefined), "A0B0..undefined");
    ck.testTrue(ChainCollectorContext.needBreakBetweenPrimitives(segmentA0B0, segmentB1C1), "A0B0..B1C1");
    ck.testFalse(ChainCollectorContext.needBreakBetweenPrimitives(segmentA0B0, segmentB1C1, true), "A0B0..B0C1XY");
    expect(ck.getNumErrors()).toBe(0);
  });
  it("GeneralChainA", () => {
    const allGeometry: GeometryQuery[] = [];
    const ck = new Checker();
    const segments = [
      LineSegment3d.create(
        Point3d.createFrom({ x: 22.213935902760078, y: 6.72335636194596, z: 0 }),
        Point3d.createFrom({ x: 19.126382295715867, y: 7.030119101735917, z: 0 })),
      LineSegment3d.create(
        Point3d.createFrom({ x: 18.480825764734846, y: 3.237105594599584, z: 0 }),
        Point3d.createFrom({ x: 22.213935902760074, y: 6.72335636194596, z: 0 })),
      LineSegment3d.create(
        Point3d.createFrom({ x: 16.68697627970194, y: 5.084431827079689, z: 0 }),
        Point3d.createFrom({ x: 18.48082576473485, y: 3.2371055945995857, z: 0 })),
      LineSegment3d.create(
        Point3d.createFrom({ x: 13.954141275010276, y: 6.64077838793302, z: 0 }),
        Point3d.createFrom({ x: 16.68697627970194, y: 5.0844318270796895, z: 0 })),
      LineSegment3d.create(
        Point3d.createFrom({ x: 15.253988532688888, y: 8.496059229639044, z: 0 }),
        Point3d.createFrom({ x: 13.954141275010276, y: 6.64077838793302, z: 0 })),
      LineSegment3d.create(
        Point3d.createFrom({ x: 15.253988532688888, y: 8.496059229639043, z: 0 }),
        Point3d.createFrom({ x: 17.707917522590943, y: 9.036828096780024, z: 0 })),
      LineSegment3d.create(
        Point3d.createFrom({ x: 19.126382295715864, y: 7.030119101735919, z: 0 }),
        Point3d.createFrom({ x: 17.70791752259094, y: 9.03682809678002, z: 0 })),
    ];
    GeometryCoreTestIO.captureCloneGeometry(allGeometry, segments, 0, 0, 0);
    const collector = new ChainCollectorContext(false);
    for (const s of segments) {
      collector.announceCurvePrimitive(s, true);
    }
    const chains = collector.grabResult(true);
    GeometryCoreTestIO.captureCloneGeometry(allGeometry, chains, 20, 0, 0);
    GeometryCoreTestIO.saveGeometry(allGeometry, "RegionOps", "GeneralChainA");

    expect(ck.getNumErrors()).toBe(0);

  });
  it("GeneralChainB", () => {
    const allGeometry: GeometryQuery[] = [];
    const ck = new Checker();
    const segments = [
      LineSegment3d.create(
        Point3d.createFrom({ x: 22.213935902760078, y: 6.72335636194596, z: 0 }),
        Point3d.createFrom({ x: 19.126382295715867, y: 7.030119101735917, z: 0 })),
      LineSegment3d.create(
        Point3d.createFrom({ x: 18.480825764734846, y: 3.237105594599584, z: 0 }),
        Point3d.createFrom({ x: 22.213935902760074, y: 6.72335636194596, z: 0 })),
      LineSegment3d.create(
        Point3d.createFrom({ x: 16.68697627970194, y: 5.084431827079689, z: 0 }),
        Point3d.createFrom({ x: 18.48082576473485, y: 3.2371055945995857, z: 0 })),
      LineSegment3d.create(
        Point3d.createFrom({ x: 13.954141275010276, y: 6.64077838793302, z: 0 }),
        Point3d.createFrom({ x: 16.68697627970194, y: 5.0844318270796895, z: 0 })),
      LineSegment3d.create(
        Point3d.createFrom({ x: 15.253988532688888, y: 8.496059229639044, z: 0 }),
        Point3d.createFrom({ x: 13.954141275010276, y: 6.64077838793302, z: 0 })),
      LineSegment3d.create(
        Point3d.createFrom({ x: 17.707917522590943, y: 9.036828096780024, z: 0 }),
        Point3d.createFrom({ x: 15.253988532688888, y: 8.496059229639043, z: 0 })),
      LineSegment3d.create(
        Point3d.createFrom({ x: 19.126382295715864, y: 7.030119101735919, z: 0 }),
        Point3d.createFrom({ x: 17.70791752259094, y: 9.03682809678002, z: 0 })),
    ];
    GeometryCoreTestIO.captureCloneGeometry(allGeometry, segments, 0, 0, 0);
    const collector = new ChainCollectorContext(false);
    for (const s of segments) {
      collector.announceCurvePrimitive(s, true);
    }
    const chains = collector.grabResult(true);
    GeometryCoreTestIO.captureCloneGeometry(allGeometry, chains, 20, 0, 0);
    GeometryCoreTestIO.saveGeometry(allGeometry, "RegionOps", "GeneralChainB");

    expect(ck.getNumErrors()).toBe(0);
  });

  it("GeneralPathC", () => {
    const allGeometry: GeometryQuery[] = [];
    const ck = new Checker();
    const pathA = IModelJson.Reader.parse(diegoPathA);
    if (ck.testDefined(pathA, "Parsed geometry") && (pathA instanceof CurveChain || Array.isArray(pathA))) {
      const collector = new ChainCollectorContext(false);
      if (Array.isArray(pathA)) {
        for (const s of pathA) {
          collector.announceCurvePrimitive(s, true);
        }
      } else {
        for (const s of pathA.children) {
          collector.announceCurvePrimitive(s, true);
        }
      }
      const loopA = collector.grabResult(true);
      GeometryCoreTestIO.captureCloneGeometry(allGeometry, pathA, 0, 0);
      GeometryCoreTestIO.captureCloneGeometry(allGeometry, loopA, 0, 20);
      if (loopA instanceof Loop) {
        const loopAOffset = RegionOps.constructCurveXYOffset(loopA, 0.2);
        GeometryCoreTestIO.captureCloneGeometry(allGeometry, loopA, 0, 40);
        GeometryCoreTestIO.captureCloneGeometry(allGeometry, loopAOffset, 0, 40, -0.1);
      }
    }
    GeometryCoreTestIO.saveGeometry(allGeometry, "RegionOps", "ChainAndOffset");
    expect(ck.getNumErrors()).toBe(0);
  });

  it("OffsetCurves", () => {
    const allGeometry: GeometryQuery[] = [];
    const ck = new Checker();
    const delta = Point2d.createZero();
    const offsetDistance = 0.5;
    const options = new OffsetOptions(offsetDistance);

    // sample chains
    const inputs = IModelJson.Reader.parse(
      JSON.parse(fs.readFileSync("./src/test/data/curve/offsetCurve.imjs", "utf8")),
    ) as CurveChain[];
    for (const chain of inputs)
      if (chain instanceof Path || chain instanceof Loop)
        testOffsetWrapper(ck, allGeometry, delta, chain, options);

    // Bezier splines
    const poles: Point3d[] = [
      Point3d.createZero(),
      Point3d.create(1, 1),
      Point3d.create(2, -1),
      Point3d.create(3, 2),
      Point3d.create(4, -2),
      Point3d.create(5, 3),
    ];
    const mirrorPoles: Point3d[] = [];
    poles.forEach((pt) => { mirrorPoles.push(Point3d.create(-pt.x, pt.y)); });
    mirrorPoles.reverse();
    const rotatedPoles: Point3d[] = [];
    mirrorPoles.forEach((pt) => { rotatedPoles.push(Point3d.create(pt.x, -pt.y)); });
    testOffsetWrapper(
      ck, allGeometry, delta, Path.create(BezierCurve3d.create(mirrorPoles)!, BezierCurve3d.create(poles)!), options,
    );
    testOffsetWrapper(
      ck, allGeometry, delta, Path.create(BezierCurve3d.create(rotatedPoles)!, BezierCurve3d.create(poles)!), options,
    );

    // unclamped splines
    const knots: number[] = [1, 2, 3, 4, 5, 6, 7, 8];
    const curve = BSplineCurve3dH.create(poles, knots, 4)!;
    const mirrorCurve = BSplineCurve3dH.create(mirrorPoles, knots, 4)!;
    const rotatedCurve = BSplineCurve3dH.create(rotatedPoles, knots, 4)!;
    const scaleUp = Transform.createScaleAboutPoint(Point3d.createZero(), 5);
    curve.tryTransformInPlace(scaleUp);
    mirrorCurve.tryTransformInPlace(scaleUp);
    rotatedCurve.tryTransformInPlace(scaleUp);
    testOffsetWrapper(
      ck,
      allGeometry,
      delta,
      Path.create(mirrorCurve, LineSegment3d.create(mirrorCurve.endPoint(), curve.startPoint()), curve),
      options,
    );
    testOffsetWrapper(
      ck,
      allGeometry,
      delta,
      Path.create(rotatedCurve, LineSegment3d.create(rotatedCurve.endPoint(), curve.startPoint()), curve),
      options,
    );
    // save unclamped, clamped, control polygon, start point, end point
    GeometryCoreTestIO.saveGeometry(
      [
        curve, curve.clonePartialCurve(0, 1),
        LineString3d.create(curve.copyXYZFloat64Array(true)),
        Arc3d.createXY(curve.startPoint(), 0.5),
        Arc3d.createXY(curve.endPoint(), 0.5),
      ],
      "BSplineCurve",
      "Unclamped",
    );

    GeometryCoreTestIO.saveGeometry(allGeometry, "RegionOps", "OffsetCurves");
    expect(ck.getNumErrors()).toBe(0);
  });

  it("InOutSplits", () => {
    const allGeometry: GeometryQuery[] = [];
    const ck = new Checker();
    let x0 = 10;
    const y0 = 0;
    const yStep = 12;
    const xStep = 20;
    // Make a loop with multiple boundary curves . . .
    const segmentA = LineSegment3d.createXYXY(0, 0, 10, 0);
    const arcA = Arc3d.createCircularStartMiddleEnd(
      Point3d.create(10, 0), Point3d.create(12, 5, 0), Point3d.create(10, 10, 0),
    );
    const stringA = LineString3d.create([10, 10], [0, 10], [0, 0]);
    const loop = Loop.create(segmentA, arcA, stringA);

    const path0 = CurveFactory.createFilletsInLineString(
      [
        Point3d.create(1, 1),
        Point3d.create(5, 1),
        Point3d.create(8, 3),
        Point3d.create(13, 5),
        Point3d.create(12, 8),
        Point3d.create(5, 8),
      ],
      0.5,
    );

    const path1 = CurveFactory.createFilletsInLineString(
      [
        Point3d.create(1, 1),
        Point3d.create(5, 1),
        Point3d.create(14, 3),
        Point3d.create(14, 11),
        Point3d.create(5, 11),
        Point3d.create(-1, 1),
      ],
      3.5,
    );
    for (const path of [path0, path1]) {
      // output raw geometry
      GeometryCoreTestIO.captureCloneGeometry(allGeometry, loop, x0, y0);
      GeometryCoreTestIO.captureCloneGeometry(allGeometry, path, x0, y0);

      const splitParts = RegionOps.splitPathsByRegionInOnOutXY(path, loop);
      let yOut = y0;
      for (const outputArray of [splitParts.insideParts, splitParts.outsideParts]) {
        yOut += yStep;
        GeometryCoreTestIO.captureCloneGeometry(allGeometry, loop, x0, yOut);
        for (const fragment of outputArray) {
          GeometryCoreTestIO.captureCloneGeometry(allGeometry, fragment, x0, yOut);
        }
      }
      x0 += xStep;
    }

    GeometryCoreTestIO.saveGeometry(allGeometry, "RegionOps", "InOutSplits");

    expect(ck.getNumErrors()).toBe(0);
  });
});

describe("RectangleRecognizer", () => {
  it("rectangleEdgeTransform", () => {
    const ck = new Checker();
    const uv = [[0, 0], [1, 0], [1, 1], [0, 1], [0, 0]];
    for (const degrees of [0, 25.6]) {
      const points = Sample.createRegularPolygon(0, 0, 0, Angle.createDegrees(degrees), 2, 4, true);
      for (const requireClosure of [true, false]) {
        for (const data of [points,
          GrowableXYZArray.create(points),
          LineString3d.create(points),
          Path.create(LineString3d.create(points)),
          Loop.createPolygon(points),
          makeSticks(points)]) {
          const transform = RegionOps.rectangleEdgeTransform(data, requireClosure);
          ck.testDefined(transform);
          if (transform) {
            for (let i = 0; i < points.length; i++) {
              ck.testPoint3d(points[i], transform.multiplyXYZ(uv[i][0], uv[i][1]), `rectangle transform point ${i}`);
            }
          }
        }
      }
      ck.testUndefined(RegionOps.rectangleEdgeTransform(points.slice(0, 3), false), "short array should fail");
      const transform4 = RegionOps.rectangleEdgeTransform(points.slice(0, 4), false);
      const transform5 = RegionOps.rectangleEdgeTransform(points, true);
      if (ck.testDefined(transform4) && ck.testDefined(transform5))
        ck.testTransform(transform4, transform5);
      ck.testUndefined(RegionOps.rectangleEdgeTransform(points.slice(0, 3), false), "short array should fail");

      for (let i = 0; i < 4; i++) {
        const points1 = Point3dArray.clonePoint3dArray(points);
        points1[i].z += 0.01;
        ck.testUndefined(RegionOps.rectangleEdgeTransform(points1), `non planar should fail ${i}`);
        const points2 = Point3dArray.clonePoint3dArray(points);
        points2[i].x += 0.01;
        ck.testUndefined(RegionOps.rectangleEdgeTransform(points2), `skew should fail ${i}`);
      }
    }
    ck.testUndefined(RegionOps.rectangleEdgeTransform(LineSegment3d.createXYZXYZ(1, 2, 3, 4, 5, 2)));
    ck.testUndefined(RegionOps.rectangleEdgeTransform(Path.create(Arc3d.createUnitCircle())));
    ck.testUndefined(RegionOps.rectangleEdgeTransform(BagOfCurves.create()));
    expect(ck.getNumErrors()).toBe(0);
  });
  it("3PointTurnChecks", () => {
    // const ck = new Checker();
    const allGeometry: GeometryQuery[] = [];
    const road = IModelJson.Reader.parse(JSON.parse(fs.readFileSync(
      "./src/test/data/intersections/WilsonShapes/roadShape.imjs", "utf8")));
    const badShape = IModelJson.Reader.parse(JSON.parse(fs.readFileSync(
      "./src/test/data/intersections/WilsonShapes/3pointTurnShape_overlaps.imjs", "utf8")));
    const goodShape = IModelJson.Reader.parse(JSON.parse(fs.readFileSync(
      "./src/test/data/intersections/WilsonShapes/3pointTurnShape_fits.imjs", "utf8")));

    if (road instanceof Loop) {
      const roadRange = road.range();

      let x0 = -roadRange.low.x;
      const xStep = 2.0 * roadRange.xLength();
      const yStep = 1.2 * roadRange.yLength();

      for (const shape of [badShape, goodShape]) {
        if (shape instanceof Loop) {
          let y0 = -roadRange.low.y;
          const splitParts = RegionOps.splitPathsByRegionInOnOutXY(shape, road);
          GeometryCoreTestIO.captureCloneGeometry(allGeometry, road, x0, y0);
          GeometryCoreTestIO.captureCloneGeometry(allGeometry, shape, x0, y0);
          const dz = 0.1;
          for (const outputArray of [splitParts.insideParts, splitParts.outsideParts]) {
            y0 += yStep;
            GeometryCoreTestIO.captureCloneGeometry(allGeometry, road, x0, y0);
            for (const fragment of outputArray) {
              GeometryCoreTestIO.captureCloneGeometry(allGeometry, fragment, x0, y0, dz);
            }
          }
        }
        x0 += xStep;
      }
    }
    GeometryCoreTestIO.saveGeometry(allGeometry, "RegionOps", "3PointTurnChecks");
  });

});

function makeSticks(points: Point3d[]): Path {
  const path = Path.create();
  for (let i = 0; i + 1 < points.length; i++) {
    path.tryAddChild(LineSegment3d.create(points[i], points[i + 1]));
  }
  return path;
}

describe("RegionOps2", () => {
  it("TriangulateSortedLoops", () => {
    const ck = new Checker();
    const allGeometry: GeometryQuery[] = [];
    let x = 0;
    let y = 0;
    const testCases = [
      "./src/test/data/curve/arcGisLoops.imjs",
      "./src/test/data/curve/loopWithHole.imjs", // aka, split washer polygon
      "./src/test/data/curve/michelLoops.imjs",  // has a small island in a hole
      "./src/test/data/curve/michelLoops2.imjs", // 339 loops
    ];
    const options = new StrokeOptions();
    options.maximizeConvexFacets = true;
    for (const testCase of testCases) {
      const inputs = IModelJson.Reader.parse(JSON.parse(fs.readFileSync(testCase, "utf8"))) as Loop[];
      if (ck.testDefined(inputs, "inputs successfully parsed")) {
        GeometryCoreTestIO.captureCloneGeometry(allGeometry, inputs, x, y);
        // generate a region from loops
        const region = RegionOps.sortOuterAndHoleLoopsXY(inputs);
        if (ck.testTrue(region.isClosedPath || region.children.length > 0, "region created")) {
          const range = region.range();
          const xDelta = 1.5 * range.xLength();
          const yDelta = 1.5 * range.yLength();
          x += xDelta;
          GeometryCoreTestIO.captureCloneGeometry(allGeometry, region, x, y);
          // facet the region
          let builder = PolyfaceBuilder.create();
          builder.addGeometryQuery(region);
          let mesh = builder.claimPolyface();
          if (ck.testFalse(mesh.isEmpty, "triangulated mesh not empty")) {
            x += xDelta;
            GeometryCoreTestIO.captureCloneGeometry(allGeometry, mesh, x, y);
            // verify triangulation with no degenerate triangles
            const visitor = mesh.createVisitor();
            for (; visitor.moveToNextFacet();) {
              ck.testExactNumber(3, visitor.numEdgesThisFacet, "facet is triangular");
              ck.testFalse(visitor.pointIndex[0] === visitor.pointIndex[1], "first two point indices are different");
              ck.testFalse(visitor.pointIndex[0] === visitor.pointIndex[2], "first and last point indices are different");
              ck.testFalse(visitor.pointIndex[1] === visitor.pointIndex[2], "last two point indices are different");
            }
          }
          // again, with maximal convex facets
          builder = PolyfaceBuilder.create(options);
          builder.addGeometryQuery(region);
          mesh = builder.claimPolyface();
          if (ck.testFalse(mesh.isEmpty, "maximal-facet mesh not empty")) {
            x += xDelta;
            GeometryCoreTestIO.captureCloneGeometry(allGeometry, mesh, x, y);
            for (const visitor = mesh.createVisitor(); visitor.moveToNextFacet();) {
              if (!ck.testTrue(PolygonOps.isConvex(visitor.point), `facet is convex in ${testCase}`))
                GeometryCoreTestIO.captureCloneGeometry(allGeometry, visitor.point, x, y, 400);
            }
          }
          y += yDelta;
        }
      }
      x = 0;
    }
    GeometryCoreTestIO.saveGeometry(allGeometry, "RegionOps2", "TriangulateSortedLoops");
    expect(ck.getNumErrors()).toBe(0);
  });

  it("MaximallyConvexFacets", () => {
    const ck = new Checker();
    const allGeometry: GeometryQuery[] = [];
    let x = 0;
    const testCases: { filename: string, numTriangles: number, numFacets: number }[] = [
      { filename: "./src/test/data/curve/convexPentagon.imjs", numTriangles: 3, numFacets: 1 },
      { filename: "./src/test/data/curve/nonConvexPentagon.imjs", numTriangles: 3, numFacets: 2 },
      { filename: "./src/test/data/curve/adjacentQuads.imjs", numTriangles: 6, numFacets: 3 },
    ];
    const options = new StrokeOptions();
    options.maximizeConvexFacets = true;
    for (const testCase of testCases) {
      const inputs = IModelJson.Reader.parse(JSON.parse(fs.readFileSync(testCase.filename, "utf8"))) as Loop[];
      if (ck.testDefined(inputs, "inputs successfully parsed")) {
        GeometryCoreTestIO.captureCloneGeometry(allGeometry, inputs, x);
        const region = RegionOps.sortOuterAndHoleLoopsXY(inputs);
        const area = RegionOps.computeXYArea(region)!;
        const range = region.range();
        const xDelta = 1.5 * range.xLength();
        x += xDelta;
        GeometryCoreTestIO.captureCloneGeometry(allGeometry, region, x);
        // triangulate
        let builder = PolyfaceBuilder.create();
        builder.addGeometryQuery(region);
        let mesh = builder.claimPolyface();
        if (ck.testFalse(mesh.isEmpty, "triangulated mesh not empty")) {
          x += xDelta;
          GeometryCoreTestIO.captureCloneGeometry(allGeometry, mesh, x);
          ck.testExactNumber(testCase.numTriangles, mesh.facetCount, "mesh has expected number of triangles");
        }
        // maximal convex facets
        builder = PolyfaceBuilder.create(options);
        builder.addGeometryQuery(region);
        mesh = builder.claimPolyface();
        if (ck.testFalse(mesh.isEmpty, "maximal-facet mesh not empty")) {
          x += xDelta;
          GeometryCoreTestIO.captureCloneGeometry(allGeometry, mesh, x);
          ck.testExactNumber(testCase.numFacets, mesh.facetCount, "mesh has expected number of maximally convex facets");
        }
        // test polygon decomposition
        if (region instanceof Loop) {
          const convexPolygons = RegionOps.convexDecomposePolygonXY(region.getPackedStrokes()!, true);
          if (ck.testDefined(convexPolygons, "decomposition succeeded")) {
            ck.testExactNumber(testCase.numFacets, convexPolygons.length, "decomposition has expected number of polygons");
            const convexPolygonsPoint3dArrays = Point3dArray.cloneDeepXYZPoint3dArrays(convexPolygons);
            const polygonArea = PolygonOps.sumAreaXY(convexPolygonsPoint3dArrays);
            ck.testCoordinateWithToleranceFactor(area, polygonArea, range.maxAbs(), "region and decomposed areas are same");
            for (const convexPolygon of convexPolygons)
              ck.testTrue(PolygonOps.isConvex(convexPolygon), "decomposed polygon is convex");
          }
        }
      }
      x = 0;
    }
    GeometryCoreTestIO.saveGeometry(allGeometry, "RegionOps2", "MaximallyConvexFacets");
    expect(ck.getNumErrors()).toBe(0);
  });
});

describe("RegionOps.constructPolygonWireXYOffset", () => {
  it("constructPolygonWireXYOffsetWrapTrue", () => {
    const wrap: boolean = true;
    const allGeometry: GeometryQuery[] = [];
    const lineStrings: Point3d[][] = [
      [Point3d.create(-2, -1), Point3d.create(-2, 0), Point3d.create(-3, -1)],
      [Point3d.create(-1, -1), Point3d.create(-1, 0), Point3d.create(-1.5, 1)],
      [Point3d.create(1, -1), Point3d.create(1, 0), Point3d.create(1.5, 1)],
      [Point3d.create(2, -1), Point3d.create(2, 0), Point3d.create(3, -1)],
      [Point3d.create(-1, 2), Point3d.create(2, 2), Point3d.create(1, 3), Point3d.create(-2, 3), Point3d.create(-1, 2)],
      [
        Point3d.create(-1, -2), Point3d.create(1, -2), Point3d.create(0.1, -3), Point3d.create(1, -4),
        Point3d.create(-1, -4), Point3d.create(-0.1, -3), Point3d.create(-1, -2),
      ],
    ];
    const offsetDistances: number[] = [-0.3, -0.1, -0.05, 0.05, 0.1, 0.3];

    for (const lineString of lineStrings) {
      GeometryCoreTestIO.captureGeometry(allGeometry, LineString3d.create(lineString));
      for (const offsetDistance of offsetDistances) {
        const curveCollection = RegionOps.constructPolygonWireXYOffset(lineString, wrap, offsetDistance);
        GeometryCoreTestIO.captureCloneGeometry(allGeometry, curveCollection);
      }
    }
    GeometryCoreTestIO.saveGeometry(allGeometry, "PolygonOffset", "PolygonWireXYOffsetWrapTrue");
  });

  it("constructPolygonWireXYOffsetWrapFalse", () => {
    const wrap: boolean = false;
    const allGeometry: GeometryQuery[] = [];
    const lineStrings: Point3d[][] = [
      [Point3d.create(-2, -1), Point3d.create(-2, 0), Point3d.create(-3, -1)],
      [Point3d.create(-1, -1), Point3d.create(-1, 0), Point3d.create(-1.5, 1)],
      [Point3d.create(1, -1), Point3d.create(1, 0), Point3d.create(1.5, 1)],
      [Point3d.create(2, -1), Point3d.create(2, 0), Point3d.create(3, -1)],
      [Point3d.create(-1, 2), Point3d.create(2, 2), Point3d.create(1, 3), Point3d.create(-2, 3), Point3d.create(-1, 2)],
      [
        Point3d.create(-1, -2), Point3d.create(1, -2), Point3d.create(0.1, -3), Point3d.create(1, -4),
        Point3d.create(-1, -4), Point3d.create(-0.1, -3), Point3d.create(-1, -2),
      ],
    ];
    const offsetDistances: number[] = [-0.3, -0.1, -0.05, 0.05, 0.1, 0.3];

    for (const lineString of lineStrings) {
      GeometryCoreTestIO.captureGeometry(allGeometry, LineString3d.create(lineString));
      for (const offsetDistance of offsetDistances) {
        const curveCollection = RegionOps.constructPolygonWireXYOffset(lineString, wrap, offsetDistance);
        GeometryCoreTestIO.captureCloneGeometry(allGeometry, curveCollection);
      }
    }
    GeometryCoreTestIO.saveGeometry(allGeometry, "PolygonOffset", "PolygonWireXYOffsetWrapFalse");
  });

  it("PolygonWireXYOffsetCustomOption", () => {
    const wrap: boolean = true;
    const allGeometry: GeometryQuery[] = [];
    const lineStrings: Point3d[][] = [
      [Point3d.create(-2, -1), Point3d.create(-2, 0), Point3d.create(-3, -1)],
      [Point3d.create(-1, -1), Point3d.create(-1, 0), Point3d.create(-1.5, 1)],
      [Point3d.create(1, -1), Point3d.create(1, 0), Point3d.create(1.5, 1)],
      [Point3d.create(2, -1), Point3d.create(2, 0), Point3d.create(3, -1)],
      [Point3d.create(-1, 2), Point3d.create(2, 2), Point3d.create(1, 3), Point3d.create(-2, 3), Point3d.create(-1, 2)],
      [
        Point3d.create(-1, -2), Point3d.create(1, -2), Point3d.create(0.1, -3), Point3d.create(1, -4),
        Point3d.create(-1, -4), Point3d.create(-0.1, -3), Point3d.create(-1, -2),
      ],
    ];
    const offsetDistances: number[] = [-0.3, -0.1, -0.05, 0.05, 0.1, 0.3];
    const jointOptions: JointOptions[] = [];
    // no arcs, no chamfers, only sharp corners
    const minArcDegrees = 180;
    const maxChamferDegrees = 180;
    const preserveEllipticalArcs = false;
    const allowSharpestCorners = true;
    for (let i = 0; i < offsetDistances.length; i++) {
      jointOptions[i] = new JointOptions(
        offsetDistances[i], minArcDegrees, maxChamferDegrees, preserveEllipticalArcs, allowSharpestCorners,
      );
    }

    for (const lineString of lineStrings) {
      GeometryCoreTestIO.captureGeometry(allGeometry, LineString3d.create(lineString));
      for (const jointOption of jointOptions) {
        const curveCollection = RegionOps.constructPolygonWireXYOffset(lineString, wrap, jointOption);
        GeometryCoreTestIO.captureCloneGeometry(allGeometry, curveCollection);
      }
    }
    GeometryCoreTestIO.saveGeometry(allGeometry, "PolygonOffset", "PolygonWireXYOffsetCustomOption");
  });
});

describe("RegionOps.constructCurveXYOffset", () => {
  it("constructCurveXYOffsetDefaultOption", () => {
    const allGeometry: GeometryQuery[] = [];
    const lineStrings: CurveChain[] = [
      Path.create([Point3d.create(-2, -1), Point3d.create(-2, 0), Point3d.create(-3, -1)]),
      Path.create([Point3d.create(-1, -1), Point3d.create(-1, 0), Point3d.create(-1.5, 1)]),
      Path.create([Point3d.create(1, -1), Point3d.create(1, 0), Point3d.create(1.5, 1)]),
      Path.create([Point3d.create(2, -1), Point3d.create(2, 0), Point3d.create(3, -1)]),
      Path.create([
        Point3d.create(-1, 2), Point3d.create(2, 2), Point3d.create(1, 3), Point3d.create(-2, 3), Point3d.create(-1, 2),
      ]),
      Loop.create(
        LineString3d.create([
          Point3d.create(-1, 4), Point3d.create(2, 4), Point3d.create(1, 5), Point3d.create(-2, 5), Point3d.create(-1, 4),
        ]),
      ),
      Path.create([
        Point3d.create(-1, -2), Point3d.create(1, -2), Point3d.create(0.1, -3), Point3d.create(1, -4),
        Point3d.create(-1, -4), Point3d.create(-0.1, -3), Point3d.create(-1, -2),
      ]),
    ];
    const offsetDistances: number[] = [-0.3, -0.1, -0.05, 0.05, 0.1, 0.3];

    for (const lineString of lineStrings) {
      GeometryCoreTestIO.captureGeometry(allGeometry, lineString);
      for (const offsetDistance of offsetDistances) {
        const curveCollection = RegionOps.constructCurveXYOffset(lineString as Path | Loop, offsetDistance);
        GeometryCoreTestIO.captureCloneGeometry(allGeometry, curveCollection);
      }
    }
    GeometryCoreTestIO.saveGeometry(allGeometry, "PolygonOffset", "CurveXYOffsetDefaultOption");
  });

  it("constructCurveXYOffsetCustomOption", () => {
    const allGeometry: GeometryQuery[] = [];
    const lineStrings: CurveChain[] = [
      Path.create([Point3d.create(-2, -1), Point3d.create(-2, 0), Point3d.create(-3, -1)]),
      Path.create([Point3d.create(-1, -1), Point3d.create(-1, 0), Point3d.create(-1.5, 1)]),
      Path.create([Point3d.create(1, -1), Point3d.create(1, 0), Point3d.create(1.5, 1)]),
      Path.create([Point3d.create(2, -1), Point3d.create(2, 0), Point3d.create(3, -1)]),
      Path.create([
        Point3d.create(-1, 2), Point3d.create(2, 2), Point3d.create(1, 3), Point3d.create(-2, 3), Point3d.create(-1, 2),
      ]),
      Loop.create(
        LineString3d.create([
          Point3d.create(-1, 4), Point3d.create(2, 4), Point3d.create(1, 5), Point3d.create(-2, 5), Point3d.create(-1, 4),
        ]),
      ),
      Path.create([
        Point3d.create(-1, -2), Point3d.create(1, -2), Point3d.create(0.1, -3), Point3d.create(1, -4),
        Point3d.create(-1, -4), Point3d.create(-0.1, -3), Point3d.create(-1, -2),
      ]),
    ];
    const offsetDistances: number[] = [-0.3, -0.1, -0.05, 0.05, 0.1, 0.3];
    const jointOptions: JointOptions[] = [];
    const minArcDegrees = 100;
    const maxChamferDegrees = 50;
    for (let i = 0; i < offsetDistances.length; i++) {
      jointOptions[i] = new JointOptions(offsetDistances[i], minArcDegrees, maxChamferDegrees);
    }

    for (const lineString of lineStrings) {
      GeometryCoreTestIO.captureGeometry(allGeometry, lineString);
      for (const jointOption of jointOptions) {
        const curveCollection = RegionOps.constructCurveXYOffset(lineString as Path | Loop, jointOption);
        GeometryCoreTestIO.captureCloneGeometry(allGeometry, curveCollection);
      }
    }
    GeometryCoreTestIO.saveGeometry(allGeometry, "PolygonOffset", "CurveXYOffsetCustomOption");
  });

  it("EllipsePreserveEllipticalArcsTrue", () => {
    const allGeometry: GeometryQuery[] = [];
    const origin = Point3d.create(0, 0, 0);
    const vector0 = Vector3d.create(5, 0, 0);
    const vector90 = Vector3d.create(0, 2, 0);
    const loop = Loop.create(
      Arc3d.create(origin, vector0, vector90, AngleSweep.createStartEndDegrees(-180, 180)),
    );
    const offsetDistances: number[] = [-5, -3, -1, 1, 3, 5];
    const jointOptions: JointOptions[] = [];
    const minArcDegrees = 180;
    const maxChamferDegrees = 90;
    const preserveEllipticalArcs = true;
    for (let i = 0; i < offsetDistances.length; i++) {
      jointOptions[i] = new JointOptions(offsetDistances[i], minArcDegrees, maxChamferDegrees, preserveEllipticalArcs);
    }
    GeometryCoreTestIO.captureGeometry(allGeometry, loop);
    for (const jointOption of jointOptions) {
      const curveCollection = RegionOps.constructCurveXYOffset(loop, jointOption);
      GeometryCoreTestIO.captureCloneGeometry(allGeometry, curveCollection);
    }
    GeometryCoreTestIO.saveGeometry(allGeometry, "PolygonOffset", "EllipsePreserveEllipticalArcsTrue");
  });

  it("EllipsePreserveEllipticalArcsFalse", () => {
    const allGeometry: GeometryQuery[] = [];
    const origin = Point3d.create(0, 0, 0);
    const vector0 = Vector3d.create(5, 0, 0);
    const vector90 = Vector3d.create(0, 2, 0);
    const loop = Loop.create(
      Arc3d.create(origin, vector0, vector90, AngleSweep.createStartEndDegrees(-180, 180)),
    );
    const offsetDistances: number[] = [-5, -3, -1, 1, 3, 5];
    const jointOptions: JointOptions[] = [];
    const minArcDegrees = 180;
    const maxChamferDegrees = 90;
    const preserveEllipticalArcs = false;
    for (let i = 0; i < offsetDistances.length; i++) {
      jointOptions[i] = new JointOptions(offsetDistances[i], minArcDegrees, maxChamferDegrees, preserveEllipticalArcs);
    }
    GeometryCoreTestIO.captureGeometry(allGeometry, loop);
    for (const jointOption of jointOptions) {
      const curveCollection = RegionOps.constructCurveXYOffset(loop, jointOption);
      GeometryCoreTestIO.captureCloneGeometry(allGeometry, curveCollection);
    }
    GeometryCoreTestIO.saveGeometry(allGeometry, "PolygonOffset", "EllipsePreserveEllipticalArcsFalse");
  });
  it("constructCurveXYOffsetMaxChamferDegree", () => {
    const ck = new Checker();
    const allGeometry: GeometryQuery[] = [];
    const origin = Point3d.create(0, 0, 0);
    const circleSize: number = 4;
    const loop = Loop.create(
      Arc3d.createXY(origin, circleSize, AngleSweep.createStartEndDegrees(0, 180)),
      LineString3d.create([Point3d.create(-circleSize, 0), Point3d.create(circleSize, 0)]),
    );
    let dx = 0;
    const offsetDistance = -2;
    const minArcDegree = 180;
    const maxChamferDegrees: number[] = [89, 90, 91];
    const preserveEllipticalArc = false;
    const expectedNumPoints0: number[] = [4, 3, 3];
    const expectedNumPoints1: number[] = [4, 3, 3];
    for (let i = 0; i <= 2; i++) {
      const jointOption = new JointOptions(offsetDistance, minArcDegree, maxChamferDegrees[i], preserveEllipticalArc);
      GeometryCoreTestIO.captureCloneGeometry(allGeometry, loop, dx);
      const curveCollection = RegionOps.constructCurveXYOffset(loop, jointOption)!;
      GeometryCoreTestIO.captureCloneGeometry(allGeometry, curveCollection, dx);
      const lineString0 = curveCollection.getChild(0) as LineString3d;
      const lineString1 = curveCollection.getChild(2) as LineString3d;
      ck.testCoordinate(lineString0.numPoints(), expectedNumPoints0[i], "Number of points in offset first child");
      ck.testCoordinate(lineString1.numPoints(), expectedNumPoints1[i], "Number of points in offset last child");
      dx += 15;
    }

    GeometryCoreTestIO.saveGeometry(allGeometry, "PolygonOffset", "constructCurveXYOffsetMaxChamferDegree");
    expect(ck.getNumErrors()).toBe(0);
  });
});

<|MERGE_RESOLUTION|>--- conflicted
+++ resolved
@@ -325,19 +325,11 @@
     expect(context.getNumErrors()).toBe(0);
   });
 
-<<<<<<< HEAD
-<<<<<<< HEAD
-=======
-=======
->>>>>>> 17e195e8
   it("centroidAreaNormal", () => {
     const ck = new Checker();
     const allGeometry: GeometryQuery[] = [];
     let dx = 0;
-<<<<<<< HEAD
     let dy = 0;
-=======
->>>>>>> 17e195e8
     let loop: Loop | undefined;
     const rotationMatrix = Matrix3d.createRotationAroundVector(Vector3d.create(0, 1, 0), Angle.createDegrees(45))!;
     const rotationTransform = Transform.createFixedPointAndMatrix(Point3d.create(), rotationMatrix);
@@ -348,20 +340,12 @@
     let expectedArea = 1;
     let lineString = LineString3d.create([1, 1], [2, 1], [2, 2], [1, 2], [1, 1]);
     loop = Loop.create(lineString);
-<<<<<<< HEAD
     GeometryCoreTestIO.captureCloneGeometry(allGeometry, loop, dx, dy);
-=======
-    GeometryCoreTestIO.captureCloneGeometry(allGeometry, loop, dx);
->>>>>>> 17e195e8
     const ray = RegionOps.centroidAreaNormal(loop);
     let centroid: Point3d;
     if (ck.testDefined(ray, "computed centroid and normal") && ck.testDefined(ray.a, "computed area")) {
       centroid = ray.origin;
-<<<<<<< HEAD
       GeometryCoreTestIO.createAndCaptureXYCircle(allGeometry, centroid, 0.1, dx, dy);
-=======
-      GeometryCoreTestIO.createAndCaptureXYCircle(allGeometry, centroid, 0.1, dx);
->>>>>>> 17e195e8
       ck.testDefined(ray, "ray defined for square");
       ck.testPoint3d(centroid, expectedCentroid, "ray origin matches centroid for square");
       ck.testVector3d(ray.direction, expectedNormal, "ray direction matches Z axis for square");
@@ -373,11 +357,7 @@
     expectedArea = 1;
     lineString = LineString3d.create([1, 1], [2, 1], [2, 2], [1, 2], [1, 1]);
     loop = Loop.create(lineString).cloneTransformed(rotationTransform) as Loop;
-<<<<<<< HEAD
     GeometryCoreTestIO.captureCloneGeometry(allGeometry, loop, dx, dy);
-=======
-    GeometryCoreTestIO.captureCloneGeometry(allGeometry, loop, dx);
->>>>>>> 17e195e8
     RegionOps.centroidAreaNormal(loop, ray);
     if (ck.testDefined(ray, "computed centroid and normal") && ck.testDefined(ray.a, "computed area")) {
       centroid = ray.origin;
@@ -393,19 +373,11 @@
     expectedArea = 2;
     lineString = LineString3d.create([1, 1], [3, 1], [3, 2], [1, 2], [1, 1]);
     loop = Loop.create(lineString);
-<<<<<<< HEAD
     GeometryCoreTestIO.captureCloneGeometry(allGeometry, loop, dx, dy);
     RegionOps.centroidAreaNormal(loop, ray);
     if (ck.testDefined(ray, "computed centroid and normal") && ck.testDefined(ray.a, "computed area")) {
       centroid = ray.origin;
       GeometryCoreTestIO.createAndCaptureXYCircle(allGeometry, centroid, 0.1, dx, dy);
-=======
-    GeometryCoreTestIO.captureCloneGeometry(allGeometry, loop, dx);
-    RegionOps.centroidAreaNormal(loop, ray);
-    if (ck.testDefined(ray, "computed centroid and normal") && ck.testDefined(ray.a, "computed area")) {
-      centroid = ray.origin;
-      GeometryCoreTestIO.createAndCaptureXYCircle(allGeometry, centroid, 0.1, dx);
->>>>>>> 17e195e8
       ck.testDefined(ray, "ray defined for rectangle");
       ck.testPoint3d(centroid, expectedCentroid, "ray origin matches centroid for rectangle");
       ck.testVector3d(ray.direction, expectedNormal, "ray direction matches Z axis for rectangle");
@@ -417,11 +389,7 @@
     expectedArea = 2;
     lineString = LineString3d.create([1, 1], [3, 1], [3, 2], [1, 2], [1, 1]);
     loop = Loop.create(lineString).cloneTransformed(rotationTransform) as Loop;
-<<<<<<< HEAD
     GeometryCoreTestIO.captureCloneGeometry(allGeometry, loop, dx, dy);
-=======
-    GeometryCoreTestIO.captureCloneGeometry(allGeometry, loop, dx);
->>>>>>> 17e195e8
     RegionOps.centroidAreaNormal(loop, ray);
     if (ck.testDefined(ray, "computed centroid and normal") && ck.testDefined(ray.a, "computed area")) {
       centroid = ray.origin;
@@ -438,19 +406,11 @@
     expectedArea = 0.5;
     lineString = LineString3d.create([0, 0], [2, 1], [0.5, 0.5], [1, 2], [0, 0]);
     loop = Loop.create(lineString);
-<<<<<<< HEAD
     GeometryCoreTestIO.captureCloneGeometry(allGeometry, loop, dx, dy);
     RegionOps.centroidAreaNormal(loop, ray);
     if (ck.testDefined(ray, "computed centroid and normal") && ck.testDefined(ray.a, "computed area")) {
       centroid = ray.origin;
       GeometryCoreTestIO.createAndCaptureXYCircle(allGeometry, centroid, 0.1, dx, dy);
-=======
-    GeometryCoreTestIO.captureCloneGeometry(allGeometry, loop, dx);
-    RegionOps.centroidAreaNormal(loop, ray);
-    if (ck.testDefined(ray, "computed centroid and normal") && ck.testDefined(ray.a, "computed area")) {
-      centroid = ray.origin;
-      GeometryCoreTestIO.createAndCaptureXYCircle(allGeometry, centroid, 0.1, dx);
->>>>>>> 17e195e8
       ck.testDefined(ray, "ray defined for dart");
       ck.testPoint3d(centroid, expectedCentroid, "ray origin matches centroid for dart");
       ck.testVector3d(ray.direction, expectedNormal, "ray direction matches Z axis for dart");
@@ -462,11 +422,7 @@
     expectedArea = 0.5;
     lineString = LineString3d.create([0, 0], [2, 1], [0.5, 0.5], [1, 2], [0, 0]);
     loop = Loop.create(lineString).cloneTransformed(rotationTransform) as Loop;
-<<<<<<< HEAD
     GeometryCoreTestIO.captureCloneGeometry(allGeometry, loop, dx, dy);
-=======
-    GeometryCoreTestIO.captureCloneGeometry(allGeometry, loop, dx);
->>>>>>> 17e195e8
     RegionOps.centroidAreaNormal(loop, ray);
     if (ck.testDefined(ray, "computed centroid and normal") && ck.testDefined(ray.a, "computed area")) {
       centroid = ray.origin;
@@ -482,19 +438,11 @@
     expectedArea = Math.PI;
     let arc = Arc3d.createXY(expectedCentroid, 1.0);
     loop = Loop.create(arc);
-<<<<<<< HEAD
     GeometryCoreTestIO.captureCloneGeometry(allGeometry, loop, dx, dy);
     RegionOps.centroidAreaNormal(loop, ray);
     if (ck.testDefined(ray, "computed centroid and normal") && ck.testDefined(ray.a, "computed area")) {
       centroid = ray.origin;
       GeometryCoreTestIO.createAndCaptureXYCircle(allGeometry, centroid, 0.1, dx, dy);
-=======
-    GeometryCoreTestIO.captureCloneGeometry(allGeometry, loop, dx);
-    RegionOps.centroidAreaNormal(loop, ray);
-    if (ck.testDefined(ray, "computed centroid and normal") && ck.testDefined(ray.a, "computed area")) {
-      centroid = ray.origin;
-      GeometryCoreTestIO.createAndCaptureXYCircle(allGeometry, centroid, 0.1, dx);
->>>>>>> 17e195e8
       ck.testDefined(ray, "ray defined for circle");
       ck.testPoint3d(centroid, expectedCentroid, "ray origin matches centroid for circle");
       ck.testVector3d(ray.direction, expectedNormal, "ray direction matches Z axis for circle");
@@ -507,11 +455,7 @@
     expectedArea = Math.PI;
     arc = Arc3d.createXY(center, 1.0);
     loop = Loop.create(arc).cloneTransformed(rotationTransform) as Loop;
-<<<<<<< HEAD
     GeometryCoreTestIO.captureCloneGeometry(allGeometry, loop, dx, dy);
-=======
-    GeometryCoreTestIO.captureCloneGeometry(allGeometry, loop, dx);
->>>>>>> 17e195e8
     RegionOps.centroidAreaNormal(loop, ray);
     if (ck.testDefined(ray, "computed centroid and normal") && ck.testDefined(ray.a, "computed area")) {
       centroid = ray.origin;
@@ -529,19 +473,11 @@
       expectedCentroid, Vector3d.create(2, 2), Vector3d.create(-1, 1), AngleSweep.createStartEndDegrees(360, 0),
     );
     loop = Loop.create(arc);
-<<<<<<< HEAD
     GeometryCoreTestIO.captureCloneGeometry(allGeometry, loop, dx, dy);
     RegionOps.centroidAreaNormal(loop, ray);
     if (ck.testDefined(ray, "computed centroid and normal") && ck.testDefined(ray.a, "computed area")) {
       centroid = ray.origin;
       GeometryCoreTestIO.createAndCaptureXYCircle(allGeometry, centroid, 0.1, dx, dy);
-=======
-    GeometryCoreTestIO.captureCloneGeometry(allGeometry, loop, dx);
-    RegionOps.centroidAreaNormal(loop, ray);
-    if (ck.testDefined(ray, "computed centroid and normal") && ck.testDefined(ray.a, "computed area")) {
-      centroid = ray.origin;
-      GeometryCoreTestIO.createAndCaptureXYCircle(allGeometry, centroid, 0.1, dx);
->>>>>>> 17e195e8
       ck.testDefined(ray, "ray defined for arc");
       ck.testPoint3d(centroid, expectedCentroid, "ray origin matches centroid for arc");
       ck.testVector3d(ray.direction, expectedNormal, "ray direction matches Z axis for arc");
@@ -554,11 +490,7 @@
     expectedArea = 4 * Math.PI;
     arc = Arc3d.create(center, Vector3d.create(2, 2), Vector3d.create(-1, 1), AngleSweep.createStartEndDegrees(360, 0));
     loop = Loop.create(arc).cloneTransformed(rotationTransform) as Loop;
-<<<<<<< HEAD
     GeometryCoreTestIO.captureCloneGeometry(allGeometry, loop, dx, dy);
-=======
-    GeometryCoreTestIO.captureCloneGeometry(allGeometry, loop, dx);
->>>>>>> 17e195e8
     RegionOps.centroidAreaNormal(loop, ray);
     if (ck.testDefined(ray, "computed centroid and normal") && ck.testDefined(ray.a, "computed area")) {
       centroid = ray.origin;
@@ -584,19 +516,11 @@
     const knotArray0 = [0, 0, 0, 0.33, 0.66, 1, 1, 1];
     const bspline0 = BSplineCurve3d.create(closedPoleArray0, knotArray0, degree + 1)!;
     let loop0 = Loop.create(bspline0);
-<<<<<<< HEAD
     GeometryCoreTestIO.captureCloneGeometry(allGeometry, loop0, dx, dy);
     RegionOps.centroidAreaNormal(loop0, ray);
     if (ck.testDefined(ray, "computed centroid and normal") && ck.testDefined(ray.a, "computed area")) {
       centroid = ray.origin;
       GeometryCoreTestIO.createAndCaptureXYCircle(allGeometry, centroid, 0.1, dx, dy);
-=======
-    GeometryCoreTestIO.captureCloneGeometry(allGeometry, loop0, dx);
-    RegionOps.centroidAreaNormal(loop0, ray);
-    if (ck.testDefined(ray, "computed centroid and normal") && ck.testDefined(ray.a, "computed area")) {
-      centroid = ray.origin;
-      GeometryCoreTestIO.createAndCaptureXYCircle(allGeometry, centroid, 0.1, dx);
->>>>>>> 17e195e8
       ck.testDefined(ray, "ray defined for bspline0");
       ck.testPoint3d(centroid, expectedCentroid, "ray origin matches centroid for bspline0");
       ck.testVector3d(ray.direction, expectedNormal, "ray direction matches Z axis for bspline0");
@@ -607,11 +531,7 @@
     expectedNormal = Vector3d.createFrom(rotationTransform.multiplyPoint3d(Point3d.create(0, 0, -1)));
     expectedArea = 4.817806468040612;
     loop0 = Loop.create(bspline0).cloneTransformed(rotationTransform) as Loop;
-<<<<<<< HEAD
     GeometryCoreTestIO.captureCloneGeometry(allGeometry, loop0, dx, dy);
-=======
-    GeometryCoreTestIO.captureCloneGeometry(allGeometry, loop0, dx);
->>>>>>> 17e195e8
     RegionOps.centroidAreaNormal(loop0, ray);
     if (ck.testDefined(ray, "computed centroid and normal") && ck.testDefined(ray.a, "computed area")) {
       centroid = ray.origin;
@@ -635,19 +555,11 @@
     const knotArray1 = [0, 0, 0, 0.5, 1, 1, 1];
     const bspline1 = BSplineCurve3d.create(closedPoleArray1, knotArray1, degree + 1)!;
     let loop1 = Loop.create(bspline1);
-<<<<<<< HEAD
     GeometryCoreTestIO.captureCloneGeometry(allGeometry, loop1, dx, dy);
     RegionOps.centroidAreaNormal(loop1, ray);
     if (ck.testDefined(ray, "computed centroid and normal") && ck.testDefined(ray.a, "computed area")) {
       centroid = ray.origin;
       GeometryCoreTestIO.createAndCaptureXYCircle(allGeometry, centroid, 0.1, dx, dy);
-=======
-    GeometryCoreTestIO.captureCloneGeometry(allGeometry, loop1, dx);
-    RegionOps.centroidAreaNormal(loop1, ray);
-    if (ck.testDefined(ray, "computed centroid and normal") && ck.testDefined(ray.a, "computed area")) {
-      centroid = ray.origin;
-      GeometryCoreTestIO.createAndCaptureXYCircle(allGeometry, centroid, 0.1, dx);
->>>>>>> 17e195e8
       ck.testDefined(ray, "ray defined for bspline1");
       ck.testPoint3d(centroid, expectedCentroid, "ray origin matches centroid for bspline1");
       ck.testVector3d(ray.direction, expectedNormal, "ray direction matches Z axis for bspline1");
@@ -658,11 +570,7 @@
     expectedNormal = Vector3d.createFrom(rotationTransform.multiplyPoint3d(Point3d.create(0, 0, -1)));
     expectedArea = 2.9971577457816796;
     loop1 = Loop.create(bspline1).cloneTransformed(rotationTransform) as Loop;
-<<<<<<< HEAD
     GeometryCoreTestIO.captureCloneGeometry(allGeometry, loop1, dx, dy);
-=======
-    GeometryCoreTestIO.captureCloneGeometry(allGeometry, loop1, dx);
->>>>>>> 17e195e8
     RegionOps.centroidAreaNormal(loop1, ray);
     if (ck.testDefined(ray, "computed centroid and normal") && ck.testDefined(ray.a, "computed area")) {
       centroid = ray.origin;
@@ -672,12 +580,8 @@
       ck.testCoordinate(ray.a, expectedArea, "ray.a matches area for bspline1 in 3d");
     }
     // loop0 with multiple children
-<<<<<<< HEAD
     dx = 0;
     dy += 5;
-=======
-    dx += 3;
->>>>>>> 17e195e8
     expectedCentroid = Point3d.create(1, 1);
     expectedNormal = Vector3d.create(0, 0, 1);
     expectedArea = 2 + Math.PI / 2;
@@ -690,39 +594,22 @@
     );
     const linestring1 = LineString3d.create([1, 0], [2, 0], [2, 1]);
     loop0 = Loop.create(arc0, linestring0, arc1, linestring1);
-<<<<<<< HEAD
     GeometryCoreTestIO.captureCloneGeometry(allGeometry, loop0, dx, dy);
     RegionOps.centroidAreaNormal(loop0, ray);
     if (ck.testDefined(ray, "computed centroid and normal") && ck.testDefined(ray.a, "computed area")) {
       centroid = ray.origin;
       GeometryCoreTestIO.createAndCaptureXYCircle(allGeometry, centroid, 0.1, dx, dy);
-=======
-    GeometryCoreTestIO.captureCloneGeometry(allGeometry, loop0, dx);
-    RegionOps.centroidAreaNormal(loop0, ray);
-    if (ck.testDefined(ray, "computed centroid and normal") && ck.testDefined(ray.a, "computed area")) {
-      centroid = ray.origin;
-      GeometryCoreTestIO.createAndCaptureXYCircle(allGeometry, centroid, 0.1, dx);
->>>>>>> 17e195e8
       ck.testDefined(ray, "ray defined for loop0");
       ck.testPoint3d(centroid, expectedCentroid, "ray origin matches centroid for loop0");
       ck.testVector3d(ray.direction, expectedNormal, "ray direction matches Z axis for loop0");
       ck.testCoordinate(ray.a, expectedArea, "ray.a matches area for loop0");
     }
     // loop0 with multiple children in 3d
-<<<<<<< HEAD
     expectedCentroid = rotationTransform.multiplyPoint3d(Point3d.create(1, 1));
     expectedNormal = Vector3d.createFrom(rotationTransform.multiplyPoint3d(Point3d.create(0, 0, 1)));
     expectedArea = 2 + Math.PI / 2;
     loop0 = Loop.create(arc0, linestring0, arc1, linestring1).cloneTransformed(rotationTransform) as Loop;
     GeometryCoreTestIO.captureCloneGeometry(allGeometry, loop0, dx, dy);
-=======
-    center = Point3d.create(1, 1);
-    expectedCentroid = rotationTransform.multiplyPoint3d(center);
-    expectedNormal = Vector3d.createFrom(rotationTransform.multiplyPoint3d(Point3d.create(0, 0, 1)));
-    expectedArea = 2 + Math.PI / 2;
-    loop0 = Loop.create(arc0, linestring0, arc1, linestring1).cloneTransformed(rotationTransform) as Loop;
-    GeometryCoreTestIO.captureCloneGeometry(allGeometry, loop0, dx);
->>>>>>> 17e195e8
     RegionOps.centroidAreaNormal(loop0, ray);
     if (ck.testDefined(ray, "computed centroid and normal") && ck.testDefined(ray.a, "computed area")) {
       centroid = ray.origin;
@@ -742,50 +629,29 @@
     arc1 = Arc3d.create(
       Point3d.create(2, 1), Vector3d.create(1, 0), Vector3d.create(0, 1), AngleSweep.createStartEndDegrees(-90, 90),
     );
-<<<<<<< HEAD
     const arc2 = Arc3d.create(
-=======
-    let arc2 = Arc3d.create(
->>>>>>> 17e195e8
       Point3d.create(1, 2), Vector3d.create(1, 0), Vector3d.create(0, 1), AngleSweep.createStartEndDegrees(0, 180),
     );
     const arc3 = Arc3d.create(
       Point3d.create(0, 1), Vector3d.create(1, 0), Vector3d.create(0, 1), AngleSweep.createStartEndDegrees(90, 270),
     );
     loop1 = Loop.create(arc0, arc1, arc2, arc3);
-<<<<<<< HEAD
     GeometryCoreTestIO.captureCloneGeometry(allGeometry, loop1, dx, dy);
     RegionOps.centroidAreaNormal(loop1, ray);
     if (ck.testDefined(ray, "computed centroid and normal") && ck.testDefined(ray.a, "computed area")) {
       centroid = ray.origin;
       GeometryCoreTestIO.createAndCaptureXYCircle(allGeometry, centroid, 0.1, dx, dy);
-=======
-    GeometryCoreTestIO.captureCloneGeometry(allGeometry, loop1, dx);
-    RegionOps.centroidAreaNormal(loop1, ray);
-    if (ck.testDefined(ray, "computed centroid and normal") && ck.testDefined(ray.a, "computed area")) {
-      centroid = ray.origin;
-      GeometryCoreTestIO.createAndCaptureXYCircle(allGeometry, centroid, 0.1, dx);
->>>>>>> 17e195e8
       ck.testDefined(ray, "ray defined for loop1");
       ck.testPoint3d(centroid, expectedCentroid, "ray origin matches centroid for loop1");
       ck.testVector3d(ray.direction, expectedNormal, "ray direction matches Z axis for loop1");
       ck.testCoordinate(ray.a, expectedArea, "ray.a matches area for loop1");
     }
     // loop1 with multiple children in 3d
-<<<<<<< HEAD
     expectedCentroid = rotationTransform.multiplyPoint3d(Point3d.create(1, 1));
     expectedNormal = Vector3d.createFrom(rotationTransform.multiplyPoint3d(Point3d.create(0, 0, 1)));
     expectedArea = 4 + 2 * Math.PI;
     loop1 = Loop.create(arc0, arc1, arc2, arc3).cloneTransformed(rotationTransform) as Loop;
     GeometryCoreTestIO.captureCloneGeometry(allGeometry, loop1, dx, dy);
-=======
-    center = Point3d.create(1, 1);
-    expectedCentroid = rotationTransform.multiplyPoint3d(center);
-    expectedNormal = Vector3d.createFrom(rotationTransform.multiplyPoint3d(Point3d.create(0, 0, 1)));
-    expectedArea = 4 + 2 * Math.PI;
-    loop1 = Loop.create(arc0, arc1, arc2, arc3).cloneTransformed(rotationTransform) as Loop;
-    GeometryCoreTestIO.captureCloneGeometry(allGeometry, loop1, dx);
->>>>>>> 17e195e8
     RegionOps.centroidAreaNormal(loop1, ray);
     if (ck.testDefined(ray, "computed centroid and normal") && ck.testDefined(ray.a, "computed area")) {
       centroid = ray.origin;
@@ -804,39 +670,22 @@
     );
     linestring0 = LineString3d.create([2, 1], [-1, 1], [-1, -1], [3, -1], [3, 0]);
     let loop2 = Loop.create(arc0, linestring0);
-<<<<<<< HEAD
     GeometryCoreTestIO.captureCloneGeometry(allGeometry, loop2, dx, dy);
     RegionOps.centroidAreaNormal(loop2, ray);
     if (ck.testDefined(ray, "computed centroid and normal") && ck.testDefined(ray.a, "computed area")) {
       centroid = ray.origin;
       GeometryCoreTestIO.createAndCaptureXYCircle(allGeometry, centroid, 0.1, dx, dy);
-=======
-    GeometryCoreTestIO.captureCloneGeometry(allGeometry, loop2, dx);
-    RegionOps.centroidAreaNormal(loop2, ray);
-    if (ck.testDefined(ray, "computed centroid and normal") && ck.testDefined(ray.a, "computed area")) {
-      centroid = ray.origin;
-      GeometryCoreTestIO.createAndCaptureXYCircle(allGeometry, centroid, 0.1, dx);
->>>>>>> 17e195e8
       ck.testDefined(ray, "ray defined for loop2");
       ck.testPoint3d(centroid, expectedCentroid, "ray origin matches centroid for loop2");
       ck.testVector3d(ray.direction, expectedNormal, "ray direction matches Z axis for loop2");
       ck.testCoordinate(ray.a, expectedArea, "ray.a matches area for loop2");
     }
     // loop2 with multiple children in 3d
-<<<<<<< HEAD
     expectedCentroid = rotationTransform.multiplyPoint3d(Point3d.create(0.9510277451111325, -0.02140759703854831));
     expectedNormal = Vector3d.createFrom(rotationTransform.multiplyPoint3d(Point3d.create(0, 0, 1)));
     expectedArea = 7 + Math.PI / 4;
     loop2 = Loop.create(arc0, linestring0).cloneTransformed(rotationTransform) as Loop;
     GeometryCoreTestIO.captureCloneGeometry(allGeometry, loop2, dx, dy);
-=======
-    center = Point3d.create(0.9510277451111325, -0.02140759703854831);
-    expectedCentroid = rotationTransform.multiplyPoint3d(center);
-    expectedNormal = Vector3d.createFrom(rotationTransform.multiplyPoint3d(Point3d.create(0, 0, 1)));
-    expectedArea = 7 + Math.PI / 4;
-    loop2 = Loop.create(arc0, linestring0).cloneTransformed(rotationTransform) as Loop;
-    GeometryCoreTestIO.captureCloneGeometry(allGeometry, loop2, dx);
->>>>>>> 17e195e8
     RegionOps.centroidAreaNormal(loop2, ray);
     if (ck.testDefined(ray, "computed centroid and normal") && ck.testDefined(ray.a, "computed area")) {
       centroid = ray.origin;
@@ -845,7 +694,6 @@
       ck.testVector3d(ray.direction, expectedNormal, "ray direction matches Z axis for loop2 in 3d");
       ck.testCoordinate(ray.a, expectedArea, "ray.a matches area for loop2 in 3d");
     }
-<<<<<<< HEAD
     // union region 1
     dx = 0;
     dy += 5;
@@ -1079,54 +927,10 @@
       ck.testCoordinate(ray.a, expectedArea, "ray.a matches area for parity region 4 in 3d");
     }
 
-=======
-    // union region
-    dx += 5;
-    expectedCentroid = Point3d.create(0.5, 1);
-    expectedNormal = Vector3d.create(0, 0, 1);
-    const overlapArea = (2 * Math.PI / 3 - Math.sqrt(3) / 2);
-    expectedArea = 2 * Math.PI - overlapArea;
-    arc0 = Arc3d.createXY(Point3d.create(0, 1), 1.0);
-    arc1 = Arc3d.createXY(Point3d.create(1, 1), 1.0);
-    arc2 = Arc3d.createXY(Point3d.create(1, 1), 1.0);
-    loop0 = Loop.create(arc0);
-    loop1 = Loop.create(arc1);
-    loop2 = Loop.create(arc2);
-    const unionRegion = UnionRegion.create(loop0, loop1, loop2);
-    GeometryCoreTestIO.captureCloneGeometry(allGeometry, unionRegion, dx);
-    RegionOps.centroidAreaNormal(unionRegion, ray);
-    if (ck.testDefined(ray, "computed centroid and normal") && ck.testDefined(ray.a, "computed area")) {
-      centroid = ray.origin;
-      GeometryCoreTestIO.createAndCaptureXYCircle(allGeometry, centroid, 0.1, dx);
-      ck.testDefined(ray, "ray defined for union region");
-      // TODO: fix via https://github.com/iTwin/itwinjs-backlog/issues/1459
-      // ck.testPoint3d(centroid, expectedCentroid, "ray origin matches centroid for union region");
-      ck.testVector3d(ray.direction, expectedNormal, "ray direction matches Z axis for union region");
-      // ck.testCoordinate(ray.a, expectedArea, "ray.a matches area for union region");
-    }
-    // parity region
-    dx += 4;
-    expectedCentroid = Point3d.create(0.5, 1);
-    expectedNormal = Vector3d.create(0, 0, 1);
-    expectedArea = 2 * Math.PI - 2 * overlapArea;
-    const parityRegion = ParityRegion.create(loop0, loop1);
-    GeometryCoreTestIO.captureCloneGeometry(allGeometry, parityRegion, dx);
-    RegionOps.centroidAreaNormal(parityRegion, ray);
-    if (ck.testDefined(ray, "computed centroid and normal") && ck.testDefined(ray.a, "computed area")) {
-      centroid = ray.origin;
-      GeometryCoreTestIO.createAndCaptureXYCircle(allGeometry, centroid, 0.1, dx);
-      ck.testDefined(ray, "ray defined for parity region");
-      // TODO: fix via https://github.com/iTwin/itwinjs-backlog/issues/1459
-      // ck.testPoint3d(centroid, expectedCentroid, "ray origin matches centroid for parity region");
-      ck.testVector3d(ray.direction, expectedNormal, "ray direction matches Z axis for parity region");
-      // ck.testCoordinate(ray.a, expectedArea, "ray.a matches area for parity region");
-    }
->>>>>>> 17e195e8
     GeometryCoreTestIO.saveGeometry(allGeometry, "RegionOps", "centroidAreaNormal");
     expect(ck.getNumErrors()).toBe(0);
   });
 
-<<<<<<< HEAD
   it("MergeRegionArea", () => {
     const ck = new Checker();
     const allGeometry: GeometryQuery[] = [];
@@ -1207,9 +1011,6 @@
     GeometryCoreTestIO.saveGeometry(allGeometry, "RegionOps", "constructAllXYRegionLoops");
     expect(ck.getNumErrors()).toBe(0);
   });
->>>>>>> abe0eb793a (Calculate correct area and centroid for union and parity regions (#8053))
-=======
->>>>>>> 17e195e8
 });
 /**
  * Exercise PolygonWireOffset and output to a file.
