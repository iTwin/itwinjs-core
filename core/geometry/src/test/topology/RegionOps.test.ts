/*---------------------------------------------------------------------------------------------
* Copyright (c) Bentley Systems, Incorporated. All rights reserved.
* See LICENSE.md in the project root for license terms and full copyright notice.
*--------------------------------------------------------------------------------------------*/

import * as fs from "fs";
import { describe, expect, it } from "vitest";
import { BezierCurve3d } from "../../bspline/BezierCurve3d";
import { BSplineCurve3d } from "../../bspline/BSplineCurve";
import { BSplineCurve3dH } from "../../bspline/BSplineCurve3dH";
import { Arc3d } from "../../curve/Arc3d";
import { BagOfCurves, CurveChain, CurveCollection } from "../../curve/CurveCollection";
import { CurveFactory } from "../../curve/CurveFactory";
import { CurveLocationDetail } from "../../curve/CurveLocationDetail";
import { CurvePrimitive } from "../../curve/CurvePrimitive";
import { RecursiveCurveProcessor } from "../../curve/CurveProcessor";
import { AnyCurve, AnyRegion } from "../../curve/CurveTypes";
import { GeometryQuery } from "../../curve/GeometryQuery";
import { ChainCollectorContext } from "../../curve/internalContexts/ChainCollectorContext";
import { PolygonWireOffsetContext } from "../../curve/internalContexts/PolygonOffsetContext";
import { LineSegment3d } from "../../curve/LineSegment3d";
import { LineString3d } from "../../curve/LineString3d";
import { Loop, SignedLoops } from "../../curve/Loop";
import { JointOptions, OffsetOptions } from "../../curve/OffsetOptions";
import { ParityRegion } from "../../curve/ParityRegion";
import { Path } from "../../curve/Path";
import { RegionBinaryOpType, RegionOps } from "../../curve/RegionOps";
import { StrokeOptions } from "../../curve/StrokeOptions";
import { UnionRegion } from "../../curve/UnionRegion";
import { Geometry } from "../../Geometry";
import { Angle } from "../../geometry3d/Angle";
import { AngleSweep } from "../../geometry3d/AngleSweep";
import { GrowableXYZArray } from "../../geometry3d/GrowableXYZArray";
import { Matrix3d } from "../../geometry3d/Matrix3d";
import { Plane3dByOriginAndVectors } from "../../geometry3d/Plane3dByOriginAndVectors";
import { Point2d } from "../../geometry3d/Point2dVector2d";
import { Point3d, Vector3d } from "../../geometry3d/Point3dVector3d";
import { Point3dArray } from "../../geometry3d/PointHelpers";
import { PolygonOps } from "../../geometry3d/PolygonOps";
import { PolylineOps } from "../../geometry3d/PolylineOps";
import { Range2d, Range3d } from "../../geometry3d/Range";
import { Transform } from "../../geometry3d/Transform";
import { PolyfaceBuilder } from "../../polyface/PolyfaceBuilder";
import { PolyfaceQuery } from "../../polyface/PolyfaceQuery";
import { Sample } from "../../serialization/GeometrySamples";
import { IModelJson } from "../../serialization/IModelJsonSchema";
import { HalfEdgeGraph } from "../../topology/Graph";
import { HalfEdgeGraphMerge } from "../../topology/Merging";
import { Checker } from "../Checker";
import { GeometryCoreTestIO } from "../GeometryCoreTestIO";
import { prettyPrint } from "../testFunctions";
import { GraphChecker } from "./Graph.test";

const diegoPathA = [
  {
    lineSegment: [[9.475113484165819, -13.519605207518564, 0], [13.203035410431951, -14.269123503051588, 0]],
  }, {
    arc: {
      center: [13.005924613981659, -15.249504721722534, 0],
      vectorX: [0.1971107964502951, 0.9803812186709463, 0],
      vectorY: [0.9803812186709463, -0.1971107964502951, 0],
      sweepStartEnd:
        [0, 72.830637847867],
    },
  }, { lineSegment: [[14.000803020390693, -15.148425760207218, 0], [14.34957401104505, -18.58123435046298, 0]] }, {
    lineSegment: [[14.34957401104505, -18.58123435046298, 0], [12.673764076933416, -20.859772802822125, 0]],
  }, {
    arc: {
      center: [11.868182928857742, -20.2672873482622, 0],
      vectorX: [0.8055811480756748, -0.5924854545599226, 0],
      vectorY: [-0.5924854545599226, -0.8055811480756748, 0],
      sweepStartEnd: [0, 71.45442290504732],
    },
  }, {
    lineSegment: [
      [11.562686951204984, -21.21948071498872, 0],
      [8.527182927305319, -20.245587909330848, 0]],
  }, {
    lineSegment: [[8.527182927305319, -20.245587909330848, 0], [7.111360097008944, -16.594638869216595, 0]],
  }, {
    arc: {
      center: [8.043708604295633, -16.2330780016434, 0],
      vectorX: [-0.9323485072866892, -0.3615608675731971, 0],
      vectorY: [-0.3615608675731971, 0.9323485072866892, 0],
      sweepStartEnd: [0, 68.03218413297601],
    },
  },
  {
    lineSegment: [[7.359620917079077, -15.503678223607576, 0], [9.47511348416582, -13.519605207518566, 0]],
  }];

class PolygonBooleanTests {
  public allGeometry: GeometryQuery[] = [];
  public x0 = 0;
  public y0 = 0;
  public ck = new Checker();
  /**
   * * 0==> no output
   * * 1==> output for single call
   * * 2==> output one call
   */
  public debugPersistence = 0;
  public noisy = 0;
  public setDebugControls(noisy: number, persistence: number) {
    this.noisy = noisy;
    this.debugPersistence = persistence;
  }
  public getNoisy(): number { return this.debugPersistence > 0 ? this.noisy : 0; }
  public endDebugMethod() {
    if (this.debugPersistence === 1) {
      RegionOps.setCheckPointFunction(undefined);
    }

  }
  public getNumErrors() { return this.ck.getNumErrors(); }

  public captureAnnotatedGraph(graph: HalfEdgeGraph, dx: number, dy: number) {
    GraphChecker.captureAnnotatedGraph(this.allGeometry, graph, this.x0 + dx, this.y0 + dy);
  }
  public testBooleans(boundary0: Point3d[], boundary1: Point3d[]) {
    const range = Range3d.createArray(boundary0);
    const noisyDeltaX = range.xLength() * 1.25;
    let dx1 = noisyDeltaX;
    const dx1Start = 2 * noisyDeltaX;
    let boolOp = "";
    const noisy = this.getNoisy();
    if (noisy !== 0)
      RegionOps.setCheckPointFunction((name: string, graph: HalfEdgeGraph, properties: string, _extraData?: any) => {
        if (name === "After clusterAndMergeXYTheta"
          || noisy > 5) {
          this.captureAnnotatedGraph(graph, dx1, 0);
          dx1 += noisyDeltaX;
        }
        if (properties.indexOf("R") >= 0 && properties.indexOf("M") >= 0) {
          const euler = graph.countVertexLoops() - graph.countNodes() / 2.0 + graph.countFaceLoops();

          if (!this.ck.testExactNumber(2, euler, `${boolOp} Expected euler characteristic ${name}`)) {
            GeometryCoreTestIO.consoleLog(`outerRectangle  ${prettyPrint(boundary0)}`);
            GeometryCoreTestIO.consoleLog(`innerRectangle  ${prettyPrint(boundary1)}`);
            GraphChecker.dumpGraph(graph);
          }
        }

      });
    range.extendArray(boundary1);
    const yStep = 2.0 * range.yLength();
    this.y0 = 0.0;
    GeometryCoreTestIO.captureGeometry(this.allGeometry, LineString3d.create(boundary0), this.x0, this.y0);
    GeometryCoreTestIO.captureGeometry(this.allGeometry, LineString3d.create(boundary1), this.x0, this.y0);
    this.y0 += yStep; dx1 = dx1Start;
    boolOp = "Union";
    let unionArea;
    let differenceAreaBOnly;
    let differenceAreaAOnly;
    let intersectionArea;
    const unionRegion = RegionOps.polygonXYAreaUnionLoopsToPolyface(boundary0, boundary1);
    if (this.ck.testPointer(unionRegion)) {
      unionArea = PolyfaceQuery.sumFacetAreas(unionRegion);
      GeometryCoreTestIO.captureGeometry(this.allGeometry, unionRegion, this.x0, this.y0);
    }
    this.y0 += yStep; dx1 = dx1Start;

    boolOp = "Intersection";
    const intersectionRegion = RegionOps.polygonXYAreaIntersectLoopsToPolyface(boundary0, boundary1);
    if (this.ck.testPointer(intersectionRegion)) {
      intersectionArea = PolyfaceQuery.sumFacetAreas(intersectionRegion);
      GeometryCoreTestIO.captureGeometry(this.allGeometry, intersectionRegion, this.x0, this.y0);
    }
    this.y0 += yStep; dx1 = dx1Start;

    boolOp = "Difference";
    const differenceRegionAOnly = RegionOps.polygonXYAreaDifferenceLoopsToPolyface(boundary0, boundary1);
    if (this.ck.testPointer(differenceRegionAOnly)) {
      differenceAreaAOnly = PolyfaceQuery.sumFacetAreas(differenceRegionAOnly);
      GeometryCoreTestIO.captureGeometry(this.allGeometry, differenceRegionAOnly, this.x0, this.y0);
    }
    this.y0 += yStep; dx1 = dx1Start;

    boolOp = "Difference";
    const differenceRegionBOnly = RegionOps.polygonXYAreaDifferenceLoopsToPolyface(boundary1, boundary0);
    if (this.ck.testPointer(differenceRegionBOnly)) {
      differenceAreaBOnly = PolyfaceQuery.sumFacetAreas(differenceRegionBOnly);
      GeometryCoreTestIO.captureGeometry(this.allGeometry, differenceRegionBOnly, this.x0, this.y0);
    }

    if (
      unionArea !== undefined && intersectionArea !== undefined &&
      differenceAreaAOnly !== undefined && differenceAreaBOnly !== undefined
    ) {
      this.ck.testCoordinate(
        unionArea, differenceAreaAOnly + differenceAreaBOnly + intersectionArea, "union = A1 + intersection + B1",
      );
    }
    this.x0 += 2.0 * range.xLength() + dx1;
    this.y0 = 0.0;
    this.endDebugMethod();
  }

  public saveAndReset(directoryName: string, fileName: string) {
    GeometryCoreTestIO.saveGeometry(this.allGeometry, directoryName, fileName);
    this.allGeometry = [];
    this.x0 = 0;
    this.y0 = 0;
  }
}
describe("RegionOps", () => {

  it("BooleanRectangles", () => {
    const context = new PolygonBooleanTests();
    context.setDebugControls(10, 1);
    context.testBooleans(Sample.createRectangleXY(0, 0, 5, 2), Sample.createRectangleXY(1, 1, 2, 3));
    context.saveAndReset("RegionOps", "BooleanRectangles");
    expect(context.getNumErrors()).toBe(0);
  });

  it("BooleanDisjointRectangles", () => {
    const context = new PolygonBooleanTests();
    context.setDebugControls(10, 1);
    context.testBooleans(Sample.createRectangleXY(0, 0, 5, 2), Sample.createRectangleXY(1, 4, 2, 3));
    context.saveAndReset("RegionOps", "BooleanDisjointRectangles");
    expect(context.getNumErrors()).toBe(0);
  });

  it("BooleanFractalAB", () => {
    const context = new PolygonBooleanTests();
    context.setDebugControls(10, 1);
    const fractalA = Sample.createFractalLMildConcavePatter(2, 1.0);
    const fractalB = Sample.createFractalHatReversingPattern(1, 0.7);
    context.testBooleans(fractalA, fractalB);
    context.saveAndReset("RegionOps", "BooleanFractalAB");
    expect(context.getNumErrors()).toBe(0);
  });

  it("BooleanFractalABRotated", () => {
    const context = new PolygonBooleanTests();
    context.setDebugControls(10, 1);
    const fractalA = Sample.createFractalLMildConcavePatter(2, 1.0);
    const fractalB = Sample.createFractalHatReversingPattern(1, 0.7);
    const transform = Transform.createFixedPointAndMatrix(
      Point3d.create(0, 0, 0), Matrix3d.createRotationAroundAxisIndex(2, Angle.createDegrees(0.1232132132189379)),
    );
    const fractalA1 = transform.multiplyInversePoint3dArray(fractalA)!;
    const fractalB1 = transform.multiplyInversePoint3dArray(fractalB)!;
    context.testBooleans(fractalA1, fractalB1);
    context.saveAndReset("RegionOps", "BooleanFractalABRotated");
    expect(context.getNumErrors()).toBe(0);
  });

  it("BooleanFlat", () => {
    const context = new PolygonBooleanTests();
    context.setDebugControls(10, 1);
    const rectangle = Sample.createRectangleXY(0, 0, 10, 6);
    const splat = [
      Point3d.create(2, 1),
      Point3d.create(7, 1),
      Point3d.create(8, 3),
      Point3d.create(7, 4),
      Point3d.create(6, 4),
      Point3d.create(5, 3),
      Point3d.create(3, 3),
      Point3d.create(2, 4),
      Point3d.create(1, 3),
      Point3d.create(2, 1)];
    context.testBooleans(rectangle, splat);
    context.saveAndReset("RegionOps", "BooleanSplat");
    expect(context.getNumErrors()).toBe(0);
  });

  it("CleanupSawTooth", () => {
    const context = new PolygonBooleanTests();
    context.setDebugControls(10, 1);
    const ax = 1.0;
    const ay = 0.0;
    const bx = 10.0;
    const by = 5.0;
    // create the rectangle as Point2d to exercise Point3dArray.streamXYZ and Point3dArray.streamXYZXYZ
    const rectangle = [
      Point2d.create(ax, ay),
      Point2d.create(bx, ay),
      Point2d.create(bx, by),
      Point2d.create(ax, by),
      Point2d.create(ax, ay),
    ];
    // and create more stuff as Growable array . . .
    const diamond = new GrowableXYZArray();
    for (let i = 0; i < rectangle.length; i++) {
      diamond.push(Point3d.createFrom(rectangle[i].interpolate(0.5, rectangle[(i + 1) % rectangle.length])));
    }
    const allGeometry: GeometryQuery[] = [];
    let x0 = 0.0;
    let y0 = 0.0;
    for (const splat of [
      Sample.appendSawTooth([], 1, 0.5, 3, 1, 5),
      Sample.appendSawTooth([], 1, 0.5, 1, 1, 3)]) {
      const growableSplat = GrowableXYZArray.create(splat);
      const data = [growableSplat, rectangle];
      const range = Range3d.createFromVariantData(data);
      const dx = range.xLength() * 2.0;
      const dy = range.yLength() * 2.0;
      y0 = 0.0;
      const graph = HalfEdgeGraphMerge.formGraphFromChains(data, true)!;
      GraphChecker.captureAnnotatedGraph(allGeometry, graph, x0, y0);
      y0 += dy;
      const polyface = PolyfaceBuilder.graphToPolyface(graph);
      GeometryCoreTestIO.captureCloneGeometry(allGeometry, polyface, x0, y0);
      x0 += dx;
    }
    GeometryCoreTestIO.saveGeometry(allGeometry, "RegionOps", "CleanupSawTooth");
    expect(context.getNumErrors()).toBe(0);
  });

  it("BooleanNullFaces", () => {
    const context = new PolygonBooleanTests();
    context.setDebugControls(10, 1);
    const outerRectangle = Sample.createRectangleXY(0, 0, 10, 6);
    for (const innerRectangle of [
      Sample.createRectangleXY(2, 4, -2, 2),
      Sample.createRectangleXY(2, 0, 3, 2),
      Sample.createRectangleXY(8, 0, 2, 2),
      Sample.createRectangleXY(3, 4, 2, 2),
      Sample.createRectangleXY(0, 0, 3, 6)]) {
      context.testBooleans(outerRectangle, innerRectangle);
      context.saveAndReset("RegionOps", "BooleanSplat");
    }
    expect(context.getNumErrors()).toBe(0);
  });

<<<<<<< HEAD
<<<<<<< HEAD
=======
=======
>>>>>>> d8406a38
  it("centroidAreaNormal", () => {
    const ck = new Checker();
    const allGeometry: GeometryQuery[] = [];
    let dx = 0;
    let dy = 0;
    let loop: Loop | undefined;
    const rotationMatrix = Matrix3d.createRotationAroundVector(Vector3d.create(0, 1, 0), Angle.createDegrees(45))!;
    const rotationTransform = Transform.createFixedPointAndMatrix(Point3d.create(), rotationMatrix);

    // square
    let expectedCentroid = Point3d.create(1.5, 1.5);
    let expectedNormal = Vector3d.create(0, 0, 1);
    let expectedArea = 1;
    let lineString = LineString3d.create([1, 1], [2, 1], [2, 2], [1, 2], [1, 1]);
    loop = Loop.create(lineString);
    GeometryCoreTestIO.captureCloneGeometry(allGeometry, loop, dx, dy);
    const ray = RegionOps.centroidAreaNormal(loop);
    let centroid: Point3d;
    if (ck.testDefined(ray, "computed centroid and normal") && ck.testDefined(ray.a, "computed area")) {
      centroid = ray.origin;
      GeometryCoreTestIO.createAndCaptureXYCircle(allGeometry, centroid, 0.1, dx, dy);
      ck.testDefined(ray, "ray defined for square");
      ck.testPoint3d(centroid, expectedCentroid, "ray origin matches centroid for square");
      ck.testVector3d(ray.direction, expectedNormal, "ray direction matches Z axis for square");
      ck.testCoordinate(ray.a, expectedArea, "ray.a matches area for square");
    }
    // square in 3d
    expectedCentroid = rotationTransform.multiplyPoint3d(Point3d.create(1.5, 1.5));
    expectedNormal = Vector3d.createFrom(rotationTransform.multiplyPoint3d(Point3d.create(0, 0, 1)));
    expectedArea = 1;
    lineString = LineString3d.create([1, 1], [2, 1], [2, 2], [1, 2], [1, 1]);
    loop = Loop.create(lineString).cloneTransformed(rotationTransform) as Loop;
    GeometryCoreTestIO.captureCloneGeometry(allGeometry, loop, dx, dy);
    RegionOps.centroidAreaNormal(loop, ray);
    if (ck.testDefined(ray, "computed centroid and normal") && ck.testDefined(ray.a, "computed area")) {
      centroid = ray.origin;
      ck.testDefined(ray, "ray defined for square in 3d");
      ck.testPoint3d(centroid, expectedCentroid, "ray origin matches centroid for square in 3d");
      ck.testVector3d(ray.direction, expectedNormal, "ray direction matches Z axis for square in 3d");
      ck.testCoordinate(ray.a, expectedArea, "ray.a matches area for square in 3d");
    }
    // rectangle
    dx += 2;
    expectedCentroid = Point3d.create(2, 1.5);
    expectedNormal = Vector3d.create(0, 0, 1);
    expectedArea = 2;
    lineString = LineString3d.create([1, 1], [3, 1], [3, 2], [1, 2], [1, 1]);
    loop = Loop.create(lineString);
    GeometryCoreTestIO.captureCloneGeometry(allGeometry, loop, dx, dy);
    RegionOps.centroidAreaNormal(loop, ray);
    if (ck.testDefined(ray, "computed centroid and normal") && ck.testDefined(ray.a, "computed area")) {
      centroid = ray.origin;
      GeometryCoreTestIO.createAndCaptureXYCircle(allGeometry, centroid, 0.1, dx, dy);
      ck.testDefined(ray, "ray defined for rectangle");
      ck.testPoint3d(centroid, expectedCentroid, "ray origin matches centroid for rectangle");
      ck.testVector3d(ray.direction, expectedNormal, "ray direction matches Z axis for rectangle");
      ck.testCoordinate(ray.a, expectedArea, "ray.a matches area for rectangle");
    }
    // rectangle in 3d
    expectedCentroid = rotationTransform.multiplyPoint3d(Point3d.create(2, 1.5));
    expectedNormal = Vector3d.createFrom(rotationTransform.multiplyPoint3d(Point3d.create(0, 0, 1)));
    expectedArea = 2;
    lineString = LineString3d.create([1, 1], [3, 1], [3, 2], [1, 2], [1, 1]);
    loop = Loop.create(lineString).cloneTransformed(rotationTransform) as Loop;
    GeometryCoreTestIO.captureCloneGeometry(allGeometry, loop, dx, dy);
    RegionOps.centroidAreaNormal(loop, ray);
    if (ck.testDefined(ray, "computed centroid and normal") && ck.testDefined(ray.a, "computed area")) {
      centroid = ray.origin;
      ck.testDefined(ray, "ray defined for rectangle in 3d");
      ck.testPoint3d(centroid, expectedCentroid, "ray origin matches centroid for rectangle in 3d");
      ck.testVector3d(ray.direction, expectedNormal, "ray direction matches Z axis for rectangle in 3d");
      ck.testCoordinate(ray.a, expectedArea, "ray.a matches area for rectangle in 3d");
    }

    // dart
    dx += 4;
    expectedCentroid = Point3d.create(2 / 3, 2 / 3);
    expectedNormal = Vector3d.create(0, 0, 1);
    expectedArea = 0.5;
    lineString = LineString3d.create([0, 0], [2, 1], [0.5, 0.5], [1, 2], [0, 0]);
    loop = Loop.create(lineString);
    GeometryCoreTestIO.captureCloneGeometry(allGeometry, loop, dx, dy);
    RegionOps.centroidAreaNormal(loop, ray);
    if (ck.testDefined(ray, "computed centroid and normal") && ck.testDefined(ray.a, "computed area")) {
      centroid = ray.origin;
      GeometryCoreTestIO.createAndCaptureXYCircle(allGeometry, centroid, 0.1, dx, dy);
      ck.testDefined(ray, "ray defined for dart");
      ck.testPoint3d(centroid, expectedCentroid, "ray origin matches centroid for dart");
      ck.testVector3d(ray.direction, expectedNormal, "ray direction matches Z axis for dart");
      ck.testCoordinate(ray.a, expectedArea, "ray.a matches area for dart");
    }
    // dart in 3d
    expectedCentroid = rotationTransform.multiplyPoint3d(Point3d.create(2 / 3, 2 / 3));
    expectedNormal = Vector3d.createFrom(rotationTransform.multiplyPoint3d(Point3d.create(0, 0, 1)));
    expectedArea = 0.5;
    lineString = LineString3d.create([0, 0], [2, 1], [0.5, 0.5], [1, 2], [0, 0]);
    loop = Loop.create(lineString).cloneTransformed(rotationTransform) as Loop;
    GeometryCoreTestIO.captureCloneGeometry(allGeometry, loop, dx, dy);
    RegionOps.centroidAreaNormal(loop, ray);
    if (ck.testDefined(ray, "computed centroid and normal") && ck.testDefined(ray.a, "computed area")) {
      centroid = ray.origin;
      ck.testDefined(ray, "ray defined for dart in 3d");
      ck.testPoint3d(centroid, expectedCentroid, "ray origin matches centroid for dart in 3d");
      ck.testVector3d(ray.direction, expectedNormal, "ray direction matches Z axis for dart in 3d");
      ck.testCoordinate(ray.a, expectedArea, "ray.a matches area for dart in 3d");
    }
    // circle
    dx += 3;
    expectedCentroid = Point3d.create(1, 2);
    expectedNormal = Vector3d.create(0, 0, 1);
    expectedArea = Math.PI;
    let arc = Arc3d.createXY(expectedCentroid, 1.0);
    loop = Loop.create(arc);
    GeometryCoreTestIO.captureCloneGeometry(allGeometry, loop, dx, dy);
    RegionOps.centroidAreaNormal(loop, ray);
    if (ck.testDefined(ray, "computed centroid and normal") && ck.testDefined(ray.a, "computed area")) {
      centroid = ray.origin;
      GeometryCoreTestIO.createAndCaptureXYCircle(allGeometry, centroid, 0.1, dx, dy);
      ck.testDefined(ray, "ray defined for circle");
      ck.testPoint3d(centroid, expectedCentroid, "ray origin matches centroid for circle");
      ck.testVector3d(ray.direction, expectedNormal, "ray direction matches Z axis for circle");
      ck.testCoordinate(ray.a, expectedArea, "ray.a matches area for circle");
    }
    // circle in 3d
    let center = Point3d.create(1, 2);
    expectedCentroid = rotationTransform.multiplyPoint3d(center);
    expectedNormal = Vector3d.createFrom(rotationTransform.multiplyPoint3d(Point3d.create(0, 0, 1)));
    expectedArea = Math.PI;
    arc = Arc3d.createXY(center, 1.0);
    loop = Loop.create(arc).cloneTransformed(rotationTransform) as Loop;
    GeometryCoreTestIO.captureCloneGeometry(allGeometry, loop, dx, dy);
    RegionOps.centroidAreaNormal(loop, ray);
    if (ck.testDefined(ray, "computed centroid and normal") && ck.testDefined(ray.a, "computed area")) {
      centroid = ray.origin;
      ck.testDefined(ray, "ray defined for circle in 3d");
      ck.testPoint3d(centroid, expectedCentroid, "ray origin matches centroid for circle in 3d");
      ck.testVector3d(ray.direction, expectedNormal, "ray direction matches Z axis for circle in 3d");
      ck.testCoordinate(ray.a, expectedArea, "ray.a matches area for circle in 3d");
    }
    // ellipse
    dx += 5;
    expectedCentroid = Point3d.create(0, 1);
    expectedNormal = Vector3d.create(0, 0, 1);
    expectedArea = 4 * Math.PI;
    arc = Arc3d.create(
      expectedCentroid, Vector3d.create(2, 2), Vector3d.create(-1, 1), AngleSweep.createStartEndDegrees(360, 0),
    );
    loop = Loop.create(arc);
    GeometryCoreTestIO.captureCloneGeometry(allGeometry, loop, dx, dy);
    RegionOps.centroidAreaNormal(loop, ray);
    if (ck.testDefined(ray, "computed centroid and normal") && ck.testDefined(ray.a, "computed area")) {
      centroid = ray.origin;
      GeometryCoreTestIO.createAndCaptureXYCircle(allGeometry, centroid, 0.1, dx, dy);
      ck.testDefined(ray, "ray defined for arc");
      ck.testPoint3d(centroid, expectedCentroid, "ray origin matches centroid for arc");
      ck.testVector3d(ray.direction, expectedNormal, "ray direction matches Z axis for arc");
      ck.testCoordinate(ray.a, expectedArea, "ray.a matches area for arc");
    }
    // ellipse in 3d
    center = Point3d.create(0, 1);
    expectedCentroid = rotationTransform.multiplyPoint3d(center);
    expectedNormal = Vector3d.createFrom(rotationTransform.multiplyPoint3d(Point3d.create(0, 0, -1)));
    expectedArea = 4 * Math.PI;
    arc = Arc3d.create(center, Vector3d.create(2, 2), Vector3d.create(-1, 1), AngleSweep.createStartEndDegrees(360, 0));
    loop = Loop.create(arc).cloneTransformed(rotationTransform) as Loop;
    GeometryCoreTestIO.captureCloneGeometry(allGeometry, loop, dx, dy);
    RegionOps.centroidAreaNormal(loop, ray);
    if (ck.testDefined(ray, "computed centroid and normal") && ck.testDefined(ray.a, "computed area")) {
      centroid = ray.origin;
      ck.testDefined(ray, "ray defined for arc in 3d");
      ck.testPoint3d(centroid, expectedCentroid, "ray origin matches centroid for arc in 3d");
      ck.testVector3d(ray.direction, expectedNormal, "ray direction matches Z axis for arc in 3d");
      ck.testCoordinate(ray.a, expectedArea, "ray.a matches area for arc in 3d");
    }
    // bspline0
    dx += 5;
    expectedCentroid = Point3d.create(-0.002899711646546525, 1.6846557155837842);
    expectedNormal = Vector3d.create(0, 0, 1);
    expectedArea = 4.817806468040612;
    const degree = 3;
    const closedPoleArray0 = [
      Point3d.create(0, 0),
      Point3d.create(-1, 1),
      Point3d.create(-2, 3),
      Point3d.create(2, 3),
      Point3d.create(1, 1),
      Point3d.create(0, 0),
    ];
    const knotArray0 = [0, 0, 0, 0.33, 0.66, 1, 1, 1];
    const bspline0 = BSplineCurve3d.create(closedPoleArray0, knotArray0, degree + 1)!;
    let loop0 = Loop.create(bspline0);
    GeometryCoreTestIO.captureCloneGeometry(allGeometry, loop0, dx, dy);
    RegionOps.centroidAreaNormal(loop0, ray);
    if (ck.testDefined(ray, "computed centroid and normal") && ck.testDefined(ray.a, "computed area")) {
      centroid = ray.origin;
      GeometryCoreTestIO.createAndCaptureXYCircle(allGeometry, centroid, 0.1, dx, dy);
      ck.testDefined(ray, "ray defined for bspline0");
      ck.testPoint3d(centroid, expectedCentroid, "ray origin matches centroid for bspline0");
      ck.testVector3d(ray.direction, expectedNormal, "ray direction matches Z axis for bspline0");
      ck.testCoordinate(ray.a, expectedArea, "ray.a matches area for bspline0");
    }
    // bspline0 in 3d
    expectedCentroid = rotationTransform.multiplyPoint3d(Point3d.create(-0.002899711646546525, 1.6846557155837842));
    expectedNormal = Vector3d.createFrom(rotationTransform.multiplyPoint3d(Point3d.create(0, 0, -1)));
    expectedArea = 4.817806468040612;
    loop0 = Loop.create(bspline0).cloneTransformed(rotationTransform) as Loop;
    GeometryCoreTestIO.captureCloneGeometry(allGeometry, loop0, dx, dy);
    RegionOps.centroidAreaNormal(loop0, ray);
    if (ck.testDefined(ray, "computed centroid and normal") && ck.testDefined(ray.a, "computed area")) {
      centroid = ray.origin;
      ck.testDefined(ray, "ray defined for bspline0 in 3d");
      ck.testPoint3d(centroid, expectedCentroid, "ray origin matches centroid for bspline0 in 3d");
      ck.testVector3d(ray.direction, expectedNormal, "ray direction matches Z axis for bspline0 in 3d");
      ck.testCoordinate(ray.a, expectedArea, "ray.a matches area for bspline0 in 3d");
    }
    // bspline1
    dx += 2;
    expectedCentroid = Point3d.create(1.238143022179664, 1.2381197066333935);
    expectedNormal = Vector3d.create(0, 0, 1);
    expectedArea = 2.9971577457816796;
    const closedPoleArray1 = [
      Point3d.create(0, 0),
      Point3d.create(1, 3),
      Point3d.create(2, 2),
      Point3d.create(3, 1),
      Point3d.create(0, 0),
    ];
    const knotArray1 = [0, 0, 0, 0.5, 1, 1, 1];
    const bspline1 = BSplineCurve3d.create(closedPoleArray1, knotArray1, degree + 1)!;
    let loop1 = Loop.create(bspline1);
    GeometryCoreTestIO.captureCloneGeometry(allGeometry, loop1, dx, dy);
    RegionOps.centroidAreaNormal(loop1, ray);
    if (ck.testDefined(ray, "computed centroid and normal") && ck.testDefined(ray.a, "computed area")) {
      centroid = ray.origin;
      GeometryCoreTestIO.createAndCaptureXYCircle(allGeometry, centroid, 0.1, dx, dy);
      ck.testDefined(ray, "ray defined for bspline1");
      ck.testPoint3d(centroid, expectedCentroid, "ray origin matches centroid for bspline1");
      ck.testVector3d(ray.direction, expectedNormal, "ray direction matches Z axis for bspline1");
      ck.testCoordinate(ray.a, expectedArea, "ray.a matches area for bspline1");
    }
    // bspline1 in 3d
    expectedCentroid = rotationTransform.multiplyPoint3d(Point3d.create(1.238143022179664, 1.2381197066333935));
    expectedNormal = Vector3d.createFrom(rotationTransform.multiplyPoint3d(Point3d.create(0, 0, -1)));
    expectedArea = 2.9971577457816796;
    loop1 = Loop.create(bspline1).cloneTransformed(rotationTransform) as Loop;
    GeometryCoreTestIO.captureCloneGeometry(allGeometry, loop1, dx, dy);
    RegionOps.centroidAreaNormal(loop1, ray);
    if (ck.testDefined(ray, "computed centroid and normal") && ck.testDefined(ray.a, "computed area")) {
      centroid = ray.origin;
      ck.testDefined(ray, "ray defined for bspline1 in 3d");
      ck.testPoint3d(centroid, expectedCentroid, "ray origin matches centroid for bspline1 in 3d");
      ck.testVector3d(ray.direction, expectedNormal, "ray direction matches Z axis for bspline1 in 3d");
      ck.testCoordinate(ray.a, expectedArea, "ray.a matches area for bspline1 in 3d");
    }
    // loop0 with multiple children
    dx = 0;
    dy += 5;
    expectedCentroid = Point3d.create(1, 1);
    expectedNormal = Vector3d.create(0, 0, 1);
    expectedArea = 2 + Math.PI / 2;
    let arc0 = Arc3d.create(
      expectedCentroid, Vector3d.create(1, 0), Vector3d.create(0, 1), AngleSweep.createStartEndDegrees(0, 90),
    );
    let linestring0 = LineString3d.create([1, 2], [0, 2], [0, 1]);
    let arc1 = Arc3d.create(
      expectedCentroid, Vector3d.create(1, 0), Vector3d.create(0, 1), AngleSweep.createStartEndDegrees(180, 270),
    );
    const linestring1 = LineString3d.create([1, 0], [2, 0], [2, 1]);
    loop0 = Loop.create(arc0, linestring0, arc1, linestring1);
    GeometryCoreTestIO.captureCloneGeometry(allGeometry, loop0, dx, dy);
    RegionOps.centroidAreaNormal(loop0, ray);
    if (ck.testDefined(ray, "computed centroid and normal") && ck.testDefined(ray.a, "computed area")) {
      centroid = ray.origin;
      GeometryCoreTestIO.createAndCaptureXYCircle(allGeometry, centroid, 0.1, dx, dy);
      ck.testDefined(ray, "ray defined for loop0");
      ck.testPoint3d(centroid, expectedCentroid, "ray origin matches centroid for loop0");
      ck.testVector3d(ray.direction, expectedNormal, "ray direction matches Z axis for loop0");
      ck.testCoordinate(ray.a, expectedArea, "ray.a matches area for loop0");
    }
    // loop0 with multiple children in 3d
    expectedCentroid = rotationTransform.multiplyPoint3d(Point3d.create(1, 1));
    expectedNormal = Vector3d.createFrom(rotationTransform.multiplyPoint3d(Point3d.create(0, 0, 1)));
    expectedArea = 2 + Math.PI / 2;
    loop0 = Loop.create(arc0, linestring0, arc1, linestring1).cloneTransformed(rotationTransform) as Loop;
    GeometryCoreTestIO.captureCloneGeometry(allGeometry, loop0, dx, dy);
    RegionOps.centroidAreaNormal(loop0, ray);
    if (ck.testDefined(ray, "computed centroid and normal") && ck.testDefined(ray.a, "computed area")) {
      centroid = ray.origin;
      ck.testDefined(ray, "ray defined for loop0 in 3d");
      ck.testPoint3d(centroid, expectedCentroid, "ray origin matches centroid for loop0 in 3d");
      ck.testVector3d(ray.direction, expectedNormal, "ray direction matches Z axis for loop0 in 3d");
      ck.testCoordinate(ray.a, expectedArea, "ray.a matches area for loop0 in 3d");
    }
    // loop1 with multiple children
    dx += 4;
    expectedCentroid = Point3d.create(1, 1);
    expectedNormal = Vector3d.create(0, 0, 1);
    expectedArea = 4 + 2 * Math.PI;
    arc0 = Arc3d.create(
      Point3d.create(1, 0), Vector3d.create(1, 0), Vector3d.create(0, 1), AngleSweep.createStartEndDegrees(180, 360),
    );
    arc1 = Arc3d.create(
      Point3d.create(2, 1), Vector3d.create(1, 0), Vector3d.create(0, 1), AngleSweep.createStartEndDegrees(-90, 90),
    );
    const arc2 = Arc3d.create(
      Point3d.create(1, 2), Vector3d.create(1, 0), Vector3d.create(0, 1), AngleSweep.createStartEndDegrees(0, 180),
    );
    const arc3 = Arc3d.create(
      Point3d.create(0, 1), Vector3d.create(1, 0), Vector3d.create(0, 1), AngleSweep.createStartEndDegrees(90, 270),
    );
    loop1 = Loop.create(arc0, arc1, arc2, arc3);
    GeometryCoreTestIO.captureCloneGeometry(allGeometry, loop1, dx, dy);
    RegionOps.centroidAreaNormal(loop1, ray);
    if (ck.testDefined(ray, "computed centroid and normal") && ck.testDefined(ray.a, "computed area")) {
      centroid = ray.origin;
      GeometryCoreTestIO.createAndCaptureXYCircle(allGeometry, centroid, 0.1, dx, dy);
      ck.testDefined(ray, "ray defined for loop1");
      ck.testPoint3d(centroid, expectedCentroid, "ray origin matches centroid for loop1");
      ck.testVector3d(ray.direction, expectedNormal, "ray direction matches Z axis for loop1");
      ck.testCoordinate(ray.a, expectedArea, "ray.a matches area for loop1");
    }
    // loop1 with multiple children in 3d
    expectedCentroid = rotationTransform.multiplyPoint3d(Point3d.create(1, 1));
    expectedNormal = Vector3d.createFrom(rotationTransform.multiplyPoint3d(Point3d.create(0, 0, 1)));
    expectedArea = 4 + 2 * Math.PI;
    loop1 = Loop.create(arc0, arc1, arc2, arc3).cloneTransformed(rotationTransform) as Loop;
    GeometryCoreTestIO.captureCloneGeometry(allGeometry, loop1, dx, dy);
    RegionOps.centroidAreaNormal(loop1, ray);
    if (ck.testDefined(ray, "computed centroid and normal") && ck.testDefined(ray.a, "computed area")) {
      centroid = ray.origin;
      ck.testDefined(ray, "ray defined for loop1 in 3d");
      ck.testPoint3d(centroid, expectedCentroid, "ray origin matches centroid for loop1 in 3d");
      ck.testVector3d(ray.direction, expectedNormal, "ray direction matches Z axis for loop1 in 3d");
      ck.testCoordinate(ray.a, expectedArea, "ray.a matches area for loop1 in 3d");
    }
    // loop2 with multiple children
    dx += 5;
    expectedCentroid = Point3d.create(0.9510277451111325, -0.02140759703854831);
    expectedNormal = Vector3d.create(0, 0, 1);
    expectedArea = 7 + Math.PI / 4;
    arc0 = Arc3d.create(
      Point3d.create(2, 0), Vector3d.create(1, 0), Vector3d.create(0, 1), AngleSweep.createStartEndDegrees(0, 90),
    );
    linestring0 = LineString3d.create([2, 1], [-1, 1], [-1, -1], [3, -1], [3, 0]);
    let loop2 = Loop.create(arc0, linestring0);
    GeometryCoreTestIO.captureCloneGeometry(allGeometry, loop2, dx, dy);
    RegionOps.centroidAreaNormal(loop2, ray);
    if (ck.testDefined(ray, "computed centroid and normal") && ck.testDefined(ray.a, "computed area")) {
      centroid = ray.origin;
      GeometryCoreTestIO.createAndCaptureXYCircle(allGeometry, centroid, 0.1, dx, dy);
      ck.testDefined(ray, "ray defined for loop2");
      ck.testPoint3d(centroid, expectedCentroid, "ray origin matches centroid for loop2");
      ck.testVector3d(ray.direction, expectedNormal, "ray direction matches Z axis for loop2");
      ck.testCoordinate(ray.a, expectedArea, "ray.a matches area for loop2");
    }
    // loop2 with multiple children in 3d
    expectedCentroid = rotationTransform.multiplyPoint3d(Point3d.create(0.9510277451111325, -0.02140759703854831));
    expectedNormal = Vector3d.createFrom(rotationTransform.multiplyPoint3d(Point3d.create(0, 0, 1)));
    expectedArea = 7 + Math.PI / 4;
    loop2 = Loop.create(arc0, linestring0).cloneTransformed(rotationTransform) as Loop;
    GeometryCoreTestIO.captureCloneGeometry(allGeometry, loop2, dx, dy);
    RegionOps.centroidAreaNormal(loop2, ray);
    if (ck.testDefined(ray, "computed centroid and normal") && ck.testDefined(ray.a, "computed area")) {
      centroid = ray.origin;
      ck.testDefined(ray, "ray defined for loop2 in 3d");
      ck.testPoint3d(centroid, expectedCentroid, "ray origin matches centroid for loop2 in 3d");
      ck.testVector3d(ray.direction, expectedNormal, "ray direction matches Z axis for loop2 in 3d");
      ck.testCoordinate(ray.a, expectedArea, "ray.a matches area for loop2 in 3d");
    }
    // union region 1
    dx = 0;
    dy += 5;
    expectedCentroid = Point3d.create(0.5, 1);
    expectedNormal = Vector3d.create(0, 0, 1);
    let overlapArea = 2 * Math.PI / 3 - Math.sqrt(3) / 2;
    expectedArea = 2 * Math.PI - overlapArea;
    loop0 = Loop.create(Arc3d.createXY(Point3d.create(0, 1), 1));
    loop1 = Loop.create(Arc3d.createXY(Point3d.create(1, 1), 1));
    loop2 = Loop.create(Arc3d.createXY(Point3d.create(1, 1), 1));
    let unionRegion = UnionRegion.create(loop0, loop1, loop2);
    GeometryCoreTestIO.captureCloneGeometry(allGeometry, unionRegion, dx, dy);
    RegionOps.centroidAreaNormal(unionRegion, ray);
    if (ck.testDefined(ray, "computed centroid and normal") && ck.testDefined(ray.a, "computed area")) {
      centroid = ray.origin;
      GeometryCoreTestIO.createAndCaptureXYCircle(allGeometry, centroid, 0.1, dx, dy);
      ck.testDefined(ray, "ray defined for union region 1");
      ck.testPoint3d(centroid, expectedCentroid, "ray origin matches centroid for union region 1");
      ck.testVector3d(ray.direction, expectedNormal, "ray direction matches Z axis for union region 1");
      ck.testCoordinate(ray.a, expectedArea, "ray.a matches area for union region 1");
    }
    // union region 1 in 3d
    expectedCentroid = rotationTransform.multiplyPoint3d(Point3d.create(0.5, 1));
    expectedNormal = Vector3d.createFrom(rotationTransform.multiplyPoint3d(Point3d.create(0, 0, 1)));
    expectedArea = 2 * Math.PI - overlapArea;
    let rotatedUnionRegion = unionRegion.cloneTransformed(rotationTransform) as Loop;
    GeometryCoreTestIO.captureCloneGeometry(allGeometry, rotatedUnionRegion, dx, dy);
    RegionOps.centroidAreaNormal(rotatedUnionRegion, ray);
    if (ck.testDefined(ray, "computed centroid and normal") && ck.testDefined(ray.a, "computed area")) {
      centroid = ray.origin;
      ck.testDefined(ray, "ray defined for union region 1 in 3d");
      ck.testPoint3d(centroid, expectedCentroid, "ray origin matches centroid for union region 1 in 3d");
      ck.testVector3d(ray.direction, expectedNormal, "ray direction matches Z axis for union region 1 in 3d");
      ck.testCoordinate(ray.a, expectedArea, "ray.a matches area for union region 1 in 3d");
    }
    // union region 2
    dx += 4;
    expectedCentroid = Point3d.create(1, 2);
    expectedNormal = Vector3d.create(0, 0, 1);
    expectedArea = 2 * Math.PI;
    loop0 = Loop.create(Arc3d.createXY(Point3d.create(0, 1), 1));
    loop1 = Loop.create(Arc3d.createXY(Point3d.create(2, 3), 1));
    unionRegion = UnionRegion.create(loop0, loop1);
    GeometryCoreTestIO.captureCloneGeometry(allGeometry, unionRegion, dx, dy);
    RegionOps.centroidAreaNormal(unionRegion, ray);
    if (ck.testDefined(ray, "computed centroid and normal") && ck.testDefined(ray.a, "computed area")) {
      centroid = ray.origin;
      GeometryCoreTestIO.createAndCaptureXYCircle(allGeometry, centroid, 0.1, dx, dy);
      ck.testDefined(ray, "ray defined for union region 2");
      ck.testPoint3d(centroid, expectedCentroid, "ray origin matches centroid for union region 2");
      ck.testVector3d(ray.direction, expectedNormal, "ray direction matches Z axis for union region 2");
      ck.testCoordinate(ray.a, expectedArea, "ray.a matches area for union region 2");
    }
    // union region 2 in 3d
    expectedCentroid = rotationTransform.multiplyPoint3d(Point3d.create(1, 2));
    expectedNormal = Vector3d.createFrom(rotationTransform.multiplyPoint3d(Point3d.create(0, 0, 1)));
    expectedArea = 2 * Math.PI;
    rotatedUnionRegion = unionRegion.cloneTransformed(rotationTransform) as Loop;
    GeometryCoreTestIO.captureCloneGeometry(allGeometry, rotatedUnionRegion, dx, dy);
    RegionOps.centroidAreaNormal(rotatedUnionRegion, ray);
    if (ck.testDefined(ray, "computed centroid and normal") && ck.testDefined(ray.a, "computed area")) {
      centroid = ray.origin;
      ck.testDefined(ray, "ray defined for union region 2 in 3d");
      ck.testPoint3d(centroid, expectedCentroid, "ray origin matches centroid for union region 2 in 3d");
      ck.testVector3d(ray.direction, expectedNormal, "ray direction matches Z axis for union region 2 in 3d");
      ck.testCoordinate(ray.a, expectedArea, "ray.a matches area for union region 2 in 3d");
    }
    // union region 3
    dx += 5;
    expectedCentroid = Point3d.create(2.4399541531178177, 1);
    expectedNormal = Vector3d.create(0, 0, 1);
    expectedArea = 19.251373275327744;
    loop0 = Loop.create(Arc3d.createXY(Point3d.create(1, 1), 2));
    loop1 = Loop.create(Arc3d.createXY(Point3d.create(1, 1), 1));
    let parityRegion = ParityRegion.create(loop0, loop1);
    loop = Loop.create(Arc3d.createXY(Point3d.create(3.5, 1), 2));
    unionRegion = UnionRegion.create(parityRegion, loop);
    GeometryCoreTestIO.captureCloneGeometry(allGeometry, unionRegion, dx, dy);
    RegionOps.centroidAreaNormal(unionRegion, ray);
    if (ck.testDefined(ray, "computed centroid and normal") && ck.testDefined(ray.a, "computed area")) {
      centroid = ray.origin;
      GeometryCoreTestIO.createAndCaptureXYCircle(allGeometry, centroid, 0.1, dx, dy);
      ck.testDefined(ray, "ray defined for union region 3");
      ck.testPoint3d(centroid, expectedCentroid, "ray origin matches centroid for union region 3");
      ck.testVector3d(ray.direction, expectedNormal, "ray direction matches Z axis for union region 3");
      ck.testCoordinate(ray.a, expectedArea, "ray.a matches area for union region 3");
    }
    // union region 3 in 3d
    expectedCentroid = rotationTransform.multiplyPoint3d(Point3d.create(2.4399541531178177, 1));
    expectedNormal = Vector3d.createFrom(rotationTransform.multiplyPoint3d(Point3d.create(0, 0, 1)));
    expectedArea = 19.251373275327744;
    rotatedUnionRegion = unionRegion.cloneTransformed(rotationTransform) as Loop;
    GeometryCoreTestIO.captureCloneGeometry(allGeometry, rotatedUnionRegion, dx, dy);
    RegionOps.centroidAreaNormal(rotatedUnionRegion, ray);
    if (ck.testDefined(ray, "computed centroid and normal") && ck.testDefined(ray.a, "computed area")) {
      centroid = ray.origin;
      ck.testDefined(ray, "ray defined for union region 3 in 3d");
      ck.testPoint3d(centroid, expectedCentroid, "ray origin matches centroid for union region 3 in 3d");
      ck.testVector3d(ray.direction, expectedNormal, "ray direction matches Z axis for union region 3 in 3d");
      ck.testCoordinate(ray.a, expectedArea, "ray.a matches area for union region 3 in 3d");
    }
    // parity region 1
    dx = 0;
    dy += 5;
    expectedCentroid = Point3d.create(0.5, 1);
    expectedNormal = Vector3d.create(0, 0, 1);
    overlapArea = 2 * Math.PI / 3 - Math.sqrt(3) / 2;
    expectedArea = 2 * Math.PI - 2 * overlapArea;
    loop0 = Loop.create(Arc3d.createXY(Point3d.create(0, 1), 1));
    loop1 = Loop.create(Arc3d.createXY(Point3d.create(1, 1), 1));
    parityRegion = ParityRegion.create(loop0, loop1);
    GeometryCoreTestIO.captureCloneGeometry(allGeometry, parityRegion, dx, dy);
    RegionOps.centroidAreaNormal(parityRegion, ray);
    if (ck.testDefined(ray, "computed centroid and normal") && ck.testDefined(ray.a, "computed area")) {
      centroid = ray.origin;
      GeometryCoreTestIO.createAndCaptureXYCircle(allGeometry, centroid, 0.1, dx, dy);
      ck.testDefined(ray, "ray defined for parity region 1");
      ck.testPoint3d(centroid, expectedCentroid, "ray origin matches centroid for parity region 1");
      ck.testVector3d(ray.direction, expectedNormal, "ray direction matches Z axis for parity region 1");
      ck.testCoordinate(ray.a, expectedArea, "ray.a matches area for parity region 1");
    }
    // parity region 1 in 3d
    expectedCentroid = rotationTransform.multiplyPoint3d(Point3d.create(0.5, 1));
    expectedNormal = Vector3d.createFrom(rotationTransform.multiplyPoint3d(Point3d.create(0, 0, 1)));
    expectedArea = 2 * Math.PI - 2 * overlapArea;
    let rotatedParityRegion = parityRegion.cloneTransformed(rotationTransform) as Loop;
    GeometryCoreTestIO.captureCloneGeometry(allGeometry, rotatedParityRegion, dx, dy);
    RegionOps.centroidAreaNormal(rotatedParityRegion, ray);
    if (ck.testDefined(ray, "computed centroid and normal") && ck.testDefined(ray.a, "computed area")) {
      centroid = ray.origin;
      ck.testDefined(ray, "ray defined for parity region 1 in 3d");
      ck.testPoint3d(centroid, expectedCentroid, "ray origin matches centroid for parity region 1 in 3d");
      ck.testVector3d(ray.direction, expectedNormal, "ray direction matches Z axis for parity region 1 in 3d");
      ck.testCoordinate(ray.a, expectedArea, "ray.a matches area for parity region 1 in 3d");
    }
    // parity region 2
    dx += 4;
    expectedCentroid = Point3d.create(1, 2);
    expectedNormal = Vector3d.create(0, 0, 1);
    expectedArea = 2 * Math.PI;
    loop0 = Loop.create(Arc3d.createXY(Point3d.create(0, 1), 1));
    loop1 = Loop.create(Arc3d.createXY(Point3d.create(2, 3), 1));
    parityRegion = ParityRegion.create(loop0, loop1);
    GeometryCoreTestIO.captureCloneGeometry(allGeometry, parityRegion, dx, dy);
    RegionOps.centroidAreaNormal(parityRegion, ray);
    if (ck.testDefined(ray, "computed centroid and normal") && ck.testDefined(ray.a, "computed area")) {
      centroid = ray.origin;
      GeometryCoreTestIO.createAndCaptureXYCircle(allGeometry, centroid, 0.1, dx, dy);
      ck.testDefined(ray, "ray defined for parity region 2");
      ck.testPoint3d(centroid, expectedCentroid, "ray origin matches centroid for parity region 2");
      ck.testVector3d(ray.direction, expectedNormal, "ray direction matches Z axis for parity region 2");
      ck.testCoordinate(ray.a, expectedArea, "ray.a matches area for parity region 2");
    }
    // parity region 2 in 3d
    expectedCentroid = rotationTransform.multiplyPoint3d(Point3d.create(1, 2));
    expectedNormal = Vector3d.createFrom(rotationTransform.multiplyPoint3d(Point3d.create(0, 0, 1)));
    expectedArea = 2 * Math.PI;
    rotatedParityRegion = parityRegion.cloneTransformed(rotationTransform) as Loop;
    GeometryCoreTestIO.captureCloneGeometry(allGeometry, rotatedParityRegion, dx, dy);
    RegionOps.centroidAreaNormal(rotatedParityRegion, ray);
    if (ck.testDefined(ray, "computed centroid and normal") && ck.testDefined(ray.a, "computed area")) {
      centroid = ray.origin;
      ck.testDefined(ray, "ray defined for parity region 2 in 3d");
      ck.testPoint3d(centroid, expectedCentroid, "ray origin matches centroid for parity region 2 in 3d");
      ck.testVector3d(ray.direction, expectedNormal, "ray direction matches Z axis for parity region 2 in 3d");
      ck.testCoordinate(ray.a, expectedArea, "ray.a matches area for parity region 2 in 3d");
    }
    // parity region 3
    dx += 5;
    expectedCentroid = Point3d.create(1, 1);
    expectedNormal = Vector3d.create(0, 0, 1);
    expectedArea = 3 * Math.PI - 4 * overlapArea;
    loop0 = Loop.create(Arc3d.createXY(Point3d.create(0, 1), 1));
    loop1 = Loop.create(Arc3d.createXY(Point3d.create(1, 1), 1));
    loop2 = Loop.create(Arc3d.createXY(Point3d.create(2, 1), 1));
    parityRegion = ParityRegion.create(loop0, loop1, loop2);
    GeometryCoreTestIO.captureCloneGeometry(allGeometry, parityRegion, dx, dy);
    RegionOps.centroidAreaNormal(parityRegion, ray);
    if (ck.testDefined(ray, "computed centroid and normal") && ck.testDefined(ray.a, "computed area")) {
      centroid = ray.origin;
      GeometryCoreTestIO.createAndCaptureXYCircle(allGeometry, centroid, 0.1, dx, dy);
      ck.testDefined(ray, "ray defined for parity region 3");
      ck.testPoint3d(centroid, expectedCentroid, "ray origin matches centroid for parity region 3");
      ck.testVector3d(ray.direction, expectedNormal, "ray direction matches Z axis for parity region 3");
      ck.testCoordinate(ray.a, expectedArea, "ray.a matches area for parity region 3");
    }
    // parity region 3 in 3d
    expectedCentroid = rotationTransform.multiplyPoint3d(Point3d.create(1, 1));
    expectedNormal = Vector3d.createFrom(rotationTransform.multiplyPoint3d(Point3d.create(0, 0, 1)));
    expectedArea = 3 * Math.PI - 4 * overlapArea;
    rotatedParityRegion = parityRegion.cloneTransformed(rotationTransform) as Loop;
    GeometryCoreTestIO.captureCloneGeometry(allGeometry, rotatedParityRegion, dx, dy);
    RegionOps.centroidAreaNormal(rotatedParityRegion, ray);
    if (ck.testDefined(ray, "computed centroid and normal") && ck.testDefined(ray.a, "computed area")) {
      centroid = ray.origin;
      ck.testDefined(ray, "ray defined for parity region 3 in 3d");
      ck.testPoint3d(centroid, expectedCentroid, "ray origin matches centroid for parity region 3 in 3d");
      ck.testVector3d(ray.direction, expectedNormal, "ray direction matches Z axis for parity region 3 in 3d");
      ck.testCoordinate(ray.a, expectedArea, "ray.a matches area for parity region 3 in 3d");
    }
    // parity region 4
    dx += 4;
    expectedCentroid = Point3d.create(5, 3.8136483127358547);
    expectedNormal = Vector3d.create(0, 0, 1);
    expectedArea = 80 - 4 * Math.PI;
    const rectangle = Loop.create(LineString3d.create(Sample.createRectangle(0, 0, 10, 8, 0, true)));
    const circle = Loop.create(Arc3d.createXY(Point3d.create(5, 5), 2));
    const region = RegionOps.regionBooleanXY(rectangle, circle, RegionBinaryOpType.AMinusB)!;
    GeometryCoreTestIO.captureCloneGeometry(allGeometry, region, dx, dy);
    RegionOps.centroidAreaNormal(region, ray);
    if (ck.testDefined(ray, "computed centroid and normal") && ck.testDefined(ray.a, "computed area")) {
      centroid = ray.origin;
      GeometryCoreTestIO.createAndCaptureXYCircle(allGeometry, centroid, 0.1, dx, dy);
      ck.testDefined(ray, "ray defined for parity region 4");
      ck.testPoint3d(centroid, expectedCentroid, "ray origin matches centroid for parity region 4");
      ck.testVector3d(ray.direction, expectedNormal, "ray direction matches Z axis for parity region 4");
      ck.testCoordinate(ray.a, expectedArea, "ray.a matches area for parity region 4");
    }
    // parity region 4 in 3d
    expectedCentroid = rotationTransform.multiplyPoint3d(Point3d.create(5, 3.8136483127358547));
    expectedNormal = Vector3d.createFrom(rotationTransform.multiplyPoint3d(Point3d.create(0, 0, 1)));
    expectedArea = 80 - 4 * Math.PI;
    const rotatedRegion = region.cloneTransformed(rotationTransform) as Loop;
    GeometryCoreTestIO.captureCloneGeometry(allGeometry, rotatedRegion, dx, dy);
    RegionOps.centroidAreaNormal(rotatedRegion, ray);
    if (ck.testDefined(ray, "computed centroid and normal") && ck.testDefined(ray.a, "computed area")) {
      centroid = ray.origin;
      ck.testDefined(ray, "ray defined for parity region 4 in 3d");
      ck.testPoint3d(centroid, expectedCentroid, "ray origin matches centroid for parity region 4 in 3d");
      ck.testVector3d(ray.direction, expectedNormal, "ray direction matches Z axis for parity region 4 in 3d");
      ck.testCoordinate(ray.a, expectedArea, "ray.a matches area for parity region 4 in 3d");
    }

    GeometryCoreTestIO.saveGeometry(allGeometry, "RegionOps", "centroidAreaNormal");
    expect(ck.getNumErrors()).toBe(0);
  });

  it("MergeRegionArea", () => {
    const ck = new Checker();
    const allGeometry: GeometryQuery[] = [];

    // region with circle hole
    const rectangle = Loop.create(LineString3d.create(Sample.createRectangle(0, 0, 10, 8, 0, true)));
    const hole = Loop.create(Arc3d.createXY(Point3d.create(5, 5), 2));
    const region = RegionOps.regionBooleanXY(rectangle, hole, RegionBinaryOpType.AMinusB)!;
    const regionArea = RegionOps.computeXYArea(region)!;
    GeometryCoreTestIO.captureCloneGeometry(allGeometry, region);

<<<<<<< HEAD
    const merged = RegionOps.regionBooleanXY(region, undefined, RegionBinaryOpType.Union)
    if (ck.testDefined(merged, "merge operation succeeded")) {
      if (merged instanceof Loop) {
        GeometryCoreTestIO.captureCloneGeometry(allGeometry, merged, 0, 10);
      } else {
        for (const child of merged.children)
          GeometryCoreTestIO.captureCloneGeometry(allGeometry, child, 0, 10);
      }
      const mergedArea = RegionOps.computeXYArea(merged);
      if (ck.testDefined(mergedArea, "area computed for merged region")) {
        const rectangleArea = 80;
        const holeArea = Math.PI * 4;
        const expectedArea = rectangleArea - holeArea;
        ck.testCoordinate(regionArea, expectedArea, "area before merge");
        ck.testCoordinate(mergedArea, expectedArea, "area after merge");
      }
    }
=======
    const merged = RegionOps.regionBooleanXY(region, undefined, RegionBinaryOpType.Union)!;
    for (const child of merged.children)
      GeometryCoreTestIO.captureCloneGeometry(allGeometry, child, 0, 10);
    const mergedArea = RegionOps.computeXYArea(merged)!;

    const rectangleArea = 80;
    const holeArea = Math.PI * 4;
    const expectedArea = rectangleArea - holeArea;
    ck.testCoordinate(regionArea, expectedArea, "area before merge");
    ck.testCoordinate(mergedArea, expectedArea, "area after merge");

>>>>>>> d8406a38
    GeometryCoreTestIO.saveGeometry(allGeometry, "RegionOps", "MergeRegionArea");
    expect(ck.getNumErrors()).toBe(0);
  });

  function testSignedLoops(
    region: AnyRegion,
    numPositiveLoops: number,
    numNegativeLoops: number,
    allGeometry: GeometryQuery[],
    ck: Checker,
    dx: number,
  ) {
    let signedLoops: SignedLoops[] = [];
    let positiveAreaLoops: Loop[] = [];
    let negativeAreaLoops: Loop[] = [];
    GeometryCoreTestIO.captureCloneGeometry(allGeometry, region, dx);

    signedLoops = RegionOps.constructAllXYRegionLoops(region);
    for (const signedLoop of signedLoops) {
      positiveAreaLoops = signedLoop.positiveAreaLoops;
      for (const loop of positiveAreaLoops)
        GeometryCoreTestIO.captureCloneGeometry(allGeometry, loop, dx, 3);
      ck.testCoordinate(numPositiveLoops, positiveAreaLoops.length, "number of positive loops");
      negativeAreaLoops = signedLoop.negativeAreaLoops;
      for (const loop of negativeAreaLoops)
        GeometryCoreTestIO.captureCloneGeometry(allGeometry, loop, dx, 6);
      ck.testCoordinate(numNegativeLoops, negativeAreaLoops.length, "number of negative loops");
    }
  }

  it("constructAllXYRegionLoops", () => {
    const ck = new Checker();
    const allGeometry: GeometryQuery[] = [];

    // union region
    let dx = 0;
    const arc0 = Arc3d.createXY(Point3d.create(0, 1), 1.0);
    const arc1 = Arc3d.createXY(Point3d.create(1, 1), 1.0);
    const loop0 = Loop.create(arc0);
    const loop1 = Loop.create(arc1);
    const unionRegion = UnionRegion.create(loop0, loop1);
    testSignedLoops(unionRegion, 3, 1, allGeometry, ck, dx);

    // parity region
    dx += 5;
    const parityRegion = ParityRegion.create(loop0, loop1);
    testSignedLoops(parityRegion, 3, 1, allGeometry, ck, dx);

    // region with circle holes
    dx += 5;
    const rectangle = Loop.create(LineString3d.create(Sample.createRectangle(0, 0, 3, 2, 0, true)));
    const hole = Loop.create(Arc3d.createXY(Point3d.create(1.5, 1), 0.5));
    const region = RegionOps.regionBooleanXY(rectangle, hole, RegionBinaryOpType.AMinusB)!;
    testSignedLoops(region, 2, 1, allGeometry, ck, dx);

    GeometryCoreTestIO.saveGeometry(allGeometry, "RegionOps", "constructAllXYRegionLoops");
    expect(ck.getNumErrors()).toBe(0);
  });
<<<<<<< HEAD

  it("RegionBooleanMerge", () => {
    const ck = new Checker();
    const allGeometry: GeometryQuery[] = [];
    let isArray = false, hasLoopEntries = false;
    const arrayConsistsOfLoops = (a: Array<any>) => a.every((value: any) => value instanceof Loop);
    const regions = IModelJson.Reader.parse(JSON.parse(fs.readFileSync("./src/test/data/curve/areaBoolean/unionRegionWithOverlappingLoops.imjs", "utf8")));
    if (ck.testDefined(regions, "read regions from file")) {
      if ((isArray = Array.isArray(regions)) && ck.testTrue(isArray, "regions is an array")) {
        if (ck.testExactNumber(3, regions.length, "regions has 3 entries")) {
          if ((hasLoopEntries = arrayConsistsOfLoops(regions)) && ck.testTrue(hasLoopEntries, "region entries are Loops")) {
            const merged = RegionOps.regionBooleanXY(regions, undefined, RegionBinaryOpType.Union);
            if (ck.testDefined(merged, "merge operation succeeded")) {
              GeometryCoreTestIO.captureCloneGeometry(allGeometry, merged);
              if (ck.testType(merged, UnionRegion, "merge operation results in a UnionRegion")) {
                if (ck.testExactNumber(3, merged.children.length, "merged region has 3 children")) {
                  if ((hasLoopEntries = arrayConsistsOfLoops(merged.children)) && ck.testTrue(hasLoopEntries, "merged region children are Loops")) {
                      let totalMergedArea = 0;
                      for (const loop of merged.children) {
                        const area = RegionOps.computeXYArea(loop);
                        if (ck.testDefined(area, "area computed for loop")) {
                          totalMergedArea += area;
                          GeometryCoreTestIO.captureCloneGeometry(allGeometry, loop, 0, 0, 50);
                        }
                      }
                      const loopData = RegionOps.constructAllXYRegionLoops(merged);
                      let totalPosLoopArea = 0;
                      let totalNegLoopArea = 0;
                      for (const component of loopData) {
                        for (const loop of component.positiveAreaLoops) {
                          GeometryCoreTestIO.captureCloneGeometry(allGeometry, loop, 0, 0, 100);
                          const area = RegionOps.computeXYArea(loop);
                          if (ck.testDefined(area, "area computed for interior loop"))
                            totalPosLoopArea += area;
                        }
                        for (const loop of component.negativeAreaLoops) {
                          GeometryCoreTestIO.captureCloneGeometry(allGeometry, loop, 0, 0, 150);
                          const area = RegionOps.computeXYArea(loop);
                          if (ck.testDefined(area, "area computed for exterior loop"))
                            totalNegLoopArea += area;
                        }
                      }
                      if (ck.testExactNumber(1, loopData.length, "constructAllXYRegionLoops found one component")) {
                        ck.testExactNumber(3, loopData[0].positiveAreaLoops.length, "constructAllXYRegionLoops found 3 positive area loops");
                        ck.testExactNumber(1, loopData[0].negativeAreaLoops.length, "constructAllXYRegionLoops found 1 negative area loop");
                        ck.testExactNumber(4, loopData[0].slivers.length, "constructAllXYRegionLoops found 4 sliver faces");
                        if (ck.testDefined(loopData[0].edges, "constructAllXYRegionLoops computed edges"))
                          ck.testExactNumber(24, loopData[0].edges.length, "constructAllXYRegionLoops found 24 edges");
                      }
                      ck.testCoordinate(totalPosLoopArea, Math.abs(totalNegLoopArea), "interior and boundary loop areas match");
                      ck.testCoordinate(totalMergedArea, Math.abs(totalNegLoopArea), "merged region area matches boundary area");
                    }
                  }
                }
              }
            }
          }
        }
      }
    GeometryCoreTestIO.saveGeometry(allGeometry, "RegionOps", "RegionBooleanMerge");
    expect(ck.getNumErrors()).toBe(0);
  });
  it("SimplifyRegionType", () => {
    const ck = new Checker();
    const loop0 = Loop.create(Arc3d.createUnitCircle());
    const loop1 = Loop.create(Arc3d.createXY(Point3d.create(1, 1), 1));
    const parity1 = ParityRegion.create(loop0.clone() as Loop);
    const parity2 = ParityRegion.create(loop0.clone() as Loop, loop1.clone() as Loop);
    const union1A = UnionRegion.create(loop0.clone() as Loop);
    const union1B = UnionRegion.create(parity1.clone());
    const union1C = UnionRegion.create(parity2.clone());
    const union2 = UnionRegion.create(loop0.clone() as Loop, parity1.clone());
    ck.testType(RegionOps.simplifyRegionType(loop0), Loop, "simplifying a Loop returns a Loop");
    ck.testType(RegionOps.simplifyRegionType(parity1), Loop, "simplifying a ParityRegion with one Loop returns the Loop");
    ck.testType(RegionOps.simplifyRegionType(parity2), ParityRegion, "simplifying a ParityRegion with two Loops returns the ParityRegion");
    ck.testType(RegionOps.simplifyRegionType(union1A), Loop, "simplifying a UnionRegion with one Loop returns the Loop");
    ck.testType(RegionOps.simplifyRegionType(union1B), Loop, "simplifying a UnionRegion with one ParityRegion with one Loop returns the Loop");
    ck.testType(RegionOps.simplifyRegionType(union1C), ParityRegion, "simplifying a UnionRegion with one ParityRegion with multiple Loops returns the ParityRegion");
    ck.testType(RegionOps.simplifyRegionType(union2), UnionRegion, "simplifying a UnionRegion with multiple children returns the UnionRegion");
    expect(ck.getNumErrors()).toBe(0);
  });
>>>>>>> 26a4782e2c (`RegionOps.constructAllXYRegionLoops` fails to compute outer boundary (#8123))
=======
>>>>>>> d8406a38
});

/**
 * Exercise PolygonWireOffset and output to a file.
 * @param polygons polygons to offset
 * @param caseName name to use for output file
 * @param distances offset distances
 * @param distanceFactor factor to apply to distances.
 */
function testPolygonOffset(
  polygons: Point3d[][], caseName: string, distances: number[], distanceFactor: number,
) {
  const ck = new Checker();
  const allGeometry: GeometryQuery[] = [];
  let x0 = 0;
  let y0 = 0;

  for (const points of polygons) {
    const range = Range3d.createArray(points);
    const yStep = 2.0 * range.yLength() + 10;
    y0 = 0.0;
    GeometryCoreTestIO.captureGeometry(allGeometry, LineString3d.create(points), x0, y0, 0);
    y0 += yStep;
    for (const closed of [false, true]) {
      if (closed && !points[0].isAlmostEqualMetric(points[points.length - 1]))
        continue;
      GeometryCoreTestIO.captureGeometry(allGeometry, LineString3d.create(points), x0, y0, 0);
      for (const offsetDistance of distances) {
        const stickA = RegionOps.constructPolygonWireXYOffset(points, closed, offsetDistance * distanceFactor);
        GeometryCoreTestIO.captureCloneGeometry(allGeometry, stickA, x0, y0, 0);
      }
      y0 += yStep;
    }
    x0 += yStep;
  }

  GeometryCoreTestIO.saveGeometry(allGeometry, "PolygonOffset", caseName);
  expect(ck.getNumErrors()).toBe(0);
}

/**
 * Exercise PolygonWireOffset and output to a file.
 * @param polygons polygons to offset
 * @param caseName name to use for output file
 * @param distances offset distances
 * @param distanceFactor factor to apply to distances.
 */
function testFilteredPolygonOffset(
  polygons: Point3d[][], caseName: string, distances: number[], filterFactor: number[],
) {
  const ck = new Checker();
  const allGeometry: GeometryQuery[] = [];
  let x0 = 0;
  let y0 = 0;

  const context = new PolygonWireOffsetContext();
  for (const points of polygons) {
    const range = Range3d.createArray(points);
    const yStep = 2.0 * range.yLength();
    const xStep = 2.0 * range.xLength();
    y0 = 0.0;
    const closed = points[0].isAlmostEqual(points[points.length - 1]);
    GeometryCoreTestIO.captureGeometry(allGeometry, LineString3d.create(points), x0, y0, 0);

    x0 += xStep;
    for (const offsetDistance of distances) {
      y0 = 0.0;
      // unfiltered offset
      GeometryCoreTestIO.captureGeometry(allGeometry, LineString3d.create(points), x0, y0, 0);
      const stickA0 = context.constructPolygonWireXYOffset(points, closed, offsetDistance);
      GeometryCoreTestIO.captureCloneGeometry(allGeometry, stickA0, x0, y0, 0);
      const stickB0 = context.constructPolygonWireXYOffset(points, closed, -offsetDistance);
      GeometryCoreTestIO.captureCloneGeometry(allGeometry, stickB0, x0, y0, 0);
      y0 += yStep;
      for (const factor of filterFactor) {
        const pointsA = PolylineOps.compressByChordError(points, factor * offsetDistance);
        GeometryCoreTestIO.createAndCaptureXYCircle(allGeometry, points[0], factor * offsetDistance, x0, y0, 0.0);
        // overlay original, filter, and offset ...
        GeometryCoreTestIO.captureCloneGeometry(allGeometry, LineString3d.create(points), x0, y0, 0);
        GeometryCoreTestIO.captureCloneGeometry(allGeometry, LineString3d.create(pointsA), x0, y0, 0);
        const stickA = context.constructPolygonWireXYOffset(pointsA, closed, offsetDistance);
        GeometryCoreTestIO.captureCloneGeometry(allGeometry, stickA, x0, y0, 0);
        const stickB = context.constructPolygonWireXYOffset(pointsA, closed, -offsetDistance);
        GeometryCoreTestIO.captureCloneGeometry(allGeometry, stickB, x0, y0, 0);
        y0 += yStep;
      }
      x0 += xStep;
    }
  }

  GeometryCoreTestIO.saveGeometry(allGeometry, "PolygonOffset", caseName);
  expect(ck.getNumErrors()).toBe(0);
}

describe("PolygonOffset", () => {
  it("TestA", () => {
    // const yStep = 10.0;
    const rectangle0 = Sample.createRectangleXY(0, 0, 5, 6);
    const wPoints = [
      Point3d.create(0, 5),
      Point3d.create(2, 0),
      Point3d.create(3.0),
      Point3d.create(4, 5),
      Point3d.create(5, 5),
      Point3d.create(5.5, 0),
      Point3d.create(6, 0),
      Point3d.create(6.6, 1)];
    const star1 = Sample.createStar(1, 1, 0, 4, 3, 3, true);
    const star2 = Sample.createStar(1, 1, 0, 5, 2, 5, true);
    testPolygonOffset([rectangle0, star1, star2, wPoints], "TestA", [-0.5, 0.5, 1.0, -1.0, -2.0], 1.0);
  });

  it("TestSplitLine", () => {
    const allPoints = [];
    for (const upperCount of [2, 1, 2, 3, 8]) {
      const points = Sample.createInterpolatedPoints(
        Point3d.create(0, 1), Point3d.create(2, 3), upperCount, undefined, 0, upperCount,
      );
      allPoints.push(points);
    }
    testPolygonOffset(allPoints, "TestSplitLine", [-0.5, 0.5, 1.0, -1.0, -2.0], 1.0);
  });

  it("TestColinear", () => {
    const allPoints = [];
    for (const delta of [0, 0.01, 0.4]) {
      const points: Point3d[] = [];
      const corners = Sample.createRectangleXY(0, 0, 5, 6);
      corners[1].x += delta;
      corners[2].x += 0.2 * delta;
      corners[2].y += delta;
      corners[3].x -= delta * 2;
      Sample.createInterpolatedPoints(corners[0], corners[1], 3, points, 0, 2);
      Sample.createInterpolatedPoints(corners[1], corners[2], 3, points, 0, 2);
      Sample.createInterpolatedPoints(corners[2], corners[3], 4, points, 0, 3);
      Sample.createInterpolatedPoints(corners[3], corners[0], 3, points, 0, 3);
      allPoints.push(points);
    }
    testPolygonOffset(allPoints, "TestColinear", [-0.5, 0.5, 1.0, -1.0, -2.0], 1.0);
  });

  it("TestSpikes", () => {
    const points = [];
    const dxA = 2.0;
    const dxB = 0.5;
    const dyC = 1.0;
    const dyD = 0.1;
    let x = 0.0;
    points.push(Point3d.create(0, 0, 0));
    for (let i = 2; i < 7; i++) {
      points.push(Point3d.create(x += dxA, 0));
      points.push(Point3d.create(x += dxB, dyC * i));
      points.push(Point3d.create(x += dxB, dyD));
    }
    // A problem part of mild fractal
    const pointsA = [];
    pointsA.push(Point3d.create(1432.1250000000005, 4889.2499999999964, 0.0));
    pointsA.push(Point3d.create(433.8750, 4720.50, 0.0));
    pointsA.push(Point3d.create(-442.8750, 5226.750, 0.0));
    pointsA.push(Point3d.create(-1350.0, 5564.250, 0.0));
    pointsA.push(Point3d.create(-675.0, 3750.0, 0.0));
    pointsA.push(Point3d.create(337.50, 1996.50, 0.0));
    // pointsA.push(Point3d.create(0.0, 0.0, 0.0));

    for (const p of pointsA) {
      p.scaleInPlace(0.001);
    }

    const offsetDistances = [0.1, 0.2, 0.3, 0.4, 0.5, 0.6, 0.7, 0.8, 0.9, 1.0, 1.25, 1.5, 2.0, 2.5];
    //     const offsetDistances = [0.7];
    testPolygonOffset([pointsA, points], "SpikeRight", offsetDistances, -1);
    testPolygonOffset([pointsA, points], "SpikeLeft", offsetDistances, 1);
  });

  it("TestGouge", () => {
    const points = [];
    points.push(Point3d.create(0, 0, 0));
    points.push(Point3d.create(0, 1, 0));
    points.push(Point3d.create(2, 5, 0));
    points.push(Point3d.create(2.5, 5.0));
    points.push(Point3d.create(3, 1, 0));
    points.push(Point3d.create(3, -2, 0));
    const offsetDistances = [0.7];
    // testPolygonOffset([points], "SpikeOutside", offsetDistances, 1);
    testPolygonOffset([points], "TestGouge", offsetDistances, -1);

  });

  it("TestFractals", () => {
    const pointsA = Sample.createFractalLMildConcavePatter(2, 0.9);
    let r = Range3d.createArray(pointsA);
    let a = r.xLength() * 0.02;
    let offsetDistances = [2 * a, a, -a, -2 * a];
    testPolygonOffset([pointsA], "MildConcaveFractal", offsetDistances, 1.0);
    const pointsB = Sample.createFractalHatReversingPattern(2, 0.9);
    r = Range3d.createArray(pointsA);
    a = r.xLength() * 0.005;
    offsetDistances = [a, 2 * a, 4 * a];
    testPolygonOffset([pointsB], "FractalHatReverse", offsetDistances, 1);

    const filterFactors = [0.5, 1.0, 1.5, 2.0];
    testFilteredPolygonOffset([pointsA, pointsB], "FilteredFractals", offsetDistances, filterFactors);
  });
});

describe("RegionInOut", () => {
  it("EasyRectangleInOut", () => {
    const ck = new Checker();
    const range = Range2d.createXYXY(-2, 1, 4, 3);
    const rectangle = Sample.createRectangleInRange2d(range, 0, true);
    const loop = Loop.create(LineString3d.create(rectangle));
    const loopWithSegments = loop.cloneWithExpandedLineStrings() as Loop;
    for (const geometry of [loop, loopWithSegments]) {
      /** pure rectangle interior hits */
      for (const u of [-1, 0.5, 2]) {
        for (const v of [-0.4, 0.6, 3]) {
          const xy = range.fractionToPoint(u, v);
          ck.testBoolean(
            Geometry.isIn01(u) && Geometry.isIn01(v),
            RegionOps.testPointInOnOutRegionXY(geometry, xy.x, xy.y) > 0,
            { case: "SimpleInOut", uu: u, vv: v },
          );
        }
      }
      // rectangle edge hits
      // q01 is always on an extended edge
      for (const q01 of [0, 1]) {
        // qe is somewhere "along" the edge
        for (const qe of [-0.4, 0.0, 0.3, 1.0, 1.6]) {
          for (const uv of [Point2d.create(q01, qe), Point2d.create(qe, q01)]) {
            const xy = range.fractionToPoint(uv.x, uv.y);
            ck.testExactNumber(Geometry.isIn01(qe) ? 0 : -1,
              RegionOps.testPointInOnOutRegionXY(geometry, xy.x, xy.y), { case: "InOutEdge", uu: uv.x, vv: uv.y });
          }
        }
      }
    }
    expect(ck.getNumErrors()).toBe(0);
  });

  it("CircleInOut", () => {
    const ck = new Checker();
    const arc0 = Arc3d.createXYEllipse(Point3d.create(0, 0, 0), 3, 2);
    const arc1 = arc0.cloneInRotatedBasis(Angle.createDegrees(15)); Loop;
    for (const arc of [arc0, arc1]) {
      for (const fraction of [0.0, 0.25, 0.4, 0.5, 0.88, 1.0]) {
        for (const radialFraction of [0.4, 1.0, 1.2]) {
          const xy = arc.fractionAndRadialFractionToPoint(fraction, radialFraction);
          const region = Loop.create(arc);
          const classify = RegionOps.testPointInOnOutRegionXY(region, xy.x, xy.y);
          const expectedClassify = Geometry.split3WaySign(radialFraction - 1.0, 1.0, 0.0, -1.0);
          if (
            !ck.testExactNumber(
              expectedClassify, classify, { arcInOut: arc, fractionAlong: fraction, fractionRadial: radialFraction },
            )
          )
            RegionOps.testPointInOnOutRegionXY(region, xy.x, xy.y);
        }
      }
    }
    expect(ck.getNumErrors()).toBe(0);
  });

  it("MixedInOut", () => {
    const allGeometry: GeometryQuery[] = [];
    const ck = new Checker();
    const unitZ = Vector3d.unitZ();
    const smallDistance = 0.001;
    const testPoint = Point3d.create();
    const testBasis = Plane3dByOriginAndVectors.createXYPlane();
    let x0 = 0.0;
    const y0 = 0.0;
    const z1 = 0.01;
    const errorVector = Vector3d.create(-1, 1, 0);
    const parityRegions = Sample.createSimpleParityRegions(true) as AnyRegion[];
    const unionRegions = Sample.createSimpleUnions() as AnyRegion[];
    for (const loop of parityRegions.concat(unionRegions)) {
      const range = loop.range();
      const primitives = loop.collectCurvePrimitives();
      // arbitrarily test various points on a line.
      const bigMarkerSize = 0.1;
      for (const fy of [0.4, 0.5, 0.6]) {
        for (const fx of [-0.05, 0.0, 0.05, 0.1, 0.2, 0.3, 0.4, 0.5, 0.6, 0.7, 0.8, 0.9, 0.95, 1.0, 1.05]) {
          range.fractionToPoint(fx, fy, 0, testPoint);
          const classify = RegionOps.testPointInOnOutRegionXY(loop, testPoint.x, testPoint.y);
          let marker = 0;
          if (classify < 0) marker = -4;
          if (classify > 0) marker = 4;
          GeometryCoreTestIO.createAndCaptureXYMarker(allGeometry, marker, testPoint, bigMarkerSize, x0, y0, z1);
        }
      }
      // We trust
      // 1) primitives have usual CCW outside, CW holes
      // 2) points close to primitives are in to left, out to right -- other primitives are not nearby
      // 3) frenet frame is well defined
      for (const cp of primitives) {
        for (const fraction of [0.359823, 0.5623112321]) {
          const basis = cp.fractionToPointAnd2Derivatives(fraction, testBasis);
          if (basis !== undefined) {
            basis.vectorU.normalizeInPlace();
            const perp = unitZ.crossProduct(basis.vectorU); // This should be an inward perpendicular !
            for (const q of [1, 0, -1]) {
              basis.origin.plusScaled(perp, q * smallDistance, testPoint);
              const classify = RegionOps.testPointInOnOutRegionXY(loop, testPoint.x, testPoint.y);
              ck.testExactNumber(q, classify, "InOut", { primitive: cp, f: fraction, point: testPoint });
              let marker = 0;
              if (q < 0) marker = -4;
              if (q > 0) marker = 4;
              GeometryCoreTestIO.createAndCaptureXYMarker(allGeometry, marker, testPoint, smallDistance, x0, y0, z1);
              if (q !== classify) {
                RegionOps.testPointInOnOutRegionXY(loop, testPoint.x, testPoint.y);
                GeometryCoreTestIO.captureGeometry(
                  allGeometry, LineSegment3d.create(testPoint, testPoint.plus(errorVector)), x0, y0,
                );
              }
            }
          }
        }
      }
      GeometryCoreTestIO.captureGeometry(allGeometry, loop, x0, y0);
      x0 += 20.0;
    }
    GeometryCoreTestIO.saveGeometry(allGeometry, "RegionOps", "MixedInOut");
    expect(ck.getNumErrors()).toBe(0);
  });

});

function curveLength(source: AnyCurve): number {
  if (source instanceof CurvePrimitive)
    return source.curveLength();
  if (source instanceof CurveCollection)
    return source.sumLengths();
  return 0.0;
}

class HasEllipticalArcProcessor extends RecursiveCurveProcessor {
  private _hasEllipticalArc: boolean;
  public constructor() { super(); this._hasEllipticalArc = false; }
  public override announceCurvePrimitive(data: CurvePrimitive, _indexInParent = -1): void {
    if (data instanceof Arc3d && !data.isCircular)
      this._hasEllipticalArc = true;
  }
  public claimResult(): boolean { return this._hasEllipticalArc; }
}

class HasStrokablePrimitiveProcessor extends RecursiveCurveProcessor {
  private _hasStrokablePrimitive: boolean;
  private _preserveEllipticalArcs: boolean;
  public constructor(preserveEllipticalArcs: boolean = false) {
    super();
    this._hasStrokablePrimitive = false;
    this._preserveEllipticalArcs = preserveEllipticalArcs;
  }
  public override announceCurvePrimitive(data: CurvePrimitive, _indexInParent = -1): void {
    if (
      data instanceof LineSegment3d || data instanceof LineString3d ||
      (data instanceof Arc3d && (data.isCircular || this._preserveEllipticalArcs))
    )
      return; // not strokable
    this._hasStrokablePrimitive = true;
  }
  public claimResult(): boolean {
    return this._hasStrokablePrimitive;
  }
}

// for best geometry capture, baseCurve should be centered at origin
function testOffsetSingle(
  ck: Checker, allGeometry: GeometryQuery[], delta: Point2d, baseCurve: Path | Loop, options: OffsetOptions,
): void {
  const offsetCurve = RegionOps.constructCurveXYOffset(baseCurve, options);
  if (ck.testDefined(offsetCurve, "Offset computed")) {
    // spot-check some curve-curve distances from baseCurve to offsetCurve
    if (!options.preserveEllipticalArcs) {
      const tolFactor = 1000 * (options.strokeOptions.hasAngleTol ? options.strokeOptions.angleTol!.degrees : 1);
      for (const cp of baseCurve.children) {
        for (let u = 0.0738; u < 1.0; u += 0.0467) {
          const basePt = cp.fractionToPoint(u);
          const offsetDetail = offsetCurve.closestPoint(basePt);
          if (ck.testDefined(offsetDetail, "Closest point to offset computed")) {
            let projectsToVertex = offsetDetail.fraction === 0 || offsetDetail.fraction === 1;
            if (!projectsToVertex && offsetDetail.curve instanceof LineString3d) {
              const scaledParam = offsetDetail.fraction * (offsetDetail.curve.numPoints() - 1);
              projectsToVertex = Geometry.isAlmostEqualNumber(scaledParam, Math.trunc(scaledParam));
              projectsToVertex = projectsToVertex ||
                Geometry.isAlmostEqualNumber(scaledParam, 1 + Math.trunc(scaledParam));  // e.g., true for scaledParam === 4.9999999
            }
            if (!projectsToVertex) {  // avoid measuring projections to linestring vertices as they usually exceed offset distance
              if (
                !ck.testCoordinateWithToleranceFactor(
                  offsetDetail.point.distance(basePt), Math.abs(options.leftOffsetDistance), tolFactor,
                )
              ) {
                GeometryCoreTestIO.createAndCaptureXYCircle(allGeometry, basePt, 0.05, delta.x, delta.y);
                GeometryCoreTestIO.createAndCaptureXYCircle(allGeometry, offsetDetail.point, 0.05, delta.x, delta.y);
              }
            }
          }
        }
      }
    }
    GeometryCoreTestIO.captureCloneGeometry(allGeometry, offsetCurve, delta.x, delta.y);
  }
}

function testOffsetBothSides(
  ck: Checker, allGeometry: GeometryQuery[], delta: Point2d, baseCurve: Path | Loop, options: OffsetOptions,
): void {
  const rangeY = baseCurve.range().yLength();
  delta.y += rangeY;
  GeometryCoreTestIO.captureCloneGeometry(allGeometry, baseCurve, delta.x, delta.y);

  testOffsetSingle(ck, allGeometry, delta, baseCurve, options);   // offset on given offset
  options.leftOffsetDistance *= -1;
  testOffsetSingle(ck, allGeometry, delta, baseCurve, options);   // offset on other side
  options.leftOffsetDistance *= -1;  // undo

  delta.y += rangeY;
}

function testOffset(
  ck: Checker, allGeometry: GeometryQuery[], delta: Point2d, baseCurve: Path | Loop, options: OffsetOptions,
): void {
  testOffsetBothSides(ck, allGeometry, delta, baseCurve, options);
  // toggle ellipse preservation
  if (true) {
    const processor = new HasEllipticalArcProcessor();
    baseCurve.announceToCurveProcessor(processor);
    if (processor.claimResult()) {
      options.preserveEllipticalArcs = !options.preserveEllipticalArcs;
      testOffsetBothSides(ck, allGeometry, delta, baseCurve, options);
      options.preserveEllipticalArcs = !options.preserveEllipticalArcs; // undo
    }
  }
  // test tightened strokes
  if (
    options.strokeOptions.hasAngleTol ||
    options.strokeOptions.hasChordTol ||
    options.strokeOptions.hasMaxEdgeLength
  ) {
    const processor = new HasStrokablePrimitiveProcessor(options.preserveEllipticalArcs);
    baseCurve.announceToCurveProcessor(processor);
    if (processor.claimResult()) {
      const opts = options.clone();
      opts.preserveEllipticalArcs = false;
      opts.strokeOptions.angleTol?.setDegrees(opts.strokeOptions.angleTol?.degrees / 2);
      if (opts.strokeOptions.hasChordTol)
        opts.strokeOptions.chordTol! /= 2;
      if (opts.strokeOptions.hasMaxEdgeLength)
        opts.strokeOptions.maxEdgeLength! /= 2;
      testOffsetBothSides(ck, allGeometry, delta, baseCurve, opts);
    }
  }
  // test arc joins
  if (true) {
    const opts = options.clone();
    opts.jointOptions.minArcDegrees = opts.jointOptions.minArcDegrees > 0 ? 0 : 180;
    testOffsetBothSides(ck, allGeometry, delta, baseCurve, opts);
  }
}

function testOffsetWrapper(
  ck: Checker, allGeometry: GeometryQuery[], delta: Point2d, baseCurve: Path | Loop, options: OffsetOptions,
): void {
  const rangeX = options.leftOffsetDistance + baseCurve.range().xLength();
  delta.x += rangeX;
  testOffset(ck, allGeometry, delta, baseCurve, options);
  delta.x += rangeX;
  delta.y = 0;
}

describe("CloneSplitCurves", () => {
  it("PathSplits", () => {
    const allGeometry: GeometryQuery[] = [];
    const ck = new Checker();
    let x0 = 0;
    const y0 = 0;
    const yStep = 5.0;
    const y1 = 0.1;
    const y2 = 0.5;
    const line010 = LineSegment3d.createCapture(Point3d.create(0, 0, 0), Point3d.create(10, 0, 0));
    const arc010 = Arc3d.createCircularStartMiddleEnd(
      Point3d.create(0, 0), Point3d.create(5, -y1), Point3d.create(10, 0),
    );
    // const line1 = LineSegment3d.createCapture(Point3d.create(1, -1, 0), Point3d.create(1, 1, 0));
    // const lineString234 = LineString3d.create([2, -1], [3, 1], [4, -1]);
    const arc5 = Arc3d.createXY(Point3d.create(5, 0, 0), 1);
    const linestring10 = LineString3d.create([10, 0], [11, y1], [10, y1]);
    // Assemble the cutters out of order to stress the sort logic.
    // const cutters = BagOfCurves.create(line1, arc5, lineString234);
    const cutters = BagOfCurves.create(arc5);
    const pathsToCut: AnyCurve[] = [
      line010,    // just a line
      arc010,     // just an arc
      LineString3d.create([0, 0], [10, 0], [10, y2], [0, y2]), // just a linestring
      Path.create(
        LineSegment3d.create(Point3d.create(0, y2), Point3d.create(0, 0)), line010.clone(),
      ),   // two lines that will rejoin in output
      Path.create(
        line010.clone(), LineSegment3d.create(line010.endPoint(), Point3d.create(0, y2)),
      ),   // two lines that will rejoin in output
      Path.create(
        line010.clone(),
        linestring10,
        Arc3d.createCircularStartMiddleEnd(linestring10.endPoint(), Point3d.create(5, y1), Point3d.create(0, 2 * y1)),
      ),
    ];
    for (const source of pathsToCut) {
      const cut = RegionOps.cloneCurvesWithXYSplits(source, cutters) as CurveCollection;
      ck.testCoordinate(cut.sumLengths(), curveLength(source), "split curve markup preserves length");

      GeometryCoreTestIO.captureCloneGeometry(allGeometry, [source, cutters], x0, y0);
      GeometryCoreTestIO.captureCloneGeometry(allGeometry, cut, x0, y0 + yStep);
      const splits = RegionOps.splitToPathsBetweenBreaks(cut, true);
      if (splits)
        GeometryCoreTestIO.captureCloneGeometry(allGeometry, cutters, x0, y0 + 2 * yStep);
      if (splits instanceof BagOfCurves)
        GeometryCoreTestIO.captureCloneGeometry(allGeometry, splits.children, x0, y0 + 2 * yStep);
      else
        GeometryCoreTestIO.captureCloneGeometry(allGeometry, splits, x0, y0 + 2 * yStep);
      x0 += 20;
    }
    GeometryCoreTestIO.saveGeometry(allGeometry, "RegionOps", "PathSplits");

    expect(ck.getNumErrors()).toBe(0);
  });

  it("ChainCollector", () => {
    const ck = new Checker();
    const chainCollector = new ChainCollectorContext(true);
    const segment1 = LineSegment3d.createXYZXYZ(1, 2, 3, 4, 2, 1);
    const segment2 = LineSegment3d.createXYZXYZ(4, 2, 1, 5, 2, 6);
    segment2.startCut = CurveLocationDetail.createCurveFractionPoint(segment1, 1, segment1.endPoint());
    ck.testUndefined(chainCollector.grabResult());
    chainCollector.announceCurvePrimitive(segment1);
    const singleton = chainCollector.grabResult();
    chainCollector.announceCurvePrimitive(segment1);
    chainCollector.announceCurvePrimitive(segment2);
    ck.testTrue(singleton instanceof LineSegment3d);

    expect(ck.getNumErrors()).toBe(0);
  });
  it("ChainCollectorBreaks", () => {
    const ck = new Checker();
    const pointA0 = Point3d.create(0, 0, 0);
    const pointB0 = Point3d.create(1, 0, 0);
    const pointB1 = Point3d.create(1, 0, 1);
    const pointC1 = Point3d.create(2, 0, 1);

    const segmentA0B0 = LineSegment3d.create(pointA0, pointB0);
    const segmentB0C1 = LineSegment3d.create(pointB0, pointC1);
    const segmentB1C1 = LineSegment3d.create(pointB1, pointC1);
    ck.testFalse(ChainCollectorContext.needBreakBetweenPrimitives(segmentA0B0, segmentB0C1), "A0B0..B0C1");
    ck.testTrue(ChainCollectorContext.needBreakBetweenPrimitives(undefined, segmentB0C1), "undefined..B0C1");
    ck.testTrue(ChainCollectorContext.needBreakBetweenPrimitives(segmentA0B0, undefined), "A0B0..undefined");
    ck.testTrue(ChainCollectorContext.needBreakBetweenPrimitives(segmentA0B0, segmentB1C1), "A0B0..B1C1");
    ck.testFalse(ChainCollectorContext.needBreakBetweenPrimitives(segmentA0B0, segmentB1C1, true), "A0B0..B0C1XY");
    expect(ck.getNumErrors()).toBe(0);
  });
  it("GeneralChainA", () => {
    const allGeometry: GeometryQuery[] = [];
    const ck = new Checker();
    const segments = [
      LineSegment3d.create(
        Point3d.createFrom({ x: 22.213935902760078, y: 6.72335636194596, z: 0 }),
        Point3d.createFrom({ x: 19.126382295715867, y: 7.030119101735917, z: 0 })),
      LineSegment3d.create(
        Point3d.createFrom({ x: 18.480825764734846, y: 3.237105594599584, z: 0 }),
        Point3d.createFrom({ x: 22.213935902760074, y: 6.72335636194596, z: 0 })),
      LineSegment3d.create(
        Point3d.createFrom({ x: 16.68697627970194, y: 5.084431827079689, z: 0 }),
        Point3d.createFrom({ x: 18.48082576473485, y: 3.2371055945995857, z: 0 })),
      LineSegment3d.create(
        Point3d.createFrom({ x: 13.954141275010276, y: 6.64077838793302, z: 0 }),
        Point3d.createFrom({ x: 16.68697627970194, y: 5.0844318270796895, z: 0 })),
      LineSegment3d.create(
        Point3d.createFrom({ x: 15.253988532688888, y: 8.496059229639044, z: 0 }),
        Point3d.createFrom({ x: 13.954141275010276, y: 6.64077838793302, z: 0 })),
      LineSegment3d.create(
        Point3d.createFrom({ x: 15.253988532688888, y: 8.496059229639043, z: 0 }),
        Point3d.createFrom({ x: 17.707917522590943, y: 9.036828096780024, z: 0 })),
      LineSegment3d.create(
        Point3d.createFrom({ x: 19.126382295715864, y: 7.030119101735919, z: 0 }),
        Point3d.createFrom({ x: 17.70791752259094, y: 9.03682809678002, z: 0 })),
    ];
    GeometryCoreTestIO.captureCloneGeometry(allGeometry, segments, 0, 0, 0);
    const collector = new ChainCollectorContext(false);
    for (const s of segments) {
      collector.announceCurvePrimitive(s, true);
    }
    const chains = collector.grabResult(true);
    GeometryCoreTestIO.captureCloneGeometry(allGeometry, chains, 20, 0, 0);
    GeometryCoreTestIO.saveGeometry(allGeometry, "RegionOps", "GeneralChainA");

    expect(ck.getNumErrors()).toBe(0);

  });
  it("GeneralChainB", () => {
    const allGeometry: GeometryQuery[] = [];
    const ck = new Checker();
    const segments = [
      LineSegment3d.create(
        Point3d.createFrom({ x: 22.213935902760078, y: 6.72335636194596, z: 0 }),
        Point3d.createFrom({ x: 19.126382295715867, y: 7.030119101735917, z: 0 })),
      LineSegment3d.create(
        Point3d.createFrom({ x: 18.480825764734846, y: 3.237105594599584, z: 0 }),
        Point3d.createFrom({ x: 22.213935902760074, y: 6.72335636194596, z: 0 })),
      LineSegment3d.create(
        Point3d.createFrom({ x: 16.68697627970194, y: 5.084431827079689, z: 0 }),
        Point3d.createFrom({ x: 18.48082576473485, y: 3.2371055945995857, z: 0 })),
      LineSegment3d.create(
        Point3d.createFrom({ x: 13.954141275010276, y: 6.64077838793302, z: 0 }),
        Point3d.createFrom({ x: 16.68697627970194, y: 5.0844318270796895, z: 0 })),
      LineSegment3d.create(
        Point3d.createFrom({ x: 15.253988532688888, y: 8.496059229639044, z: 0 }),
        Point3d.createFrom({ x: 13.954141275010276, y: 6.64077838793302, z: 0 })),
      LineSegment3d.create(
        Point3d.createFrom({ x: 17.707917522590943, y: 9.036828096780024, z: 0 }),
        Point3d.createFrom({ x: 15.253988532688888, y: 8.496059229639043, z: 0 })),
      LineSegment3d.create(
        Point3d.createFrom({ x: 19.126382295715864, y: 7.030119101735919, z: 0 }),
        Point3d.createFrom({ x: 17.70791752259094, y: 9.03682809678002, z: 0 })),
    ];
    GeometryCoreTestIO.captureCloneGeometry(allGeometry, segments, 0, 0, 0);
    const collector = new ChainCollectorContext(false);
    for (const s of segments) {
      collector.announceCurvePrimitive(s, true);
    }
    const chains = collector.grabResult(true);
    GeometryCoreTestIO.captureCloneGeometry(allGeometry, chains, 20, 0, 0);
    GeometryCoreTestIO.saveGeometry(allGeometry, "RegionOps", "GeneralChainB");

    expect(ck.getNumErrors()).toBe(0);
  });

  it("GeneralPathC", () => {
    const allGeometry: GeometryQuery[] = [];
    const ck = new Checker();
    const pathA = IModelJson.Reader.parse(diegoPathA);
    if (ck.testDefined(pathA, "Parsed geometry") && (pathA instanceof CurveChain || Array.isArray(pathA))) {
      const collector = new ChainCollectorContext(false);
      if (Array.isArray(pathA)) {
        for (const s of pathA) {
          collector.announceCurvePrimitive(s, true);
        }
      } else {
        for (const s of pathA.children) {
          collector.announceCurvePrimitive(s, true);
        }
      }
      const loopA = collector.grabResult(true);
      GeometryCoreTestIO.captureCloneGeometry(allGeometry, pathA, 0, 0);
      GeometryCoreTestIO.captureCloneGeometry(allGeometry, loopA, 0, 20);
      if (loopA instanceof Loop) {
        const loopAOffset = RegionOps.constructCurveXYOffset(loopA, 0.2);
        GeometryCoreTestIO.captureCloneGeometry(allGeometry, loopA, 0, 40);
        GeometryCoreTestIO.captureCloneGeometry(allGeometry, loopAOffset, 0, 40, -0.1);
      }
    }
    GeometryCoreTestIO.saveGeometry(allGeometry, "RegionOps", "ChainAndOffset");
    expect(ck.getNumErrors()).toBe(0);
  });

  it("OffsetCurves", () => {
    const allGeometry: GeometryQuery[] = [];
    const ck = new Checker();
    const delta = Point2d.createZero();
    const offsetDistance = 0.5;
    const options = new OffsetOptions(offsetDistance);

    // sample chains
    const inputs = IModelJson.Reader.parse(
      JSON.parse(fs.readFileSync("./src/test/data/curve/offsetCurve.imjs", "utf8")),
    ) as CurveChain[];
    for (const chain of inputs)
      if (chain instanceof Path || chain instanceof Loop)
        testOffsetWrapper(ck, allGeometry, delta, chain, options);

    // Bezier splines
    const poles: Point3d[] = [
      Point3d.createZero(),
      Point3d.create(1, 1),
      Point3d.create(2, -1),
      Point3d.create(3, 2),
      Point3d.create(4, -2),
      Point3d.create(5, 3),
    ];
    const mirrorPoles: Point3d[] = [];
    poles.forEach((pt) => { mirrorPoles.push(Point3d.create(-pt.x, pt.y)); });
    mirrorPoles.reverse();
    const rotatedPoles: Point3d[] = [];
    mirrorPoles.forEach((pt) => { rotatedPoles.push(Point3d.create(pt.x, -pt.y)); });
    testOffsetWrapper(
      ck, allGeometry, delta, Path.create(BezierCurve3d.create(mirrorPoles)!, BezierCurve3d.create(poles)!), options,
    );
    testOffsetWrapper(
      ck, allGeometry, delta, Path.create(BezierCurve3d.create(rotatedPoles)!, BezierCurve3d.create(poles)!), options,
    );

    // unclamped splines
    const knots: number[] = [1, 2, 3, 4, 5, 6, 7, 8];
    const curve = BSplineCurve3dH.create(poles, knots, 4)!;
    const mirrorCurve = BSplineCurve3dH.create(mirrorPoles, knots, 4)!;
    const rotatedCurve = BSplineCurve3dH.create(rotatedPoles, knots, 4)!;
    const scaleUp = Transform.createScaleAboutPoint(Point3d.createZero(), 5);
    curve.tryTransformInPlace(scaleUp);
    mirrorCurve.tryTransformInPlace(scaleUp);
    rotatedCurve.tryTransformInPlace(scaleUp);
    testOffsetWrapper(
      ck,
      allGeometry,
      delta,
      Path.create(mirrorCurve, LineSegment3d.create(mirrorCurve.endPoint(), curve.startPoint()), curve),
      options,
    );
    testOffsetWrapper(
      ck,
      allGeometry,
      delta,
      Path.create(rotatedCurve, LineSegment3d.create(rotatedCurve.endPoint(), curve.startPoint()), curve),
      options,
    );
    // save unclamped, clamped, control polygon, start point, end point
    GeometryCoreTestIO.saveGeometry(
      [
        curve, curve.clonePartialCurve(0, 1),
        LineString3d.create(curve.copyXYZFloat64Array(true)),
        Arc3d.createXY(curve.startPoint(), 0.5),
        Arc3d.createXY(curve.endPoint(), 0.5),
      ],
      "BSplineCurve",
      "Unclamped",
    );

    GeometryCoreTestIO.saveGeometry(allGeometry, "RegionOps", "OffsetCurves");
    expect(ck.getNumErrors()).toBe(0);
  });

  it("InOutSplits", () => {
    const allGeometry: GeometryQuery[] = [];
    const ck = new Checker();
    let x0 = 10;
    const y0 = 0;
    const yStep = 12;
    const xStep = 20;
    // Make a loop with multiple boundary curves . . .
    const segmentA = LineSegment3d.createXYXY(0, 0, 10, 0);
    const arcA = Arc3d.createCircularStartMiddleEnd(
      Point3d.create(10, 0), Point3d.create(12, 5, 0), Point3d.create(10, 10, 0),
    );
    const stringA = LineString3d.create([10, 10], [0, 10], [0, 0]);
    const loop = Loop.create(segmentA, arcA, stringA);

    const path0 = CurveFactory.createFilletsInLineString(
      [
        Point3d.create(1, 1),
        Point3d.create(5, 1),
        Point3d.create(8, 3),
        Point3d.create(13, 5),
        Point3d.create(12, 8),
        Point3d.create(5, 8),
      ],
      0.5,
    );

    const path1 = CurveFactory.createFilletsInLineString(
      [
        Point3d.create(1, 1),
        Point3d.create(5, 1),
        Point3d.create(14, 3),
        Point3d.create(14, 11),
        Point3d.create(5, 11),
        Point3d.create(-1, 1),
      ],
      3.5,
    );
    for (const path of [path0, path1]) {
      // output raw geometry
      GeometryCoreTestIO.captureCloneGeometry(allGeometry, loop, x0, y0);
      GeometryCoreTestIO.captureCloneGeometry(allGeometry, path, x0, y0);

      const splitParts = RegionOps.splitPathsByRegionInOnOutXY(path, loop);
      let yOut = y0;
      for (const outputArray of [splitParts.insideParts, splitParts.outsideParts]) {
        yOut += yStep;
        GeometryCoreTestIO.captureCloneGeometry(allGeometry, loop, x0, yOut);
        for (const fragment of outputArray) {
          GeometryCoreTestIO.captureCloneGeometry(allGeometry, fragment, x0, yOut);
        }
      }
      x0 += xStep;
    }

    GeometryCoreTestIO.saveGeometry(allGeometry, "RegionOps", "InOutSplits");

    expect(ck.getNumErrors()).toBe(0);
  });
});

describe("RectangleRecognizer", () => {
  it("rectangleEdgeTransform", () => {
    const ck = new Checker();
    const uv = [[0, 0], [1, 0], [1, 1], [0, 1], [0, 0]];
    for (const degrees of [0, 25.6]) {
      const points = Sample.createRegularPolygon(0, 0, 0, Angle.createDegrees(degrees), 2, 4, true);
      for (const requireClosure of [true, false]) {
        for (const data of [points,
          GrowableXYZArray.create(points),
          LineString3d.create(points),
          Path.create(LineString3d.create(points)),
          Loop.createPolygon(points),
          makeSticks(points)]) {
          const transform = RegionOps.rectangleEdgeTransform(data, requireClosure);
          ck.testDefined(transform);
          if (transform) {
            for (let i = 0; i < points.length; i++) {
              ck.testPoint3d(points[i], transform.multiplyXYZ(uv[i][0], uv[i][1]), `rectangle transform point ${i}`);
            }
          }
        }
      }
      ck.testUndefined(RegionOps.rectangleEdgeTransform(points.slice(0, 3), false), "short array should fail");
      const transform4 = RegionOps.rectangleEdgeTransform(points.slice(0, 4), false);
      const transform5 = RegionOps.rectangleEdgeTransform(points, true);
      if (ck.testDefined(transform4) && ck.testDefined(transform5))
        ck.testTransform(transform4, transform5);
      ck.testUndefined(RegionOps.rectangleEdgeTransform(points.slice(0, 3), false), "short array should fail");

      for (let i = 0; i < 4; i++) {
        const points1 = Point3dArray.clonePoint3dArray(points);
        points1[i].z += 0.01;
        ck.testUndefined(RegionOps.rectangleEdgeTransform(points1), `non planar should fail ${i}`);
        const points2 = Point3dArray.clonePoint3dArray(points);
        points2[i].x += 0.01;
        ck.testUndefined(RegionOps.rectangleEdgeTransform(points2), `skew should fail ${i}`);
      }
    }
    ck.testUndefined(RegionOps.rectangleEdgeTransform(LineSegment3d.createXYZXYZ(1, 2, 3, 4, 5, 2)));
    ck.testUndefined(RegionOps.rectangleEdgeTransform(Path.create(Arc3d.createUnitCircle())));
    ck.testUndefined(RegionOps.rectangleEdgeTransform(BagOfCurves.create()));
    expect(ck.getNumErrors()).toBe(0);
  });
  it("3PointTurnChecks", () => {
    // const ck = new Checker();
    const allGeometry: GeometryQuery[] = [];
    const road = IModelJson.Reader.parse(JSON.parse(fs.readFileSync(
      "./src/test/data/intersections/WilsonShapes/roadShape.imjs", "utf8")));
    const badShape = IModelJson.Reader.parse(JSON.parse(fs.readFileSync(
      "./src/test/data/intersections/WilsonShapes/3pointTurnShape_overlaps.imjs", "utf8")));
    const goodShape = IModelJson.Reader.parse(JSON.parse(fs.readFileSync(
      "./src/test/data/intersections/WilsonShapes/3pointTurnShape_fits.imjs", "utf8")));

    if (road instanceof Loop) {
      const roadRange = road.range();

      let x0 = -roadRange.low.x;
      const xStep = 2.0 * roadRange.xLength();
      const yStep = 1.2 * roadRange.yLength();

      for (const shape of [badShape, goodShape]) {
        if (shape instanceof Loop) {
          let y0 = -roadRange.low.y;
          const splitParts = RegionOps.splitPathsByRegionInOnOutXY(shape, road);
          GeometryCoreTestIO.captureCloneGeometry(allGeometry, road, x0, y0);
          GeometryCoreTestIO.captureCloneGeometry(allGeometry, shape, x0, y0);
          const dz = 0.1;
          for (const outputArray of [splitParts.insideParts, splitParts.outsideParts]) {
            y0 += yStep;
            GeometryCoreTestIO.captureCloneGeometry(allGeometry, road, x0, y0);
            for (const fragment of outputArray) {
              GeometryCoreTestIO.captureCloneGeometry(allGeometry, fragment, x0, y0, dz);
            }
          }
        }
        x0 += xStep;
      }
    }
    GeometryCoreTestIO.saveGeometry(allGeometry, "RegionOps", "3PointTurnChecks");
  });

});

function makeSticks(points: Point3d[]): Path {
  const path = Path.create();
  for (let i = 0; i + 1 < points.length; i++) {
    path.tryAddChild(LineSegment3d.create(points[i], points[i + 1]));
  }
  return path;
}

describe("RegionOps2", () => {
  it("TriangulateSortedLoops", () => {
    const ck = new Checker();
    const allGeometry: GeometryQuery[] = [];
    let x = 0;
    let y = 0;
    const testCases = [
      "./src/test/data/curve/arcGisLoops.imjs",
      "./src/test/data/curve/loopWithHole.imjs", // aka, split washer polygon
      "./src/test/data/curve/michelLoops.imjs",  // has a small island in a hole
      "./src/test/data/curve/michelLoops2.imjs", // 339 loops
    ];
    const options = new StrokeOptions();
    options.maximizeConvexFacets = true;
    for (const testCase of testCases) {
      const inputs = IModelJson.Reader.parse(JSON.parse(fs.readFileSync(testCase, "utf8"))) as Loop[];
      if (ck.testDefined(inputs, "inputs successfully parsed")) {
        GeometryCoreTestIO.captureCloneGeometry(allGeometry, inputs, x, y);
        // generate a region from loops
        const region = RegionOps.sortOuterAndHoleLoopsXY(inputs);
        if (ck.testTrue(region.isClosedPath || region.children.length > 0, "region created")) {
          const range = region.range();
          const xDelta = 1.5 * range.xLength();
          const yDelta = 1.5 * range.yLength();
          x += xDelta;
          GeometryCoreTestIO.captureCloneGeometry(allGeometry, region, x, y);
          // facet the region
          let builder = PolyfaceBuilder.create();
          builder.addGeometryQuery(region);
          let mesh = builder.claimPolyface();
          if (ck.testFalse(mesh.isEmpty, "triangulated mesh not empty")) {
            x += xDelta;
            GeometryCoreTestIO.captureCloneGeometry(allGeometry, mesh, x, y);
            // verify triangulation with no degenerate triangles
            const visitor = mesh.createVisitor();
            for (; visitor.moveToNextFacet();) {
              ck.testExactNumber(3, visitor.numEdgesThisFacet, "facet is triangular");
              ck.testFalse(visitor.pointIndex[0] === visitor.pointIndex[1], "first two point indices are different");
              ck.testFalse(visitor.pointIndex[0] === visitor.pointIndex[2], "first and last point indices are different");
              ck.testFalse(visitor.pointIndex[1] === visitor.pointIndex[2], "last two point indices are different");
            }
          }
          // again, with maximal convex facets
          builder = PolyfaceBuilder.create(options);
          builder.addGeometryQuery(region);
          mesh = builder.claimPolyface();
          if (ck.testFalse(mesh.isEmpty, "maximal-facet mesh not empty")) {
            x += xDelta;
            GeometryCoreTestIO.captureCloneGeometry(allGeometry, mesh, x, y);
            for (const visitor = mesh.createVisitor(); visitor.moveToNextFacet();) {
              if (!ck.testTrue(PolygonOps.isConvex(visitor.point), `facet is convex in ${testCase}`))
                GeometryCoreTestIO.captureCloneGeometry(allGeometry, visitor.point, x, y, 400);
            }
          }
          y += yDelta;
        }
      }
      x = 0;
    }
    GeometryCoreTestIO.saveGeometry(allGeometry, "RegionOps2", "TriangulateSortedLoops");
    expect(ck.getNumErrors()).toBe(0);
  });

  it("MaximallyConvexFacets", () => {
    const ck = new Checker();
    const allGeometry: GeometryQuery[] = [];
    let x = 0;
    const testCases: { filename: string, numTriangles: number, numFacets: number }[] = [
      { filename: "./src/test/data/curve/convexPentagon.imjs", numTriangles: 3, numFacets: 1 },
      { filename: "./src/test/data/curve/nonConvexPentagon.imjs", numTriangles: 3, numFacets: 2 },
      { filename: "./src/test/data/curve/adjacentQuads.imjs", numTriangles: 6, numFacets: 3 },
    ];
    const options = new StrokeOptions();
    options.maximizeConvexFacets = true;
    for (const testCase of testCases) {
      const inputs = IModelJson.Reader.parse(JSON.parse(fs.readFileSync(testCase.filename, "utf8"))) as Loop[];
      if (ck.testDefined(inputs, "inputs successfully parsed")) {
        GeometryCoreTestIO.captureCloneGeometry(allGeometry, inputs, x);
        const region = RegionOps.sortOuterAndHoleLoopsXY(inputs);
        const area = RegionOps.computeXYArea(region)!;
        const range = region.range();
        const xDelta = 1.5 * range.xLength();
        x += xDelta;
        GeometryCoreTestIO.captureCloneGeometry(allGeometry, region, x);
        // triangulate
        let builder = PolyfaceBuilder.create();
        builder.addGeometryQuery(region);
        let mesh = builder.claimPolyface();
        if (ck.testFalse(mesh.isEmpty, "triangulated mesh not empty")) {
          x += xDelta;
          GeometryCoreTestIO.captureCloneGeometry(allGeometry, mesh, x);
          ck.testExactNumber(testCase.numTriangles, mesh.facetCount, "mesh has expected number of triangles");
        }
        // maximal convex facets
        builder = PolyfaceBuilder.create(options);
        builder.addGeometryQuery(region);
        mesh = builder.claimPolyface();
        if (ck.testFalse(mesh.isEmpty, "maximal-facet mesh not empty")) {
          x += xDelta;
          GeometryCoreTestIO.captureCloneGeometry(allGeometry, mesh, x);
          ck.testExactNumber(testCase.numFacets, mesh.facetCount, "mesh has expected number of maximally convex facets");
        }
        // test polygon decomposition
        if (region instanceof Loop) {
          const convexPolygons = RegionOps.convexDecomposePolygonXY(region.getPackedStrokes()!, true);
          if (ck.testDefined(convexPolygons, "decomposition succeeded")) {
            ck.testExactNumber(testCase.numFacets, convexPolygons.length, "decomposition has expected number of polygons");
            const convexPolygonsPoint3dArrays = Point3dArray.cloneDeepXYZPoint3dArrays(convexPolygons);
            const polygonArea = PolygonOps.sumAreaXY(convexPolygonsPoint3dArrays);
            ck.testCoordinateWithToleranceFactor(area, polygonArea, range.maxAbs(), "region and decomposed areas are same");
            for (const convexPolygon of convexPolygons)
              ck.testTrue(PolygonOps.isConvex(convexPolygon), "decomposed polygon is convex");
          }
        }
      }
      x = 0;
    }
    GeometryCoreTestIO.saveGeometry(allGeometry, "RegionOps2", "MaximallyConvexFacets");
    expect(ck.getNumErrors()).toBe(0);
  });
});

describe("RegionOps.constructPolygonWireXYOffset", () => {
  it("constructPolygonWireXYOffsetWrapTrue", () => {
    const wrap: boolean = true;
    const allGeometry: GeometryQuery[] = [];
    const lineStrings: Point3d[][] = [
      [Point3d.create(-2, -1), Point3d.create(-2, 0), Point3d.create(-3, -1)],
      [Point3d.create(-1, -1), Point3d.create(-1, 0), Point3d.create(-1.5, 1)],
      [Point3d.create(1, -1), Point3d.create(1, 0), Point3d.create(1.5, 1)],
      [Point3d.create(2, -1), Point3d.create(2, 0), Point3d.create(3, -1)],
      [Point3d.create(-1, 2), Point3d.create(2, 2), Point3d.create(1, 3), Point3d.create(-2, 3), Point3d.create(-1, 2)],
      [
        Point3d.create(-1, -2), Point3d.create(1, -2), Point3d.create(0.1, -3), Point3d.create(1, -4),
        Point3d.create(-1, -4), Point3d.create(-0.1, -3), Point3d.create(-1, -2),
      ],
    ];
    const offsetDistances: number[] = [-0.3, -0.1, -0.05, 0.05, 0.1, 0.3];

    for (const lineString of lineStrings) {
      GeometryCoreTestIO.captureGeometry(allGeometry, LineString3d.create(lineString));
      for (const offsetDistance of offsetDistances) {
        const curveCollection = RegionOps.constructPolygonWireXYOffset(lineString, wrap, offsetDistance);
        GeometryCoreTestIO.captureCloneGeometry(allGeometry, curveCollection);
      }
    }
    GeometryCoreTestIO.saveGeometry(allGeometry, "PolygonOffset", "PolygonWireXYOffsetWrapTrue");
  });

  it("constructPolygonWireXYOffsetWrapFalse", () => {
    const wrap: boolean = false;
    const allGeometry: GeometryQuery[] = [];
    const lineStrings: Point3d[][] = [
      [Point3d.create(-2, -1), Point3d.create(-2, 0), Point3d.create(-3, -1)],
      [Point3d.create(-1, -1), Point3d.create(-1, 0), Point3d.create(-1.5, 1)],
      [Point3d.create(1, -1), Point3d.create(1, 0), Point3d.create(1.5, 1)],
      [Point3d.create(2, -1), Point3d.create(2, 0), Point3d.create(3, -1)],
      [Point3d.create(-1, 2), Point3d.create(2, 2), Point3d.create(1, 3), Point3d.create(-2, 3), Point3d.create(-1, 2)],
      [
        Point3d.create(-1, -2), Point3d.create(1, -2), Point3d.create(0.1, -3), Point3d.create(1, -4),
        Point3d.create(-1, -4), Point3d.create(-0.1, -3), Point3d.create(-1, -2),
      ],
    ];
    const offsetDistances: number[] = [-0.3, -0.1, -0.05, 0.05, 0.1, 0.3];

    for (const lineString of lineStrings) {
      GeometryCoreTestIO.captureGeometry(allGeometry, LineString3d.create(lineString));
      for (const offsetDistance of offsetDistances) {
        const curveCollection = RegionOps.constructPolygonWireXYOffset(lineString, wrap, offsetDistance);
        GeometryCoreTestIO.captureCloneGeometry(allGeometry, curveCollection);
      }
    }
    GeometryCoreTestIO.saveGeometry(allGeometry, "PolygonOffset", "PolygonWireXYOffsetWrapFalse");
  });

  it("PolygonWireXYOffsetCustomOption", () => {
    const wrap: boolean = true;
    const allGeometry: GeometryQuery[] = [];
    const lineStrings: Point3d[][] = [
      [Point3d.create(-2, -1), Point3d.create(-2, 0), Point3d.create(-3, -1)],
      [Point3d.create(-1, -1), Point3d.create(-1, 0), Point3d.create(-1.5, 1)],
      [Point3d.create(1, -1), Point3d.create(1, 0), Point3d.create(1.5, 1)],
      [Point3d.create(2, -1), Point3d.create(2, 0), Point3d.create(3, -1)],
      [Point3d.create(-1, 2), Point3d.create(2, 2), Point3d.create(1, 3), Point3d.create(-2, 3), Point3d.create(-1, 2)],
      [
        Point3d.create(-1, -2), Point3d.create(1, -2), Point3d.create(0.1, -3), Point3d.create(1, -4),
        Point3d.create(-1, -4), Point3d.create(-0.1, -3), Point3d.create(-1, -2),
      ],
    ];
    const offsetDistances: number[] = [-0.3, -0.1, -0.05, 0.05, 0.1, 0.3];
    const jointOptions: JointOptions[] = [];
    // no arcs, no chamfers, only sharp corners
    const minArcDegrees = 180;
    const maxChamferDegrees = 180;
    const preserveEllipticalArcs = false;
    const allowSharpestCorners = true;
    for (let i = 0; i < offsetDistances.length; i++) {
      jointOptions[i] = new JointOptions(
        offsetDistances[i], minArcDegrees, maxChamferDegrees, preserveEllipticalArcs, allowSharpestCorners,
      );
    }

    for (const lineString of lineStrings) {
      GeometryCoreTestIO.captureGeometry(allGeometry, LineString3d.create(lineString));
      for (const jointOption of jointOptions) {
        const curveCollection = RegionOps.constructPolygonWireXYOffset(lineString, wrap, jointOption);
        GeometryCoreTestIO.captureCloneGeometry(allGeometry, curveCollection);
      }
    }
    GeometryCoreTestIO.saveGeometry(allGeometry, "PolygonOffset", "PolygonWireXYOffsetCustomOption");
  });
});

describe("RegionOps.constructCurveXYOffset", () => {
  it("constructCurveXYOffsetDefaultOption", () => {
    const allGeometry: GeometryQuery[] = [];
    const lineStrings: CurveChain[] = [
      Path.create([Point3d.create(-2, -1), Point3d.create(-2, 0), Point3d.create(-3, -1)]),
      Path.create([Point3d.create(-1, -1), Point3d.create(-1, 0), Point3d.create(-1.5, 1)]),
      Path.create([Point3d.create(1, -1), Point3d.create(1, 0), Point3d.create(1.5, 1)]),
      Path.create([Point3d.create(2, -1), Point3d.create(2, 0), Point3d.create(3, -1)]),
      Path.create([
        Point3d.create(-1, 2), Point3d.create(2, 2), Point3d.create(1, 3), Point3d.create(-2, 3), Point3d.create(-1, 2),
      ]),
      Loop.create(
        LineString3d.create([
          Point3d.create(-1, 4), Point3d.create(2, 4), Point3d.create(1, 5), Point3d.create(-2, 5), Point3d.create(-1, 4),
        ]),
      ),
      Path.create([
        Point3d.create(-1, -2), Point3d.create(1, -2), Point3d.create(0.1, -3), Point3d.create(1, -4),
        Point3d.create(-1, -4), Point3d.create(-0.1, -3), Point3d.create(-1, -2),
      ]),
    ];
    const offsetDistances: number[] = [-0.3, -0.1, -0.05, 0.05, 0.1, 0.3];

    for (const lineString of lineStrings) {
      GeometryCoreTestIO.captureGeometry(allGeometry, lineString);
      for (const offsetDistance of offsetDistances) {
        const curveCollection = RegionOps.constructCurveXYOffset(lineString as Path | Loop, offsetDistance);
        GeometryCoreTestIO.captureCloneGeometry(allGeometry, curveCollection);
      }
    }
    GeometryCoreTestIO.saveGeometry(allGeometry, "PolygonOffset", "CurveXYOffsetDefaultOption");
  });

  it("constructCurveXYOffsetCustomOption", () => {
    const allGeometry: GeometryQuery[] = [];
    const lineStrings: CurveChain[] = [
      Path.create([Point3d.create(-2, -1), Point3d.create(-2, 0), Point3d.create(-3, -1)]),
      Path.create([Point3d.create(-1, -1), Point3d.create(-1, 0), Point3d.create(-1.5, 1)]),
      Path.create([Point3d.create(1, -1), Point3d.create(1, 0), Point3d.create(1.5, 1)]),
      Path.create([Point3d.create(2, -1), Point3d.create(2, 0), Point3d.create(3, -1)]),
      Path.create([
        Point3d.create(-1, 2), Point3d.create(2, 2), Point3d.create(1, 3), Point3d.create(-2, 3), Point3d.create(-1, 2),
      ]),
      Loop.create(
        LineString3d.create([
          Point3d.create(-1, 4), Point3d.create(2, 4), Point3d.create(1, 5), Point3d.create(-2, 5), Point3d.create(-1, 4),
        ]),
      ),
      Path.create([
        Point3d.create(-1, -2), Point3d.create(1, -2), Point3d.create(0.1, -3), Point3d.create(1, -4),
        Point3d.create(-1, -4), Point3d.create(-0.1, -3), Point3d.create(-1, -2),
      ]),
    ];
    const offsetDistances: number[] = [-0.3, -0.1, -0.05, 0.05, 0.1, 0.3];
    const jointOptions: JointOptions[] = [];
    const minArcDegrees = 100;
    const maxChamferDegrees = 50;
    for (let i = 0; i < offsetDistances.length; i++) {
      jointOptions[i] = new JointOptions(offsetDistances[i], minArcDegrees, maxChamferDegrees);
    }

    for (const lineString of lineStrings) {
      GeometryCoreTestIO.captureGeometry(allGeometry, lineString);
      for (const jointOption of jointOptions) {
        const curveCollection = RegionOps.constructCurveXYOffset(lineString as Path | Loop, jointOption);
        GeometryCoreTestIO.captureCloneGeometry(allGeometry, curveCollection);
      }
    }
    GeometryCoreTestIO.saveGeometry(allGeometry, "PolygonOffset", "CurveXYOffsetCustomOption");
  });

  it("EllipsePreserveEllipticalArcsTrue", () => {
    const allGeometry: GeometryQuery[] = [];
    const origin = Point3d.create(0, 0, 0);
    const vector0 = Vector3d.create(5, 0, 0);
    const vector90 = Vector3d.create(0, 2, 0);
    const loop = Loop.create(
      Arc3d.create(origin, vector0, vector90, AngleSweep.createStartEndDegrees(-180, 180)),
    );
    const offsetDistances: number[] = [-5, -3, -1, 1, 3, 5];
    const jointOptions: JointOptions[] = [];
    const minArcDegrees = 180;
    const maxChamferDegrees = 90;
    const preserveEllipticalArcs = true;
    for (let i = 0; i < offsetDistances.length; i++) {
      jointOptions[i] = new JointOptions(offsetDistances[i], minArcDegrees, maxChamferDegrees, preserveEllipticalArcs);
    }
    GeometryCoreTestIO.captureGeometry(allGeometry, loop);
    for (const jointOption of jointOptions) {
      const curveCollection = RegionOps.constructCurveXYOffset(loop, jointOption);
      GeometryCoreTestIO.captureCloneGeometry(allGeometry, curveCollection);
    }
    GeometryCoreTestIO.saveGeometry(allGeometry, "PolygonOffset", "EllipsePreserveEllipticalArcsTrue");
  });

  it("EllipsePreserveEllipticalArcsFalse", () => {
    const allGeometry: GeometryQuery[] = [];
    const origin = Point3d.create(0, 0, 0);
    const vector0 = Vector3d.create(5, 0, 0);
    const vector90 = Vector3d.create(0, 2, 0);
    const loop = Loop.create(
      Arc3d.create(origin, vector0, vector90, AngleSweep.createStartEndDegrees(-180, 180)),
    );
    const offsetDistances: number[] = [-5, -3, -1, 1, 3, 5];
    const jointOptions: JointOptions[] = [];
    const minArcDegrees = 180;
    const maxChamferDegrees = 90;
    const preserveEllipticalArcs = false;
    for (let i = 0; i < offsetDistances.length; i++) {
      jointOptions[i] = new JointOptions(offsetDistances[i], minArcDegrees, maxChamferDegrees, preserveEllipticalArcs);
    }
    GeometryCoreTestIO.captureGeometry(allGeometry, loop);
    for (const jointOption of jointOptions) {
      const curveCollection = RegionOps.constructCurveXYOffset(loop, jointOption);
      GeometryCoreTestIO.captureCloneGeometry(allGeometry, curveCollection);
    }
    GeometryCoreTestIO.saveGeometry(allGeometry, "PolygonOffset", "EllipsePreserveEllipticalArcsFalse");
  });
  it("constructCurveXYOffsetMaxChamferDegree", () => {
    const ck = new Checker();
    const allGeometry: GeometryQuery[] = [];
    const origin = Point3d.create(0, 0, 0);
    const circleSize: number = 4;
    const loop = Loop.create(
      Arc3d.createXY(origin, circleSize, AngleSweep.createStartEndDegrees(0, 180)),
      LineString3d.create([Point3d.create(-circleSize, 0), Point3d.create(circleSize, 0)]),
    );
    let dx = 0;
    const offsetDistance = -2;
    const minArcDegree = 180;
    const maxChamferDegrees: number[] = [89, 90, 91];
    const preserveEllipticalArc = false;
    const expectedNumPoints0: number[] = [4, 3, 3];
    const expectedNumPoints1: number[] = [4, 3, 3];
    for (let i = 0; i <= 2; i++) {
      const jointOption = new JointOptions(offsetDistance, minArcDegree, maxChamferDegrees[i], preserveEllipticalArc);
      GeometryCoreTestIO.captureCloneGeometry(allGeometry, loop, dx);
      const curveCollection = RegionOps.constructCurveXYOffset(loop, jointOption)!;
      GeometryCoreTestIO.captureCloneGeometry(allGeometry, curveCollection, dx);
      const lineString0 = curveCollection.getChild(0) as LineString3d;
      const lineString1 = curveCollection.getChild(2) as LineString3d;
      ck.testCoordinate(lineString0.numPoints(), expectedNumPoints0[i], "Number of points in offset first child");
      ck.testCoordinate(lineString1.numPoints(), expectedNumPoints1[i], "Number of points in offset last child");
      dx += 15;
    }

    GeometryCoreTestIO.saveGeometry(allGeometry, "PolygonOffset", "constructCurveXYOffsetMaxChamferDegree");
    expect(ck.getNumErrors()).toBe(0);
  });
});

<|MERGE_RESOLUTION|>--- conflicted
+++ resolved
@@ -325,11 +325,6 @@
     expect(context.getNumErrors()).toBe(0);
   });
 
-<<<<<<< HEAD
-<<<<<<< HEAD
-=======
-=======
->>>>>>> d8406a38
   it("centroidAreaNormal", () => {
     const ck = new Checker();
     const allGeometry: GeometryQuery[] = [];
@@ -947,7 +942,6 @@
     const regionArea = RegionOps.computeXYArea(region)!;
     GeometryCoreTestIO.captureCloneGeometry(allGeometry, region);
 
-<<<<<<< HEAD
     const merged = RegionOps.regionBooleanXY(region, undefined, RegionBinaryOpType.Union)
     if (ck.testDefined(merged, "merge operation succeeded")) {
       if (merged instanceof Loop) {
@@ -965,19 +959,6 @@
         ck.testCoordinate(mergedArea, expectedArea, "area after merge");
       }
     }
-=======
-    const merged = RegionOps.regionBooleanXY(region, undefined, RegionBinaryOpType.Union)!;
-    for (const child of merged.children)
-      GeometryCoreTestIO.captureCloneGeometry(allGeometry, child, 0, 10);
-    const mergedArea = RegionOps.computeXYArea(merged)!;
-
-    const rectangleArea = 80;
-    const holeArea = Math.PI * 4;
-    const expectedArea = rectangleArea - holeArea;
-    ck.testCoordinate(regionArea, expectedArea, "area before merge");
-    ck.testCoordinate(mergedArea, expectedArea, "area after merge");
-
->>>>>>> d8406a38
     GeometryCoreTestIO.saveGeometry(allGeometry, "RegionOps", "MergeRegionArea");
     expect(ck.getNumErrors()).toBe(0);
   });
@@ -1036,7 +1017,6 @@
     GeometryCoreTestIO.saveGeometry(allGeometry, "RegionOps", "constructAllXYRegionLoops");
     expect(ck.getNumErrors()).toBe(0);
   });
-<<<<<<< HEAD
 
   it("RegionBooleanMerge", () => {
     const ck = new Checker();
@@ -1118,9 +1098,6 @@
     ck.testType(RegionOps.simplifyRegionType(union2), UnionRegion, "simplifying a UnionRegion with multiple children returns the UnionRegion");
     expect(ck.getNumErrors()).toBe(0);
   });
->>>>>>> 26a4782e2c (`RegionOps.constructAllXYRegionLoops` fails to compute outer boundary (#8123))
-=======
->>>>>>> d8406a38
 });
 
 /**
@@ -2374,5 +2351,4 @@
     GeometryCoreTestIO.saveGeometry(allGeometry, "PolygonOffset", "constructCurveXYOffsetMaxChamferDegree");
     expect(ck.getNumErrors()).toBe(0);
   });
-});
-
+});