--- conflicted
+++ resolved
@@ -4,25 +4,20 @@
 * See LICENSE.md in the project root for license terms and full copyright notice.
 *--------------------------------------------------------------------------------------------*/
 import { describe, expect, it } from "vitest";
-import { ClipUtilities, PolygonClipper } from "../../clipping/ClipUtils";
+import { ClipUtilities } from "../../clipping/ClipUtils";
+import { ConvexClipPlaneSet, UnionOfConvexClipPlaneSets } from "../../core-geometry";
 import { Arc3d } from "../../curve/Arc3d";
-import { BagOfCurves } from "../../curve/CurveCollection";
+import { BagOfCurves, CurveChain } from "../../curve/CurveCollection";
 import { CurveOps } from "../../curve/CurveOps";
 import { AnyCurve } from "../../curve/CurveTypes";
 import { GeometryQuery } from "../../curve/GeometryQuery";
 import { LineSegment3d } from "../../curve/LineSegment3d";
 import { LineString3d } from "../../curve/LineString3d";
-import { Loop, SignedLoops } from "../../curve/Loop";
 import { Path } from "../../curve/Path";
 import { RegionOps } from "../../curve/RegionOps";
 import { IntegratedSpiral3d } from "../../curve/spiral/IntegratedSpiral3d";
 import { StrokeOptions } from "../../curve/StrokeOptions";
-import { GrowableXYZArray } from "../../geometry3d/GrowableXYZArray";
-import { Point3dArrayCarrier } from "../../geometry3d/Point3dArrayCarrier";
 import { Point3d } from "../../geometry3d/Point3dVector3d";
-import { Range3d } from "../../geometry3d/Range";
-import { GrowableXYZArrayCache } from "../../geometry3d/ReusableObjectCache";
-import { MomentData } from "../../geometry4d/MomentData";
 import { PolyfaceBuilder } from "../../polyface/PolyfaceBuilder";
 import { IModelJson } from "../../serialization/IModelJsonSchema";
 import { HalfEdge, HalfEdgeGraph, HalfEdgeMask } from "../../topology/Graph";
@@ -107,100 +102,37 @@
 
 // compare the lengths and centroids of the path children to the clipped curves
 function comparePathToClippedCurves(
-<<<<<<< HEAD
-  allGeometry: GeometryQuery[], ck: Checker, path: Path, clippedCurves: AnyCurve[][], dz = 100,
-=======
   allGeometry: GeometryQuery[], ck: Checker, path: Path, clippedCurves: AnyCurve[][], dx: number,
->>>>>>> 2fb29b3d
 ): void {
   const clippedCurvesLengths: number[] = [];
   const clippedCurvesCentroids: Point3d[] = [];
-  const clippedCurvesMoments: MomentData[] = [];
   for (const clippedCurve of clippedCurves) {
-<<<<<<< HEAD
     const clippedPath = CurveOps.collectChains(clippedCurve);
     if (ck.testType(clippedPath, Path, "clipped curves successfully assembled into a Path")) {
       RegionOps.consolidateAdjacentPrimitives(clippedPath);
-      GeometryCoreTestIO.captureCloneGeometry(allGeometry, clippedPath, 0, 0, dz);
+      GeometryCoreTestIO.captureCloneGeometry(allGeometry, clippedPath, dx);
       const momentData = RegionOps.computeXYZWireMomentSums(clippedPath);
       if (ck.testDefined(momentData)) {
         const length = momentData.quantitySum;
         clippedCurvesLengths.push(length);
         const centroid = momentData.origin;
         clippedCurvesCentroids.push(centroid);
-        clippedCurvesMoments.push(momentData);
-      }
-=======
-    GeometryCoreTestIO.captureCloneGeometry(allGeometry, clippedCurve, dx);
-    const curve = Path.create();
-    for (const c of clippedCurve)
-      curve.tryAddChild(c);
-    const momentData = RegionOps.computeXYZWireMomentSums(curve);
-    if (ck.testDefined(momentData)) {
-      const length = momentData.quantitySum;
-      clippedCurvesLengths.push(parseFloat(length.toFixed(6)));
-      const centroid = momentData.origin;
-      clippedCurvesCentroids.push(centroid);
->>>>>>> 2fb29b3d
+      }
     }
   }
   const childrenLengths: number[] = [];
   const childrenCentroids: Point3d[] = [];
-  const childrenMoments: MomentData[] = [];
   for (const child of path.children) {
     const momentData = RegionOps.computeXYZWireMomentSums(child);
     if (ck.testDefined(momentData)) {
       const length = momentData.quantitySum;
-<<<<<<< HEAD
       childrenLengths.push(length);
-=======
-      childrenLengths.push(parseFloat(length.toFixed(6)));
->>>>>>> 2fb29b3d
       const centroid = momentData.origin;
       childrenCentroids.push(centroid);
-      childrenMoments.push(momentData);
     }
   }
   ck.testNumberArray(clippedCurvesLengths, childrenLengths, "clipped chain yields expected lengths");
   ck.testPoint3dArray(clippedCurvesCentroids, childrenCentroids, "clipped chain yields expected centroids");
-}
-
-function captureClippers(allGeometry: GeometryQuery[], ck: Checker, clippers: PolygonClipper[], range: Range3d): void {
-  const xyPolygon = range.rectangleXY(0, true, true);
-  if (xyPolygon) {
-    const cache = new GrowableXYZArrayCache();
-    const inside: GrowableXYZArray[] = [];
-    const outside: GrowableXYZArray[] = [];
-    const xyPolygonCarrier = new Point3dArrayCarrier(xyPolygon);
-    for (const clipper of clippers) {
-      clipper.appendPolygonClip(xyPolygonCarrier, inside, outside, cache);
-      const loops: Loop[] = [];
-      for (const polygon of inside)
-        loops.push(Loop.createPolygon(polygon));
-      GeometryCoreTestIO.captureCloneGeometry(allGeometry, loops, 0, 0, 100);
-      const components = RegionOps.constructAllXYRegionLoops(loops);
-      // don't count components with just sliver faces
-      const numNegativeAreaFaces = components.reduce((count: number, component: SignedLoops) => count + component.negativeAreaLoops.length, 0);
-      ck.testExactNumber(1, numNegativeAreaFaces, "clipper is a single swept xy-region with no holes");
-      for (const component of components)
-        GeometryCoreTestIO.captureCloneGeometry(allGeometry, component.negativeAreaLoops);
-      cache.dropAllToCache(inside);
-      cache.dropAllToCache(outside);
-    }
-  }
-<<<<<<< HEAD
-=======
-  ck.testTrue(clippedCurvesLengths.every((val, index) => val === childrenLengths[index]));
-  ck.testTrue(clippedCurvesCentroids.every((val, index) => val.isAlmostEqual(childrenCentroids[index])));
-  // KEEP console.logs FOR DEBUGGING
-  // for (let i = 0; i < clippedCurvesLengths.length; i++)
-  //   console.log(`${i} clippedLength: ${clippedCurvesLengths[i]} | childLength: ${childrenLengths[i]}`);
-  // for (let i = 0; i < clippedCurvesCentroids.length; i++)
-  //   console.log(
-  //     `${i} clippedCentroid: ${clippedCurvesCentroids[i].x},${clippedCurvesCentroids[i].y}` +
-  //     ` | childCentroid: ${childrenCentroids[i].x},${childrenCentroids[i].y}`
-  //   );
->>>>>>> 2fb29b3d
 }
 
 describe("Voronoi", () => {
@@ -811,29 +743,35 @@
       GeometryCoreTestIO.captureCloneGeometry(allGeometry, child);
     const strokeOptions = new StrokeOptions();
     strokeOptions.maxEdgeLength = 0.5;
-<<<<<<< HEAD
-    const clippers = Voronoi.createClippersForRegionsClosestToCurvePrimitivesXY(path, strokeOptions)!;
-    ck.testCoordinate(clippers.length, path.children.length, "Voronoi should have 5 faces");
-    captureClippers(allGeometry, ck, clippers, path.range());
-    const clippedCurves: AnyCurve[][] = [];
-    for (const clipperUnions of clippers)
-      clippedCurves.push(ClipUtilities.clipAnyCurve(path, clipperUnions));
-    comparePathToClippedCurves(allGeometry, ck, path, clippedCurves);
-=======
     const clippers = ClipUtilities.createClippersForRegionsClosestToCurvePrimitivesXY(path, strokeOptions);
-
     if (ck.testDefined(clippers, "Clippers should be defined")) {
       ck.testCoordinate(clippers.length, path.children.length, "Voronoi should have 5 faces");
       const clippedCurves: AnyCurve[][] = [];
-      for (const clipperUnions of clippers)
-        clippedCurves.push(ClipUtilities.clipAnyCurve(path, clipperUnions));
+      for (const clipper of clippers)
+        clippedCurves.push(ClipUtilities.clipAnyCurve(path, clipper));
       comparePathToClippedCurves(allGeometry, ck, path, clippedCurves, 20);
     }
-
->>>>>>> 2fb29b3d
     GeometryCoreTestIO.saveGeometry(allGeometry, "Voronoi", "CurveChain");
     expect(ck.getNumErrors()).toBe(0);
   });
+
+  // implementation of ClipUtilities.createClippersForRegionsClosestToCurvePrimitivesXY so we can visualize
+  function createClippersFromCurveChain(allGeometry: GeometryQuery[], path: CurveChain, strokeOptions: StrokeOptions): (ConvexClipPlaneSet | UnionOfConvexClipPlaneSets)[] | undefined {
+    const voronoi = Voronoi.createFromCurveChain(path, strokeOptions);
+    if (!voronoi)
+      return undefined;
+    const superFaceEdgeMask = voronoi.getVoronoiGraph().grabMask();
+    const superFaceOutsideMask = voronoi.getVoronoiGraph().grabMask();
+    const superFaces = voronoi.getSuperFaces(path.children.length, superFaceEdgeMask);
+    if (!superFaces)
+      return undefined;
+    voronoi.convexifySuperFaces(superFaceEdgeMask);
+    const clippers = voronoi.generateClippersFromSuperFaces(superFaces, superFaceEdgeMask, superFaceOutsideMask);
+    GeometryCoreTestIO.captureCloneGeometry(allGeometry, voronoi.createPolyface(superFaceEdgeMask));
+    voronoi.getVoronoiGraph().dropMask(superFaceEdgeMask);
+    voronoi.getVoronoiGraph().dropMask(superFaceOutsideMask);
+    return clippers;
+    }
 
   it("PathFromJson0", () => {
     const ck = new Checker();
@@ -846,43 +784,14 @@
     ck.testCoordinate(path.children.length, 7, "path should have 7 children");
     const strokeOptions = new StrokeOptions();
     strokeOptions.maxEdgeLength = 20;
-<<<<<<< HEAD
-    const clippers = Voronoi.createClippersForRegionsClosestToCurvePrimitivesXY(path, strokeOptions)!;
-    ck.testCoordinate(clippers.length, path.children.length, "Voronoi should have 7 faces");
-    captureClippers(allGeometry, ck, clippers, path.range());
-    const clippedCurves: AnyCurve[][] = [];
-    for (const clipperUnions of clippers)
-      clippedCurves.push(ClipUtilities.clipAnyCurve(path, clipperUnions));
-    comparePathToClippedCurves(allGeometry, ck, path, clippedCurves);
-=======
-    // const clippers = ClipUtilities.createClippersForRegionsClosestToCurvePrimitivesXY(path, strokeOptions);
-
-    const voronoi = Voronoi.createFromCurveChain(path, strokeOptions);
-    if (ck.testDefined(voronoi)) {
-      const voronoiGraph = voronoi.getVoronoiGraph();
-      const SUPER_FACE_EDGE_MASK = voronoiGraph.grabMask();
-      const SUPER_FACE_OUTSIDE_MASK = voronoiGraph.grabMask();
-      voronoiGraph.clearMask(SUPER_FACE_EDGE_MASK);
-      const superFaces = voronoi.getSuperFaces(path.children.length, SUPER_FACE_EDGE_MASK);
-      if (ck.testDefined(superFaces)) {
-        voronoi.convexifySuperFaces(SUPER_FACE_EDGE_MASK);
-        voronoiGraph.clearMask(HalfEdgeMask.VISITED);
-        const clippers = voronoi.generateClippersFromSuperFaces(superFaces, SUPER_FACE_EDGE_MASK, SUPER_FACE_OUTSIDE_MASK);
-        GeometryCoreTestIO.captureCloneGeometry(allGeometry, voronoi.createPolyface(SUPER_FACE_EDGE_MASK));
-        voronoiGraph.dropMask(SUPER_FACE_EDGE_MASK);
-        voronoiGraph.dropMask(SUPER_FACE_OUTSIDE_MASK);
-
-        if (ck.testDefined(clippers, "Clippers should be defined")) {
-          ck.testCoordinate(clippers.length, path.children.length, "Voronoi should have 7 faces");
-          const clippedCurves: AnyCurve[][] = [];
-          for (const clipperUnions of clippers)
-            clippedCurves.push(ClipUtilities.clipAnyCurve(path, clipperUnions));
-          comparePathToClippedCurves(allGeometry, ck, path, clippedCurves, 1000);
-        }
-      }
-    }
-
->>>>>>> 2fb29b3d
+    const clippers = createClippersFromCurveChain(allGeometry, path, strokeOptions);
+    if (ck.testDefined(clippers, "Clippers should be defined")) {
+      ck.testCoordinate(clippers.length, path.children.length, "Voronoi should have 7 faces");
+      const clippedCurves: AnyCurve[][] = [];
+      for (const clipperUnions of clippers)
+        clippedCurves.push(ClipUtilities.clipAnyCurve(path, clipperUnions));
+      comparePathToClippedCurves(allGeometry, ck, path, clippedCurves, 1000);
+    }
     GeometryCoreTestIO.saveGeometry(allGeometry, "Voronoi", "PathFromJson0");
     expect(ck.getNumErrors()).toBe(0);
   });
@@ -898,42 +807,14 @@
     ck.testCoordinate(path.children.length, 18, "path should have 18 children");
     const strokeOptions = new StrokeOptions();
     strokeOptions.maxEdgeLength = 200;
-<<<<<<< HEAD
-    const clippers = Voronoi.createClippersForRegionsClosestToCurvePrimitivesXY(path, strokeOptions)!;
-    ck.testCoordinate(clippers.length, path.children.length, "Voronoi should have 18 faces");
-    const clippedCurves: AnyCurve[][] = [];
-    for (const clipperUnions of clippers)
-      clippedCurves.push(ClipUtilities.clipAnyCurve(path, clipperUnions));
-    comparePathToClippedCurves(allGeometry, ck, path, clippedCurves);
-=======
-    // const clippers = ClipUtilities.createClippersForRegionsClosestToCurvePrimitivesXY(path, strokeOptions);
-
-    const voronoi = Voronoi.createFromCurveChain(path, strokeOptions);
-    if (ck.testDefined(voronoi)) {
-      const voronoiGraph = voronoi.getVoronoiGraph();
-      const SUPER_FACE_EDGE_MASK = voronoiGraph.grabMask();
-      const SUPER_FACE_OUTSIDE_MASK = voronoiGraph.grabMask();
-      voronoiGraph.clearMask(SUPER_FACE_EDGE_MASK);
-      const superFaces = voronoi.getSuperFaces(path.children.length, SUPER_FACE_EDGE_MASK);
-      if (ck.testDefined(superFaces)) {
-        voronoi.convexifySuperFaces(SUPER_FACE_EDGE_MASK);
-        voronoiGraph.clearMask(HalfEdgeMask.VISITED);
-        const clippers = voronoi.generateClippersFromSuperFaces(superFaces, SUPER_FACE_EDGE_MASK, SUPER_FACE_OUTSIDE_MASK);
-        GeometryCoreTestIO.captureCloneGeometry(allGeometry, voronoi.createPolyface(SUPER_FACE_EDGE_MASK));
-        voronoiGraph.dropMask(SUPER_FACE_EDGE_MASK);
-        voronoiGraph.dropMask(SUPER_FACE_OUTSIDE_MASK);
-
-        if (ck.testDefined(clippers, "Clippers should be defined")) {
-          ck.testCoordinate(clippers.length, path.children.length, "Voronoi should have 18 faces");
-          const clippedCurves: AnyCurve[][] = [];
-          for (const clipperUnions of clippers)
-            clippedCurves.push(ClipUtilities.clipAnyCurve(path, clipperUnions));
-          comparePathToClippedCurves(allGeometry, ck, path, clippedCurves, 5000);
-        }
-      }
-    }
-
->>>>>>> 2fb29b3d
+    const clippers = createClippersFromCurveChain(allGeometry, path, strokeOptions);
+    if (ck.testDefined(clippers, "Clippers should be defined")) {
+      ck.testCoordinate(clippers.length, path.children.length, "Voronoi should have 18 faces");
+      const clippedCurves: AnyCurve[][] = [];
+      for (const clipperUnions of clippers)
+        clippedCurves.push(ClipUtilities.clipAnyCurve(path, clipperUnions));
+      comparePathToClippedCurves(allGeometry, ck, path, clippedCurves, 5000);
+    }
     GeometryCoreTestIO.saveGeometry(allGeometry, "Voronoi", "PathFromJson1");
     expect(ck.getNumErrors()).toBe(0);
   });
@@ -947,11 +828,7 @@
     if (ck.testDefined(path, "path successfully parsed"))
       GeometryCoreTestIO.captureCloneGeometry(allGeometry, path);
     ck.testCoordinate(path.children.length, 9, "path should have 9 children");
-<<<<<<< HEAD
-    // Temp Code: approximate spirals. Remove this after backlog issue 1574 is fixed.
-=======
-    // if https://github.com/iTwin/itwinjs-backlog/issues/1574 is resolved, no need to approximate spiral using B-Spline
->>>>>>> 2fb29b3d
+    // TODO: remove approximation logic after backlog issue 1574 is fixed.
     const approximatedPath: Path = Path.create();
     for (const child of path.children) {
       if (child instanceof IntegratedSpiral3d) {
@@ -963,51 +840,19 @@
       }
     }
     GeometryCoreTestIO.captureCloneGeometry(allGeometry, approximatedPath);
-    // Temp Code end
     const strokeOptions = new StrokeOptions();
     strokeOptions.maxEdgeLength = 200;
-<<<<<<< HEAD
-    const clippers = Voronoi.createClippersForRegionsClosestToCurvePrimitivesXY(approximatedPath, strokeOptions)!;
-    ck.testCoordinate(clippers.length, path.children.length, "Voronoi should have 9 faces");
-    captureClippers(allGeometry, ck, clippers, path.range());
-    const clippedCurves: AnyCurve[][] = [];
-    for (const clipperUnions of clippers)
-      clippedCurves.push(ClipUtilities.clipAnyCurve(path, clipperUnions));
-    comparePathToClippedCurves(allGeometry, ck, path, clippedCurves, 50);
-=======
-    // const clippers = ClipUtilities.createClippersForRegionsClosestToCurvePrimitivesXY(approximatedPath, strokeOptions);
-
-    const voronoi = Voronoi.createFromCurveChain(approximatedPath, strokeOptions);
-    if (ck.testDefined(voronoi)) {
-      const voronoiGraph = voronoi.getVoronoiGraph();
-      const SUPER_FACE_EDGE_MASK = voronoiGraph.grabMask();
-      const SUPER_FACE_OUTSIDE_MASK = voronoiGraph.grabMask();
-      voronoiGraph.clearMask(SUPER_FACE_EDGE_MASK);
-      const superFaces = voronoi.getSuperFaces(approximatedPath.children.length, SUPER_FACE_EDGE_MASK);
-      if (ck.testDefined(superFaces)) {
-        voronoi.convexifySuperFaces(SUPER_FACE_EDGE_MASK);
-        voronoiGraph.clearMask(HalfEdgeMask.VISITED);
-        const clippers = voronoi.generateClippersFromSuperFaces(superFaces, SUPER_FACE_EDGE_MASK, SUPER_FACE_OUTSIDE_MASK);
-        GeometryCoreTestIO.captureCloneGeometry(allGeometry, voronoi.createPolyface(SUPER_FACE_EDGE_MASK));
-        voronoiGraph.dropMask(SUPER_FACE_EDGE_MASK);
-        voronoiGraph.dropMask(SUPER_FACE_OUTSIDE_MASK);
-
-        if (ck.testDefined(clippers, "Clippers should be defined")) {
-          ck.testCoordinate(clippers.length, approximatedPath.children.length, "Voronoi should have 9 faces");
-          const clippedCurves: AnyCurve[][] = [];
-          for (const clipperUnions of clippers) {
-            const clipped = ClipUtilities.clipAnyCurve(approximatedPath, clipperUnions);
-            clippedCurves.push(clipped);
-          }
-          // below line is failing because CurvePrimitive.announceClipIntervals is not implemented for bsplines
-          // will be fix after either https://github.com/iTwin/itwinjs-backlog/issues/1580 or
-          // https://github.com/iTwin/itwinjs-backlog/issues/1574 are done
-          // comparePathToClippedCurves(allGeometry, ck, approximatedPath, clippedCurves, 10000);
-        }
-      }
-    }
-
->>>>>>> 2fb29b3d
+    const clippers = createClippersFromCurveChain(allGeometry, approximatedPath, strokeOptions);
+    if (ck.testDefined(clippers, "Clippers should be defined")) {
+      ck.testCoordinate(clippers.length, approximatedPath.children.length, "Voronoi should have 9 faces");
+      const clippedCurves: AnyCurve[][] = [];
+      for (const clipperUnions of clippers) {
+        const clipped = ClipUtilities.clipAnyCurve(approximatedPath, clipperUnions);
+        clippedCurves.push(clipped);
+      }
+      // TODO: Restore this line after either backlog issue 1580 or 1574 is addressed.
+      // comparePathToClippedCurves(allGeometry, ck, approximatedPath, clippedCurves, 10000);
+    }
     GeometryCoreTestIO.saveGeometry(allGeometry, "Voronoi", "PathFromJson2");
     expect(ck.getNumErrors()).toBe(0);
   });
