<<<<<<< HEAD
/*---------------------------------------------------------------------------------------------
* Copyright (c) Bentley Systems, Incorporated. All rights reserved.
* See LICENSE.md in the project root for license terms and full copyright notice.
*--------------------------------------------------------------------------------------------*/
import { expect } from "chai";
import { GeometryQuery } from "../../curve/GeometryQuery";
import { LineSegment3d } from "../../curve/LineSegment3d";
import { LineString3d } from "../../curve/LineString3d";
import { Loop } from "../../curve/Loop";
import { StrokeOptions } from "../../curve/StrokeOptions";
import { Geometry } from "../../Geometry";
import { Point3dArray, PolyfaceQuery, PolylineOps} from "../../core-geometry";
import { Angle } from "../../geometry3d/Angle";
import { AngleSweep } from "../../geometry3d/AngleSweep";
import { Matrix3d } from "../../geometry3d/Matrix3d";
import { Point3d, Vector3d } from "../../geometry3d/Point3dVector3d";
import { PolygonOps } from "../../geometry3d/PolygonOps";
import { Range3d } from "../../geometry3d/Range";
import { Transform } from "../../geometry3d/Transform";
import { PolyfaceBuilder } from "../../polyface/PolyfaceBuilder";
import { Sample } from "../../serialization/GeometrySamples";
import { IModelJson } from "../../serialization/IModelJsonSchema";
import { SweepContour } from "../../solid/SweepContour";
import { HalfEdgeGraph, HalfEdgeMask } from "../../topology/Graph";
import { HalfEdgeGraphSearch } from "../../topology/HalfEdgeGraphSearch";
import { HalfEdgeGraphMerge, HalfEdgeGraphOps } from "../../topology/Merging";
import { Triangulator } from "../../topology/Triangulation";
import { Checker } from "../Checker";
import { GeometryCoreTestIO } from "../GeometryCoreTestIO";
import { prettyPrint } from "../testFunctions";
import { GraphChecker } from "./Graph.test";

function rotateArray(data: Point3d[], index0: number) {
  const out = [];
  for (let i = 0; i < data.length; i++) out.push(data[(index0 + i) % data.length].clone());
  return out;
}

/* eslint-disable no-console */
describe("Triangulation", () => {
  it("NullTriangulations", () => {
    const ck = new Checker();
    ck.testUndefined(Triangulator.createTriangulatedGraphFromPoints([Point3d.create(0, 0, 0)]));
    ck.testUndefined(Triangulator.createTriangulatedGraphFromLoops([]));

    expect(ck.getNumErrors()).equals(0);
  });
  it("TriangulateLoops", () => {
    const ck = new Checker();
    let yShift = 0;
    const dx = 40.0;
    const dy = 30.0;
    const allGeometry: GeometryQuery[] = [];
    for (const myLoops of [
      [[Point3d.create(1, -1, 0), Point3d.create(2, -1, 0), Point3d.create(2, 1, 0)]],
      // outer
      [[Point3d.create(0, 0, 0), Point3d.create(3, -2, 0), Point3d.create(6, 2, 0), Point3d.create(5, 5, 0), Point3d.create(4, 2, 0), Point3d.create(1, 3, 0)],
      // hole
      [Point3d.create(1, 1, 0), Point3d.create(2, 2, 0), Point3d.create(3, 1, 0)]],
      // triangle with one hole
      [[Point3d.create(0, 0, 0), Point3d.create(5, -5, 0), Point3d.create(5, 5, 0)],
      [Point3d.create(2, 1, 0), Point3d.create(3, 1, 0), Point3d.create(3, 0, 0)]],
      // triangle with one hole, CCW orientation on the hole (expect it to be corrected)
      [[Point3d.create(0, 0, 0), Point3d.create(5, -5, 0), Point3d.create(5, 5, 0)],
      [Point3d.create(2, 1, 0), Point3d.create(3, 0, 0), Point3d.create(3, 1, 0)]],
      // rectangle with 2 holes
      [[Point3d.create(0, 0, 0), Point3d.create(5, 0, 0), Point3d.create(5, 5, 0), Point3d.create(0, 5, 0)],
      [Point3d.create(1, 1, 0), Point3d.create(2, 2, 0), Point3d.create(2, 1, 0)],
      [Point3d.create(3, 1.5, 0), Point3d.create(4, 3, 0), Point3d.create(4, 1.5, 0)]],
      // rectangle with 2 holes, duplicate points here and there
      [[Point3d.create(0, 0, 0), Point3d.create(5, 0, 0), Point3d.create(5, 0, 0), Point3d.create(5, 5, 0), Point3d.create(0, 5, 0)],
      [Point3d.create(1, 1, 0), Point3d.create(2, 2, 0), Point3d.create(2, 1, 0), Point3d.create(2, 1, 0)],
      [Point3d.create(3, 1.5, 0), Point3d.create(4, 3, 0), Point3d.create(4, 1.5, 0), Point3d.create(3, 1.5, 0)]],
      Sample.createStarsInStars(11, 8, 5, 2, 1, 4, 3, 3, false),
      Sample.createStarsInStars(10, 10, 2, 2, 2, 4, 3, 3, false),
      Sample.createStarsInStars(14, 8, 6, 2, 0.4, 5, 3, 4, false)]) {

      let xShift = 0;
      for (const loop of myLoops) {
        const g = LineString3d.create(loop);
        GeometryCoreTestIO.captureGeometry(allGeometry, g, xShift, yShift);
      }
      xShift += dx;
      // triangulate and flip in the outer loop only . . .
      const graph1 = Triangulator.createTriangulatedGraphFromSingleLoop(myLoops[0]);
      if (graph1) {
        const unflippedOuter = PolyfaceBuilder.graphToPolyface(graph1);
        unflippedOuter.tryTranslateInPlace(xShift, yShift, 0);
        allGeometry.push(unflippedOuter);
        xShift += dx;

        Triangulator.flipTriangles(graph1);
        const flippedOuter = PolyfaceBuilder.graphToPolyface(graph1);
        flippedOuter.tryTranslateInPlace(xShift, yShift, 0);
        allGeometry.push(flippedOuter);
        xShift += 2 * dx;
      } else
        xShift += 3 * dx;
      // triangulate with the hole
      const graph2 = Triangulator.createTriangulatedGraphFromLoops(myLoops)!;
      if (graph2) {
        const unflipped2 = PolyfaceBuilder.graphToPolyface(graph2);
        unflipped2.tryTranslateInPlace(xShift, yShift, 0);
        allGeometry.push(unflipped2);
        xShift += dx;

        Triangulator.flipTriangles(graph2);
        const flipped2 = PolyfaceBuilder.graphToPolyface(graph2);
        flipped2.tryTranslateInPlace(xShift, yShift, 0);
        allGeometry.push(flipped2);
        xShift += dx;
      } else
        xShift += 3 * dx;

      yShift += dy;
    }
    GeometryCoreTestIO.saveGeometry(allGeometry, "Graph", "TriangulateAndFlip");
    ck.checkpoint("TriangulateAndFlip");
    expect(ck.getNumErrors()).equals(0);
  });

  it("TriangulateBadLoops", () => {
    const ck = new Checker();

    let yShift = 0;
    const dx = 40.0;
    const dy = 30.0;
    const allGeometry: GeometryQuery[] = [];
    for (const myLoops of [
      // rectangle with hole not fully contained
      [[Point3d.create(0, 0, 0), Point3d.create(5, 0, 0), Point3d.create(5, 5, 0), Point3d.create(0, 5, 0)],
      [Point3d.create(1, -1, 0), Point3d.create(2, -1, 0), Point3d.create(2, 1, 0)]],
      // Edge-Edge contact from hole to parent along lower edge.
      [[Point3d.create(0, 0, 0), Point3d.create(4, 0, 0), Point3d.create(8, 0, 0), Point3d.create(10, 0, 0), Point3d.create(10, 5, 0), Point3d.create(0, 5, 0)],
      [Point3d.create(4, 0, 0), Point3d.create(8, 0, 0), Point3d.create(8, 2, 0), Point3d.create(4, 2, 0)]],
      // Edge-Edge contact from hole to parent along right edge.
      [[Point3d.create(10, 0, 0), Point3d.create(10, 4), Point3d.create(10, 8), Point3d.create(10, 10, 0), Point3d.create(0, 10, 0), Point3d.create(0, 0, 0)],
      [Point3d.create(10, 4), Point3d.create(10, 8), Point3d.create(6, 8)]],
    ]) {

      let xShift = 0;
      for (const loop of myLoops) {
        const g = LineString3d.create(loop);
        GeometryCoreTestIO.captureGeometry(allGeometry, g, xShift, yShift);
      }
      xShift += dx;
      // triangulate with the hole
      const graph2 = Triangulator.createTriangulatedGraphFromLoops(myLoops)!;
      if (graph2) {
        const unflipped2 = PolyfaceBuilder.graphToPolyface(graph2);
        unflipped2.tryTranslateInPlace(xShift, yShift, 0);
        allGeometry.push(unflipped2);
        xShift += dx;

        Triangulator.flipTriangles(graph2);
        const flipped2 = PolyfaceBuilder.graphToPolyface(graph2);
        flipped2.tryTranslateInPlace(xShift, yShift, 0);
        allGeometry.push(flipped2);
        xShift += dx;
      } else
        xShift += 3 * dx;

      yShift += dy;
    }
    GeometryCoreTestIO.saveGeometry(allGeometry, "Graph", "TriangulateBadLoops");
    ck.checkpoint("TriangulateAndFlip");
    expect(ck.getNumErrors()).equals(0);
  });

  it("SquareWaves", () => {
    const ck = new Checker();
    let degreeCount = 0;
    const allGeometry: GeometryQuery[] = [];
    let x0 = 0;
    for (const degrees of [0, 10, 30, 95, -20]) {
      let y0 = 0.0;
      for (const numPhase of [1, 3, 7, 15]) {
        const name = `SquareWave ${degreeCount}.${numPhase}`;
        degreeCount++;
        const pointA = Point3d.create(1.5 * numPhase, 0, 0);
        const yShiftVector = Vector3d.create(0, 2, 0);
        const rotation = Transform.createFixedPointAndMatrix(
          Point3d.create(1.5 * numPhase, 0, 0),
          Matrix3d.createRotationAroundVector(Vector3d.unitZ(), Angle.createDegrees(degrees)) as Matrix3d);
        const points = Sample.createSquareWave(Point3d.create(0, 0, 0), 1, 0.5, 2, numPhase, 1);
        rotation.multiplyVector(yShiftVector, yShiftVector);
        if (degrees !== 0.0)
          rotation.multiplyPoint3dArrayInPlace(points);
        if (Checker.noisy.squareWaves)
          console.log(name, "Rotation angle ", degrees, " numPhase", numPhase);
        const graph = Triangulator.createTriangulatedGraphFromSingleLoop(points);
        if (ck.testType(graph, HalfEdgeGraph)) {
          const pfA = PolyfaceBuilder.graphToPolyface(graph);
          Triangulator.flipTriangles(graph);

          GraphChecker.verifyMaskAroundFaces(ck, graph, HalfEdgeMask.EXTERIOR);
          const pfB = PolyfaceBuilder.graphToPolyface(graph);
          // const pfC = PolyfaceBuilder.graphToPolyface(graph);
          const ls = LineString3d.create(points);
          const ls1 = LineString3d.create(Point3d.create(), pointA);
          ls.tryTranslateInPlace(x0, y0);
          pfA.tryTranslateInPlace(x0 + yShiftVector.x, y0 + yShiftVector.y, 0);
          pfB.tryTranslateInPlace(x0 + 2 * yShiftVector.x, y0 + 2 * yShiftVector.y, 0);
          // pfC.tryTranslateInPlace(x0 + 4 * yShiftVector.x, y0 + 4 * yShiftVector.y, 0);

          ls1.tryTranslateInPlace(x0, y0);
          GeometryCoreTestIO.captureGeometry(allGeometry, [ls1, ls, pfA, pfB], x0, y0);
        }
        y0 += 3 + 4 * numPhase;
      }
      x0 += 100.0;
    }
    GeometryCoreTestIO.saveGeometry(allGeometry, "Triangulation", "SquareWaves");
    expect(ck.getNumErrors()).equals(0);
  });
});

function testGraphFromSegments(ck: Checker, x0: number, segments: LineSegment3d[], expectSingleLoop: boolean, fileName: string, outputAnnotatedGeometry: boolean = true) {
  const theGraph = HalfEdgeGraphMerge.formGraphFromSegments(segments);
  GraphChecker.verifySignedFaceCounts(ck, theGraph, undefined, 1, undefined);
  const dx = x0;
  const yStep = 25;
  let dy = -yStep;
  const allGeometry: GeometryQuery[] = [];
  GeometryCoreTestIO.captureGeometry(allGeometry, segments, dx, dy += yStep);
  if (outputAnnotatedGeometry)
    GraphChecker.captureAnnotatedGraph(allGeometry, theGraph, dx, dy += yStep);
  if (expectSingleLoop)
    GraphChecker.verifyGraphCounts(ck, theGraph, true, 2, undefined, undefined);
  GraphChecker.verifySignedFaceCounts(ck, theGraph, undefined, 1, undefined);
  GeometryCoreTestIO.captureGeometry(allGeometry, PolyfaceBuilder.graphToPolyface(theGraph), dx, dy += yStep);
  if (outputAnnotatedGeometry)
    GraphChecker.captureAnnotatedGraph(allGeometry, theGraph, dx, dy += yStep);

  // console.log("Total Faces: ", theGraph.collectFaceLoops().length);
  // for (const face of faces) {
  //   Triangulator.earcutFromSingleFaceLoop(face);
  // }
  // exportGraph(theGraph, "AfterTriangulation");
  GeometryCoreTestIO.saveGeometry(allGeometry, "Graph", fileName);

}
describe("MonotoneFaces", () => {
  // 5 sides -- tall rectangle with upward V at bottom edge.

  // somewhat nasty polygon ....
  const loopB: LineSegment3d[] = [
    LineSegment3d.create(Point3d.create(0, 20), Point3d.create(0, 0)),
    LineSegment3d.create(Point3d.create(0, 0), Point3d.create(3, 3)),
    LineSegment3d.create(Point3d.create(3, 3), Point3d.create(6, 0)),
    LineSegment3d.create(Point3d.create(6, 0), Point3d.create(6, 8)),
    LineSegment3d.create(Point3d.create(6, 8), Point3d.create(9, 5)),
    LineSegment3d.create(Point3d.create(9, 5), Point3d.create(10, 2)),
    LineSegment3d.create(Point3d.create(10, 2), Point3d.create(12, 7)),
    LineSegment3d.create(Point3d.create(12, 7), Point3d.create(14, 5)),
    LineSegment3d.create(Point3d.create(14, 5), Point3d.create(18, 15)),
    LineSegment3d.create(Point3d.create(18, 15), Point3d.create(16, 17)),
    LineSegment3d.create(Point3d.create(16, 17), Point3d.create(16.5, 20)),
    LineSegment3d.create(Point3d.create(16.5, 20), Point3d.create(14, 18)),
    LineSegment3d.create(Point3d.create(14, 18), Point3d.create(15, 22)),
    LineSegment3d.create(Point3d.create(15, 22), Point3d.create(12, 21)),
    LineSegment3d.create(Point3d.create(12, 21), Point3d.create(10, 20)),
    LineSegment3d.create(Point3d.create(10, 20), Point3d.create(9, 17)),
    LineSegment3d.create(Point3d.create(9, 17), Point3d.create(6, 15)),
    LineSegment3d.create(Point3d.create(6, 15), Point3d.create(0, 20)),
  ];

  it("loopA", () => {
    const ck = new Checker();
    let id = 0;
    const ax = 5.0;
    const ay = 10.0;
    // const e = 0.1;
    for (const loopA of [
      Sample.creatVerticalStaggerPolygon(-1, -2, 4, 3, ax, ay, 0, 0),
      Sample.creatVerticalStaggerPolygon(3, 0, 0, 4, ax, ay, 0, 0),
      // Sample.creatVerticalStaggerPolygon(3, e, e, 3, ax, ay, 0, 0),
      // Sample.creatVerticalStaggerPolygon(3, 0, 0, 3, ax, ay, 0, 0),
      // Sample.creatVerticalStaggerPolygon(-3, 2, 1, 2, ax, ay, 0, 0),
      // Sample.creatVerticalStaggerPolygon(3, 0, 0, 3, ax, ay, 0, 0),
      // Sample.creatVerticalStaggerPolygon(3, 0, 0, -3, ax, ay, 0, 0),
      // Sample.creatVerticalStaggerPolygon(3, 0, 0, -5, ax, ay, -1, 0),
      // Sample.creatVerticalStaggerPolygon(7, 0, 0, -6, ax, ay, -0.5, 0),
    ]) {
      const segmentA = Sample.convertPointsToSegments(loopA);
      testGraphFromSegments(ck, id * 30, segmentA, true, `LoopA${id++}`, false);
    }
    expect(ck.getNumErrors()).equals(0);
  });

  it("loopB", () => {
    const ck = new Checker();
    testGraphFromSegments(ck, 0, loopB, true, "LoopB");
    expect(ck.getNumErrors()).equals(0);
  });

  it("HashMerge", () => {
    const ck = new Checker();
    const a = 1.0;
    const b = 2.0;
    const allGeometry: GeometryQuery[] = [];
    let dx = 0.0;
    let dy = 0.0;
    for (const numLine of [2]) {
      const lines = [];
      const xMin = 0;
      const xMax = (numLine + 1) * a;
      const yMin = 0;
      const yMax = (numLine + 1) * b;
      const yStep = yMax + b;
      // horizontal lines ...
      for (let i = 1; i <= numLine; i++) {
        lines.push(LineSegment3d.createXYXY(xMin, i * b, xMax, i * b));
      }
      // vertical lines
      for (let i = 1; i <= numLine; i++) {
        lines.push(LineSegment3d.createXYXY(i * a, yMin, i * a, yMax));
      }
      const theGraph = HalfEdgeGraphMerge.formGraphFromSegments(lines);

      GeometryCoreTestIO.captureGeometry(allGeometry, lines, dx, dy);
      dy += yStep;

      GraphChecker.captureAnnotatedGraph(allGeometry, theGraph, dx, dy);
      dy += yStep;

      const numFace = (numLine - 1) * (numLine - 2);
      GraphChecker.verifyGraphCounts(ck, theGraph, true, numFace, (numLine + 2) * (numLine + 2) - 4, a * b * numFace);

      GraphChecker.captureAnnotatedGraph(allGeometry, theGraph, dx, dy);
      dy += yStep;
      // console.log("Total Faces: ", theGraph.collectFaceLoops().length);
      // for (const face of faces) {
      //   Triangulator.earcutFromSingleFaceLoop(face);
      // }
      // exportGraph(theGraph, "AfterTriangulation");
      dx += a * (numLine + 4);
    }
    GeometryCoreTestIO.saveGeometry(allGeometry, "Graph", "HashMerge");
    expect(ck.getNumErrors()).equals(0);
  });

});

describe("Triangulation", () => {
  it("TriangulateFractals", () => {
    const baseVectorA = Vector3d.create(0, 0, 0);
    const allGeometry = [];
    // REMARK
    // EDL Feb 20 2019
    // Triangulation introduces a search z heap (not understood by me at this time) for very large polygons.
    // With original trigger of 80 edges, some invalid triangulations occur for numRecursion = 2 (the original limit)
    // Raise the trigger to 200 and all is fine.
    // But the statement coverage drops significantly -- 94% to 93.37
    // numRecursion = 3 generates larger polygons (around 400) and again there are some failures.
    // so we conclude the z heap is large chunk of code with some bugs.
    // This is an unlikely use case at this time.  So
    //   1) the heap trigger is left at 200 (see Triangulation.ts)
    //   2) add a method `Triangulation.setAndReturnHeapTrigger (number): number`
    // Someday debug that ....
    for (const numRecursion of [1, 2, 3]) {
      for (const perpendicularFactor of [0.85, -1.0, -0.5]) {
        let yMax = 0.0;
        const baseVectorB = baseVectorA.clone();
        for (const generatorFunction of [
          Sample.createFractalSquareReversingPattern,
          Sample.createFractalDiamondConvexPattern,
          Sample.createFractalLReversingPattern,
          Sample.createFractalHatReversingPattern,
          Sample.createFractalLMildConcavePatter]) {
          for (const degrees of [0, 10, 79]) {
            const points = generatorFunction(numRecursion, perpendicularFactor);
            const transform0 = Transform.createFixedPointAndMatrix(points[0], Matrix3d.createRotationAroundAxisIndex(2, Angle.createDegrees(degrees)));
            transform0.multiplyPoint3dArrayInPlace(points);
            const range = Range3d.createArray(points);
            const dy = range.yLength();
            yMax = Math.max(yMax, dy);
            const transform = Transform.createTranslation(baseVectorB);
            transform.multiplyPoint3dArray(points, points);
            baseVectorB.addInPlace(Vector3d.create(2 * range.xLength(), 0, 0));
            allGeometry.push(Loop.create(LineString3d.create(points)));
            const graph = Triangulator.createTriangulatedGraphFromSingleLoop(points);
            if (graph) {
              const pfA = PolyfaceBuilder.graphToPolyface(graph);
              pfA.tryTranslateInPlace(0, 2.0 * dy, 0);
              allGeometry.push(pfA);
              Triangulator.flipTriangles(graph);
              const pfB = PolyfaceBuilder.graphToPolyface(graph);
              pfB.tryTranslateInPlace(0, 4.0 * dy, 0);
              allGeometry.push(pfB);
            }
          }
          baseVectorA.addInPlace(Vector3d.create(0, 8.0 * yMax, 0));
        }
      }
      baseVectorA.x += 100;
      baseVectorA.y = 0.0;
    }

    GeometryCoreTestIO.saveGeometry(allGeometry, "Triangulation", "TriangulateFractals");
  });
  /* These cases had problems -- but maybe only due to bad input?
    it("ProblemTriangulation", () => {
      Triangulator.setAndReturnHeapTrigger(80);
      const baseVectorA = Vector3d.create(0, 0, 0);
      const allGeometry = [];
      for (let maxCut = 50; maxCut < 91; maxCut++) {
        const numRecursion = 2;
        const perpendicularFactor = 0.8;
        let yMax = 0.0;
        let xStep = 0.0;
        const baseVectorB = baseVectorA.clone();
        for (const generatorFunction of [
          Sample.createFractalLMildConcavePatter,
        ]) {
          const points = generatorFunction(numRecursion, perpendicularFactor);
          const range = Range3d.createArray(points);
          const dy = range.yLength();
          yMax = Math.max(yMax, dy);
          xStep += 2.0 * range.xLength();
          const transform = Transform.createTranslation(baseVectorB);
          transform.multiplyPoint3dArray(points, points);
          baseVectorB.addInPlace(Vector3d.create(2 * range.xLength(), 0, 0));
          allGeometry.push(Loop.create(LineString3d.create(points)));
          const graph = Triangulator.earcutSingleLoop(points);
          if (graph) {
            const pfA = PolyfaceBuilder.graphToPolyface(graph);
            pfA.tryTranslateInPlace(0, 2.0 * dy, 0);
            allGeometry.push(pfA);
            Triangulator.cleanupTriangulation(graph);
            const pfB = PolyfaceBuilder.graphToPolyface(graph);
            pfB.tryTranslateInPlace(0, 4.0 * dy, 0);
            allGeometry.push(pfB);
          }
        }
        baseVectorA.x += 2.0 * xStep;
      }
      Triangulator.setAndReturnHeapTrigger(undefined);
      GeometryCoreTestIO.saveGeometry(allGeometry, "Graph", "ProblemTriangulation");
    });
    it("ProblemTriangulationB", () => {
      Triangulator.setAndReturnHeapTrigger(5);

      const baseVectorA = Vector3d.create(0, 0, 0);
      const allGeometry = [];
      let yMax = 0.0;
      let xStep = 0.0;
      const basePoints = [
        Point3d.create(0.250, -0.100, 0.000),
        Point3d.create(0.750, -0.100, 0.000),
        Point3d.create(1.000, 1.000, 0.000),
        Point3d.create(1.350, 1.150, 0.000),
        Point3d.create(2.000, 2.000, 0.000),
        Point3d.create(2.100, 2.250, 0.000),
        Point3d.create(2.100, 2.750, 0.000)];
      for (const rotateIndex of [0, 1, 2, 3, 4, 5, 6]) {
        const points = rotateArray(basePoints, rotateIndex);
        const range = Range3d.createArray(points);
        const dy = range.yLength();
        yMax = Math.max(yMax, dy);
        xStep = 2.0 * range.xLength();
        const transform = Transform.createTranslation(baseVectorA);
        transform.multiplyPoint3dArray(points, points);
        allGeometry.push(Loop.create(LineString3d.create(points)));
        const graph = Triangulator.earcutSingleLoop(points);
        if (graph) {
          const pfA = PolyfaceBuilder.graphToPolyface(graph);
          pfA.tryTranslateInPlace(0, 2.0 * dy, 0);
          allGeometry.push(pfA);
          Triangulator.cleanupTriangulation(graph);
          const pfB = PolyfaceBuilder.graphToPolyface(graph);
          pfB.tryTranslateInPlace(0, 4.0 * dy, 0);
          allGeometry.push(pfB);
        }
        baseVectorA.x += xStep;
      }
      // get back to base heap trigger ...
      Triangulator.setAndReturnHeapTrigger(undefined);

      GeometryCoreTestIO.saveGeometry(allGeometry, "Graph", "ProblemTriangulationB");
    });
  */
  it("TriangulationWithColinearVertices", () => {
    const numTheta = 5;
    const numThetaSkip = 1;
    const allGeometry = [];
    const r = 1.0;
    let x0 = 0.0;
    const dy = 2.0;
    for (const numColinear of [1, 3, 7]) {
      const points = [Point3d.create(-r, 0, 0)];
      for (let i = 0; i <= numColinear; i++)
        points.push(Point3d.create(Geometry.interpolate(-r, i / numColinear, r), 0, 0));
      for (let i = 1; i < numTheta; i++) {
        const theta = Angle.createDegrees(i * 180 / numTheta);
        points.push(Point3d.create(r * theta.cos(), r * theta.sin(), 0));
      }
      // run the triangulator with the array rotated to each x-axis point, and one of every numThetaSkip points around the arc.
      let y0 = 0.0;
      for (let rotation = 0; rotation < points.length; rotation += (rotation < numColinear ? 1 : numThetaSkip)) {
        const pointsB = rotateArray(points, rotation);
        const graph = Triangulator.createTriangulatedGraphFromSingleLoop(pointsB);
        if (graph) {
          const pfA = PolyfaceBuilder.graphToPolyface(graph);
          pfA.tryTranslateInPlace(x0, y0 + 2.0 * dy, 0);
          allGeometry.push(pfA);
          Triangulator.flipTriangles(graph);
          const pfB = PolyfaceBuilder.graphToPolyface(graph);
          pfB.tryTranslateInPlace(x0, y0 + 4.0 * dy, 0);
          allGeometry.push(pfB);
          y0 += 10.0;
        }
      }
      x0 += 4.0;
    }
    GeometryCoreTestIO.saveGeometry(allGeometry, "Triangulation", "TriangulationWithColinearVertices");
  });
  // public static createCutPie(x0: number, y0: number, radius: number, sweep: AngleSweep, numRadialEdges: number, numArcEdges: number, addClosure = false) {
  it("PieCuts", () => {
    const ck = new Checker();

    const numThetaSkip = 3;
    const allGeometry: GeometryQuery[] = [];
    const r = 1.0;
    let x0 = 0.0;
    // promise: all x above x0 is free space.
    for (const points of [
      Sample.createCutPie(0, 0, r, AngleSweep.createStartEndDegrees(0, 180), 2, 2, false),
      Sample.createCutPie(0, 0, r, AngleSweep.createStartEndDegrees(0, 180), 2, 3, false),
      Sample.createCutPie(0, 0, r, AngleSweep.createStartEndDegrees(0, 180), 2, 4, false),
      Sample.createCutPie(0, 0, r, AngleSweep.createStartEndDegrees(0, 180), 2, 6, false),
      Sample.createCutPie(0, 0, r, AngleSweep.createStartEndDegrees(0, 180), 1, 4, false),
      Sample.createCutPie(0, 0, r, AngleSweep.createStartEndDegrees(0, 180), 5, 12, false),
      Sample.createCutPie(0, 0, r, AngleSweep.createStartEndDegrees(0, 180), 1, 4, false),
      Sample.createCutPie(0, 0, r, AngleSweep.createStartEndDegrees(0, 90), 2, 5, false),
      Sample.createCutPie(0, 0, r, AngleSweep.createStartEndDegrees(0, 180), 3, 9, false),
      Sample.createCutPie(0, 0, r, AngleSweep.createStartEndDegrees(0, 90), 3, 4, false),
      Sample.createCutPie(0, 0, r, AngleSweep.createStartEndDegrees(0, 180), 5, 12, false),
      Sample.createCutPie(0, 0, r, AngleSweep.createStartEndDegrees(-10, 270), 2, 8, false),
      Sample.createCutPie(0, 0, r, AngleSweep.createStartEndDegrees(-30, 200), 5, 12, false),
      Sample.createCutPie(0, 0, 100 * r, AngleSweep.createStartEndDegrees(0, 180), 5, 12, false),
    ]) {
      // run the triangulator with the array rotated to each x-axis point, and one of every numThetaSkip points around the arc.
      let y0 = 0.0;
      const range = Range3d.createArray(points);
      const expectedTriangleCount = points.length - 2;   // we know that the point array is unclosed !!!
      const dx = range.xLength();
      const dy = range.yLength();
      const ex = x0 - range.low.x;
      const polygonArea = PolygonOps.areaXY(points);
      x0 += r;
      for (let rotation = 0; rotation < points.length; rotation += (rotation < 4 ? 1 : numThetaSkip)) {
        const pointsB = rotateArray(points, rotation);
        GeometryCoreTestIO.captureCloneGeometry(allGeometry, pointsB, x0, y0);
        Triangulator.clearAndEnableDebugGraphCapture(true);
        const graph = Triangulator.createTriangulatedGraphFromSingleLoop(pointsB)!;
        if (ck.testDefined(graph, "unexpected empty graph from triangulation") && graph) {
          const faceSummary = HalfEdgeGraphSearch.collectFaceAreaSummary(graph, false);
          ck.testExactNumber(1, faceSummary.numNegative, "Exactly one outer loop after triangulation");
          ck.testExactNumber(0, faceSummary.numZero, " no slivers");
          ck.testExactNumber(expectedTriangleCount, faceSummary.numPositive, "triangle count");
          ck.testCoordinate(polygonArea, faceSummary.positiveSum, "positive area sum");
          const pfA = PolyfaceBuilder.graphToPolyface(graph);
          GeometryCoreTestIO.captureCloneGeometry(allGeometry, pfA, ex, y0 + 1.5 * dy, 0);
          Triangulator.flipTriangles(graph);
          const pfB = PolyfaceBuilder.graphToPolyface(graph);
          GeometryCoreTestIO.captureCloneGeometry(allGeometry, pfB, ex, y0 + 3.0 * dy, 0);
        } else {
          const badGraph = Triangulator.claimDebugGraph();
          GraphChecker.captureAnnotatedGraph(allGeometry, badGraph, ex, y0 + 2.0 * dy);
        }
        y0 += 8.0 * dy;
      }
      x0 += 2.0 * dx;
    }
    GeometryCoreTestIO.saveGeometry(allGeometry, "Triangulation", "PieCuts");
    expect(ck.getNumErrors()).equals(0);
  });

  it("FacetsInCircle", () => {
    const ck = new Checker();
    const savedMeshes: GeometryQuery[] = [];
    let x0 = 0;
    for (const r of [1.0, 3.234242342]) {
      let y0 = 0;
      for (const n of [4, 7, 16, 19]) {
        const points = [];
        for (let i = 0; i < n; i++) {
          const angle = Angle.createDegrees(i * 360 / n);
          points.push(Point3d.create(r * angle.cos(), r * angle.sin()));
        }
        points.push(points[0].clone());
        x0 += 2.0 * r;
        const graph = Triangulator.createTriangulatedGraphFromSingleLoop(points)!;
        ck.testExactNumber(n - 1, graph.countFaceLoops());
        if (graph)
          GeometryCoreTestIO.captureGeometry(savedMeshes, PolyfaceBuilder.graphToPolyface(graph), x0, y0, 0);
        y0 += 2.0 * r;
      }
    }

    GeometryCoreTestIO.saveGeometry(savedMeshes, "Triangulation", "Circles");
    expect(ck.getNumErrors()).equals(0);
  });
  it("DegeneratePolygons", () => {
    const ck = new Checker();
    for (const points of [
      [{ x: 5.36, y: 8.85, z: 23.78 },
      { x: 8.822141987513945, y: 6.843546977282015, z: 23.78 },
      { x: 8.822141987513945, y: 6.843546977282015, z: 23.78 },
      { x: 5.36, y: 8.85, z: 23.78 },
      { x: 5.36, y: 8.85, z: 23.78 }],
      [{ x: 0, y: 0, z: 0 },
      { x: 3.4621419875139443, y: -2.0064530227179844, z: 0 },
      { x: 0, y: 0, z: 0 }],
      [{ x: 0, y: 0, z: 0 },
      { x: 2.9577539019415324, y: -0.8576720613542541, z: 0 },
      { x: 8.881784197001252e-16, y: 0, z: 0 }],
    ]) {
      const graph = Triangulator.createTriangulatedGraphFromSingleLoop(points);
      if (graph) {
        const polyface = PolyfaceBuilder.graphToPolyface(graph);
        ck.testExactNumber(polyface.facetCount, 0, "degenerate triangle produced no facets.");
      }
    }
  });
  it("facets for ACS", () => {
    const ck = new Checker();
    const savedMeshes = [];
    let counter0 = 0;
    for (const a of [4.5]) { // , 4.1, 3.5, 3]) {
      // sawtooth. Triangulate leading portions that are valid polygons (edge from origin does not cross)
      const basePoints = [
        Point3d.create(0, 1, 0),
        Point3d.create(4, 1, 0),
        Point3d.create(a, 0, 0),
        Point3d.create(6, 2, 0),
        Point3d.create(a, 4, 0),
        Point3d.create(4, 3, 0),
        Point3d.create(0, 3, 0)];
      let counter1 = 0;
      const needParams = true;
      for (let startIndex = 0; startIndex < basePoints.length; startIndex++) {
        const arrowPoints = [];
        for (let j = 0; j < basePoints.length; j++)
          arrowPoints.push(basePoints[(startIndex + j) % basePoints.length]);
        const loop = Loop.createPolygon(arrowPoints);
        const sweepContour = SweepContour.createForLinearSweep(loop);

        const options = new StrokeOptions();
        options.needParams = false;
        options.needParams = needParams;
        const builder = PolyfaceBuilder.create(options);

        sweepContour!.emitFacets(builder, false);
        const polyface = builder.claimPolyface(true);
        if (!ck.testExactNumber(arrowPoints.length - 2, polyface.facetCount, `Triangle count in arrow ${counter0}.${counter1}   needParams${needParams}`)
          || Checker.noisy.acsArrows) {
          console.log(` Triangulation From Start index ${startIndex} needParams ${needParams} `);
          console.log(`   arrow parameter ${a}`);
          console.log(`    Facet Count ${polyface.facetCount} counter0 ${counter0}   counter1 ${counter1}`);
          console.log(prettyPrint(arrowPoints));
          const jsPolyface = IModelJson.Writer.toIModelJson(polyface);
          console.log(prettyPrint(jsPolyface));
        }
        polyface.tryTranslateInPlace(counter1 * 10, counter0 * 10, 0);
        savedMeshes.push(polyface);
        counter1++;
      }
      counter0++;
    }
    GeometryCoreTestIO.saveGeometry(savedMeshes, "Triangulation", "ACSArrows");
    expect(ck.getNumErrors()).equals(0);
  });
  it("BowTies", () => {
    const ck = new Checker();
    const allGeometry: GeometryQuery[] = [];
    const step = 10.0;
    let dx = 0.;
    for (const a of [4.5]) { // , 4.1, 3.5, 3]) {
      // Create bow ties.   Start triangulation at each vertex.
      const basePoints = [
        Point3d.create(0, 0, 0),
        Point3d.create(4, 0, 0),
        Point3d.create(0, a, 0),
        Point3d.create(4, a, 0)];
      for (let startIndex = 0; startIndex < basePoints.length; startIndex++) {
        let dy = 0.0;
        const shiftedPoints = [];
        for (let j = 0; j < basePoints.length; j++)
          shiftedPoints.push(basePoints[(startIndex + j) % basePoints.length]);

        const graph = Triangulator.createTriangulatedGraphFromSingleLoop(shiftedPoints)!;
        GeometryCoreTestIO.captureGeometry(allGeometry, LineString3d.create(shiftedPoints), dx, dy += step);
        GraphChecker.captureAnnotatedGraph(allGeometry, graph, dx, dy += step);
        dx += step;
      }
    }
    GeometryCoreTestIO.saveGeometry(allGeometry, "Triangulation", "BowTies");
    expect(ck.getNumErrors()).equals(0);
  });

  it("FlexQuad", () => {
    const ck = new Checker();
    const allGeometry: GeometryQuery[] = [];
    const step = 10.0;
    let dx = 0.;
    for (const a of [4.5]) { // , 4.1, 3.5, 3]) {
      // Create bow ties.   Start triangulation at each vertex.
      const basePoints = [
        Point3d.create(0, 0, 0),
        Point3d.create(4, 0, 0),
        Point3d.create(4, a, 0),
        Point3d.create(3, 1, 0)];
      for (let startIndex = 0; startIndex < basePoints.length; startIndex++) {
        let dy = 0.0;
        const shiftedPoints = [];
        for (let j = 0; j < basePoints.length; j++)
          shiftedPoints.push(basePoints[(startIndex + j) % basePoints.length]);

        const graph = Triangulator.createTriangulatedGraphFromSingleLoop(shiftedPoints)!;
        GeometryCoreTestIO.captureGeometry(allGeometry, LineString3d.create(shiftedPoints), dx, dy += step);
        GraphChecker.captureAnnotatedGraph(allGeometry, graph, dx, dy += step);
        dx += step;
      }
    }
    GeometryCoreTestIO.saveGeometry(allGeometry, "Triangulation", "FlexQuad");
    expect(ck.getNumErrors()).equals(0);
  });

  it("PinchedTriangulation", () => {
    const ck = new Checker();
    const allGeometry: GeometryQuery[] = [];
    let dx = -960;
    const dy = -3616;
    const loops = [];
    // A single pinch point:
    for (const dy14 of [0, 1, -1]) {
      loops.push([
        { x: 960, y: 3616 },
        // { x: 961, y: 3616 },
        { x: 968, y: 3612 + dy14 },
        // { x: 969, y: 3612 + dy14 },
        { x: 972, y: 3608 },
        { x: 968, y: 3608 },
        { x: 968, y: 3612 + dy14 },
        { x: 960, y: 3612 },
        { x: 960, y: 3616 },
        { x: 960, y: 3616 }]);
    }
    // multiple pinch points:
    const x0 = 960;
    const y0 = 3616;
    for (const touchAllPointsOnReturn of [true, false]) {
      for (const numPinch of [2, 3, 5]) {
        const points = [];
        points.push({ x: x0, y: y0 });
        let x1 = x0;
        const y1 = y0 - 2;
        // walk out in sawtooth steps
        for (let i = 0; i < numPinch; i++) {
          points.push({ x: x1 + 1, y: y1 });
          points.push({ x: x1 + 2, y: y0 });
          x1 += 2;
        }
        if (touchAllPointsOnReturn) {
          // walk back in each interval
          for (let i = 0; i < numPinch; i++) {
            points.push({ x: x1, y: y0 });
            x1 -= 2;
          }
        }
        loops.push(points);
      }
    }
    for (const points of loops) {
      GeometryCoreTestIO.captureGeometry(allGeometry, LineString3d.create(points), dx, dy);
      const graph = Triangulator.createTriangulatedGraphFromSingleLoop(points)!;
      if (graph) {
        GraphChecker.captureAnnotatedGraph(allGeometry, graph, dx, dy + 10);
        GraphChecker.verifyMaskAroundFaces(ck, graph, HalfEdgeMask.EXTERIOR);
        const polyface = PolyfaceBuilder.graphToPolyface(graph);
        GeometryCoreTestIO.captureGeometry(allGeometry, polyface, dx, dy + 20);
      }

      const graph1 = Triangulator.createTriangulatedGraphFromLoops([points]);
      if (graph1) {
        const polyface1 = PolyfaceBuilder.graphToPolyface(graph1);
        GeometryCoreTestIO.captureGeometry(allGeometry, polyface1, dx, dy + 30);
      }
      dx += 20;
    }
    GeometryCoreTestIO.saveGeometry(allGeometry, "Triangulation", "PinchedTriangulation");
    expect(ck.getNumErrors()).equals(0);
  });

  const dartInTriangleOuter = [
    Point3d.create (1,-4), Point3d.create (13,0), Point3d.create (1,4), Point3d.create (1,-4),
  ];
  const dartInTriangleInner = [
    Point3d.create (5,0), Point3d.create (3,-2), Point3d.create (9,0), Point3d.create (3,2),Point3d.create (5,0),
  ];

  it("DartInTriangle", () => {
    // This simple dart-inside-triangle showed an error in a special case test in the earcut triangulator.
    const ck = new Checker();
    const allGeometry: GeometryQuery[] = [];
    let dx = 0;
    let dy = 0;
    const outerArea = PolygonOps.areaXY(dartInTriangleOuter);
    const innerArea = PolygonOps.areaXY(dartInTriangleInner);
    GeometryCoreTestIO.captureCloneGeometry(allGeometry, dartInTriangleOuter, dx, dy);
    GeometryCoreTestIO.captureCloneGeometry(allGeometry, dartInTriangleInner, dx, dy);
    dy += 10;
    const graph1 = Triangulator.createTriangulatedGraphFromLoops([dartInTriangleOuter, dartInTriangleInner]);
      if (graph1) {
        const polyface1 = PolyfaceBuilder.graphToPolyface(graph1);
        ck.testCoordinate(Math.abs(outerArea) - Math.abs(innerArea), PolyfaceQuery.sumFacetAreas(polyface1), "area of dart in triangle");
        GeometryCoreTestIO.captureGeometry(allGeometry, polyface1, dx, dy);
    }
    dx += 20;
    dy = 0;
    const innerReversed = dartInTriangleInner.slice().reverse();
    GeometryCoreTestIO.captureCloneGeometry(allGeometry, dartInTriangleOuter, dx, dy);
    GeometryCoreTestIO.captureCloneGeometry(allGeometry, innerReversed, dx, dy);
    dy += 10;
    const graph2 = Triangulator.createTriangulatedGraphFromLoops([dartInTriangleOuter, innerReversed]);
      if (graph2) {
        const polyface2 = PolyfaceBuilder.graphToPolyface(graph2);
        ck.testCoordinate(Math.abs(outerArea) - Math.abs(innerArea), PolyfaceQuery.sumFacetAreas(polyface2), "area of reversed dart in triangle");
        GeometryCoreTestIO.captureGeometry(allGeometry, polyface2, dx, dy);
    }

    GeometryCoreTestIO.saveGeometry(allGeometry, "Triangulation", "DartInTriangle");
    expect(ck.getNumErrors()).equals(0);
  });
  function messyShapePointsJson(ex0: number = 0, ey0: number = 0, ex1: number = 0, ey1: number = 0): any {
    return [
      [0, 0],
      [0.654709, 0.03484],
      [1.302022, 0.138965],
      [1.93463, 0.311201],
      [2.545385, 0.549601],
      [3.925434, 0.248946],
      [4.226089, 1.628994],
      [4.676643, 2.095353],
      [5.076021, 2.606223],
      [5.419851, 3.156015],
      [5.704372, 3.738714],
      [4.911329, 0.012742],
      [9.180947, -0.896012],
      [10.026788, 2.986512],
      [5.77525, 3.912745],
      [5.979092, 4.528871],
      [6.117235, 5.162968],
      [6.188159, 5.808051],
      [15.071005, 3.872848],
      [15.149952, 4.234942],
      [17.675663, 3.684497],
      [16.263188, -2.797961],
      [16.064641, -2.754699],
      [15.959866, -3.235548],
      [13.473343, -2.693754],
      [13.578118, -2.212905],
      [12.585406, -1.996601],
      [12.484111, -2.468461],
      [9.996137, -1.926351],
      [10.09889, -1.454772],
      [9.782465, -1.385825],
      [9.659434, -1.950464],
      [8.666728, -1.734157],
      [8.412537, -2.900748],
      [8.348474, -2.936379],
      [8.409278, -3.049394],
      [6.537996, -3.910283],
      [4.596704, -4.522471],
      [3.073072, -4.777725],
      [2.406422, -4.878351],
      [1.159118, -4.928844],
      [0.507533, -4.944266],
      [0.044633, -4.952745],
      [-4.559386, -3.941573],
      [-5.084428, -3.72601],
      [-6.937781, -2.781619],
      [-8.410058, -1.803001],
      [-8.88581, -1.41257],
      [-10.198609, -0.20053],
      [-11.487166, 1.280115],
      [-11.379811, 1.362224],
      [-11.423276, 1.421324],
      [-11.169085, 2.587913],
      [-12.161793, 2.804211],
      [-12.05118, 3.371515],
      [-12.355197, 3.437758],
      [-12.459969, 2.956911],
      [-14.946492, 3.498704],
      [-14.841721, 3.979552],
      [-15.834432, 4.195856],
      [-15.939202, 3.715008],
      [-18.425726, 4.256801],
      [-18.32095, 4.737653],
      [-19.313664, 4.953956],
      [-19.418435, 4.473105],
      [-21.904958, 5.014898],
      [-21.800185, 5.495752],
      [-22.792897, 5.712056],
      [-22.89767, 5.231202],
      [-25.384193, 5.772996],
      [-25.279418, 6.253847],
      [-27.642639, 6.768779],
      [-26.961521, 9.894707],
      [-25.373773, 9.548751],
      [-25.513633, 8.906874],
      [-24.714594, 8.726444],
      [-25.180075, 6.589819],
      [-22.71835, 6.053513],
      [-22.252868, 8.190138],
      [-22.031532, 8.148114],
      [-21.06162, 8.765842],
      [-21.700817, 5.83184],
      [-19.239094, 5.295533],
      [-18.393224, 9.178193],
      [-19.906289, 9.507827],
      [-17.59824, 10.990118],
      [-5.777575, 8.414887],
      [-5.768427, 8.411331],
      [-5.971378, 7.795457],
      [-6.108774, 7.161728],
      [-6.179107, 6.517102],
      [-10.44429, 7.446451],
      [-11.290253, 3.563954],
      [-7.02507, 2.634605],
      [-6.194445, 6.442253],
      [-6.195142, 5.901328],
      [-6.148684, 5.362402],
      [-6.055425, 4.829577],
      [-5.916075, 4.30691],
      [-5.731695, 3.798379],
      [-6.032348, 2.418332],
      [-4.709612, 2.129385],
      [-4.245829, 1.644422],
      [-3.732387, 1.212379],
      [-3.175292, 0.838308],
      [-2.581059, 0.526585],
      [-3.387468, -3.174972],
      [-2.539054, -3.414636],
      [-1.677653, -3.602342],
      [-0.806443, -3.737396],
      // The zinger
      [-0.801128 + ex0, -3.712995 + ey0],
      [-5.820766e-11 + ex1, -0.035721 + ey1],
      [-0.801128 + ex0, -3.712995 + ey0],
      [-0.806443, -3.737396],

      [0, 1.593037e-11]];
  }
const _messyShape = [
      {
        shape: {
          points: messyShapePointsJson () ,
          trans: [
            [0.998765, 0.049683, -1.032365e-16, 532612.092389],
            [-0.049683, 0.998765, -5.489607e-20, 212337.746743],
            [1.031063e-16, 5.183973e-18, 1, 7.41464]],
        },
      },
    ];

  function tryTriangulation(allGeometry: GeometryQuery[], points: Point3d[], x0: number, y0: number) {
    GeometryCoreTestIO.captureCloneGeometry(allGeometry, points, x0, y0);
    const range = Range3d.createArray(points);
    y0 += range.yLength();
    Triangulator.clearAndEnableDebugGraphCapture(true);
    const graph1 = Triangulator.createTriangulatedGraphFromSingleLoop(points);
      if (graph1) {
        const polyface1 = PolyfaceBuilder.graphToPolyface(graph1);
        GeometryCoreTestIO.captureGeometry(allGeometry, polyface1, x0, y0);
      } else {
        const graph2 = Triangulator.claimDebugGraph();
        if (graph2) {
          const polyface2 = PolyfaceBuilder.graphToPolyface(graph2);
          GeometryCoreTestIO.captureGeometry(allGeometry, polyface2, x0 + range.xLength (), y0);
        }
    }
  }
  it("MessyPolygon", () => {
    const ck = new Checker();
    const allGeometry: GeometryQuery[] = [];
    let x0 = 0;
    const y0 = 0;
    const points = Point3dArray.cloneDeepXYZPoint3dArrays(messyShapePointsJson());
    const range = Range3d.createFromVariantData(points);
    tryTriangulation(allGeometry, points, x0, y0);
    const cleanerPoints = PolylineOps.compressDanglers(points, true);
    x0 += 3.0 * range.xLength();
    tryTriangulation(allGeometry, cleanerPoints, x0, y0);
    GeometryCoreTestIO.saveGeometry(allGeometry, "Triangulation", "MessyPolygon");
    expect(ck.getNumErrors()).equals(0);
  });

  /**
   * @return number of removed edges
   */
  function tryExpandConvex(ck: Checker, allGeometry: GeometryQuery[], graph: HalfEdgeGraph, method: number, x0: number, y0: number): number {
    ck.testTrue(HalfEdgeGraphOps.isEveryFaceConvex(graph), "graph has non-convex face on input");
    const polyface = PolyfaceBuilder.graphToPolyface(graph);
    const range = polyface.range();
    GeometryCoreTestIO.captureGeometry(allGeometry, polyface, x0, y0);
    let numRemovedEdges = 0;
    let succeeded = false;
    switch (method) {
      case 1: { // mask, yank and delete edges
        numRemovedEdges = HalfEdgeGraphOps.expandConvexFaces(graph);
        const polyface2 = PolyfaceBuilder.graphToPolyface(graph);
        GeometryCoreTestIO.captureGeometry(allGeometry, polyface2, x0, y0 + range.yLength());
        succeeded = ck.testLT(0, numRemovedEdges, "expandConvexFaces did not remove any edges.");
        break;
      }
      case 2: { // collect, isolate and delete edges
        const removableEdges = HalfEdgeGraphOps.collectRemovableEdgesToExpandConvexFaces(graph);
        if ((succeeded = ck.testDefined(removableEdges, "expandConvexFaces did not return any removable edges.")) && removableEdges) {
          for (const node of removableEdges) node.isolateEdge();
          numRemovedEdges = graph.deleteIsolatedEdges() / 2;
          const polyface2 = PolyfaceBuilder.graphToPolyface(graph);
          GeometryCoreTestIO.captureGeometry(allGeometry, polyface2, x0, y0 + range.yLength());
          ck.testExactNumber(numRemovedEdges, removableEdges.length, "deleted unexpected number of removable edges.");
        }
        break;
      }
    }
    if (succeeded)
      ck.testTrue(HalfEdgeGraphOps.isEveryFaceConvex(graph), "expandConvexFaces yielded non-convex face.");
    return numRemovedEdges;
  }

  it("ExpandConvexFaces-DartInTriangle", () => {
    const ck = new Checker();
    const allGeometry: GeometryQuery[] = [];
    let x0 = 0;
    const y0 = 0;
    Triangulator.clearAndEnableDebugGraphCapture(true);
    const graph1 = Triangulator.createTriangulatedGraphFromLoops([dartInTriangleOuter, dartInTriangleInner]);
    if (ck.testDefined(graph1, "DartInTriangle triangulation failed") && graph1) {
      const range = HalfEdgeGraphOps.graphRange(graph1);
      const graph2 = Triangulator.createTriangulatedGraphFromLoops([dartInTriangleOuter, dartInTriangleInner]);
      const numRemovedEdges1 = tryExpandConvex(ck, allGeometry, graph1, 1, x0, y0);
      x0 += range.xLength();
      const numRemovedEdges2 = tryExpandConvex(ck, allGeometry, graph2!, 2, x0, y0);
      ck.testExactNumber(numRemovedEdges1, numRemovedEdges2, "expandConvexFaces methods removed different numbers of edges.");
    } else {
      const debugGraph = Triangulator.claimDebugGraph();
      if (debugGraph) {
        const debugPolyface = PolyfaceBuilder.graphToPolyface(debugGraph);
        const range = debugPolyface.range();
        GeometryCoreTestIO.captureGeometry(allGeometry, debugPolyface, x0 += range.xLength(), y0);
      }
    }
    GeometryCoreTestIO.saveGeometry(allGeometry, "Triangulation", "ExpandConvexFaces-DartInTriangle");
    expect(ck.getNumErrors()).equals(0);
  });

  it("ExpandConvexFaces-MessyPolygon", () => {
    const ck = new Checker();
    const allGeometry: GeometryQuery[] = [];
    let x0 = 0;
    const y0 = 0;
    const points = PolylineOps.compressDanglers(Point3dArray.cloneDeepXYZPoint3dArrays(messyShapePointsJson()), true);
    Triangulator.clearAndEnableDebugGraphCapture(true);
    const graph1 = Triangulator.createTriangulatedGraphFromSingleLoop(points);
    if (ck.testDefined(graph1, "MessyPolygon triangulation failed") && graph1) {
      const range = HalfEdgeGraphOps.graphRange(graph1);
      const graph2 = Triangulator.createTriangulatedGraphFromSingleLoop(points);
      const numRemovedEdges1 = tryExpandConvex(ck, allGeometry, graph1, 1, x0, y0);
      x0 += range.xLength();
      const numRemovedEdges2 = tryExpandConvex(ck, allGeometry, graph2!, 2, x0, y0);
      ck.testExactNumber(numRemovedEdges1, numRemovedEdges2, "expandConvexFaces methods removed different numbers of edges.");
    } else {
      const debugGraph = Triangulator.claimDebugGraph();
      if (debugGraph) {
        const debugPolyface = PolyfaceBuilder.graphToPolyface(debugGraph);
        const range = debugPolyface.range();
        GeometryCoreTestIO.captureGeometry(allGeometry, debugPolyface, x0 += range.xLength(), y0);
      }
    }
    GeometryCoreTestIO.saveGeometry(allGeometry, "Triangulation", "ExpandConvexFaces-MessyPolygon");
    expect(ck.getNumErrors()).equals(0);
  });

  it("ExpandConvexFaces-Fractals", () => {
    const ck = new Checker();
    const allGeometry: GeometryQuery[] = [];
    let x0 = 0;
    const y0 = 0;
    for (const numRecursion of [1, 2, 3]) {
      for (const perpendicularFactor of [0.85, -1.0, -0.5]) {
        for (const generatorFunction of [
          Sample.createFractalSquareReversingPattern,
          Sample.createFractalDiamondConvexPattern,
          Sample.createFractalLReversingPattern,
          Sample.createFractalHatReversingPattern,
          Sample.createFractalLMildConcavePatter]) {
          for (const degrees of [0, 10, 79]) {
            const points = generatorFunction(numRecursion, perpendicularFactor);
            let range = Range3d.createArray(points);
            const transform = Transform.createFixedPointAndMatrix(range.center, Matrix3d.createRotationAroundAxisIndex(2, Angle.createDegrees(degrees)));
            transform.multiplyPoint3dArrayInPlace(points);
            range = Range3d.createArray(points);
            Triangulator.clearAndEnableDebugGraphCapture(true);
            const graph1 = Triangulator.createTriangulatedGraphFromSingleLoop(points);
            if (ck.testDefined(graph1, "Fractals triangulation failed") && graph1) {
              const graph2 = Triangulator.createTriangulatedGraphFromSingleLoop(points);
              x0 += range.xLength() / 2;
              const numRemovedEdges1 = tryExpandConvex(ck, allGeometry, graph1, 1, x0, y0);
              x0 += range.xLength();
              const numRemovedEdges2 = tryExpandConvex(ck, allGeometry, graph2!, 2, x0, y0);
              x0 += range.xLength();
              ck.testExactNumber(numRemovedEdges1, numRemovedEdges2, "expandConvexFaces methods removed different numbers of edges.");
            } else {
              const debugGraph = Triangulator.claimDebugGraph();
              if (debugGraph) {
                const debugPolyface = PolyfaceBuilder.graphToPolyface(debugGraph);
                GeometryCoreTestIO.captureGeometry(allGeometry, debugPolyface, x0 += range.xLength(), y0);
              }
            }
          }
        }
      }
    }
    GeometryCoreTestIO.saveGeometry(allGeometry, "Triangulation", "ExpandConvexFaces-Fractals");
    expect(ck.getNumErrors()).equals(0);
  });

});
=======
/*---------------------------------------------------------------------------------------------
* Copyright (c) Bentley Systems, Incorporated. All rights reserved.
* See LICENSE.md in the project root for license terms and full copyright notice.
*--------------------------------------------------------------------------------------------*/
import { expect } from "chai";
import { GeometryQuery } from "../../curve/GeometryQuery";
import { LineSegment3d } from "../../curve/LineSegment3d";
import { LineString3d } from "../../curve/LineString3d";
import { Loop } from "../../curve/Loop";
import { StrokeOptions } from "../../curve/StrokeOptions";
import { Geometry } from "../../Geometry";
import { Point3dArray, PolyfaceQuery, PolylineOps} from "../../core-geometry";
import { Angle } from "../../geometry3d/Angle";
import { AngleSweep } from "../../geometry3d/AngleSweep";
import { Matrix3d } from "../../geometry3d/Matrix3d";
import { Point3d, Vector3d } from "../../geometry3d/Point3dVector3d";
import { PolygonOps } from "../../geometry3d/PolygonOps";
import { Range3d } from "../../geometry3d/Range";
import { Transform } from "../../geometry3d/Transform";
import { PolyfaceBuilder } from "../../polyface/PolyfaceBuilder";
import { Sample } from "../../serialization/GeometrySamples";
import { IModelJson } from "../../serialization/IModelJsonSchema";
import { SweepContour } from "../../solid/SweepContour";
import { HalfEdgeGraph, HalfEdgeMask } from "../../topology/Graph";
import { HalfEdgeGraphSearch } from "../../topology/HalfEdgeGraphSearch";
import { HalfEdgeGraphMerge, HalfEdgeGraphOps } from "../../topology/Merging";
import { Triangulator } from "../../topology/Triangulation";
import { Checker } from "../Checker";
import { GeometryCoreTestIO } from "../GeometryCoreTestIO";
import { prettyPrint } from "../testFunctions";
import { GraphChecker } from "./Graph.test";

function rotateArray(data: Point3d[], index0: number) {
  const out = [];
  for (let i = 0; i < data.length; i++) out.push(data[(index0 + i) % data.length].clone());
  return out;
}

/* eslint-disable no-console */
describe("Triangulation", () => {
  it("NullTriangulations", () => {
    const ck = new Checker();
    ck.testUndefined(Triangulator.createTriangulatedGraphFromPoints([Point3d.create(0, 0, 0)]));
    ck.testUndefined(Triangulator.createTriangulatedGraphFromLoops([]));

    expect(ck.getNumErrors()).equals(0);
  });
  it("TriangulateLoops", () => {
    const ck = new Checker();
    let yShift = 0;
    const dx = 40.0;
    const dy = 30.0;
    const allGeometry: GeometryQuery[] = [];
    for (const myLoops of [
      [[Point3d.create(1, -1, 0), Point3d.create(2, -1, 0), Point3d.create(2, 1, 0)]],
      // outer
      [[Point3d.create(0, 0, 0), Point3d.create(3, -2, 0), Point3d.create(6, 2, 0), Point3d.create(5, 5, 0), Point3d.create(4, 2, 0), Point3d.create(1, 3, 0)],
      // hole
      [Point3d.create(1, 1, 0), Point3d.create(2, 2, 0), Point3d.create(3, 1, 0)]],
      // triangle with one hole
      [[Point3d.create(0, 0, 0), Point3d.create(5, -5, 0), Point3d.create(5, 5, 0)],
      [Point3d.create(2, 1, 0), Point3d.create(3, 1, 0), Point3d.create(3, 0, 0)]],
      // triangle with one hole, CCW orientation on the hole (expect it to be corrected)
      [[Point3d.create(0, 0, 0), Point3d.create(5, -5, 0), Point3d.create(5, 5, 0)],
      [Point3d.create(2, 1, 0), Point3d.create(3, 0, 0), Point3d.create(3, 1, 0)]],
      // rectangle with 2 holes
      [[Point3d.create(0, 0, 0), Point3d.create(5, 0, 0), Point3d.create(5, 5, 0), Point3d.create(0, 5, 0)],
      [Point3d.create(1, 1, 0), Point3d.create(2, 2, 0), Point3d.create(2, 1, 0)],
      [Point3d.create(3, 1.5, 0), Point3d.create(4, 3, 0), Point3d.create(4, 1.5, 0)]],
      // rectangle with 2 holes, duplicate points here and there
      [[Point3d.create(0, 0, 0), Point3d.create(5, 0, 0), Point3d.create(5, 0, 0), Point3d.create(5, 5, 0), Point3d.create(0, 5, 0)],
      [Point3d.create(1, 1, 0), Point3d.create(2, 2, 0), Point3d.create(2, 1, 0), Point3d.create(2, 1, 0)],
      [Point3d.create(3, 1.5, 0), Point3d.create(4, 3, 0), Point3d.create(4, 1.5, 0), Point3d.create(3, 1.5, 0)]],
      Sample.createStarsInStars(11, 8, 5, 2, 1, 4, 3, 3, false),
      Sample.createStarsInStars(10, 10, 2, 2, 2, 4, 3, 3, false),
      Sample.createStarsInStars(14, 8, 6, 2, 0.4, 5, 3, 4, false)]) {

      let xShift = 0;
      for (const loop of myLoops) {
        const g = LineString3d.create(loop);
        GeometryCoreTestIO.captureGeometry(allGeometry, g, xShift, yShift);
      }
      xShift += dx;
      // triangulate and flip in the outer loop only . . .
      const graph1 = Triangulator.createTriangulatedGraphFromSingleLoop(myLoops[0]);
      if (graph1) {
        const unflippedOuter = PolyfaceBuilder.graphToPolyface(graph1);
        unflippedOuter.tryTranslateInPlace(xShift, yShift, 0);
        allGeometry.push(unflippedOuter);
        xShift += dx;

        Triangulator.flipTriangles(graph1);
        const flippedOuter = PolyfaceBuilder.graphToPolyface(graph1);
        flippedOuter.tryTranslateInPlace(xShift, yShift, 0);
        allGeometry.push(flippedOuter);
        xShift += 2 * dx;
      } else
        xShift += 3 * dx;
      // triangulate with the hole
      const graph2 = Triangulator.createTriangulatedGraphFromLoops(myLoops)!;
      if (graph2) {
        const unflipped2 = PolyfaceBuilder.graphToPolyface(graph2);
        unflipped2.tryTranslateInPlace(xShift, yShift, 0);
        allGeometry.push(unflipped2);
        xShift += dx;

        Triangulator.flipTriangles(graph2);
        const flipped2 = PolyfaceBuilder.graphToPolyface(graph2);
        flipped2.tryTranslateInPlace(xShift, yShift, 0);
        allGeometry.push(flipped2);
        xShift += dx;
      } else
        xShift += 3 * dx;

      yShift += dy;
    }
    GeometryCoreTestIO.saveGeometry(allGeometry, "Graph", "TriangulateAndFlip");
    ck.checkpoint("TriangulateAndFlip");
    expect(ck.getNumErrors()).equals(0);
  });

  it("TriangulateBadLoops", () => {
    const ck = new Checker();

    let yShift = 0;
    const dx = 40.0;
    const dy = 30.0;
    const allGeometry: GeometryQuery[] = [];
    for (const myLoops of [
      // rectangle with hole not fully contained
      [[Point3d.create(0, 0, 0), Point3d.create(5, 0, 0), Point3d.create(5, 5, 0), Point3d.create(0, 5, 0)],
      [Point3d.create(1, -1, 0), Point3d.create(2, -1, 0), Point3d.create(2, 1, 0)]],
      // Edge-Edge contact from hole to parent along lower edge.
      [[Point3d.create(0, 0, 0), Point3d.create(4, 0, 0), Point3d.create(8, 0, 0), Point3d.create(10, 0, 0), Point3d.create(10, 5, 0), Point3d.create(0, 5, 0)],
      [Point3d.create(4, 0, 0), Point3d.create(8, 0, 0), Point3d.create(8, 2, 0), Point3d.create(4, 2, 0)]],
      // Edge-Edge contact from hole to parent along right edge.
      [[Point3d.create(10, 0, 0), Point3d.create(10, 4), Point3d.create(10, 8), Point3d.create(10, 10, 0), Point3d.create(0, 10, 0), Point3d.create(0, 0, 0)],
      [Point3d.create(10, 4), Point3d.create(10, 8), Point3d.create(6, 8)]],
    ]) {

      let xShift = 0;
      for (const loop of myLoops) {
        const g = LineString3d.create(loop);
        GeometryCoreTestIO.captureGeometry(allGeometry, g, xShift, yShift);
      }
      xShift += dx;
      // triangulate with the hole
      const graph2 = Triangulator.createTriangulatedGraphFromLoops(myLoops)!;
      if (graph2) {
        const unflipped2 = PolyfaceBuilder.graphToPolyface(graph2);
        unflipped2.tryTranslateInPlace(xShift, yShift, 0);
        allGeometry.push(unflipped2);
        xShift += dx;

        Triangulator.flipTriangles(graph2);
        const flipped2 = PolyfaceBuilder.graphToPolyface(graph2);
        flipped2.tryTranslateInPlace(xShift, yShift, 0);
        allGeometry.push(flipped2);
        xShift += dx;
      } else
        xShift += 3 * dx;

      yShift += dy;
    }
    GeometryCoreTestIO.saveGeometry(allGeometry, "Graph", "TriangulateBadLoops");
    ck.checkpoint("TriangulateAndFlip");
    expect(ck.getNumErrors()).equals(0);
  });

  it("SquareWaves", () => {
    const ck = new Checker();
    let degreeCount = 0;
    const allGeometry: GeometryQuery[] = [];
    let x0 = 0;
    for (const degrees of [0, 10, 30, 95, -20]) {
      let y0 = 0.0;
      for (const numPhase of [1, 3, 7, 15]) {
        const name = `SquareWave ${degreeCount}.${numPhase}`;
        degreeCount++;
        const pointA = Point3d.create(1.5 * numPhase, 0, 0);
        const yShiftVector = Vector3d.create(0, 2, 0);
        const rotation = Transform.createFixedPointAndMatrix(
          Point3d.create(1.5 * numPhase, 0, 0),
          Matrix3d.createRotationAroundVector(Vector3d.unitZ(), Angle.createDegrees(degrees)) as Matrix3d);
        const points = Sample.createSquareWave(Point3d.create(0, 0, 0), 1, 0.5, 2, numPhase, 1);
        rotation.multiplyVector(yShiftVector, yShiftVector);
        if (degrees !== 0.0)
          rotation.multiplyPoint3dArrayInPlace(points);
        if (Checker.noisy.squareWaves)
          console.log(name, "Rotation angle ", degrees, " numPhase", numPhase);
        const graph = Triangulator.createTriangulatedGraphFromSingleLoop(points);
        if (ck.testType(graph, HalfEdgeGraph)) {
          const pfA = PolyfaceBuilder.graphToPolyface(graph);
          Triangulator.flipTriangles(graph);

          GraphChecker.verifyMaskAroundFaces(ck, graph, HalfEdgeMask.EXTERIOR);
          const pfB = PolyfaceBuilder.graphToPolyface(graph);
          // const pfC = PolyfaceBuilder.graphToPolyface(graph);
          const ls = LineString3d.create(points);
          const ls1 = LineString3d.create(Point3d.create(), pointA);
          ls.tryTranslateInPlace(x0, y0);
          pfA.tryTranslateInPlace(x0 + yShiftVector.x, y0 + yShiftVector.y, 0);
          pfB.tryTranslateInPlace(x0 + 2 * yShiftVector.x, y0 + 2 * yShiftVector.y, 0);
          // pfC.tryTranslateInPlace(x0 + 4 * yShiftVector.x, y0 + 4 * yShiftVector.y, 0);

          ls1.tryTranslateInPlace(x0, y0);
          GeometryCoreTestIO.captureGeometry(allGeometry, [ls1, ls, pfA, pfB], x0, y0);
        }
        y0 += 3 + 4 * numPhase;
      }
      x0 += 100.0;
    }
    GeometryCoreTestIO.saveGeometry(allGeometry, "Triangulation", "SquareWaves");
    expect(ck.getNumErrors()).equals(0);
  });
});

function testGraphFromSegments(ck: Checker, x0: number, segments: LineSegment3d[], expectSingleLoop: boolean, fileName: string, outputAnnotatedGeometry: boolean = true) {
  const theGraph = HalfEdgeGraphMerge.formGraphFromSegments(segments);
  GraphChecker.verifySignedFaceCounts(ck, theGraph, undefined, 1, undefined);
  const dx = x0;
  const yStep = 25;
  let dy = -yStep;
  const allGeometry: GeometryQuery[] = [];
  GeometryCoreTestIO.captureGeometry(allGeometry, segments, dx, dy += yStep);
  if (outputAnnotatedGeometry)
    GraphChecker.captureAnnotatedGraph(allGeometry, theGraph, dx, dy += yStep);
  if (expectSingleLoop)
    GraphChecker.verifyGraphCounts(ck, theGraph, true, 2, undefined, undefined);
  HalfEdgeGraphOps.formMonotoneFaces(theGraph);
  GraphChecker.verifySignedFaceCounts(ck, theGraph, undefined, 1, undefined);
  GeometryCoreTestIO.captureGeometry(allGeometry, PolyfaceBuilder.graphToPolyface(theGraph), dx, dy += yStep);
  if (outputAnnotatedGeometry)
    GraphChecker.captureAnnotatedGraph(allGeometry, theGraph, dx, dy += yStep);

  // console.log("Total Faces: ", theGraph.collectFaceLoops().length);
  // for (const face of faces) {
  //   Triangulator.earcutFromSingleFaceLoop(face);
  // }
  // exportGraph(theGraph, "AfterTriangulation");
  GeometryCoreTestIO.saveGeometry(allGeometry, "Graph", fileName);

}
describe("MonotoneFaces", () => {
  // 5 sides -- tall rectangle with upward V at bottom edge.

  // somewhat nasty polygon ....
  const loopB: LineSegment3d[] = [
    LineSegment3d.create(Point3d.create(0, 20), Point3d.create(0, 0)),
    LineSegment3d.create(Point3d.create(0, 0), Point3d.create(3, 3)),
    LineSegment3d.create(Point3d.create(3, 3), Point3d.create(6, 0)),
    LineSegment3d.create(Point3d.create(6, 0), Point3d.create(6, 8)),
    LineSegment3d.create(Point3d.create(6, 8), Point3d.create(9, 5)),
    LineSegment3d.create(Point3d.create(9, 5), Point3d.create(10, 2)),
    LineSegment3d.create(Point3d.create(10, 2), Point3d.create(12, 7)),
    LineSegment3d.create(Point3d.create(12, 7), Point3d.create(14, 5)),
    LineSegment3d.create(Point3d.create(14, 5), Point3d.create(18, 15)),
    LineSegment3d.create(Point3d.create(18, 15), Point3d.create(16, 17)),
    LineSegment3d.create(Point3d.create(16, 17), Point3d.create(16.5, 20)),
    LineSegment3d.create(Point3d.create(16.5, 20), Point3d.create(14, 18)),
    LineSegment3d.create(Point3d.create(14, 18), Point3d.create(15, 22)),
    LineSegment3d.create(Point3d.create(15, 22), Point3d.create(12, 21)),
    LineSegment3d.create(Point3d.create(12, 21), Point3d.create(10, 20)),
    LineSegment3d.create(Point3d.create(10, 20), Point3d.create(9, 17)),
    LineSegment3d.create(Point3d.create(9, 17), Point3d.create(6, 15)),
    LineSegment3d.create(Point3d.create(6, 15), Point3d.create(0, 20)),
  ];

  it("loopA", () => {
    const ck = new Checker();
    let id = 0;
    const ax = 5.0;
    const ay = 10.0;
    // const e = 0.1;
    for (const loopA of [
      Sample.creatVerticalStaggerPolygon(-1, -2, 4, 3, ax, ay, 0, 0),
      Sample.creatVerticalStaggerPolygon(3, 0, 0, 4, ax, ay, 0, 0),
      // Sample.creatVerticalStaggerPolygon(3, e, e, 3, ax, ay, 0, 0),
      // Sample.creatVerticalStaggerPolygon(3, 0, 0, 3, ax, ay, 0, 0),
      // Sample.creatVerticalStaggerPolygon(-3, 2, 1, 2, ax, ay, 0, 0),
      // Sample.creatVerticalStaggerPolygon(3, 0, 0, 3, ax, ay, 0, 0),
      // Sample.creatVerticalStaggerPolygon(3, 0, 0, -3, ax, ay, 0, 0),
      // Sample.creatVerticalStaggerPolygon(3, 0, 0, -5, ax, ay, -1, 0),
      // Sample.creatVerticalStaggerPolygon(7, 0, 0, -6, ax, ay, -0.5, 0),
    ]) {
      const segmentA = Sample.convertPointsToSegments(loopA);
      testGraphFromSegments(ck, id * 30, segmentA, true, `LoopA${id++}`, false);
    }
    expect(ck.getNumErrors()).equals(0);
  });

  it("loopB", () => {
    const ck = new Checker();
    testGraphFromSegments(ck, 0, loopB, true, "LoopB");
    expect(ck.getNumErrors()).equals(0);
  });

  it("HashMerge", () => {
    const ck = new Checker();
    const a = 1.0;
    const b = 2.0;
    const allGeometry: GeometryQuery[] = [];
    let dx = 0.0;
    let dy = 0.0;
    for (const numLine of [2]) {
      const lines = [];
      const xMin = 0;
      const xMax = (numLine + 1) * a;
      const yMin = 0;
      const yMax = (numLine + 1) * b;
      const yStep = yMax + b;
      // horizontal lines ...
      for (let i = 1; i <= numLine; i++) {
        lines.push(LineSegment3d.createXYXY(xMin, i * b, xMax, i * b));
      }
      // vertical lines
      for (let i = 1; i <= numLine; i++) {
        lines.push(LineSegment3d.createXYXY(i * a, yMin, i * a, yMax));
      }
      const theGraph = HalfEdgeGraphMerge.formGraphFromSegments(lines);

      GeometryCoreTestIO.captureGeometry(allGeometry, lines, dx, dy);
      dy += yStep;

      GraphChecker.captureAnnotatedGraph(allGeometry, theGraph, dx, dy);
      dy += yStep;

      const numFace = (numLine - 1) * (numLine - 2);
      GraphChecker.verifyGraphCounts(ck, theGraph, true, numFace, (numLine + 2) * (numLine + 2) - 4, a * b * numFace);

      HalfEdgeGraphOps.formMonotoneFaces(theGraph);
      GraphChecker.captureAnnotatedGraph(allGeometry, theGraph, dx, dy);
      dy += yStep;
      // console.log("Total Faces: ", theGraph.collectFaceLoops().length);
      // for (const face of faces) {
      //   Triangulator.earcutFromSingleFaceLoop(face);
      // }
      // exportGraph(theGraph, "AfterTriangulation");
      dx += a * (numLine + 4);
    }
    GeometryCoreTestIO.saveGeometry(allGeometry, "Graph", "HashMerge");
    expect(ck.getNumErrors()).equals(0);
  });

});

describe("Triangulation", () => {
  it("TriangulateFractals", () => {
    const baseVectorA = Vector3d.create(0, 0, 0);
    const allGeometry = [];
    // REMARK
    // EDL Feb 20 2019
    // Triangulation introduces a search z heap (not understood by me at this time) for very large polygons.
    // With original trigger of 80 edges, some invalid triangulations occur for numRecursion = 2 (the original limit)
    // Raise the trigger to 200 and all is fine.
    // But the statement coverage drops significantly -- 94% to 93.37
    // numRecursion = 3 generates larger polygons (around 400) and again there are some failures.
    // so we conclude the z heap is large chunk of code with some bugs.
    // This is an unlikely use case at this time.  So
    //   1) the heap trigger is left at 200 (see Triangulation.ts)
    //   2) add a method `Triangulation.setAndReturnHeapTrigger (number): number`
    // Someday debug that ....
    for (const numRecursion of [1, 2, 3]) {
      for (const perpendicularFactor of [0.85, -1.0, -0.5]) {
        let yMax = 0.0;
        const baseVectorB = baseVectorA.clone();
        for (const generatorFunction of [
          Sample.createFractalSquareReversingPattern,
          Sample.createFractalDiamondConvexPattern,
          Sample.createFractalLReversingPattern,
          Sample.createFractalHatReversingPattern,
          Sample.createFractalLMildConcavePatter]) {
          for (const degrees of [0, 10, 79]) {
            const points = generatorFunction(numRecursion, perpendicularFactor);
            const transform0 = Transform.createFixedPointAndMatrix(points[0], Matrix3d.createRotationAroundAxisIndex(2, Angle.createDegrees(degrees)));
            transform0.multiplyPoint3dArrayInPlace(points);
            const range = Range3d.createArray(points);
            const dy = range.yLength();
            yMax = Math.max(yMax, dy);
            const transform = Transform.createTranslation(baseVectorB);
            transform.multiplyPoint3dArray(points, points);
            baseVectorB.addInPlace(Vector3d.create(2 * range.xLength(), 0, 0));
            allGeometry.push(Loop.create(LineString3d.create(points)));
            const graph = Triangulator.createTriangulatedGraphFromSingleLoop(points);
            if (graph) {
              const pfA = PolyfaceBuilder.graphToPolyface(graph);
              pfA.tryTranslateInPlace(0, 2.0 * dy, 0);
              allGeometry.push(pfA);
              Triangulator.flipTriangles(graph);
              const pfB = PolyfaceBuilder.graphToPolyface(graph);
              pfB.tryTranslateInPlace(0, 4.0 * dy, 0);
              allGeometry.push(pfB);
            }
          }
          baseVectorA.addInPlace(Vector3d.create(0, 8.0 * yMax, 0));
        }
      }
      baseVectorA.x += 100;
      baseVectorA.y = 0.0;
    }

    GeometryCoreTestIO.saveGeometry(allGeometry, "Triangulation", "TriangulateFractals");
  });
  /* These cases had problems -- but maybe only due to bad input?
    it("ProblemTriangulation", () => {
      Triangulator.setAndReturnHeapTrigger(80);
      const baseVectorA = Vector3d.create(0, 0, 0);
      const allGeometry = [];
      for (let maxCut = 50; maxCut < 91; maxCut++) {
        const numRecursion = 2;
        const perpendicularFactor = 0.8;
        let yMax = 0.0;
        let xStep = 0.0;
        const baseVectorB = baseVectorA.clone();
        for (const generatorFunction of [
          Sample.createFractalLMildConcavePatter,
        ]) {
          const points = generatorFunction(numRecursion, perpendicularFactor);
          const range = Range3d.createArray(points);
          const dy = range.yLength();
          yMax = Math.max(yMax, dy);
          xStep += 2.0 * range.xLength();
          const transform = Transform.createTranslation(baseVectorB);
          transform.multiplyPoint3dArray(points, points);
          baseVectorB.addInPlace(Vector3d.create(2 * range.xLength(), 0, 0));
          allGeometry.push(Loop.create(LineString3d.create(points)));
          const graph = Triangulator.earcutSingleLoop(points);
          if (graph) {
            const pfA = PolyfaceBuilder.graphToPolyface(graph);
            pfA.tryTranslateInPlace(0, 2.0 * dy, 0);
            allGeometry.push(pfA);
            Triangulator.cleanupTriangulation(graph);
            const pfB = PolyfaceBuilder.graphToPolyface(graph);
            pfB.tryTranslateInPlace(0, 4.0 * dy, 0);
            allGeometry.push(pfB);
          }
        }
        baseVectorA.x += 2.0 * xStep;
      }
      Triangulator.setAndReturnHeapTrigger(undefined);
      GeometryCoreTestIO.saveGeometry(allGeometry, "Graph", "ProblemTriangulation");
    });
    it("ProblemTriangulationB", () => {
      Triangulator.setAndReturnHeapTrigger(5);

      const baseVectorA = Vector3d.create(0, 0, 0);
      const allGeometry = [];
      let yMax = 0.0;
      let xStep = 0.0;
      const basePoints = [
        Point3d.create(0.250, -0.100, 0.000),
        Point3d.create(0.750, -0.100, 0.000),
        Point3d.create(1.000, 1.000, 0.000),
        Point3d.create(1.350, 1.150, 0.000),
        Point3d.create(2.000, 2.000, 0.000),
        Point3d.create(2.100, 2.250, 0.000),
        Point3d.create(2.100, 2.750, 0.000)];
      for (const rotateIndex of [0, 1, 2, 3, 4, 5, 6]) {
        const points = rotateArray(basePoints, rotateIndex);
        const range = Range3d.createArray(points);
        const dy = range.yLength();
        yMax = Math.max(yMax, dy);
        xStep = 2.0 * range.xLength();
        const transform = Transform.createTranslation(baseVectorA);
        transform.multiplyPoint3dArray(points, points);
        allGeometry.push(Loop.create(LineString3d.create(points)));
        const graph = Triangulator.earcutSingleLoop(points);
        if (graph) {
          const pfA = PolyfaceBuilder.graphToPolyface(graph);
          pfA.tryTranslateInPlace(0, 2.0 * dy, 0);
          allGeometry.push(pfA);
          Triangulator.cleanupTriangulation(graph);
          const pfB = PolyfaceBuilder.graphToPolyface(graph);
          pfB.tryTranslateInPlace(0, 4.0 * dy, 0);
          allGeometry.push(pfB);
        }
        baseVectorA.x += xStep;
      }
      // get back to base heap trigger ...
      Triangulator.setAndReturnHeapTrigger(undefined);

      GeometryCoreTestIO.saveGeometry(allGeometry, "Graph", "ProblemTriangulationB");
    });
  */
  it("TriangulationWithColinearVertices", () => {
    const numTheta = 5;
    const numThetaSkip = 1;
    const allGeometry = [];
    const r = 1.0;
    let x0 = 0.0;
    const dy = 2.0;
    for (const numColinear of [1, 3, 7]) {
      const points = [Point3d.create(-r, 0, 0)];
      for (let i = 0; i <= numColinear; i++)
        points.push(Point3d.create(Geometry.interpolate(-r, i / numColinear, r), 0, 0));
      for (let i = 1; i < numTheta; i++) {
        const theta = Angle.createDegrees(i * 180 / numTheta);
        points.push(Point3d.create(r * theta.cos(), r * theta.sin(), 0));
      }
      // run the triangulator with the array rotated to each x-axis point, and one of every numThetaSkip points around the arc.
      let y0 = 0.0;
      for (let rotation = 0; rotation < points.length; rotation += (rotation < numColinear ? 1 : numThetaSkip)) {
        const pointsB = rotateArray(points, rotation);
        const graph = Triangulator.createTriangulatedGraphFromSingleLoop(pointsB);
        if (graph) {
          const pfA = PolyfaceBuilder.graphToPolyface(graph);
          pfA.tryTranslateInPlace(x0, y0 + 2.0 * dy, 0);
          allGeometry.push(pfA);
          Triangulator.flipTriangles(graph);
          const pfB = PolyfaceBuilder.graphToPolyface(graph);
          pfB.tryTranslateInPlace(x0, y0 + 4.0 * dy, 0);
          allGeometry.push(pfB);
          y0 += 10.0;
        }
      }
      x0 += 4.0;
    }
    GeometryCoreTestIO.saveGeometry(allGeometry, "Triangulation", "TriangulationWithColinearVertices");
  });
  // public static createCutPie(x0: number, y0: number, radius: number, sweep: AngleSweep, numRadialEdges: number, numArcEdges: number, addClosure = false) {
  it("PieCuts", () => {
    const ck = new Checker();

    const numThetaSkip = 3;
    const allGeometry: GeometryQuery[] = [];
    const r = 1.0;
    let x0 = 0.0;
    // promise: all x above x0 is free space.
    for (const points of [
      Sample.createCutPie(0, 0, r, AngleSweep.createStartEndDegrees(0, 180), 2, 2, false),
      Sample.createCutPie(0, 0, r, AngleSweep.createStartEndDegrees(0, 180), 2, 3, false),
      Sample.createCutPie(0, 0, r, AngleSweep.createStartEndDegrees(0, 180), 2, 4, false),
      Sample.createCutPie(0, 0, r, AngleSweep.createStartEndDegrees(0, 180), 2, 6, false),
      Sample.createCutPie(0, 0, r, AngleSweep.createStartEndDegrees(0, 180), 1, 4, false),
      Sample.createCutPie(0, 0, r, AngleSweep.createStartEndDegrees(0, 180), 5, 12, false),
      Sample.createCutPie(0, 0, r, AngleSweep.createStartEndDegrees(0, 180), 1, 4, false),
      Sample.createCutPie(0, 0, r, AngleSweep.createStartEndDegrees(0, 90), 2, 5, false),
      Sample.createCutPie(0, 0, r, AngleSweep.createStartEndDegrees(0, 180), 3, 9, false),
      Sample.createCutPie(0, 0, r, AngleSweep.createStartEndDegrees(0, 90), 3, 4, false),
      Sample.createCutPie(0, 0, r, AngleSweep.createStartEndDegrees(0, 180), 5, 12, false),
      Sample.createCutPie(0, 0, r, AngleSweep.createStartEndDegrees(-10, 270), 2, 8, false),
      Sample.createCutPie(0, 0, r, AngleSweep.createStartEndDegrees(-30, 200), 5, 12, false),
      Sample.createCutPie(0, 0, 100 * r, AngleSweep.createStartEndDegrees(0, 180), 5, 12, false),
    ]) {
      // run the triangulator with the array rotated to each x-axis point, and one of every numThetaSkip points around the arc.
      let y0 = 0.0;
      const range = Range3d.createArray(points);
      const expectedTriangleCount = points.length - 2;   // we know that the point array is unclosed !!!
      const dx = range.xLength();
      const dy = range.yLength();
      const ex = x0 - range.low.x;
      const polygonArea = PolygonOps.areaXY(points);
      x0 += r;
      for (let rotation = 0; rotation < points.length; rotation += (rotation < 4 ? 1 : numThetaSkip)) {
        const pointsB = rotateArray(points, rotation);
        GeometryCoreTestIO.captureCloneGeometry(allGeometry, pointsB, x0, y0);
        Triangulator.clearAndEnableDebugGraphCapture(true);
        const graph = Triangulator.createTriangulatedGraphFromSingleLoop(pointsB)!;
        if (ck.testDefined(graph, "unexpected empty graph from triangulation") && graph) {
          const faceSummary = HalfEdgeGraphSearch.collectFaceAreaSummary(graph, false);
          ck.testExactNumber(1, faceSummary.numNegative, "Exactly one outer loop after triangulation");
          ck.testExactNumber(0, faceSummary.numZero, " no slivers");
          ck.testExactNumber(expectedTriangleCount, faceSummary.numPositive, "triangle count");
          ck.testCoordinate(polygonArea, faceSummary.positiveSum, "positive area sum");
          const pfA = PolyfaceBuilder.graphToPolyface(graph);
          GeometryCoreTestIO.captureCloneGeometry(allGeometry, pfA, ex, y0 + 1.5 * dy, 0);
          Triangulator.flipTriangles(graph);
          const pfB = PolyfaceBuilder.graphToPolyface(graph);
          GeometryCoreTestIO.captureCloneGeometry(allGeometry, pfB, ex, y0 + 3.0 * dy, 0);
        } else {
          const badGraph = Triangulator.claimDebugGraph();
          GraphChecker.captureAnnotatedGraph(allGeometry, badGraph, ex, y0 + 2.0 * dy);
        }
        y0 += 8.0 * dy;
      }
      x0 += 2.0 * dx;
    }
    GeometryCoreTestIO.saveGeometry(allGeometry, "Triangulation", "PieCuts");
    expect(ck.getNumErrors()).equals(0);
  });

  it("FacetsInCircle", () => {
    const ck = new Checker();
    const savedMeshes: GeometryQuery[] = [];
    let x0 = 0;
    for (const r of [1.0, 3.234242342]) {
      let y0 = 0;
      for (const n of [4, 7, 16, 19]) {
        const points = [];
        for (let i = 0; i < n; i++) {
          const angle = Angle.createDegrees(i * 360 / n);
          points.push(Point3d.create(r * angle.cos(), r * angle.sin()));
        }
        points.push(points[0].clone());
        x0 += 2.0 * r;
        const graph = Triangulator.createTriangulatedGraphFromSingleLoop(points)!;
        ck.testExactNumber(n - 1, graph.countFaceLoops());
        if (graph)
          GeometryCoreTestIO.captureGeometry(savedMeshes, PolyfaceBuilder.graphToPolyface(graph), x0, y0, 0);
        y0 += 2.0 * r;
      }
    }

    GeometryCoreTestIO.saveGeometry(savedMeshes, "Triangulation", "Circles");
    expect(ck.getNumErrors()).equals(0);
  });
  it("DegeneratePolygons", () => {
    const ck = new Checker();
    for (const points of [
      [{ x: 5.36, y: 8.85, z: 23.78 },
      { x: 8.822141987513945, y: 6.843546977282015, z: 23.78 },
      { x: 8.822141987513945, y: 6.843546977282015, z: 23.78 },
      { x: 5.36, y: 8.85, z: 23.78 },
      { x: 5.36, y: 8.85, z: 23.78 }],
      [{ x: 0, y: 0, z: 0 },
      { x: 3.4621419875139443, y: -2.0064530227179844, z: 0 },
      { x: 0, y: 0, z: 0 }],
      [{ x: 0, y: 0, z: 0 },
      { x: 2.9577539019415324, y: -0.8576720613542541, z: 0 },
      { x: 8.881784197001252e-16, y: 0, z: 0 }],
    ]) {
      const graph = Triangulator.createTriangulatedGraphFromSingleLoop(points);
      if (graph) {
        const polyface = PolyfaceBuilder.graphToPolyface(graph);
        ck.testExactNumber(polyface.facetCount, 0, "degenerate triangle produced no facets.");
      }
    }
  });
  it("facets for ACS", () => {
    const ck = new Checker();
    const savedMeshes = [];
    let counter0 = 0;
    for (const a of [4.5]) { // , 4.1, 3.5, 3]) {
      // sawtooth. Triangulate leading portions that are valid polygons (edge from origin does not cross)
      const basePoints = [
        Point3d.create(0, 1, 0),
        Point3d.create(4, 1, 0),
        Point3d.create(a, 0, 0),
        Point3d.create(6, 2, 0),
        Point3d.create(a, 4, 0),
        Point3d.create(4, 3, 0),
        Point3d.create(0, 3, 0)];
      let counter1 = 0;
      const needParams = true;
      for (let startIndex = 0; startIndex < basePoints.length; startIndex++) {
        const arrowPoints = [];
        for (let j = 0; j < basePoints.length; j++)
          arrowPoints.push(basePoints[(startIndex + j) % basePoints.length]);
        const loop = Loop.createPolygon(arrowPoints);
        const sweepContour = SweepContour.createForLinearSweep(loop);

        const options = new StrokeOptions();
        options.needParams = false;
        options.needParams = needParams;
        const builder = PolyfaceBuilder.create(options);

        sweepContour!.emitFacets(builder, false);
        const polyface = builder.claimPolyface(true);
        if (!ck.testExactNumber(arrowPoints.length - 2, polyface.facetCount, `Triangle count in arrow ${counter0}.${counter1}   needParams${needParams}`)
          || Checker.noisy.acsArrows) {
          console.log(` Triangulation From Start index ${startIndex} needParams ${needParams} `);
          console.log(`   arrow parameter ${a}`);
          console.log(`    Facet Count ${polyface.facetCount} counter0 ${counter0}   counter1 ${counter1}`);
          console.log(prettyPrint(arrowPoints));
          const jsPolyface = IModelJson.Writer.toIModelJson(polyface);
          console.log(prettyPrint(jsPolyface));
        }
        polyface.tryTranslateInPlace(counter1 * 10, counter0 * 10, 0);
        savedMeshes.push(polyface);
        counter1++;
      }
      counter0++;
    }
    GeometryCoreTestIO.saveGeometry(savedMeshes, "Triangulation", "ACSArrows");
    expect(ck.getNumErrors()).equals(0);
  });
  it("BowTies", () => {
    const ck = new Checker();
    const allGeometry: GeometryQuery[] = [];
    const step = 10.0;
    let dx = 0.;
    for (const a of [4.5]) { // , 4.1, 3.5, 3]) {
      // Create bow ties.   Start triangulation at each vertex.
      const basePoints = [
        Point3d.create(0, 0, 0),
        Point3d.create(4, 0, 0),
        Point3d.create(0, a, 0),
        Point3d.create(4, a, 0)];
      for (let startIndex = 0; startIndex < basePoints.length; startIndex++) {
        let dy = 0.0;
        const shiftedPoints = [];
        for (let j = 0; j < basePoints.length; j++)
          shiftedPoints.push(basePoints[(startIndex + j) % basePoints.length]);

        const graph = Triangulator.createTriangulatedGraphFromSingleLoop(shiftedPoints)!;
        GeometryCoreTestIO.captureGeometry(allGeometry, LineString3d.create(shiftedPoints), dx, dy += step);
        GraphChecker.captureAnnotatedGraph(allGeometry, graph, dx, dy += step);
        dx += step;
      }
    }
    GeometryCoreTestIO.saveGeometry(allGeometry, "Triangulation", "BowTies");
    expect(ck.getNumErrors()).equals(0);
  });

  it("FlexQuad", () => {
    const ck = new Checker();
    const allGeometry: GeometryQuery[] = [];
    const step = 10.0;
    let dx = 0.;
    for (const a of [4.5]) { // , 4.1, 3.5, 3]) {
      // Create bow ties.   Start triangulation at each vertex.
      const basePoints = [
        Point3d.create(0, 0, 0),
        Point3d.create(4, 0, 0),
        Point3d.create(4, a, 0),
        Point3d.create(3, 1, 0)];
      for (let startIndex = 0; startIndex < basePoints.length; startIndex++) {
        let dy = 0.0;
        const shiftedPoints = [];
        for (let j = 0; j < basePoints.length; j++)
          shiftedPoints.push(basePoints[(startIndex + j) % basePoints.length]);

        const graph = Triangulator.createTriangulatedGraphFromSingleLoop(shiftedPoints)!;
        GeometryCoreTestIO.captureGeometry(allGeometry, LineString3d.create(shiftedPoints), dx, dy += step);
        GraphChecker.captureAnnotatedGraph(allGeometry, graph, dx, dy += step);
        dx += step;
      }
    }
    GeometryCoreTestIO.saveGeometry(allGeometry, "Triangulation", "FlexQuad");
    expect(ck.getNumErrors()).equals(0);
  });

  it("PinchedTriangulation", () => {
    const ck = new Checker();
    const allGeometry: GeometryQuery[] = [];
    let dx = -960;
    const dy = -3616;
    const loops = [];
    // A single pinch point:
    for (const dy14 of [0, 1, -1]) {
      loops.push([
        { x: 960, y: 3616 },
        // { x: 961, y: 3616 },
        { x: 968, y: 3612 + dy14 },
        // { x: 969, y: 3612 + dy14 },
        { x: 972, y: 3608 },
        { x: 968, y: 3608 },
        { x: 968, y: 3612 + dy14 },
        { x: 960, y: 3612 },
        { x: 960, y: 3616 },
        { x: 960, y: 3616 }]);
    }
    // multiple pinch points:
    const x0 = 960;
    const y0 = 3616;
    for (const touchAllPointsOnReturn of [true, false]) {
      for (const numPinch of [2, 3, 5]) {
        const points = [];
        points.push({ x: x0, y: y0 });
        let x1 = x0;
        const y1 = y0 - 2;
        // walk out in sawtooth steps
        for (let i = 0; i < numPinch; i++) {
          points.push({ x: x1 + 1, y: y1 });
          points.push({ x: x1 + 2, y: y0 });
          x1 += 2;
        }
        if (touchAllPointsOnReturn) {
          // walk back in each interval
          for (let i = 0; i < numPinch; i++) {
            points.push({ x: x1, y: y0 });
            x1 -= 2;
          }
        }
        loops.push(points);
      }
    }
    for (const points of loops) {
      GeometryCoreTestIO.captureGeometry(allGeometry, LineString3d.create(points), dx, dy);
      const graph = Triangulator.createTriangulatedGraphFromSingleLoop(points)!;
      if (graph) {
        GraphChecker.captureAnnotatedGraph(allGeometry, graph, dx, dy + 10);
        GraphChecker.verifyMaskAroundFaces(ck, graph, HalfEdgeMask.EXTERIOR);
        const polyface = PolyfaceBuilder.graphToPolyface(graph);
        GeometryCoreTestIO.captureGeometry(allGeometry, polyface, dx, dy + 20);
      }

      const graph1 = Triangulator.createTriangulatedGraphFromLoops([points]);
      if (graph1) {
        const polyface1 = PolyfaceBuilder.graphToPolyface(graph1);
        GeometryCoreTestIO.captureGeometry(allGeometry, polyface1, dx, dy + 30);
      }
      dx += 20;
    }
    GeometryCoreTestIO.saveGeometry(allGeometry, "Triangulation", "PinchedTriangulation");
    expect(ck.getNumErrors()).equals(0);
  });

  it("DartInTriangle", () => {
    // This simple dart-inside-triangle showed an error in a special case test in the earcut triangulator.
    const ck = new Checker();
    const allGeometry: GeometryQuery[] = [];
    let dx = 0;
    let dy = 0;
    const outer = [
      Point3d.create (1,-4), Point3d.create (13,0), Point3d.create (1,4), Point3d.create (1,-4),
    ];
    const inner = [
      Point3d.create (5,0), Point3d.create (3,-2), Point3d.create (9,0), Point3d.create (3,2),Point3d.create (5,0),
    ];
    const outerArea = PolygonOps.areaXY(outer);
    const innerArea = PolygonOps.areaXY(inner);
    GeometryCoreTestIO.captureCloneGeometry(allGeometry, outer, dx, dy);
    GeometryCoreTestIO.captureCloneGeometry(allGeometry, inner, dx, dy);
    dy += 10;
    const graph1 = Triangulator.createTriangulatedGraphFromLoops([outer, inner]);
      if (graph1) {
        const polyface1 = PolyfaceBuilder.graphToPolyface(graph1);
        ck.testCoordinate(Math.abs(outerArea) - Math.abs(innerArea), PolyfaceQuery.sumFacetAreas(polyface1), "area of dart in dart");
        GeometryCoreTestIO.captureGeometry(allGeometry, polyface1, dx, dy);
    }
    dx += 20;
    dy = 0;
    inner.reverse();
    GeometryCoreTestIO.captureCloneGeometry(allGeometry, outer, dx, dy);
    GeometryCoreTestIO.captureCloneGeometry(allGeometry, inner, dx, dy);
    dy += 10;
    const graph2 = Triangulator.createTriangulatedGraphFromLoops([outer, inner]);
      if (graph2) {
        const polyface2 = PolyfaceBuilder.graphToPolyface(graph2);
        ck.testCoordinate(Math.abs(outerArea) - Math.abs(innerArea), PolyfaceQuery.sumFacetAreas(polyface2), "area of dart in dart");
        GeometryCoreTestIO.captureGeometry(allGeometry, polyface2, dx, dy);
    }

    GeometryCoreTestIO.saveGeometry(allGeometry, "Triangulation", "DartInTriangle");
    expect(ck.getNumErrors()).equals(0);
  });
  function messyShapePointsJson(ex0: number = 0, ey0: number = 0, ex1: number = 0, ey1: number = 0): any {
    return [
      [0, 0],
      [0.654709, 0.03484],
      [1.302022, 0.138965],
      [1.93463, 0.311201],
      [2.545385, 0.549601],
      [3.925434, 0.248946],
      [4.226089, 1.628994],
      [4.676643, 2.095353],
      [5.076021, 2.606223],
      [5.419851, 3.156015],
      [5.704372, 3.738714],
      [4.911329, 0.012742],
      [9.180947, -0.896012],
      [10.026788, 2.986512],
      [5.77525, 3.912745],
      [5.979092, 4.528871],
      [6.117235, 5.162968],
      [6.188159, 5.808051],
      [15.071005, 3.872848],
      [15.149952, 4.234942],
      [17.675663, 3.684497],
      [16.263188, -2.797961],
      [16.064641, -2.754699],
      [15.959866, -3.235548],
      [13.473343, -2.693754],
      [13.578118, -2.212905],
      [12.585406, -1.996601],
      [12.484111, -2.468461],
      [9.996137, -1.926351],
      [10.09889, -1.454772],
      [9.782465, -1.385825],
      [9.659434, -1.950464],
      [8.666728, -1.734157],
      [8.412537, -2.900748],
      [8.348474, -2.936379],
      [8.409278, -3.049394],
      [6.537996, -3.910283],
      [4.596704, -4.522471],
      [3.073072, -4.777725],
      [2.406422, -4.878351],
      [1.159118, -4.928844],
      [0.507533, -4.944266],
      [0.044633, -4.952745],
      [-4.559386, -3.941573],
      [-5.084428, -3.72601],
      [-6.937781, -2.781619],
      [-8.410058, -1.803001],
      [-8.88581, -1.41257],
      [-10.198609, -0.20053],
      [-11.487166, 1.280115],
      [-11.379811, 1.362224],
      [-11.423276, 1.421324],
      [-11.169085, 2.587913],
      [-12.161793, 2.804211],
      [-12.05118, 3.371515],
      [-12.355197, 3.437758],
      [-12.459969, 2.956911],
      [-14.946492, 3.498704],
      [-14.841721, 3.979552],
      [-15.834432, 4.195856],
      [-15.939202, 3.715008],
      [-18.425726, 4.256801],
      [-18.32095, 4.737653],
      [-19.313664, 4.953956],
      [-19.418435, 4.473105],
      [-21.904958, 5.014898],
      [-21.800185, 5.495752],
      [-22.792897, 5.712056],
      [-22.89767, 5.231202],
      [-25.384193, 5.772996],
      [-25.279418, 6.253847],
      [-27.642639, 6.768779],
      [-26.961521, 9.894707],
      [-25.373773, 9.548751],
      [-25.513633, 8.906874],
      [-24.714594, 8.726444],
      [-25.180075, 6.589819],
      [-22.71835, 6.053513],
      [-22.252868, 8.190138],
      [-22.031532, 8.148114],
      [-21.06162, 8.765842],
      [-21.700817, 5.83184],
      [-19.239094, 5.295533],
      [-18.393224, 9.178193],
      [-19.906289, 9.507827],
      [-17.59824, 10.990118],
      [-5.777575, 8.414887],
      [-5.768427, 8.411331],
      [-5.971378, 7.795457],
      [-6.108774, 7.161728],
      [-6.179107, 6.517102],
      [-10.44429, 7.446451],
      [-11.290253, 3.563954],
      [-7.02507, 2.634605],
      [-6.194445, 6.442253],
      [-6.195142, 5.901328],
      [-6.148684, 5.362402],
      [-6.055425, 4.829577],
      [-5.916075, 4.30691],
      [-5.731695, 3.798379],
      [-6.032348, 2.418332],
      [-4.709612, 2.129385],
      [-4.245829, 1.644422],
      [-3.732387, 1.212379],
      [-3.175292, 0.838308],
      [-2.581059, 0.526585],
      [-3.387468, -3.174972],
      [-2.539054, -3.414636],
      [-1.677653, -3.602342],
      [-0.806443, -3.737396],
      // The zinger
      [-0.801128 + ex0, -3.712995 + ey0],
      [-5.820766e-11 + ex1, -0.035721 + ey1],
      [-0.801128 + ex0, -3.712995 + ey0],
      [-0.806443, -3.737396],

      [0, 1.593037e-11]];
  }
const _messyShape = [
      {
        shape: {
          points: messyShapePointsJson () ,
          trans: [
            [0.998765, 0.049683, -1.032365e-16, 532612.092389],
            [-0.049683, 0.998765, -5.489607e-20, 212337.746743],
            [1.031063e-16, 5.183973e-18, 1, 7.41464]],
        },
      },
    ];

  function tryTriangulation(allGeometry: GeometryQuery[], points: Point3d[], x0: number, y0: number) {
    GeometryCoreTestIO.captureCloneGeometry(allGeometry, points, x0, y0);
    const range = Range3d.createArray(points);
    y0 += range.yLength();
    Triangulator.clearAndEnableDebugGraphCapture(true);
    const graph1 = Triangulator.createTriangulatedGraphFromSingleLoop(points);
      if (graph1) {
        const polyface1 = PolyfaceBuilder.graphToPolyface(graph1);
        GeometryCoreTestIO.captureGeometry(allGeometry, polyface1, x0, y0);
      } else {
        const graph2 = Triangulator.claimDebugGraph();
        if (graph2) {
          const polyface2 = PolyfaceBuilder.graphToPolyface(graph2);
          GeometryCoreTestIO.captureGeometry(allGeometry, polyface2, x0 + range.xLength (), y0);
        }
    }
  }
  it("MessyPolygon", () => {
    // This simple dart-inside-triangle showed an error in a special case test in the earcut triangulator.
    const ck = new Checker();
    const allGeometry: GeometryQuery[] = [];
    let x0 = 0;
    const y0 = 0;
    const points = Point3dArray.cloneDeepXYZPoint3dArrays(messyShapePointsJson());
    const range = Range3d.createFromVariantData(points);
    tryTriangulation(allGeometry, points, x0, y0);
    const cleanerPoints = PolylineOps.compressDanglers(points, true);
    x0 += 3.0 * range.xLength();
    tryTriangulation(allGeometry, cleanerPoints, x0, y0);
    GeometryCoreTestIO.saveGeometry(allGeometry, "Triangulation", "MessyPolygon");
    expect(ck.getNumErrors()).equals(0);
  });

});
>>>>>>> ebf1db04
<|MERGE_RESOLUTION|>--- conflicted
+++ resolved
@@ -1,4 +1,3 @@
-<<<<<<< HEAD
 /*---------------------------------------------------------------------------------------------
 * Copyright (c) Bentley Systems, Incorporated. All rights reserved.
 * See LICENSE.md in the project root for license terms and full copyright notice.
@@ -1131,1009 +1130,4 @@
     expect(ck.getNumErrors()).equals(0);
   });
 
-});
-=======
-/*---------------------------------------------------------------------------------------------
-* Copyright (c) Bentley Systems, Incorporated. All rights reserved.
-* See LICENSE.md in the project root for license terms and full copyright notice.
-*--------------------------------------------------------------------------------------------*/
-import { expect } from "chai";
-import { GeometryQuery } from "../../curve/GeometryQuery";
-import { LineSegment3d } from "../../curve/LineSegment3d";
-import { LineString3d } from "../../curve/LineString3d";
-import { Loop } from "../../curve/Loop";
-import { StrokeOptions } from "../../curve/StrokeOptions";
-import { Geometry } from "../../Geometry";
-import { Point3dArray, PolyfaceQuery, PolylineOps} from "../../core-geometry";
-import { Angle } from "../../geometry3d/Angle";
-import { AngleSweep } from "../../geometry3d/AngleSweep";
-import { Matrix3d } from "../../geometry3d/Matrix3d";
-import { Point3d, Vector3d } from "../../geometry3d/Point3dVector3d";
-import { PolygonOps } from "../../geometry3d/PolygonOps";
-import { Range3d } from "../../geometry3d/Range";
-import { Transform } from "../../geometry3d/Transform";
-import { PolyfaceBuilder } from "../../polyface/PolyfaceBuilder";
-import { Sample } from "../../serialization/GeometrySamples";
-import { IModelJson } from "../../serialization/IModelJsonSchema";
-import { SweepContour } from "../../solid/SweepContour";
-import { HalfEdgeGraph, HalfEdgeMask } from "../../topology/Graph";
-import { HalfEdgeGraphSearch } from "../../topology/HalfEdgeGraphSearch";
-import { HalfEdgeGraphMerge, HalfEdgeGraphOps } from "../../topology/Merging";
-import { Triangulator } from "../../topology/Triangulation";
-import { Checker } from "../Checker";
-import { GeometryCoreTestIO } from "../GeometryCoreTestIO";
-import { prettyPrint } from "../testFunctions";
-import { GraphChecker } from "./Graph.test";
-
-function rotateArray(data: Point3d[], index0: number) {
-  const out = [];
-  for (let i = 0; i < data.length; i++) out.push(data[(index0 + i) % data.length].clone());
-  return out;
-}
-
-/* eslint-disable no-console */
-describe("Triangulation", () => {
-  it("NullTriangulations", () => {
-    const ck = new Checker();
-    ck.testUndefined(Triangulator.createTriangulatedGraphFromPoints([Point3d.create(0, 0, 0)]));
-    ck.testUndefined(Triangulator.createTriangulatedGraphFromLoops([]));
-
-    expect(ck.getNumErrors()).equals(0);
-  });
-  it("TriangulateLoops", () => {
-    const ck = new Checker();
-    let yShift = 0;
-    const dx = 40.0;
-    const dy = 30.0;
-    const allGeometry: GeometryQuery[] = [];
-    for (const myLoops of [
-      [[Point3d.create(1, -1, 0), Point3d.create(2, -1, 0), Point3d.create(2, 1, 0)]],
-      // outer
-      [[Point3d.create(0, 0, 0), Point3d.create(3, -2, 0), Point3d.create(6, 2, 0), Point3d.create(5, 5, 0), Point3d.create(4, 2, 0), Point3d.create(1, 3, 0)],
-      // hole
-      [Point3d.create(1, 1, 0), Point3d.create(2, 2, 0), Point3d.create(3, 1, 0)]],
-      // triangle with one hole
-      [[Point3d.create(0, 0, 0), Point3d.create(5, -5, 0), Point3d.create(5, 5, 0)],
-      [Point3d.create(2, 1, 0), Point3d.create(3, 1, 0), Point3d.create(3, 0, 0)]],
-      // triangle with one hole, CCW orientation on the hole (expect it to be corrected)
-      [[Point3d.create(0, 0, 0), Point3d.create(5, -5, 0), Point3d.create(5, 5, 0)],
-      [Point3d.create(2, 1, 0), Point3d.create(3, 0, 0), Point3d.create(3, 1, 0)]],
-      // rectangle with 2 holes
-      [[Point3d.create(0, 0, 0), Point3d.create(5, 0, 0), Point3d.create(5, 5, 0), Point3d.create(0, 5, 0)],
-      [Point3d.create(1, 1, 0), Point3d.create(2, 2, 0), Point3d.create(2, 1, 0)],
-      [Point3d.create(3, 1.5, 0), Point3d.create(4, 3, 0), Point3d.create(4, 1.5, 0)]],
-      // rectangle with 2 holes, duplicate points here and there
-      [[Point3d.create(0, 0, 0), Point3d.create(5, 0, 0), Point3d.create(5, 0, 0), Point3d.create(5, 5, 0), Point3d.create(0, 5, 0)],
-      [Point3d.create(1, 1, 0), Point3d.create(2, 2, 0), Point3d.create(2, 1, 0), Point3d.create(2, 1, 0)],
-      [Point3d.create(3, 1.5, 0), Point3d.create(4, 3, 0), Point3d.create(4, 1.5, 0), Point3d.create(3, 1.5, 0)]],
-      Sample.createStarsInStars(11, 8, 5, 2, 1, 4, 3, 3, false),
-      Sample.createStarsInStars(10, 10, 2, 2, 2, 4, 3, 3, false),
-      Sample.createStarsInStars(14, 8, 6, 2, 0.4, 5, 3, 4, false)]) {
-
-      let xShift = 0;
-      for (const loop of myLoops) {
-        const g = LineString3d.create(loop);
-        GeometryCoreTestIO.captureGeometry(allGeometry, g, xShift, yShift);
-      }
-      xShift += dx;
-      // triangulate and flip in the outer loop only . . .
-      const graph1 = Triangulator.createTriangulatedGraphFromSingleLoop(myLoops[0]);
-      if (graph1) {
-        const unflippedOuter = PolyfaceBuilder.graphToPolyface(graph1);
-        unflippedOuter.tryTranslateInPlace(xShift, yShift, 0);
-        allGeometry.push(unflippedOuter);
-        xShift += dx;
-
-        Triangulator.flipTriangles(graph1);
-        const flippedOuter = PolyfaceBuilder.graphToPolyface(graph1);
-        flippedOuter.tryTranslateInPlace(xShift, yShift, 0);
-        allGeometry.push(flippedOuter);
-        xShift += 2 * dx;
-      } else
-        xShift += 3 * dx;
-      // triangulate with the hole
-      const graph2 = Triangulator.createTriangulatedGraphFromLoops(myLoops)!;
-      if (graph2) {
-        const unflipped2 = PolyfaceBuilder.graphToPolyface(graph2);
-        unflipped2.tryTranslateInPlace(xShift, yShift, 0);
-        allGeometry.push(unflipped2);
-        xShift += dx;
-
-        Triangulator.flipTriangles(graph2);
-        const flipped2 = PolyfaceBuilder.graphToPolyface(graph2);
-        flipped2.tryTranslateInPlace(xShift, yShift, 0);
-        allGeometry.push(flipped2);
-        xShift += dx;
-      } else
-        xShift += 3 * dx;
-
-      yShift += dy;
-    }
-    GeometryCoreTestIO.saveGeometry(allGeometry, "Graph", "TriangulateAndFlip");
-    ck.checkpoint("TriangulateAndFlip");
-    expect(ck.getNumErrors()).equals(0);
-  });
-
-  it("TriangulateBadLoops", () => {
-    const ck = new Checker();
-
-    let yShift = 0;
-    const dx = 40.0;
-    const dy = 30.0;
-    const allGeometry: GeometryQuery[] = [];
-    for (const myLoops of [
-      // rectangle with hole not fully contained
-      [[Point3d.create(0, 0, 0), Point3d.create(5, 0, 0), Point3d.create(5, 5, 0), Point3d.create(0, 5, 0)],
-      [Point3d.create(1, -1, 0), Point3d.create(2, -1, 0), Point3d.create(2, 1, 0)]],
-      // Edge-Edge contact from hole to parent along lower edge.
-      [[Point3d.create(0, 0, 0), Point3d.create(4, 0, 0), Point3d.create(8, 0, 0), Point3d.create(10, 0, 0), Point3d.create(10, 5, 0), Point3d.create(0, 5, 0)],
-      [Point3d.create(4, 0, 0), Point3d.create(8, 0, 0), Point3d.create(8, 2, 0), Point3d.create(4, 2, 0)]],
-      // Edge-Edge contact from hole to parent along right edge.
-      [[Point3d.create(10, 0, 0), Point3d.create(10, 4), Point3d.create(10, 8), Point3d.create(10, 10, 0), Point3d.create(0, 10, 0), Point3d.create(0, 0, 0)],
-      [Point3d.create(10, 4), Point3d.create(10, 8), Point3d.create(6, 8)]],
-    ]) {
-
-      let xShift = 0;
-      for (const loop of myLoops) {
-        const g = LineString3d.create(loop);
-        GeometryCoreTestIO.captureGeometry(allGeometry, g, xShift, yShift);
-      }
-      xShift += dx;
-      // triangulate with the hole
-      const graph2 = Triangulator.createTriangulatedGraphFromLoops(myLoops)!;
-      if (graph2) {
-        const unflipped2 = PolyfaceBuilder.graphToPolyface(graph2);
-        unflipped2.tryTranslateInPlace(xShift, yShift, 0);
-        allGeometry.push(unflipped2);
-        xShift += dx;
-
-        Triangulator.flipTriangles(graph2);
-        const flipped2 = PolyfaceBuilder.graphToPolyface(graph2);
-        flipped2.tryTranslateInPlace(xShift, yShift, 0);
-        allGeometry.push(flipped2);
-        xShift += dx;
-      } else
-        xShift += 3 * dx;
-
-      yShift += dy;
-    }
-    GeometryCoreTestIO.saveGeometry(allGeometry, "Graph", "TriangulateBadLoops");
-    ck.checkpoint("TriangulateAndFlip");
-    expect(ck.getNumErrors()).equals(0);
-  });
-
-  it("SquareWaves", () => {
-    const ck = new Checker();
-    let degreeCount = 0;
-    const allGeometry: GeometryQuery[] = [];
-    let x0 = 0;
-    for (const degrees of [0, 10, 30, 95, -20]) {
-      let y0 = 0.0;
-      for (const numPhase of [1, 3, 7, 15]) {
-        const name = `SquareWave ${degreeCount}.${numPhase}`;
-        degreeCount++;
-        const pointA = Point3d.create(1.5 * numPhase, 0, 0);
-        const yShiftVector = Vector3d.create(0, 2, 0);
-        const rotation = Transform.createFixedPointAndMatrix(
-          Point3d.create(1.5 * numPhase, 0, 0),
-          Matrix3d.createRotationAroundVector(Vector3d.unitZ(), Angle.createDegrees(degrees)) as Matrix3d);
-        const points = Sample.createSquareWave(Point3d.create(0, 0, 0), 1, 0.5, 2, numPhase, 1);
-        rotation.multiplyVector(yShiftVector, yShiftVector);
-        if (degrees !== 0.0)
-          rotation.multiplyPoint3dArrayInPlace(points);
-        if (Checker.noisy.squareWaves)
-          console.log(name, "Rotation angle ", degrees, " numPhase", numPhase);
-        const graph = Triangulator.createTriangulatedGraphFromSingleLoop(points);
-        if (ck.testType(graph, HalfEdgeGraph)) {
-          const pfA = PolyfaceBuilder.graphToPolyface(graph);
-          Triangulator.flipTriangles(graph);
-
-          GraphChecker.verifyMaskAroundFaces(ck, graph, HalfEdgeMask.EXTERIOR);
-          const pfB = PolyfaceBuilder.graphToPolyface(graph);
-          // const pfC = PolyfaceBuilder.graphToPolyface(graph);
-          const ls = LineString3d.create(points);
-          const ls1 = LineString3d.create(Point3d.create(), pointA);
-          ls.tryTranslateInPlace(x0, y0);
-          pfA.tryTranslateInPlace(x0 + yShiftVector.x, y0 + yShiftVector.y, 0);
-          pfB.tryTranslateInPlace(x0 + 2 * yShiftVector.x, y0 + 2 * yShiftVector.y, 0);
-          // pfC.tryTranslateInPlace(x0 + 4 * yShiftVector.x, y0 + 4 * yShiftVector.y, 0);
-
-          ls1.tryTranslateInPlace(x0, y0);
-          GeometryCoreTestIO.captureGeometry(allGeometry, [ls1, ls, pfA, pfB], x0, y0);
-        }
-        y0 += 3 + 4 * numPhase;
-      }
-      x0 += 100.0;
-    }
-    GeometryCoreTestIO.saveGeometry(allGeometry, "Triangulation", "SquareWaves");
-    expect(ck.getNumErrors()).equals(0);
-  });
-});
-
-function testGraphFromSegments(ck: Checker, x0: number, segments: LineSegment3d[], expectSingleLoop: boolean, fileName: string, outputAnnotatedGeometry: boolean = true) {
-  const theGraph = HalfEdgeGraphMerge.formGraphFromSegments(segments);
-  GraphChecker.verifySignedFaceCounts(ck, theGraph, undefined, 1, undefined);
-  const dx = x0;
-  const yStep = 25;
-  let dy = -yStep;
-  const allGeometry: GeometryQuery[] = [];
-  GeometryCoreTestIO.captureGeometry(allGeometry, segments, dx, dy += yStep);
-  if (outputAnnotatedGeometry)
-    GraphChecker.captureAnnotatedGraph(allGeometry, theGraph, dx, dy += yStep);
-  if (expectSingleLoop)
-    GraphChecker.verifyGraphCounts(ck, theGraph, true, 2, undefined, undefined);
-  HalfEdgeGraphOps.formMonotoneFaces(theGraph);
-  GraphChecker.verifySignedFaceCounts(ck, theGraph, undefined, 1, undefined);
-  GeometryCoreTestIO.captureGeometry(allGeometry, PolyfaceBuilder.graphToPolyface(theGraph), dx, dy += yStep);
-  if (outputAnnotatedGeometry)
-    GraphChecker.captureAnnotatedGraph(allGeometry, theGraph, dx, dy += yStep);
-
-  // console.log("Total Faces: ", theGraph.collectFaceLoops().length);
-  // for (const face of faces) {
-  //   Triangulator.earcutFromSingleFaceLoop(face);
-  // }
-  // exportGraph(theGraph, "AfterTriangulation");
-  GeometryCoreTestIO.saveGeometry(allGeometry, "Graph", fileName);
-
-}
-describe("MonotoneFaces", () => {
-  // 5 sides -- tall rectangle with upward V at bottom edge.
-
-  // somewhat nasty polygon ....
-  const loopB: LineSegment3d[] = [
-    LineSegment3d.create(Point3d.create(0, 20), Point3d.create(0, 0)),
-    LineSegment3d.create(Point3d.create(0, 0), Point3d.create(3, 3)),
-    LineSegment3d.create(Point3d.create(3, 3), Point3d.create(6, 0)),
-    LineSegment3d.create(Point3d.create(6, 0), Point3d.create(6, 8)),
-    LineSegment3d.create(Point3d.create(6, 8), Point3d.create(9, 5)),
-    LineSegment3d.create(Point3d.create(9, 5), Point3d.create(10, 2)),
-    LineSegment3d.create(Point3d.create(10, 2), Point3d.create(12, 7)),
-    LineSegment3d.create(Point3d.create(12, 7), Point3d.create(14, 5)),
-    LineSegment3d.create(Point3d.create(14, 5), Point3d.create(18, 15)),
-    LineSegment3d.create(Point3d.create(18, 15), Point3d.create(16, 17)),
-    LineSegment3d.create(Point3d.create(16, 17), Point3d.create(16.5, 20)),
-    LineSegment3d.create(Point3d.create(16.5, 20), Point3d.create(14, 18)),
-    LineSegment3d.create(Point3d.create(14, 18), Point3d.create(15, 22)),
-    LineSegment3d.create(Point3d.create(15, 22), Point3d.create(12, 21)),
-    LineSegment3d.create(Point3d.create(12, 21), Point3d.create(10, 20)),
-    LineSegment3d.create(Point3d.create(10, 20), Point3d.create(9, 17)),
-    LineSegment3d.create(Point3d.create(9, 17), Point3d.create(6, 15)),
-    LineSegment3d.create(Point3d.create(6, 15), Point3d.create(0, 20)),
-  ];
-
-  it("loopA", () => {
-    const ck = new Checker();
-    let id = 0;
-    const ax = 5.0;
-    const ay = 10.0;
-    // const e = 0.1;
-    for (const loopA of [
-      Sample.creatVerticalStaggerPolygon(-1, -2, 4, 3, ax, ay, 0, 0),
-      Sample.creatVerticalStaggerPolygon(3, 0, 0, 4, ax, ay, 0, 0),
-      // Sample.creatVerticalStaggerPolygon(3, e, e, 3, ax, ay, 0, 0),
-      // Sample.creatVerticalStaggerPolygon(3, 0, 0, 3, ax, ay, 0, 0),
-      // Sample.creatVerticalStaggerPolygon(-3, 2, 1, 2, ax, ay, 0, 0),
-      // Sample.creatVerticalStaggerPolygon(3, 0, 0, 3, ax, ay, 0, 0),
-      // Sample.creatVerticalStaggerPolygon(3, 0, 0, -3, ax, ay, 0, 0),
-      // Sample.creatVerticalStaggerPolygon(3, 0, 0, -5, ax, ay, -1, 0),
-      // Sample.creatVerticalStaggerPolygon(7, 0, 0, -6, ax, ay, -0.5, 0),
-    ]) {
-      const segmentA = Sample.convertPointsToSegments(loopA);
-      testGraphFromSegments(ck, id * 30, segmentA, true, `LoopA${id++}`, false);
-    }
-    expect(ck.getNumErrors()).equals(0);
-  });
-
-  it("loopB", () => {
-    const ck = new Checker();
-    testGraphFromSegments(ck, 0, loopB, true, "LoopB");
-    expect(ck.getNumErrors()).equals(0);
-  });
-
-  it("HashMerge", () => {
-    const ck = new Checker();
-    const a = 1.0;
-    const b = 2.0;
-    const allGeometry: GeometryQuery[] = [];
-    let dx = 0.0;
-    let dy = 0.0;
-    for (const numLine of [2]) {
-      const lines = [];
-      const xMin = 0;
-      const xMax = (numLine + 1) * a;
-      const yMin = 0;
-      const yMax = (numLine + 1) * b;
-      const yStep = yMax + b;
-      // horizontal lines ...
-      for (let i = 1; i <= numLine; i++) {
-        lines.push(LineSegment3d.createXYXY(xMin, i * b, xMax, i * b));
-      }
-      // vertical lines
-      for (let i = 1; i <= numLine; i++) {
-        lines.push(LineSegment3d.createXYXY(i * a, yMin, i * a, yMax));
-      }
-      const theGraph = HalfEdgeGraphMerge.formGraphFromSegments(lines);
-
-      GeometryCoreTestIO.captureGeometry(allGeometry, lines, dx, dy);
-      dy += yStep;
-
-      GraphChecker.captureAnnotatedGraph(allGeometry, theGraph, dx, dy);
-      dy += yStep;
-
-      const numFace = (numLine - 1) * (numLine - 2);
-      GraphChecker.verifyGraphCounts(ck, theGraph, true, numFace, (numLine + 2) * (numLine + 2) - 4, a * b * numFace);
-
-      HalfEdgeGraphOps.formMonotoneFaces(theGraph);
-      GraphChecker.captureAnnotatedGraph(allGeometry, theGraph, dx, dy);
-      dy += yStep;
-      // console.log("Total Faces: ", theGraph.collectFaceLoops().length);
-      // for (const face of faces) {
-      //   Triangulator.earcutFromSingleFaceLoop(face);
-      // }
-      // exportGraph(theGraph, "AfterTriangulation");
-      dx += a * (numLine + 4);
-    }
-    GeometryCoreTestIO.saveGeometry(allGeometry, "Graph", "HashMerge");
-    expect(ck.getNumErrors()).equals(0);
-  });
-
-});
-
-describe("Triangulation", () => {
-  it("TriangulateFractals", () => {
-    const baseVectorA = Vector3d.create(0, 0, 0);
-    const allGeometry = [];
-    // REMARK
-    // EDL Feb 20 2019
-    // Triangulation introduces a search z heap (not understood by me at this time) for very large polygons.
-    // With original trigger of 80 edges, some invalid triangulations occur for numRecursion = 2 (the original limit)
-    // Raise the trigger to 200 and all is fine.
-    // But the statement coverage drops significantly -- 94% to 93.37
-    // numRecursion = 3 generates larger polygons (around 400) and again there are some failures.
-    // so we conclude the z heap is large chunk of code with some bugs.
-    // This is an unlikely use case at this time.  So
-    //   1) the heap trigger is left at 200 (see Triangulation.ts)
-    //   2) add a method `Triangulation.setAndReturnHeapTrigger (number): number`
-    // Someday debug that ....
-    for (const numRecursion of [1, 2, 3]) {
-      for (const perpendicularFactor of [0.85, -1.0, -0.5]) {
-        let yMax = 0.0;
-        const baseVectorB = baseVectorA.clone();
-        for (const generatorFunction of [
-          Sample.createFractalSquareReversingPattern,
-          Sample.createFractalDiamondConvexPattern,
-          Sample.createFractalLReversingPattern,
-          Sample.createFractalHatReversingPattern,
-          Sample.createFractalLMildConcavePatter]) {
-          for (const degrees of [0, 10, 79]) {
-            const points = generatorFunction(numRecursion, perpendicularFactor);
-            const transform0 = Transform.createFixedPointAndMatrix(points[0], Matrix3d.createRotationAroundAxisIndex(2, Angle.createDegrees(degrees)));
-            transform0.multiplyPoint3dArrayInPlace(points);
-            const range = Range3d.createArray(points);
-            const dy = range.yLength();
-            yMax = Math.max(yMax, dy);
-            const transform = Transform.createTranslation(baseVectorB);
-            transform.multiplyPoint3dArray(points, points);
-            baseVectorB.addInPlace(Vector3d.create(2 * range.xLength(), 0, 0));
-            allGeometry.push(Loop.create(LineString3d.create(points)));
-            const graph = Triangulator.createTriangulatedGraphFromSingleLoop(points);
-            if (graph) {
-              const pfA = PolyfaceBuilder.graphToPolyface(graph);
-              pfA.tryTranslateInPlace(0, 2.0 * dy, 0);
-              allGeometry.push(pfA);
-              Triangulator.flipTriangles(graph);
-              const pfB = PolyfaceBuilder.graphToPolyface(graph);
-              pfB.tryTranslateInPlace(0, 4.0 * dy, 0);
-              allGeometry.push(pfB);
-            }
-          }
-          baseVectorA.addInPlace(Vector3d.create(0, 8.0 * yMax, 0));
-        }
-      }
-      baseVectorA.x += 100;
-      baseVectorA.y = 0.0;
-    }
-
-    GeometryCoreTestIO.saveGeometry(allGeometry, "Triangulation", "TriangulateFractals");
-  });
-  /* These cases had problems -- but maybe only due to bad input?
-    it("ProblemTriangulation", () => {
-      Triangulator.setAndReturnHeapTrigger(80);
-      const baseVectorA = Vector3d.create(0, 0, 0);
-      const allGeometry = [];
-      for (let maxCut = 50; maxCut < 91; maxCut++) {
-        const numRecursion = 2;
-        const perpendicularFactor = 0.8;
-        let yMax = 0.0;
-        let xStep = 0.0;
-        const baseVectorB = baseVectorA.clone();
-        for (const generatorFunction of [
-          Sample.createFractalLMildConcavePatter,
-        ]) {
-          const points = generatorFunction(numRecursion, perpendicularFactor);
-          const range = Range3d.createArray(points);
-          const dy = range.yLength();
-          yMax = Math.max(yMax, dy);
-          xStep += 2.0 * range.xLength();
-          const transform = Transform.createTranslation(baseVectorB);
-          transform.multiplyPoint3dArray(points, points);
-          baseVectorB.addInPlace(Vector3d.create(2 * range.xLength(), 0, 0));
-          allGeometry.push(Loop.create(LineString3d.create(points)));
-          const graph = Triangulator.earcutSingleLoop(points);
-          if (graph) {
-            const pfA = PolyfaceBuilder.graphToPolyface(graph);
-            pfA.tryTranslateInPlace(0, 2.0 * dy, 0);
-            allGeometry.push(pfA);
-            Triangulator.cleanupTriangulation(graph);
-            const pfB = PolyfaceBuilder.graphToPolyface(graph);
-            pfB.tryTranslateInPlace(0, 4.0 * dy, 0);
-            allGeometry.push(pfB);
-          }
-        }
-        baseVectorA.x += 2.0 * xStep;
-      }
-      Triangulator.setAndReturnHeapTrigger(undefined);
-      GeometryCoreTestIO.saveGeometry(allGeometry, "Graph", "ProblemTriangulation");
-    });
-    it("ProblemTriangulationB", () => {
-      Triangulator.setAndReturnHeapTrigger(5);
-
-      const baseVectorA = Vector3d.create(0, 0, 0);
-      const allGeometry = [];
-      let yMax = 0.0;
-      let xStep = 0.0;
-      const basePoints = [
-        Point3d.create(0.250, -0.100, 0.000),
-        Point3d.create(0.750, -0.100, 0.000),
-        Point3d.create(1.000, 1.000, 0.000),
-        Point3d.create(1.350, 1.150, 0.000),
-        Point3d.create(2.000, 2.000, 0.000),
-        Point3d.create(2.100, 2.250, 0.000),
-        Point3d.create(2.100, 2.750, 0.000)];
-      for (const rotateIndex of [0, 1, 2, 3, 4, 5, 6]) {
-        const points = rotateArray(basePoints, rotateIndex);
-        const range = Range3d.createArray(points);
-        const dy = range.yLength();
-        yMax = Math.max(yMax, dy);
-        xStep = 2.0 * range.xLength();
-        const transform = Transform.createTranslation(baseVectorA);
-        transform.multiplyPoint3dArray(points, points);
-        allGeometry.push(Loop.create(LineString3d.create(points)));
-        const graph = Triangulator.earcutSingleLoop(points);
-        if (graph) {
-          const pfA = PolyfaceBuilder.graphToPolyface(graph);
-          pfA.tryTranslateInPlace(0, 2.0 * dy, 0);
-          allGeometry.push(pfA);
-          Triangulator.cleanupTriangulation(graph);
-          const pfB = PolyfaceBuilder.graphToPolyface(graph);
-          pfB.tryTranslateInPlace(0, 4.0 * dy, 0);
-          allGeometry.push(pfB);
-        }
-        baseVectorA.x += xStep;
-      }
-      // get back to base heap trigger ...
-      Triangulator.setAndReturnHeapTrigger(undefined);
-
-      GeometryCoreTestIO.saveGeometry(allGeometry, "Graph", "ProblemTriangulationB");
-    });
-  */
-  it("TriangulationWithColinearVertices", () => {
-    const numTheta = 5;
-    const numThetaSkip = 1;
-    const allGeometry = [];
-    const r = 1.0;
-    let x0 = 0.0;
-    const dy = 2.0;
-    for (const numColinear of [1, 3, 7]) {
-      const points = [Point3d.create(-r, 0, 0)];
-      for (let i = 0; i <= numColinear; i++)
-        points.push(Point3d.create(Geometry.interpolate(-r, i / numColinear, r), 0, 0));
-      for (let i = 1; i < numTheta; i++) {
-        const theta = Angle.createDegrees(i * 180 / numTheta);
-        points.push(Point3d.create(r * theta.cos(), r * theta.sin(), 0));
-      }
-      // run the triangulator with the array rotated to each x-axis point, and one of every numThetaSkip points around the arc.
-      let y0 = 0.0;
-      for (let rotation = 0; rotation < points.length; rotation += (rotation < numColinear ? 1 : numThetaSkip)) {
-        const pointsB = rotateArray(points, rotation);
-        const graph = Triangulator.createTriangulatedGraphFromSingleLoop(pointsB);
-        if (graph) {
-          const pfA = PolyfaceBuilder.graphToPolyface(graph);
-          pfA.tryTranslateInPlace(x0, y0 + 2.0 * dy, 0);
-          allGeometry.push(pfA);
-          Triangulator.flipTriangles(graph);
-          const pfB = PolyfaceBuilder.graphToPolyface(graph);
-          pfB.tryTranslateInPlace(x0, y0 + 4.0 * dy, 0);
-          allGeometry.push(pfB);
-          y0 += 10.0;
-        }
-      }
-      x0 += 4.0;
-    }
-    GeometryCoreTestIO.saveGeometry(allGeometry, "Triangulation", "TriangulationWithColinearVertices");
-  });
-  // public static createCutPie(x0: number, y0: number, radius: number, sweep: AngleSweep, numRadialEdges: number, numArcEdges: number, addClosure = false) {
-  it("PieCuts", () => {
-    const ck = new Checker();
-
-    const numThetaSkip = 3;
-    const allGeometry: GeometryQuery[] = [];
-    const r = 1.0;
-    let x0 = 0.0;
-    // promise: all x above x0 is free space.
-    for (const points of [
-      Sample.createCutPie(0, 0, r, AngleSweep.createStartEndDegrees(0, 180), 2, 2, false),
-      Sample.createCutPie(0, 0, r, AngleSweep.createStartEndDegrees(0, 180), 2, 3, false),
-      Sample.createCutPie(0, 0, r, AngleSweep.createStartEndDegrees(0, 180), 2, 4, false),
-      Sample.createCutPie(0, 0, r, AngleSweep.createStartEndDegrees(0, 180), 2, 6, false),
-      Sample.createCutPie(0, 0, r, AngleSweep.createStartEndDegrees(0, 180), 1, 4, false),
-      Sample.createCutPie(0, 0, r, AngleSweep.createStartEndDegrees(0, 180), 5, 12, false),
-      Sample.createCutPie(0, 0, r, AngleSweep.createStartEndDegrees(0, 180), 1, 4, false),
-      Sample.createCutPie(0, 0, r, AngleSweep.createStartEndDegrees(0, 90), 2, 5, false),
-      Sample.createCutPie(0, 0, r, AngleSweep.createStartEndDegrees(0, 180), 3, 9, false),
-      Sample.createCutPie(0, 0, r, AngleSweep.createStartEndDegrees(0, 90), 3, 4, false),
-      Sample.createCutPie(0, 0, r, AngleSweep.createStartEndDegrees(0, 180), 5, 12, false),
-      Sample.createCutPie(0, 0, r, AngleSweep.createStartEndDegrees(-10, 270), 2, 8, false),
-      Sample.createCutPie(0, 0, r, AngleSweep.createStartEndDegrees(-30, 200), 5, 12, false),
-      Sample.createCutPie(0, 0, 100 * r, AngleSweep.createStartEndDegrees(0, 180), 5, 12, false),
-    ]) {
-      // run the triangulator with the array rotated to each x-axis point, and one of every numThetaSkip points around the arc.
-      let y0 = 0.0;
-      const range = Range3d.createArray(points);
-      const expectedTriangleCount = points.length - 2;   // we know that the point array is unclosed !!!
-      const dx = range.xLength();
-      const dy = range.yLength();
-      const ex = x0 - range.low.x;
-      const polygonArea = PolygonOps.areaXY(points);
-      x0 += r;
-      for (let rotation = 0; rotation < points.length; rotation += (rotation < 4 ? 1 : numThetaSkip)) {
-        const pointsB = rotateArray(points, rotation);
-        GeometryCoreTestIO.captureCloneGeometry(allGeometry, pointsB, x0, y0);
-        Triangulator.clearAndEnableDebugGraphCapture(true);
-        const graph = Triangulator.createTriangulatedGraphFromSingleLoop(pointsB)!;
-        if (ck.testDefined(graph, "unexpected empty graph from triangulation") && graph) {
-          const faceSummary = HalfEdgeGraphSearch.collectFaceAreaSummary(graph, false);
-          ck.testExactNumber(1, faceSummary.numNegative, "Exactly one outer loop after triangulation");
-          ck.testExactNumber(0, faceSummary.numZero, " no slivers");
-          ck.testExactNumber(expectedTriangleCount, faceSummary.numPositive, "triangle count");
-          ck.testCoordinate(polygonArea, faceSummary.positiveSum, "positive area sum");
-          const pfA = PolyfaceBuilder.graphToPolyface(graph);
-          GeometryCoreTestIO.captureCloneGeometry(allGeometry, pfA, ex, y0 + 1.5 * dy, 0);
-          Triangulator.flipTriangles(graph);
-          const pfB = PolyfaceBuilder.graphToPolyface(graph);
-          GeometryCoreTestIO.captureCloneGeometry(allGeometry, pfB, ex, y0 + 3.0 * dy, 0);
-        } else {
-          const badGraph = Triangulator.claimDebugGraph();
-          GraphChecker.captureAnnotatedGraph(allGeometry, badGraph, ex, y0 + 2.0 * dy);
-        }
-        y0 += 8.0 * dy;
-      }
-      x0 += 2.0 * dx;
-    }
-    GeometryCoreTestIO.saveGeometry(allGeometry, "Triangulation", "PieCuts");
-    expect(ck.getNumErrors()).equals(0);
-  });
-
-  it("FacetsInCircle", () => {
-    const ck = new Checker();
-    const savedMeshes: GeometryQuery[] = [];
-    let x0 = 0;
-    for (const r of [1.0, 3.234242342]) {
-      let y0 = 0;
-      for (const n of [4, 7, 16, 19]) {
-        const points = [];
-        for (let i = 0; i < n; i++) {
-          const angle = Angle.createDegrees(i * 360 / n);
-          points.push(Point3d.create(r * angle.cos(), r * angle.sin()));
-        }
-        points.push(points[0].clone());
-        x0 += 2.0 * r;
-        const graph = Triangulator.createTriangulatedGraphFromSingleLoop(points)!;
-        ck.testExactNumber(n - 1, graph.countFaceLoops());
-        if (graph)
-          GeometryCoreTestIO.captureGeometry(savedMeshes, PolyfaceBuilder.graphToPolyface(graph), x0, y0, 0);
-        y0 += 2.0 * r;
-      }
-    }
-
-    GeometryCoreTestIO.saveGeometry(savedMeshes, "Triangulation", "Circles");
-    expect(ck.getNumErrors()).equals(0);
-  });
-  it("DegeneratePolygons", () => {
-    const ck = new Checker();
-    for (const points of [
-      [{ x: 5.36, y: 8.85, z: 23.78 },
-      { x: 8.822141987513945, y: 6.843546977282015, z: 23.78 },
-      { x: 8.822141987513945, y: 6.843546977282015, z: 23.78 },
-      { x: 5.36, y: 8.85, z: 23.78 },
-      { x: 5.36, y: 8.85, z: 23.78 }],
-      [{ x: 0, y: 0, z: 0 },
-      { x: 3.4621419875139443, y: -2.0064530227179844, z: 0 },
-      { x: 0, y: 0, z: 0 }],
-      [{ x: 0, y: 0, z: 0 },
-      { x: 2.9577539019415324, y: -0.8576720613542541, z: 0 },
-      { x: 8.881784197001252e-16, y: 0, z: 0 }],
-    ]) {
-      const graph = Triangulator.createTriangulatedGraphFromSingleLoop(points);
-      if (graph) {
-        const polyface = PolyfaceBuilder.graphToPolyface(graph);
-        ck.testExactNumber(polyface.facetCount, 0, "degenerate triangle produced no facets.");
-      }
-    }
-  });
-  it("facets for ACS", () => {
-    const ck = new Checker();
-    const savedMeshes = [];
-    let counter0 = 0;
-    for (const a of [4.5]) { // , 4.1, 3.5, 3]) {
-      // sawtooth. Triangulate leading portions that are valid polygons (edge from origin does not cross)
-      const basePoints = [
-        Point3d.create(0, 1, 0),
-        Point3d.create(4, 1, 0),
-        Point3d.create(a, 0, 0),
-        Point3d.create(6, 2, 0),
-        Point3d.create(a, 4, 0),
-        Point3d.create(4, 3, 0),
-        Point3d.create(0, 3, 0)];
-      let counter1 = 0;
-      const needParams = true;
-      for (let startIndex = 0; startIndex < basePoints.length; startIndex++) {
-        const arrowPoints = [];
-        for (let j = 0; j < basePoints.length; j++)
-          arrowPoints.push(basePoints[(startIndex + j) % basePoints.length]);
-        const loop = Loop.createPolygon(arrowPoints);
-        const sweepContour = SweepContour.createForLinearSweep(loop);
-
-        const options = new StrokeOptions();
-        options.needParams = false;
-        options.needParams = needParams;
-        const builder = PolyfaceBuilder.create(options);
-
-        sweepContour!.emitFacets(builder, false);
-        const polyface = builder.claimPolyface(true);
-        if (!ck.testExactNumber(arrowPoints.length - 2, polyface.facetCount, `Triangle count in arrow ${counter0}.${counter1}   needParams${needParams}`)
-          || Checker.noisy.acsArrows) {
-          console.log(` Triangulation From Start index ${startIndex} needParams ${needParams} `);
-          console.log(`   arrow parameter ${a}`);
-          console.log(`    Facet Count ${polyface.facetCount} counter0 ${counter0}   counter1 ${counter1}`);
-          console.log(prettyPrint(arrowPoints));
-          const jsPolyface = IModelJson.Writer.toIModelJson(polyface);
-          console.log(prettyPrint(jsPolyface));
-        }
-        polyface.tryTranslateInPlace(counter1 * 10, counter0 * 10, 0);
-        savedMeshes.push(polyface);
-        counter1++;
-      }
-      counter0++;
-    }
-    GeometryCoreTestIO.saveGeometry(savedMeshes, "Triangulation", "ACSArrows");
-    expect(ck.getNumErrors()).equals(0);
-  });
-  it("BowTies", () => {
-    const ck = new Checker();
-    const allGeometry: GeometryQuery[] = [];
-    const step = 10.0;
-    let dx = 0.;
-    for (const a of [4.5]) { // , 4.1, 3.5, 3]) {
-      // Create bow ties.   Start triangulation at each vertex.
-      const basePoints = [
-        Point3d.create(0, 0, 0),
-        Point3d.create(4, 0, 0),
-        Point3d.create(0, a, 0),
-        Point3d.create(4, a, 0)];
-      for (let startIndex = 0; startIndex < basePoints.length; startIndex++) {
-        let dy = 0.0;
-        const shiftedPoints = [];
-        for (let j = 0; j < basePoints.length; j++)
-          shiftedPoints.push(basePoints[(startIndex + j) % basePoints.length]);
-
-        const graph = Triangulator.createTriangulatedGraphFromSingleLoop(shiftedPoints)!;
-        GeometryCoreTestIO.captureGeometry(allGeometry, LineString3d.create(shiftedPoints), dx, dy += step);
-        GraphChecker.captureAnnotatedGraph(allGeometry, graph, dx, dy += step);
-        dx += step;
-      }
-    }
-    GeometryCoreTestIO.saveGeometry(allGeometry, "Triangulation", "BowTies");
-    expect(ck.getNumErrors()).equals(0);
-  });
-
-  it("FlexQuad", () => {
-    const ck = new Checker();
-    const allGeometry: GeometryQuery[] = [];
-    const step = 10.0;
-    let dx = 0.;
-    for (const a of [4.5]) { // , 4.1, 3.5, 3]) {
-      // Create bow ties.   Start triangulation at each vertex.
-      const basePoints = [
-        Point3d.create(0, 0, 0),
-        Point3d.create(4, 0, 0),
-        Point3d.create(4, a, 0),
-        Point3d.create(3, 1, 0)];
-      for (let startIndex = 0; startIndex < basePoints.length; startIndex++) {
-        let dy = 0.0;
-        const shiftedPoints = [];
-        for (let j = 0; j < basePoints.length; j++)
-          shiftedPoints.push(basePoints[(startIndex + j) % basePoints.length]);
-
-        const graph = Triangulator.createTriangulatedGraphFromSingleLoop(shiftedPoints)!;
-        GeometryCoreTestIO.captureGeometry(allGeometry, LineString3d.create(shiftedPoints), dx, dy += step);
-        GraphChecker.captureAnnotatedGraph(allGeometry, graph, dx, dy += step);
-        dx += step;
-      }
-    }
-    GeometryCoreTestIO.saveGeometry(allGeometry, "Triangulation", "FlexQuad");
-    expect(ck.getNumErrors()).equals(0);
-  });
-
-  it("PinchedTriangulation", () => {
-    const ck = new Checker();
-    const allGeometry: GeometryQuery[] = [];
-    let dx = -960;
-    const dy = -3616;
-    const loops = [];
-    // A single pinch point:
-    for (const dy14 of [0, 1, -1]) {
-      loops.push([
-        { x: 960, y: 3616 },
-        // { x: 961, y: 3616 },
-        { x: 968, y: 3612 + dy14 },
-        // { x: 969, y: 3612 + dy14 },
-        { x: 972, y: 3608 },
-        { x: 968, y: 3608 },
-        { x: 968, y: 3612 + dy14 },
-        { x: 960, y: 3612 },
-        { x: 960, y: 3616 },
-        { x: 960, y: 3616 }]);
-    }
-    // multiple pinch points:
-    const x0 = 960;
-    const y0 = 3616;
-    for (const touchAllPointsOnReturn of [true, false]) {
-      for (const numPinch of [2, 3, 5]) {
-        const points = [];
-        points.push({ x: x0, y: y0 });
-        let x1 = x0;
-        const y1 = y0 - 2;
-        // walk out in sawtooth steps
-        for (let i = 0; i < numPinch; i++) {
-          points.push({ x: x1 + 1, y: y1 });
-          points.push({ x: x1 + 2, y: y0 });
-          x1 += 2;
-        }
-        if (touchAllPointsOnReturn) {
-          // walk back in each interval
-          for (let i = 0; i < numPinch; i++) {
-            points.push({ x: x1, y: y0 });
-            x1 -= 2;
-          }
-        }
-        loops.push(points);
-      }
-    }
-    for (const points of loops) {
-      GeometryCoreTestIO.captureGeometry(allGeometry, LineString3d.create(points), dx, dy);
-      const graph = Triangulator.createTriangulatedGraphFromSingleLoop(points)!;
-      if (graph) {
-        GraphChecker.captureAnnotatedGraph(allGeometry, graph, dx, dy + 10);
-        GraphChecker.verifyMaskAroundFaces(ck, graph, HalfEdgeMask.EXTERIOR);
-        const polyface = PolyfaceBuilder.graphToPolyface(graph);
-        GeometryCoreTestIO.captureGeometry(allGeometry, polyface, dx, dy + 20);
-      }
-
-      const graph1 = Triangulator.createTriangulatedGraphFromLoops([points]);
-      if (graph1) {
-        const polyface1 = PolyfaceBuilder.graphToPolyface(graph1);
-        GeometryCoreTestIO.captureGeometry(allGeometry, polyface1, dx, dy + 30);
-      }
-      dx += 20;
-    }
-    GeometryCoreTestIO.saveGeometry(allGeometry, "Triangulation", "PinchedTriangulation");
-    expect(ck.getNumErrors()).equals(0);
-  });
-
-  it("DartInTriangle", () => {
-    // This simple dart-inside-triangle showed an error in a special case test in the earcut triangulator.
-    const ck = new Checker();
-    const allGeometry: GeometryQuery[] = [];
-    let dx = 0;
-    let dy = 0;
-    const outer = [
-      Point3d.create (1,-4), Point3d.create (13,0), Point3d.create (1,4), Point3d.create (1,-4),
-    ];
-    const inner = [
-      Point3d.create (5,0), Point3d.create (3,-2), Point3d.create (9,0), Point3d.create (3,2),Point3d.create (5,0),
-    ];
-    const outerArea = PolygonOps.areaXY(outer);
-    const innerArea = PolygonOps.areaXY(inner);
-    GeometryCoreTestIO.captureCloneGeometry(allGeometry, outer, dx, dy);
-    GeometryCoreTestIO.captureCloneGeometry(allGeometry, inner, dx, dy);
-    dy += 10;
-    const graph1 = Triangulator.createTriangulatedGraphFromLoops([outer, inner]);
-      if (graph1) {
-        const polyface1 = PolyfaceBuilder.graphToPolyface(graph1);
-        ck.testCoordinate(Math.abs(outerArea) - Math.abs(innerArea), PolyfaceQuery.sumFacetAreas(polyface1), "area of dart in dart");
-        GeometryCoreTestIO.captureGeometry(allGeometry, polyface1, dx, dy);
-    }
-    dx += 20;
-    dy = 0;
-    inner.reverse();
-    GeometryCoreTestIO.captureCloneGeometry(allGeometry, outer, dx, dy);
-    GeometryCoreTestIO.captureCloneGeometry(allGeometry, inner, dx, dy);
-    dy += 10;
-    const graph2 = Triangulator.createTriangulatedGraphFromLoops([outer, inner]);
-      if (graph2) {
-        const polyface2 = PolyfaceBuilder.graphToPolyface(graph2);
-        ck.testCoordinate(Math.abs(outerArea) - Math.abs(innerArea), PolyfaceQuery.sumFacetAreas(polyface2), "area of dart in dart");
-        GeometryCoreTestIO.captureGeometry(allGeometry, polyface2, dx, dy);
-    }
-
-    GeometryCoreTestIO.saveGeometry(allGeometry, "Triangulation", "DartInTriangle");
-    expect(ck.getNumErrors()).equals(0);
-  });
-  function messyShapePointsJson(ex0: number = 0, ey0: number = 0, ex1: number = 0, ey1: number = 0): any {
-    return [
-      [0, 0],
-      [0.654709, 0.03484],
-      [1.302022, 0.138965],
-      [1.93463, 0.311201],
-      [2.545385, 0.549601],
-      [3.925434, 0.248946],
-      [4.226089, 1.628994],
-      [4.676643, 2.095353],
-      [5.076021, 2.606223],
-      [5.419851, 3.156015],
-      [5.704372, 3.738714],
-      [4.911329, 0.012742],
-      [9.180947, -0.896012],
-      [10.026788, 2.986512],
-      [5.77525, 3.912745],
-      [5.979092, 4.528871],
-      [6.117235, 5.162968],
-      [6.188159, 5.808051],
-      [15.071005, 3.872848],
-      [15.149952, 4.234942],
-      [17.675663, 3.684497],
-      [16.263188, -2.797961],
-      [16.064641, -2.754699],
-      [15.959866, -3.235548],
-      [13.473343, -2.693754],
-      [13.578118, -2.212905],
-      [12.585406, -1.996601],
-      [12.484111, -2.468461],
-      [9.996137, -1.926351],
-      [10.09889, -1.454772],
-      [9.782465, -1.385825],
-      [9.659434, -1.950464],
-      [8.666728, -1.734157],
-      [8.412537, -2.900748],
-      [8.348474, -2.936379],
-      [8.409278, -3.049394],
-      [6.537996, -3.910283],
-      [4.596704, -4.522471],
-      [3.073072, -4.777725],
-      [2.406422, -4.878351],
-      [1.159118, -4.928844],
-      [0.507533, -4.944266],
-      [0.044633, -4.952745],
-      [-4.559386, -3.941573],
-      [-5.084428, -3.72601],
-      [-6.937781, -2.781619],
-      [-8.410058, -1.803001],
-      [-8.88581, -1.41257],
-      [-10.198609, -0.20053],
-      [-11.487166, 1.280115],
-      [-11.379811, 1.362224],
-      [-11.423276, 1.421324],
-      [-11.169085, 2.587913],
-      [-12.161793, 2.804211],
-      [-12.05118, 3.371515],
-      [-12.355197, 3.437758],
-      [-12.459969, 2.956911],
-      [-14.946492, 3.498704],
-      [-14.841721, 3.979552],
-      [-15.834432, 4.195856],
-      [-15.939202, 3.715008],
-      [-18.425726, 4.256801],
-      [-18.32095, 4.737653],
-      [-19.313664, 4.953956],
-      [-19.418435, 4.473105],
-      [-21.904958, 5.014898],
-      [-21.800185, 5.495752],
-      [-22.792897, 5.712056],
-      [-22.89767, 5.231202],
-      [-25.384193, 5.772996],
-      [-25.279418, 6.253847],
-      [-27.642639, 6.768779],
-      [-26.961521, 9.894707],
-      [-25.373773, 9.548751],
-      [-25.513633, 8.906874],
-      [-24.714594, 8.726444],
-      [-25.180075, 6.589819],
-      [-22.71835, 6.053513],
-      [-22.252868, 8.190138],
-      [-22.031532, 8.148114],
-      [-21.06162, 8.765842],
-      [-21.700817, 5.83184],
-      [-19.239094, 5.295533],
-      [-18.393224, 9.178193],
-      [-19.906289, 9.507827],
-      [-17.59824, 10.990118],
-      [-5.777575, 8.414887],
-      [-5.768427, 8.411331],
-      [-5.971378, 7.795457],
-      [-6.108774, 7.161728],
-      [-6.179107, 6.517102],
-      [-10.44429, 7.446451],
-      [-11.290253, 3.563954],
-      [-7.02507, 2.634605],
-      [-6.194445, 6.442253],
-      [-6.195142, 5.901328],
-      [-6.148684, 5.362402],
-      [-6.055425, 4.829577],
-      [-5.916075, 4.30691],
-      [-5.731695, 3.798379],
-      [-6.032348, 2.418332],
-      [-4.709612, 2.129385],
-      [-4.245829, 1.644422],
-      [-3.732387, 1.212379],
-      [-3.175292, 0.838308],
-      [-2.581059, 0.526585],
-      [-3.387468, -3.174972],
-      [-2.539054, -3.414636],
-      [-1.677653, -3.602342],
-      [-0.806443, -3.737396],
-      // The zinger
-      [-0.801128 + ex0, -3.712995 + ey0],
-      [-5.820766e-11 + ex1, -0.035721 + ey1],
-      [-0.801128 + ex0, -3.712995 + ey0],
-      [-0.806443, -3.737396],
-
-      [0, 1.593037e-11]];
-  }
-const _messyShape = [
-      {
-        shape: {
-          points: messyShapePointsJson () ,
-          trans: [
-            [0.998765, 0.049683, -1.032365e-16, 532612.092389],
-            [-0.049683, 0.998765, -5.489607e-20, 212337.746743],
-            [1.031063e-16, 5.183973e-18, 1, 7.41464]],
-        },
-      },
-    ];
-
-  function tryTriangulation(allGeometry: GeometryQuery[], points: Point3d[], x0: number, y0: number) {
-    GeometryCoreTestIO.captureCloneGeometry(allGeometry, points, x0, y0);
-    const range = Range3d.createArray(points);
-    y0 += range.yLength();
-    Triangulator.clearAndEnableDebugGraphCapture(true);
-    const graph1 = Triangulator.createTriangulatedGraphFromSingleLoop(points);
-      if (graph1) {
-        const polyface1 = PolyfaceBuilder.graphToPolyface(graph1);
-        GeometryCoreTestIO.captureGeometry(allGeometry, polyface1, x0, y0);
-      } else {
-        const graph2 = Triangulator.claimDebugGraph();
-        if (graph2) {
-          const polyface2 = PolyfaceBuilder.graphToPolyface(graph2);
-          GeometryCoreTestIO.captureGeometry(allGeometry, polyface2, x0 + range.xLength (), y0);
-        }
-    }
-  }
-  it("MessyPolygon", () => {
-    // This simple dart-inside-triangle showed an error in a special case test in the earcut triangulator.
-    const ck = new Checker();
-    const allGeometry: GeometryQuery[] = [];
-    let x0 = 0;
-    const y0 = 0;
-    const points = Point3dArray.cloneDeepXYZPoint3dArrays(messyShapePointsJson());
-    const range = Range3d.createFromVariantData(points);
-    tryTriangulation(allGeometry, points, x0, y0);
-    const cleanerPoints = PolylineOps.compressDanglers(points, true);
-    x0 += 3.0 * range.xLength();
-    tryTriangulation(allGeometry, cleanerPoints, x0, y0);
-    GeometryCoreTestIO.saveGeometry(allGeometry, "Triangulation", "MessyPolygon");
-    expect(ck.getNumErrors()).equals(0);
-  });
-
-});
->>>>>>> ebf1db04
+});