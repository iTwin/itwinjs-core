/*---------------------------------------------------------------------------------------------
* Copyright (c) Bentley Systems, Incorporated. All rights reserved.
* See LICENSE.md in the project root for license terms and full copyright notice.
*--------------------------------------------------------------------------------------------*/

import { assert, expect } from "chai";
import { OrderedSet } from "@itwin/core-bentley";
import { Arc3d } from "../../curve/Arc3d";
import { CoordinateXYZ } from "../../curve/CoordinateXYZ";
import { CurveChainWithDistanceIndex } from "../../curve/CurveChainWithDistanceIndex";
import { GeometryQuery } from "../../curve/GeometryQuery";
import {
  EllipticalArcApproximationContext, EllipticalArcApproximationOptions, EllipticalArcSampleMethod, FractionMapper, QuadrantFractions,
} from "../../curve/internalContexts/EllipticalArcApproximationContext";
import { LineSegment3d } from "../../curve/LineSegment3d";
import { LineString3d } from "../../curve/LineString3d";
import { Path } from "../../curve/Path";
import { StrokeOptions } from "../../curve/StrokeOptions";
import { Geometry } from "../../Geometry";
import { Angle } from "../../geometry3d/Angle";
import { AngleSweep } from "../../geometry3d/AngleSweep";
import { Matrix3d } from "../../geometry3d/Matrix3d";
import { Plane3dByOriginAndUnitNormal } from "../../geometry3d/Plane3dByOriginAndUnitNormal";
import { Point3d, Vector3d } from "../../geometry3d/Point3dVector3d";
import { Range1d } from "../../geometry3d/Range";
import { Transform } from "../../geometry3d/Transform";
import { Sample } from "../../serialization/GeometrySamples";
import { Checker } from "../Checker";
import { GeometryCoreTestIO } from "../GeometryCoreTestIO";
import { prettyPrint } from "../testFunctions";
import { BuildingCodeOffsetOps } from "./BuildingCodeOffsetOps";

function sampleSweeps(): AngleSweep[] {
  return [AngleSweep.create360(), AngleSweep.createStartEndDegrees(0, 40), AngleSweep.createStartEndDegrees(0, 2), AngleSweep.createStartEndDegrees(-1, 3), AngleSweep.createStartEndDegrees(88, 91),
    /* */ AngleSweep.createStartEndDegrees(0, 18), AngleSweep.createStartEndDegrees(-10, 10), AngleSweep.createStartEndDegrees(80, 100), AngleSweep.createStartEndDegrees(90, 108), AngleSweep.createStartEndDegrees(30, 45),
    /* */ AngleSweep.createStartEndDegrees(80, 110), AngleSweep.createStartEndDegrees(-10, 110), AngleSweep.createStartEndDegrees(-10, 320), AngleSweep.createStartEndDegrees(0, 88), AngleSweep.createStartEndDegrees(45, 132),
    /* */ AngleSweep.createStartEndDegrees(-10, 278), AngleSweep.createStartEndDegrees(30, 80),
    /* */ AngleSweep.createStartEndDegrees(0, -18), AngleSweep.createStartEndDegrees(-10, -20), AngleSweep.createStartEndDegrees(80, -100), AngleSweep.createStartEndDegrees(90, -108), AngleSweep.createStartEndDegrees(30, -45),
    /* */ AngleSweep.createStartEndDegrees(80, -110), AngleSweep.createStartEndDegrees(-10, -110), AngleSweep.createStartEndDegrees(-10, -320), AngleSweep.createStartEndDegrees(0, -88), AngleSweep.createStartEndDegrees(45, -132),
    /* */ AngleSweep.createStartEndDegrees(-10, -278), AngleSweep.createStartEndDegrees(30, -80)];
}
function exerciseArcSet(ck: Checker, arcA: Arc3d) {
  const arcB = Arc3d.createXY(Point3d.create(6, 5, 4), 1232.9, AngleSweep.createStartEndDegrees(1, 92));
  const arcC = arcB.clone();
  ck.testFalse(arcA.isAlmostEqual(arcC), "Verify distinct arcs before using set to match.");
  ck.testTrue(arcB.isAlmostEqual(arcC), "same arc after clone");
  arcC.setFrom(arcA);
  ck.testTrue(arcC.isAlmostEqual(arcA), "same after setFrom");    // but still not to confirm members where cloned.
  const transform = Transform.createOriginAndMatrix(Point3d.create(4, 23, 2),
    Matrix3d.createRotationAroundVector(Vector3d.create(1, 2, 2), Angle.createDegrees(12)));
  arcC.tryTransformInPlace(transform);
  ck.testFalse(arcC.isAlmostEqual(arcA), "confirm cloned arc does not share pointers.");

  const myPoint = Point3d.create(4, 2, 1);
  const myMatrix = Matrix3d.createUniformScale(8.0);
  const mySweep = AngleSweep.createStartEndDegrees(9, 20);
  arcB.setRefs(myPoint, myMatrix, mySweep);

  const arcD = arcB.clone();
  arcD.set(myPoint, myMatrix, mySweep);
  ck.testTrue(arcD.isAlmostEqual(arcB));
  transform.multiplyPoint3d(myPoint, myPoint); // this indirectly modifies arcB, but not arcD
  ck.testFalse(arcD.isAlmostEqual(arcB));

  const arcXY = Arc3d.createXY(Point3d.create(2, 7, 1), 8, AngleSweep.createStartEndRadians(2, 8));
  const arcE = arcXY.cloneAtZ();
  ck.testTrue(arcE.isAlmostEqual(arcXY), "cloneAtZ of xy-arc with undefined param is just clone");
  ck.testFalse(arcC.isInPlane(Plane3dByOriginAndUnitNormal.createXYPlane(arcC.center)), "arcC is a non-xy-arc");
  const arcF = arcC.cloneAtZ();
  ck.testFalse(arcF.isAlmostEqual(arcC), "cloneAtZ of non-xy-arc is not the same arc");
  ck.testPoint3d(arcF.center, arcC.center, "cloneAtZ of non-xy-arc with undefined param doesn't change center");
  ck.testTrue(arcF.isInPlane(Plane3dByOriginAndUnitNormal.createXYPlane(arcF.center)), "cloneAtZ of non-xy-arc with undefined param is in the horizontal plane at its center");
  const arcG = arcC.cloneAtZ(100);
  ck.testExactNumber(arcG.center.z, 100, "cloneAtZ sets new center to param");
  ck.testTrue(arcG.isInPlane(Plane3dByOriginAndUnitNormal.createXYPlane(Point3d.create(arcC.center.x, arcC.center.y, 100))), "cloneAtZ of non-xy-arc is in the horizontal plane at the new center");
}
function exerciseArc3d(ck: Checker, arc: Arc3d) {
  const vector0 = arc.vector0;
  const vector90 = arc.vector90;
  const vectorData = arc.toVectors();
  ck.testVector3d(vector0, vectorData.vector0);
  ck.testVector3d(vector90, vectorData.vector90);
  const a = 4.2;
  const scaleTransform = Transform.createFixedPointAndMatrix(Point3d.create(4, 3),
    Matrix3d.createScale(a, a, a));
  const arc1 = arc.cloneTransformed(scaleTransform);
  ck.testFalse(arc.isAlmostEqual(arc1), "scale changes arc");
  ck.testPointer(arc1);
  ck.testBoolean(arc1.isCircular, arc.isCircular, "scaled clone retains circular");
  ck.testBoolean(
    arc.sweep.isFullCircle,
    arc.startPoint().isAlmostEqual(arc.endPoint()),
    "full circle start, end condition");

  const json = arc1.toJSON();
  const arc2 = Arc3d.createUnitCircle();
  arc2.setFromJSON(json);
  ck.testTrue(arc1.isAlmostEqual(arc2), "Tight json round trip");
  ck.testLE(arc.curveLength(),
    arc.sweep.sweepRadians * arc.maxVectorLength(),
    "arc length smaller than circle on max radius");
  const fA = 0.35;
  const fB = 0.51;
  const arc3A = arc.clonePartialCurve(fA, fB);
  const arc3B = arc.clonePartialCurve(fB, fA);
  ck.testCoordinate(arc3A.curveLength(), arc3B.curveLength(), "Reversed partials match length");
  const length1 = arc1.curveLength();
  const fuzzyLengthRange = Range1d.createXX(0.5 * length1, 2.0 * length1);
  ck.testTrue(fuzzyLengthRange.containsX(arc1.quickLength()), "Quick length within factor of 2");

  exerciseArcSet(ck, arc1);
}
describe("Arc3d", () => {
  it("HelloWorld", () => {
    const ck = new Checker();
    const arcA = Arc3d.createUnitCircle();
    ck.testTrue(arcA.isCircular);
    exerciseArc3d(ck, arcA);
    exerciseArc3d(ck,
      Arc3d.create(
        Point3d.create(1, 2, 5),
        Vector3d.create(1, 0, 0),
        Vector3d.create(0, 2, 0), AngleSweep.createStartEndDegrees(0, 90)));

    ck.testTrue(Arc3d.createCircularStartMiddleEnd(Point3d.create(0, 0, 0), Point3d.create(1, 0, 0), Point3d.create(4, 0, 0)) instanceof LineString3d);

    ck.checkpoint("Arc3d.HelloWorld");
    const arcB = Arc3d.createUnitCircle();
    arcB.setFromJSON(undefined);
    ck.testFalse(arcA.isAlmostEqual(CoordinateXYZ.create(Point3d.create(1, 2, 3))));
    // high eccentricity arc .. make sure the length is bounded by rectangle and diagonal of quadrant ...
    const a = 1000.0;
    const b = a / 1.e6;
    const arcC = Arc3d.createXYEllipse(Point3d.create(0, 0, 0), a, b);
    const lengthC = arcC.curveLengthBetweenFractions(0, 1);
    ck.testLE(lengthC, 4.0 * (a + b));
    ck.testLE(4.0 * Geometry.hypotenuseXY(a, b), lengthC);
    // in-place construction -- easy arc length
    const sweepRadians = 0.3423423;
    Arc3d.create(Point3d.create(0, 0, 0), Vector3d.unitX(), Vector3d.unitY(), AngleSweep.createStartSweepRadians(0.2, sweepRadians), arcC);
    ck.testCoordinate(arcC.curveLength(), sweepRadians);
    expect(ck.getNumErrors()).equals(0);
  });
  it("QuickLength", () => {
    const ck = new Checker();
    const origin = Point3d.create();
    const factorRange = Range1d.createNull();
    for (const sweep of sampleSweeps()) {
      const factorRange1 = Range1d.createNull();
      for (const arc of [
        Arc3d.createXY(origin, 4.0, sweep),
        Arc3d.createXYEllipse(origin, 4, 2, sweep),
        Arc3d.createXYEllipse(origin, 8, 2, sweep),
        Arc3d.createXYEllipse(origin, 5, 4, sweep),
        Arc3d.createXYEllipse(origin, 20, 2, sweep),
        Arc3d.create(origin,
          Vector3d.create(4, 0, 0), Vector3d.create(1, 2, 0), sweep),
        Arc3d.create(origin,
          Vector3d.create(8, 7, 0), Vector3d.create(7, 8, 0), sweep)]) {
        const arcLength = arc.curveLength();
        const quickLength = arc.quickLength();
        if (arc.isCircular) {
          ck.testCoordinate(quickLength, arcLength);
        } else {
          const factor = quickLength / arcLength;
          factorRange.extendX(factor);
          factorRange1.extendX(factor);
          //        const scale = arc.getFractionToDistanceScale();
          if (!ck.testLE(arcLength, 1.1 * quickLength, "arc length .LE.  1.1 * quickLength")) {
            GeometryCoreTestIO.consoleLog(prettyPrint(arc));
          }
        }
      }
      // GeometryCoreTestIO.consoleLog(prettyPrint(sweep) + prettyPrint(factorRange1));
    }
    // GeometryCoreTestIO.consoleLog("Arc3d QuickLength FactorRange" + prettyPrint(factorRange));
    ck.testLT(0.95, factorRange.low, "QuickLength FactorRange Low");
    ck.testLT(factorRange.high, 1.06, "QuickLength FactorRange Low");

    ck.checkpoint("Arc3d.QuickLength");
    expect(ck.getNumErrors()).equals(0);
  });
  it("EccentricEllipseLengthAccuracyTable", () => {
    const noisy = false;
    const ck = new Checker();
    // Construct 90 degree elliptic arcs of varying eccentricity.
    // Integrate with 4,8,16... gauss intervals until the results settle.
    // record factor = N/e
    // By trial and error, we observe the factor is 8 or less.
    for (const numGauss of [1, 2, 3, 4, 5]) {
      let maxFactor = 0;
      if (noisy)
        GeometryCoreTestIO.consoleLog(`\n\n  ******************* numGauss ${numGauss}`);
      for (let e2 = 1.0; e2 < 1000.0; e2 *= 2.0) {
        const e = Math.sqrt(e2);
        const arc = Arc3d.create(Point3d.createZero(),
          Vector3d.create(e, 0, 0),
          Vector3d.create(0, 1, 0), AngleSweep.createStartEndDegrees(0, 90));
        const lengths = [];
        const deltas = [];
        const counts = [];
        let lastNumInterval = 0;
        let done = false;
        for (let baseNumInterval = 4; baseNumInterval < 600; baseNumInterval *= 2) {
          for (const numInterval of [baseNumInterval, 1.25 * baseNumInterval, 1.5 * baseNumInterval, 1.75 * baseNumInterval]) {
            lengths.push(arc.curveLengthWithFixedIntervalCountQuadrature(0.0, 1.0, numInterval, numGauss));
            counts.push(numInterval);
            lastNumInterval = numInterval;
            const k = lengths.length - 1;
            if (k >= 1) {
              const q = (lengths[k] - lengths[k - 1]) / lengths[k];
              deltas.push(q);
              if (Math.abs(q) < 4.0e-15) { done = true; break; }
            }
          }
          if (done)
            break;
        }
        const factor = lastNumInterval / e;
        if (noisy) {
          GeometryCoreTestIO.consoleLog("---");
          GeometryCoreTestIO.consoleLog(` eccentricity ${e} ${lengths.toString()}(n ${lastNumInterval})(n / (fe) ${factor}`);
          GeometryCoreTestIO.consoleLog(` deltas                             ${deltas.toString()}`);
        }
        maxFactor = Math.max(factor, maxFactor);
      }
      if (noisy)
        GeometryCoreTestIO.consoleLog(`Eccentric ellipse integration  (numGauss ${numGauss})   (maxFactor  {maxFactor})`);
      if (numGauss === 5)
        ck.testLE(maxFactor, 20.0, "Eccentric Ellipse integration factor");
    }
    ck.checkpoint("Arc3d.EccentricEllipseLengthAccuracyTable");
    expect(ck.getNumErrors()).equals(0);
  });
  it("ValidateEllipseIntegrationHeuristic", () => {
    const ck = new Checker();
    const degreesInterval = 10.0;
    const numGauss = 5;
    // Construct elliptic arcs of varying eccentricity and angles
    // Integrate with 5 gauss points in intervals of 10 degrees.
    // By trial and error, we have concluded that this should be accurate.
    // Compare to integral with twice as many points.
    for (const sweepDegrees of [30, 90, 135, 180, 239, 360]) {
      for (let e2 = 1.0; e2 < 1000.0; e2 *= 2.0) {
        const e = Math.sqrt(e2);
        const arc = Arc3d.create(Point3d.createZero(),
          Vector3d.create(e, 0, 0),
          Vector3d.create(0, 1, 0), AngleSweep.createStartEndDegrees(0, sweepDegrees));
        const numA = Math.ceil(arc.sweep.sweepDegrees * e / degreesInterval);
        const lengthA = arc.curveLengthWithFixedIntervalCountQuadrature(0.0, 1.0, numA, numGauss);
        const lengthB = arc.curveLengthWithFixedIntervalCountQuadrature(0.0, 1.0, 2 * numA, numGauss);
        const lengthC = arc.curveLength();
        ck.testLE(Math.abs(lengthB - lengthA) / lengthA, 5.0e-15, "direct quadrature", e, numA);
        ck.testLE(Math.abs(lengthB - lengthC) / lengthA, 5.0e-15, "compare to method", e, numA);
      }
    }
    ck.checkpoint("Arc3d.ValidateEllipseIntegrationHeuristic");
    expect(ck.getNumErrors()).equals(0);
  });

  it("ScaledForm", () => {
    const ck = new Checker();
    const arcs = Sample.createManyArcs([0.2, -0.25]);
    for (const arc of arcs) {
      const scaledForm = arc.toScaledMatrix3d();
      const arc1 = Arc3d.createScaledXYColumns(
        scaledForm.center,
        scaledForm.axes,
        scaledForm.r0,
        scaledForm.r90,
        scaledForm.sweep);
      for (const fraction of [0.0, 0.2, 0.4, 0.6, 0.8]) {
        ck.testPoint3d(arc.fractionToPoint(fraction), arc1.fractionToPoint(fraction));
      }
    }
    ck.checkpoint("Arc3d.ScaledForm");
    expect(ck.getNumErrors()).equals(0);
  });

  it("FilletArc", () => {
    const ck = new Checker();

    const allGeometry: GeometryQuery[] = [];
    const radius = 0.5;
    const markerRadius = 0.04;
    const outputStep = 10.0;
    let x0;
    let y0 = 0;
    for (const qz of [0, -1, 3]) {
      x0 = 0;
      for (const qy of [2, 4, -4]) {
        const point0 = Point3d.create(2, qy);
        const point1 = Point3d.create(0, 1, qz);
        const point2 = Point3d.create(3, 0);
        const arcData = Arc3d.createFilletArc(point0, point1, point2, radius);
        GeometryCoreTestIO.captureGeometry(allGeometry, LineString3d.create(point0, point1, point2), x0, y0);
        if (ck.testDefined(arcData, "Fillet Arc exists") && arcData.arc) {
          GeometryCoreTestIO.captureCloneGeometry(allGeometry, arcData.arc, x0, y0);
          GeometryCoreTestIO.createAndCaptureXYCircle(allGeometry, point1.interpolate(arcData.fraction10, point0), markerRadius, x0, y0);
          GeometryCoreTestIO.createAndCaptureXYCircle(allGeometry, point1.interpolate(arcData.fraction12, point2), markerRadius, x0, y0);
        }
        x0 += outputStep;
      }
      y0 += outputStep;
    }
    GeometryCoreTestIO.saveGeometry(allGeometry, "Arc3d", "FilletArc");
    expect(ck.getNumErrors()).equals(0);
  });
  // cspell:word Arnoldas
  it("PreciseRange", () => {
    const ck = new Checker();
    const allGeometry: GeometryQuery[] = [];
    let x0 = 0;
    let y0 = 0;
    const dx = 10.0;
    const options = StrokeOptions.createForCurves();
    const chordTol = 0.001;
    options.chordTol = chordTol;
    const chordTol2 = 2.5 * chordTol;
    const tolerancePullBack = -1.0e-12;
    const linestring = LineString3d.create();
    const rangeE = Range1d.createNull();
    for (const transform of Sample.createInvertibleTransforms()) {
      for (const sweep of sampleSweeps()) {
        const arc = Arc3d.createXYZXYZXYZ(3, 2, 1, 2.5, 2.8, 1.2, -0.2, 0.6, 2.9, AngleSweep.create360());
        arc.sweep.setFrom(sweep);
        const range = arc.range(transform);
        x0 += dx;
        linestring.packedPoints.length = 0;
        arc.emitStrokes(linestring, options);
        linestring.tryTransformInPlace(transform);
        const range1 = linestring.range();
        const e1 = range.low.distance(range1.low) + range.high.distance(range1.high);
        rangeE.extendX(e1);
        arc.tryTransformInPlace(transform);
        GeometryCoreTestIO.captureCloneGeometry(allGeometry, arc, x0, y0);
        GeometryCoreTestIO.captureRangeEdges(allGeometry, range, x0, y0);
        range1.expandInPlace(tolerancePullBack);
        if (!ck.testTrue(range.containsRange(range1), "precise range contains stroke range", prettyPrint(arc.sweep), prettyPrint(range.toJSON()), prettyPrint(range1.toJSON())))
          GeometryCoreTestIO.captureCloneGeometry(allGeometry, linestring, x0, y0);
        range1.expandInPlace(chordTol2);
        ck.testTrue(range1.containsRange(range), "stroking is close to true range", prettyPrint(arc.sweep), prettyPrint(range.toJSON()), prettyPrint(range1.toJSON()));
      }
      x0 = 0;
      y0 += dx;
    }
    GeometryCoreTestIO.consoleLog(`chord error range ${JSON.stringify(rangeE.toJSON())}`);
    GeometryCoreTestIO.saveGeometry(allGeometry, "Arc3d", "PreciseRange");
    expect(ck.getNumErrors()).equals(0);
  });
  // cspell:word Arnoldas
  it("ArnoldasFailureLinearSys3d", () => {
    const ck = new Checker();

    const allGeometry: GeometryQuery[] = [];
    const x0 = 0;
    const y0 = 0;
    const point0 = Point3d.create(0, 0, 0);
    const point1 = Point3d.create(0, 0, 1);
    const point2 = Point3d.create(1, 0, 1);
    GeometryCoreTestIO.captureGeometry(allGeometry,
      LineString3d.create(point0, point1, point2),
      x0, y0);
    const arc = Arc3d.createCircularStartMiddleEnd(point0, point1, point2) as Arc3d;
    GeometryCoreTestIO.captureGeometry(allGeometry, arc, x0, y0);
    GeometryCoreTestIO.saveGeometry(allGeometry, "Arc3d", "ArnoldasFailureLinearSys3d");
    const r = arc.circularRadius();
    if (ck.testDefined(r)) {
      ck.testCoordinate(r, point0.distance(arc.center));
      ck.testCoordinate(r, point1.distance(arc.center));
      ck.testCoordinate(r, point2.distance(arc.center));
    }
    expect(ck.getNumErrors()).equals(0);
  });
  // Test near-rectangular offset transitions
  it("CodeCheckerArcTransitionA", () => {
    const ck = new Checker();
    const allGeometry: GeometryQuery[] = [];
    let y0 = 0;
    for (const outerSign of [1.0, -0.4]) {
      let x0 = 0;
      for (const offsetFactor of [0.33, 0.75, 1.0, 1.5]) {
        for (const e of [0.0, 0.1, -0.1]) {
          const b = outerSign;
          const a = offsetFactor * b;
          const offset = [a, b, a, b];
          const points = [
            Point3d.create(0, 0, 0),
            Point3d.create(2, e, 0),
            Point3d.create(2, 2 - e, 0),
            Point3d.create(-e, 2, 0)];
          GeometryCoreTestIO.captureGeometry(allGeometry, LineString3d.create(points), x0, y0);
          GeometryCoreTestIO.captureGeometry(allGeometry, LineSegment3d.create(points[points.length - 1], points[0]), x0, y0);
          let point0: Point3d | undefined;
          let point1: Point3d | undefined;
          for (let i = 0; i <= points.length; i++) {
            const i0 = (i % points.length);
            const i1 = (i + 1) % points.length;
            const i2 = (i + 2) % points.length;
            const joint = BuildingCodeOffsetOps.createJointWithRadiusChange(points[i0], points[i1], points[i2], offset[i0], offset[i1]);
            if (joint instanceof Arc3d) {
              point1 = joint.startPoint();
              if (point0)
                GeometryCoreTestIO.captureGeometry(allGeometry,
                  LineSegment3d.create(point0, point1), x0, y0);
              GeometryCoreTestIO.captureCloneGeometry(allGeometry, joint, x0, y0);
              point0 = joint.endPoint(point0);
            } else if (joint instanceof Point3d) {
              if (point0)
                GeometryCoreTestIO.captureGeometry(allGeometry,
                  LineSegment3d.create(point0, joint), x0, y0);
              point0?.setFromPoint3d(joint);
            } else {
              point0 = undefined;
            }
          }

          const fullOffsetA = BuildingCodeOffsetOps.edgeByEdgeOffsetFromPoints(points, offset, false);
          const fullOffsetB = BuildingCodeOffsetOps.edgeByEdgeOffsetFromPoints(points, offset, true);
          GeometryCoreTestIO.captureCloneGeometry(allGeometry, fullOffsetA, x0 + 10, y0);
          GeometryCoreTestIO.captureGeometry(allGeometry, LineString3d.create(points), x0 + 10, y0);

          GeometryCoreTestIO.captureCloneGeometry(allGeometry, fullOffsetB, x0 + 20, y0);
          GeometryCoreTestIO.captureGeometry(allGeometry, LineString3d.create(points), x0 + 20, y0);
          x0 += 40.0;
        }
        y0 += 10.0;
        x0 = 0.0;
      }
    }
    expect(ck.getNumErrors()).equals(0);
    GeometryCoreTestIO.saveGeometry(allGeometry, "Arc3d", "CodeCheckerArcTransitionA");
  });
  it("CodeCheckerArcTransitionB", () => {
    const ck = new Checker();
    const allGeometry: GeometryQuery[] = [];
    const x0 = 0;
    let y0 = 0;
    const points = Sample.createBidirectionalSawtooth(Point3d.create(-1, 0.5, 0), 3, 2, 5, 3, 3, 7, 1, 2, -1, 2);
    const offsets = [];
    for (let i = 0; i + 3 < points.length; i++) {
      offsets.push(0.1);
      offsets.push(0.5);
      offsets.push(0.3);
    }
    GeometryCoreTestIO.captureGeometry(allGeometry, LineString3d.create(points), x0, y0);
    const fullOffsetA = BuildingCodeOffsetOps.edgeByEdgeOffsetFromPoints(points, offsets, false);
    GeometryCoreTestIO.captureCloneGeometry(allGeometry, fullOffsetA, x0, y0);
    y0 += 20.0;
    points.reverse();
    const fullOffsetB = BuildingCodeOffsetOps.edgeByEdgeOffsetFromPoints(points, offsets, false);
    GeometryCoreTestIO.captureGeometry(allGeometry, LineString3d.create(points), x0, y0);
    GeometryCoreTestIO.captureCloneGeometry(allGeometry, fullOffsetB, x0, y0);

    expect(ck.getNumErrors()).equals(0);
    GeometryCoreTestIO.saveGeometry(allGeometry, "Arc3d", "CodeCheckerArcTransitionB");
  });
  it("CodeCheckerArcTransitionC", () => {
    const ck = new Checker();
    const allGeometry: GeometryQuery[] = [];
    let x0 = 0;
    const a = 0.0;
    const b = 2.0;
    const c = 2.0;
    const baseOffset = 0.25;
    const dy = 4.0;
    for (const offsetFactor of [4, 1, 2, 4]) {
      let y0 = 0;
      for (const degrees of [90, 80, 70, 50, 30, 10, 100, 120, 135]) {
        const offsets = [baseOffset, baseOffset * offsetFactor, baseOffset];
        const reverseOffsets = [];
        for (const x of offsets)
          reverseOffsets.push(-x);
        const theta = Angle.createDegrees(degrees);
        const points = [Point3d.create(a - c * theta.cos(), c * theta.sin()), Point3d.create(a, 0, 0), Point3d.create(b, 0, 0), Point3d.create(b + c * theta.cos(), c * theta.sin())];
        GeometryCoreTestIO.captureGeometry(allGeometry, LineString3d.create(points), x0, y0);
        const fullOffsetA = BuildingCodeOffsetOps.edgeByEdgeOffsetFromPoints(points, offsets, false);
        GeometryCoreTestIO.captureCloneGeometry(allGeometry, fullOffsetA, x0, y0);
        const fullOffsetA1 = BuildingCodeOffsetOps.edgeByEdgeOffsetFromPoints(points, reverseOffsets, false);
        GeometryCoreTestIO.captureCloneGeometry(allGeometry, fullOffsetA1, x0, y0);
        points.reverse();
        GeometryCoreTestIO.captureGeometry(allGeometry, LineString3d.create(points), x0, y0 + dy);
        const fullOffsetB = BuildingCodeOffsetOps.edgeByEdgeOffsetFromPoints(points, offsets, false);
        GeometryCoreTestIO.captureCloneGeometry(allGeometry, fullOffsetB, x0, y0 + dy);
        const fullOffsetB1 = BuildingCodeOffsetOps.edgeByEdgeOffsetFromPoints(points, reverseOffsets, false);
        GeometryCoreTestIO.captureCloneGeometry(allGeometry, fullOffsetB1, x0, y0 + dy);
        y0 += 15.0;
      }
      x0 += 15.0;
    }
    expect(ck.getNumErrors()).equals(0);
    GeometryCoreTestIO.saveGeometry(allGeometry, "Arc3d", "CodeCheckerArcTransitionC");
  });
  it("CodeCheckerArcTransitionD", () => {
    const ck = new Checker();
    const allGeometry: GeometryQuery[] = [];
    let x0 = 0;
    let y0 = 0;
    for (const offsets of [[1, 0.8], [0.8, 1]]) {
      x0 = 0;
      const points = [Point3d.create(0, 0, 0), Point3d.create(0, 1, 0), Point3d.create(-1, 1.1, 0)];
      GeometryCoreTestIO.captureGeometry(allGeometry, LineString3d.create(points), x0, y0);
      const fullOffsetA = BuildingCodeOffsetOps.edgeByEdgeOffsetFromPoints(points, offsets, false);
      GeometryCoreTestIO.captureCloneGeometry(allGeometry, fullOffsetA, x0, y0);
      x0 += 3.0;
      points[2].x *= -1.0;
      offsets[0] *= -1.0;
      offsets[1] *= -1.0;
      const fullOffsetB = BuildingCodeOffsetOps.edgeByEdgeOffsetFromPoints(points, offsets, false);
      GeometryCoreTestIO.captureGeometry(allGeometry, LineString3d.create(points), x0, y0);
      GeometryCoreTestIO.captureCloneGeometry(allGeometry, fullOffsetB, x0, y0);
      y0 += 5.0;
    }

    expect(ck.getNumErrors()).equals(0);
    GeometryCoreTestIO.saveGeometry(allGeometry, "Arc3d", "CodeCheckerArcTransitionD");
  });
  it("CreateCenterNormalRadius", () => {
    const ck = new Checker();

    for (const normal of [Vector3d.unitX(), Vector3d.unitY(-2), Vector3d.unitZ(3), new Vector3d(1, 2, 3)]) {
      const arc = Arc3d.createCenterNormalRadius(undefined, normal, 10);
      ck.testVector3d(normal.normalize()!, arc.perpendicularVector, `for normal ${prettyPrint(normal)}`);
    }

    ck.checkpoint("Arc3d.CreateCenterNormalRadius");
    expect(ck.getNumErrors()).equals(0);
  });
  // compare arc properties as CurvePrimitive and in equivalent 2-arc CurveChainWithDistanceIndex
  it("CurvatureTest", () => {
    const ck = new Checker();
    const radius = 100.0;
    const curvature = 1.0 / radius;
    const circle = Arc3d.createXY(Point3d.createZero(), 100.0);
    // two arcs of unequal sweep that join to cover the full circle
    const arc1 = Arc3d.createXY(Point3d.createZero(), 100.0, AngleSweep.createStartEndDegrees(0, 90));
    const arc2 = Arc3d.createXY(Point3d.createZero(), 100.0, AngleSweep.createStartEndDegrees(90, 360));
    const path = new Path();
    path.children.push(arc1);
    path.children.push(arc2);
    const indexed = CurveChainWithDistanceIndex.createCapture(path);

    for (const fraction of [0.0, 0.125]) {
      const circleCurvature = circle.fractionToCurvature(fraction)!;
      const circleDerivatives = circle.fractionToPointAnd2Derivatives(0.0);
      ck.testCoordinate(circleCurvature, curvature, "curvature from full circle");
      assert.isTrue(Geometry.isAlmostEqualNumber(circleCurvature, curvature));

      const pathCurvature = indexed.fractionToCurvature(fraction)!;
      ck.testCoordinate(pathCurvature, curvature, "curvature from arcs in path");
      const pathDerivatives = indexed.fractionToPointAnd2Derivatives(0.0)!;
      ck.testPoint3d(circleDerivatives.origin, pathDerivatives.origin, "point");
      ck.testVector3d(circleDerivatives.vectorU, pathDerivatives.vectorU, "vectorU");
      ck.testVector3d(circleDerivatives.vectorV, pathDerivatives.vectorV, "vectorV");
    }
    expect(ck.getNumErrors()).equals(0);
  });
  // Test 3-point elliptical arc constructor
  it("CreateThreePointEllipse", () => {
    const ck = new Checker();
    const allGeometry: GeometryQuery[] = [];
    let x0 = 0;

    const p0 = Point3d.create(1, 0, 0);
    const p1 = Point3d.create(0, 1, 0);
    const p2 = Point3d.create(-1, 0, 0);
    const unitCircle = Arc3d.createStartMiddleEnd(p0, p1, p2);
    GeometryCoreTestIO.captureCloneGeometry(allGeometry, [p0, p1, p2], x0);
    GeometryCoreTestIO.captureCloneGeometry(allGeometry, unitCircle, x0);
    if (ck.testDefined(unitCircle, "created the arc")) {
      ck.testTrue(unitCircle.sweep.isFullCircle, "ellipse is full sweep");
      ck.testPoint3d(unitCircle.center, Point3d.createZero(), "ellipse centered at origin");
      ck.testVector3d(unitCircle.vector0, Vector3d.create(p0.x, p0.y, p0.z), "ellipse vector0 along x-axis");
      ck.testVector3d(unitCircle.vector90, Vector3d.create(p1.x, p1.y, p1.z), "ellipse vector90 along y-axis");
      if (ck.testTrue(unitCircle.isCircular, "ellipse is circular"))
        ck.testExactNumber(unitCircle.circularRadius()!, 1, "circle has radius 1");
    }
    x0 += 5;
    p1.y = 2;
    const ellipse1 = Arc3d.createStartMiddleEnd(p0, p1, p2);
    GeometryCoreTestIO.captureCloneGeometry(allGeometry, [p0, p1, p2], x0);
    GeometryCoreTestIO.captureCloneGeometry(allGeometry, ellipse1, x0);
    if (ck.testDefined(ellipse1, "created the arc")) {
      ck.testTrue(ellipse1.sweep.isFullCircle, "ellipse is full sweep");
      ck.testPoint3d(ellipse1.center, Point3d.createZero(), "ellipse centered at origin");
      ck.testVector3d(ellipse1.vector0, Vector3d.create(p0.x, p0.y, p0.z), "ellipse vector0 along x-axis");
      ck.testVector3d(ellipse1.vector90, Vector3d.create(p1.x, p1.y, p1.z), "ellipse vector90 along y-axis");
      ck.testFalse(ellipse1.isCircular, "ellipse is not circular");
    }
    x0 += 5;
    p0.y = 1;
    p2.y = -1;
    const ellipse2 = Arc3d.createStartMiddleEnd(p0, p1, p2);
    GeometryCoreTestIO.captureCloneGeometry(allGeometry, [p0, p1, p2], x0);
    GeometryCoreTestIO.captureCloneGeometry(allGeometry, ellipse2, x0);
    ck.testUndefined(ellipse2, "arc construction not possible");
    x0 += 5;
    p1.y = 1.95;
    const ellipse3 = Arc3d.createStartMiddleEnd(p0, p1, p2);
    GeometryCoreTestIO.captureCloneGeometry(allGeometry, [p0, p1, p2], x0);
    GeometryCoreTestIO.captureCloneGeometry(allGeometry, ellipse3, x0);
    if (ck.testDefined(ellipse3, "created the arc")) {
      ck.testTrue(ellipse3.sweep.isFullCircle, "ellipse is full sweep");
      ck.testPoint3d(ellipse3.center, Point3d.createZero(), "ellipse centered at origin");
      ck.testVector3d(ellipse3.vector0, Vector3d.create(p0.x, p0.y, p0.z), "ellipse vector0 along x-axis");
      ck.testFalse(ellipse3.isCircular, "ellipse is not circular");
    }
    x0 += 5;
    p1.y = -1.95;
    const ellipse4 = Arc3d.createStartMiddleEnd(p0, p1, p2);
    GeometryCoreTestIO.captureCloneGeometry(allGeometry, [p0, p1, p2], x0);
    GeometryCoreTestIO.captureCloneGeometry(allGeometry, ellipse4, x0);
    if (ck.testDefined(ellipse4, "created the arc")) {
      ck.testTrue(ellipse4.sweep.isFullCircle, "ellipse is full sweep");
      ck.testPoint3d(ellipse4.center, Point3d.createZero(), "ellipse centered at origin");
      ck.testVector3d(ellipse4.vector0, Vector3d.create(p0.x, p0.y, p0.z), "ellipse vector0 along x-axis");
      ck.testFalse(ellipse4.isCircular, "ellipse is not circular");
    }
    x0 += 5;
    p1.y = -2;
    const ellipse5 = Arc3d.createStartMiddleEnd(p0, p1, p2);
    GeometryCoreTestIO.captureCloneGeometry(allGeometry, [p0, p1, p2], x0);
    GeometryCoreTestIO.captureCloneGeometry(allGeometry, ellipse5, x0);
    ck.testUndefined(ellipse5, "arc construction not possible");
    x0 += 5;
    p1.y = 1;
    const ellipse6 = Arc3d.createStartMiddleEnd(p0, p1, p2);
    GeometryCoreTestIO.captureCloneGeometry(allGeometry, [p0, p1, p2], x0);
    GeometryCoreTestIO.captureCloneGeometry(allGeometry, ellipse6, x0);
    if (ck.testDefined(ellipse6, "created the arc")) {
      ck.testTrue(ellipse6.sweep.isFullCircle, "ellipse is full sweep");
      ck.testPoint3d(ellipse6.center, Point3d.createZero(), "ellipse centered at origin");
      ck.testVector3d(ellipse6.vector0, Vector3d.create(p0.x, p0.y, p0.z), "ellipse vector0 along x-axis");
      ck.testFalse(ellipse6.isCircular, "ellipse is not circular");
      ck.testCoordinate(0, ellipse6.closestPoint(p1, false).a, "middle point is on the ellipse");
    }
    x0 += 5;
    p1.y = -1;
    const ellipse7 = Arc3d.createStartMiddleEnd(p0, p1, p2, AngleSweep.createStartEndDegrees(0, 200));
    GeometryCoreTestIO.captureCloneGeometry(allGeometry, [p0, p1, p2], x0);
    GeometryCoreTestIO.captureCloneGeometry(allGeometry, ellipse7, x0);
    if (ck.testDefined(ellipse7, "created the arc")) {
      ck.testFalse(ellipse7.sweep.isFullCircle, "ellipse is not full sweep");
      ck.testPoint3d(ellipse7.center, Point3d.createZero(), "ellipse centered at origin");
      ck.testVector3d(ellipse7.vector0, Vector3d.create(p0.x, p0.y, p0.z), "ellipse vector0 along x-axis");
      ck.testFalse(ellipse7.isCircular, "ellipse is not circular");
      ck.testCoordinate(0, ellipse7.closestPoint(p1, false).a, "middle point is on the ellipse");
    }
    GeometryCoreTestIO.saveGeometry(allGeometry, "Arc3d", "CreateThreePointEllipse");
    expect(ck.getNumErrors()).equals(0);
  });

  const displaySamples = (
    allGeometry: GeometryQuery[],
    arc: Arc3d,
    samples: QuadrantFractions[] | number[],
    x?: number, y?: number, z?: number,
  ): void => {
    if (samples[0] instanceof QuadrantFractions) {
      for (let i = 0; i < samples.length; ++i) {
        const quadrant = samples[i] as QuadrantFractions;
        for (let j = 0; j < quadrant.fractions.length - 1; ++j) // skip last fraction...
          GeometryCoreTestIO.createAndCaptureXYCircle(
            allGeometry, arc.fractionToPoint(quadrant.fractions[j]), 0.1, x, y, z,
          );
        if (i === samples.length - 1 && !arc.sweep.isFullCircle) // ...unless last fraction of last quadrant of open arc
          GeometryCoreTestIO.createAndCaptureXYCircle(
            allGeometry, arc.fractionToPoint(quadrant.fractions[quadrant.fractions.length - 1]), 0.1, x, y, z,
          );
      }
    } else {
      for (const fraction of samples as number[])
        GeometryCoreTestIO.createAndCaptureXYCircle(allGeometry, arc.fractionToPoint(fraction), 0.1, x, y, z);
    }
  };
  it.only("EllipseSampler", () => {
    const ck = new Checker(true, true);
    const allGeometry: GeometryQuery[] = [];
    const a = 10;
    const b = 3;
    let x0 = 0;
    const xDelta = (arcWidth: number) => 2 * arcWidth + 1;
    let y0 = 0;
    const yDelta = (arcHeight: number) => 2 * arcHeight + 1;
    const arcs: Arc3d[] = [];

    // xy-plane, perp-axis arcs
    arcs.push(Arc3d.createXYEllipse(Point3d.createZero(), a, b));
    arcs.push(Arc3d.createXYEllipse(Point3d.createZero(), a, b, AngleSweep.createStartEndDegrees(0, 90)));
    arcs.push(Arc3d.createXYEllipse(Point3d.createZero(), a, b, AngleSweep.createStartEndDegrees(-100, 32)));
    arcs.push(Arc3d.createXYEllipse(Point3d.createZero(), a, b, AngleSweep.createStartEndDegrees(147, -100)));
    arcs.push(Arc3d.createXYEllipse(Point3d.createZero(), a, a - 2, AngleSweep.createStartEndDegrees(90, 0)));
    arcs.push(Arc3d.createXYEllipse(Point3d.createZero(), a, 1, AngleSweep.createStartEndDegrees(90, 270)));

    // general arcs
    const arc0 = Arc3d.create(Point3d.createZero(), Vector3d.create(2, 4, -1), Vector3d.create(3, 2, -3));
    arcs.push(arc0);
    const perpData0 = arc0.toScaledMatrix3d();
    const arc1 = Arc3d.createScaledXYColumns(perpData0.center, perpData0.axes, perpData0.r0, perpData0.r90); // change the start point
    arcs.push(arc1);
    const arc2 = arc0.clone();
    arc2.sweep = AngleSweep.createStartEndDegrees(-15, 345);  // negative sweep
    arcs.push(arc2);
    const arc3 = arc0.clone();
    arc3.sweep = AngleSweep.createStartEndDegrees(100, 120);  // tiny sweep
    arcs.push(arc3);
    const arc4 = Arc3d.createStartMiddleEnd(
      Point3d.create(-1, -1, -2), Point3d.create(0.5, 0.5, 1.7), Point3d.create(1, 1, 2),
    );
    if (ck.testDefined(arc4, "use 3pt elliptical arc ctor"))
      arcs.push(arc4);
    // Remap functions for curvature interpolation
    const fIdentity = (x: number) => x;
    const fPiecewiseLinearUnder = (x: number): number => {
      const breakFraction = 0.6;  // this could possibly be improved by dependence on eccentricity...
      const slope = (1 - breakFraction) / breakFraction;
      return (x <= breakFraction) ?
        slope * x : slope * breakFraction + ((1 - slope * breakFraction) / (1 - breakFraction)) * (x - breakFraction);
    };
    const fSqrtCubed = (x: number) => Math.pow(x, 1.5);
    const fQuadratic = (x: number) => x * x;
    const fCubic = (x: number) => x * x * x;
    const fQuartic = (x: number) => x * x * x * x;
    const fSqrt = (x: number) => Math.sqrt(x);
    const remaps: FractionMapper[] = [fIdentity, fPiecewiseLinearUnder, fSqrtCubed, fQuadratic, fCubic, fQuartic, fSqrt];
    const iMethodToString = (iMethod: number | undefined): string => {
      switch (iMethod) {
        case -1: return "Naive";
        case 0: return "Identity";
        case 1: return "PwLinear";
        case 2: return "SqrtCubed";
        case 3: return "Quadratic";
        case 4: return "Cubic";
        case 5: return "Quartic";
        case 6: return "Sqrt";
        case 7: return "Subdivision";
        case undefined:
        default: return "Undefined";
      }
    };
    const convertToFlatArray = (array: QuadrantFractions[] | number[]): number[] => {
      if (0 === array.length)
        return [];
      if (Number.isFinite(array[0]))
        return array as number[];
      const set = new OrderedSet<number>((s0: number, s1: number) => {
        return s0 < s1 ? -1 : (s0 > s1 ? 1 : 0);
      });
      for (const q of array as QuadrantFractions[]) {
        for (const f of q.fractions)
          set.add(f);
      }
      return [...set];
    };
    const testAndCompareSamples = (flat: number[], structured: QuadrantFractions[]): void => {
      ck.testTrue(flat.length > 0, "flat output format has samples");
      ck.testTrue(structured.length > 0, "structured output format has quadrants");
      const flat2 = convertToFlatArray(structured);
      for (const q of structured) {
        ck.testLE(3, q.fractions.length, "at least 3 samples per quadrant");
        if (q.averageAdded) {
          flat.push(q.fractions[1]); // flat doesn't contain this extra sample
          flat.sort();
        }
      }
      ck.testFractionArray(flat, flat2, "flat output equivalent to structured output");
    };
<<<<<<< HEAD
    const testArc = (arc: Arc3d, options: EllipticalArcApproximationOptions, x?: number, y?: number, z?: number) => {
=======
    const testArc = (
      arc: Arc3d, options: EllipticalArcApproximationOptions, x?: number, y?: number, z?: number,
    ): number | undefined => {
>>>>>>> e5690b11
      GeometryCoreTestIO.captureCloneGeometry(allGeometry, arc, x, y, z);
      const squaredArc = arc.toScaledMatrix3d();
      const axes = [
        squaredArc.center.plusScaled(squaredArc.axes.columnX(), squaredArc.r0),
        squaredArc.center,
        squaredArc.center.plusScaled(squaredArc.axes.columnY(), squaredArc.r90),
      ];
      GeometryCoreTestIO.captureCloneGeometry(allGeometry, axes, x, y, z);
      const toStart = [arc.center, arc.startPoint()];
      GeometryCoreTestIO.captureCloneGeometry(allGeometry, toStart, x, y, z);

      const context = EllipticalArcApproximationContext.create(arc);
      if (!ck.testTrue(context.isValidArc, "context accepted arc"))
        return { err: undefined, nSeg: 0 };

      // test sampler
      const flatSamples = context.sampleFractions(options, false) as number[];
      const samples = context.sampleFractions(options, true) as QuadrantFractions[];
      displaySamples(allGeometry, arc, flatSamples, x, y, z);
      testAndCompareSamples(flatSamples, samples);

      // test construction
      const chain = context.constructCircularArcChainApproximation(options);
      if (ck.testDefined(chain, "constructed arc chain approximation"))
        GeometryCoreTestIO.captureCloneGeometry(allGeometry, chain, x, y, z);

      // test error computation
      const chainError = context.computeApproximationError(samples);
      if (ck.testDefined(chainError, "cover arc chain approximation error computation") &&
        ck.testTrue(chainError.detailA.a > Geometry.smallFraction, "computed a nonzero arc chain approximation error")) {
        GeometryCoreTestIO.captureCloneGeometry(allGeometry, [chainError.detailA.point, chainError.detailB.point], x, y, z);
      }
      return { err: chainError ? chainError.detailA.a : undefined, nSeg: chain ? chain.children.length : 0 };
    };

    const numSamples = [3, 4, 5, 6, 10, 20];
    const methodWins = new Map<number, number>(); // <iMethod, winCount>

    for (let iArc = 0; iArc < arcs.length; ++iArc) {
      const arc = arcs[iArc];
      const perpData = arc.toScaledMatrix3d();
      const xWidth = perpData.r0;
      const yWidth = perpData.r90;
      let iMin: number | undefined; // id of the minimum error approximation
      let eMin: number | undefined; // error of the minimum error approximation
      let nMin: number | undefined; // segment count of the minimum error approximation
      for (const n of numSamples) {
        // the naive method
        let method = EllipticalArcSampleMethod.UniformParameter;
        let options = EllipticalArcApproximationOptions.create(method, n);
        let results = testArc(arc, options, x0, y0);
        if (undefined !== results.err) {
          iMin = -1;
          eMin = results.err;
          nMin = results.nSeg;
        }
        y0 += yDelta(yWidth);

        // the curvature interpolation methods (including uniform)
        method = EllipticalArcSampleMethod.NonUniformCurvature;
        for (let iRemap = 0; iRemap < remaps.length; ++iRemap) {
          options = EllipticalArcApproximationOptions.create(method, n, undefined, remaps[iRemap]);
          results = testArc(arc, options, x0, y0);
          const firstError = undefined === eMin && undefined !== results.err;
          const updateError = undefined !== eMin && undefined !== results.err && eMin > results.err;
          if (firstError || updateError) {
            iMin = iRemap;
            eMin = results.err;
            nMin = results.nSeg;
          }
          y0 += yDelta(yWidth);
        }

        // the subdivision method (wins if decreases the point count for eMin)
        const iSub = remaps.length;
        if (ck.testDefined(eMin, "Have a min error to beat") && ck.testDefined(nMin, "Have #segments to beat")) {
          method = EllipticalArcSampleMethod.AdaptiveSubdivision;
          options = EllipticalArcApproximationOptions.create(method, undefined, eMin);
          results = testArc(arc, options, x0, y0);
          if (ck.testDefined(results.err, `Method ${iMethodToString(iSub)} approximation error computed`)) {
            if (ck.testLE(results.err, eMin, `Method ${iMethodToString(iSub)} achieved desired max error`)) {
              if (results.nSeg <= nMin) {
                iMin = iSub;
                eMin = results.err;
                nMin = results.nSeg;
              }
            }
          }
          y0 += yDelta(yWidth);
        }

        if (ck.testDefined(eMin, "Have best approx error") && ck.testDefined(iMin, "Have best approx method id") && ck.testDefined(nMin, "Have best approx segment count")) {
          GeometryCoreTestIO.consoleLog(`Arc ${iArc} min error is ${eMin} using ${iMethodToString(iMin)} on ${n} Q1 samples with chain count ${nMin}.`);
          const numWins = methodWins.get(iMin) ?? 0;
          methodWins.set(iMin, numWins + 1);
        }
        x0 += xDelta(xWidth);
        y0 = 0;
      }
      x0 += 2 * xDelta(xWidth);
    }
    const nTrials = numSamples.length * arcs.length;
<<<<<<< HEAD
    methodWins.forEach((winCount: number, iMethod: number) => GeometryCoreTestIO.consoleLog(`Method ${iMethodToString(iMethod)} won ${winCount} times (${Math.round(100 * winCount / nTrials)}%).`));
=======
    const histogram = new Dictionary<number, number>((c0: number, c1: number) => c0 < c1 ? -1 : (c0 > c1 ? 1 : 0)); // <winCount, iMethod>
    methodWins.forEach((winCount: number, iMethod: number) => histogram.set(winCount, iMethod));  // key,value -> value,key
    histogram.forEach((winCount: number, iMethod: number) => GeometryCoreTestIO.consoleLog(`Method ${iMethodToString(iMethod)} won ${winCount} times (${winCount / nTrials}%).`));
>>>>>>> e5690b11
    GeometryCoreTestIO.saveGeometry(allGeometry, "Arc3d", "EllipseSampler");
    expect(ck.getNumErrors()).equals(0);
  });

// TODO: cover forcePath, more subdivision tests (see if other methods can reduce error on same # points), change default to subdivision

  it("createCircularStartTangentEnd", () => {
    const ck = new Checker();
    const allGeometry: GeometryQuery[] = [];

    let dx = 0;
    const start1 = Point3d.create(1, 3, 0);
    const end1 = Point3d.create(5, 3, 0);
    const tangent1 = Vector3d.create(-1, 1, 0);
    GeometryCoreTestIO.createAndCaptureXYCircle(allGeometry, start1, 0.1, dx);
    GeometryCoreTestIO.createAndCaptureXYCircle(allGeometry, end1, 0.1, dx);
    const circularArc1 = Arc3d.createCircularStartTangentEnd(start1, tangent1, end1) as Arc3d;
    const circle1 = Arc3d.create(
      circularArc1.center, circularArc1.vector0, circularArc1.vector90, AngleSweep.createStartEndDegrees(0, 360),
    );
    GeometryCoreTestIO.captureCloneGeometry(allGeometry, circularArc1, dx);
    GeometryCoreTestIO.captureCloneGeometry(allGeometry, circle1, dx);
    ck.testPoint3d(circularArc1.startPoint(), start1);
    ck.testPoint3d(circularArc1.endPoint(), end1);
    ck.testPoint3d(circularArc1.center, Point3d.create(3, 5, 0));

    dx += 10;
    const start2 = Point3d.create(1, 4, 0);
    const end2 = Point3d.create(5, 4, 0);
    const tangent2 = Vector3d.create(1, 0, 0);
    GeometryCoreTestIO.createAndCaptureXYCircle(allGeometry, start2, 0.1, dx);
    GeometryCoreTestIO.createAndCaptureXYCircle(allGeometry, end2, 0.1, dx);
    const tangentLineSeg = LineSegment3d.create(start2, start2.plusScaled(tangent2, 1));
    GeometryCoreTestIO.captureCloneGeometry(allGeometry, tangentLineSeg, dx);
    const lineSeg = Arc3d.createCircularStartTangentEnd(start2, tangent2, end2) as LineSegment3d;
    GeometryCoreTestIO.captureCloneGeometry(allGeometry, lineSeg, dx);
    ck.testPoint3d(lineSeg.startPoint(), start2);
    ck.testPoint3d(lineSeg.endPoint(), end2);

    dx += 10;
    const start3 = Point3d.create(2, 0, 0);
    const end3 = Point3d.create(0, 2, 0);
    const tangent3 = Vector3d.create(0, 1, 0);
    GeometryCoreTestIO.createAndCaptureXYCircle(allGeometry, start3, 0.1, dx);
    GeometryCoreTestIO.createAndCaptureXYCircle(allGeometry, end3, 0.1, dx);
    const circularArc3 = Arc3d.createCircularStartTangentEnd(start3, tangent3, end3) as Arc3d;
    const circle3 = Arc3d.create(
      circularArc3.center, circularArc3.vector0, circularArc3.vector90, AngleSweep.createStartEndDegrees(0, 360),
    );
    GeometryCoreTestIO.captureCloneGeometry(allGeometry, circularArc3, dx);
    GeometryCoreTestIO.captureCloneGeometry(allGeometry, circle3, dx);
    ck.testPoint3d(circularArc3.startPoint(), start3);
    ck.testPoint3d(circularArc3.endPoint(), end3);
    ck.testPoint3d(circularArc3.center, Point3d.create());

    dx += 10;
    const start4 = Point3d.create(0, 0, 0);
    const end4 = Point3d.create(1, 1, 1);
    const tangent4 = Vector3d.create(0, -1, 0);
    GeometryCoreTestIO.createAndCaptureXYCircle(allGeometry, start4, 0.1, dx);
    GeometryCoreTestIO.createAndCaptureXYCircle(allGeometry, end4, 0.1, dx);
    const circularArc4 = Arc3d.createCircularStartTangentEnd(start4, tangent4, end4) as Arc3d;
    const circle4 = Arc3d.create(
      circularArc4.center, circularArc4.vector0, circularArc4.vector90, AngleSweep.createStartEndDegrees(0, 360),
    );
    GeometryCoreTestIO.captureCloneGeometry(allGeometry, circularArc4, dx);
    GeometryCoreTestIO.captureCloneGeometry(allGeometry, circle4, dx);
    ck.testPoint3d(circularArc4.startPoint(), start4);
    ck.testPoint3d(circularArc4.endPoint(), end4);
    ck.testPoint3d(circularArc4.center, Point3d.create(0.75, 0, 0.75));

    GeometryCoreTestIO.saveGeometry(allGeometry, "Arc3d", "createCircularStartTangentEnd");
    expect(ck.getNumErrors()).equals(0);
  });
  it("constructCircularArcChainApproximation", () => {
    const ck = new Checker();
    const allGeometry: GeometryQuery[] = [];
    let dx = 0;
    for (let sweep = 360; sweep > 0; sweep -= 30) {
      const arc = Arc3d.create(
        Point3d.create(0, 0), Vector3d.create(5, 0), Vector3d.create(0, 8), AngleSweep.createStartEndDegrees(0, sweep),
      );
      let dy = 0;
      for (let angle = 0; angle < 360; angle += 30) {
        const rotationAxis: Vector3d = Vector3d.create(0, 0, 1);
        const rotationMatrix = Matrix3d.createRotationAroundVector(rotationAxis, Angle.createDegrees(angle))!;
        const rotationTransform = Transform.createFixedPointAndMatrix(Point3d.create(0, 0, 0), rotationMatrix);
        arc.tryTransformInPlace(rotationTransform);
        GeometryCoreTestIO.captureCloneGeometry(allGeometry, arc, dx, dy);

        const chain = arc.constructCircularArcChainApproximation();
        GeometryCoreTestIO.captureCloneGeometry(allGeometry, chain, dx, dy);

        const context = EllipticalArcApproximationContext.create(arc);
        let options = EllipticalArcApproximationOptions.create();
        const samples = context.sampleFractions(options, true) as QuadrantFractions[];
        displaySamples(allGeometry, arc, samples, 0, dy, 0);
        const chainError = context.computeApproximationError(samples, true);
        ck.testDefined(chainError, "cover arc chain approximation error computation");
        const error = chainError!.detailA.a;
        ck.testTrue(error > Geometry.smallFraction, "computed a nonzero arc chain approximation error");
        ck.testTrue(error < 0.1, "computed a small arc chain approximation error");
        dy += 20;
      }
      dx += 20;
    }
    GeometryCoreTestIO.saveGeometry(allGeometry, "Arc3d", "constructCircularArcChainApproximation");
    expect(ck.getNumErrors()).equals(0);
  });
});<|MERGE_RESOLUTION|>--- conflicted
+++ resolved
@@ -673,6 +673,7 @@
         GeometryCoreTestIO.createAndCaptureXYCircle(allGeometry, arc.fractionToPoint(fraction), 0.1, x, y, z);
     }
   };
+
   it.only("EllipseSampler", () => {
     const ck = new Checker(true, true);
     const allGeometry: GeometryQuery[] = [];
@@ -733,9 +734,7 @@
         case 4: return "Cubic";
         case 5: return "Quartic";
         case 6: return "Sqrt";
-        case 7: return "Subdivision";
-        case undefined:
-        default: return "Undefined";
+        default: return iMethod < 0 ? "Naive" : "Undefined";
       }
     };
     const convertToFlatArray = (array: QuadrantFractions[] | number[]): number[] => {
@@ -765,13 +764,9 @@
       }
       ck.testFractionArray(flat, flat2, "flat output equivalent to structured output");
     };
-<<<<<<< HEAD
-    const testArc = (arc: Arc3d, options: EllipticalArcApproximationOptions, x?: number, y?: number, z?: number) => {
-=======
     const testArc = (
       arc: Arc3d, options: EllipticalArcApproximationOptions, x?: number, y?: number, z?: number,
-    ): number | undefined => {
->>>>>>> e5690b11
+    ) => {
       GeometryCoreTestIO.captureCloneGeometry(allGeometry, arc, x, y, z);
       const squaredArc = arc.toScaledMatrix3d();
       const axes = [
@@ -874,13 +869,7 @@
       x0 += 2 * xDelta(xWidth);
     }
     const nTrials = numSamples.length * arcs.length;
-<<<<<<< HEAD
     methodWins.forEach((winCount: number, iMethod: number) => GeometryCoreTestIO.consoleLog(`Method ${iMethodToString(iMethod)} won ${winCount} times (${Math.round(100 * winCount / nTrials)}%).`));
-=======
-    const histogram = new Dictionary<number, number>((c0: number, c1: number) => c0 < c1 ? -1 : (c0 > c1 ? 1 : 0)); // <winCount, iMethod>
-    methodWins.forEach((winCount: number, iMethod: number) => histogram.set(winCount, iMethod));  // key,value -> value,key
-    histogram.forEach((winCount: number, iMethod: number) => GeometryCoreTestIO.consoleLog(`Method ${iMethodToString(iMethod)} won ${winCount} times (${winCount / nTrials}%).`));
->>>>>>> e5690b11
     GeometryCoreTestIO.saveGeometry(allGeometry, "Arc3d", "EllipseSampler");
     expect(ck.getNumErrors()).equals(0);
   });
@@ -955,6 +944,7 @@
     GeometryCoreTestIO.saveGeometry(allGeometry, "Arc3d", "createCircularStartTangentEnd");
     expect(ck.getNumErrors()).equals(0);
   });
+
   it("constructCircularArcChainApproximation", () => {
     const ck = new Checker();
     const allGeometry: GeometryQuery[] = [];
@@ -975,10 +965,10 @@
         GeometryCoreTestIO.captureCloneGeometry(allGeometry, chain, dx, dy);
 
         const context = EllipticalArcApproximationContext.create(arc);
-        let options = EllipticalArcApproximationOptions.create();
+        const options = EllipticalArcApproximationOptions.create();
         const samples = context.sampleFractions(options, true) as QuadrantFractions[];
         displaySamples(allGeometry, arc, samples, 0, dy, 0);
-        const chainError = context.computeApproximationError(samples, true);
+        const chainError = context.computeApproximationError(samples);
         ck.testDefined(chainError, "cover arc chain approximation error computation");
         const error = chainError!.detailA.a;
         ck.testTrue(error > Geometry.smallFraction, "computed a nonzero arc chain approximation error");
