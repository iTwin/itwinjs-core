/*---------------------------------------------------------------------------------------------
* Copyright (c) Bentley Systems, Incorporated. All rights reserved.
* See LICENSE.md in the project root for license terms and full copyright notice.
*--------------------------------------------------------------------------------------------*/
<<<<<<< HEAD
import { describe, expect, it } from "vitest";
=======
import { expect, it } from "vitest";
>>>>>>> 64fd47fb
import { flatbuffers } from "flatbuffers";
import { AkimaCurve3d } from "../../bspline/AkimaCurve3d";
import { Arc3d } from "../../curve/Arc3d";
import { CurvePrimitive } from "../../curve/CurvePrimitive";
import { GeometryQuery } from "../../curve/GeometryQuery";
import { LineSegment3d } from "../../curve/LineSegment3d";
import { LineString3d } from "../../curve/LineString3d";
import { PointString3d } from "../../curve/PointString3d";
import { IntegratedSpiral3d } from "../../curve/spiral/IntegratedSpiral3d";
import { Angle } from "../../geometry3d/Angle";
import { AngleSweep } from "../../geometry3d/AngleSweep";
import { Matrix3d } from "../../geometry3d/Matrix3d";
import { Point3d, Vector3d } from "../../geometry3d/Point3dVector3d";
import { Segment1d } from "../../geometry3d/Segment1d";
import { Transform } from "../../geometry3d/Transform";
import { AuxChannelDataType } from "../../polyface/AuxData";
import { TaggedNumericData } from "../../polyface/TaggedNumericData";
import { BentleyGeometryFlatBuffer } from "../../serialization/BentleyGeometryFlatBuffer";
import { BGFBAccessors } from "../../serialization/BGFBAccessors";
import { DeepCompare } from "../../serialization/DeepCompare";
import { Sample } from "../../serialization/GeometrySamples";
import { IModelJson } from "../../serialization/IModelJsonSchema";
import { SolidPrimitive } from "../../solid/SolidPrimitive";
import { Checker } from "../Checker";
import { GeometryCoreTestIO } from "../GeometryCoreTestIO";
import { prettyPrint } from "../testFunctions";

// cSpell:word flatbuffers
// cSpell:word fbjs
// cSpell:word BGFB

it("HelloWorld", () => {
  const ck = new Checker();
  const builder = new flatbuffers.Builder(1024);
  const oSegment = BGFBAccessors.DSegment3d.createDSegment3d(builder, 1, 2, 3, 4, 5, 6);
  const oLine = BGFBAccessors.LineSegment.createLineSegment(builder, oSegment);
  builder.finish(oLine);
  const bytes = builder.asUint8Array();
  if (Checker.noisy.flatBuffer)
    GeometryCoreTestIO.consoleLog({ finalBytes: bytes, lineOffset: oLine });
  const buffer = new flatbuffers.ByteBuffer(bytes);
  const oLineA = BGFBAccessors.LineSegment.getRootAsLineSegment(buffer);
  const oSegmentA = oLineA.segment();

  if (Checker.noisy.flatBuffer)
    GeometryCoreTestIO.consoleLog({
      lineOffset: oLineA,
      x0: oSegmentA?.point0X(), y0: oSegmentA?.point0Y(), z0: oSegmentA?.point0Z(),
      x1: oSegmentA?.point1X(), y1: oSegmentA?.point1Y(), z1: oSegmentA?.point1Z(),
    });

  ck.testExactNumber(1, oSegmentA!.point0X());
  ck.testExactNumber(2, oSegmentA!.point0Y());
  ck.testExactNumber(3, oSegmentA!.point0Z());
  ck.testExactNumber(4, oSegmentA!.point1X());
  ck.testExactNumber(5, oSegmentA!.point1Y());
  ck.testExactNumber(6, oSegmentA!.point1Z());

  expect(ck.getNumErrors()).equals(0);
});

it("HelloVariantGeometry", () => {
  const ck = new Checker();
  testGeometryQueryRoundTrip(ck, LineSegment3d.createXYZXYZ(1, 2, 3, 4, 5, 6));
  testGeometryQueryRoundTrip(ck, Arc3d.createXYZXYZXYZ(1, 2, 3, 4, 5, 6, 8, 3, 2, AngleSweep.createStartEndDegrees(10, 100)));
  testGeometryQueryRoundTrip(ck, LineString3d.create([[1, 2, 3], [6, 2, 4], [2, 3, 1]]));
  testGeometryQueryRoundTrip(ck, PointString3d.create([[1, 2, 3], [6, 2, 4], [2, 3, 1]]));
  const bCurves = Sample.createBsplineCurves(true);
  const hCurves = Sample.createBspline3dHCurves();
  for (const curve of [...bCurves, ...hCurves]) {
    testGeometryQueryRoundTrip(ck, curve);
  }
  expect(ck.getNumErrors()).equals(0);
});

it("HelloCurveVector", () => {
  const ck = new Checker();
  const cvs = [Sample.createCappedArcPath(3.0, 10, 90),
  ...Sample.createSimpleLoops(),
  ...Sample.createSimpleParityRegions(false)];
  for (const cv of cvs) {
    testGeometryQueryRoundTrip(ck, cv);
  }
  expect(ck.getNumErrors()).equals(0);
});

it("HelloAkimaCurve", () => {
  const ck = new Checker();
  const circlePoints8 = Sample.createUnitCircle(8);
  const circlePoints4 = Sample.createUnitCircle(4);
  const circlePoints6 = Sample.createUnitCircle(6);
  const curve: AkimaCurve3d[] = [
    AkimaCurve3d.create({ fitPoints: circlePoints8 })!,
    AkimaCurve3d.create({ fitPoints: circlePoints4 })!,
    AkimaCurve3d.create({ fitPoints: circlePoints6 })!,
  ];
  testGeometryQueryRoundTrip(ck, curve);
  expect(ck.getNumErrors()).equals(0);
});

it("HelloMesh", () => {
  const ck = new Checker();
  const meshes = Sample.createSimpleIndexedPolyfaces(1);
  for (const mesh of meshes) {
    testGeometryQueryRoundTrip(ck, mesh);
  }
  expect(ck.getNumErrors()).equals(0);
});

it("HelloSubdivisionSurface", () => {
  const ck = new Checker();
  const mesh = Sample.createTriangularUnitGridPolyface(Point3d.create(0, 0, 0),
    Vector3d.unitX(), Vector3d.unitY(), 3, 3);
  mesh.data.taggedNumericData = new TaggedNumericData(-1000, 0);
  testGeometryQueryRoundTrip(ck, mesh);
  const tg1 = new TaggedNumericData(-1000, 1);
  mesh.data.taggedNumericData = tg1;

  tg1.intData = [1, 2];
  testGeometryQueryRoundTrip(ck, mesh);

  tg1.doubleData = [0.5];
  testGeometryQueryRoundTrip(ck, mesh);

  expect(ck.getNumErrors()).equals(0);
});
it("HelloSpirals", () => {
  const ck = new Checker();
  const clothoid = IntegratedSpiral3d.createRadiusRadiusBearingBearing(
    Segment1d.create(0, 1000),
    AngleSweep.createStartEndDegrees(0, 5),
    Segment1d.create(0, 1),
    Transform.createOriginAndMatrix(Point3d.create(1, 2, 3), Matrix3d.createRotationAroundAxisIndex(2, Angle.createDegrees(-10))),
    "bloss");
  testGeometryQueryRoundTrip(ck, clothoid);
  expect(ck.getNumErrors()).equals(0);
});

function compareFlatBuffers(a1: Uint8Array, a2: Uint8Array): boolean {
  if (a1.length !== a2.length)
    return false;
  return a1.every((entry, i) => { return entry === a2[i]; });
}

/**
 * verify round trip write and read through multiple serialization forms:
 * * Flatbuffer without signature
 * * Flatbuffer with signature
 * * IModelJson
 * @param ck Checker for executing data checks
 * @param g single [[GeometryQuery]] or array of [[GeometryQuery]] to go round trip
 */
function testGeometryQueryRoundTripGo(ck: Checker, g: GeometryQuery | GeometryQuery[] | undefined) {
  if (!g)
    return;
  if (Checker.noisy.flatBuffer) {
    GeometryCoreTestIO.consoleLog("---------------------------------------");
    GeometryCoreTestIO.consoleLog("INPUT geometry: ", prettyPrint(IModelJson.Writer.toIModelJson(g)));
  }
  if (g instanceof GeometryQuery) {
    const justTheBytes = BentleyGeometryFlatBuffer.geometryToBytes(g);
    if (ck.testType(justTheBytes, Uint8Array, "to FB")) {
      const g1 = BentleyGeometryFlatBuffer.bytesToGeometry(justTheBytes);
      if (ck.testFalse(Array.isArray(g1), "Unexpected array from FB") && !Array.isArray(g1)) {
        if (ck.testDefined(g1, "FB back to geometry")) {
          if (ck.testTrue(g.isAlmostEqual(g1), "GeometryQuery round-tripped through FB without signature")) {
            const justTheBytes2 = BentleyGeometryFlatBuffer.geometryToBytes(g1);
            if (ck.testType(justTheBytes2, Uint8Array)) {
              ck.testTrue(compareFlatBuffers(justTheBytes, justTheBytes2), "FB without signature round-tripped through iTwin");
            }
          }
        }
      }
    }
    const bytesWithSignature = BentleyGeometryFlatBuffer.geometryToBytes(g, true);
    if (ck.testType(justTheBytes, Uint8Array, "to FB with signature") && justTheBytes && bytesWithSignature) {
      if (ck.testExactNumber(justTheBytes.length + 8, bytesWithSignature.length, "Signature adds 8 bytes")) {
        const g2 = BentleyGeometryFlatBuffer.bytesToGeometry(bytesWithSignature, true);
        if (ck.testTrue(g2 instanceof GeometryQuery && g.isAlmostEqual(g2), "GeometryQuery round-tripped through FB with signature") && g2 instanceof GeometryQuery) {
          ck.testUndefined(BentleyGeometryFlatBuffer.bytesToGeometry(justTheBytes, true), "signature state mismatch A");
          ck.testUndefined(BentleyGeometryFlatBuffer.bytesToGeometry(bytesWithSignature, false), "signature state mismatch B");
          const bytesWithSignature2 = BentleyGeometryFlatBuffer.geometryToBytes(g2, true);
          if (ck.testType(bytesWithSignature2, Uint8Array)) {
            ck.testTrue(compareFlatBuffers(bytesWithSignature, bytesWithSignature2), "FB with signature round-tripped through iTwin");
          }
        }
      }
    }
    const json = IModelJson.Writer.toIModelJson(g);
    if (ck.testDefined(json, "to json")) {
      const g2 = IModelJson.Reader.parse(json);
      if (ck.testType(g2, GeometryQuery, "json back to geometry")) {
        if (ck.testTrue(g.isAlmostEqual(g2), "GeometryQuery round-tripped through json", g)) {
          const json2 = IModelJson.Writer.toIModelJson(g2);
          if (ck.testDefined(json2)) {
            const comparer = new DeepCompare();
            ck.testTrue(comparer.compare(json, json2), "json round-tripped through iTwin");
          }
        }
      }
    }
  } else if (Array.isArray(g)) {
    const justTheBytes = BentleyGeometryFlatBuffer.geometryToBytes(g);
    if (ck.testType(justTheBytes, Uint8Array)) {
      const g1 = BentleyGeometryFlatBuffer.bytesToGeometry(justTheBytes);
      ck.testGeometry(g, g1, "GeometryQuery array round-tripped through FB");
    }
    const json = IModelJson.Writer.toIModelJson(g);
    if (ck.testDefined(json, "array to Json")) {
      const g2 = IModelJson.Reader.parse(json);
      ck.testGeometry(g, g2, "GeometryQuery array round-tripped through json");
    }
  }
}

// Test imjs and flatbuffer round trips.
// If errors are noticed (by comparison of ck.getNumErrors()), do it again for debugging opportunity
export function testGeometryQueryRoundTrip(ck: Checker, g: GeometryQuery | GeometryQuery[] | undefined) {
  const count0 = ck.getNumErrors();
  testGeometryQueryRoundTripGo(ck, g);
  if (count0 !== ck.getNumErrors()) {
    testGeometryQueryRoundTripGo(ck, g);
  }
}

it("HelloSolidPrimitive", () => {
  const ck = new Checker();
  const solids = Sample.createClosedSolidSampler(true);
  const transform = Transform.createFixedPointAndMatrix(Point3d.create(1, 2, 3),
    Matrix3d.createRotationAroundVector(Vector3d.create(4, 3, -1), Angle.createDegrees(17))!);
  for (const s of solids) {
    testGeometryQueryRoundTrip(ck, s);
    s.tryTransformInPlace(transform);
    testGeometryQueryRoundTrip(ck, s);
  }
  expect(ck.getNumErrors()).equals(0);
});

it("HelloBSplineSurface", () => {
  const ck = new Checker();
  const surfaces = [Sample.createXYGridBsplineSurface(6, 5, 4, 2)!,
  Sample.createWeightedXYGridBsplineSurface(7, 6, 5, 4, 1.1, 1.2, 1.3, 1.4)!];
  const _transform = Transform.createFixedPointAndMatrix(Point3d.create(1, 2, 3),
    Matrix3d.createRotationAroundVector(Vector3d.create(4, 3, -1), Angle.createDegrees(17))!);
  for (const s of surfaces) {
    testGeometryQueryRoundTrip(ck, s);
    // s.tryTransformInPlace(transform);
    // testGeometryQueryRoundTrip(ck, s);
  }
  expect(ck.getNumErrors()).equals(0);
});
const arcBytes = new Uint8Array([
  98, 103, 48, 48, 48, 49, 102, 98, 8, 0, 0, 0, 0, 0, 0, 0, 234, 254, 255, 255, 0, 0, 0, 15, 12, 0, 0, 0, 0, 0, 6, 0, 8, 0, 4, 0, 6, 0, 0, 0, 4, 0, 0, 0, 3, 0, 0, 0, 0, 1,
  0, 0, 124, 0, 0, 0, 16, 0, 0, 0, 0, 0, 10, 0, 12, 0, 7, 0, 8, 0, 0, 0, 10, 0, 0, 0, 0, 0, 0, 2, 4, 0, 0, 0, 22, 255, 255, 255, 0, 0, 0, 0, 0, 0, 0, 0, 0, 0, 0, 0, 0, 0, 0,
  0, 0, 0, 0, 0, 0, 0, 0, 0, 0, 0, 0, 0, 0, 0, 8, 64, 52, 51, 51, 51, 51, 51, 211, 63, 0, 0, 0, 0, 0, 0, 0, 0, 10, 215, 163, 112, 61, 10, 183, 191, 204, 204, 204,
  204, 204, 204, 236, 63, 0, 0, 0, 0, 0, 0, 0, 0, 135, 68, 231, 74, 24, 87, 230, 191, 99, 10, 144, 136, 95, 164, 21, 64, 138, 255, 255, 255, 0, 0, 0, 2, 12, 0,
  0, 0, 0, 0, 6, 0, 98, 0, 4, 0, 6, 0, 0, 0, 0, 0, 0, 0, 0, 0, 0, 0, 0, 0, 0, 0, 0, 0, 0, 0, 0, 0, 0, 0, 0, 0, 0, 0, 0, 0, 0, 0, 0, 0, 8, 64, 0, 0, 0, 0, 0, 0, 0, 0, 0, 0, 0, 0, 0,
  0, 0, 0, 0, 0, 0, 0, 0, 0, 0, 0, 0, 0, 0, 0, 0, 0, 8, 64, 0, 0, 0, 0, 0, 0, 0, 0, 135, 68, 231, 74, 24, 87, 230, 191, 99, 10, 144, 136, 95, 164, 21, 64, 0, 0, 0, 0, 0,
  0, 10, 0, 14, 0, 7, 0, 8, 0, 0, 0, 10, 0, 0, 0, 0, 0, 0, 2, 12, 0, 0, 0, 0, 0, 6, 0, 92, 0, 4, 0, 6, 0, 0, 0, 0, 0, 0, 0, 0, 0, 0, 0, 0, 0, 0, 0, 0, 0, 0, 0, 0, 0, 0, 0, 0, 0,
  0, 0, 0, 0, 0, 0, 0, 0, 8, 64, 0, 0, 0, 0, 0, 0, 0, 0, 0, 0, 0, 0, 0, 0, 0, 0, 0, 0, 0, 0, 0, 0, 0, 0, 0, 0, 0, 0, 0, 0, 8, 64, 0, 0, 0, 0, 0, 0, 0, 0, 0, 0, 0, 0, 0, 0, 0, 0,
  24, 45, 68, 84, 251, 33, 249, 63]);
const singleArcBytes = new Uint8Array([
  98, 103, 48, 48, 48, 49, 102, 98, 8, 0, 0, 0, 0, 0, 0, 0, 218, 255, 255, 255, 0, 0, 0, 15, 12, 0, 0, 0, 0, 0, 6, 0, 8, 0, 4, 0, 6, 0, 0, 0, 4, 0, 0, 0, 1, 0, 0, 0, 16,
  0, 0, 0, 0, 0, 10, 0, 14, 0, 7, 0, 8, 0, 0, 0, 10, 0, 0, 0, 0, 0, 0, 2, 12, 0, 0, 0, 0, 0, 6, 0, 92, 0, 4, 0, 6, 0, 0, 0, 0, 0, 0, 0, 0, 0, 0, 0, 0, 0, 0, 0, 0, 0, 0, 0, 0, 0,
  0, 0, 0, 0, 0, 0, 0, 0, 0, 0, 0, 0, 8, 64, 0, 0, 0, 0, 0, 0, 0, 0, 0, 0, 0, 0, 0, 0, 0, 0, 0, 0, 0, 0, 0, 0, 0, 0, 0, 0, 0, 0, 0, 0, 8, 64, 0, 0, 0, 0, 0, 0, 0, 0, 0, 0, 0, 0, 0,
  0, 0, 0, 24, 45, 68, 84, 251, 33, 249, 63]);
// lineSegment.fbjs
const singleSegmentBytes = new Uint8Array([
  98, 103, 48, 48, 48, 49, 102, 98, 8, 0, 0, 0, 0, 0, 0, 0, 138, 255, 255, 255, 0, 0, 0, 15, 12, 0, 0, 0, 0, 0, 6, 0, 8, 0, 4, 0, 6, 0, 0, 0, 4, 0, 0, 0, 2, 0, 0, 0, 96,
  0, 0, 0, 4, 0, 0, 0, 178, 255, 255, 255, 0, 0, 0, 1, 12, 0, 0, 0, 0, 0, 6, 0, 58, 0, 4, 0, 6, 0, 0, 0, 0, 0, 0, 0, 0, 0, 0, 0, 0, 0, 0, 0, 0, 0, 0, 0, 0, 0, 0, 0, 0, 0, 0, 0,
  0, 0, 0, 0, 0, 0, 8, 64, 0, 0, 0, 0, 0, 0, 8, 64, 0, 0, 0, 0, 0, 0, 0, 0, 0, 0, 0, 0, 0, 0, 10, 0, 14, 0, 7, 0, 8, 0, 0, 0, 10, 0, 0, 0, 0, 0, 0, 1, 12, 0, 0, 0, 0, 0, 6, 0,
  52, 0, 4, 0, 6, 0, 0, 0, 0, 0, 0, 0, 0, 0, 0, 0, 0, 0, 0, 0, 0, 0, 0, 0, 0, 0, 0, 0, 0, 0, 0, 0, 0, 0, 0, 0, 0, 0, 8, 64, 0, 0, 0, 0, 0, 0, 0, 0, 0, 0, 0, 0, 0, 0, 0, 0]);
const sphereBytes = new Uint8Array(
  [
    98, 103, 48, 48, 48, 49, 102, 98, 8, 0, 0, 0, 0, 0, 0, 0, 26, 254, 255, 255, 0, 0, 0, 15, 12, 0, 0, 0, 0, 0, 6, 0, 8, 0, 4, 0, 6, 0, 0, 0, 4, 0, 0, 0, 4, 0, 0, 0, 208,
    1, 0, 0, 44, 1, 0, 0, 160, 0, 0, 0, 4, 0, 0, 0, 114, 255, 255, 255, 0, 0, 0, 7, 4, 0, 0, 0, 222, 254, 255, 255, 0, 0, 0, 0, 0, 0, 0, 0, 0, 0, 0, 0, 0, 0, 16, 64, 0, 0,
    0, 0, 0, 0, 0, 0, 0, 0, 0, 0, 0, 0, 240, 63, 0, 0, 0, 0, 0, 0, 0, 0, 0, 0, 0, 0, 0, 0, 0, 0, 0, 0, 0, 0, 0, 0, 16, 64, 0, 0, 0, 0, 0, 0, 0, 64, 0, 0, 0, 0, 0, 0, 16, 64, 0, 0,
    0, 0, 0, 0, 0, 0, 0, 0, 0, 0, 0, 0, 0, 0, 0, 0, 0, 0, 0, 0, 8, 64, 24, 45, 68, 84, 251, 33, 233, 191, 24, 45, 68, 84, 251, 33, 249, 63, 1, 0, 0, 0, 0, 0, 0, 0, 0, 0, 0,
    0, 0, 0, 10, 0, 12, 0, 7, 0, 8, 0, 0, 0, 10, 0, 0, 0, 0, 0, 0, 7, 4, 0, 0, 0, 214, 254, 255, 255, 0, 0, 0, 0, 0, 0, 0, 64, 0, 0, 0, 0, 0, 0, 0, 0, 0, 0, 0, 0, 0, 0, 0, 0, 0,
    0, 0, 0, 0, 0, 240, 63, 0, 0, 0, 0, 0, 0, 0, 0, 0, 0, 0, 0, 0, 0, 0, 64, 0, 0, 0, 0, 0, 0, 0, 0, 0, 0, 0, 0, 0, 0, 0, 64, 0, 0, 0, 0, 0, 0, 0, 0, 0, 0, 0, 0, 0, 0, 0, 0, 0, 0,
    0, 0, 0, 0, 0, 64, 0, 0, 0, 0, 0, 0, 8, 64, 24, 45, 68, 84, 251, 33, 233, 191, 138, 173, 132, 250, 10, 116, 1, 64, 1, 0, 0, 0, 0, 0, 0, 0, 106, 255, 255, 255, 0,
    0, 0, 7, 12, 0, 0, 0, 0, 0, 6, 0, 130, 0, 4, 0, 6, 0, 0, 0, 0, 0, 0, 0, 0, 0, 8, 64, 0, 0, 0, 0, 0, 0, 0, 0, 0, 0, 0, 0, 0, 0, 0, 0, 0, 0, 0, 0, 0, 0, 240, 63, 0, 0, 0, 0, 0,
    0, 0, 0, 0, 0, 0, 0, 0, 0, 8, 64, 0, 0, 0, 0, 0, 0, 0, 0, 0, 0, 0, 0, 0, 0, 0, 64, 0, 0, 0, 0, 0, 0, 0, 0, 0, 0, 0, 0, 0, 0, 0, 0, 0, 0, 0, 0, 0, 0, 8, 64, 0, 0, 0, 0, 0, 0, 8,
    64, 24, 45, 68, 84, 251, 33, 249, 191, 24, 45, 68, 84, 251, 33, 9, 64, 0, 0, 0, 0, 0, 0, 0, 0, 0, 0, 0, 0, 0, 0, 10, 0, 14, 0, 7, 0, 8, 0, 0, 0, 10, 0, 0, 0, 0, 0, 0,
    7, 12, 0, 0, 0, 0, 0, 6, 0, 124, 0, 4, 0, 6, 0, 0, 0, 0, 0, 0, 0, 0, 0, 240, 63, 0, 0, 0, 0, 0, 0, 0, 0, 0, 0, 0, 0, 0, 0, 0, 0, 0, 0, 0, 0, 0, 0, 0, 0, 0, 0, 0, 0, 0, 0, 0, 0,
    0, 0, 0, 0, 0, 0, 240, 63, 0, 0, 0, 0, 0, 0, 0, 0, 0, 0, 0, 0, 0, 0, 0, 0, 0, 0, 0, 0, 0, 0, 0, 0, 0, 0, 0, 0, 0, 0, 0, 0, 0, 0, 0, 0, 0, 0, 240, 63, 0, 0, 0, 0, 0, 0, 0, 0,
    24, 45, 68, 84, 251, 33, 249, 191, 24, 45, 68, 84, 251, 33, 9, 64, 0, 0, 0, 0, 0, 0, 0, 0]);
it("HelloNativeBytes", () => {
  const ck = new Checker();
  for (const nativeBytes of [sphereBytes, singleSegmentBytes, singleArcBytes, arcBytes]) {
    const g0 = BentleyGeometryFlatBuffer.bytesToGeometry(nativeBytes, true);
    if (Checker.noisy.flatBuffer)
      GeometryCoreTestIO.consoleLog("nativeBytes=>g types", geometryTypes(g0));
    if (ck.testDefined(g0, "native bytes to geometry")) {
      testGeometryQueryRoundTrip(ck, g0);
      const jsBytes = BentleyGeometryFlatBuffer.geometryToBytes(g0, true);
      if (Checker.noisy.flatBuffer) {
        GeometryCoreTestIO.consoleLog({ nativeBytesLength: nativeBytes?.length });
        GeometryCoreTestIO.consoleLog({ jsBytesLength: jsBytes?.length });
      }
      if (ck.testDefined(jsBytes, "geometry to bytes") && jsBytes) {
        const g1 = BentleyGeometryFlatBuffer.bytesToGeometry(jsBytes, true);
        if (ck.testDefined(g1, "jsBytes to geometry"))
          GeometryCoreTestIO.consoleLog("nativeBytes=>g=>jsBytes=>g types", geometryTypes(g1));
        testGeometryQueryRoundTrip(ck, g1);
        if (isGeometry(g1) && isGeometry(g0)) {
          if (!ck.testGeometry(g0, g1, "nativeBytes=>g0=>jsBytes=>g1")) {
            GeometryCoreTestIO.consoleLog({ nativeBytesLength: nativeBytes.length });
            GeometryCoreTestIO.consoleLog({ jsBytesLength: jsBytes.length });
          }
        }
      }

    }
  }
  expect(ck.getNumErrors()).equals(0);
});

function geometryTypes(g: GeometryQuery | GeometryQuery[] | undefined): any {
  if (Array.isArray(g)) {
    const result = [];
    for (const g1 of g)
      result.push(geometryTypes(g1));
    return result;
  } else if (g instanceof CurvePrimitive) {
    return g.curvePrimitiveType;
  } else if (g instanceof SolidPrimitive) {
    return g.solidPrimitiveType;
  } else {
    return typeof (g);
  }
}
function isGeometry(g: GeometryQuery | GeometryQuery[] | undefined): boolean {
  return g instanceof GeometryQuery || Array.isArray(g);
}
it("PolyfaceAuxData", () => {
  const ck = new Checker();
  const polyfaces = Sample.createSimpleIndexedPolyfaces(1.0);
  for (let i = 0; i < 1; i++) {
    const p = polyfaces[i];
    Sample.addAuxDataScalarChannel(p.data, 2,
      "distance", "time",
      5, 2, 3, AuxChannelDataType.Distance,
      (t: number, xyz: Point3d) => (t * xyz.x + t * (t - 1) * xyz.y),
    );
    testGeometryQueryRoundTrip(ck, p);
  }
  expect(ck.getNumErrors()).equals(0);
});<|MERGE_RESOLUTION|>--- conflicted
+++ resolved
@@ -2,11 +2,7 @@
 * Copyright (c) Bentley Systems, Incorporated. All rights reserved.
 * See LICENSE.md in the project root for license terms and full copyright notice.
 *--------------------------------------------------------------------------------------------*/
-<<<<<<< HEAD
-import { describe, expect, it } from "vitest";
-=======
 import { expect, it } from "vitest";
->>>>>>> 64fd47fb
 import { flatbuffers } from "flatbuffers";
 import { AkimaCurve3d } from "../../bspline/AkimaCurve3d";
 import { Arc3d } from "../../curve/Arc3d";
