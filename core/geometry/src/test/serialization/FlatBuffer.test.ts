--- conflicted
+++ resolved
@@ -19,19 +19,7 @@
 import { Transform } from "../../geometry3d/Transform";
 import { AuxChannelDataType } from "../../polyface/AuxData";
 import { TaggedNumericData } from "../../polyface/TaggedNumericData";
-<<<<<<< HEAD
 import { DeepCompare } from "../../serialization/DeepCompare";
-=======
-import { BentleyGeometryFlatBuffer } from "../../serialization/BentleyGeometryFlatBuffer";
-import { BGFBAccessors } from "../../serialization/BGFBAccessors";
-import { Sample } from "../../serialization/GeometrySamples";
-import { IModelJson } from "../../serialization/IModelJsonSchema";
-import { SolidPrimitive } from "../../solid/SolidPrimitive";
-import { Checker } from "../Checker";
-import { GeometryCoreTestIO } from "../GeometryCoreTestIO";
-import { prettyPrint } from "../testFunctions";
-
->>>>>>> 792e87fb
 // cSpell:word flatbuffers
 // cSpell:word fbjs
 // cSpell:word BGFB
@@ -154,7 +142,6 @@
     const justTheBytes = BentleyGeometryFlatBuffer.geometryToBytes(g);
     if (ck.testType(justTheBytes, Uint8Array, "to FB")) {
       const g1 = BentleyGeometryFlatBuffer.bytesToGeometry(justTheBytes);
-<<<<<<< HEAD
       if (ck.testFalse(Array.isArray(g1), "Unexpected array from FB") && !Array.isArray(g1)) {
         if (ck.testDefined(g1, "FB back to geometry") && g1) {
           if (ck.testTrue(g.isAlmostEqual(g1), "GeometryQuery round-tripped through FB without signature")) {
@@ -163,17 +150,6 @@
               ck.testTrue(compareFlatBuffers(justTheBytes, justTheBytes2), "FB without signature round-tripped through iTwin");
             }
           }
-=======
-      if (Array.isArray(g1)) {
-        ck.announceError("Unexpected array from flat buffer");
-      } if (ck.testType(g1 as (GeometryQuery | undefined), GeometryQuery)) {
-        if (!ck.testTrue(g.isAlmostEqual(g1 as GeometryQuery))) {
-          GeometryCoreTestIO.consoleLog("input (mismatch): ", prettyPrint(IModelJson.Writer.toIModelJson(g)));
-          GeometryCoreTestIO.consoleLog("OUTPUT (mismatch): ", prettyPrint(IModelJson.Writer.toIModelJson(g1)));
-          const g2 = BentleyGeometryFlatBuffer.bytesToGeometry(justTheBytes);
-          if (g2 instanceof GeometryQuery)
-            ck.testTrue(g.isAlmostEqual(g2));
->>>>>>> 792e87fb
         }
       }
     }
