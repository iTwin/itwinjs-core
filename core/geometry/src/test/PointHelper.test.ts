--- conflicted
+++ resolved
@@ -43,16 +43,11 @@
       const point1 = points[1];
       const point2 = points[2];
       ck.testUndefined(builder.getValidatedFrame(), "frame in progress");
-<<<<<<< HEAD
-      builder.announcePoint(point0);
-      ck.testTrue(builder.hasOrigin, "frameBuilder.hasOrigin with point");
-=======
       const count0 = builder.announcePoint(point0);
       const count1 = builder.announcePoint(point0); // exercise the quick out.
       ck.testExactNumber(count0, count1, "repeat point ignored");
-      ck.testTrue(builder.hasOrigin(), "frameBuilder.hasOrigin with point");
+      ck.testTrue(builder.hasOrigin, "frameBuilder.hasOrigin with point");
       ck.testUndefined(builder.getValidatedFrame(), "no frame for minimal data");
->>>>>>> d4c121ae
       ck.testUndefined(builder.getValidatedFrame(), "frame in progress");
 
       builder.announcePoint(point1);
