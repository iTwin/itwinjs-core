--- conflicted
+++ resolved
@@ -289,7 +289,6 @@
   });
 });
 
-<<<<<<< HEAD
 describe("Ray3d.isAlmostEqualPointSet", () => {
   it("Ray3d.isAlmostEqualPointSet", () => {
     const ck = new Checker();
@@ -310,11 +309,9 @@
     direction2 = Vector3d.create(1, 2, 3);
     ray2 = Ray3d.create(origin2, direction2);
     ck.testTrue(ray1.isAlmostEqualPointSet(ray2), "ray1 is parallel to ray2");
-  });
+  })
 });
 
-=======
->>>>>>> 51532327
 /** Return a random number between -100 and 100 */
 function getRandomNumber() {
   return 200 * Math.random() - 100;
@@ -368,7 +365,6 @@
     }
     const rotationTransform = Transform.createFixedPointAndMatrix(Point3d.create(0, 0, 0), rotationMatrix);
 
-<<<<<<< HEAD
     origin = Point3d.create(3, 3, -5);
     direction = Vector3d.create(0, 0, 1);
     ray = Ray3d.create(origin, direction);
@@ -397,12 +393,6 @@
     origin = Point3d.create(2, 0, -2);
     direction = Vector3d.create(0, 0, 1);
     ray = Ray3d.create(origin, direction);
-=======
-    origin = Point3d.create(2, 0, -2);
-    direction = Vector3d.create(0, 0, 1);
-    ray = Ray3d.create(origin, direction);
-    triangle = BarycentricTriangle.createXYZXYZXYZ(2, 0, 0, 10, 0, 0, 2, 10, 0);
->>>>>>> 51532327
     intersectionPoint = ray.intersectionWithTriangle(triangle.points[0], triangle.points[1], triangle.points[2])!;
     expectedIntersectionPoint = Point3d.create(2, 0, 0);
     if (ck.testDefined(intersectionPoint)) {
@@ -472,10 +462,7 @@
     origin = Point3d.create(0, 0, 0);
     direction = Vector3d.create(1, 1, 0);
     ray = Ray3d.create(origin, direction);
-<<<<<<< HEAD
     triangle = BarycentricTriangle.createXYZXYZXYZ(2, 0, 0, 10, 0, 0, 2, 10, 0);
-=======
->>>>>>> 51532327
     intersectionPoint = ray.intersectionWithTriangle(triangle.points[0], triangle.points[1], triangle.points[2]);
     ck.testUndefined(intersectionPoint, "expect no intersection when ray and triangle are co-planer");
     captureRay(allGeometry, ray, rotatedRay);
@@ -512,7 +499,6 @@
   });
 
   it("Ray3d.IntersectionWithTriangleAccuracyAndPerformanceTests", () => {
-<<<<<<< HEAD
     if (!GeometryCoreTestIO.enableLongTests) {
       return;
     }
@@ -643,136 +629,5 @@
       }
     }
     expect(ck.getNumErrors()).equals(0);
-=======
-    if (GeometryCoreTestIO.enableLongTests) {
-      const ck = new Checker();
-
-      const N = 50; // N*N is the number of rays and the number of triangles
-      const origins: Point3d[] = [];
-      const directions: Vector3d[] = [];
-      for (let i = 0; i < N; i++) {
-        origins.push(Point3d.create(getRandomNumber(), getRandomNumber(), getRandomNumber()));
-        directions.push(Vector3d.create(getRandomNumber(), getRandomNumber(), getRandomNumber()));
-      }
-      // create N*N rays
-      const rays: Ray3d[] = [];
-      for (const origin of origins) {
-        for (const direction of directions) {
-          rays.push(Ray3d.create(origin, direction));
-        }
-      }
-      // create N*N triangles
-      const triangles: BarycentricTriangle[] = [];
-      for (let i = 0; i < N * N; i++) {
-        triangles.push(
-          BarycentricTriangle.createXYZXYZXYZ(
-            getRandomNumber(), getRandomNumber(), getRandomNumber(),
-            getRandomNumber(), getRandomNumber(), getRandomNumber(),
-            getRandomNumber(), getRandomNumber(), getRandomNumber()
-          )
-        );
-      }
-      const intersectionPoints1: Point3d[] = [];
-      const intersectionPoints2: Point3d[] = [];
-      let intersectionPoint1: Point3d | undefined;
-      let intersectionPoint2: TriangleLocationDetail | undefined;
-      let timeByRay3d: number = 0;
-      let timeByBarycentricTriangle: number = 0;
-      let startTime: number;
-      let endTime: number;
-
-      for (const ray of rays) {
-        for (const triangle of triangles) {
-          // shoot ray at triangle using Ray3d class
-          startTime = performance.now();
-          intersectionPoint1 = ray.intersectionWithTriangle(
-            triangle.points[0], triangle.points[1], triangle.points[2]
-          );
-          endTime = performance.now();
-          timeByRay3d = timeByRay3d + endTime - startTime;
-          if (intersectionPoint1 !== undefined) {
-            intersectionPoints1.push(intersectionPoint1);
-          }
-          // shoot ray at triangle using BarycentricTriangle class
-          startTime = performance.now();
-          intersectionPoint2 = triangle.intersectRay3d(ray);
-          endTime = performance.now();
-          timeByBarycentricTriangle = timeByBarycentricTriangle + endTime - startTime;
-          if (intersectionPoint2.isInsideOrOn && intersectionPoint2.a >= 0) { // ray intersection not just line intersection
-            intersectionPoints2.push(intersectionPoint2.world);
-          }
-        }
-      }
-      if (!ck.testExactNumber(
-        intersectionPoints1.length,
-        intersectionPoints2.length,
-        "Ray3d and BarycentricTriangle classes return same number of intersection points"
-      )) {
-        expect(ck.getNumErrors()).equals(0);
-      }
-      GeometryCoreTestIO.consoleLog(
-        `${intersectionPoints1.length} intersection happened out of ${rays.length * triangles.length} shoots`
-      );
-      for (let i = 0; i < intersectionPoints1.length; i++) {
-        if (!ck.testPoint3d(
-          intersectionPoints1[i],
-          intersectionPoints2[i],
-          "intersection points calculated by Ray3d and BarycentricTriangle classes are equal"
-        )) {
-          expect(ck.getNumErrors()).equals(0);
-        }
-      }
-      GeometryCoreTestIO.consoleLog(`Calls to Ray3d.intersectWithTriangle took ${timeByRay3d} milliseconds`);
-      GeometryCoreTestIO.consoleLog(`Calls to BarycentricTriangle.intersectRay3d took ${timeByBarycentricTriangle} milliseconds`);
-
-      // intersection under rotation
-      const rotatedRay = Ray3d.createZero();
-      const rotatedTriangle = BarycentricTriangle.create(new Point3d(0, 0, 0), new Point3d(0, 0, 0), new Point3d(0, 0, 0));
-      const rotatedIntersectionPoints: Point3d[] = [];
-      let rotatedIntersectionPoint: Point3d | undefined; // rotate ray and triangle and then find intersection
-      let rotatedOriginalIntersectionPoint = Point3d.createZero(); // find intersection and then rotate the intersection
-      let rotationMatrix: Matrix3d;
-      const angle: Angle = Angle.createDegrees(getRandomNumber());
-      const rotationAxis: Vector3d = Vector3d.create(getRandomNumber(), getRandomNumber(), getRandomNumber());
-      if (!rotationAxis.magnitude()) {
-        rotationMatrix = Matrix3d.identity;
-      } else {
-        rotationMatrix = Matrix3d.createRotationAroundVector(rotationAxis, angle)!;
-      }
-      const rotationTransform = Transform.createFixedPointAndMatrix(Point3d.create(0, 0, 0), rotationMatrix);
-
-      for (const ray of rays) {
-        for (const triangle of triangles) {
-          ray.cloneTransformed(rotationTransform, rotatedRay);
-          triangle.cloneTransformed(rotationTransform, rotatedTriangle);
-          // shoot rotated ray at rotated triangle
-          rotatedIntersectionPoint = rotatedRay.intersectionWithTriangle(
-            rotatedTriangle.points[0], rotatedTriangle.points[1], rotatedTriangle.points[2]
-          );
-          if (rotatedIntersectionPoint !== undefined) {
-            rotatedIntersectionPoints.push(rotatedIntersectionPoint);
-          }
-        }
-      }
-      if (!ck.testExactNumber(
-        intersectionPoints1.length,
-        rotatedIntersectionPoints.length,
-        "original and rotated shots return same number of intersection points"
-      )) {
-        expect(ck.getNumErrors()).equals(0);
-      }
-      for (let i = 0; i < intersectionPoints1.length; i++) {
-        rotatedOriginalIntersectionPoint = rotationMatrix.multiplyPoint(intersectionPoints1[i]);
-        if (!ck.testPoint3d(
-          rotatedOriginalIntersectionPoint,
-          rotatedIntersectionPoints[i],
-          "rotating original intersection points gives rotated intersection points"
-        )) {
-          expect(ck.getNumErrors()).equals(0);
-        }
-      }
-      expect(ck.getNumErrors()).equals(0);
-    }
->>>>>>> 51532327
   });
 });