--- conflicted
+++ resolved
@@ -369,10 +369,6 @@
     expect(ck.getNumErrors()).equals(0);
   });
 });
-<<<<<<< HEAD
-=======
-
->>>>>>> cb7f4463
 function verifyInverseGo(ck: bsiChecker.Checker, matrixA: Matrix3d) {
   const vectorY = Vector3d.create(1, 2, 3);
   const vectorX = matrixA.multiplyInverse(vectorY);
@@ -1654,10 +1650,6 @@
   return result;
 }
 */
-<<<<<<< HEAD
-=======
-
->>>>>>> cb7f4463
 describe("Matrix3d.setColumns", () => {
   it("setColumns", () => {
     const ck = new bsiChecker.Checker();
