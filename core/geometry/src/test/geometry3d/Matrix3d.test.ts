--- conflicted
+++ resolved
@@ -17,11 +17,7 @@
 import * as bsiChecker from "../Checker";
 
 /* eslint-disable no-console */
-<<<<<<< HEAD
 // cSpell:words XXYZ YXYZ ZXYZ XYZAs Eigen dgnplatform VTAT rigids ATTV
-=======
-// cSpell:words XXYZ YXYZ ZXYZ XYZAs Eigen dgnplatform VTAT rigids
->>>>>>> 73088a42
 
 export class MatrixTests {
   public static checkProperties(ck: bsiChecker.Checker, matrix: Matrix3d, isIdentity: boolean | undefined,
@@ -183,21 +179,14 @@
   ck.testPoint3d(rangeB.low, rangeC.low, "transformed array, range");
   ck.testPoint3d(rangeB.high, rangeC.high, "transformed array, range");
 }
-<<<<<<< HEAD
+
 describe("Point3dArray.checkPointArrays", () => {
   it("Point3dArray.checkPointArrays", () => {
     const ck = new bsiChecker.Checker();
     const pointA = [Point3d.create(1, 2, 3), Point3d.create(4, 5, 2)];
     checkPointArrays(ck, pointA);
     ck.checkpoint("Point3dArray.checkPointArrays");
-=======
-describe("Point3dArray.HelloWorld", () => {
-  it("Point3dArray.HelloWorld", () => {
-    const ck = new bsiChecker.Checker();
-    const pointA = [Point3d.create(1, 2, 3), Point3d.create(4, 5, 2)];
-    checkPointArrays(ck, pointA);
-    ck.checkpoint("Point3dArray.HelloWorld");
->>>>>>> 73088a42
+
     expect(ck.getNumErrors()).equals(0);
   });
 });
@@ -225,17 +214,10 @@
   it("Matrix3d.factorPerpendicularColumns", () => {
     const ck = new bsiChecker.Checker();
     for (const scale of [1, 10, 1000, 68234]) {
-<<<<<<< HEAD
       for (const efg of [[0, 0, 0], [0.1, 0, 0], [0.1, 0.5, -0.3], [0.1, 0.5, 0.54], [-0.2, 0.8, 1.1], [0.01, 0, 0]]) {
         const e = efg[0];
         const f = efg[1];
         const g = efg[2];
-=======
-      for (const ef of [[0, 0, 0], [0.1, 0, 0], [0.1, 0.5, -0.3], [0.1, 0.5, 0.54], [-0.2, 0.8, 1.1], [0.01, 0, 0]]) {
-        const e = ef[0];
-        const f = ef[1];
-        const g = ef[2];
->>>>>>> 73088a42
         const matrixA = Matrix3d.createRowValues(
           2, 0, 2,
           e, f, -e,
@@ -386,11 +368,7 @@
       const product = matrixB.multiplyMatrixMatrix(inverseB);
       ck.testTrue(product.isIdentity);
     }
-<<<<<<< HEAD
     // when you clone a matrix, its inverse is also copied.
-=======
-    // when you clone a matrix. its inverse is also copied.
->>>>>>> 73088a42
     ck.testExactNumber(0, Matrix3d.numComputeCache, "B numComputeCache");
     ck.testExactNumber(numInvert, Matrix3d.numUseCache, "B numUseCache");
     expect(ck.getNumErrors()).equals(0);
@@ -1363,11 +1341,7 @@
 });
 
 describe("Matrix3d.Transpose", () => {
-<<<<<<< HEAD
   it("Matrix3d.Transpose", () => {
-=======
-  it("Transpose", () => {
->>>>>>> 73088a42
     const ck = new bsiChecker.Checker();
     const vector = Vector3d.create(2.9123, -0.23423, 4.0029);
     for (const matrixA of Sample.createScaleSkewMatrix3d()) {
