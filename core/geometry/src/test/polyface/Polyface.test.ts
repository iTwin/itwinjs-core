--- conflicted
+++ resolved
@@ -382,42 +382,6 @@
     const ck = new Checker();
     const allGeometry: GeometryQuery[] = [];
     interface TestCase {
-<<<<<<< HEAD
-      data: { localRange: Range3d, localToWorld: Transform }[];
-      expectedClash: boolean; // each entry is a set of mutually clashing or non-clashing local ranges from iModel
-    }
-    const testCases: TestCase[] = [
-      {
-        data: [
-          { localRange: Range3d.createXYZXYZ(-0.023434012896785816, -5.00413553129377, -9.650393591767262, 20.02343401289663, 5.03613553129378, 9.68239359176722), localToWorld: Transform.createRefs(Point3d.create(-108.12092516312605, 80.97820829881688, 67.15651552186583), YawPitchRollAngles.createDegrees(-47.95656913000159, 15.000000000006024, 90).toMatrix3d()) },
-          { localRange: Range3d.createXYZXYZ(-0.024019658687571166, -0.020559836132079568, -0.047579717945438915, 0.10484869637410554, 0.09055983613204432, 0.0975797179454645), localToWorld: Transform.createRefs(Point3d.create(-95.29966304738043, 66.6762028551563, 72.28348554781851), YawPitchRollAngles.createDegrees(42.04343086998508, -4.9775680764904035e-11, 74.99999999999397).toMatrix3d()) },
-          { localRange: Range3d.createXYZXYZ(-0.041116288886769325, -0.04342022062438389, -0.21911795212515983, 0.3411162888867949, 0.3434202206242212, 0.22911795212515074), localToWorld: Transform.createRefs(Point3d.create(-95.14478995681672, 66.78879158941069, 72.16981588733208), YawPitchRollAngles.createDegrees(132.0434308699035, 75.00000000001432, 8.799644912641437e-11).toMatrix3d()) },
-        ],
-        expectedClash: true,
-      },
-      {
-        data: [
-          { localRange: Range3d.createXYZXYZ(1.1546319456101628e-14, -1.4328815911568427e-14, -5.1535165024318985e-14, 11.999999999999943, 0.03199999999999116, 0.031999999999948535), localToWorld: Transform.createRefs(Point3d.create(-119.10528623043024, 43.39951280844136, 68.47662261522927), YawPitchRollAngles.createDegrees(-6.448039711171915, 15.000000000002194, 1.6754791257296069).toMatrix3d()) },
-          { localRange: Range3d.createXYZXYZ(0, 0, -1.4210854715202004e-14, 11.999999999999986, 0, -1.4210854715202004e-14), localToWorld: Transform.createRefs(Point3d.create(-107.5899903512084, 42.11371219204531, 71.59835123713896), YawPitchRollAngles.createDegrees(173.55196028882585, -14.99999999999978, 2.0579703138818464e-16).toMatrix3d()) },
-          { localRange: Range3d.createXYZXYZ(-0.02213513258379224, -0.018579865396888717, -0.19678412188787828, 0.5721351325838432, 0.5685798653970273, 0.22178412188785057), localToWorld: Transform.createRefs(Point3d.create(-107.61315829094143, 42.393081259141205, 71.29907515904608), YawPitchRollAngles.createDegrees(173.5519602888134, 74.99999999996545, 5.981534282323202e-12).toMatrix3d()) },
-        ],
-        expectedClash: true,
-      },
-      {
-        data: [
-          { localRange: Range3d.createXYZXYZ(-5, -5, -5, 5, 5, 5), localToWorld: Transform.createOriginAndMatrix(Point3d.create(-3, -6, -9), Matrix3d.createRotationAroundVector(Vector3d.create(1, 1, 1), Angle.createDegrees(33))) },
-          { localRange: Range3d.createXYZXYZ(-2, -2, -2, 2, 2, 2), localToWorld: Transform.createOriginAndMatrix(Point3d.create(5, 5, 5), Matrix3d.createRotationAroundVector(Vector3d.create(-1, 1, -1), Angle.createDegrees(-115))) },
-          { localRange: Range3d.createXYZXYZ(-1, -1, -1, 1, 1, 1), localToWorld: Transform.createOriginAndMatrix(Point3d.create(-10, 4, 3), Matrix3d.createRotationAroundVector(Vector3d.create(0, 1, -1), Angle.createDegrees(245))) },
-        ],
-        expectedClash: false,
-      },
-      {
-        data: [
-          { localRange: Range3d.createXYZXYZ(7.993605777301127e-15, 1.1483869410966463e-15, -8.895661984809067e-15, 11.999999999999961, 0.03200000000001247, 0.03200000000001958), localToWorld: Transform.createRefs(Point3d.create(-118.75022305842617, 45.954529463039, 68.47641991136159), YawPitchRollAngles.createDegrees(-9.408029798593397, 15.000000000007361, 2.455595252575587).toMatrix3d()) },
-          { localRange: Range3d.createXYZXYZ(-0.03474118660066772, -3.3591167872492598, -1.714177531529474, 11.744741186600766, 3.4591167872486275, 1.8141775315289306), localToWorld: Transform.createRefs(Point3d.create(-118.82046236854137, 46.0485514387863, 68.44465610136753), YawPitchRollAngles.createDegrees(-9.40802979863332, 15.000000000003949, 113.91380925648686).toMatrix3d()) },
-        ],
-        expectedClash: true,
-=======
       data: {localRange: Range3d, localToWorld: Transform, worldClashRange?: Range3d}[];
       expectedClash: boolean; // each entry is a set of mutually clashing or mutually non-clashing local ranges
       clashRange?: (undefined | Range3d)[][];  // clashRange[i][j] is world range of intersection of data[i] and data[j], defined only for i < j
@@ -511,7 +475,6 @@
             Range3d.createXYZXYZ(-118.75861047954066, 44.11431206598608, 68.47641991136157, -107.63915480739682, 45.9861280555703, 71.52509446528897),
           ],
         ],
->>>>>>> 0e1c628c
       },
     ];
     let z = 0;
@@ -523,32 +486,6 @@
       const delta10 = 10 * delta;
       let x = 0;
       for (let i = 0; i < testCase.data.length; ++i) {
-<<<<<<< HEAD
-        const j = (i + 1) % testCase.data.length;
-        let y = 0;
-        // lambda to exercise local range clash detector
-        const clashDetect = (index0: number, index1: number, captureLocal: boolean = true, captureWorld: boolean = false): boolean => {
-          if (captureLocal) {
-            // doLocalRangesIntersect converts range0 to a polyface transformed into range1's local coordinates
-            GeometryCoreTestIO.captureTransformedRangeEdges(allGeometry, testCase.data[index0].localRange, testCase.data[index1].localToWorld.inverse()?.multiplyTransformTransform(testCase.data[index0].localToWorld), x, y, z);
-            GeometryCoreTestIO.captureRangeEdges(allGeometry, testCase.data[index1].localRange, x, y, z);
-          }
-          if (captureWorld) {
-            GeometryCoreTestIO.captureTransformedRangeEdges(allGeometry, testCase.data[index0].localRange, testCase.data[index0].localToWorld, x, y, z);
-            GeometryCoreTestIO.captureTransformedRangeEdges(allGeometry, testCase.data[index1].localRange, testCase.data[index1].localToWorld, x, y, z);
-          }
-          const isClash = ClipUtilities.doLocalRangesIntersect(testCase.data[index0].localRange, testCase.data[index0].localToWorld, testCase.data[index1].localRange, testCase.data[index1].localToWorld);
-          ck.testBoolean(isClash, testCase.expectedClash, `ranges clash as expected: i=${index0} j=${index1}`);
-          return isClash;
-        };
-        const clashIJ = clashDetect(i, j);
-        y += delta10;
-        const clashJI = clashDetect(j, i);
-        ck.testBoolean(clashIJ, clashJI, `symmetric arguments: i=${i} j=${j}`);
-        // cover the margin case, no output or test
-        ClipUtilities.doLocalRangesIntersect(testCase.data[i].localRange, testCase.data[i].localToWorld, testCase.data[j].localRange, testCase.data[j].localToWorld, 1.0);
-        x += delta10;
-=======
         for (let j = i + 1; j < testCase.data.length; ++j) {
           let y = 0;
           // lambda to exercise local range clash methods
@@ -581,7 +518,6 @@
           ClipUtilities.doLocalRangesIntersect(testCase.data[i].localRange, testCase.data[i].localToWorld, testCase.data[j].localRange, testCase.data[j].localToWorld, 1.0);
           x += delta10;
         }
->>>>>>> 0e1c628c
       }
       z += delta10;
     }
