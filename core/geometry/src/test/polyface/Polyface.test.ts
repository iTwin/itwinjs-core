--- conflicted
+++ resolved
@@ -1114,13 +1114,7 @@
   const options = StrokeOptions.createForFacets();
   options.shouldTriangulate = true;
   const builder = PolyfaceBuilder.create(options);
-<<<<<<< HEAD
   const arc = Arc3d.createCircularStartMiddleEnd(Point3d.create(4, 0, 0), Point3d.create(3, 3, 0), Point3d.create(0, 4, 0));
-=======
-  const arc = Arc3d.createCircularStartMiddleEnd(
-    Point3d.create(4, 0, 0), Point3d.create(3, 3, 0), Point3d.create(0, 4, 0),
-  )!;
->>>>>>> 9554777e
   const strokes = LineString3d.create();
   arc.emitStrokes(strokes, options);
   ck.testUndefined(
@@ -1161,13 +1155,7 @@
   options.needParams = true;
   const builder = PolyfaceBuilder.create(options);
   builder.addTriangleFacet([Point3d.create(0, 1, 2)]);
-<<<<<<< HEAD
   const arc = Arc3d.createCircularStartMiddleEnd(Point3d.create(4, 0, 0), Point3d.create(3, 3, 0), Point3d.create(0, 4, 0));
-=======
-  const arc = Arc3d.createCircularStartMiddleEnd(
-    Point3d.create(4, 0, 0), Point3d.create(3, 3, 0), Point3d.create(0, 4, 0),
-  )!;
->>>>>>> 9554777e
   const strokes = LineString3d.create();
   arc.emitStrokes(strokes, options);
   const coneA = Point3d.create(0, 0, 10);
