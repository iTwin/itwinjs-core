--- conflicted
+++ resolved
@@ -2,11 +2,7 @@
 * Copyright (c) Bentley Systems, Incorporated. All rights reserved.
 * See LICENSE.md in the project root for license terms and full copyright notice.
 *--------------------------------------------------------------------------------------------*/
-<<<<<<< HEAD
-import { describe, expect, it } from "vitest";
-=======
 import { expect, it } from "vitest";
->>>>>>> 64fd47fb
 import * as fs from "fs";
 import { BSplineCurve3d } from "../../bspline/BSplineCurve";
 import { CurvePrimitive } from "../../curve/CurvePrimitive";
