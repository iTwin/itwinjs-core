/*---------------------------------------------------------------------------------------------
* Copyright (c) Bentley Systems, Incorporated. All rights reserved.
* See LICENSE.md in the project root for license terms and full copyright notice.
*--------------------------------------------------------------------------------------------*/

import { expect } from "chai";
import { Angle } from "../../geometry3d/Angle";
import { AngleSweep } from "../../geometry3d/AngleSweep";
import { Arc3d } from "../../curve/Arc3d";
import { Checker } from "../Checker";
import { CurveFactory } from "../../curve/CurveFactory";
import { GeometryCoreTestIO } from "../GeometryCoreTestIO";
import { GeometryQuery } from "../../curve/GeometryQuery";
import { LineString3d } from "../../curve/LineString3d";
import { Matrix3d } from "../../geometry3d/Matrix3d";
import { Point3d, Vector3d } from "../../geometry3d/Point3dVector3d";
import { PolyfaceBuilder } from "../../polyface/PolyfaceBuilder";
import { StrokeOptions } from "../../curve/StrokeOptions";
import { Transform } from "../../geometry3d/Transform";
import { TorusPipe } from "../../solid/TorusPipe";
import { Point2d } from "../../geometry3d/Point2dVector2d";

describe("PipePath", () => {
  it("TorusPipeAlongArc", () => {
    const ck = new Checker();
    const allGeometry: GeometryQuery[] = [];
    const minorRadius = 0.5;
    let y0 = 0;
    for (const startDegrees of [0, 45, -135]) {
      let x0 = 0;

      for (const sweepDegrees of [45, 190, -105]) {
        const arc = Arc3d.create(Point3d.create(1, 0, 0), Vector3d.create(0, 2, 0), Vector3d.create(-2, 0, 0), AngleSweep.createStartSweepDegrees(startDegrees, sweepDegrees));
        const pipe = TorusPipe.createAlongArc(arc, minorRadius, false);
        GeometryCoreTestIO.captureCloneGeometry(allGeometry, pipe, x0, y0);
        GeometryCoreTestIO.captureCloneGeometry(allGeometry, arc, x0, y0);
        x0 += 10.0;
      }
      y0 += 10.0;
    }
    GeometryCoreTestIO.saveGeometry(allGeometry, "PipePath", "TorusPipeAlongArc");
    expect(ck.getNumErrors()).equals(0);
  });

  it("TorusPipeTransformed", () => {
    const ck = new Checker();
    const allGeometry: GeometryQuery[] = [];
    let x0 = 0;
    let y0 = 0;
    let z0 = 0;
    const options = StrokeOptions.createForFacets();

    const center = Point3d.create(0, 0, 0);
    const majorRadius = 0.2;
    const minorRadius = 0.1;
    const vectorX = Vector3d.create(1, 0, 0);
    const vectorY = Vector3d.create(0, 1, 0);
    const sweep = Angle.createDegrees(90);
    const capped = true;

    // test invalid inputs
    let pipeBad = TorusPipe.createDgnTorusPipe(center, Vector3d.createZero(), vectorY, majorRadius, minorRadius, sweep, capped);
    ck.testDefined(pipeBad, "Zero vectorX nevertheless yields defined TorusPipe");  // default vec is used!
    pipeBad = TorusPipe.createDgnTorusPipe(center, vectorX, Vector3d.createZero(), majorRadius, minorRadius, sweep, capped);
    ck.testDefined(pipeBad, "Zero vectorY nevertheless yields defined TorusPipe");  // default vec is used!
    pipeBad = TorusPipe.createDgnTorusPipe(center, vectorX, vectorY, 0, minorRadius, sweep, capped);
    ck.testUndefined(pipeBad, "Zero majorRadius yields undefined TorusPipe");
    pipeBad = TorusPipe.createDgnTorusPipe(center, vectorX, vectorY, majorRadius, 0, sweep, capped);
    ck.testUndefined(pipeBad, "Zero minorRadius yields undefined TorusPipe");
    pipeBad = TorusPipe.createDgnTorusPipe(center, vectorX, vectorY, minorRadius, majorRadius, sweep, capped);
    ck.testUndefined(pipeBad, "Swapped radii yields undefined TorusPipe");
    pipeBad = TorusPipe.createDgnTorusPipe(center, vectorX, vectorY, majorRadius, minorRadius, Angle.zero(), capped);
    ck.testUndefined(pipeBad, "Zero sweep yields undefined TorusPipe");

    let pipe0 = TorusPipe.createDgnTorusPipe(center, vectorX, vectorY, majorRadius, minorRadius, sweep, capped)!;
    for (const frac of [0.1, 0.5, 0.6]) {
      const uIsoline = pipe0.constantUSection(frac)!;
      const vIsoline = pipe0.constantVSection(frac)!;
      GeometryCoreTestIO.captureCloneGeometry(allGeometry, [uIsoline, vIsoline], x0, y0, z0);
    }

    // test mirror
    const mirrorAcrossX: Transform = Transform.createIdentity();
    mirrorAcrossX.matrix.setAt(1, 1, -1);
    const pipeM = pipe0.cloneTransformed(mirrorAcrossX);
    if (ck.testDefined(pipeM) && pipeM !== undefined) {
      ck.testTrue(pipeM.getConstructiveFrame()!.matrix.isRigid(false), "getConstructiveFrame removes mirror");
      const builderM = PolyfaceBuilder.create(options);
      builderM.addTorusPipe(pipeM, 20, 20);
      GeometryCoreTestIO.captureCloneGeometry(allGeometry, [pipeM, builderM.claimPolyface()], x0, y0, z0);
    }

    for (const xAxis of [vectorX, vectorX.negate(), Vector3d.create(0, 0, 1), Vector3d.create(1, 0, 1), Vector3d.create(1, 1, 1)]) {
      y0 = 0;
      for (const yAxis of [vectorY, vectorY.negate(), Vector3d.create(1, 1, 0)]) {
        x0 = 0;
        pipe0 = TorusPipe.createDgnTorusPipe(center, xAxis, yAxis, majorRadius, minorRadius, sweep, capped)!;
        const builder0 = PolyfaceBuilder.create(options);
        builder0.addTorusPipe(pipe0, 20, 20);
        GeometryCoreTestIO.captureCloneGeometry(allGeometry, [pipe0, builder0.claimPolyface()], x0, y0, z0);

        // test scaling and un-scaling
<<<<<<< HEAD
        for (const scale of [Point2d.create(10, 10), Point3d.create(5, 10), Point3d.create(10, 5)]) {
=======
        for (const scale of [Point2d.create(10, 10), Point2d.create(5, 10), Point2d.create(10, 5)]) {
>>>>>>> b3234bf8
          // Create radii-scaled TorusPipe
          const pipeScaledRadii = TorusPipe.createDgnTorusPipe(center, xAxis, yAxis, majorRadius * scale.x, minorRadius * scale.y, sweep, capped);
          if (!ck.testDefined(pipeScaledRadii) || pipeScaledRadii === undefined)
            continue;
          if (!ck.testCoordinate(1, pipeScaledRadii.cloneVectorX().magnitude(), "TorusPipe.cloneVectorX returns unit vector") ||
              !ck.testCoordinate(1, pipeScaledRadii.cloneVectorY().magnitude(), "TorusPipe.cloneVectorY returns unit vector") ||
              !ck.testCoordinate(1, pipeScaledRadii.cloneVectorZ().magnitude(), "TorusPipe.cloneVectorZ returns unit vector"))
            continue;
          let builder = PolyfaceBuilder.create(options);
          builder.addTorusPipe(pipeScaledRadii, 20, 20);
          GeometryCoreTestIO.captureCloneGeometry(allGeometry, [pipeScaledRadii, builder.claimPolyface()], x0 += 5, y0, z0);

          // Clone original TorusPipe with scale transform from scale factors in local coords, and compare with radii-scaled TorusPipe.
          // The major radius is affected by local x-axis scale; the minor radius is affected by local z-axis scale.
<<<<<<< HEAD
=======
          // Note that non-uniform scale is NOT preserved after round-trip through json. This is because conversion to json forces orthogonal
          // localToWorld (getConstructiveFrame), and so does v.v. See IModelJsonWriter.handleTorusPipe and IModelJsonReader.parseTorusPipe.
          // This discrepancy can be seen in output: the pre-conversion mesh exhibits non-uniform scale, but not the post-conversion pipe.
>>>>>>> b3234bf8
          const scaleInLocalCoords = Transform.createOriginAndMatrix(Point3d.createZero(), Matrix3d.createScale(scale.x, scale.x, scale.y));
          const scaleInWorldCoords = pipe0.cloneLocalToWorld().multiplyTransformTransform(scaleInLocalCoords.multiplyTransformTransform(pipe0.cloneLocalToWorld().inverse()!));
          const pipeCloneScaled = pipe0.cloneTransformed(scaleInWorldCoords);
          if (!ck.testDefined(pipeCloneScaled) || pipeCloneScaled === undefined)
            continue;
          builder = PolyfaceBuilder.create(options);
          builder.addTorusPipe(pipeCloneScaled, 20, 20);
          GeometryCoreTestIO.captureCloneGeometry(allGeometry, [pipeCloneScaled, builder.claimPolyface()], x0, y0, z0);
          ck.testTrue(pipeScaledRadii.isAlmostEqual(pipeCloneScaled), "TorusPipe with scaled radii is equivalent to TorusPipe cloned with scale transform");

          // Clone radii-scaled TorusPipe with inverse of scale transform, and compare with original.
          const unScaleInWorldCoords = scaleInWorldCoords.inverse()!;
          const pipeCloneUnScaled0 = pipeScaledRadii.cloneTransformed(unScaleInWorldCoords);
          if (!ck.testDefined(pipeCloneUnScaled0) || pipeCloneUnScaled0 === undefined)
            continue;
          builder = PolyfaceBuilder.create(options);
          builder.addTorusPipe(pipeCloneUnScaled0, 20, 20);
          GeometryCoreTestIO.captureCloneGeometry(allGeometry, [pipeCloneUnScaled0, builder.claimPolyface()], x0, y0, z0);
          ck.testTrue(pipe0.isAlmostEqual(pipeCloneUnScaled0), "TorusPipe with scaled radii cloned with reciprocal scale transform is equivalent to original");

          // Clone scale-transformed TorusPipe with inverse of scale transform, and compare with original.
          const pipeCloneUnScaled1 = pipeCloneScaled.cloneTransformed(unScaleInWorldCoords);
          if (!ck.testDefined(pipeCloneUnScaled1) || pipeCloneUnScaled1 === undefined)
            continue;
          builder = PolyfaceBuilder.create(options);
          builder.addTorusPipe(pipeCloneUnScaled1, 20, 20);
          GeometryCoreTestIO.captureCloneGeometry(allGeometry, [pipeCloneUnScaled1, builder.claimPolyface()], x0, y0, z0);
          ck.testTrue(pipe0.isAlmostEqual(pipeCloneUnScaled1), "TorusPipe cloned with scale transform then cloned with inverse is equivalent to original");
        }
        y0 += 10;
      }
      z0 += 10;
    }
    GeometryCoreTestIO.saveGeometry(allGeometry, "PipePath", "TorusPipeTransformed");
    expect(ck.getNumErrors()).equals(0);
  });

  it("KeyPointPath", () => {
    const ck = new Checker();
    const allGeometry: GeometryQuery[] = [];
    const pipeRadius = 0.25;
    const x0 = 0;
    let y0 = 0;
    const dy = 20.0;
    const keyPoints = [[0, 0, 0], [5, 0, 0], [5, 5, 0], [10, 5, 4], [10, 0, 4], [14, -2, 0]];
    const bendRadii = [0, 1, 2, 0.5, 1];
    const ls = LineString3d.create(keyPoints);
    GeometryCoreTestIO.captureCloneGeometry(allGeometry, ls, x0, y0);
    y0 += dy;
    const path = CurveFactory.createFilletsInLineString(ls, bendRadii)!;
    GeometryCoreTestIO.captureCloneGeometry(allGeometry, path, x0, y0);
    y0 += dy;
    const pipe = CurveFactory.createPipeSegments(path, pipeRadius);
    GeometryCoreTestIO.captureCloneGeometry(allGeometry, pipe, x0, y0);
    GeometryCoreTestIO.saveGeometry(allGeometry, "PipePath", "KeyPointPath");
    expect(ck.getNumErrors()).equals(0);
  });
});<|MERGE_RESOLUTION|>--- conflicted
+++ resolved
@@ -100,11 +100,7 @@
         GeometryCoreTestIO.captureCloneGeometry(allGeometry, [pipe0, builder0.claimPolyface()], x0, y0, z0);
 
         // test scaling and un-scaling
-<<<<<<< HEAD
-        for (const scale of [Point2d.create(10, 10), Point3d.create(5, 10), Point3d.create(10, 5)]) {
-=======
         for (const scale of [Point2d.create(10, 10), Point2d.create(5, 10), Point2d.create(10, 5)]) {
->>>>>>> b3234bf8
           // Create radii-scaled TorusPipe
           const pipeScaledRadii = TorusPipe.createDgnTorusPipe(center, xAxis, yAxis, majorRadius * scale.x, minorRadius * scale.y, sweep, capped);
           if (!ck.testDefined(pipeScaledRadii) || pipeScaledRadii === undefined)
@@ -119,12 +115,9 @@
 
           // Clone original TorusPipe with scale transform from scale factors in local coords, and compare with radii-scaled TorusPipe.
           // The major radius is affected by local x-axis scale; the minor radius is affected by local z-axis scale.
-<<<<<<< HEAD
-=======
           // Note that non-uniform scale is NOT preserved after round-trip through json. This is because conversion to json forces orthogonal
           // localToWorld (getConstructiveFrame), and so does v.v. See IModelJsonWriter.handleTorusPipe and IModelJsonReader.parseTorusPipe.
           // This discrepancy can be seen in output: the pre-conversion mesh exhibits non-uniform scale, but not the post-conversion pipe.
->>>>>>> b3234bf8
           const scaleInLocalCoords = Transform.createOriginAndMatrix(Point3d.createZero(), Matrix3d.createScale(scale.x, scale.x, scale.y));
           const scaleInWorldCoords = pipe0.cloneLocalToWorld().multiplyTransformTransform(scaleInLocalCoords.multiplyTransformTransform(pipe0.cloneLocalToWorld().inverse()!));
           const pipeCloneScaled = pipe0.cloneTransformed(scaleInWorldCoords);
