/*---------------------------------------------------------------------------------------------
* Copyright (c) Bentley Systems, Incorporated. All rights reserved.
* See LICENSE.md in the project root for license terms and full copyright notice.
*--------------------------------------------------------------------------------------------*/

<<<<<<< HEAD
import { beforeEach, describe, expect, it } from "vitest";
=======
import { beforeAll, describe, expect, it } from "vitest";
>>>>>>> 64fd47fb
import { ClipPlane } from "../../clipping/ClipPlane";
import { ClipMaskXYZRangePlanes, ClipPrimitive, ClipShape } from "../../clipping/ClipPrimitive";
import { ClipUtilities } from "../../clipping/ClipUtils";
import { ClipVector } from "../../clipping/ClipVector";
import { ConvexClipPlaneSet } from "../../clipping/ConvexClipPlaneSet";
import { UnionOfConvexClipPlaneSets } from "../../clipping/UnionOfConvexClipPlaneSets";
import { GeometryQuery } from "../../curve/GeometryQuery";
import { Angle } from "../../geometry3d/Angle";
import { Matrix3d } from "../../geometry3d/Matrix3d";
import { Point3d, Vector3d } from "../../geometry3d/Point3dVector3d";
import { Point3dArray } from "../../geometry3d/PointHelpers";
import { PolygonOps } from "../../geometry3d/PolygonOps";
import { PolylineOps } from "../../geometry3d/PolylineOps";
import { Range3d } from "../../geometry3d/Range";
import { Transform } from "../../geometry3d/Transform";
import { IndexedPolyface } from "../../polyface/Polyface";
import { PolyfaceBuilder } from "../../polyface/PolyfaceBuilder";
import { ClippedPolyfaceBuilders, PolyfaceClip } from "../../polyface/PolyfaceClip";
import { Sample } from "../../serialization/GeometrySamples";
import { Cone } from "../../solid/Cone";
import { HalfEdge, HalfEdgeGraph, HalfEdgeMask } from "../../topology/Graph";
import { Triangulator } from "../../topology/Triangulation";
import { Checker } from "../Checker";
import { GeometryCoreTestIO } from "../GeometryCoreTestIO";
import { prettyPrint } from "../testFunctions";
import { exerciseClipPrimitive } from "./ClipVector.test";

/** EXPENSIVE -- Returns true if two convex sets are equal, allowing reordering of arrays */
function convexSetsAreEqual(convexSet0: ConvexClipPlaneSet, convexSet1: ConvexClipPlaneSet): boolean {
  if (convexSet0.planes.length !== convexSet1.planes.length)
    return false;

  for (const plane0 of convexSet0.planes) {
    let foundMatch = false;
    for (const plane1 of convexSet1.planes) {
      if (plane0.isAlmostEqual(plane1)) {
        foundMatch = true;
        break;
      }
    }
    if (!foundMatch)
      return false;
  }
  return true;
}

function clipPlaneSetsAreEqual(set0: UnionOfConvexClipPlaneSets | undefined, set1: UnionOfConvexClipPlaneSets | undefined): boolean {
  // both undefined is equal . ..
  if (set0 === undefined && set1 === undefined)
    return true;
  if (set0 === undefined || set1 === undefined)
    return false;
  if (set0.convexSets.length !== set1.convexSets.length)
    return false;

  for (const convexSet0 of set0.convexSets) {
    let foundMatch = false;
    for (const convexSet1 of set1.convexSets) {
      if (convexSetsAreEqual(convexSet0, convexSet1)) {
        foundMatch = true;
        break;
      }
    }
    if (!foundMatch)
      return false;
  }
  return true;
}

export function clipShapesAreEqual(clip0: ClipShape, clip1: ClipShape): boolean {
  if (!clipPlaneSetsAreEqual(clip0.fetchClipPlanesRef(), clip1.fetchClipPlanesRef()))
    return false;
  if (clip0.invisible !== clip1.invisible)
    return false;
  for (let i = 0; i < clip0.polygon.length; i++)  // Polygon points should be in the same order
    if (!clip0.polygon[i].isAlmostEqual(clip1.polygon[i]))
      return false;
  if (clip0.isMask !== clip1.isMask)
    return false;
  if ((clip0.zLowValid !== clip1.zLowValid) || (clip0.zHighValid !== clip1.zHighValid) || (clip0.transformValid !== clip1.transformValid))
    return false;
  if ((clip0.zLow !== clip1.zLow) || (clip0.zHigh !== clip1.zHigh))
    return false;
  if (clip0.transformValid && (!clip0.transformFromClip!.isAlmostEqual(clip1.transformFromClip!) || !clip1.transformToClip!.isAlmostEqual(clip1.transformToClip!)))
    return false;
  return true;
}

export function clipPrimitivesAreEqual(clip0: ClipPrimitive, clip1: ClipPrimitive): boolean {
  if (clip0 instanceof ClipShape && clip1 instanceof ClipShape)
    return clipShapesAreEqual(clip0, clip1);
  if (clipPlaneSetsAreEqual(clip0.fetchClipPlanesRef(), clip1.fetchClipPlanesRef())) {
    return true;
  }
  return false;
}
/** Function for sorting planes in order of increasing x, increasing y. */
function compareXYSector1(a: ClipPlane, b: ClipPlane): number {
  if (a.inwardNormalRef.x < b.inwardNormalRef.x)
    return -1;
  else if (a.inwardNormalRef.x > b.inwardNormalRef.x)
    return 1;
  else
    if (a.inwardNormalRef.y < a.inwardNormalRef.y)
      return -1;
    else if (a.inwardNormalRef.y > b.inwardNormalRef.y)
      return 1;
  return 0;
}

/** Function for sorting planes in order of decreasing x, increasing y. */
function compareXYSector2(a: ClipPlane, b: ClipPlane): number {
  if (a.inwardNormalRef.x > b.inwardNormalRef.x)
    return -1;
  else if (a.inwardNormalRef.x < b.inwardNormalRef.x)
    return 1;
  else
    if (a.inwardNormalRef.y < a.inwardNormalRef.y)
      return -1;
    else if (a.inwardNormalRef.y > b.inwardNormalRef.y)
      return 1;
  return 0;
}

/** Function for sorting planes in order of decreasing x, decreasing y. */
function compareXYSector3(a: ClipPlane, b: ClipPlane): number {
  if (a.inwardNormalRef.x > b.inwardNormalRef.x)
    return -1;
  else if (a.inwardNormalRef.x < b.inwardNormalRef.x)
    return 1;
  else
    if (a.inwardNormalRef.y > a.inwardNormalRef.y)
      return -1;
    else if (a.inwardNormalRef.y < b.inwardNormalRef.y)
      return 1;
  return 0;
}

/** Function for sorting planes in order of increasing x, decreasing y. */
function compareXYSector4(a: ClipPlane, b: ClipPlane): number {
  if (a.inwardNormalRef.x < b.inwardNormalRef.x)
    return -1;
  else if (a.inwardNormalRef.x > b.inwardNormalRef.x)
    return 1;
  else
    if (a.inwardNormalRef.y > a.inwardNormalRef.y)
      return -1;
    else if (a.inwardNormalRef.y < b.inwardNormalRef.y)
      return 1;
  return 0;
}

/** Given a convex set of clipping planes that clip a region of 2d space, modify the convex set array such that the planes are in a counter-clockwise order around the boundary. */
function sortConvexSetPlanesToBoundary(convexSet: ConvexClipPlaneSet) {
  const planes = convexSet.planes;
  const newPlanes: ClipPlane[] = [];

  // 1 - Get x=0, y- plane
  let planeFound: ClipPlane | undefined;
  for (const plane of planes) {
    if (plane.inwardNormalRef.x === 0 && plane.inwardNormalRef.y < 0) {
      planeFound = plane;
      break;
    }
  }
  if (planeFound !== undefined)
    newPlanes.push(planeFound);

  // 2 - Get x+, y-
  const tempSortedPlanes: ClipPlane[] = [];
  for (const plane of planes) {
    if (plane.inwardNormalRef.x > 0 && plane.inwardNormalRef.y < 0)
      tempSortedPlanes.push(plane);
  }
  tempSortedPlanes.sort(compareXYSector1);
  for (const plane of tempSortedPlanes)
    newPlanes.push(plane);

  // 3 - Get x+, y=0 plane
  planeFound = undefined;
  for (const plane of planes) {
    if (plane.inwardNormalRef.x > 0 && plane.inwardNormalRef.y === 0) {
      planeFound = plane;
      break;
    }
  }
  if (planeFound !== undefined)
    newPlanes.push(planeFound);

  // 4 - Get x+, y+
  tempSortedPlanes.length = 0;
  for (const plane of planes) {
    if (plane.inwardNormalRef.x > 0 && plane.inwardNormalRef.y > 0)
      tempSortedPlanes.push(plane);
  }
  tempSortedPlanes.sort(compareXYSector2);
  for (const plane of tempSortedPlanes)
    newPlanes.push(plane);

  // 5 - Get x=0, y+ plane
  planeFound = undefined;
  for (const plane of planes) {
    if (plane.inwardNormalRef.x === 0 && plane.inwardNormalRef.y > 0) {
      planeFound = plane;
      break;
    }
  }
  if (planeFound !== undefined)
    newPlanes.push(planeFound);

  // 6 - Get x-, y+
  tempSortedPlanes.length = 0;
  for (const plane of planes) {
    if (plane.inwardNormalRef.x < 0 && plane.inwardNormalRef.y > 0)
      tempSortedPlanes.push(plane);
  }
  tempSortedPlanes.sort(compareXYSector3);  // more negative values less than others
  for (const plane of tempSortedPlanes)
    newPlanes.push(plane);

  // 7 - Get x-, y=0 plane
  planeFound = undefined;
  for (const plane of planes) {
    if (plane.inwardNormalRef.x < 0 && plane.inwardNormalRef.y === 0) {
      planeFound = plane;
      break;
    }
  }
  if (planeFound !== undefined)
    newPlanes.push(planeFound);

  // 8 - Get x-, y-
  tempSortedPlanes.length = 0;
  for (const plane of planes) {
    if (plane.inwardNormalRef.x < 0 && plane.inwardNormalRef.y < 0)
      tempSortedPlanes.push(plane);
  }
  tempSortedPlanes.sort(compareXYSector4);  // more negative values less than others
  for (const plane of tempSortedPlanes)
    newPlanes.push(plane);

  expect(newPlanes.length).equals(planes.length);
  convexSet.planes.length = 0;
  for (const plane of newPlanes)
    convexSet.planes.push(plane);
}

/** Given a convex set of clipping planes, return the points at which the planes intersect. */
function getPointIntersectionsOfConvexSetPlanes(convexSet: ConvexClipPlaneSet, ck: Checker): Point3d[] {
  sortConvexSetPlanesToBoundary(convexSet);
  const intersections: Point3d[] = [];

  for (let i = 0; i < convexSet.planes.length - 1; i++) {
    const planeA0 = convexSet.planes[i];
    const planeA1 = convexSet.planes[i + 1];

    // Intersection of plane 0 with plane 1
    const planeMatrix = Matrix3d.createRowValues(
      planeA0.inwardNormalRef.x, planeA0.inwardNormalRef.y, planeA0.inwardNormalRef.z,
      planeA1.inwardNormalRef.x, planeA1.inwardNormalRef.y, planeA1.inwardNormalRef.z,
      0, 0, 1,
    ).inverse()!;
    ck.testTrue(planeMatrix !== undefined);
    const planeDistanceVec = Vector3d.create(planeA0.distance, planeA1.distance, 0);
    intersections.push(Point3d.createFrom(planeMatrix.multiplyVector(planeDistanceVec)));
  }

  // We must get the intersection of the first and last planes as well
  const plane0 = convexSet.planes[0];
  const plane1 = convexSet.planes[convexSet.planes.length - 1];

  // Intersection of plane 0 with plane 1
  const plane01Matrix = Matrix3d.createRowValues(
    plane0.inwardNormalRef.x, plane0.inwardNormalRef.y, plane0.inwardNormalRef.z,
    plane1.inwardNormalRef.x, plane1.inwardNormalRef.y, plane1.inwardNormalRef.z,
    0, 0, 1,
  ).inverse()!;
  ck.testTrue(plane01Matrix !== undefined);
  const plane01DistanceVec = Vector3d.create(plane0.distance, plane1.distance, 0);
  intersections.push(Point3d.createFrom(plane01Matrix.multiplyVector(plane01DistanceVec)));

  return intersections;
}

/** Simple 2D area of triangle calculation given three points. This does not take into account values along the z-axis. */
function triangleAreaXY(pointA: Point3d, pointB: Point3d, pointC: Point3d): number {
  const a = pointA.x * (pointB.y - pointC.y);
  const b = pointB.x * (pointC.y - pointA.y);
  const c = pointC.x * (pointA.y - pointB.y);

  return Math.abs((a + b + c) / 2);
}

/** Returns true only if all of the points given in arrayA exist in arrayB. */
function pointArrayIsSubsetOfOther(arrayA: Point3d[], arrayB: Point3d[]): boolean {
  for (const pointA of arrayA) {
    let pointFound = false;
    for (const pointB of arrayB) {
      if (pointA.isAlmostEqual(pointB, 1.0e-10)) {
        pointFound = true;
        break;
      }
    }
    if (!pointFound)
      return false;
  }
  return true;
}

describe("ClipPrimitive", () => {
  let clipPointsA: Point3d[];
  let polygonA: Point3d[];
  let clipPointsB: Point3d[];
  let polygonB: Point3d[];
  let polygonC: Point3d[];

<<<<<<< HEAD
  beforeEach(() => {
=======
  beforeAll(() => {
>>>>>>> 64fd47fb
    clipPointsA = [
      Point3d.create(0, 0, 0),
      Point3d.create(100, 0, 0),
      Point3d.create(70, 50, 0),
      Point3d.create(100, 100, 0),
      Point3d.create(0, 100, 0),
      Point3d.create(30, 50, 0),
    ];
    polygonA = [
      Point3d.create(0, 0, 0),
      Point3d.create(100, 0, 0),
      Point3d.create(100, 100, 0),
      Point3d.create(0, 100, 0),
    ];
    clipPointsB = [
      Point3d.create(-50, 50, 0),
      Point3d.create(50, 10, 0),
      Point3d.create(150, 50, 0),
      Point3d.create(50, 100, 0),
      Point3d.create(50, 50, 0),
    ];
    polygonB = [
      Point3d.create(0, 0, 0),
      Point3d.create(50, 25, 0),
      Point3d.create(100, 0, 0),
      Point3d.create(100, 100, 0),
      Point3d.create(50, 75, 0),
      Point3d.create(0, 100, 0),
    ];
    polygonC = [
      Point3d.create(5, 5, 0),
      Point3d.create(70, 25, 0),
      Point3d.create(100, 75, 0),
      Point3d.create(80, 100, 0),
      Point3d.create(0, 20, 0),
    ];
  });

  it("GetRange", () => {
    const ck = new Checker();
    const clipPrimitive = ClipShape.createEmpty();
    const convexSet = ConvexClipPlaneSet.createEmpty();
    const convexSetRange = Range3d.createNull();
    const numIterations = 10;
    const scaleFactor = 6;
    for (let i = 0; i < numIterations; i++) {
      const p = i * scaleFactor;

      // Test with positive box
      ConvexClipPlaneSet.createXYBox(p, p, p + 1, p + 1, convexSet);
      convexSet.addZClipPlanes(false, p, p + 1);
      ClipShape.createBlock(Range3d.createXYZXYZ(p, p, p, p + 1, p + 1, p + 1), ClipMaskXYZRangePlanes.All, false, false, undefined, clipPrimitive);
      ck.testFalse(clipPrimitive.arePlanesDefined());
      clipPrimitive.fetchClipPlanesRef();
      ck.testTrue(clipPrimitive.arePlanesDefined());
      convexSetRange.setNull();
      convexSet.computePlanePlanePlaneIntersections(undefined, convexSetRange);
      ck.testTrue(convexSetRange !== undefined);

      ck.testTrue(clipPrimitive.isValidPolygon);

      // Test with negative box
      ConvexClipPlaneSet.createXYBox(-p - 1, -p - 1, -p, -p, convexSet);
      convexSet.addZClipPlanes(false, p, p + 1);
      clipPrimitive.setPolygon([Point3d.create(-p - 1, -p - 1), Point3d.create(-p - 1, -p), Point3d.create(-p, -p), Point3d.create(-p, -p - 1)]);
      convexSetRange.setNull();
      convexSet.computePlanePlanePlaneIntersections(undefined, convexSetRange);
      ck.testTrue(convexSetRange !== undefined);
    }

    // Exercise check for z-clips
    ck.testTrue(clipPrimitive.containsZClip(), "Expected clip primitive to contain a normal along the z-axis");
    ClipShape.createShape([Point3d.create(1, 2), Point3d.create(50, 50), Point3d.create(100, -1)], undefined, undefined, undefined, false, false, clipPrimitive);
    ck.testFalse(clipPrimitive.containsZClip(), "Expected clip primitive of box with open top and bottom to not contain z-clip");

    // Exercise invisibility switch
    for (const a of [false, true]) {
      clipPrimitive.setInvisible(a);
      ck.testBoolean(a, clipPrimitive.invisible);
    }

    ck.checkpoint();
    expect(ck.getNumErrors()).equals(0);
  });

  it("Transformations", () => {
    const ck = new Checker();
    let originalPoint = Point3d.create(5.7865, 1.24123, 0.000009);
    let testPoint = originalPoint.clone();

    // Created with identity transform - should create no changes
    let clipShape = ClipShape.createEmpty(false, false, Transform.createIdentity());
    clipShape.performTransformFromClip(testPoint);
    ck.testPoint3d(originalPoint, testPoint, "Point should be unchanged when transformed with ClipShape containing identity transform");
    clipShape.performTransformToClip(testPoint);
    ck.testPoint3d(originalPoint, testPoint, "Point should be unchanged when transformed with ClipShape containing identity transform");

    // Created with translation - should translate
    originalPoint = Point3d.create(2, 5, -7);
    testPoint = originalPoint.clone();
    const translation = new Point3d(0, -1, 1);
    clipShape = ClipShape.createEmpty(false, false, Transform.createTranslation(translation));
    clipShape.performTransformFromClip(testPoint);
    ck.testPoint3d(testPoint, originalPoint.plus(translation), "Point should be translated when transformed with ClipShape containing translation transform");
    clipShape.performTransformToClip(testPoint);
    ck.testPoint3d(testPoint, originalPoint, "Point should be translated when transformed with ClipShape containing translation transform");

    ck.checkpoint();
    expect(ck.getNumErrors()).equals(0);
  });

  it("ClipShape creation (linear) and point classification", () => {
    const ck = new Checker();
    // Create a ClipShape from 3 colinear points (degenerate!)
    const clipShape = ClipShape.createShape([Point3d.create(-5, 0, 0), Point3d.create(5, 0, 0), Point3d.create(-5, 0, 0)],
      -3, 3, undefined, false, false)!;
    ck.testPointer(clipShape, "Can create ClipShape that will be parsed into a linear set of planes");
    clipShape.fetchClipPlanesRef();
    ck.testExactNumber(clipShape.classifyPointContainment([Point3d.create(-5.00001, 0, 0)], true), 3, "Point does not fall on line outside of sides - strongly outside");
    ck.testExactNumber(clipShape.classifyPointContainment([Point3d.create(0, 3, 0), Point3d.create(2, -5, 0)], true), 2, "Points cross line and within sides - ambiguous");
    ck.testExactNumber(clipShape.classifyPointContainment([Point3d.create(0, -0.00001, 0), Point3d.create(0, 0.00001, 0)], true), 2, "Points cross line and within sides - ambiguous");
    ck.testExactNumber(clipShape.classifyPointContainment([Point3d.create(4.999, 0, 2.999), Point3d.create(0, 0, 0)], true), 1, "Points fall on line and is within sides - strongly inside");

    ck.checkpoint();
    expect(ck.getNumErrors()).equals(0);
  });

  it("ClipShapePointTests", () => {
    const ck = new Checker();
    const allGeometry: GeometryQuery[] = [];
    const minZ = undefined;  // EDL Sept 2021 z clip combined with hole is not clear.
    const maxZ = undefined;
    // Test point location
    const clipShape0 = ClipShape.createEmpty(true);
    let x0 = 0;
    const y0 = 0;
    const circlePoints = Sample.createArcStrokes(0, Point3d.create(1, 2), 2.0, Angle.createDegrees(0), Angle.createDegrees(360));
    GeometryCoreTestIO.captureCloneGeometry(allGeometry, circlePoints, x0, y0);
    const rectanglePoints = Sample.createRectangleXY(-2, -2, 8, 8);
    ck.testFalse(clipShape0.isXYPolygon, "ClipShape does not contain polygon when no points are present");
    ck.testTrue(ClipShape.createShape(circlePoints, minZ, maxZ, undefined, true, true, clipShape0) !== undefined);
    exerciseClipPrimitive(ck, allGeometry, clipShape0, rectanglePoints, true, x0, y0);
    const centroid = Point3dArray.centroid(circlePoints);
    GeometryCoreTestIO.createAndCaptureXYMarker(allGeometry, 0, centroid, 0.25, x0, y0);
    ck.testFalse(clipShape0.pointInside(centroid), "Centroid of polygon is not inside due to mask.");
    const containment = clipShape0.classifyPointContainment([centroid], true);
    ck.testExactNumber(containment, 3, "centroid is completely outside when ClipShape is a mask");
    let clipShape1 = ClipShape.createShape(circlePoints, minZ, maxZ, undefined, false, false);
    exerciseClipPrimitive(ck, allGeometry, clipShape1!, rectanglePoints, false, x0 += 10, y0);
    GeometryCoreTestIO.createAndCaptureXYMarker(allGeometry, 0, centroid, 0.25, x0, y0);

    ck.testTrue(clipShape1!.pointInside(centroid, 0), "Midpoint of polygon is inside.");

    // Test createFrom method
    clipShape1 = ClipShape.createFrom(clipShape0, clipShape1);
    ck.testTrue(clipShapesAreEqual(clipShape0, clipShape1), "createFrom() method should clone the ClipShape");

    // Test JSON parsing
    const jsonValue = clipShape1.toJSON();
    ck.testTrue(jsonValue.shape !== undefined, "Shape prop created in toJSON");
    const shape = jsonValue.shape!;
    ck.testTrue(shape.points !== undefined && shape.points.length === clipShape1.polygon.length, "Points prop created in toJSON");
    ck.testUndefined(shape.trans, "Transform is undefined prop in toJSON having not given one to original ClipShape");
    ck.testTrue(shape.mask !== undefined && shape.mask === true, "Mask prop created in toJSON");
    if (minZ === undefined)
      ck.testTrue(shape.zlow === undefined);
    else
      ck.testTrue(shape.zlow !== undefined && shape.zlow === clipShape1.zLow, "ZLow prop created in toJSON");

    if (maxZ === undefined)
      ck.testTrue(shape.zhigh === undefined);
    else
      ck.testTrue(shape.zhigh !== undefined && shape.zhigh === clipShape1.zHigh, "ZHigh prop is set in toJSON");

    const clipShape1Copy = ClipShape.fromJSON(jsonValue) as ClipShape;
    ck.testTrue(clipShape1Copy !== undefined);
    ck.testTrue(clipShapesAreEqual(clipShape1, clipShape1Copy), "to and from JSON yields same ClipPrimitive");

    // Test clone method
    const clipShape2 = clipShape1Copy.clone();
    ck.testTrue(clipShapesAreEqual(clipShape2, clipShape1), "clone method produces a copy of ClipShape");
    const generalTransform = Transform.createFixedPointAndMatrix(Point3d.create(3, 2, 1), Matrix3d.createRotationAroundAxisIndex(0, Angle.createDegrees(24)));

    clipShape2.transformInPlace(generalTransform);
    ck.testFalse(clipShape2.isXYPolygon);
    ck.checkpoint();
    GeometryCoreTestIO.saveGeometry(allGeometry, "ClipPrimitive", "ClipShapePointTests");
    expect(ck.getNumErrors()).equals(0);
  });

  it("ClipShape plane parsing for simple concave polygon", () => {
    const ck = new Checker();
    const clipShape = ClipShape.createShape(clipPointsA)!;
    ck.testTrue(clipShape !== undefined);

    const originalRange = Range3d.createArray(clipShape.polygon);
    const areaRestriction = (originalRange.high.x - originalRange.low.x) * (originalRange.high.y - originalRange.low.y);

    const convexSetUnion = clipShape.fetchClipPlanesRef();
    if (ck.testPointer(convexSetUnion)) {
      // Let us check the area and range of these convex sets put together
      const unionRange = Range3d.create();
      let unionArea = 0;
      for (const convexSet of convexSetUnion.convexSets) {
        const trianglePoints = getPointIntersectionsOfConvexSetPlanes(convexSet, ck);
        ck.testExactNumber(trianglePoints.length, 3);
        unionRange.extendArray(trianglePoints);
        ck.testTrue(pointArrayIsSubsetOfOther(trianglePoints, clipShape.polygon), "All points of triangulated convex area of polygon should fall on boundary");
        unionArea += triangleAreaXY(trianglePoints[0], trianglePoints[1], trianglePoints[2]);
      }
      ck.testRange3d(originalRange, unionRange, "Range extended by all convex regions should match range of entire concave region.");
      ck.testTrue(unionArea <= areaRestriction, "Total area of union of convex triangles should be less than or equal to area of entire range.");
    }
    ck.checkpoint();
    expect(ck.getNumErrors()).equals(0);
  });

  it("ClipShape with simple concave area clips simple polygon", () => {
    const ck = new Checker();
    const clipShape = ClipShape.createShape(clipPointsA)!;

    const convexSetUnion = clipShape.fetchClipPlanesRef()!;
    // Get total area of clipShape convex regions generated
    let clipShapeArea = 0;
    for (const convexSet of convexSetUnion.convexSets) {
      const trianglePoints = getPointIntersectionsOfConvexSetPlanes(convexSet, ck);
      clipShapeArea += triangleAreaXY(trianglePoints[0], trianglePoints[1], trianglePoints[2]);
    }

    const clippedPolygons = ClipUtilities.clipPolygonToClipShapeReturnGrowableXYZArrays(polygonA, clipShape);

    // Triangulate any resulting smaller polygons that have a vertex length of greater than 3 and find total area of clipped result
    let clippedPolygonArea = 0;
    for (const polygon of clippedPolygons) {
      if (polygon.length <= 3) {
        if (polygon.length === 3)
          clippedPolygonArea += Math.abs(polygon.crossProductIndexIndexIndex(0, 1, 2)!.z * 0.5);
        continue;
      }

      const polygonGraph = Triangulator.createTriangulatedGraphFromSingleLoop(polygon);
      if (ck.testDefined(polygonGraph)) {
        Triangulator.flipTriangles(polygonGraph);

        polygonGraph.announceFaceLoops((_graph: HalfEdgeGraph, edge: HalfEdge): boolean => {
          if (!edge.getMask(HalfEdgeMask.EXTERIOR)) {
            const subTrianglePoints: Point3d[] = [];
            edge.collectAroundFace((node: HalfEdge) => {
              subTrianglePoints.push(Point3d.create(node.x, node.y, 0));
            });
            ck.testExactNumber(3, subTrianglePoints.length, "Length clipped polygon piece after further triangulation must be 3");
            clippedPolygonArea += triangleAreaXY(subTrianglePoints[0], subTrianglePoints[1], subTrianglePoints[2]);
          }
          return true;
        });
      }
      ck.testCoordinate(clippedPolygonArea, clipShapeArea, "Polygon that completely encompasses clipShape should have same area as clipShape after clipping.");
    }
    ck.checkpoint();
    expect(ck.getNumErrors()).equals(0);
  });

  it("ClipShape with complex concave area clips polygon", () => {
    const ck = new Checker();
    const clipShape = ClipShape.createShape(clipPointsB)!;
    ck.testTrue(clipShape !== undefined);

    clipShape.fetchClipPlanesRef();
    const clippedPolygons = ClipUtilities.clipPolygonToClipShape(polygonB, clipShape);

    for (const polygon of clippedPolygons) {
      const polygonGraph = Triangulator.createTriangulatedGraphFromSingleLoop(polygon);
      if (ck.testType(polygonGraph, HalfEdgeGraph)) {
        Triangulator.flipTriangles(polygonGraph);

        polygonGraph.announceFaceLoops((_graph: HalfEdgeGraph, edge: HalfEdge): boolean => {
          if (!edge.getMask(HalfEdgeMask.EXTERIOR)) {
            const subTrianglePoints: Point3d[] = [];
            edge.collectAroundFace((node: HalfEdge) => {
              subTrianglePoints.push(Point3d.create(node.x, node.y, 0));
            });
          }
          return true;
        });
      }
    }

    ck.checkpoint();
    expect(ck.getNumErrors()).equals(0);
  });

  it("ClipPrimitive base class", () => {
    const ck = new Checker();
    for (const invert of [false]) {   // EDL sept 2021 invert bit on simple plane set has no effect.  Don't test with true.
      const clipper = ConvexClipPlaneSet.createXYBox(1, 1, 10, 8);
      const prim0 = ClipPrimitive.createCapture(clipper, invert);
      const prim1 = prim0.clone();
      const json2 = prim0.toJSON();
      const prim2 = ClipPrimitive.fromJSON(json2);
      if (ck.testPointer(prim2)) {
        ck.testTrue(clipPrimitivesAreEqual(prim0, prim2), "JSON round trip");
      }

      for (const prim of [prim0, prim1]) {
        ck.testBoolean(!invert, prim.pointInside(Point3d.create(7, 2, 0)));
        ck.testBoolean(invert, prim.pointInside(Point3d.create(-2, 0, 0)));
      }

    }
    ck.checkpoint();
    expect(ck.getNumErrors()).equals(0);
  });

  it("NonConvexClipShapeClipPolygon", () => {
    const ck = new Checker();
    const allGeometry: GeometryQuery[] = [];
    let x0 = 0.0;
    const delta = 200.0;
    const y0 = 0;
    const polygons = [polygonA, polygonB, polygonC];
    const b = -5;
    const da = 10;
    const db = 110;
    const clipShapeOut = ClipShape.createShape(clipPointsA, undefined, undefined, undefined, true)!;
    const clipShapeIn = ClipShape.createShape(clipPointsA, undefined, undefined, undefined, false)!;

    for (const a of [-5, 20, 75, 98]) {
      polygons.push(Sample.createRectangleXY(b, a, db, da));
      polygons.push(Sample.createRectangleXY(a, b, da, db));
    }
    for (const polygon of polygons) {
      const areaTotal = PolygonOps.areaXY(polygon);
      GeometryCoreTestIO.captureCloneGeometry(allGeometry, clipPointsA, x0, y0);
      GeometryCoreTestIO.captureCloneGeometry(allGeometry, polygon, x0, y0);
      const clippedPolygonsIn = ClipUtilities.clipPolygonToClipShape(polygon, clipShapeIn);
      const clippedPolygonsOut = ClipUtilities.clipPolygonToClipShape(polygon, clipShapeOut);
      PolylineOps.addClosurePoint(clippedPolygonsIn);
      PolylineOps.addClosurePoint(clippedPolygonsOut);
      GeometryCoreTestIO.captureCloneGeometry(allGeometry, clippedPolygonsIn, x0, y0 + delta);
      GeometryCoreTestIO.captureCloneGeometry(allGeometry, clippedPolygonsOut, x0, y0 + 2 * delta);
      const areaIn = PolygonOps.sumAreaXY(clippedPolygonsIn);
      const areaOut = PolygonOps.sumAreaXY(clippedPolygonsOut);
      ck.testCoordinate(areaTotal, areaIn + areaOut, "inside and outside clip areas");
      x0 += delta;
    }
    GeometryCoreTestIO.saveGeometry(allGeometry, "ClipPrimitive", "NonConvexClipShapeClipPolygon");
    expect(ck.getNumErrors()).equals(0);
  });
  it("jsonFragment", () => {
    const ck = new Checker();
    const json = [{
      planes: {
        clips: [[
          { dist: -0.09250245365197406, normal: [0, 6.123233995736765e-17, 0.9999999999999999] },
          { dist: -4.284169242532198, normal: [0, -6.123233995736765e-17, -0.9999999999999999] },
          { dist: -0.09250245365197413, normal: [0.9999999999999999, 0, 0] },
          { dist: -4.620474647250288, normal: [-0.9999999999999999, 0, 0] },
          { dist: -6.984123210872675, normal: [0, -0.9999999999999999, 6.123233995736765e-17] },
          { dist: -0.09250245365197496, normal: [0, 0.9999999999999999, -6.123233995736765e-17] }]],
      },
    }];
    const clipper = ClipVector.fromJSON(json);
    if (ck.testPointer(clipper, "ClipVector.fromJSON for test fragment") && clipper) {
      const q = 10.0; // big enough so that adding or subtracting from any inside point moves outside.
      for (const x of [0, 4]) {
        for (const y of [0, 6]) {
          for (const z of [0, 4]) {
            ck.testTrue(clipper.pointInside(Point3d.create(x, y, z)), x, y, z);
            ck.testFalse(clipper.pointInside(Point3d.create(x + q, y, z)), x, y, z);
            ck.testFalse(clipper.pointInside(Point3d.create(x - q, y, z)), x, y, z);

            ck.testFalse(clipper.pointInside(Point3d.create(x, y + q, z)), x, y, z);
            ck.testFalse(clipper.pointInside(Point3d.create(x, y - q, z)), x, y, z);

            ck.testFalse(clipper.pointInside(Point3d.create(x, y, z + q)), x, y, z);
            ck.testFalse(clipper.pointInside(Point3d.create(x, y, z - q)), x, y, z);
          }
        }
      }

      const clipPrimitives = clipper.clips;
      for (const p of clipPrimitives) {
        const convexSets = p.fetchClipPlanesRef()!;
        for (const cs of convexSets.convexSets) {
          const r = Range3d.createNull();
          const points: Point3d[] = [];
          cs.computePlanePlanePlaneIntersections(points, r);
          for (const xyz of points) {
            ck.testTrue(cs.isPointOnOrInside(xyz, 0.001), xyz);
          }
          if (Checker.noisy.convexSetCorners) {
            GeometryCoreTestIO.consoleLog(` Convex Set range ${prettyPrint(r.toJSON())}`);
            for (const xyz of points) {
              GeometryCoreTestIO.consoleLog(`Corner ${prettyPrint(xyz)}`);
            }
          }
        }
      }
    }
    ck.checkpoint();
    expect(ck.getNumErrors()).equals(0);
  });

  // EDL Sept 2021
  // This test previously constructed two ClipPrimitives from caller-provided clip planes -- no ClipShape polygon involved.
  //   It then set the invisible bit in one of the ClipPrimitives, to test implied intent to make the clipper act like a hole.
  //   But this sense of the flag has been declared a porting mistake -- the native side doesn't support this.
  //   The native side expects the "hole" to provide its own mask planes, in the manner of a ClipShape.
  //   There are no persistent clip plane sets constructed with this sense of the invisible bit in mind.
  // So this test has been rewritten with ClipShapes, testing holes with the mask bit instead of the invisible bit.
  it("ClipVectorWithHole", () => {
    const ck = new Checker();
    const outerRange = Range3d.createXYZXYZ(-1, -2, -10, 8, 10, 10);
    const convexClip = ConvexClipPlaneSet.createRange3dPlanes(outerRange, true, true, true, true, false, false);
    const outerClip = ClipShape.createBlock(outerRange, ClipMaskXYZRangePlanes.XAndY);
    ck.testFalse(outerClip.isMask);
    const holeRange = outerRange.clone();
    holeRange.expandInPlace(-4);  // hole xy range corners (3,2), (4,6)
    const holeClip = ClipShape.createBlock(holeRange, ClipMaskXYZRangePlanes.XAndY, true);
    ck.testTrue(holeClip.isMask);

    const clipVector0 = ClipVector.create([outerClip, holeClip]);
    const clipVector1 = clipVector0.clone();
    const json0 = clipVector0.toJSON();
    const clipVector2 = ClipVector.fromJSON(json0);
    // GeometryCoreTestIO.consoleLog(prettyPrint(json0));
    // const json2 = clipVector2.toJSON();
    // GeometryCoreTestIO.consoleLog(prettyPrint(json2));
    for (const cv of [clipVector0, clipVector1, clipVector2]) {
      ck.testTrue(cv.pointInside(Point3d.create(-1, 10)));
      ck.testTrue(cv.pointInside(Point3d.create(0, 0)));
      ck.testTrue(cv.pointInside(Point3d.create(3, 2)));
      ck.testFalse(cv.pointInside(Point3d.create(20, 0)));
      ck.testFalse(cv.pointInside(Point3d.create(0, 11)));
      ck.testFalse(cv.pointInside(Point3d.create(3.5, 3.5)));
    }

    const bigQ = 1000.0;
    const bigRange = Range3d.createXYZXYZ(-bigQ, -bigQ, -bigQ, bigQ, bigQ, bigQ);
    const rangeB = Range3d.createXYZXYZ(2000, 2000, 2000, 2001, 2001, 2001);
    for (const range of [bigRange, rangeB]) {
      const rangeOfUndefinedClipper = ClipUtilities.rangeOfClipperIntersectionWithRange(undefined, range);
      ck.testRange3d(rangeOfUndefinedClipper, range, "undefined clipper");
      ck.testBoolean(ClipUtilities.doesClipperIntersectRange(undefined, range), !rangeOfUndefinedClipper.isNull);

      const outerClipRange = ClipUtilities.rangeOfClipperIntersectionWithRange(outerClip, range);
      ck.testBoolean(ClipUtilities.doesClipperIntersectRange(outerClip, range), !outerClipRange.isNull, "outer clipper");

      const holeClipRange = ClipUtilities.rangeOfClipperIntersectionWithRange(holeClip, range);
      ck.testBoolean(ClipUtilities.doesClipperIntersectRange(holeClip, range), !holeClipRange.isNull, "hole clipper");

      const clippedRange = ClipUtilities.rangeOfClipperIntersectionWithRange(clipVector1, range);
      ck.testBoolean(ClipUtilities.doesClipperIntersectRange(clipVector1, range), !clippedRange.isNull, "ClipVector clipper");

      const convexClipRange = ClipUtilities.rangeOfClipperIntersectionWithRange(convexClip, range);
      ck.testBoolean(ClipUtilities.doesClipperIntersectRange(convexClip, range), !convexClipRange.isNull, "convex clipper");

      // GeometryCoreTestIO.consoleLog("outerRange", outerRange);
      // GeometryCoreTestIO.consoleLog("outerClipRange", outerClipRange);
      // GeometryCoreTestIO.consoleLog("holeClipRange", holeClipRange);
      // GeometryCoreTestIO.consoleLog("clippedRange", clippedRange);
    }
    ck.checkpoint();
    expect(ck.getNumErrors()).equals(0);
  });

  // EDL Sept 2021
  // This test compares ClipPrimitive constructed via planes (directly) versus CipShape, with special focus on
  //   interaction with front and back clip planes.
  it("ClipPrimitiveMasking", () => {
    const ck = new Checker();
    const allGeometry: GeometryQuery[] = [];
    const clipRange = Range3d.createXYZXYZ(0, 0, 0, 1, 1, 1);
    const uncappedBoxSetA = ConvexClipPlaneSet.createRange3dPlanes(clipRange, true, true, true, true, false, false);
    const uncappedBoxSetB = ConvexClipPlaneSet.createRange3dPlanes(clipRange); // clip all sides
    const boxPrimitiveA = ClipPrimitive.createCapture(uncappedBoxSetA, false);
    const boxPrimitiveB = ClipPrimitive.createCapture(uncappedBoxSetB, true);   // invisible flag does nothing
    const builder = PolyfaceBuilder.create();
    const mesh = builder.claimPolyface();
    {
      const a = -0.3;
      const b = 1.3;
      addCone(builder, a, a, a, b, b, b, 0.12, 0.25);
      addCone(builder, a, b, a, b, a, b, 0.25, 0.12);
      addCone(builder, a, b, b, b, a, a, 0.25, 0.12);
      addCone(builder, a, a, b, b, b, a, 0.25, 0.12);
    }
    let x0 = 0.0;
    const outputStep = 10.0;
    const y0 = 0.0;
    GeometryCoreTestIO.captureRangeEdges(allGeometry, clipRange, x0, y0);
    GeometryCoreTestIO.captureCloneGeometry(allGeometry, mesh, x0, y0);
    clipAndOutput(allGeometry, boxPrimitiveA, mesh, clipRange, x0 += outputStep, y0, outputStep / 2.0);
    clipAndOutput(allGeometry, boxPrimitiveB, mesh, clipRange, x0 += outputStep, y0, outputStep / 2.0);
    GeometryCoreTestIO.saveGeometry(allGeometry, "ClipPrimitive", "ClipPrimitiveMasking");
    expect(ck.getNumErrors()).equals(0);
  });

});

function clipAndOutput(allGeometry: GeometryQuery[], clipper: ClipPrimitive,
  mesh: IndexedPolyface,
  clipRange: Range3d | undefined,
  x0: number, y0: number, yStep: number, buildClosureFaces: boolean = true) {
  const unionOfConvexSets = clipper.fetchClipPlanesRef();
  if (unionOfConvexSets) {
    const builders = ClippedPolyfaceBuilders.create(true, true, buildClosureFaces);

    PolyfaceClip.clipPolyfaceUnionOfConvexClipPlaneSetsToBuilders(mesh, unionOfConvexSets, builders, 0);
    GeometryCoreTestIO.captureCloneGeometry(allGeometry, builders.builderA?.claimPolyface(), x0, y0);
    GeometryCoreTestIO.captureRangeEdges(allGeometry, clipRange, x0, y0);
    y0 += yStep;
    GeometryCoreTestIO.captureCloneGeometry(allGeometry, builders.builderB?.claimPolyface(), x0, y0);
    GeometryCoreTestIO.captureRangeEdges(allGeometry, clipRange, x0, y0);
  }
}

function addCone(builder: PolyfaceBuilder, x0: number, y0: number, z0: number,
  x1: number, y1: number, z1: number, radius0: number, radius1: number) {
  const cone = Cone.createAxisPoints(Point3d.create(x0, y0, z0), Point3d.create(x1, y1, z1), radius0, radius1, true);
  builder.addCone(cone!);
}<|MERGE_RESOLUTION|>--- conflicted
+++ resolved
@@ -3,11 +3,7 @@
 * See LICENSE.md in the project root for license terms and full copyright notice.
 *--------------------------------------------------------------------------------------------*/
 
-<<<<<<< HEAD
-import { beforeEach, describe, expect, it } from "vitest";
-=======
 import { beforeAll, describe, expect, it } from "vitest";
->>>>>>> 64fd47fb
 import { ClipPlane } from "../../clipping/ClipPlane";
 import { ClipMaskXYZRangePlanes, ClipPrimitive, ClipShape } from "../../clipping/ClipPrimitive";
 import { ClipUtilities } from "../../clipping/ClipUtils";
@@ -324,11 +320,7 @@
   let polygonB: Point3d[];
   let polygonC: Point3d[];
 
-<<<<<<< HEAD
-  beforeEach(() => {
-=======
   beforeAll(() => {
->>>>>>> 64fd47fb
     clipPointsA = [
       Point3d.create(0, 0, 0),
       Point3d.create(100, 0, 0),
