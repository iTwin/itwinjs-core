/*---------------------------------------------------------------------------------------------
* Copyright (c) Bentley Systems, Incorporated. All rights reserved.
* See LICENSE.md in the project root for license terms and full copyright notice.
*--------------------------------------------------------------------------------------------*/

<<<<<<< HEAD
import { beforeEach, describe, expect, it } from "vitest";
=======
import { beforeAll, describe, expect, it } from "vitest";
>>>>>>> 64fd47fb
import { ClipPlane } from "../../clipping/ClipPlane";
import { ClipMaskXYZRangePlanes, ClipPrimitive, ClipPrimitiveShapeProps, ClipShape } from "../../clipping/ClipPrimitive";
import { ClipUtilities } from "../../clipping/ClipUtils";
import { ClipVector, StringifiedClipVector } from "../../clipping/ClipVector";
import { ConvexClipPlaneSet } from "../../clipping/ConvexClipPlaneSet";
import { GeometryQuery } from "../../curve/GeometryQuery";
import { LineString3d } from "../../curve/LineString3d";
import { Loop } from "../../curve/Loop";
import { Angle } from "../../geometry3d/Angle";
import { GrowableXYZArray } from "../../geometry3d/GrowableXYZArray";
import { Point3d, Vector3d } from "../../geometry3d/Point3dVector3d";
import { PolygonOps } from "../../geometry3d/PolygonOps";
import { Range3d } from "../../geometry3d/Range";
import { GrowableXYZArrayCache } from "../../geometry3d/ReusableObjectCache";
import { Transform } from "../../geometry3d/Transform";
import { Matrix4d } from "../../geometry4d/Matrix4d";
import { Sample } from "../../serialization/GeometrySamples";
import { Checker } from "../Checker";
import { GeometryCoreTestIO } from "../GeometryCoreTestIO";
import { prettyPrint } from "../testFunctions";
import { clipPrimitivesAreEqual } from "./ClipPrimitives.test"; // External test functions

/** Enumerated type for point manipulation at the extremities of a ClipVector's ClipShape. */
const enum PointAdjustment { // eslint-disable-line no-restricted-syntax
  AddX = 0,
  SubX = 1,
  AddY = 2,
  SubY = 3,
  AddZ = 4,
  SubZ = 5,
  None = 6,
}

/** Apply adjustments in place to the given point based on the PointAdjustment identifier specified, returning an array
 *  of two possible points:
 *  [pointInside OR undefined, pointOutside OR undefined]
 */
function makePointAdjustments(point: Point3d, adjustment: PointAdjustment): Array<Point3d | undefined> {
  let pointInside: Point3d | undefined;
  let pointOutside: Point3d | undefined;
  switch (adjustment) {
    case PointAdjustment.AddX:
      pointInside = Point3d.create(point.x + 0.0001, point.y, point.z);
      pointOutside = Point3d.create(point.x - 0.0001, point.y, point.z);
      break;
    case PointAdjustment.SubX:
      pointInside = Point3d.create(point.x - 0.0001, point.y, point.z);
      pointOutside = Point3d.create(point.x + 0.0001, point.y, point.z);
      break;
    case PointAdjustment.AddY:
      pointInside = Point3d.create(point.x, point.y + 0.0001, point.z);
      pointOutside = Point3d.create(point.x, point.y - 0.0001, point.z);
      break;
    case PointAdjustment.SubY:
      pointInside = Point3d.create(point.x, point.y - 0.0001, point.z);
      pointOutside = Point3d.create(point.x, point.y + 0.0001, point.z);
      break;
    case PointAdjustment.AddZ:
      pointInside = Point3d.create(point.x, point.y, point.z + 0.0001);
      pointOutside = Point3d.create(point.x, point.y, point.z - 0.0001);
      break;
    case PointAdjustment.SubZ:
      pointInside = Point3d.create(point.x, point.y, point.z - 0.0001);
      pointOutside = Point3d.create(point.x, point.y, point.z + 0.0001);
      break;
  }
  return [pointInside, pointOutside];
}

/**
 * Given a point and an adjustment that would put the point inside of a ClipVector, test whether the point is at the
 * edge of a ClipVector ClipShape.
 */

function checkPointProximity(clipVector: ClipVector, pointOnEdge: Point3d, pointInside: Point3d | undefined, pointOutside: Point3d | undefined, ck: Checker) {
  ck.testTrue(clipVector.pointInside(pointOnEdge), "Point on ClipShape edge is inside ClipVector");
  if (pointInside)
    ck.testTrue(clipVector.pointInside(pointInside), "Point within ClipShape bounds is inside ClipVector");
  if (pointOutside)
    ck.testTrue(!clipVector.pointInside(pointOutside), "Point outside of ClipShape bounds is outside ClipVector");
}

/** EXPENSIVE -- Tests whether two ClipVectors are equivalent to one another. */
function clipVectorsAreEqual(vector0: ClipVector, vector1: ClipVector): boolean {
  if (vector0.clips.length !== vector1.clips.length)
    return false;

  for (let i = 0; i < vector0.clips.length; i++)
    if (!clipPrimitivesAreEqual(vector0.clips[i], vector1.clips[i]))
      return false;
  return true;
}

describe("ClipVector", () => {
  let clipShape0: ClipShape;
  let clipShape1: ClipShape;
  let clipShape2: ClipShape;
  let clipShape3: ClipShape;
  let clipShape4: ClipShape;
  let clipVector012: ClipVector;
  // let clipVector234: ClipVector;

  /** Create a few polygonal regions, contained by several ClipShapes. The outcome will be the following (labeled by number):
   *                                 (3,3)  ________ (6,3)
   *                                        \      /
   *                                         \ 1  /
   *                                          \  /                                      - All shapes are closed (contain top and bottom z-clips) EXCEPT
   *                                    (4.5,1)\/  _____________(8,1)                     for the upper triangle
   *   (-5,-2)________                            |(6,1)        \
   *         |        |                           |              \
   *         |    0   |                           |       2       \(10,-3)
   *         |________|(-3,-4)          (3,-4)____|___             |
   *                                         /    |  _|________    |
   *                                        /     |_\_|_______/____|(10,-5)             << Upper left of upside-down triangle: (6.3,-4.5)
   *                                       /    3    \|      /                          << Upper right of upside-down triangle: (7.7,-4.5)
   *                                      /___________|\ 4  /
   *                                   (2,-7)   (6.5,-7)\  /
   *                                                     \/(7,-8)
   */
<<<<<<< HEAD
  beforeEach(() => {
=======
  beforeAll(() => {
>>>>>>> 64fd47fb
    clipShape0 = ClipShape.createBlock(Range3d.createXYZXYZ(-5, -4, -50, -3, -2, 50), ClipMaskXYZRangePlanes.All);
    clipShape1 = ClipShape.createShape([Point3d.create(4.5, 1), Point3d.create(6, 3), Point3d.create(3, 3)])!;
    clipShape2 = ClipShape.createShape([
      Point3d.create(6, 1),
      Point3d.create(8, 1),
      Point3d.create(10, -3),
      Point3d.create(10, -5),
      Point3d.create(6, -5),
    ], -.2, -.1)!;
    clipShape3 = ClipShape.createShape([
      Point3d.create(2, -7),
      Point3d.create(6.5, -7),
      Point3d.create(6.5, -4),
      Point3d.create(3, -4),
    ], -5, 5)!;
    clipShape4 = ClipShape.createShape([
      Point3d.create(7, -8),
      Point3d.create(7.7, -4.5),
      Point3d.create(6.3, -4.5),
    ], -5, 5)!;
    clipVector012 = ClipVector.createCapture([clipShape0, clipShape1, clipShape2]);
    // clipVector234 = ClipVector.createCapture([clipShape2, clipShape3, clipShape4]);
  });

  it("ClipVector creation and to/from JSON", () => {
    const ck = new Checker();
    // Test the ability to parse ClipPlanes from all ClipShapes in a ClipVector (this test must be completed first before other tests cause the ClipShapes to cache their sets)
    const newlyCreatedClipVector = ClipVector.createCapture([clipShape0, clipShape1, clipShape2, clipShape3, clipShape4]);
    for (const clip of newlyCreatedClipVector.clips)
      ck.testFalse(clip.arePlanesDefined());
    newlyCreatedClipVector.parseClipPlanes();
    for (const clip of newlyCreatedClipVector.clips) {
      ck.testTrue(clip.arePlanesDefined());
    }

    // Test create methods and cloning/referencing
    const clipVectorTester0 = clipVector012.clone();
    const clipVectorTester1 = ClipVector.createEmpty();
    ck.testTrue(!clipVectorTester1.isValid, "Empty ClipVector should not be valid");
    ClipVector.createCapture(clipVectorTester0.clips, clipVectorTester1);
    ck.testTrue(clipVectorTester1.isValid, "ClipVector should not be empty after copy");
    ClipVector.create(clipVectorTester0.clips, clipVectorTester1);
    ck.testTrue(clipVectorTester1.isValid, "ClipVector should not be empty after clone");
    ClipVector.createEmpty(clipVectorTester1);
    const arrLen = clipVector012.clips.length;
    for (let i = 0; i < arrLen; i++) {
      ck.testTrue(clipVector012.clips[i] !== clipVectorTester0.clips[i], "ClipVector created with clones should have deep copies of each ClipShape");
      ck.testTrue(clipPrimitivesAreEqual(clipVector012.clips[i], clipVectorTester0.clips[i]), "ClipShape members of copied vector and cloned vector should be equivalent");
      clipVectorTester1.appendReference(clipVector012.clips[i]);
      ck.testTrue(clipVector012.clips[i] === clipVectorTester1.clips[0], "ClipShapes appended by reference should be shallow copies of each other");
      clipVectorTester1.clear();
      clipVectorTester1.appendClone(clipVector012.clips[i]);
      ck.testTrue(clipVector012.clips[i] !== clipVectorTester1.clips[0], "ClipVector with appended clone should have deep copy of ClipShape");
      ck.testTrue(clipPrimitivesAreEqual(clipVector012.clips[i], clipVectorTester1.clips[0]), "ClipVector with shallow copied ClipShape should be equivalent");
      clipVectorTester1.clear();
    }

    // Test appendages to the ClipVector array
    clipVectorTester1.appendShape(clipShape2.polygon, clipShape2.zLow, clipShape2.zHigh, undefined, clipShape2.isMask, clipShape2.invisible);
    ck.testTrue(clipPrimitivesAreEqual(clipShape2, clipVectorTester1.clips[0]), "ClipShape can be appended using points array.");

    // Test the to/from JSON methods
    const clipJSON = clipVector012.toJSON();
    ck.testTrue(clipJSON.length === clipVector012.clips.length, "Converted clipVector to a JSON representation as an array of ClipShapes");
    for (const primitive of clipJSON) {
      const shape = primitive as ClipPrimitiveShapeProps;
      ck.testTrue(shape.shape !== undefined && shape.shape.points !== undefined && shape.shape.points.length > 0, "Each ClipShape was stored successfully, with its member points");
    }
    const parsedClipVector = ClipVector.fromJSON(clipJSON);
    ck.testTrue(clipVectorsAreEqual(clipVector012, parsedClipVector), "ClipVector is the same after roundtrip to and from JSON");

    expect(ck.getNumErrors()).equals(0);
  });

  it("Point proximity and classification", () => {
    const ck = new Checker();
    const shape0Extremities: Point3d[] = [
      Point3d.create(-5, -3),
      Point3d.create(-3, -2),
      Point3d.create(-4, -3, -50),
      Point3d.create(-4, -3, 50),
    ];
    const shape0PointAdj: PointAdjustment[] = [PointAdjustment.AddX, PointAdjustment.SubX, PointAdjustment.AddZ, PointAdjustment.SubZ];
    const shape1Extremities: Point3d[] = [
      Point3d.create(4.5, 3),
      Point3d.create(3.75, 2),
      Point3d.create(5.25, 2),
      Point3d.create(4.5, 2, 100000),
    ];
    const shape1PointAdj: PointAdjustment[] = [PointAdjustment.SubY, PointAdjustment.AddX, PointAdjustment.AddY, PointAdjustment.None];
    const shape2Extremities: Point3d[] = [
      Point3d.create(7, 1, -.15),
      Point3d.create(9, -1, -.15),
      Point3d.create(10, -4, -.15),
      Point3d.create(6, -4, -.15),
      Point3d.create(7, -3, -.2),
      Point3d.create(7, -3, -.1),
    ];
    const shape2PointAdj: PointAdjustment[] = [
      PointAdjustment.SubY, PointAdjustment.SubX, PointAdjustment.SubX,
      PointAdjustment.AddX, PointAdjustment.AddZ, PointAdjustment.SubZ,
    ];
    const shapeExtremities: Point3d[][] = [shape0Extremities, shape1Extremities, shape2Extremities];
    const shapePointAdjustments: PointAdjustment[][] = [shape0PointAdj, shape1PointAdj, shape2PointAdj];

    // Ensure that 'LineString' connecting boundaries is considered inside the ClipVector
    for (const arr of shapeExtremities) {
      ck.testTrue(clipVector012.isAnyLineStringPointInside(arr), "Segments connecting ClipShape boundaries should all fall inside ClipVector");
      ck.testTrue(clipVector012.isLineStringCompletelyContained(arr), "Segments connecting ClipShape boundaries should all fall inside ClipVector");
    }
    // Check whether points are considered inside or outside at the extremities of each contained ClipShape
    let clipVectorSingleShape: ClipVector | undefined;
    for (let i = 0; i < clipVector012.clips.length; i++) {
      clipVectorSingleShape = ClipVector.create([clipVector012.clips[i]], clipVectorSingleShape);
      for (let j = 0; j < shapeExtremities[i].length; j++) {
        const pointOnEdge = shapeExtremities[i][j];
        const pointAdjustments = makePointAdjustments(pointOnEdge, shapePointAdjustments[i][j]);
        checkPointProximity(clipVectorSingleShape, pointOnEdge, pointAdjustments[0], pointAdjustments[1], ck);
        ck.testExactNumber(clipVectorSingleShape.classifyPointContainment([pointOnEdge]), 1, "Edge point should be classified as strongly inside for a single ClipShape");
        if (pointAdjustments[0])
          ck.testExactNumber(clipVectorSingleShape.classifyPointContainment([pointAdjustments[0]]), 1, "Inner point should be classified as strongly inside for a single ClipShape");
        if (pointAdjustments[1])
          ck.testExactNumber(clipVectorSingleShape.classifyPointContainment([pointAdjustments[1]]), 3, "Outer point should be strongly outside for single ClipShape, given it is the only point.");
        if (pointAdjustments[0] && pointAdjustments[1])
          ck.testExactNumber(clipVectorSingleShape.classifyPointContainment([pointAdjustments[0], pointAdjustments[1]]), 2, "Array of outer AND inner points should return ambiguous for single ClipShape");
      }
    }
    // Ensure that pointInside check only passes for points within intersecting ClipShapes
    ck.testFalse(clipVector012.pointInside(Point3d.create(-4, -3)), "Point inside check should fail for non-intersecting ClipShapes");
    const intersectionClipVector = ClipVector.createCapture([
      ClipShape.createShape([Point3d.create(-5, 5), Point3d.create(-5, -5), Point3d.create(0.00001, 0)], -0.00001, 0.00001)!,
      ClipShape.createShape([Point3d.create(5, 5), Point3d.create(5, -5), Point3d.create(-0.00001, 0)], -0.00001, 0.00001)!,
    ]);
    ck.testTrue(intersectionClipVector.pointInside(Point3d.create(0, 0, 0)), "Origin point is inside ClipVector of intersecting triangles");
    ck.testFalse(intersectionClipVector.pointInside(Point3d.create(0.00011)), "Point inside one of two triangles fails pointInside check");
    ck.testFalse(intersectionClipVector.pointInside(Point3d.create(-0.00011)), "Point inside one of two triangles fails pointInside check");

    expect(ck.getNumErrors()).equals(0);
  });

  it("Transformations and matrix multiplication", () => {
    const ck = new Checker();
    const m0 = Matrix4d.createIdentity();
    const t0 = Transform.createIdentity();
    const clipVectorClone = clipVector012.clone();
    ck.testTrue(clipVectorClone.multiplyPlanesByMatrix4d(m0, true, true));
    // Should contain no changes
    ck.testTrue(clipVectorsAreEqual(clipVectorClone, clipVector012), "Multiplying by identity matrix does not alter the ClipVector");
    ck.testTrue(clipVectorClone.transformInPlace(t0));
    ck.testTrue(clipVectorsAreEqual(clipVectorClone, clipVector012), "Transforming with identity transform has no effect");

    clipVectorClone.appendShape([Point3d.create(2, 0, 0), Point3d.create(0, 1, 0), Point3d.create(-1, 0, 0)], undefined, undefined, undefined, true);

    // TODO: Provide checks for correct application of an actual transform into a new coordinate system

    ck.checkpoint();
    expect(ck.getNumErrors()).equals(0);
  });

  it("Extract boundary loops", () => {
    const ck = new Checker();
    const vectorLen = clipVector012.clips.length;
    const lastShape = clipVector012.clips[vectorLen - 1] as ClipShape;
    const expClipMask = ClipMaskXYZRangePlanes.XAndY | (lastShape.zLowValid ? ClipMaskXYZRangePlanes.ZLow : 0) | (lastShape.zHighValid ? ClipMaskXYZRangePlanes.ZHigh : 0);
    let expZLow = -Number.MAX_VALUE;
    let expZHigh = Number.MAX_VALUE;
    let zLowFound = false;
    let zHighFound = false;
    // Find final mask, zLow, and zHigh of clipVector012
    for (let i = vectorLen - 1; i >= 0; i--) {
      const shape = clipVector012.clips[i] as ClipShape;
      if (shape.zLowValid) {
        zLowFound = true;
        expZLow = shape.zLow!;
      }
      if (shape.zHighValid) {
        zHighFound = true;
        expZHigh = shape.zHigh!;
      }
      if (zLowFound && zHighFound)
        break;
    }
    const loopPoints: Point3d[][] = [];
    const retVal = clipVector012.extractBoundaryLoops(loopPoints);
    ck.testExactNumber(expClipMask, retVal[0], "ClipMask returned matches expected");
    ck.testExactNumber(expZLow, retVal[1], "zLow returned matches expected");
    ck.testExactNumber(expZHigh, retVal[2], "zHigh returned matches expected");
    for (let loopNum = 0; loopNum < loopPoints.length; loopNum++) {
      ck.testTrue(loopPoints[loopNum].length === (clipVector012.clips[loopNum] as ClipShape).polygon.length, "Extracted point array is of same length as ClipShape polygon");
      for (let pointNum = 0; pointNum < loopPoints[loopNum].length; pointNum++)
        ck.testTrue(loopPoints[loopNum][pointNum].isAlmostEqual((clipVector012.clips[loopNum] as ClipShape).polygon[pointNum]), "Extracted point matches point in ClipShape polygon array");
    }

    // TODO: Attempt the same check, with member transforms in each of the ClipShapes s.t. the points are transformed as they are extracted

    expect(ck.getNumErrors()).equals(0);
  });

  it("converts to compact string representation", () => {
    let cv = ClipVector.createEmpty();
    expect(cv.toCompactString()).to.equal("_");

    let convexSet = ConvexClipPlaneSet.createPlanes([]);
    let primitive = ClipPrimitive.createCapture(convexSet, false);
    cv = ClipVector.createCapture([primitive]);
    expect(cv.toCompactString()).to.equal("0___");
    primitive = ClipPrimitive.createCapture(convexSet, true);
    cv = ClipVector.createCapture([primitive]);
    expect(cv.toCompactString()).to.equal("1___");

    const plane = ClipPlane.createNormalAndDistance(new Vector3d(0, 1, 0), -5, true, false)!;
    expect(plane).not.to.be.undefined;
    convexSet = ConvexClipPlaneSet.createPlanes([plane]);
    primitive = ClipPrimitive.createCapture(convexSet);
    cv = ClipVector.createCapture([primitive]);
    expect(cv.toCompactString()).to.equal("010_1_0_-5____");

    const planes = [plane];
    planes.push(ClipPlane.createNormalAndDistance(new Vector3d(0, 0, -1), 0.00000000005, true, true)!);
    convexSet = ConvexClipPlaneSet.createPlanes(planes);
    primitive = ClipPrimitive.createCapture(convexSet);
    cv = ClipVector.createCapture([primitive]);
    expect(cv.toCompactString()).to.equal("010_1_0_-5_30_0_-1_5e-11____");

    const set2 = ConvexClipPlaneSet.createPlanes([ClipPlane.createNormalAndDistance(new Vector3d(1, 0, 0), 4, false, true)!]);
    cv = ClipVector.createCapture([primitive, ClipPrimitive.createCapture(set2, true)]);
    expect(cv.toCompactString()).to.equal("010_1_0_-5_30_0_-1_5e-11___121_0_0_4____");
  });
});

describe("StringifiedClipVector", () => {
  it("creates from ClipVector", () => {
    expect(StringifiedClipVector.fromClipVector(undefined)).to.be.undefined;
    expect(StringifiedClipVector.fromClipVector(ClipVector.createEmpty())).to.be.undefined;

    const cv = ClipVector.createCapture([ClipPrimitive.createCapture(ConvexClipPlaneSet.createPlanes([]), false)]);
    const scv = StringifiedClipVector.fromClipVector(cv)!;
    expect(scv).not.to.be.undefined;
    expect(scv).to.equal(cv);
    expect(scv.clipString).not.to.be.undefined;
    expect(scv.clipString).to.equal(cv.toCompactString());

    expect(StringifiedClipVector.fromClipVector(cv)).to.equal(scv);
  });

  it("OuterAndMask", () => {
    const ck = new Checker();
    const allGeometry: GeometryQuery[] = [];
    const outer = [[-10, -10], [10, 0], [10, 10], [-10, 10], [-10, -10]];
    const triangle = [[-2, -5], [8, 2], [0, 6], [-2, -5]];
    const innerNonConvex = [[2, 6], [5, 6], [5, 1], [4, 4], [2, 6]];
    // const innerCircle = Sample.createArcStrokes(2, Point3d.create(5, 4), 12.0, Angle.createDegrees(12), Angle.createDegrees(372));
    const innerCircle = Sample.createArcStrokes(2, Point3d.create(0, 0), 5.0, Angle.createDegrees(0), Angle.createDegrees(360));
    const innerU = [[2, 1], [4, 2], [4, 5], [5, 6], [5, 2], [8, 1], [9, 8], [3, 7], [2, 1]];
    const twoInletsWithWhisker = [[2, 1], [4, 2], [4, 5], [5, 6], [5, 2], [8, 1],
    [10, 8], [5, 8], [5, 9], [9, 9], [9, 12],
    [10, 13], [12, 13], [10, 13], [9, 12],
    [7, 11], [3, 12], [2, 1]];
    const innerDart = [
      [0, 0],
      [-6, -8],
      [10, 0],
      [-6, 8],
      //        [5, 0],
    ];
    const innerDart1 = [
      [7, 0],
      [9, -2],
      [5, 0],
      [9, 2],
      //        [9, 0],
    ];

    let x0 = 0;
    const shiftAndRotateJson = [
      [-0.704754, 0.709452, 0, 2],
      [-0.709452, -0.704754, 0, 4],
      [0, 0, 1, 0],
    ];
    const doLongTest = true;
    for (const isMask of [true, false]) {
      const jsonOuter = [{ shape: { points: outer } }];
      const jsonTriangle = [{ shape: { points: outer } }, { shape: { points: triangle, mask: isMask } }];
      const jsonOutsideCircle = [{ shape: { points: innerCircle, mask: isMask } }];
      const jsonCircle = [{ shape: { points: outer } }, { shape: { points: innerCircle, mask: isMask } }];
      const jsonC = [{ shape: { points: outer } }, { shape: { points: innerNonConvex, mask: isMask } }];
      const jsonD = [{ shape: { points: outer } }, { shape: { points: innerU, mask: isMask } }];
      const jsonDart = [{ shape: { points: outer } }, { shape: { points: innerDart, mask: isMask } }];
      const jsonDart1 = [{ shape: { points: outer } }, { shape: { points: innerDart1, mask: isMask } }];
      const jsonTwoInlets = [{ shape: { points: outer } }, { shape: { points: twoInletsWithWhisker, mask: isMask } }];
      const jsonTwoInletsReversed = [{ shape: { points: outer } }, { shape: { points: twoInletsWithWhisker.slice().reverse(), mask: isMask } }];
      const jsonDart1Trans = [{ shape: { points: outer } }, { shape: { points: innerDart, mask: isMask, trans: shiftAndRotateJson } }];
      const jsonTriangleTrans = [{ shape: { points: outer } }, { shape: { points: triangle, mask: isMask, trans: shiftAndRotateJson } }];
      // const polygonToClip = Sample.createArcStrokes(3, Point3d.create(5, 5), 6.0, Angle.createDegrees(0), Angle.createDegrees(360));
      const polygonToClip = Sample.createRectangleXY(-5, -10, 30, 30);
      const y0 = 0;
      const allJson = [jsonTriangle, jsonOutsideCircle, jsonCircle, jsonTriangleTrans, jsonDart1Trans, jsonTwoInlets, jsonTwoInletsReversed, jsonDart, jsonDart1, jsonDart, jsonTriangle, jsonC, jsonCircle, jsonD, jsonDart];
      const shortJson = [jsonOuter, jsonTriangle];
      const activeJson = doLongTest ? allJson : shortJson;
      for (const json of activeJson) {
        GeometryCoreTestIO.captureCloneGeometry(allGeometry, GrowableXYZArray.create(outer), x0, y0);
        const primitive = ClipPrimitive.fromJSON(json[json.length - 1]);
        const clipVector = ClipVector.fromJSON(json);
        if (primitive) {
          // exerciseClipPrimitive(ck, allGeometry, primitive, polygonToClip, isMask, x0, y0);
          if (ck.testType(clipVector, ClipVector)) {
            const y1 = y0 + 200;
            exerciseClipVector(ck, allGeometry, clipVector, polygonToClip, 5, x0, y1);
          }
        }
        x0 += 200.0;
      }
    }
    GeometryCoreTestIO.saveGeometry(allGeometry, "ClipVector", "OuterAndMask");
    expect(ck.getNumErrors()).equals(0);
  });
  it("OuterAndMaskLargeCoordinateAndTransform", () => {
    const ck = new Checker();
    const allGeometry: GeometryQuery[] = [];
    const clip1 =
      [
        {
          shape: {
            points: [[0, 0], [97.608056, 0], [-11.108483, 98.118449], [0, 0]],
            transA: [
              [-0.704754, 0.709452, 0, 99560.076989],
              [-0.709452, -0.704754, 0, 80175.346101],
              [0, 0, 1, 0],
            ],
          },
        },
        {
          shape: {
            mask: true,
            points: [
              [28.449347, 15.11684],
              [5.096967, 59.735151],
              [83.292234, 6.542878],
              [28.449347, 15.11684],
            ],
            transA: [
              [-0.704754, 0.709452, 0, 99560.076989],
              [-0.709452, -0.704754, 0, 80175.346101],
              [0, 0, 1, 0],
            ],
          },
        },
      ];
    const _extraClipper = ClipPrimitive.fromJSON(
      {
        shape: {
          points: [
            [99415.230141, 80036.940295],
            [99637.538271, 80036.940295],
            [99637.538271, 80201.560936],
            [99415.230141, 80201.560936],
            [99415.230141, 80036.940295],
          ],
          zhigh: 5.001e-4,
          zlow: -5.0005e-4,
        },
      });

    let x0 = 0;
    const y0 = 0;
    for (const json of [clip1]) {
      // const polygonToClip = Sample.createRectangleXY(99400, 80000, 400, 400);
      const polygonToClip = Sample.createRectangleXY(0, -0, 100, 100);
      GeometryCoreTestIO.captureCloneGeometry(allGeometry, polygonToClip, x0, y0);
      const cv = ClipVector.fromJSON(json);
      if (cv) {
        {
          exerciseClipVector(ck, allGeometry, cv, polygonToClip, 40, x0, y0);
          for (const primitive of cv.clips) {
            x0 += 200;
            exerciseClipPrimitive(ck, allGeometry, primitive, polygonToClip, false, x0, y0);
          }
        }
      }
      x0 += 200.0;
    }
    GeometryCoreTestIO.saveGeometry(allGeometry, "ClipVector", "OuterAndMaskLargeCoordinateAndTransform");
    expect(ck.getNumErrors()).equals(0);
  });
  it("OuterAndMask", () => {
    const ck = new Checker();
    const allGeometry: GeometryQuery[] = [];
    const outer = [[-10, -10], [10, 0], [10, 10], [-10, 10], [-10, -10]];
    const triangle = [[-2, -5], [8, 2], [0, 6], [-2, -5]];
    const innerNonConvex = [[2, 6], [5, 6], [5, 1], [4, 4], [2, 6]];
    // const innerCircle = Sample.createArcStrokes(2, Point3d.create(5, 4), 12.0, Angle.createDegrees(12), Angle.createDegrees(372));
    const innerCircle = Sample.createArcStrokes(2, Point3d.create(0, 0), 5.0, Angle.createDegrees(0), Angle.createDegrees(360));
    const innerU = [[2, 1], [4, 2], [4, 5], [5, 6], [5, 2], [8, 1], [9, 8], [3, 7], [2, 1]];
    const twoInletsWithWhisker = [[2, 1], [4, 2], [4, 5], [5, 6], [5, 2], [8, 1],
    [10, 8], [5, 8], [5, 9], [9, 9], [9, 12],
    [10, 13], [12, 13], [10, 13], [9, 12],
    [7, 11], [3, 12], [2, 1]];
    const innerDart = [
      [0, 0],
      [-6, -8],
      [10, 0],
      [-6, 8],
      //        [5, 0],
    ];
    const innerDart1 = [
      [7, 0],
      [9, -2],
      [5, 0],
      [9, 2],
      //        [9, 0],
    ];

    let x0 = 0;
    const shiftAndRotateJson = [
      [-0.704754, 0.709452, 0, 2],
      [-0.709452, -0.704754, 0, 4],
      [0, 0, 1, 0],
    ];
    for (const isMask of [true, false]) {
      const jsonTriangle = [{ shape: { points: outer } }, { shape: { points: triangle, mask: isMask } }];
      const jsonOutsideCircle = [{ shape: { points: innerCircle, mask: isMask } }];
      const jsonCircle = [{ shape: { points: outer } }, { shape: { points: innerCircle, mask: isMask } }];
      const jsonC = [{ shape: { points: outer } }, { shape: { points: innerNonConvex, mask: isMask } }];
      const jsonD = [{ shape: { points: outer } }, { shape: { points: innerU, mask: isMask } }];
      const jsonDart = [{ shape: { points: outer } }, { shape: { points: innerDart, mask: isMask } }];
      const jsonDart1 = [{ shape: { points: outer } }, { shape: { points: innerDart1, mask: isMask } }];
      const jsonTwoInlets = [{ shape: { points: outer } }, { shape: { points: twoInletsWithWhisker, mask: isMask } }];
      const jsonTwoInletsReversed = [{ shape: { points: outer } }, { shape: { points: twoInletsWithWhisker.slice().reverse(), mask: isMask } }];
      const jsonDart1Trans = [{ shape: { points: outer } }, { shape: { points: innerDart, mask: isMask, trans: shiftAndRotateJson } }];
      const jsonTriangleTrans = [{ shape: { points: outer } }, { shape: { points: triangle, mask: isMask, trans: shiftAndRotateJson } }];
      // const polygonToClip = Sample.createArcStrokes(3, Point3d.create(5, 5), 6.0, Angle.createDegrees(0), Angle.createDegrees(360));
      const polygonToClip = Sample.createRectangleXY(-10, -10, 30, 30);
      const y0 = 0;
      for (const json of [jsonOutsideCircle, jsonCircle, jsonTriangle, jsonTriangleTrans, jsonDart1Trans, jsonTwoInlets, jsonTwoInletsReversed, jsonDart, jsonDart1, jsonDart, jsonTriangle, jsonC, jsonCircle, jsonD, jsonDart]) {
        GeometryCoreTestIO.captureCloneGeometry(allGeometry, GrowableXYZArray.create(outer), x0, y0);
        const primitive = ClipPrimitive.fromJSON(json[json.length - 1]);
        const clipVector = ClipVector.fromJSON(json);
        if (primitive) {
          exerciseClipPrimitive(ck, allGeometry, primitive, polygonToClip, isMask, x0, y0);
          if (ck.testType(clipVector, ClipVector)) {
            const y1 = y0 + 200;
            exerciseClipVector(ck, allGeometry, clipVector, polygonToClip, 0, x0, y1);
          }
        }
        x0 += 200.0;
      }
    }
    GeometryCoreTestIO.saveGeometry(allGeometry, "ClipVector", "OuterAndMask");
    expect(ck.getNumErrors()).equals(0);
  });
  it("ClipperInterfaces", () => {
    const ck = new Checker();
    const allGeometry: GeometryQuery[] = [];
    const a = 10;
    const b = 1.5;
    ck.testLT(2 * b, a, "Confirm diamonds will fit well within outer rectangle -- needed for test conditions.");
    const outerPoints = Sample.createCenteredRectangleXY(0, 0, 2 * a, a);
    const outerRange = Range3d.createArray(outerPoints);
    const leftHolePoints = Sample.createArcStrokes(1, Point3d.create(-a, 0, 0), 2 * b,
      Angle.createDegrees(0), Angle.createDegrees(360), true, 0);
    const rightHolePoints = Sample.createArcStrokes(1, Point3d.create(a, 0, 0), b,
      Angle.createDegrees(0), Angle.createDegrees(360), true, 0);
    const leftRange = Range3d.createArray(leftHolePoints);
    const rightRange = Range3d.createArray(rightHolePoints);
    const outerPrimitive = ClipShape.createShape(outerPoints, undefined, undefined, undefined, false)!;
    const leftHolePrimitive = ClipShape.createShape(leftHolePoints, undefined, undefined, undefined, true)!;
    const rightHolePrimitive = ClipShape.createShape(rightHolePoints, undefined, undefined, undefined, true)!;
    const clipVector = ClipVector.createCapture([outerPrimitive, leftHolePrimitive, rightHolePrimitive]);
    const x0 = 0;
    const y0 = 0;

    const e0 = 0.1;
    const e1 = 1.2;
    const inPoints = [Point3d.create(0, 0), leftRange.fractionToPoint(e0, e0, 0), rightRange.fractionToPoint(e1, e1, 0)];
    const outPoints = [
      Point3d.create(-a, 0),
      Point3d.create(a, 0),
      outerRange.fractionToPoint(e0, e1)];
    GeometryCoreTestIO.createAndCaptureXYMarker(allGeometry, 2, inPoints, 0.4, x0, y0);
    GeometryCoreTestIO.createAndCaptureXYMarker(allGeometry, 0, outPoints, 0.4, x0, y0);
    for (const point of inPoints)
      ck.testTrue(clipVector.isPointOnOrInside(point), prettyPrint({ expectIn: point }));
    for (const point of outPoints)
      ck.testFalse(clipVector.isPointOnOrInside(point), prettyPrint({ expectOut: point }));
    const drawTheBoundaries = (x0A: number, y0A: number) => {
      GeometryCoreTestIO.captureCloneGeometry(allGeometry, outerPoints, x0A, y0A);
      GeometryCoreTestIO.captureCloneGeometry(allGeometry, leftHolePoints, x0A, y0A);
      GeometryCoreTestIO.captureCloneGeometry(allGeometry, rightHolePoints, x0A, y0A);
    };
    const y1 = y0 + 3 * a;
    const y2 = y1 + 5 * a;
    drawTheBoundaries(x0, y0);
    drawTheBoundaries(x0, y1);
    drawTheBoundaries(x0, y2);

    for (const testCase of [
      { range: outerRange, isHole: false },
      { range: leftRange, isHole: true },
      { range: rightRange, isHole: true }]) {
      // do some clips for display ...
      const fractionYA = 0.5;
      const fractionYC = 1.4;
      const pointA = testCase.range.fractionToPoint(0.5, fractionYA);
      const pointB = testCase.range.fractionToPoint(0.55, 0.6);
      const fractionInRange = (1.0 - fractionYA) / (fractionYC - fractionYA);
      const pointC = testCase.range.fractionToPoint(0.5, fractionYC);    // One half of this is in the range
      const lengthAC = pointA.distance(pointC);
      GeometryCoreTestIO.captureCloneGeometry(allGeometry, [pointA, pointB, pointC, pointA], x0, y1);
      ClipUtilities.announcePolylineClip(clipVector, [pointA, pointB, pointC, pointA],
        (clippedPoint0: Point3d, clippedPoint1: Point3d) => {
          GeometryCoreTestIO.captureCloneGeometry(allGeometry, [clippedPoint0, clippedPoint1], x0, y2);
        });
      // Test some clipped lengths ..
      // We know the holes are symmetric in their ranges and deeply buried, strokes from center have predictable clip lengths ..
      const clippedLength = ClipUtilities.sumPolylineClipLength(clipVector, [pointA, pointC]);
      const expectedClipFraction = testCase.isHole ? 1.0 - fractionInRange : fractionInRange;
      ck.testCoordinate(clippedLength, expectedClipFraction * lengthAC, "Length of clippedStroke");
    }
    /*
        // Apply clip to rectangles with clear relationship to the holes at   x+=a:
        const h = 1.5 * a;
        const w = 2 * b;
        const pointsQ0 = Sample.createCenteredRectangleXY(0, 0, w, h, 0);
        const pointsQLeft = Sample.createCenteredRectangleXY(-a, 0, w, h, 0);
        const pointsQRight = Sample.createCenteredRectangleXY(a, 0, w, h, 0);
        for (const testCase of [
          { points: pointsQ0, excludedArea: 0 },
          { points: pointsQLeft, excludedArea: PolygonOps.areaXY (leftHolePoints) },
          { points: pointsQRight, excludedArea: PolygonOps.areaXY (rightHolePoints) }]) {
        }
      */
    GeometryCoreTestIO.saveGeometry(allGeometry, "ClipVector", "ClipperInterfaces");
    expect(ck.getNumErrors()).equals(0);
  });
});

function exerciseClipVector(ck: Checker, allGeometry: GeometryQuery[], cv: ClipVector, polygonToClip: Point3d[], testDensity: number, x0: number, y0: number) {
  GeometryCoreTestIO.captureCloneGeometry(allGeometry, polygonToClip, x0, y0);
  const range = Range3d.createArray(polygonToClip);
  // const a = 2 * range.yLength();
  const b = range.xLength() / (4 * testDensity);
  const loops: Point3d[][] = [];

  if (ck.testType(cv, ClipVector, "parsed clip vector")) {
    cv.extractBoundaryLoops(loops);
    const rangeB = Range3d.createFromVariantData(loops);
    const dy = 2.0 * Math.max(rangeB.yLength(), range.yLength());
    GeometryCoreTestIO.captureCloneGeometry(allGeometry, loops, x0, y0);
    GeometryCoreTestIO.captureCloneGeometry(allGeometry, polygonToClip, x0, y0);
    const y1 = y0 + dy;
    const y2 = y1 + dy;
    const y3 = y2 + dy;
    const insideClip: GrowableXYZArray[] = [];
    const outsideClip: GrowableXYZArray[] = [];
    const cache = new GrowableXYZArrayCache();
    cv.appendPolygonClip(GrowableXYZArray.create(polygonToClip), insideClip, outsideClip, cache);
    GeometryCoreTestIO.captureCloneGeometry(allGeometry, loops, x0, y1);
    insideClip.map((x: GrowableXYZArray) => x.forceClosure());
    outsideClip.map((x: GrowableXYZArray) => x.forceClosure());
    GeometryCoreTestIO.createAndCaptureLoops(allGeometry, insideClip, x0, y2);
    GeometryCoreTestIO.createAndCaptureLoops(allGeometry, outsideClip, x0, y3);

    for (let ii = 1; ii < testDensity; ii++) {
      for (let jj = 1; jj < testDensity; jj++) {
        const xyz = range.fractionToPoint(ii / testDensity, jj / testDensity, 0);
        const inside = cv.pointInside(xyz);
        GeometryCoreTestIO.createAndCaptureXYMarker(allGeometry, inside ? -3 : 0, xyz, b, x0, y0);
      }
    }
  }
}
export function exerciseClipPrimitive(ck: Checker, allGeometry: GeometryQuery[], primitive: ClipPrimitive, polygonToClip: Point3d[],
  expectContainment: boolean, // true if caller expects that the primitive shape is contained in the polygonToClip
  x0: number, y0: number) {
  const range2 = Range3d.createArray(polygonToClip);
  GeometryCoreTestIO.captureCloneGeometry(allGeometry, polygonToClip, x0, y0);
  if (primitive instanceof ClipShape) {
    if (primitive.transformIsValid) {
      const transformedPolygon = primitive.transformFromClip!.multiplyPoint3dArray(primitive.polygon);
      GeometryCoreTestIO.captureCloneGeometry(allGeometry, transformedPolygon, x0, y0);
    } else {
      GeometryCoreTestIO.captureCloneGeometry(allGeometry, primitive.polygon, x0, y0);
    }
  }
  const range = Range3d.createArray(polygonToClip);
  const a = 2 * range.yLength();
  y0 += a;
  const planeSets = primitive.fetchClipPlanesRef();
  // GeometryCoreTestIO.consoleLog(planeSets?.toJSON());
  const workArray = new GrowableXYZArray();
  if (planeSets) {
    const convexSets = planeSets.convexSets;
    let area0 = 0.0;
    for (let i = 0; i < convexSets.length; i++) {
      const convexSet = planeSets.convexSets[i];
      // const clips: GrowableXYZArray[] = [];
      const xyz = GrowableXYZArray.create(polygonToClip);
      convexSet.clipConvexPolygonInPlace(xyz, workArray);
      // convexSet.polygonClip(polygonToClip, clips);
      xyz.forceClosure();
      area0 += PolygonOps.areaXY(xyz);
      GeometryCoreTestIO.captureCloneGeometry(allGeometry, xyz, x0, y0);
    }
    if (primitive instanceof ClipShape && expectContainment) {
      const range1 = Range3d.createArray(primitive.polygon);
      if (range1.containsRange(range2)) {
        const area1 = PolygonOps.areaXY(primitive.polygon);
        const area2 = PolygonOps.areaXY(polygonToClip);
        if (primitive.isMask)
          ck.testCoordinate(area0, area2 - area1, "Expect mask to remove clip shape from containing polygon");
        else
          ck.testCoordinate(area0, area1, "Expect clipper to excise clip shape from containing polygon");
      }
    }
    const compositeClip: GrowableXYZArray[] = [];
    primitive.fetchClipPlanesRef()?.polygonClip(polygonToClip, compositeClip);
    for (const c of compositeClip) {
      c.forceClosure();
      GeometryCoreTestIO.captureCloneGeometry(allGeometry, Loop.create(LineString3d.create(c)), x0, y0 + 2 * range2.yLength());
    }
  }
}<|MERGE_RESOLUTION|>--- conflicted
+++ resolved
@@ -3,11 +3,7 @@
 * See LICENSE.md in the project root for license terms and full copyright notice.
 *--------------------------------------------------------------------------------------------*/
 
-<<<<<<< HEAD
-import { beforeEach, describe, expect, it } from "vitest";
-=======
 import { beforeAll, describe, expect, it } from "vitest";
->>>>>>> 64fd47fb
 import { ClipPlane } from "../../clipping/ClipPlane";
 import { ClipMaskXYZRangePlanes, ClipPrimitive, ClipPrimitiveShapeProps, ClipShape } from "../../clipping/ClipPrimitive";
 import { ClipUtilities } from "../../clipping/ClipUtils";
@@ -127,11 +123,7 @@
    *                                   (2,-7)   (6.5,-7)\  /
    *                                                     \/(7,-8)
    */
-<<<<<<< HEAD
-  beforeEach(() => {
-=======
   beforeAll(() => {
->>>>>>> 64fd47fb
     clipShape0 = ClipShape.createBlock(Range3d.createXYZXYZ(-5, -4, -50, -3, -2, 50), ClipMaskXYZRangePlanes.All);
     clipShape1 = ClipShape.createShape([Point3d.create(4.5, 1), Point3d.create(6, 3), Point3d.create(3, 3)])!;
     clipShape2 = ClipShape.createShape([
