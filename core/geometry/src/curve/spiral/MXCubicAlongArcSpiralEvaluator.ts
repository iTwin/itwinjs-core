/*---------------------------------------------------------------------------------------------
* Copyright (c) Bentley Systems, Incorporated. All rights reserved.
* See LICENSE.md in the project root for license terms and full copyright notice.
*--------------------------------------------------------------------------------------------*/

/** @packageDocumentation
 * @module Curve
 */
import { Geometry } from "../../Geometry";
import { CubicEvaluator } from "./CubicEvaluator";
/**
 * MX Cubic along arc.
 * This is y= m*x^3 with
 * * x any point on the x axis
 * * `fraction` along the spiral goes to `x = fraction * Lx`
 * * m is (1/6RL)
 * * construction length L is nominal along the curve.
 * * x length Lx is along the axis, determined by two terms of the clothoid x series.
 * *
 * @param localToWorld
 * @param nominalL1
 * @param nominalR1
 * @param activeInterval
 * @internal
 */
export class MXCubicAlongArcEvaluator extends CubicEvaluator {
  public nominalLength1: number;
  public nominalRadius1: number;

  /** Constructor is private.  Caller responsible for cubicM validity. */
  private constructor(length1: number, radius1: number, axisLength: number, cubicM: number) {
    super(axisLength, cubicM);
    this.nominalLength1 = length1;
    this.nominalRadius1 = radius1;
  }

  /** Compute the cubic constant. */
  public static computeCubicM(length1: number, radius1: number): number | undefined {
    const axisLength = MXCubicAlongArcEvaluator.approximateDistanceAlongToX(length1, radius1, length1);
    return 1.0 / (6.0 * radius1 * axisLength);
  }

  public static create(length1: number, radius1: number): MXCubicAlongArcEvaluator | undefined {
    const m = this.computeCubicM(length1, radius1);
    if (m === undefined)
      return undefined;
    const xMax = MXCubicAlongArcEvaluator.approximateDistanceAlongToX(length1, radius1, length1);
    return new MXCubicAlongArcEvaluator(length1, radius1, xMax, m);
  }

  public override scaleInPlace(scaleFactor: number) {
    this.nominalLength1 *= scaleFactor;
    this.nominalRadius1 *= scaleFactor;
    super.scaleInPlace(scaleFactor);
  }
  /** return a deep copy of the evaluator */
<<<<<<< HEAD
  public clone(): MXCubicAlongArcEvaluator { return new MXCubicAlongArcEvaluator(this.nominalLength1, this.nominalRadius1, this._axisLength, this.cubicM); }
=======
  public clone(): MXCubicAlongArcEvaluator { return new MXCubicAlongArcEvaluator(this.nominalLength1, this.nominalRadius1, this.axisLength, this.cubicM); }
>>>>>>> 6f42fe25
  /** Member by member matchup ... */
  public isAlmostEqual(other: any): boolean {
    if (other instanceof MXCubicAlongArcEvaluator) {
      return Geometry.isSameCoordinate(this.nominalLength1, other.nominalLength1)
        && Geometry.isSameCoordinate(this.nominalRadius1, other.nominalRadius1);
    }
    return false;
  }
  /**
   * Return a (fast but mediocre) approximation of spiral x position as function of approximate distance along the curve.
   * * This x-to-distance relation is not as precise as the CurvePrimitive method moveSignedDistanceFromFraction.
   * * It is supported here for users interested in replicating the Czech distance mapping rather than the more accurate CurvePrimitive measurements.
   * @param x distance along the x axis.
   */
  public static approximateDistanceAlongToX(nominalLength1: number, nominalRadius1: number, nominalDistanceAlong: number): number {
    const l2 = nominalLength1 * nominalLength1;
    const r2 = nominalRadius1 * nominalRadius1;
    const xx = nominalDistanceAlong * nominalDistanceAlong;
    return nominalDistanceAlong * (1.0 - xx * xx / (40.0 * r2 * l2));
  }
}<|MERGE_RESOLUTION|>--- conflicted
+++ resolved
@@ -54,11 +54,7 @@
     super.scaleInPlace(scaleFactor);
   }
   /** return a deep copy of the evaluator */
-<<<<<<< HEAD
-  public clone(): MXCubicAlongArcEvaluator { return new MXCubicAlongArcEvaluator(this.nominalLength1, this.nominalRadius1, this._axisLength, this.cubicM); }
-=======
   public clone(): MXCubicAlongArcEvaluator { return new MXCubicAlongArcEvaluator(this.nominalLength1, this.nominalRadius1, this.axisLength, this.cubicM); }
->>>>>>> 6f42fe25
   /** Member by member matchup ... */
   public isAlmostEqual(other: any): boolean {
     if (other instanceof MXCubicAlongArcEvaluator) {
