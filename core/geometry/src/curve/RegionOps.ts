--- conflicted
+++ resolved
@@ -404,12 +404,7 @@
    * Construct curves that are offset from a Path or Loop as viewed in xy-plane (ignoring z).
    * * The construction will remove "some" local effects of features smaller than the offset distance, but will
    * not detect self intersection among widely separated edges.
-<<<<<<< HEAD
-=======
-   * * If offsetDistance is given as a number, default OffsetOptions are applied.
-   * * See [[JointOptions]] class doc for offset construction rules.
    * * Visualization can be found at https://www.itwinjs.org/sandbox/SaeedTorabi/Offset
->>>>>>> d0c3b09f
    * @param curves base curves.
    * @param offsetDistanceOrOptions offset distance (positive to left of curve, negative to right) or options object.
    */
