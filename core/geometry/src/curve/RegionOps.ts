--- conflicted
+++ resolved
@@ -411,7 +411,6 @@
         if (Math.abs(area) < areaTol)
           return;
         if (faceType === 1) {
-<<<<<<< HEAD
           const loopOrParityRegion = PlanarSubdivision.createLoopOrParityRegionInFace(face, bridgeMask, visitMask);
           if (loopOrParityRegion)
             result.tryAddChild(loopOrParityRegion);
@@ -419,19 +418,7 @@
       },
     );
     context.graph.dropMask(visitMask);
-    return result ? this.simplifyRegionType(result) : undefined;
-=======
-          const loop = PlanarSubdivision.createLoopInFace(face);
-          if (loop) {
-            if (!result)
-              result = UnionRegion.create();
-            result.tryAddChild(loop);
-          }
-        }
-      },
-    );
     return result ? this.simplifyRegion(result) : undefined;
->>>>>>> bdfb2503
   }
   /**
    * Return a polyface whose facets are a boolean operation between the input regions.
