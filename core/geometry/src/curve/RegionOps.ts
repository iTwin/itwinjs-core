--- conflicted
+++ resolved
@@ -362,16 +362,6 @@
     operation: RegionBinaryOpType,
     mergeTolerance: number = Geometry.smallMetricDistance,
   ): AnyRegion | undefined {
-<<<<<<< HEAD
-<<<<<<< HEAD
-    // Always return UnionRegion for now. But keep return type as AnyRegion:
-    // in the future, we might return the *simplest* region type.
-=======
->>>>>>> 26a4782e2c (`RegionOps.constructAllXYRegionLoops` fails to compute outer boundary (#8123))
-=======
-    // Always return UnionRegion for now, but keep return type as AnyRegion.
-    // In the future, we might return the *simplest* region type.
->>>>>>> d8406a38
     const result = UnionRegion.create();
     const context = RegionBooleanContext.create(RegionGroupOpType.Union, RegionGroupOpType.Union);
     context.addMembers(loopsA, loopsB);
