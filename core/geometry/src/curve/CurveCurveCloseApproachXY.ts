--- conflicted
+++ resolved
@@ -56,19 +56,11 @@
     }
   }
   /**
-<<<<<<< HEAD
    * Maximum XY distance (z is ignored). Approach larger than this is not interesting.
    * This is caller defined and can be undefined.
    */
   private _maxDistanceToAccept: number | undefined;
   /** Squared max distance. This is private, and is forced to at least small metric distance squared. */
-=======
-   * Approach larger than this is not interesting.
-   * * This is caller defined and can be undefined.
-   */
-  private _maxDistanceToAccept: number | undefined;
-  /** Squared max distance. This is private and is forced to at least small metric distance squared */
->>>>>>> 4c2d94d9
   private _maxDistanceSquared: number;
   /**
    * Start and end points of line segments that meet closest approach criteria, i.e., they are perpendicular to
@@ -342,14 +334,9 @@
    * @param a1 end point of line a
    * @param b0 start point of line b
    * @param b1 end point of line b
-<<<<<<< HEAD
    * @param maxDistanceSquared maximum distance squared (assumed to be positive)
    * @returns the fractional (not xy) coordinates in result.x and result.y. result.x is fraction on line a.
-   * result.y is fraction on line b
-=======
-   * @param result point to receive fractional coordinates of intersection. result.x is fraction on line a. result.y
-   * is fraction on line b.
->>>>>>> 4c2d94d9
+   * result.y is fraction on line b.
    */
   private static segmentSegmentBoundedApproach(
     a0: Point3d, a1: Point3d, b0: Point3d, b1: Point3d, maxDistanceSquared: number,
@@ -398,7 +385,6 @@
     return closestApproach;
   }
   /**
-<<<<<<< HEAD
    * Check different combination of fractions on curveA and curveB. If distance between points at 2 fractions
    * is less than maxDistance, record CurveLocationDetailPair which is the approach between the 2 points.
    * Also find the closest approach between cpA and cpB. Add the approach if it's within the given fractions.
@@ -411,17 +397,6 @@
    * @param fB1 fraction0 on curveB
    * @param testProjectionOnB
    * @param reversed true to have order reversed in final structures.
-=======
-   * Return fractions of close approach within minDistance between two line segments( a0,a1) and (b0, b1)
-   * * minDistance is assumed positive
-   * Return the fractional (not xy) coordinates in result.x, result.y
-   * @param a0 start point of line a
-   * @param a1 end point of line a
-   * @param b0 start point of line b
-   * @param b1 end point of line b
-   * @param result point to receive fractional coordinates of intersection. result.x is fraction on line a. result.y
-   * is fraction on line b.
->>>>>>> 4c2d94d9
    */
   private testAndRecordFractionalPairApproach(
     cpA: CurvePrimitive,
@@ -509,7 +484,6 @@
       reversed,
     );
   }
-<<<<<<< HEAD
   /**
    * Low level dispatch of segment with arc.
    * Find close approaches within maxDistance between a line segments (pointA0, pointA1) and an arc.
@@ -525,11 +499,6 @@
    * @param arc the arc
    * @param reversed true to have order reversed in final structures
    */
-=======
-  // Caller accesses data from a linestring or segment and passes it here.
-  // (The line segment in question might be (a) a full line segment or (b) a fragment within a linestring.
-  // The fraction and extend parameters allow all combinations to be passed in)
->>>>>>> 4c2d94d9
   private dispatchSegmentArc(
     cpA: CurvePrimitive,
     pointA0: Point3d,
