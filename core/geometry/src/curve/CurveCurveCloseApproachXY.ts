--- conflicted
+++ resolved
@@ -55,17 +55,10 @@
   }
   /**
    * Approach larger than this is not interesting.
-<<<<<<< HEAD
    * * This is caller defined and can be undefined.
    */
   private _maxDistanceToAccept: number | undefined;
   /** Squared max distance. This is private and is forced to at least small metric distance squared */
-=======
-   * This is caller defined and can be undefined.
-   */
-  private _maxDistanceToAccept: number | undefined;
-  /** Squared max distance. This is private, and is forced to at least small metric distance squared */
->>>>>>> 58c537aa
   private _maxDistanceSquared: number;
   /**
    * Start and end points of line segments that meet closest approach criteria, i.e., they are perpendicular to
@@ -113,10 +106,7 @@
   public resetGeometry(geometryB: GeometryQuery) {
     this.setGeometryB(geometryB);
   }
-<<<<<<< HEAD
-=======
   /** @returns whether the `fraction` is in [0,1] within tolerance */
->>>>>>> 58c537aa
   private acceptFraction(fraction: number, fractionTol: number = 1.0e-12) {
     if (fraction < -fractionTol)
       return false;
@@ -170,14 +160,9 @@
   ): void {
     let globalFractionA, globalFractionB;
     let globalFractionA1, globalFractionB1;
-<<<<<<< HEAD
     const isInterval = intervalDetails !== undefined &&
       intervalDetails.detailA.hasFraction1 &&
       intervalDetails.detailB.hasFraction1;
-=======
-    const isInterval = (intervalDetails !== undefined) &&
-      intervalDetails.detailA.hasFraction1 && intervalDetails.detailB.hasFraction1;
->>>>>>> 58c537aa
     if (isInterval) {
       globalFractionA = Geometry.interpolate(fractionA0, intervalDetails.detailA.fraction, fractionA1);
       globalFractionB = Geometry.interpolate(fractionB0, intervalDetails.detailB.fraction, fractionB1);
@@ -263,13 +248,8 @@
   }
   /**
    * Emit recordPoint for multiple pairs (on full curve!)
-<<<<<<< HEAD
-   * @param cpA first curve primitive.   (possibly different from curve in detailA, but fraction compatible)
-   * @param cpB second curve primitive.   (possibly different from curve in detailA, but fraction compatible)
-=======
    * @param cpA first curve primitive (possibly different from curve in detailA, but fraction compatible)
    * @param cpB second curve primitive (possibly different from curve in detailA, but fraction compatible)
->>>>>>> 58c537aa
    * @param pairs array of pairs
    * @param reversed true to have order reversed in final structures.
    */
@@ -289,11 +269,7 @@
    * @param detailB second detail
    * @param reversed true to have order reversed in final structures.
    */
-<<<<<<< HEAD
-  public captureDetailPair(
-=======
   private captureDetailPair(
->>>>>>> 58c537aa
     detailA: CurveLocationDetail | undefined, detailB: CurveLocationDetail | undefined, reversed: boolean,
   ): void {
     if (detailA && detailB) {
@@ -341,13 +317,8 @@
    * @param a1  end point of line a
    * @param b0  start point of line b
    * @param b1 end point of line b
-<<<<<<< HEAD
-   * @param result point to receive fractional coordinates of intersection. result.x is fraction on line a. result.y
-   * is fraction on line b.
-=======
    * @param result point to receive fractional coordinates of intersection. result.x is fraction on line a.
    * result.y is fraction on line b.
->>>>>>> 58c537aa
    */
   private static segmentSegmentBoundedApproach(
     a0: Point3d, a1: Point3d, b0: Point3d, b1: Point3d, minDistanceSquared: number,
@@ -390,10 +361,6 @@
       closestApproach = this.updatePointToSegmentDistance(
         1, b1, a0, a1, Geometry.dotProductXYXY(ux, uy, e01x, e01y) / uu, minDistanceSquared, closestApproach,
       );
-<<<<<<< HEAD
-
-=======
->>>>>>> 58c537aa
     const vv = Geometry.hypotenuseSquaredXY(vx, vy);
     if (hba0 * hba0 < minDistanceSquared * vv)
       closestApproach = this.updatePointToSegmentDistance(
@@ -405,20 +372,6 @@
       );
     return closestApproach;
   }
-<<<<<<< HEAD
-  /**
-   * Return fractions of close approach within minDistance between two line segments( a0,a1) and (b0, b1)
-   * * minDistance is assumed positive
-   * Return the fractional (not xy) coordinates in result.x, result.y
-   * @param a0 start point of line a
-   * @param a1  end point of line a
-   * @param b0  start point of line b
-   * @param b1 end point of line b
-   * @param result point to receive fractional coordinates of intersection. result.x is fraction on line a. result.y
-   * is fraction on line b.
-   */
-=======
->>>>>>> 58c537aa
   private testAndRecordFractionalPairApproach(
     cpA: CurvePrimitive,
     fA0: number,
@@ -429,11 +382,7 @@
     fB1: number,
     testProjectionOnB: boolean,
     reversed: boolean,
-<<<<<<< HEAD
-  ) {
-=======
-  ): void {
->>>>>>> 58c537aa
+  ): void {
     const pointA0 = cpA.fractionToPoint(fA0);
     const pointA1 = cpA.fractionToPoint(fA1);
     const pointB0 = cpB.fractionToPoint(fB0);
@@ -451,14 +400,9 @@
       this.testAndRecordProjection(cpB, fB1, pointB1, cpA, fA0, fA1, !reversed);
     }
   }
-<<<<<<< HEAD
-  private testAndRecordProjection(cpA: CurvePrimitive, fA: number, pointA: Point3d,
-    cpB: CurvePrimitive, fB0: number, fB1: number, reversed: boolean) {
-=======
   private testAndRecordProjection(
     cpA: CurvePrimitive, fA: number, pointA: Point3d, cpB: CurvePrimitive, fB0: number, fB1: number, reversed: boolean,
   ) {
->>>>>>> 58c537aa
     // NO NO NO -- this is 3D closest point --- need 2d !!
     const detail = cpB.closestPoint(pointA, false);
     if (detail) {
@@ -486,11 +430,7 @@
     pointB1: Point3d,
     fractionB1: number,
     reversed: boolean,
-<<<<<<< HEAD
-  ) {
-=======
-  ): void {
->>>>>>> 58c537aa
+  ): void {
     const approach = CurveCurveCloseApproachXY.segmentSegmentBoundedApproach(
       pointA0, pointA1, pointB0, pointB1, this._maxDistanceSquared,
     );
@@ -499,12 +439,7 @@
   }
   // Caller accesses data from a line segment and passes to here.
   // (The line segment in question might be (a) a full line segment or (b) a fragment within a linestring.
-<<<<<<< HEAD
-  // The fraction and extend parameters
-  // allow all combinations to be passed in)
-=======
   // The fraction and extend parameters allow all combinations to be passed in)
->>>>>>> 58c537aa
   // This method applies transform.
   private dispatchSegmentSegment(
     cpA: CurvePrimitive,
@@ -520,23 +455,14 @@
     reversed: boolean,
   ): void {
     this.computeSegmentSegment3D(
-<<<<<<< HEAD
       cpA, pointA0, fractionA0, pointA1, fractionA1,
       cpB, pointB0, fractionB0, pointB1, fractionB1,
       reversed,
-=======
-      cpA, pointA0, fractionA0, pointA1, fractionA1, cpB, pointB0, fractionB0, pointB1, fractionB1, reversed,
->>>>>>> 58c537aa
     );
   }
   // Caller accesses data from a linestring or segment and passes it here.
   // (The line segment in question might be (a) a full line segment or (b) a fragment within a linestring.
-<<<<<<< HEAD
-  // The fraction and extend parameters
-  // allow all combinations to be passed in)
-=======
   // The fraction and extend parameters allow all combinations to be passed in)
->>>>>>> 58c537aa
   private dispatchSegmentArc(
     cpA: CurvePrimitive,
     pointA0: Point3d,
@@ -598,15 +524,7 @@
   }
   // Caller accesses data from two arcs, ensures circular, and orders with radiusA >= radiusB
   private dispatchCircularCircularOrdered(
-<<<<<<< HEAD
-    cpA: Arc3d,
-    radiusA: number,
-    cpB: Arc3d,
-    radiusB: number,
-    reversed: boolean,
-=======
     cpA: Arc3d, radiusA: number, cpB: Arc3d, radiusB: number, reversed: boolean,
->>>>>>> 58c537aa
   ): void {
     const c = cpA.center.distance(cpB.center);
     const e = this._maxDistanceToAccept !== undefined ? this._maxDistanceToAccept : Geometry.smallMetricDistance;
@@ -693,26 +611,13 @@
     bcurveB.emitStrokes(lsB);
     this.computeLineStringLineString(lsA, lsB, reversed);
   }
-<<<<<<< HEAD
-  private static _workPointAA0 = Point3d.create();
-  private static _workPointAA1 = Point3d.create();
-  private static _workPointBB0 = Point3d.create();
-  private static _workPointBB1 = Point3d.create();
-  private static _workPointBB2 = Point3d.create();
-  private static _workVectorA = Vector3d.create();
-=======
->>>>>>> 58c537aa
   /** Low level dispatch of linestring with (beziers of) a bspline curve */
   public dispatchLineStringBSplineCurve(lsA: LineString3d, curveB: BSplineCurve3d, reversed: boolean): any {
     const lsB = LineString3d.create();
     curveB.emitStrokes(lsB);
     this.computeLineStringLineString(lsA, lsB, reversed);
   }
-<<<<<<< HEAD
-  /** Low level dispatch of linestring with (beziers of) a bspline curve */
-=======
   /** Low level dispatch of segment with (beziers of) a bspline curve */
->>>>>>> 58c537aa
   public dispatchSegmentBsplineCurve(lsA: LineSegment3d, curveB: BSplineCurve3d, reversed: boolean): any {
     const lsB = LineString3d.create();
     curveB.emitStrokes(lsB);
@@ -784,13 +689,7 @@
     }
     return undefined;
   }
-<<<<<<< HEAD
-  private static _workPointB0 = Point3d.create();
-  // private static _workPointB1 = Point3d.create();
-  /** Double dispatch handler for strongly typed segment.. */
-=======
   /** Double dispatch handler for strongly typed segment. */
->>>>>>> 58c537aa
   public override handleLineSegment3d(segmentA: LineSegment3d): any {
     if (this._geometryB instanceof LineSegment3d) {
       const segmentB = this._geometryB;
@@ -880,11 +779,7 @@
       }
     }
   }
-<<<<<<< HEAD
-  /** Double dispatch handler for strongly typed linestring.. */
-=======
   /** Double dispatch handler for strongly typed linestring. */
->>>>>>> 58c537aa
   public override handleLineString3d(lsA: LineString3d): any {
     if (this._geometryB instanceof LineString3d) {
       const lsB = this._geometryB;
@@ -898,11 +793,7 @@
     }
     return undefined;
   }
-<<<<<<< HEAD
-  /** Double dispatch handler for strongly typed arc .. */
-=======
   /** Double dispatch handler for strongly typed arc. */
->>>>>>> 58c537aa
   public override handleArc3d(arc0: Arc3d): any {
     if (this._geometryB instanceof LineSegment3d) {
       this.dispatchSegmentArc(
@@ -917,11 +808,7 @@
     }
     return undefined;
   }
-<<<<<<< HEAD
-  /** Double dispatch handler for strongly typed bspline curve .. */
-=======
   /** Double dispatch handler for strongly typed bspline curve. */
->>>>>>> 58c537aa
   public override handleBSplineCurve3d(curve: BSplineCurve3d): any {
     if (this._geometryB instanceof LineSegment3d) {
       this.dispatchSegmentBsplineCurve(this._geometryB, curve, true);
