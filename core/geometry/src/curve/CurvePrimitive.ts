--- conflicted
+++ resolved
@@ -13,13 +13,8 @@
 import { Matrix3d } from "../geometry3d/Matrix3d";
 import { Plane3dByOriginAndUnitNormal } from "../geometry3d/Plane3dByOriginAndUnitNormal";
 import { Plane3dByOriginAndVectors } from "../geometry3d/Plane3dByOriginAndVectors";
-<<<<<<< HEAD
-import { Point3d } from "../geometry3d/Point3dVector3d";
-import { Range3d } from "../geometry3d/Range";
-=======
 import { Point3d, Vector3d } from "../geometry3d/Point3dVector3d";
 import { Range1d, Range3d } from "../geometry3d/Range";
->>>>>>> b3234bf8
 import { Ray3d } from "../geometry3d/Ray3d";
 import { Transform } from "../geometry3d/Transform";
 import { VariantCurveExtendParameter } from "./CurveExtendMode";
@@ -746,8 +741,6 @@
    * @param offsetDistanceOrOptions offset distance (positive to left of the instance curve), or options object
    */
   public abstract constructOffsetXY(offsetDistanceOrOptions: number | OffsetOptions): CurvePrimitive | CurvePrimitive[] | undefined;
-<<<<<<< HEAD
-=======
 
   /** Project instance geometry (via dispatch) onto the given ray, and return the extreme fractional parameters of projection.
    * @param ray ray onto which the instance is projected. A `Vector3d` is treated as a `Ray3d` with zero origin.
@@ -757,5 +750,4 @@
   public projectedParameterRange(_ray: Vector3d | Ray3d, _lowHigh?: Range1d): Range1d | undefined {
     return undefined; // common implementation delegated to subclasses to avoid circular dependency
   }
->>>>>>> b3234bf8
 }