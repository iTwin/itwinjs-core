/*---------------------------------------------------------------------------------------------
* Copyright (c) Bentley Systems, Incorporated. All rights reserved.
* See LICENSE.md in the project root for license terms and full copyright notice.
*--------------------------------------------------------------------------------------------*/
/** @packageDocumentation
 * @module Curve
 */

import { Geometry } from "../Geometry";
import { Matrix4d } from "../geometry4d/Matrix4d";
import { CurveCollection } from "./CurveCollection";
import { CurveCurveCloseApproachXY } from "./internalContexts/CurveCurveCloseApproachXY";
import { CurveCurveIntersectXY } from "./internalContexts/CurveCurveIntersectXY";
import { CurveCurveIntersectXYZ } from "./internalContexts/CurveCurveIntersectXYZ";
import { CurveLocationDetailArrayPair, CurveLocationDetailPair } from "./CurveLocationDetail";
import { CurvePrimitive } from "./CurvePrimitive";
import { AnyCurve } from "./CurveTypes";

/**
 * `CurveCurve` has static method for various computations that work on a pair of curves or curve collections.
 * @public
 */
export class CurveCurve {
  /**
   * Return xy intersections of 2 curves.
   * @param curveA first curve
   * @param extendA true to allow curveA to extend
   * @param curveB second curve
   * @param extendB true to allow curveB to extend
   * @param tolerance optional distance tolerance for coincidence
   */
  public static intersectionXYPairs(
    curveA: AnyCurve,
    extendA: boolean,
    curveB: AnyCurve,
    extendB: boolean,
    tolerance: number = Geometry.smallMetricDistance,
  ): CurveLocationDetailPair[] {
    const handler = new CurveCurveIntersectXY(undefined, extendA, curveB, extendB, tolerance);
    if (curveB instanceof CurvePrimitive) {
      curveA.dispatchToGeometryHandler(handler);
    } else if (curveB instanceof CurveCollection) {
      const allCurves = curveB.collectCurvePrimitives();
      for (const child of allCurves) {
        handler.resetGeometry(false, child, false);
        curveA.dispatchToGeometryHandler(handler);
      }
    }
    return handler.grabPairedResults();
  }
  /**
   * Return xy intersections of 2 projected curves.
   * @param curveA first curve
   * @param extendA true to allow curveA to extend
   * @param curveB second curve
   * @param extendB true to allow curveB to extend
   * @param tolerance optional distance tolerance for coincidence
   */
  public static intersectionProjectedXYPairs(
    worldToLocal: Matrix4d,
    curveA: AnyCurve,
    extendA: boolean,
    curveB: AnyCurve,
    extendB: boolean,
    tolerance: number = Geometry.smallMetricDistance,
  ): CurveLocationDetailPair[] {
    const handler = new CurveCurveIntersectXY(worldToLocal, extendA, curveB, extendB, tolerance);
    curveA.dispatchToGeometryHandler(handler);
    return handler.grabPairedResults();
  }
  /**
   * Return full 3d xyz intersections of 2 curves.
   *  * Implemented for combinations of LineSegment3d, LineString3d, Arc3d.
   *  * Not Implemented for bspline and bezier curves.
   * @beta
   * @param curveA first curve
   * @param extendA true to allow curveA to extend
   * @param curveB second curve
   * @param extendB true to allow curveB to extend
   */
  public static intersectionXYZ(
    curveA: AnyCurve, extendA: boolean, curveB: AnyCurve, extendB: boolean,
  ): CurveLocationDetailArrayPair {
    const handler = new CurveCurveIntersectXYZ(extendA, curveB, extendB);
    curveA.dispatchToGeometryHandler(handler);
    return handler.grabResults();
  }
  /**
   * Return xy intersections of input curves.
   * @param primitives input curves to intersect
   * @param tolerance optional distance tolerance for coincidence
   */
  public static allIntersectionsAmongPrimitivesXY(
    primitives: CurvePrimitive[], tolerance: number = Geometry.smallMetricDistance,
  ): CurveLocationDetailPair[] {
    const handler = new CurveCurveIntersectXY(undefined, false, undefined, false, tolerance);
    for (let i = 0; i < primitives.length; i++) {
      const curveA = primitives[i];
      for (let j = i + 1; j < primitives.length; j++) {
        handler.resetGeometry(false, primitives[j], false);
        curveA.dispatchToGeometryHandler(handler);
      }
    }
    return handler.grabPairedResults();
  }
  /**
   * Return at least one XY close approach between 2 curves.
   * * Close approach xy-distances are measured without regard to z. This is equivalent to their separation distance
   * as seen in the top view, or as measured between their projections onto the xy-plane.
   * * If more than one approach is returned, one of them is the closest approach.
<<<<<<< HEAD
   * * If an input curve is a `CurveCollection`, then close approaches are computed to each `CurvePrimitive` child.
   * This can lead to many returned pairs, especially when both inputs are `CurveCollection`s. If an input curve is
   * an AnyRegion then close approaches are computed only to the boundary curves, not to the interior.
=======
   * * If input curves are curve collection, then close approaches are only computed between each pair of CurvePrimitives
   * that input curves contain.
>>>>>>> 40ba3f23
   * @param curveA first curve
   * @param curveB second curve
   * @param maxDistance maximum xy-distance to consider between the curves.
   * Close approaches further than this xy-distance are not returned.
   */
  public static closeApproachProjectedXYPairs(
    curveA: AnyCurve, curveB: AnyCurve, maxDistance: number,
  ): CurveLocationDetailPair[] {
    const handler = new CurveCurveCloseApproachXY(curveB);
    handler.maxDistanceToAccept = maxDistance;
    curveA.dispatchToGeometryHandler(handler);
    return handler.grabPairedResults();
  }
  /**
   * Convenience method that calls [[closeApproachProjectedXYPairs]] with a large `maxDistance`
   * and returns a detail pair representing the closest xy-approach between the curves.
   * * There may be many detail pairs that represent "closest" xy-approach, including coincident interval pairs,
   * isolated intersections, or close approaches within tolerance of each other. This method makes no attempt to
   * distinguish among them, and returns a pair whose `detail.point` values are separated by the smallest xy distance
   * found among the pairs.
   * * If input curves are curve collection, then closest approach is only computed between each pair of CurvePrimitives
   * that input curves contain.
   * @param curveA first curve
   * @param curveB second curve
   * @return detail pair of closest xy-approach, undefined if not found
   */
  public static closestApproachProjectedXYPair(curveA: AnyCurve, curveB: AnyCurve): CurveLocationDetailPair | undefined {
    const range = curveA.range();
    range.extendRange(curveB.range());
    const maxDistance = range.low.distanceXY(range.high);
    const closeApproaches = this.closeApproachProjectedXYPairs(curveA, curveB, maxDistance);
    if (!closeApproaches.length)
      return undefined;
    let iMin = 0;
    let minDistXY = 2 * maxDistance;
    for (let i = 0; i < closeApproaches.length; ++i) {
      const distXY = closeApproaches[i].detailA.point.distanceXY(closeApproaches[i].detailB.point);
      if (distXY < minDistXY) {
        iMin = i;
        minDistXY = distXY;
      }
    }
    return closeApproaches[iMin];
  }
}<|MERGE_RESOLUTION|>--- conflicted
+++ resolved
@@ -108,14 +108,9 @@
    * * Close approach xy-distances are measured without regard to z. This is equivalent to their separation distance
    * as seen in the top view, or as measured between their projections onto the xy-plane.
    * * If more than one approach is returned, one of them is the closest approach.
-<<<<<<< HEAD
    * * If an input curve is a `CurveCollection`, then close approaches are computed to each `CurvePrimitive` child.
    * This can lead to many returned pairs, especially when both inputs are `CurveCollection`s. If an input curve is
-   * an AnyRegion then close approaches are computed only to the boundary curves, not to the interior.
-=======
-   * * If input curves are curve collection, then close approaches are only computed between each pair of CurvePrimitives
-   * that input curves contain.
->>>>>>> 40ba3f23
+   * an `AnyRegion` then close approaches are computed only to the boundary curves, not to the interior.
    * @param curveA first curve
    * @param curveB second curve
    * @param maxDistance maximum xy-distance to consider between the curves.
