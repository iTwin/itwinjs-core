/*---------------------------------------------------------------------------------------------
* Copyright (c) Bentley Systems, Incorporated. All rights reserved.
* See LICENSE.md in the project root for license terms and full copyright notice.
*--------------------------------------------------------------------------------------------*/

/** @packageDocumentation
 * @module Curve
 */

import { assert } from "@itwin/core-bentley";
import { AxisIndex, AxisOrder, Geometry, PlaneAltitudeEvaluator } from "../Geometry";
import { Angle } from "../geometry3d/Angle";
import { AngleSweep } from "../geometry3d/AngleSweep";
import { Ellipsoid, GeodesicPathPoint } from "../geometry3d/Ellipsoid";
import { IndexedXYZCollection } from "../geometry3d/IndexedXYZCollection";
import { Matrix3d } from "../geometry3d/Matrix3d";
import { Plane3dByOriginAndUnitNormal } from "../geometry3d/Plane3dByOriginAndUnitNormal";
import { Vector2d } from "../geometry3d/Point2dVector2d";
import { Point3dArrayCarrier } from "../geometry3d/Point3dArrayCarrier";
import { Point3d, Vector3d } from "../geometry3d/Point3dVector3d";
import { PolylineOps } from "../geometry3d/PolylineOps";
import { Ray3d } from "../geometry3d/Ray3d";
import { Segment1d } from "../geometry3d/Segment1d";
import { Transform } from "../geometry3d/Transform";
import { XAndY } from "../geometry3d/XYZProps";
import { SmallSystem } from "../numerics/SmallSystem";
import { IndexedPolyface } from "../polyface/Polyface";
import { PolyfaceBuilder } from "../polyface/PolyfaceBuilder";
import { Cone } from "../solid/Cone";
import { RuledSweep } from "../solid/RuledSweep";
import { TorusPipe } from "../solid/TorusPipe";
import { Arc3d, ArcBlendData } from "./Arc3d";
import { CurveChain } from "./CurveCollection";
import { CurvePrimitive } from "./CurvePrimitive";
import { AnyCurve, AnyRegion } from "./CurveTypes";
import { GeometryQuery } from "./GeometryQuery";
import { LineSegment3d } from "./LineSegment3d";
import { LineString3d } from "./LineString3d";
import { Loop } from "./Loop";
import { Path } from "./Path";
import { RegionOps } from "./RegionOps";
import { IntegratedSpiral3d } from "./spiral/IntegratedSpiral3d";
import { IntegratedSpiralTypeName } from "./spiral/TransitionSpiral3d";
import { StrokeOptions } from "./StrokeOptions";

/**
 * Interface to carry parallel arrays of planes and sections, and optional geometry assembled from them,
 * as returned by [CurveFactory.createMiteredSweepSections].
 * @public
 */
export interface SectionSequenceWithPlanes {
  /** The plane of each section. */
  planes: Plane3dByOriginAndUnitNormal[];
  /** Section curve projected onto the corresponding plane. */
  sections: AnyCurve[];
  /**
   * Optional `RuledSweep` generated from the sections.
   * * The `RuledSweep` and sections array refer to the same section objects.
   */
  ruledSweep?: RuledSweep;
  /** Optional mesh generated from the `RuledSweep` generated from the sections. */
  mesh?: IndexedPolyface;
}

/**
 * Enumeration of geometric output for [CurveFactory.createMiteredSweepSections].
 * @public
 */
export enum MiteredSweepOutputSelect {
  /** Output only the parallel arrays of planes and sections. */
  Sections = 0,
  /** Output planes and sections, as well as the assembled ruled sweep. */
  AlsoRuledSweep = 1,
  /** Output planes and sections, as well as the assembled ruled sweep and its stroked mesh. */
  AlsoMesh = 2,
}

/**
 * Interface bundling options for [CurveFactory.createMiteredSweepSections].
 * @public
 */
export interface MiteredSweepOptions {
  /** Whether first and last planes are averaged and equated when the centerline is physically closed. Default value is `false`. */
  wrapIfPhysicallyClosed?: boolean;
  /** Whether to output sections only, or sections plus optional geometry constructed from them. Default value is `MiteredSweepOutputSelect.Sections`. */
  outputSelect?: MiteredSweepOutputSelect;
  /** How to stroke smooth input curves. If undefined, default stroke options are used. */
  strokeOptions?: StrokeOptions;
  /** Whether to cap the ruled sweep if outputting a ruled sweep or mesh. Default value is `false`. */
  capped?: boolean;
  /** The first section's normal is aligned to this vector, typically the start tangent of the smooth curve stroked for the centerline. */
  startTangent?: Vector3d;
  /** The last section's normal is aligned to this vector, typically the end tangent of the smooth curve stroked for the centerline. */
  endTangent?: Vector3d;
}

/**
 * Curve strokes plus start/end tangents.
 * @internal
*/
interface SmoothCurveData {
  /** Samples along a curve. */
  strokes: IndexedXYZCollection;
  /** Start tangent (unnormalized). May be undefined if the curve is linear. */
  startTangent?: Vector3d;
  /** End tangent (unnormalized). May be undefined if the curve is linear. */
  endTangent?: Vector3d;
};

/**
 * Interface bundling options for [[CurveFactory.createFilletsInLineString]].
 * @public
 */
export interface CreateFilletsInLineStringOptions {
  /**
   * Allow creation of retrograde edges to join large-radius fillets.
   * * If `true` (default), cusps are present in the output `Path` when the radius is too large.
   * * If `false`, a fillet with overly large radius is disallowed, resulting in a simple corner.
  */
  allowCusp?: boolean;
  /**
   * Whether to fillet the closure.
   * * If `true`, the input line string is treated as a polygon (closure point optional), and the output `Path` is
   * closed and has a fillet at its start point. If both first and last input points are identical, the last point's
   * entry in the radius array is ignored.
   * * If `false` (default), the first and last points receive no fillet and their respective entries in the radius
   * array are ignored.
   */
  filletClosure?: boolean;
}

/**
 * The `CurveFactory` class contains methods for specialized curve constructions.
 * @public
 */
export class CurveFactory {
  /** (Cautiously) construct and save a line segment between fractional positions. */
  private static addPartialSegment(
    path: Path, allowBackup: boolean,
    pointA: Point3d | undefined, pointB: Point3d | undefined,
    fraction0: number, fraction1: number,
  ) {
    if (allowBackup || (fraction1 > fraction0)) {
      if (pointA !== undefined && pointB !== undefined && !Geometry.isAlmostEqualNumber(fraction0, fraction1))
        path.tryAddChild(LineSegment3d.create(pointA.interpolate(fraction0, pointB), pointA.interpolate(fraction1, pointB)));
    }
  }
  /**
   * Create a circular arc defined by start point, tangent at start point, and end point.
   * * The circular arc is swept from start to end toward direction of the `tangentAtStart`.
   * * If tangent is parallel to line segment from start to end, return `undefined`.
   */
  public static createArcPointTangentPoint(start: Point3d, tangentAtStart: Vector3d, end: Point3d): Arc3d | undefined {
    const ret = Arc3d.createCircularStartTangentEnd(start, tangentAtStart, end);
    if (ret instanceof Arc3d)
      return ret;
    else
      return undefined;
  }
  /**
   * Construct a sequence of alternating lines and arcs with the arcs creating tangent transition between consecutive edges.
   *  * If the radius parameter is a number, that radius is used throughout.
   *  * If the radius parameter is an array of numbers, `radius[i]` is applied at `point[i]`.
   *  * A zero radius for any point indicates to leave the as a simple corner.
   * @param points point source.
   * @param radius fillet radius or array of radii indexed to correspond to the points.
   * @param allowCuspOrOptions flag to allow cusps in output (default `true`), or a list of extended options.
   */
  public static createFilletsInLineString(
    points: LineString3d | IndexedXYZCollection | Point3d[],
    radius: number | number[],
    allowCuspOrOptions: boolean | CreateFilletsInLineStringOptions = true
  ): Path | undefined {
    if (Array.isArray(points))
      return this.createFilletsInLineString(new Point3dArrayCarrier(points), radius, allowCuspOrOptions);
    if (points instanceof LineString3d)
      return this.createFilletsInLineString(points.packedPoints, radius, allowCuspOrOptions);
    let allowCusp = true;
    let filletClosure = false;
    if (typeof allowCuspOrOptions === "boolean") {
      allowCusp = allowCuspOrOptions;
    } else {
      allowCusp = allowCuspOrOptions.allowCusp ?? true;
      filletClosure = allowCuspOrOptions.filletClosure ?? false;
    }
    let n = points.length;
    if (filletClosure && points.almostEqualIndexIndex(0, n - 1))
      n--; // ignore closure point
    if (n <= 1)
      return undefined;
<<<<<<< HEAD
    const pointA = points.getPoint3dAtUncheckedPointIndex(0);
    const pointB = points.getPoint3dAtUncheckedPointIndex(1);
    // remark: n=2 and n=3 cases should fall out from loop logic
    const blendArray: ArcBlendData[] = [];
    // build one-sided blends at each end . .
    blendArray.push({ fraction10: 0.0, fraction12: 0.0, point: pointA.clone() });
    for (let i = 1; i + 1 < n; i++) {
      const pointC = points.getPoint3dAtUncheckedPointIndex(i + 1);
      let thisRadius = 0;
      if (Array.isArray(radius)) {
        if (i < radius.length)
          thisRadius = radius[i];
      } else if (Number.isFinite(radius))
        thisRadius = radius;
      if (thisRadius !== 0.0)
=======
    const pointA = Point3d.create();
    const pointB = Point3d.create();
    const pointC = Point3d.create();
    const blendArray: ArcBlendData[] = [];
    // remark: n=2 and n=3 cases should fall out from loop logic
    for (let i = 0; i < n; i++) {
      let thisRadius = Math.abs(Array.isArray(radius) ? (i < radius.length ? radius[i] : 0) : radius);
      if (!Number.isFinite(thisRadius))
        thisRadius = 0;
      if (thisRadius === 0 || (!filletClosure && (i === 0 || i === n - 1))) {
        blendArray.push({ fraction10: 0, fraction12: 0, point: points.getPoint3dAtUncheckedPointIndex(i) });
      } else {
        points.getPoint3dAtUncheckedPointIndex(Geometry.modulo(i - 1, n), pointA);
        points.getPoint3dAtUncheckedPointIndex(i, pointB);
        points.getPoint3dAtUncheckedPointIndex(Geometry.modulo(i + 1, n), pointC);
>>>>>>> 7bcb1973
        blendArray.push(Arc3d.createFilletArc(pointA, pointB, pointC, thisRadius));
      }
    }
    assert(blendArray.length === n);
    if (!allowCusp) {
      // suppress arcs that overlap a neighboring arc, or that consume the entire segment
      for (let i = 0; i < n; i++) {
        const bB = blendArray[i];
        if (!bB.arc)
          continue;
        const bA = blendArray[Geometry.modulo(i - 1, n)];
        const bC = blendArray[Geometry.modulo(i + 1, n)];
        if (bB.fraction10 > 1 || bB.fraction12 > 1 || 1 - bB.fraction10 < bA.fraction12 || bB.fraction12 > 1 - bC.fraction10) {
          bB.fraction10 = bB.fraction12 = 0;
          bB.arc = undefined;
        }
      }
    }
    const path = Path.create();
    for (let i = 0; i < n; i++) {
      const b0 = blendArray[i];
      path.tryAddChild(b0.arc);
      if (i + 1 < n || filletClosure) {
        const b1 = blendArray[Geometry.modulo(i + 1, n)];
        this.addPartialSegment(path, allowCusp, b0.point, b1.point, b0.fraction12, 1 - b1.fraction10);
      }
    }
    return path;
  }
  /**
   * Create a `Loop` with given xy corners and fixed z.
   * * The corners always proceed counter clockwise from lower left.
   * * If the radius is too large for the outer rectangle size, it is reduced to half of the the smaller x or y size.
   */
  public static createRectangleXY(
    x0: number, y0: number, x1: number, y1: number, z: number = 0, filletRadius?: number,
  ): Loop {
    let radius = Geometry.correctSmallMetricDistance(filletRadius);
    const xMin = Math.min(x0, x1);
    const xMax = Math.max(x0, x1);
    const yMin = Math.min(y0, y1);
    const yMax = Math.max(y0, y1);
    radius = Math.min(Math.abs(radius), 0.5 * (xMax - xMin), 0.5 * (yMax - yMin));
    if (radius === 0.0)
      return Loop.createPolygon([
        Point3d.create(xMin, yMin, z),
        Point3d.create(xMax, yMin, z),
        Point3d.create(xMax, yMax, z),
        Point3d.create(xMin, yMax, z),
        Point3d.create(xMin, yMin, z),
      ]);
    else {
      const vectorU = Vector3d.create(radius, 0, 0);
      const vectorV = Vector3d.create(0, radius, 0);
      const x0A = xMin + radius;
      const y0A = yMin + radius;
      const x1A = xMax - radius;
      const y1A = yMax - radius;
      const centers = [
        Point3d.create(x1A, y1A, z),
        Point3d.create(x0A, y1A, z),
        Point3d.create(x0A, y0A, z),
        Point3d.create(x1A, y0A, z),
      ];
      const loop = Loop.create();
      for (let i = 0; i < 4; i++) {
        const center = centers[i];
        const nextCenter = centers[(i + 1) % 4];
        const edgeVector = Vector3d.createStartEnd(center, nextCenter);
        const arc = Arc3d.create(center, vectorU, vectorV, AngleSweep.createStartEndDegrees(0, 90));
        loop.tryAddChild(arc);
        const arcEnd = arc.endPoint();
        if (!edgeVector.isAlmostZero)
          loop.tryAddChild(LineSegment3d.create(arcEnd, arcEnd.plus(edgeVector)));
        vectorU.rotate90CCWXY(vectorU);
        vectorV.rotate90CCWXY(vectorV);
      }
      return loop;
    }
  }
  /**
   * If `arcB` is a continuation of `arcA`, extend `arcA` (in place) to include the range of `arcB`
   * * This only succeeds if the two arcs are part of identical complete arcs and end of `arcA` matches the beginning of `arcB`.
   * @param arcA first arc, modified in place.
   * @param arcB second arc, unmodified.
   * @param allowReversed whether to consolidate even when second arc is reversed (default is `false`).
   * @param tolerance optional coordinate tolerance for point equality (default is `Geometry.smallMetricDistance`).
   * @returns whether `arcA` was modified.
   */
  public static appendToArcInPlace(arcA: Arc3d, arcB: Arc3d, allowReverse: boolean = false, tolerance: number = Geometry.smallMetricDistance): boolean {
    if (arcA.center.isAlmostEqual(arcB.center, tolerance)) {
      const sweepSign = Geometry.split3WaySign(arcA.sweep.sweepRadians * arcB.sweep.sweepRadians, -1, 0, 1);
      // evaluate derivatives wrt radians (not fraction!), but adjust direction for sweep signs
      const endA = arcA.angleToPointAndDerivative(arcA.sweep.fractionToAngle(1.0));
      if (arcA.sweep.sweepRadians < 0)
        endA.direction.scaleInPlace(-1.0);
      const startB = arcB.angleToPointAndDerivative(arcB.sweep.fractionToAngle(0.0));
      if (arcB.sweep.sweepRadians < 0)
        startB.direction.scaleInPlace(-1.0);
      if (endA.isAlmostEqual(startB, tolerance)) {
        arcA.sweep.setStartEndRadians(
          arcA.sweep.startRadians, arcA.sweep.startRadians + arcA.sweep.sweepRadians + sweepSign * arcB.sweep.sweepRadians,
        );
        return true;
      }
      // Also ok if negated tangent
      if (allowReverse) {
        startB.direction.scaleInPlace(-1.0);
        if (endA.isAlmostEqual(startB, tolerance)) {
          arcA.sweep.setStartEndRadians(
            arcA.sweep.startRadians, arcA.sweep.startRadians + arcA.sweep.sweepRadians - sweepSign * arcB.sweep.sweepRadians,
          );
          return true;
        }
      }
    }
    return false;
  }
  /**
   * Return a `Path` containing arcs are on the surface of an ellipsoid and pass through a sequence of points.
   * * Each arc passes through the two given endpoints and in the plane containing the true surface normal at
   * given `fractionForIntermediateNormal`
   * @param ellipsoid
   * @param pathPoints
   * @param fractionForIntermediateNormal fractional position for surface normal used to create the section plane.
   */
  public static assembleArcChainOnEllipsoid(
    ellipsoid: Ellipsoid, pathPoints: GeodesicPathPoint[], fractionForIntermediateNormal: number = 0.5,
  ): Path {
    const arcPath = Path.create();
    for (let i = 0; i + 1 < pathPoints.length; i++) {
      const arc = ellipsoid.sectionArcInPlaneOfInterpolatedNormal(
        pathPoints[i].toAngles(),
        fractionForIntermediateNormal,
        pathPoints[i + 1].toAngles());
      arcPath.tryAddChild(arc);
    }
    return arcPath;
  }
  private static appendGeometryQueryArray(candidate: GeometryQuery | GeometryQuery[] | undefined, result: GeometryQuery[]) {
    if (candidate instanceof GeometryQuery)
      result.push(candidate);
    else if (Array.isArray(candidate)) {
      for (const p of candidate)
        this.appendGeometryQueryArray(p, result);
    }
  }
  /**
   * Create solid primitives for pipe segments (e.g. Cone or TorusPipe) around line and arc primitives.
   * @param centerline centerline geometry.
   * @param pipeRadius radius of pipe.
   */
  public static createPipeSegments(
    centerline: CurvePrimitive | CurveChain, pipeRadius: number,
  ): GeometryQuery | GeometryQuery[] | undefined {
    if (centerline instanceof LineSegment3d) {
      return Cone.createAxisPoints(centerline.startPoint(), centerline.endPoint(), pipeRadius, pipeRadius, false);
    } else if (centerline instanceof Arc3d) {
      return TorusPipe.createAlongArc(centerline, pipeRadius, false);
    } else if (centerline instanceof CurvePrimitive) {
      const builder = PolyfaceBuilder.create();
      builder.addMiteredPipes(centerline, pipeRadius);
      return builder.claimPolyface();
    } else if (centerline instanceof CurveChain) {
      const result: GeometryQuery[] = [];
      for (const p of centerline.children) {
        const pipe = this.createPipeSegments(p, pipeRadius);
        this.appendGeometryQueryArray(pipe, result);
      }
      return result;
    }
    return undefined;
  }
  /** Get start point and tangent for variant curve data. */
  private static startPointAndTangent(curve: IndexedXYZCollection | Point3d[] | CurvePrimitive): Ray3d | undefined {
    if (curve instanceof CurvePrimitive)
      return curve.fractionToPointAndDerivative(0.0);
    if (curve.length < 2)
      return undefined;
    if (Array.isArray(curve))
      curve = new Point3dArrayCarrier(curve);
    const ray = Ray3d.createZero();
    curve.getPoint3dAtUncheckedPointIndex(0, ray.origin);
    curve.vectorIndexIndex(0, 1, ray.direction);
    return ray;
  };
  /** Create an [[Arc3d]] from `sectionData` that has its center at the start point of the centerline. */
  public static createArcFromSectionData(
    centerline: IndexedXYZCollection | Point3d[] | CurvePrimitive, sectionData: number | XAndY | Arc3d,
  ): Arc3d | undefined {
    const ray = CurveFactory.startPointAndTangent(centerline);
    if (!ray)
      return undefined;
    let arc: Arc3d;
    if (sectionData instanceof Arc3d) {
      arc = sectionData.clone();
      arc.center = ray.origin;
    } else {
      const vector0 = Vector3d.create();
      const vector90 = Vector3d.create();
      const length0 = (typeof sectionData === "number") ? sectionData : sectionData.x;
      const length90 = (typeof sectionData === "number") ? sectionData : sectionData.y;
      const baseFrame = Matrix3d.createRigidHeadsUp(ray.direction, AxisOrder.ZXY);
      baseFrame.columnX(vector0).scaleInPlace(length0);
      baseFrame.columnY(vector90).scaleInPlace(length90);
      arc = Arc3d.create(ray.origin, vector0, vector90);
    }
    if (arc.binormalVector().dotProduct(ray.direction) < 0.0)
      arc.reverseInPlace();
    return arc;
  }
  /**
   * Create section arcs for mitered pipe.
   * * At the end of each pipe segment, the pipe is mitered by the plane that bisects the angle between successive
   * centerline segments.
   * * The section arcs are constructed so that lines between corresponding fractional positions on the arcs are
   *   axial lines on the pipes.
   * * This means that the initial arc's vector0 and vector90 lengths and angular separation are _not_ preserved in
   * the section arcs.
   * * Circular or elliptical pipe cross sections can be specified by supplying either a radius, a pair of semi-axis
   * lengths, or an Arc3d:
   *    * For semi-axis length input, x and y correspond to ellipse local axes perpendicular to each other and to the
   * start tangent.
   *    * For Arc3d input, the center is translated to the centerline start point. For best results, ensure this arc
   * is perpendicular to the centerline start tangent.
   * * This function internally calls [[createMiteredSweepSections]] with default options.
   * @param centerline centerline of pipe. For best results, ensure no successive duplicate points with e.g.,
   * [[GrowableXYZArray.createCompressed]].
   * @param sectionData circle radius, ellipse semi-axis lengths, or full Arc3d (if not full, function makes it full).
   * @returns array of sections or empty array if section creation failed.
   */
  public static createMiteredPipeSections(centerline: IndexedXYZCollection, sectionData: number | XAndY | Arc3d): Arc3d[] {
    const arc = CurveFactory.createArcFromSectionData(centerline, sectionData);
    if (!arc)
      return [];
    const miteredSweeps = CurveFactory.createMiteredSweepSections(centerline, arc);
    if (miteredSweeps)
      return miteredSweeps.sections as Arc3d[];
    return [];
  }

  /** For a smooth curve, stroke and return unnormalized start/end tangents. */
  private static strokeSmoothCurve(
    curve: IndexedXYZCollection | Point3d[] | CurvePrimitive | CurveChain,
    options?: StrokeOptions,
  ): SmoothCurveData | undefined {
    let startTangent, endTangent: Vector3d | undefined;
    if (curve instanceof CurvePrimitive) {
      startTangent = curve.fractionToPointAndDerivative(0.0).direction;
      endTangent = curve.fractionToPointAndDerivative(1.0).direction;
      const strokes = LineString3d.create();
      curve.emitStrokes(strokes, options);
      curve = strokes.packedPoints;
    } else if (curve instanceof CurveChain) {
      startTangent = curve.startPointAndDerivative()?.direction;
      endTangent = curve.endPointAndDerivative()?.direction;
      const strokes = curve.getPackedStrokes(options);
      if (!strokes)
        return undefined;
      curve = strokes;
    } else if (Array.isArray(curve))
      curve = new Point3dArrayCarrier(curve);
    return { strokes: curve, startTangent, endTangent };
  }

  /**
   * Align two bisector plane normals to given smooth rail tangents or optional overrides.
   * * Optionally average the normals for physically closed rail.
   */
  private static alignFirstAndLastBisectorPlanes(
    firstPlane: Plane3dByOriginAndUnitNormal,
    lastPlane: Plane3dByOriginAndUnitNormal,
    smoothRailData?: SmoothCurveData,
    options?: MiteredSweepOptions,
  ) {
    const normal0 = options?.startTangent ?? (smoothRailData?.startTangent ?? firstPlane.getNormalRef());
    const normal1 = options?.endTangent ?? (smoothRailData?.endTangent ?? lastPlane.getNormalRef());
    if (options?.wrapIfPhysicallyClosed && firstPlane.getOriginRef().isAlmostEqual(lastPlane.getOriginRef())) {
      const avgNormal = normal0.plus(normal1);
      if (avgNormal.tryNormalizeInPlace()) { // ignore cusp at seam
        firstPlane.getNormalRef().setFrom(avgNormal);
        lastPlane.getNormalRef().setFrom(avgNormal);
        return;
      }
    }
    if (normal0.tryNormalizeInPlace())
      firstPlane.getNormalRef().setFrom(normal0);
    if (normal1.tryNormalizeInPlace())
      lastPlane.getNormalRef().setFrom(normal1);
  }

  /** Reverse a closed curve or region if necessary so that its orientation is CCW with respect to the plane normal. */
  private static alignClosedCurveToPlane(curve: AnyCurve, planeNormal: Vector3d) {
    let closedCurve: AnyRegion | undefined;
    if (curve instanceof CurvePrimitive) {
      if (curve.startPoint().isAlmostEqual(curve.endPoint()))
        closedCurve = Loop.create(curve);
    } else if (curve.isAnyRegion())
      closedCurve = curve;
    if (closedCurve) {
      // The alignment condition is equivalent to positive projected curve area computed wrt to the plane normal.
      const toLocal = Matrix3d.createRigidHeadsUp(planeNormal).transpose();
      const projection = closedCurve.cloneTransformed(Transform.createOriginAndMatrix(undefined, toLocal));
      if (projection) { // now we can ignore z-coords
        const areaXY = RegionOps.computeXYArea(projection as AnyRegion);
        if (areaXY && areaXY < 0)
          curve.reverseInPlace();
      }
    }
  }

  /**
   * Projection to target plane, constructing sweep direction from two given planes.
   * * If successful, push the target plane and swept section to the output arrays and return the swept section.
   * * If unsuccessful, leave the output arrays alone and return the input section.
   */
  private static doSweepToPlane(
    output: SectionSequenceWithPlanes,
    edgePlane0: Plane3dByOriginAndUnitNormal,
    edgePlane1: Plane3dByOriginAndUnitNormal,
    targetPlane: Plane3dByOriginAndUnitNormal,
    section: AnyCurve,
  ): AnyCurve {
    const sweepVector = Vector3d.createStartEnd(edgePlane0.getOriginRef(), edgePlane1.getOriginRef());
    const transform = Transform.createFlattenAlongVectorToPlane(
      sweepVector, targetPlane.getOriginRef(), targetPlane.getNormalRef(),
    );
    if (transform === undefined)
      return section;
    const transformedSection = section.cloneTransformed(transform);
    if (transformedSection === undefined)
      return section;
    output.planes.push(targetPlane);
    output.sections.push(transformedSection);
    return transformedSection;
  }

  /**
   * Sweep the `initialSection` along each segment of the (stroked) `centerline` until it hits the bisector plane at
   * the next vertex.
   * * For best results, the caller should place `initialSection` in a plane perpendicular to the `centerline`
   * start tangent.
   *   * This plane is commonly (but not necessarily) through the centerline start point itself.
   *   * To compute the sections, `initialSection` is projected in the direction of the centerline start tangent onto
   * the first bisector plane at the centerline start. The result of this projection will be likewise projected onto
   * the second plane, and so on in sequence.
   * * By default, the first/last bisector plane normals are set to the centerline start/end tangents. The caller can
   * override these with tangents supplied in `options`. If the centerline is physically closed and
   * `options.wrapIfPhysicallyClosed` is true, the first and last plane normals are averaged and equated.
   * * The centerline path does NOT have to be planar, however non-planarity will result in twisting of the sections
   * in the bisector planes.
   * @param centerline sweep path. Will be stroked if smooth.
   * @param initialSection profile curve to be swept. As noted above, this should be on a plane perpendicular to the
   * centerline start tangent.
   * @param options options for computation and output.
   * @return array of sections, formed from projecting `initialSection` successively onto the bisector planes.
   */
  public static createMiteredSweepSections(
    centerline: IndexedXYZCollection | Point3d[] | CurvePrimitive | CurveChain,
    initialSection: AnyCurve,
    options?: MiteredSweepOptions,
  ): SectionSequenceWithPlanes | undefined {
    if (!options)
      options = {};
    const rail = this.strokeSmoothCurve(centerline, options.strokeOptions);
    if (!rail)
      return undefined;
    const planes = PolylineOps.createBisectorPlanesForDistinctPoints(rail.strokes);
    if (!planes || planes.length < 2)
      return undefined;
    this.alignFirstAndLastBisectorPlanes(planes[0], planes[planes.length - 1], rail, options);

    // RuledSweep facet construction assumes the contours are oriented CCW with respect to the sweep direction so that
    // facet normals point outward. We only have to align the first contour; the rest will inherit its orientation.
    this.alignClosedCurveToPlane(initialSection, planes[0].getNormalRef());

    const sectionData: SectionSequenceWithPlanes = { sections: [], planes: [] };
    let currentSection = this.doSweepToPlane(sectionData, planes[0], planes[1], planes[0], initialSection);
    for (let i = 1; i < planes.length; i++)
      currentSection = this.doSweepToPlane(sectionData, planes[i - 1], planes[i], planes[i], currentSection);

    if (options.outputSelect) {
      const ruledSweep = RuledSweep.create(sectionData.sections, options.capped ?? false);
      if (ruledSweep) {
        sectionData.ruledSweep = ruledSweep;
        if (MiteredSweepOutputSelect.AlsoMesh === options.outputSelect) {
          const builder = PolyfaceBuilder.create(options.strokeOptions);
          builder.addRuledSweep(ruledSweep);
          sectionData.mesh = builder.claimPolyface();
        }
      }
    }
    return sectionData;
  }
  /**
   * Create a circular arc from start point, tangent at start, radius, optional plane normal, arc sweep.
   * * The vector from start point to center is in the direction of upVector crossed with tangentA.
   * @param start start point.
   * @param tangentAtStart vector in tangent direction at the start.
   * @param radius signed radius.
   * @param upVector optional out-of-plane vector. Defaults to positive Z.
   * @param sweep angular range. If single `Angle` is given, start angle is at 0 degrees (the start point).
   */
  public static createArcPointTangentRadius(
    start: Point3d, tangentAtStart: Vector3d, radius: number, upVector?: Vector3d, sweep?: Angle | AngleSweep,
  ): Arc3d | undefined {
    return Arc3d.createCircularStartTangentRadius(start, tangentAtStart, radius, upVector, sweep);
  }
  /**
   * Compute 2 spirals (all in XY) for a symmetric line-to-line transition.
   * * First spiral begins at given start point.
   * * first tangent aims at shoulder.
   * * outbound spiral joins line from shoulder to target.
   * @param spiralType name of spiral type. THIS MUST BE AN "Integrated" SPIRAL TYPE.
   * @param startPoint inbound start point.
   * @param shoulder point target point for (both) spiral-to-line tangencies.
   * @return array with the computed spirals, or undefined if failure.
   */
  public static createLineSpiralSpiralLine(
    spiralType: IntegratedSpiralTypeName,
    startPoint: Point3d,
    shoulderPoint: Point3d,
    targetPoint: Point3d,
  ): GeometryQuery[] | undefined {
    const vectorAB = Vector3d.createStartEnd(startPoint, shoulderPoint);
    const vectorBC0 = Vector3d.createStartEnd(shoulderPoint, targetPoint);
    const referenceLength = vectorAB.magnitude();
    const radiansAB = Math.atan2(vectorAB.y, vectorAB.x);
    const lineTurnRadians = vectorAB.angleToXY(vectorBC0);
    const spiralTurnRadians = 0.5 * lineTurnRadians.radians;
    const radiansBC = radiansAB + lineTurnRadians.radians;
    const axesA = Matrix3d.createRotationAroundAxisIndex(AxisIndex.Z, Angle.createRadians(radiansAB));
    const frameA = Transform.createRefs(startPoint.clone(), axesA);
    // We know how much it has to turn, and but not the length or end radius.
    // make a spiral of referenceLength and scale it back to the junction line
    const spiralARefLength = IntegratedSpiral3d.createFrom4OutOf5(spiralType, 0.0, undefined,
      Angle.createRadians(0), Angle.createRadians(spiralTurnRadians), referenceLength, undefined, frameA);
    if (spiralARefLength) {
      const midPlanePerpendicularRadians = radiansAB + spiralTurnRadians;
      const midPlanePerpendicularVector = Vector3d.createPolar(1.0, Angle.createRadians(midPlanePerpendicularRadians));
      const altitudeB = midPlanePerpendicularVector.dotProductStartEnd(startPoint, shoulderPoint);
      const altitudeSpiralEnd = midPlanePerpendicularVector.dotProductStartEnd(startPoint, spiralARefLength.endPoint());
      const scaleFactor = altitudeB / altitudeSpiralEnd;
      const spiralA = IntegratedSpiral3d.createFrom4OutOf5(spiralType, 0.0, undefined,
        Angle.createRadians(0), Angle.createRadians(spiralTurnRadians), referenceLength * scaleFactor, undefined, frameA);
      if (undefined === spiralA)
        return undefined;
      const distanceAB = vectorAB.magnitude();
      const vectorBC = Vector3d.createStartEnd(shoulderPoint, targetPoint);
      vectorBC.scaleToLength(distanceAB, vectorBC);
      const pointC = shoulderPoint.plus(vectorBC);
      const axesC = Matrix3d.createRotationAroundAxisIndex(AxisIndex.Z, Angle.createRadians(radiansBC + Math.PI));
      const frameC = Transform.createRefs(pointC, axesC);
      const spiralC = IntegratedSpiral3d.createFrom4OutOf5(spiralType,
        0, -spiralA.radius01.x1, Angle.zero(), undefined, spiralA.curveLength(), Segment1d.create(1, 0), frameC);
      if (undefined === spiralC)
        return undefined;
      return [spiralA, spiralC];
    }
    return undefined;
  }
  /**
   * Compute 2 spirals (all in XY) for a symmetric line-to-line transition.
   * * Spiral length is given.
   * * tangency points float on both lines.
   * @param spiralType name of spiral type.  THIS MUST BE AN "Integrated" SPIRAL TYPE.
   * @param pointA inbound start point.
   * @param shoulder point target point for (both) spiral-to-line tangencies.
   * @param spiralLength for each part of the spiral pair.
   * @return array with the computed spirals, or undefined if failure.
   */
  public static createLineSpiralSpiralLineWithSpiralLength(
    spiralType: IntegratedSpiralTypeName,
    pointA: Point3d,
    pointB: Point3d,
    pointC: Point3d,
    spiralLength: number,
  ): GeometryQuery[] | undefined {
    const vectorAB = Vector3d.createStartEnd(pointA, pointB);
    const vectorBC = Vector3d.createStartEnd(pointB, pointC);
    const radiansAB = Math.atan2(vectorAB.y, vectorAB.x);
    const lineTurnAngle = vectorAB.angleToXY(vectorBC);
    const spiralTurnRadians = 0.5 * lineTurnAngle.radians;
    const bisectorRadians = 0.5 * (Math.PI - lineTurnAngle.radians);
    const radiansCB = Math.atan2(-vectorBC.y, -vectorBC.x);
    const spiralAB0 = IntegratedSpiral3d.createFrom4OutOf5(
      spiralType, 0, undefined,
      Angle.zero(), Angle.createRadians(spiralTurnRadians),
      spiralLength, undefined, Transform.createIdentity(),
    );
    if (spiralAB0) {
      const localEndPoint = spiralAB0.fractionToPoint(1);
      const distanceAB = pointA.distance(pointB);
      const distanceCB = pointC.distance(pointB);
      // The spiral eventually has to end on the bisector, at localEndPoint.y height from the inbound line
      // distance from shoulder to projection of that point to point E on the inbound line is
      const distanceBE = localEndPoint.y / Math.tan(bisectorRadians);
      const xFractionAB = Geometry.conditionalDivideFraction(distanceAB - distanceBE - localEndPoint.x, distanceAB);
      const xFractionCB = Geometry.conditionalDivideFraction(distanceCB - distanceBE - localEndPoint.x, distanceCB);
      if (xFractionAB !== undefined && xFractionCB !== undefined) {
        const axesA = Matrix3d.createRotationAroundAxisIndex(AxisIndex.Z, Angle.createRadians(radiansAB));
        const frameAOrigin = pointA.interpolate(xFractionAB, pointB);
        const frameA = Transform.createRefs(frameAOrigin, axesA);
        const spiralAB = IntegratedSpiral3d.createFrom4OutOf5(
          spiralType, 0, undefined,
          Angle.zero(), Angle.createRadians(spiralTurnRadians),
          spiralLength, undefined, frameA,
        );
        if (undefined === spiralAB)
          return undefined;
        const axesB = Matrix3d.createRotationAroundAxisIndex(AxisIndex.Z, Angle.createRadians(radiansCB));
        const frameBOrigin = pointC.interpolate(xFractionCB, pointB);
        const frameB = Transform.createRefs(frameBOrigin, axesB);
        const spiralBC = IntegratedSpiral3d.createFrom4OutOf5(
          spiralType, 0, undefined,
          Angle.zero(), Angle.createRadians(-spiralTurnRadians),
          spiralLength, undefined, frameB,
        );
        if (undefined === spiralBC)
          return undefined;
        return [spiralAB, spiralBC];
      }
    }
    return undefined;
  }
  /**
   * Compute 2 spirals and an arc (all in XY) for a symmetric line-to-line transition.
   * Spiral lengths and arc radius are given (e.g., from design speed standards).
   * @param spiralType name of spiral type. THIS MUST BE AN "Integrated" SPIRAL TYPE.
   * @param pointA inbound start point.
   * @param pointB shoulder (target)  point for (both) spiral-to-line tangencies.
   * @param lengthA inbound spiral length.
   * @param lengthB outbound spiral length.
   * @return array with the computed spirals, or undefined if failure.
   */
  public static createLineSpiralArcSpiralLine(
    spiralType: IntegratedSpiralTypeName,
    pointA: Point3d,
    pointB: Point3d,
    pointC: Point3d,
    lengthA: number,
    lengthB: number,
    arcRadius: number,
  ): GeometryQuery[] | undefined {
    const vectorAB = Vector3d.createStartEnd(pointA, pointB); vectorAB.z = 0;
    const vectorCB = Vector3d.createStartEnd(pointC, pointB); vectorCB.z = 0;
    const unitAB = vectorAB.normalize();
    const unitCB = vectorCB.normalize();
    if (unitAB === undefined || unitCB === undefined)
      return undefined;
    const unitPerpAB = unitAB.unitPerpendicularXY();
    const unitPerpCB = unitCB.unitPerpendicularXY();
    const thetaABC = vectorAB.angleToXY(vectorCB);
    const sideA = Geometry.split3WaySign(thetaABC.radians, 1, -1, -1);
    const sideB = - sideA;
    const radiusA = sideA * Math.abs(arcRadius);
    const radiusB = sideB * Math.abs(arcRadius);
    const spiralA = IntegratedSpiral3d.createFrom4OutOf5(spiralType,
      0, radiusA, Angle.zero(), undefined, lengthA, undefined, Transform.createIdentity());
    const spiralB = IntegratedSpiral3d.createFrom4OutOf5(spiralType,
      0, radiusB, Angle.zero(), undefined, lengthB, undefined, Transform.createIdentity());
    if (undefined === spiralA || undefined === spiralB)
      return undefined;
    const spiralEndA = spiralA.fractionToPointAndUnitTangent(1.0);
    const spiralEndB = spiralB.fractionToPointAndUnitTangent(1.0);
    // From the end of spiral, step away to arc center (and this is in local coordinates of each spiral)
    const sA = spiralEndA.origin.x - radiusA * spiralEndA.direction.y;
    const tA = spiralEndA.origin.y + radiusA * spiralEndA.direction.x;
    const sB = spiralEndB.origin.x - radiusB * spiralEndB.direction.y;
    const tB = spiralEndB.origin.y + radiusB * spiralEndB.direction.x;
    // Those local coordinates are rotated to unitAB and unitBC ...
    const vectorA = Vector3d.createAdd2Scaled(unitAB, sA, unitPerpAB, tA);
    const vectorB = Vector3d.createAdd2Scaled(unitCB, sB, unitPerpCB, tB);
    const uv = Vector2d.create();
    if (SmallSystem.linearSystem2d(
      unitAB.x, -unitCB.x,
      unitAB.y, -unitCB.y,
      vectorB.x - vectorA.x, vectorB.y - vectorA.y, uv)) {
      const tangencyAB = pointB.plusScaled(unitAB, uv.x);
      const tangencyCB = pointB.plusScaled(unitCB, uv.y);
      const frameA = Transform.createOriginAndMatrixColumns(tangencyAB, unitAB, unitPerpAB, Vector3d.unitZ());
      const frameB = Transform.createOriginAndMatrixColumns(tangencyCB, unitCB, unitPerpCB, Vector3d.unitZ());
      spiralA.tryTransformInPlace(frameA);
      spiralB.tryTransformInPlace(frameB);
      const rayA1 = spiralA.fractionToPointAndUnitTangent(1.0);
      const rayB0 = spiralB.fractionToPointAndUnitTangent(1.0);
      rayB0.direction.scaleInPlace(-1.0);
      const sweep = rayA1.direction.angleToXY(rayB0.direction);
      if (radiusA < 0)
        sweep.setRadians(- sweep.radians);
      const arc = CurveFactory.createArcPointTangentRadius(rayA1.origin, rayA1.direction, radiusA, undefined, sweep);
      if (undefined === arc)
        return undefined;
      return [spiralA, arc, spiralB];
    }
    return undefined;
  }
  /** Return the intersection point of 3 planes. */
  public static planePlaneIntersectionRay(
    planeA: PlaneAltitudeEvaluator, planeB: PlaneAltitudeEvaluator): Ray3d | undefined {
    const altitudeA = planeA.altitudeXYZ(0, 0, 0);
    const altitudeB = planeB.altitudeXYZ(0, 0, 0);
    const normalAx = planeA.normalX();
    const normalAy = planeA.normalY();
    const normalAz = planeA.normalZ();
    const normalBx = planeB.normalX();
    const normalBy = planeB.normalY();
    const normalBz = planeB.normalZ();
    const normalCx = Geometry.crossProductXYXY(normalAy, normalAz, normalBy, normalBz);
    const normalCy = Geometry.crossProductXYXY(normalAz, normalAx, normalBz, normalBx);
    const normalCz = Geometry.crossProductXYXY(normalAx, normalAy, normalBx, normalBy);
    const rayOrigin = SmallSystem.linearSystem3d(
      normalAx, normalAy, normalAz,
      normalBx, normalBy, normalBz,
      normalCx, normalCy, normalCz,
      -altitudeA, -altitudeB, 0.0);
    if (rayOrigin !== undefined) {
      return Ray3d.createXYZUVW(rayOrigin.x, rayOrigin.y, rayOrigin.z, normalCx, normalCy, normalCz);
    }
    return undefined;
  }
}<|MERGE_RESOLUTION|>--- conflicted
+++ resolved
@@ -188,23 +188,6 @@
       n--; // ignore closure point
     if (n <= 1)
       return undefined;
-<<<<<<< HEAD
-    const pointA = points.getPoint3dAtUncheckedPointIndex(0);
-    const pointB = points.getPoint3dAtUncheckedPointIndex(1);
-    // remark: n=2 and n=3 cases should fall out from loop logic
-    const blendArray: ArcBlendData[] = [];
-    // build one-sided blends at each end . .
-    blendArray.push({ fraction10: 0.0, fraction12: 0.0, point: pointA.clone() });
-    for (let i = 1; i + 1 < n; i++) {
-      const pointC = points.getPoint3dAtUncheckedPointIndex(i + 1);
-      let thisRadius = 0;
-      if (Array.isArray(radius)) {
-        if (i < radius.length)
-          thisRadius = radius[i];
-      } else if (Number.isFinite(radius))
-        thisRadius = radius;
-      if (thisRadius !== 0.0)
-=======
     const pointA = Point3d.create();
     const pointB = Point3d.create();
     const pointC = Point3d.create();
@@ -220,7 +203,6 @@
         points.getPoint3dAtUncheckedPointIndex(Geometry.modulo(i - 1, n), pointA);
         points.getPoint3dAtUncheckedPointIndex(i, pointB);
         points.getPoint3dAtUncheckedPointIndex(Geometry.modulo(i + 1, n), pointC);
->>>>>>> 7bcb1973
         blendArray.push(Arc3d.createFilletArc(pointA, pointB, pointC, thisRadius));
       }
     }
