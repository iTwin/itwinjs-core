/*---------------------------------------------------------------------------------------------
* Copyright (c) Bentley Systems, Incorporated. All rights reserved.
* See LICENSE.md in the project root for license terms and full copyright notice.
*--------------------------------------------------------------------------------------------*/
/** @packageDocumentation
 * @module Curve
 */

import { Geometry } from "../../Geometry";
import { AngleSweep } from "../../geometry3d/AngleSweep";
import { Point3d, Vector3d } from "../../geometry3d/Point3dVector3d";
import { Ray3d } from "../../geometry3d/Ray3d";
import { Arc3d } from "../Arc3d";
import { CurveChain, CurveCollection } from "../CurveCollection";
import { CurveCurve } from "../CurveCurve";
import { CurveCurveApproachType, CurveLocationDetailPair } from "../CurveLocationDetail";
import { CurvePrimitive } from "../CurvePrimitive";
import { LineSegment3d } from "../LineSegment3d";
import { LineString3d } from "../LineString3d";
import { Loop } from "../Loop";
import { JointOptions, OffsetOptions } from "../OffsetOptions";
import { Path } from "../Path";
import { RegionOps } from "../RegionOps";

/**
 * Classification of how the joint is constructed.
 * @internal
 */
enum JointMode {
  Unknown = 0, /** used when joint mode is unknown. */
  Cap = 1, /** used to annotate a "Joint" at the start/end of a curve without wrap (so there's no "other" curve). */
  Extend = 2, /** used when offset curves do not intersect and needs expanding to connect. */
  Trim = -1, /** used when offset curves intersect and still goes beyond the intersection so need trimming. */
  JustGeometry = 3, /** unused */
  Gap = 4, /** used when joint construction fails, resulting in a gap in the offset filled by a line segment. */
}

/**
 * Description of geometry around a joint.
 * @internal
 */
class Joint {
  /** Enumeration of how the joint is constructed. */
  public flexure: JointMode;
  /** Curve before the joint. */
  public curve0?: CurvePrimitive;
  /** Fractional position on curve0 (may be a trim or extension). */
  public fraction0?: number;
  /** Curve after the joint (may be a trim or extension). */
  public curve1?: CurvePrimitive;
  /** Fractional position on curve1. */
  public fraction1?: number;
  /** Curve to be added within the joint. */
  public jointCurve?: CurvePrimitive;
  /** Common point on the original curves. */
  public swingPoint?: Point3d;
  /** Pointer to next joint. */
  public nextJoint?: Joint;
  /** Pointer to previous joint. */
  public previousJoint?: Joint;
  // capture references to all data members
  public constructor(
    curve0: CurvePrimitive | undefined, curve1: CurvePrimitive | undefined, swingPoint: Point3d | undefined,
  ) {
    this.curve0 = curve0;
    this.curve1 = curve1;
    this.swingPoint = swingPoint;
    this.flexure = JointMode.Unknown;
  }
  /**
   * Try to construct an arc transition from ray0 to ray1 with given center.
   */
  public static constructArc(ray0: Ray3d, center: Point3d | undefined, ray1: Ray3d): Arc3d | undefined {
    if (center !== undefined && Geometry.isSameCoordinate(ray0.origin.distance(center), ray1.origin.distance(center))) {
      const angle = ray0.direction.angleToXY(ray1.direction);
      const vector0 = Vector3d.createStartEnd(center, ray0.origin);
      const vector90 = vector0.rotate90CCWXY();
      return Arc3d.create(center, vector0, vector90, AngleSweep.createStartEndRadians(0.0, angle.radians));
    }
    return undefined;
  }
  /** Extract a json object of {curve0:data, fraction0:data, curve1:data, fraction1:data} */
  public shallowExtract(): any {
    return { curve0: this.curve0, curve1: this.curve1, fraction0: this.fraction0, fraction1: this.fraction1 };
  }
  /** Establish the nextJoint and previousJoint links from joint0 to joint1. */
  public static link(joint0: Joint, joint1: Joint | undefined) {
    joint0.nextJoint = joint1;
    if (joint1)
      joint1.previousJoint = joint0;
    if (joint0.curve1 && joint1 && !joint1.curve0)
      joint1.curve0 = joint0.curve1;
    else if (!joint0.curve1 && joint1 && joint1.curve0)
      joint0.curve1 = joint1.curve0;
  }
  /**
   * * If nextJoint and nextJoint.fraction0 are defined, return them.
   * * Otherwise return defaultValue
   */
  public nextJointFraction0(defaultValue: number): number {
    if (this.nextJoint && this.nextJoint.fraction0 !== undefined)
      return this.nextJoint.fraction0;
    return defaultValue;
  }
  private static addStrokes(destination: LineString3d, curve?: CurvePrimitive) {
    if (curve) {
      curve.emitStrokes(destination);
    }
  }
  private static addPoint(destination: LineString3d, point: Point3d) {
    if (destination.packedPoints.length > 0) {
      const pointA = destination.endPoint();
      if (!pointA.isAlmostEqual(point))
        destination.packedPoints.push(point);
    }
  }
  /** Append stroke points along the offset curve defined by the Joint chain to the destination line string. */
  public static collectStrokesFromChain(start: Joint, destination: LineString3d, maxTest: number = 100) {
    let numOut = -2 * maxTest; // allow extra things to happen
    Joint.visitJointsOnChain(
      start,
      (joint: Joint) => {
        this.addStrokes(destination, joint.jointCurve);
        if (joint.curve1 && joint.fraction1 !== undefined) {
          const fA = joint.fraction1;
          const fB = joint.nextJointFraction0(1.0);
          let curve1;
          if (fA === 0.0 && fB === 1.0)
            curve1 = joint.curve1.clone();
          else if (fA < fB)
            curve1 = joint.curve1.clonePartialCurve(fA, fB); // trimming is done by clonePartialCurve
          if (curve1) {
            if (!joint.jointCurve) {
              this.addPoint(destination, curve1.startPoint());
            }
          }
          this.addStrokes(destination, curve1);
        }
        return numOut++ < maxTest;
      },
      maxTest,
    );
  }
  private static collectPrimitive(destination: CurvePrimitive[], primitive?: CurvePrimitive) {
    if (primitive) {
      if (destination.length > 0) {
        const pointA = destination[destination.length - 1].endPoint();
        const pointB = primitive.startPoint();
        if (!pointA.isAlmostEqual(pointB)) {
          destination.push(LineSegment3d.create(pointA, pointB));
        }
      }
      destination.push(primitive);
    }
  }
  private static adjustJointToPrimitives(joint: Joint) {
    const ls = joint.jointCurve;
    if (ls instanceof LineString3d) {
      if (joint.curve0) {
        const curvePoint = joint.curve0.endPoint();
        const jointPoint0 = ls.startPoint();
        if (!curvePoint.isAlmostEqual(jointPoint0))
          ls.packedPoints.setAtCheckedPointIndex(0, curvePoint);
      }
      if (joint.curve1) {
        const curvePoint = joint.curve1.startPoint();
        const jointPoint1 = ls.endPoint();
        if (!curvePoint.isAlmostEqual(jointPoint1))
          ls.packedPoints.setAtCheckedPointIndex(ls.packedPoints.length - 1, curvePoint);
      }
    }
  }
  /** Append CurvePrimitives along the offset curve defined by the Joint chain to the destination array. */
  public static collectCurvesFromChain(start: Joint | undefined, destination: CurvePrimitive[], maxTest: number = 100) {
    if (start === undefined)
      return;
    let numOut = -2 * maxTest; // allow extra things to happen
    Joint.visitJointsOnChain(
      start,
      (joint: Joint) => {
        this.adjustJointToPrimitives(joint);
        this.collectPrimitive(destination, joint.jointCurve);
        if (joint.curve1 && joint.fraction1 !== undefined) {
          const fA = joint.fraction1;
          const fB = joint.nextJointFraction0(1.0);
          let curve1;
          if (fA === 0.0 && fB === 1.0)
            curve1 = joint.curve1.clone();
          else if (fA < fB)
            curve1 = joint.curve1.clonePartialCurve(fA, fB); // trimming is done by clonePartialCurve
          this.collectPrimitive(destination, curve1);
        }
        return numOut++ < maxTest;
      },
      maxTest,
    );
  }
  /**
   * Execute `joint.annotateJointMode()` at all joints on the chain to set some of the joints' attributes,
   * such as whether to extend both curves to intersection or to fill the gap between curves.
   */
  public static annotateChain(start: Joint | undefined, options: JointOptions, maxTest: number = 100) {
    if (start)
      Joint.visitJointsOnChain(start, (joint: Joint) => { joint.annotateJointMode(options); return true; }, maxTest);
  }
  /**
   * Visit joints on a chain.
   * * Terminates if `callback` returns `false`.
   * @param start first (and, for cyclic chain, final) joint.
   * @param callback function to call with each Joint as a single parameter.
   * @param maxTest
   */
  public static visitJointsOnChain(start: Joint, callback: (joint: Joint) => boolean, maxTest: number = 100): boolean {
    let joint: Joint | undefined = start;
    if (joint) {
      let numTest = 0;
      while (joint !== undefined) {
        if (numTest++ >= maxTest + 5) // allow extra things to happen
          return true;
        if (!callback(joint))
          return false;
        joint = joint.nextJoint;
        if (joint === start)
          break;
      }
    }
    return true;
  }
  /** NOTE: no assumption on type of curve0, curve1 */
  private annotateExtension(options: JointOptions) {
    if (this.curve0 && this.curve1) {
      const ray0 = this.curve0.fractionToPointAndDerivative(1.0);
      const ray1 = this.curve1.fractionToPointAndDerivative(0.0);
      ray0.direction.z = ray1.direction.z = 0.0; // xy-offset
      const intersection = Ray3d.closestApproachRay3dRay3d(ray0, ray1); // intersection of the 2 ray lines
      if (intersection.approachType === CurveCurveApproachType.Intersection) {
        if (intersection.detailA.fraction >= 0.0 && intersection.detailB.fraction <= 0.0) {
          this.fraction0 = 1.0;
          this.fraction1 = 0.0;
          this.flexure = JointMode.Extend;
          const theta = ray0.getDirectionRef().angleToXY(ray1.getDirectionRef()); // angle between the 2 ray lines
          if (options.needArc(theta)) {
            const arc = Joint.constructArc(ray0, (this.curve0 as any).baseCurveEnd, ray1);
            if (arc) {
              this.jointCurve = arc;
              return;
            }
          }
          const numChamferPoints = options.numChamferPoints(theta); // how many interior points in the linestring
          if (numChamferPoints <= 1) { // create sharp corner
            this.jointCurve = LineString3d.create(ray0.origin, intersection.detailA.point, ray1.origin);
            return;
          }
          if (numChamferPoints > 1) { // create chamfer corner (a line string)
            const radians0 = theta.radians;
            const numHalfStep = 2.0 * numChamferPoints;
            const halfStepRadians = radians0 / numHalfStep;
            const arc = Joint.constructArc(ray0, (this.curve0 as any).baseCurveEnd, ray1);
            if (arc !== undefined) {
              const radialFraction = 1 / Math.cos(halfStepRadians);
              const jointCurve = LineString3d.create();
              this.jointCurve = jointCurve;
              jointCurve.addPoint(ray0.origin); // possibly extend segment or line string

              for (let i = 0; i < numChamferPoints; i++) {
                const arcFraction = (1 + 2 * i) / numHalfStep;
                jointCurve.addPoint(arc.fractionAndRadialFractionToPoint(arcFraction, radialFraction));
              }
              jointCurve.addPoint(ray1.origin); // possibly extend segment or line string.
              return;
            }
          }
        }
      }
      // if there is no intersection between the 2 ray lines, fill the gap by a line segment
      this.flexure = JointMode.Gap;
      this.jointCurve = LineSegment3d.create(this.curve0.fractionToPoint(1.0), this.curve1.fractionToPoint(0.0));
      this.fraction0 = 1.0;
      this.fraction1 = 0.0;
    }
  }
  /** Select the index at which summed fraction difference is smallest */
  private selectIntersectionIndexByFraction(
    fractionA: number, fractionB: number, intersections: CurveLocationDetailPair[],
  ): number {
    let index = -1;
    let aMin = Number.MAX_VALUE;
    for (let i = 0; i < intersections.length; i++) {
      const a = Math.abs(intersections[i].detailA.fraction - fractionA)
        + Math.abs(intersections[i].detailB.fraction - fractionB);
      if (a < aMin) {
        aMin = a;
        index = i;
      }
    }
    return index;
  }
  /**
   * Examine the adjacent geometry to set some of joint attributes:
   * * set JointMode: one of Cap, Extend, or Trim
   * * set fraction0 and fraction1 of intersection of curve0 and curve1
   * * set joint curve
   * * this REFERENCES curve0, curve1, fraction0, fraction1
   * * this does not reference nextJoint and previousJoint
   */
  public annotateJointMode(options: JointOptions): void {
    if (!this.curve0 && this.curve1) { // joint at the start of the chain
      this.flexure = JointMode.Cap;
      this.fraction1 = 0.0;
    } else if (this.curve0 && !this.curve1) { // joint at the end of the chain
      this.flexure = JointMode.Cap;
      this.fraction0 = 1.0;
    } else if (this.curve0 && this.curve1) { // joints at the middle of the chain
      if (this.curve0.endPoint().isAlmostEqualXY(this.curve1.startPoint())) { // joint at shared endpoint
        this.fraction0 = 1.0;
        this.fraction1 = 0.0;
        this.flexure = JointMode.Trim;
      } else if (this.curve0 instanceof LineSegment3d && this.curve1 instanceof LineSegment3d) { // pair of lines
        const ray0 = this.curve0.fractionToPointAndDerivative(0.0);
        const ray1 = this.curve1.fractionToPointAndDerivative(0.0);
        ray0.direction.z = ray1.direction.z = 0.0;  // xy-offset
        const intersection = Ray3d.closestApproachRay3dRay3d(ray0, ray1); // intersection of the 2 ray lines
        if (intersection.approachType === CurveCurveApproachType.Intersection || intersection.approachType === CurveCurveApproachType.PerpendicularChord) {
          this.fraction0 = intersection.detailA.fraction;
          this.fraction1 = intersection.detailB.fraction;
          if (this.fraction0 >= 1.0 && this.fraction1 <= 0.0) { // need to extend
            this.annotateExtension(options);
          } else if (this.fraction0 < 1.0 && this.fraction1 > 0.0) { // need to trim
            this.flexure = JointMode.Trim;
          } else if (this.fraction0 > 1.0 && this.fraction1 > 1.0) { // need to fill gap with a single line segment
            this.flexure = JointMode.Gap;
            this.jointCurve = LineSegment3d.create(this.curve0.fractionToPoint(1.0), this.curve1.fractionToPoint(0.0));
            this.fraction0 = 1.0;
            this.fraction1 = 0.0;
          }
        }
      } else { // generic pair of curves
        const intersections = CurveCurve.intersectionXYPairs(this.curve0, false, this.curve1, false);
        const intersectionIndex = this.selectIntersectionIndexByFraction(1.0, 0.0, intersections);
        if (intersectionIndex >= 0) { // need to trim
          this.flexure = JointMode.Trim;
          this.fraction0 = intersections[intersectionIndex].detailA.fraction;
          this.fraction1 = intersections[intersectionIndex].detailB.fraction;
        } else { // need to extend
          this.annotateExtension(options);
        }
      }
    }
  }
  /**
   * * Examine the primitive trim fractions between each pair of joints.
   * * If trim fractions indicate the primitive must disappear, replace the joint pair by a new joint pointing at
   * surrounding primitives
   * @param start
   */
  public static removeDegeneratePrimitives(
    start: Joint, options: JointOptions, maxTest: number,
  ): { newStart: Joint, numJointRemoved: number } {
    let jointA: Joint | undefined = start;
    let numRemoved = 0;
    let numTest = 0;
    if (jointA) {
      while (jointA !== undefined && numTest++ < maxTest) {
        // each iteration looks at the two curves f, g on either side of jointB
        const jointB = jointA.nextJoint;
        if (jointA
          && jointB
          && jointA.previousJoint
          && jointB.nextJoint
          && jointA.fraction1 !== undefined
          && jointB.fraction0 !== undefined
        ) {
          // f0 and f1 are fractions on primitive f, between jointA and jointB.
          const f0 = jointA.fraction1;
          const f1 = jointB.fraction0;
          // g0 and g1 are fractions on primitive g, between jointB and jointC.
          const g0 = jointB.fraction1;
          const g1 = jointB.nextJoint.fraction0;
          const eliminateF = f0 >= f1 || f0 > 1.0;
          const eliminateG = (g0 !== undefined && g0 > 1.0) || (g0 !== undefined && g1 !== undefined && g0 >= g1);
          if (eliminateF && eliminateG) { // collapse jointA, jointB, and jointC into a new joint
            const jointC = jointB.nextJoint;
            const newJoint: Joint = new Joint(jointA.curve0, jointC.curve1, undefined);
            Joint.link(jointA.previousJoint, newJoint);
            Joint.link(newJoint, jointC.nextJoint);
            newJoint.annotateJointMode(options);
<<<<<<< HEAD
            if (undefined === newJoint.previousJoint)
              return { newStart: start, numJointRemoved: numRemoved };
            newJoint.previousJoint.annotateJointMode(options);
=======
            if (newJoint.previousJoint)
              newJoint.previousJoint.annotateJointMode(options);
>>>>>>> 1dda6d46
            if (newJoint.nextJoint)
              newJoint.nextJoint.annotateJointMode(options);
            numRemoved += 2;
            if (jointA === start || jointB === start || jointC === start)
              start = newJoint;
            jointA = newJoint;
          } else if (eliminateF) { // collapse jointA and jointB into a new joint
            const newJoint: Joint = new Joint(jointA.curve0, jointB.curve1, undefined);
            Joint.link(jointA.previousJoint, newJoint);
            Joint.link(newJoint, jointB.nextJoint);
            newJoint.annotateJointMode(options);
<<<<<<< HEAD
            if (undefined === newJoint.previousJoint || undefined === newJoint.nextJoint)
              return { newStart: start, numJointRemoved: numRemoved };
            newJoint.previousJoint.annotateJointMode(options);
            newJoint.nextJoint.annotateJointMode(options);
            /*
            if (Checker.noisy.PolygonOffset) {
              GeometryCoreTestIO.consoleLog(" NEW JOINT");
              GeometryCoreTestIO.consoleLog(prettyPrint(newJoint.shallowExtract()));
            }
          */
=======
            if (newJoint.previousJoint)
              newJoint.previousJoint.annotateJointMode(options);
            if (newJoint.nextJoint)
              newJoint.nextJoint.annotateJointMode(options);
>>>>>>> 1dda6d46
            numRemoved++;
            if (jointA === start || jointB === start)
              start = newJoint;
            jointA = newJoint;
          }
        }
        jointA = jointA.nextJoint;
        if (jointA === start)
          break;
      }
    }
    return { newStart: start, numJointRemoved: numRemoved };
  }
}

/**
 * Context for building a wire xy-offset.
 * @internal
 */
export class PolygonWireOffsetContext {
  /** Construct a context. */
  public constructor() { }
  private static _unitAlong = Vector3d.create();
  private static _unitPerp = Vector3d.create();
  private static _offsetA = Point3d.create();
  private static _offsetB = Point3d.create();
  // Construct a single offset from base points
  private static createOffsetSegment(
    basePointA: Point3d, basePointB: Point3d, distance: number,
  ): CurvePrimitive | undefined {
    Vector3d.createStartEnd(basePointA, basePointB, this._unitAlong);
    this._unitAlong.z = 0.0;  // xy-offset
    if (this._unitAlong.normalizeInPlace()) {
      this._unitAlong.rotate90CCWXY(this._unitPerp);
      const segment = LineSegment3d.create(
        basePointA.plusScaled(this._unitPerp, distance, this._offsetA),
        basePointB.plusScaled(this._unitPerp, distance, this._offsetB),
      );
      CurveChainWireOffsetContext.applyBasePoints(segment, basePointA.clone(), basePointB.clone());
      return segment;
    }
    return undefined;
  }
  /**
   * Construct a wire (not area) that is offset from given polyline or polygon.
   * * For best results, points should be in a horizontal plane because z-coordinates are ignored.
   * * This is a simple wire offset (in the form of a line string), not an area.
   * * If offsetDistance is given as a number, default OffsetOptions are applied.
   * * See [[JointOptions]] class doc for offset construction rules.
   * @param points a single loop or path
   * @param wrap true to offset the wraparound joint. Assumes first = last point.
   * @param offsetDistanceOrOptions offset distance (positive to left of curve, negative to right) or JointOptions
   * object.
   */
  public constructPolygonWireXYOffset(
    points: Point3d[], wrap: boolean, leftOffsetDistanceOrOptions: number | JointOptions,
  ): CurveChain | undefined {
    if (wrap && !points[0].isAlmostEqual(points[points.length - 1]))
      wrap = false; // no wrap possible for polylines
    // create raw offset segments as a linked list of Joints, starting with joint0
    const options = JointOptions.create(leftOffsetDistanceOrOptions);
    const numPoints = points.length;
    let fragment0: CurvePrimitive | undefined;
    let joint0, previousJoint: Joint | undefined;
    for (let i = 0; i + 1 < numPoints; ++i) {
      if (!previousJoint) { // start the linked list at the first nontrivial xy-segment
        if (fragment0 = PolygonWireOffsetContext.createOffsetSegment(points[i], points[i + 1], options.leftOffsetDistance))
          previousJoint = joint0 = new Joint(undefined, fragment0, points[i]);
      } else {
        const fragment1 = PolygonWireOffsetContext.createOffsetSegment(points[i], points[i + 1], options.leftOffsetDistance);
        if (fragment1) {  // append the next nontrivial xy-segment
          const newJoint = new Joint(fragment0, fragment1, points[i]);
          Joint.link(previousJoint, newJoint);
          previousJoint = newJoint;
          fragment0 = fragment1;
        }
      }
    }
    if (!fragment0 || !previousJoint || !joint0)
      return undefined; // no edge with positive xy-length
    const lastJoint = wrap ? joint0 : new Joint(fragment0, undefined, points[numPoints - 1]);
    Joint.link(previousJoint, lastJoint);
    Joint.annotateChain(joint0, options, numPoints);
    // make limited passes through the Joint chain until no self-intersections are removed
    for (let pass = 0; pass++ < 5;) {
      const state = Joint.removeDegeneratePrimitives(joint0, options, numPoints);
      joint0 = state.newStart;
      if (state.numJointRemoved === 0)
        break;
    }
    const chain = LineString3d.create();
    Joint.collectStrokesFromChain(joint0, chain, numPoints);  // compute offset corners (by extension/trim)
    const n = chain.packedPoints.length;
    if (n > 1) {
      const front = chain.packedPoints.frontUnchecked();
      const back = chain.packedPoints.backUnchecked();
      if (front.isAlmostEqual(back))
        return Loop.create(chain);
      else
        return Path.create(chain);
    }
    return undefined;
  }
}

/**
 * Context for building a wire xy-offset from a Path or Loop of CurvePrimitives
 * @internal
 */
export class CurveChainWireOffsetContext {
  /** construct a context. */
  public constructor() { }
  /**
   * Annotate a CurvePrimitive with properties `baseCurveStart` and `baseCurveEnd`.
   * @param cp curve primitive to annotate
   * @param startPoint optional start point
   * @param endPoint optional end point
   * @return the input CurvePrimitive with annotations
   */
  public static applyBasePoints(
    cp: CurvePrimitive | undefined, startPoint: Point3d | undefined, endPoint: Point3d | undefined,
  ): CurvePrimitive | undefined {
    if (cp !== undefined) {
      if (startPoint !== undefined)
        (cp as any).baseCurveStart = startPoint;
      if (endPoint !== undefined)
        (cp as any).baseCurveEnd = endPoint;
    }
    return cp;
  }
  /**
   * Create the offset of a single curve primitive as viewed in the xy-plane (ignoring z).
   * * Each primitive may be labeled (as an `any` object) with start or end point of base curve:
   *   * `(primitive as any).baseCurveStart: Point3d`
   *   * `(primitive as any).baseCurveEnd: Point3d`
   * @param curve primitive to offset
   * @param offsetDistanceOrOptions offset distance (positive to left of curve, negative to right) or options object
   */
  public static createSingleOffsetPrimitiveXY(
    curve: CurvePrimitive, offsetDistanceOrOptions: number | OffsetOptions,
  ): CurvePrimitive | CurvePrimitive[] | undefined {
    const offset = curve.constructOffsetXY(offsetDistanceOrOptions);
    if (offset === undefined)
      return undefined;
    // decorate each offset with its base curve's endpoints
    if (Array.isArray(offset)) {
      const basePrims = curve.collectCurvePrimitives(undefined, true, true);
      if (basePrims.length !== offset.length)
        return undefined; // unexpected aggregate curve type!
      for (let i = 0; i < basePrims.length; ++i)
        this.applyBasePoints(offset[i], basePrims[i].startPoint(), basePrims[i].endPoint());
      return offset;
    }
    return this.applyBasePoints(offset, curve.startPoint(), curve.endPoint());
  }
  /**
   * Construct curves that are offset from a Path or Loop as viewed in xy-plane (ignoring z).
   * * The construction will remove "some" local effects of features smaller than the offset distance, but will
   * not detect self intersection among widely separated edges.
   * * Visualization can be found at https://www.itwinjs.org/sandbox/SaeedTorabi/Offset
   * @param curves base curves.
   * @param offsetDistanceOrOptions offset distance (positive to left of curve, negative to right) or options object.
   */
  public static constructCurveXYOffset(
    curves: Path | Loop, offsetDistanceOrOptions: number | JointOptions | OffsetOptions,
  ): CurveCollection | undefined {
    const wrap: boolean = curves instanceof Loop;
    const offsetOptions = OffsetOptions.create(offsetDistanceOrOptions);
    const simpleOffsets: CurvePrimitive[] = [];
    // traverse primitives (children of curves) and create simple offsets of each primitive as an array
    for (const c of curves.children) {
      const c1 = CurveChainWireOffsetContext.createSingleOffsetPrimitiveXY(c, offsetOptions);
      if (c1 === undefined) {
        // bad; maybe arc to inside?
      } else if (c1 instanceof CurvePrimitive) {
        simpleOffsets.push(c1);
      } else if (Array.isArray(c1)) {
        for (const c2 of c1) {
          if (c2 instanceof CurvePrimitive)
            simpleOffsets.push(c2);
        }
      }
    }
    // create joints between array elements to make offsets as a linked list (joint0)
    let fragment0;
    let newJoint;
    let previousJoint;
    let joint0;
    for (const fragment1 of simpleOffsets) {
      if (fragment1) {
        newJoint = new Joint(fragment0, fragment1, fragment1.fractionToPoint(0.0));
        if (newJoint !== undefined)
          if (joint0 === undefined)
            joint0 = newJoint;
        if (previousJoint)
          Joint.link(previousJoint, newJoint);
        previousJoint = newJoint;
        fragment0 = fragment1;
      }
    }
    if (joint0 && previousJoint && curves instanceof Loop)
      Joint.link(previousJoint, joint0);
    // annotateChain sets some of the joint attributes (including how to extend curves or fill the gap between curves)
    const numOffset = simpleOffsets.length;
    Joint.annotateChain(joint0, offsetOptions.jointOptions, numOffset);
    if (joint0) {
      // make limited passes through the Joint chain until no self-intersections are removed
      for (let pass = 0; pass++ < 5;) {
        const state = Joint.removeDegeneratePrimitives(joint0, offsetOptions.jointOptions, numOffset);
        joint0 = state.newStart;
        if (state.numJointRemoved === 0)
          break;
      }
    }
    // turn the Joint linked list into a CurveCollection. trimming is done in collectCurvesFromChain
    const outputCurves: CurvePrimitive[] = [];
    Joint.collectCurvesFromChain(joint0, outputCurves, numOffset);
    return RegionOps.createLoopPathOrBagOfCurves(outputCurves, wrap, true);
  }
}<|MERGE_RESOLUTION|>--- conflicted
+++ resolved
@@ -384,14 +384,8 @@
             Joint.link(jointA.previousJoint, newJoint);
             Joint.link(newJoint, jointC.nextJoint);
             newJoint.annotateJointMode(options);
-<<<<<<< HEAD
-            if (undefined === newJoint.previousJoint)
-              return { newStart: start, numJointRemoved: numRemoved };
-            newJoint.previousJoint.annotateJointMode(options);
-=======
             if (newJoint.previousJoint)
               newJoint.previousJoint.annotateJointMode(options);
->>>>>>> 1dda6d46
             if (newJoint.nextJoint)
               newJoint.nextJoint.annotateJointMode(options);
             numRemoved += 2;
@@ -403,23 +397,10 @@
             Joint.link(jointA.previousJoint, newJoint);
             Joint.link(newJoint, jointB.nextJoint);
             newJoint.annotateJointMode(options);
-<<<<<<< HEAD
-            if (undefined === newJoint.previousJoint || undefined === newJoint.nextJoint)
-              return { newStart: start, numJointRemoved: numRemoved };
-            newJoint.previousJoint.annotateJointMode(options);
-            newJoint.nextJoint.annotateJointMode(options);
-            /*
-            if (Checker.noisy.PolygonOffset) {
-              GeometryCoreTestIO.consoleLog(" NEW JOINT");
-              GeometryCoreTestIO.consoleLog(prettyPrint(newJoint.shallowExtract()));
-            }
-          */
-=======
             if (newJoint.previousJoint)
               newJoint.previousJoint.annotateJointMode(options);
             if (newJoint.nextJoint)
               newJoint.nextJoint.annotateJointMode(options);
->>>>>>> 1dda6d46
             numRemoved++;
             if (jointA === start || jointB === start)
               start = newJoint;
