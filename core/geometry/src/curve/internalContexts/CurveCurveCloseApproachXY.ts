--- conflicted
+++ resolved
@@ -567,11 +567,7 @@
     if (intersectionFound)
       return;
     // 2) endpoints to endpoints or endpoints projection to the other curve
-<<<<<<< HEAD
     this.testAndRecordFractionalPairApproach(cpA, fractionA0, fractionA1, true, arc, 0, 1, false, reversed);
-=======
-    this.testAndRecordFractionalPairApproach(cpA, fractionA0, fractionA1, true, arc, 0, 1, true, reversed);
->>>>>>> 40ba3f23
     // 3) line parallel to arc tangent.
     // If line does not intersect the arc, then the closest (and/or the furthest) point on arc to the line is a
     // point where the tangent line on arc at that point is parallel to the line.
@@ -598,19 +594,10 @@
     const e = this._maxDistanceToAccept !== undefined ? this._maxDistanceToAccept : Geometry.smallMetricDistance;
     if (c > radiusA + radiusB + e) // distance between circles is more than max distance
       return;
-<<<<<<< HEAD
     // TODO: 1) intersection between arcs
     // 2) endpoints to endpoints
     this.testAndRecordFractionalPairApproach(cpA, 0, 1, false, cpB, 0, 1, false, reversed);
     // 3) line from one arc to another (perpendicular to arc tangents along center-center line)
-=======
-    // 1) intersection between circular arcs
-    // TODO
-    // 2) endpoints to endpoints
-    this.testAndRecordFractionalPairApproach(cpA, 0, 1, false, cpB, 0, 1, false, reversed);
-    // 3) line from one circular arc to the other in the direction of vector
-    // from one circular arc center to the other circular arc center
->>>>>>> 40ba3f23
     if (!Geometry.isSmallMetricDistance(c)) {
       const vectorAB = Vector3d.createStartEnd(cpA.center, cpB.center);
       vectorAB.scaleInPlace(1.0 / c);
@@ -629,11 +616,7 @@
       }
     }
   }
-<<<<<<< HEAD
-  /** Find the fractional point (if any) on the `arc` in the direction of `radialVector`. */
-=======
   /** Find the fractional point (if any) on the circular `arc` in the direction of `radialVector`. */
->>>>>>> 40ba3f23
   private resolveDirectionToArcXYFraction(
     arc: Arc3d, radialVector: Vector3d, scale: number,
   ): CurveLocationDetail | undefined {
