/*---------------------------------------------------------------------------------------------
* Copyright (c) Bentley Systems, Incorporated. All rights reserved.
* See LICENSE.md in the project root for license terms and full copyright notice.
*--------------------------------------------------------------------------------------------*/

import { assert, OrderedComparator, OrderedSet, SortedArray } from "@itwin/core-bentley";
import { Geometry } from "../../Geometry";
import { Angle } from "../../geometry3d/Angle";
import { AngleSweep } from "../../geometry3d/AngleSweep";
import { Point3d, Vector3d } from "../../geometry3d/Point3dVector3d";
import { Range1d } from "../../geometry3d/Range";
import { Ray3d } from "../../geometry3d/Ray3d";
import { Transform } from "../../geometry3d/Transform";
import { Arc3d, EllipticalArcApproximationOptions, EllipticalArcSampleMethod } from "../Arc3d";
import { CurveChain } from "../CurveCollection";
import { CurveLocationDetailPair } from "../CurveLocationDetail";
import { Loop } from "../Loop";
import { Path } from "../Path";
import { CurveCurveCloseApproachXY } from "./CurveCurveCloseApproachXY";

/** @packageDocumentation
 * @module Curve
 */

/**
 * Comparison callback to sort fractions in increasing order with suitable tolerance for equality.
 * @internal
 */
function compareFractionsIncreasing(f0: number, f1: number): number {
  if (Geometry.isAlmostEqualNumber(f0, f1, Geometry.smallFraction))
    return 0;
  return f0 < f1 ? -1 : 1;
};
/**
 * Comparison callback to sort fractions in decreasing order with suitable tolerance for equality.
 * @internal
 */
function compareFractionsDecreasing(f0: number, f1: number): number {
  if (Geometry.isAlmostEqualNumber(f0, f1, Geometry.smallFraction))
    return 0;
  return f0 < f1 ? 1 : -1;
};

/**
 * Structured data carrier used by the elliptical arc sampler.
 * @internal
*/
export class QuadrantFractions {
  private _quadrant: 1 | 2 | 3 | 4;
  private _fractions: number[];
  private _interpolateStartTangent: boolean;
  private _interpolateEndTangent: boolean;
  private _averageAdded: boolean;
  private constructor(
    quadrant: 1 | 2 | 3 | 4, fractions: number[], interpolateStartTangent: boolean, interpolateEndTangent: boolean,
  ) {
    this._quadrant = quadrant;
    this._fractions = fractions;
    this._interpolateStartTangent = interpolateStartTangent;
    this._interpolateEndTangent = interpolateEndTangent;
    this._averageAdded = false;
  }
  /** Constructor, captures the array. */
  public static create(
    quadrant: 1 | 2 | 3 | 4,
    fractions: number[] = [],
    interpolateStartTangent: boolean = true,
    interpolateEndTangent: boolean = true,
  ): QuadrantFractions {
    return new QuadrantFractions(quadrant, fractions, interpolateStartTangent, interpolateEndTangent);
  }
  /**
   * Quadrant of the full ellipse containing the samples.
   * * Quadrants are labeled proceeding in counterclockwise angular sweeps of length pi/2 starting at vector0.
   * * For example, Quadrant 1 starts at vector0 and ends at vector90, and Quadrant 4 ends at vector0.
   * * For purposes of angle classification, quadrants are half-open intervals, closed at their start angle,
   * as determined by the ellipse's sweep direction.
   */
  public get quadrant(): 1 | 2 | 3 | 4 {
    return this._quadrant;
  }
  /** Sample locations in this quadrant of the elliptical arc, as fractions of its sweep. */
  public get fractions(): number[] {
    return this._fractions;
  }
  public set fractions(f: number[]) {
    this._fractions = f;
  }
  /**
   * Whether to interpolate the elliptical arc tangent at the first fraction.
   * * If true (default), the first approximating arc is computed from the first two fractions and approximates the
   * elliptical arc between the first and second fractions, interpolating both point and tangent at the first fraction,
   * and point at the second fraction.
   * * If false, the first approximating arc is computed from the first three fractions and approximates the
   * elliptical arc between the second and third fractions, where it interpolates position only.
   */
  public get interpolateStartTangent(): boolean {
    return this._interpolateStartTangent;
  }
  public set interpolateStartTangent(interpolate: boolean) {
    this._interpolateStartTangent = interpolate;
  }
  /**
   * Whether to interpolate the elliptical arc tangent at the last fraction.
   * * If true (default), the last approximating arc is computed from the last two fractions and approximates the
   * elliptical arc between the penultimate and last fractions, interpolating point at the penultimate fraction, and
   * both point and tangent at the last fraction.
   * * If false, the last approximating arc is computed from the last three fractions and approximates the
   * elliptical arc between the penultimate and last fractions, where it interpolates position only.
   */
  public get interpolateEndTangent(): boolean {
    return this._interpolateEndTangent;
  }
  public set interpolateEndTangent(interpolate: boolean) {
    this._interpolateEndTangent = interpolate;
  }
  /**
   * Whether the average of the first and last fractions was added to satisfy a minimum fractions array length of three.
   * * There are always at least two fractions per quadrant, but three are needed to interpolate both end tangents
   * with circular arcs.
   * * This flag is set if a given sample method/arc yielded only two fractions, so their average was inserted in the
   * fractions array to meet this minimum three-sample requirement.
  */
  public get averageAdded(): boolean {
    return this._fractions.length === 3 ? this._averageAdded : false;
  }
  public set averageAdded(added: boolean) {
    this._averageAdded = added;
  }
  /**
   * Compute quadrant data for the given angles.
   * @param radians0 first radian angle.
   * @param radians1 second radian angle.
   * @return quadrant number and start/end radian angles for the quadrant that contains both input angles, or
   * `undefined` if no such quadrant.
   * * The returned sweep is always counterclockwise: angle0 < angle1.
   */
  public static getQuadrantRadians(
    radians0: number, radians1: number,
  ): { quadrant: 1 | 2 | 3 | 4, angle0: number, angle1: number } | undefined {
    if (AngleSweep.isRadiansInStartEnd(radians0, 0, Angle.piOver2Radians)
      && AngleSweep.isRadiansInStartEnd(radians1, 0, Angle.piOver2Radians))
      return { quadrant: 1, angle0: 0, angle1: Angle.piOver2Radians };
    if (AngleSweep.isRadiansInStartEnd(radians0, Angle.piOver2Radians, Angle.piRadians)
      && AngleSweep.isRadiansInStartEnd(radians1, Angle.piOver2Radians, Angle.piRadians))
      return { quadrant: 2, angle0: Angle.piOver2Radians, angle1: Angle.piRadians };
    if (AngleSweep.isRadiansInStartEnd(radians0, Angle.piRadians, Angle.pi3Over2Radians)
      && AngleSweep.isRadiansInStartEnd(radians1, Angle.piRadians, Angle.pi3Over2Radians))
      return { quadrant: 3, angle0: Angle.piRadians, angle1: Angle.pi3Over2Radians };
    if (AngleSweep.isRadiansInStartEnd(radians0, Angle.pi3Over2Radians, Angle.pi2Radians)
      && AngleSweep.isRadiansInStartEnd(radians1, Angle.pi3Over2Radians, Angle.pi2Radians))
      return { quadrant: 4, angle0: Angle.pi3Over2Radians, angle1: Angle.pi2Radians };
    return undefined;
  }
  /** Compute the fractional range of Quadrant 1 for the given full sweep. */
  public static getQ1FractionalRange(fullSweep: AngleSweep): Range1d {
    const angle0 = 0;
    const angle90 = 0.5 * Math.PI;
    let f0 = fullSweep.radiansToSignedPeriodicFraction(angle0);
    let f1 = fullSweep.radiansToSignedPeriodicFraction(angle90);
    if (!fullSweep.isCCW)
      [f0, f1] = [f1, f0];
    if (f1 < f0)
      f1 += 1;
    return Range1d.createXX(f0, f1);
  }
  /** Reverse the fractions array and flags. */
  public reverse(): void {
    this._fractions.reverse();
    [this._interpolateStartTangent, this._interpolateEndTangent] = [this._interpolateEndTangent, this._interpolateStartTangent];
  }
};

/**
 * Base class specifying callbacks for processing samples of an elliptical arc.
 * @internal
 */
class QuadrantFractionsProcessor {
  /**
   * Announce the beginning of processing for quadrant `q`.
   * @param _reversed whether `q.reverse()` was invoked before this call for symmetry reasons. If so, arcs will be
   * announced in the opposite order and with the opposite orientation.
   * @return whether to process `q`.
   */
  public announceQuadrantBegin(_q: QuadrantFractions, _reversed: boolean): boolean { return true; }
  /**
   * Retrieve the fraction preceding the input fraction in process order.
   * * This optional callback facilitates processors like [[AdaptiveSubdivisionQ1ErrorProcessor]] whose implementation
   * of [[announceArc]] depends upon the result of the previous invocation of [[announceArc]].
   * @param f0 fraction to look up.
   * @return fraction preceding f0 in process order, or undefined if no such fraction.
   */
  public getPreviousFraction?(f0: number): number | undefined;
  /**
   * Announce a circular arc approximating the elliptical arc E between the given fractions.
   * * The given fractions are different. If `announceQuadrantBegin` was invoked with `reversed === false` then
   * `fPrev < f0 < f1`; otherwise, `fPrev > f0 > f1`.
   * @param _arc circular arc that interpolates E at f0 and f1. Processor can capture `arc`; it is unused afterwards.
   * @param _fPrev fractional parameter of E used to define the 3-point parent circle through the points at `fPrev`,
   * `f0`, and `f1` from which `arc` was constructed. If undefined, `arc` was generated from the circle defined by
   * the points at `f0` and `f1` and one of their tangents.
   * @param _f0 fractional parameter of E at which point `arc` starts.
   * @param _f1 fractional parameter of E at which point `arc` ends.
   */
  public announceArc(_arc: Arc3d, _fPrev: number | undefined, _f0: number, _f1: number): void { }
  /**
   * Announce the end of processing for quadrant `q`.
   * @param _reversed whether `q.reverse()` was invoked before processing (see [[announceQuadrantBegin]]). If so,
   * after this call `q.reverse()` is invoked again.
   */
  public announceQuadrantEnd(_q: QuadrantFractions, _reversed: boolean): void { }
};

/**
 * Processor for computing the error of a sample-based arc chain approximation.
 * @internal
 */
class ArcChainErrorProcessor extends QuadrantFractionsProcessor {
  private _ellipticalArc: Arc3d;
  private _maxPerpendicular: CurveLocationDetailPair | undefined;
  protected constructor(ellipticalArc: Arc3d) {
    super();
    this._ellipticalArc = ellipticalArc;
    this._maxPerpendicular = undefined;
  }
  public static create(ellipticalArc: Arc3d): ArcChainErrorProcessor {
    return new ArcChainErrorProcessor(ellipticalArc);
  }
  public get ellipticalArc(): Arc3d {
    return this._ellipticalArc;
  }
  /**
   * Compute the maximum xy-distance between an elliptical arc and its approximation.
   * * Inputs should be in horizontal plane(s), as z-coordinates are ignored.
   * @param circularArc circular arc approximant. Assumed to start and end on the elliptical arc.
   * @param ellipticalArc elliptical arc being approximated.
   * For best results, `f0` and `f1` should correspond to the start/end of `circularArc`.
   * @param f0 optional `ellipticalArc` start fraction to restrict its sweep.
   * @param f1 optional `ellipticalArc` end fraction to restrict its sweep.
   * @return details of the perpendicular measuring the max approximation error, or undefined if no such perpendicular.
   * For each of `detailA` (refers to `circularArc`) and `detailB` (refers to unrestricted `ellipticalArc`):
   * * `point` is the end of the perpendicular on each curve.
   * * `fraction` is the curve parameter of the point.
   * * `a` is the distance between the points.
   */
  public static computePrimitiveErrorXY(
    circularArc: Arc3d, ellipticalArc: Arc3d, f0?: number, f1?: number,
  ): CurveLocationDetailPair | undefined {
    const handler = new CurveCurveCloseApproachXY();
    handler.maxDistanceToAccept = circularArc.quickLength() / 2;
    const trimEllipse = undefined !== f0 && undefined !== f1;
    const trimmedEllipticalArc = trimEllipse ? ellipticalArc.clonePartialCurve(f0, f1) : ellipticalArc;
    // we expect only one perpendicular, not near an endpoint.
    handler.allPerpendicularsArcArcBounded(circularArc, trimmedEllipticalArc);
    let maxPerp: CurveLocationDetailPair | undefined;
    for (const perp of handler.grabPairedResults()) {
      if (Geometry.isAlmostEqualEitherNumber(perp.detailA.fraction, 0, 1, Geometry.smallFraction))
        continue; // rule out perpendiculars on circular arc ends
      if (Geometry.isAlmostEqualEitherNumber(perp.detailB.fraction, 0, 1, Geometry.smallFraction))
        continue; // rule out perpendiculars on elliptical arc ends
      const error = perp.detailA.point.distanceXY(perp.detailB.point);
      if (!maxPerp || maxPerp.detailA.a < error) {
        if (trimEllipse) { // reset ellipticalArc fraction to unrestricted range
          perp.detailB.fraction = Geometry.interpolate(f0, perp.detailB.fraction, f1);
          perp.detailB.setCurve(ellipticalArc);
        }
        perp.detailA.a = perp.detailB.a = error;
        maxPerp = perp;
      }
    }
    return maxPerp;
  }
  public get maxPerpendicular(): CurveLocationDetailPair | undefined {
    return this._maxPerpendicular;
  }
  public set maxPerpendicular(newMaxPerp: CurveLocationDetailPair) {
    this._maxPerpendicular = newMaxPerp;
  }
  /**
   * Update the chain approximation error for a given chain child that approximates the elliptical arc between the
   * given fractions.
   * * Fractional sweep [f0, f1] of the elliptical arc is the smaller of the cyclic sweeps.
   */
  public updateMaxPerpendicular(childApproximation: Arc3d, f0: number, f1: number): void {
    const childPerp = ArcChainErrorProcessor.computePrimitiveErrorXY(childApproximation, this.ellipticalArc, f0, f1);
    if (childPerp && (!this.maxPerpendicular || this.maxPerpendicular.detailA.a < childPerp.detailA.a))
      this.maxPerpendicular = childPerp;
  };
  public override announceArc(arc: Arc3d, _fPrev: number | undefined, f0: number, f1: number): void {
    this.updateMaxPerpendicular(arc, f0, f1);
  }
}

/**
<<<<<<< HEAD
 * Processor for computing an optimal refinement of a single Q1 ordered interval [f0,f1] by perturbing an interior
 * seed fraction f.
 * * Typically the caller (cf. [[AdaptiveSubdivisionQ1ErrorProcessor.announceArc]] processes a
 * QuadrantFractions `q` with `q.quadrant` = 1 until convergence. The `q.fractions` array is expected to have
 * one of two forms:
 *   * [fPrev, f0, f, f1], where fPrev is from the adjacent interval (possibly just refined), or
 *   * [f0, f, f1], if `q.interpolateStartTangent === true`.
 * * This processor implements a bisection algorithm that iteratively shrinks a sub-interval that brackets f,
 * starting with [f0,f1]:
 *   * During processing, `announceArc` will be called twice to compute the approximation errors of the circular
 * arcs on either side of f in the current bracket.
 *   * In `announceQuadrantEnd` if these two errors are almost equal, we are done refining [f0,f1]. Otherwise,
 * we move f halfway to the endpoint of the bracket that decreases the error delta, and shrink our bracket.
=======
 * Processor for refining a single Q1 ordered interval [f0,f1] by perturbing an interior fraction f.
 * * This processor expects to repeatedly process a QuadrantFractions `q` with `q.quadrant` = 1 and fractions array
 * [fPrev, f0, f, f1], where fPrev is from the previously processed (possibly refined) adjacent interval; however, if
 * `q.interpolateStartTangent === true`, then no fPrev is necessary and [f0, f, f1] is expected.
 * * This is enough info to compute the two circular arcs spanning [f0,f] and [f,f1] and compare their approximation
 * errors.
 * * The basic idea is to perturb f so that the difference in the two arcs' errors is minimized.
 * * This processor keeps track of a bracket containing f so that when the caller repeatedly processes `q` via
 * [[EllipticalArcApproximationContext.processQuadrantFractions]], a bisection algorithm plays out, informed by the
 * heuristic that moving f toward one end of its bracket decreases the error of the approximating arc on that side of f.
>>>>>>> 53b96c2e
 * @internal
 */
class AdaptiveSubdivisionQ1IntervalErrorProcessor extends QuadrantFractionsProcessor {
  private _fullEllipseXY: Arc3d;
  private _f: number;
  private _bracket0: number;
  private _bracket1: number;
  private _error0: number;
  private _error1: number;
  private constructor(fullEllipseXY: Arc3d, f0: number, f: number, f1: number) {
    super();
    this._fullEllipseXY = fullEllipseXY;
    this._bracket0 = f0;
    this._f = f;
    this._bracket1 = f1;
    this._error0 = this._error1 = Geometry.largeCoordinateResult;
  }
  public static create(fullEllipseXY: Arc3d, f0: number, f: number, f1: number): AdaptiveSubdivisionQ1IntervalErrorProcessor {
    return new AdaptiveSubdivisionQ1IntervalErrorProcessor(fullEllipseXY, f0, f, f1);
  }
  /**
   * The arc to approximate, transformed to local coordinates, and with full sweep.
   * * Local coordinates allows us to ignore z in determining approximation error.
   * * Full sweep guarantees we have the first quadrant in which to do our computations.
   */
  public get fullEllipseXY(): Arc3d {
    return this._fullEllipseXY;
  }
  public get f(): number {
    return this._f;
  }
  public get isConverged(): boolean {
    if (Geometry.isSmallMetricDistance(this._error0 - this._error1))
      return true;
    if (Geometry.isSmallRelative(this._bracket0 - this._bracket1))
      return true;
    return false;
  }
  /** Remember the initial value of the fraction f to be perturbed. */
  public override announceQuadrantBegin(q: QuadrantFractions, reversed: boolean): boolean {
    assert(q.quadrant === 1);
    assert(!reversed); // ASSUME [bracket0, bracket1] and q.fractions have the same ordering
    // the first fraction might be an extra point for computing the first 3-pt arc
    assert(q.fractions.length === 4 || (q.fractions.length === 3 && q.interpolateStartTangent));
    this._error0 = this._error1 = Geometry.largeCoordinateResult;
    return true;
  }
  /** Compute approximation error over the interval adjacent to f. */
  public override announceArc(arc: Arc3d, _fPrev: number | undefined, f0: number, f1: number): void {
    if (Geometry.isAlmostEqualEitherNumber(this.f, f0, f1, 0)) {
      const perp = ArcChainErrorProcessor.computePrimitiveErrorXY(arc, this.fullEllipseXY, f0, f1);
      if (perp) {
        if (this.f === f1)
          this._error0 = perp.detailA.a; // first arc error
        else  // f === f0
          this._error1 = perp.detailA.a; // second arc error
      }
    }
  }
  /** Update `q.fractions` with a perturbed value of f that is expected to decrease error delta. */
  public override announceQuadrantEnd(q: QuadrantFractions, _reversed: boolean): void {
    if (Geometry.isLargeCoordinateResult(this._error0) || Geometry.isLargeCoordinateResult(this._error1))
      return;
    if (this.isConverged)
      return;
    // set up for next call to processQuadrantFractions
    const n = q.fractions.length;
    if (this._error0 < this._error1)
      this._bracket0 = this._f; // HEURISTIC: move f toward f1 to decrease e1
    else
      this._bracket1 = this._f; // HEURISTIC: move f toward f0 to decrease e0
    this._f = q.fractions[n - 2] = Geometry.interpolate(this._bracket0, 0.5, this._bracket1);
  }
}
/**
 * Processor for computing samples in Q1 for a subdivision-based arc chain approximation.
 * * The basic idea is to build a refinement of `q.fractions` for a QuadrantFractions q with q.quadrant = 1.
 *   * In `announceQuadrantBegin` we start off the refinement with a copy of `q.fractions`.
 *   * In `announceArc` we are called to process the interval [f0,f1] in `q.fractions`. First we test if the
 * announced arc's approximation error over [f0,f1] exceeds maxError.
 *     * If so, we employ [[AdaptiveSubdivisionQ1IntervalErrorProcessor]] to compute an interior fraction f
 * that best refines the interval, which becomes [f0,f,f1].
 *     * Otherwise, the fraction span [f0,f1] is unchanged---no additional samples are needed to decrease the
 * approximation error.
 *   * In `announceQuadrantEnd`, `q.fractions` is updated in place with the computed refinement.
 *   * The caller (e.g., [[AdaptiveSubdivisionSampler.computeRadiansStrictlyInsideQuadrant1]]) typically
 * re-processes `q` until `isRefined` returns false, at which point construction of an approximation that is
 * guaranteed not to exceed the desired error can commence.
 * @internal
 */
class AdaptiveSubdivisionQ1ErrorProcessor extends QuadrantFractionsProcessor {
  private _fullEllipseXY: Arc3d;
  private _fractionRangeQ1: Range1d;
  private _refinement?: SortedArray<number>;
  private _maxError: number;
  private _originalRefinementCount: number;
  private static _maxIters = 50;
  private constructor(fullEllipseXY: Arc3d, maxError: number) {
    super();
    this._fullEllipseXY = fullEllipseXY;
    this._fractionRangeQ1 = QuadrantFractions.getQ1FractionalRange(fullEllipseXY.sweep);
    this._maxError = maxError > 0 ? maxError : EllipticalArcApproximationOptions.defaultMaxError;
    this._originalRefinementCount = 0;
  }
  public static create(fullEllipseXY: Arc3d, maxError: number): AdaptiveSubdivisionQ1ErrorProcessor {
    return new AdaptiveSubdivisionQ1ErrorProcessor(fullEllipseXY, maxError);
  }
  /**
   * The arc to approximate, transformed to local coordinates, and with full sweep.
   * * Local coordinates allows us to ignore z in determining approximation error.
   * * Full sweep guarantees we have the first quadrant in which to do our computations.
   */
  public get fullEllipseXY(): Arc3d {
    return this._fullEllipseXY;
  }
  /** Whether the processor refined the current `QuadrantFractions` fractions array to decrease approximation error. */
  public get isRefined(): boolean {
    if (undefined === this._refinement || 0 === this._refinement.length)
      return false;
    return this._originalRefinementCount < this._refinement.length;
  }
  /** Initialize the refinement from the quadrant fractions array. */
  public override announceQuadrantBegin(q: QuadrantFractions, reversed: boolean): boolean {
    assert(q.quadrant === 1);
    this._refinement = new SortedArray<number>(reversed ? compareFractionsDecreasing : compareFractionsIncreasing, false);
    for (const f of q.fractions) {
      if (this._fractionRangeQ1.containsX(f))
        this._refinement.insert(f);
    }
    return 2 <= (this._originalRefinementCount = this._refinement.length);
  }
  /**
   * Return the adjacent fraction from the previously refined interval.
   * * This is used to refine the interval of an inner arc, which depends on the most recent refinement of the
   * previous interval.
   */
  public override getPreviousFraction(f0: number): number | undefined {
    if (undefined === this._refinement)
      return undefined;
    const iPrev = this._refinement.indexOf(f0);
    return (iPrev >= 1) ? this._refinement.get(iPrev - 1) : undefined;
  }
  /** If this arc needs to be refined, add a refinement point. */
  public override announceArc(arc: Arc3d, fPrev: number | undefined, f0: number, f1: number): void {
    if (undefined === this._refinement)
      return;
    if (this._originalRefinementCount > 2) { // no early out for a single interval; it gets refined below
      const perp = ArcChainErrorProcessor.computePrimitiveErrorXY(arc, this.fullEllipseXY, f0, f1);
      if (!perp || perp.detailA.a <= this._maxError)
        return;
    }
    // throughout this function, f0 and f1 may be in either order
    const f = Geometry.interpolate(f0, 0.5, f1);
    const interpolateStartTangent = Geometry.isAlmostEqualEitherNumber(f0, this._fractionRangeQ1.low, this._fractionRangeQ1.high, 0);
    const interpolateEndTangent = Geometry.isAlmostEqualEitherNumber(f1, this._fractionRangeQ1.low, this._fractionRangeQ1.high, 0);
    if (!interpolateStartTangent && undefined === fPrev)
      fPrev = this.getPreviousFraction(f0); // createLastArc doesn't supply fPrev to announceArc
    const fractions = (undefined === fPrev) ? [f0, f, f1] : [fPrev, f0, f, f1];
    const q1 = [QuadrantFractions.create(1, fractions, interpolateStartTangent, interpolateEndTangent)];
    const processor = AdaptiveSubdivisionQ1IntervalErrorProcessor.create(this.fullEllipseXY, f0, f, f1);
    let iter = 0;
    do { // bisect to refine f (starting at avg) to balance the approx error of the arcs on either side
      EllipticalArcApproximationContext.processQuadrantFractions(this.fullEllipseXY, q1, processor);
    } while (iter++ < AdaptiveSubdivisionQ1ErrorProcessor._maxIters && !processor.isConverged);
    this._refinement.insert(processor.f);
  }
  /** Update the quadrant fractions array with the current refinement. */
  public override announceQuadrantEnd(q: QuadrantFractions, _reversed: boolean): void {
    if (this._refinement)
      q.fractions = [...this._refinement];
  }
  /**
   * Compute radian angles for the fractions in the current refinement that are strictly inside Q1.
   * @param result optional preallocated array to clear and populate.
   * @return angles suitable for output from [[EllipticalArcSampler.computeRadiansStrictlyInsideQuadrant1]].
   */
  public getRefinedInteriorQ1Angles(result?: number[]): number[] {
    if (!result)
      result = [];
    else
      result.length = 0;
    if (this._refinement) {
      for (const f of this._refinement) {
        if (this._fractionRangeQ1.containsXOpen(f))
          result.push(this.fullEllipseXY.sweep.fractionToRadians(f));
      }
    }
    return result;
  }
}

/**
 * Interface implemented by sampler classes.
 * * Implementation constructors are assumed to supply the sampler with the elliptical arc to be approximated,
 * as well as relevant options for computing the samples.
 * * The elliptical arc to be approximated is assumed to have perpendicular axes so that we can take advantage of
 * ellipse symmetry: we only need to compute samples in the ellipse's first quadrant.
 * @internal
 */
interface EllipticalArcSampler {
  /**
   * Return samples interior to the first quadrant of the (full) ellipse.
   * * Samples are returned as an unordered array of radian angles in the open interval (0, pi/2).
   * @param result optional preallocated array to populate and return.
   * @return array of radian angles.
   */
  computeRadiansStrictlyInsideQuadrant1(result?: number[]): number[];
};

/**
 * Implementation for method `EllipticalArcSampleMethod.UniformParameter`
 * @internal
 */
class UniformParameterSampler implements EllipticalArcSampler {
  private _context: EllipticalArcApproximationContext;
  private _options: EllipticalArcApproximationOptions;
  private constructor(c: EllipticalArcApproximationContext, o: EllipticalArcApproximationOptions) {
    this._context = c;
    this._options = o;
  }
  public static create(
    context: EllipticalArcApproximationContext, options: EllipticalArcApproximationOptions,
  ): UniformParameterSampler {
    return new UniformParameterSampler(context, options);
  }
  public computeRadiansStrictlyInsideQuadrant1(result?: number[]): number[] {
    if (!result)
      result = [];
    if (this._context.isValidEllipticalArc) {
      const aDelta = Angle.piOver2Radians / (this._options.numSamplesInQuadrant - 1);
      for (let i = 1; i < this._options.numSamplesInQuadrant - 1; ++i)
        result.push(i * aDelta);
    }
    return result;
  }
};

/**
 * Implementation for method `EllipticalArcSampleMethod.NonUniformCurvature`
 * @internal
 */
class NonUniformCurvatureSampler implements EllipticalArcSampler {
  protected _context: EllipticalArcApproximationContext;
  protected _options: EllipticalArcApproximationOptions;
  private _xMag2: number;
  private _yMag2: number;
  private _curvatureRange: Range1d;
  protected constructor(c: EllipticalArcApproximationContext, o: EllipticalArcApproximationOptions) {
    this._context = c;
    this._options = o;
    this._xMag2 = c.ellipticalArc.matrixRef.columnXMagnitudeSquared();
    this._yMag2 = c.ellipticalArc.matrixRef.columnYMagnitudeSquared();
    // extreme curvatures occur at the ellipse's axis points because its axes are perpendicular
    this._curvatureRange = Range1d.createXX(Math.sqrt(this._xMag2) / this._yMag2, Math.sqrt(this._yMag2) / this._xMag2);
  }
  public static create(
    context: EllipticalArcApproximationContext, options: EllipticalArcApproximationOptions,
  ): NonUniformCurvatureSampler {
    return new NonUniformCurvatureSampler(context, options);
  }
  /**
   * Compute the angle corresponding to the point in the ellipse's first quadrant with the given curvature.
   * * The elliptical arc is assumed to be non-circular and have perpendicular axes of positive length; its sweep is ignored.
   * * This is a scaled inverse of [[Arc3d.fractionToCurvature]] restricted to fractions in [0, 1/4].
   * @return radian angle in [0, pi/2] or undefined if the ellipse is invalid, or does not attain the given curvature.
   */
  private curvatureToRadians(curvature: number): number | undefined {
    /*
    Let the elliptical arc be parameterized with axes u,v of different length and u.v = 0:
      f(t) = c + u cos(t) + v sin(t),
      f'(t) = -u sin(t) + v cos(t),
      f"(t) = -u cos(t) - v sin(t)
    We seek a formula for t(K), the inverse of the standard curvature formula
      K(t) := ||f'(t) x f"(t)|| / ||f'(t)||^3
    for a parametric function f(t):R->R^3. We'll restrict K to Q1 (i.e., t in [0, pi/2]), where K is monotonic.
    By linearity of the cross product and the above formulas, the numerator of K(t) reduces to ||u x v||, and so:
      cbrt(||u x v||/K) = ||f'(t)|| = sqrt(f'(t).f'(t))
    Leveraging u,v perpendicularity we can define:
      lambda(K) := (||u x v||/K)^(2/3) = (||u|| ||v|| / K)^(2/3) = cbrt(u.u v.v / K^2)
    Then substituting and using perpendicularity again:
      lambda(K) = f'(t).f'(t)
        = sin^2(t)u.u + cos^2(t)v.v - 2sin(t)cos(t)u.v
        = u.u + cos^2(t)(v.v - u.u)
    Taking the positive root because cos(t)>=0 in Q1, and relying on u,v having different lengths:
      cos(t) = sqrt((lambda(K) - u.u)/(v.v - u.u))
    Solving for t yields the formula for t(K).
    */
    if (!this._curvatureRange.containsX(curvature))
      return undefined; // ellipse does not attain this curvature
    const lambda = Math.cbrt((this._xMag2 * this._yMag2) / (curvature * curvature));
    const cosTheta = Math.sqrt(Math.abs((lambda - this._xMag2) / (this._yMag2 - this._xMag2)));
    return Math.acos(cosTheta);
  }
  public computeRadiansStrictlyInsideQuadrant1(result?: number[]): number[] {
    if (!result)
      result = [];
    if (this._context.isValidEllipticalArc) {
      const tDelta = 1.0 / (this._options.numSamplesInQuadrant - 1);
      for (let i = 1; i < this._options.numSamplesInQuadrant - 1; ++i) {
        const j = this._options.remapFunction(i * tDelta);
        const curvature = (1 - j) * this._curvatureRange.low + j * this._curvatureRange.high;
        const angle = this.curvatureToRadians(curvature);
        if (undefined !== angle)
          result.push(angle);
      }
    }
    return result;
  }
};

/**
 * Implementation for method `EllipticalArcSampleMethod.UniformCurvature`.
 * * Basically this is just `NonUniformCurvature` method with uniformity preserved via identity remap function.
 * @internal
 */
class UniformCurvatureSampler extends NonUniformCurvatureSampler implements EllipticalArcSampler {
  private constructor(c: EllipticalArcApproximationContext, o: EllipticalArcApproximationOptions) {
    super(c, o.clone());
    this._options.remapFunction = (x: number) => x; // identity map
  }
  public static override create(
    context: EllipticalArcApproximationContext, options: EllipticalArcApproximationOptions,
  ): UniformCurvatureSampler {
    return new UniformCurvatureSampler(context, options);
  }
};

/**
 * Implementation for method `EllipticalArcSampleMethod.AdaptiveSubdivision`
 * @internal
 */
class AdaptiveSubdivisionSampler implements EllipticalArcSampler {
  private _context: EllipticalArcApproximationContext;
  private _options: EllipticalArcApproximationOptions;
  private _fullEllipseXY: Arc3d;
  private constructor(c: EllipticalArcApproximationContext, o: EllipticalArcApproximationOptions) {
    this._context = c;
    this._options = o;
    this._fullEllipseXY = c.cloneLocalArc(true) ?? Arc3d.createUnitCircle();
  }
  public static create(context: EllipticalArcApproximationContext, options: EllipticalArcApproximationOptions): AdaptiveSubdivisionSampler {
    return new AdaptiveSubdivisionSampler(context, options);
  }
  /**
   * Return a copy of the arc to approximate, transformed to local coordinates, and with full sweep.
   * * Local coordinates allows us to ignore z in determining approximation error.
   * * Full sweep guarantees we have the first quadrant in which to do our computations.
  */
  public get fullEllipseXY(): Arc3d {
    return this._fullEllipseXY;
  }
  public computeRadiansStrictlyInsideQuadrant1(result?: number[]): number[] {
    if (!this._context.isValidEllipticalArc)
      return [];
    const rangeQ1 = QuadrantFractions.getQ1FractionalRange(this.fullEllipseXY.sweep);
    const q1 = [QuadrantFractions.create(1, [rangeQ1.low, rangeQ1.high], true, true)];
    const processor = AdaptiveSubdivisionQ1ErrorProcessor.create(this.fullEllipseXY, this._options.maxError);
    do {
      EllipticalArcApproximationContext.processQuadrantFractions(this.fullEllipseXY, q1, processor);
    } while (processor.isRefined);
    return processor.getRefinedInteriorQ1Angles(result);
  }
};

/**
 * Processor for constructing a sample-based circular arc chain approximation.
 * @internal
 */
class ArcChainConstructionProcessor extends QuadrantFractionsProcessor {
  private _chain: CurveChain;
  private _quadrantChain?: CurveChain;
  private constructor(ellipticalArc: Arc3d, forcePath: boolean) {
    super();
    this._chain = (ellipticalArc.sweep.isFullCircle && !forcePath) ? Loop.create() : Path.create();
  }
  public static create(ellipticalArc: Arc3d, forcePath: boolean = false): ArcChainConstructionProcessor {
    return new ArcChainConstructionProcessor(ellipticalArc, forcePath);
  }
  public get chain(): CurveChain | undefined {
    return this._chain.children.length > 0 ? this._chain : undefined;
  }
  public override announceQuadrantBegin(_q: QuadrantFractions, _reversed: boolean): boolean {
    this._quadrantChain = undefined;
    return true;
  }
  public override announceArc(arc: Arc3d, _fPrev: number | undefined, _f0: number, _f1: number): void {
    if (!this._quadrantChain)
      this._quadrantChain = Path.create(); // the arc chain in a quadrant is always open
    this._quadrantChain.tryAddChild(arc); // captured!
  }
  public override announceQuadrantEnd(_q: QuadrantFractions, reversed: boolean): void {
    if (this._quadrantChain) {
      if (reversed)
        this._quadrantChain.reverseChildrenInPlace();
      for (const child of this._quadrantChain.children)
        this._chain.tryAddChild(child); // captured!
    }
  }
};

/**
 * Context for sampling a non-circular Arc3d and for constructing an approximation to it based on interpolation
 * of the samples.
 * * [[EllipticalArcApproximationContext.constructCircularArcChainApproximation]] constructs a `CurveChain`
 * approximation consisting of circular arcs.
 * * Various sample methods are supported, cf. [[EllipticalArcApproximationOptions]].
 * @internal
 */
export class EllipticalArcApproximationContext {
  private _ellipticalArc: Arc3d;
  private _localToWorld: Transform;
  private _isValidEllipticalArc: boolean;
  private static workPt0 = Point3d.createZero();
  private static workPt1 = Point3d.createZero();
  private static workPt2 = Point3d.createZero();
  private static workRay = Ray3d.createZero();

  /** Constructor, captures input. */
  private constructor(ellipticalArc: Arc3d) {
    this._isValidEllipticalArc = false;
    const data = ellipticalArc.toScaledMatrix3d();
    this._ellipticalArc = Arc3d.createScaledXYColumns(
      data.center, data.axes, data.r0, data.r90, data.sweep,
    ); // work on the major-minor axis version of the arc to take advantage of its symmetry
    this._localToWorld = Transform.createRefs(data.center, data.axes);
    if (this._localToWorld.matrix.isSingular())
      return;
    if (this._ellipticalArc.sweep.isEmpty)
      return; // ellipse must have a nonzero sweep
    const xMag2 = ellipticalArc.matrixRef.columnXMagnitudeSquared();
    const yMag2 = ellipticalArc.matrixRef.columnYMagnitudeSquared();
    if (Geometry.isSmallMetricDistanceSquared(xMag2) || Geometry.isSmallMetricDistanceSquared(yMag2))
      return; // ellipse must have positive radii
    if (Geometry.isSameCoordinateSquared(xMag2, yMag2))
      return; // ellipse must not be circular
    this._isValidEllipticalArc = true;
  }
  /** Constructor, clones input. */
  public static create(ellipticalArc: Arc3d) {
    return new EllipticalArcApproximationContext(ellipticalArc);
  }
  /**
   * The arc to be sampled.
   * * Its axes are forced to be perpendicular.
   * * It is stored in world coordinates.
   */
  public get ellipticalArc(): Arc3d {
    return this._ellipticalArc;
  }
  /**
   * The rigid transformation that maps `ellipticalArc` from local coordinates to world coordinates.
   * * In local coordinates, the arc center lies at the origin and its (perpendicular) axes of symmetry lie along
   * the positive x- and y-axes.
   */
  public get localToWorld(): Transform {
    return this._localToWorld;
  }
  /**
   * Whether the elliptical arc is amenable to sampling.
   * * The arc is valid if it is non-circular, has nonzero sweep, and has positive radii (nonsingular matrix).
   */
  public get isValidEllipticalArc(): boolean {
    return this._isValidEllipticalArc;
  }
  /**
   * Create a clone of the context's arc in local coordinates (with axes aligned to x-axis and y-axis).
   * @param fullSweep Optionally set full sweep on the returned local arc. Start angle is preserved.
   * @returns local arc, or undefined if the arc is invalid.
   */
  public cloneLocalArc(fullSweep?: boolean): Arc3d | undefined {
    if (!this.isValidEllipticalArc)
      return undefined;
    const worldToLocal = this.localToWorld.inverse();
    if (!worldToLocal)
      return undefined;
    const arcXY = this.ellipticalArc.cloneTransformed(worldToLocal);
    if (fullSweep) {
      let sweep = 2 * Math.PI;
      if (!arcXY.sweep.isCCW)
        sweep = -sweep;
      arcXY.sweep.setStartEndRadians(arcXY.sweep.startRadians, arcXY.sweep.startRadians + sweep);
    }
    return arcXY;
  }
  /**
   * Process structured sample data for the given elliptical arc.
   * * Circular arcs are announced to the processor for each sample interval in each quadrant.
   * * Each quadrant is processed separately to allow the elliptical arc's axis points and tangents to be interpolated.
   * * A 2-point plus tangent construction is used to create the first and last circular arc in each quadrant.
   * * Symmetry of the announced circular arcs matching that of a multi-quadrant spanning elliptical arc is ensured by
   * processing the samples consistently, starting along the elliptical arc's major axis in each quadrant.
   * @param ellipticalArc source arc to approximate.
   * @param quadrants structured samples, may be temporarily reversed for symmetry.
   * @param processor callbacks for handling the constructed arcs.
   * @internal
  */
  public static processQuadrantFractions(
    ellipticalArc: Arc3d, quadrants: QuadrantFractions[], processor: QuadrantFractionsProcessor,
  ): void {
    const pt0 = this.workPt0;
    const pt1 = this.workPt1;
    const pt2 = this.workPt2;
    const ray = this.workRay;
    const arcBetween2Samples = (arcStart: Ray3d, arcEnd: Point3d, reverse: boolean): Arc3d | undefined => {
      // assume non-colinear inputs
      const myArc = Arc3d.createCircularStartTangentEnd(arcStart.origin, arcStart.direction, arcEnd);
      if (!(myArc instanceof Arc3d))
        return undefined;
      if (reverse)
        myArc.reverseInPlace();
      return myArc;
    };
    const arcBetweenLast2Of3Samples = (p0: Point3d, arcStart: Point3d, arcEnd: Point3d): Arc3d | undefined => {
      // assume non-colinear inputs; initial arc starts at p0, ends at arcEnd
      const arc = Arc3d.createCircularStartMiddleEnd(p0, arcStart, arcEnd);
      if (!(arc instanceof Arc3d))
        return undefined; // colinear?
      const startAngle = arc.vector0.signedAngleTo(Vector3d.createStartEnd(arc.center, arcStart), arc.matrixRef.columnZ());
      arc.sweep.setStartEndRadians(startAngle.radians, arc.sweep.endRadians);
      return arc; // returned arc starts at arcStart, ends at arcEnd
    };
    const createFirstArc = (f0: number, f1: number): void => {
      // This arc starts at the first sample f0 and ends at f1.
      // This arc interpolates point and tangent at f0, but only point at f1.
      ellipticalArc.fractionToPointAndDerivative(f0, ray);
      ellipticalArc.fractionToPoint(f1, pt1);
      if (f0 > f1)
        ray.direction.scaleInPlace(-1); // computed arc is retrograde
      const arc = arcBetween2Samples(ray, pt1, false);
      if (arc)
        processor.announceArc(arc, undefined, f0, f1);
    };
    const createInnerArc = (f0: number, f1: number, f2: number) => {
      // This arc starts at f1 and ends at f2
      let fPrev = f0;
      if (processor.getPreviousFraction)
        fPrev = processor.getPreviousFraction(f1) ?? f0;
      ellipticalArc.fractionToPoint(fPrev, pt0);
      ellipticalArc.fractionToPoint(f1, pt1);
      ellipticalArc.fractionToPoint(f2, pt2);
      const arc = arcBetweenLast2Of3Samples(pt0, pt1, pt2);
      if (arc)
        processor.announceArc(arc, fPrev, f1, f2);
    };
    const createLastArc = (f0: number, f1: number): void => {
      // This arc starts at f0 and ends at the last sample f1.
      // This arc interpolates point and tangent at f1, but only point at f0.
      ellipticalArc.fractionToPoint(f0, pt0);
      ellipticalArc.fractionToPointAndDerivative(f1, ray);
      if (f1 > f0)
        ray.direction.scaleInPlace(-1); // computed arc is retrograde
      // compute last arc from f1 to f0, then reverse
      const arc = arcBetween2Samples(ray, pt0, true);
      if (arc)
        processor.announceArc(arc, undefined, f0, f1);
    };
    const reverseFractionsForSymmetry = (q: QuadrantFractions): boolean => {
      // If q interpolates an axis, we process q.fractions in a consistent direction (increasing or decreasing) so that the
      // approximating arc chain exhibits fourfold axial symmetry. We do this by ensuring q.fractions starts along the
      // major axis (or ends along the minor axis). This choice is arbitrary, but consistently made across all quadrants.
      if (!q.interpolateStartTangent && !q.interpolateEndTangent)
        return false;
      const n = q.fractions.length;
      if (n < 2)
        return false;
      const xAxisIsMajor = ellipticalArc.vector0.magnitudeSquared() > ellipticalArc.vector90.magnitudeSquared();
      const processCCWQuadrantInReverse = xAxisIsMajor ? (q.quadrant === 2 || q.quadrant === 4) : (q.quadrant === 1 || q.quadrant === 3);
      const isAlreadyReversed = q.fractions[0] > q.fractions[n - 1];
      const doReverse = !isAlreadyReversed && (processCCWQuadrantInReverse === ellipticalArc.sweep.isCCW);
      if (doReverse)
        q.reverse(); // for symmetry we sometimes process decreasing fractions. This creates slightly different arcs.
      return doReverse;
    };

    for (const q of quadrants) {
      const n = q.fractions.length;
      if (n < 2)
        continue;
      const reversed = reverseFractionsForSymmetry(q);
      if (!processor.announceQuadrantBegin(q, reversed))
        continue;
      if (q.interpolateStartTangent)
        createFirstArc(q.fractions[0], q.fractions[1]);
      // the first inner arc approximates the ellipse over [f[1],f[2]]; the last inner arc, over [f[n-3],f[n-2]]
      for (let i = 0; i + 2 < n - 1; ++i)
        createInnerArc(q.fractions[i], q.fractions[i + 1], q.fractions[i + 2]);
      if (n > 2) { // the final arc approximates [f[n-2],f[n-1]]
        if (q.interpolateEndTangent)
          createLastArc(q.fractions[n - 2], q.fractions[n - 1]);
        else
          createInnerArc(q.fractions[n - 3], q.fractions[n - 2], q.fractions[n - 1]);
      }
      processor.announceQuadrantEnd(q, reversed);
      if (reversed)
        q.reverse(); // undo the reverse above
    }
  }
  /**
   * Compute the maximum error of the circular arc chain approximation determined by the given samples.
   * * This is measured by the longest perpendicular between the elliptical arc and its approximation.
   * @param samples structured sample data from the instance's elliptical arc.
   * @return details of the perpendicular measuring the max approximation error, or undefined if no such perpendicular.
   * For each of `detailA` and `detailB`:
   * * `point` is the end of the perpendicular on each curve.
   * * `fraction` is the curve parameter of the point.
   * * `a` is the distance between the points.
   * @internal
   */
  public computeApproximationError(samples: QuadrantFractions[]): CurveLocationDetailPair | undefined {
    const arcXY = this.cloneLocalArc();
    if (!arcXY)
      return undefined;
    const processor = ArcChainErrorProcessor.create(arcXY);
    EllipticalArcApproximationContext.processQuadrantFractions(arcXY, samples, processor);
    const maxError = processor.maxPerpendicular;
    return (maxError && maxError.tryTransformInPlace(this.localToWorld)) ? maxError : undefined;
  }
  /**
   * Compute samples for the elliptical arc as fraction parameters.
   * * This method houses the sampling framework for all sampling methods, which are customized via implementations
   * of the [[EllipticalArcSampler]] interface.
   * * Note that the returned samples are fractions in the parameterization of the context's arc (whose axes have been
   * forced to be perpendicular), not the input arc passed into the context's constructor.
   * @param options options that determine how the elliptical arc is sampled.
   * @param structuredOutput flag indicating output format as follows:
   * * If false (default), return all fractions in one sorted (increasing), deduplicated array (a full ellipse includes
   * both 0 and 1).
   * * If true, fractions are assembled by quadrants:
   *   * Each [[QuadrantFractions]] object holds at least three sorted (increasing), deduplicated fractions in a
   * specified quadrant of the arc.
   *   * If only two fractions would be computed for a given `QuadrantFractions`, their midpoint is inserted to enable
   * tangent interpolation at both ends. Such a quadrant `q` is marked with `q.averageAdded = true`.
   *   * The `QuadrantFractions` objects themselves are sorted by increasing order of the fractions they contain.
   *   * If the arc sweep spans adjacent quadrants, the fraction bordering the quadrants appears in both `QuadrantFractions`.
   *   * If the arc starts and ends in the same quadrant, two `QuadrantFractions` objects can be returned.
   *   * This means there are between 1 and 5 objects in the `QuadrantFractions` array.
   * @internal
   */
  public computeSampleFractions(
    options: EllipticalArcApproximationOptions, structuredOutput: boolean = false,
  ): QuadrantFractions[] | number[] {
    if (!this.isValidEllipticalArc)
      return [];
    const compareRadiansIncreasing: OrderedComparator<number> = (a0: number, a1: number): number => {
      if (Geometry.isAlmostEqualNumber(a0, a1, Geometry.smallAngleRadians))
        return 0;
      return a0 < a1 ? -1 : 1;
    };
    const compareRadiansDecreasing: OrderedComparator<number> = (a0: number, a1: number): number => {
      if (Geometry.isAlmostEqualNumber(a0, a1, Geometry.smallAngleRadians))
        return 0;
      return a0 < a1 ? 1 : -1;
    };
    const compareQuadrantFractions: OrderedComparator<QuadrantFractions> = (
      q0: QuadrantFractions, q1: QuadrantFractions,
    ): number => {
      // ASSUME QuadrantFractions.fractions arrays are sorted (increasing) and have only trivial overlap
      if (compareFractionsIncreasing(q0.fractions[q0.fractions.length - 1], q1.fractions[0]) <= 0)
        return -1;
      if (compareFractionsIncreasing(q1.fractions[q1.fractions.length - 1], q0.fractions[0]) <= 0)
        return 1;
      return 0;
    };
    const shiftRadiansToSweep = (angle: number, sweep: AngleSweep): { angle: number, inSweep: boolean } => {
      const inSweep = sweep.isRadiansInSweep(angle, true);
      if (inSweep) {
        const fraction = sweep.radiansToSignedPeriodicFraction(angle);
        if (Geometry.isIn01(fraction))
          angle = sweep.fractionToRadians(fraction);
      }
      return { angle, inSweep };
    };
    const convertAndAddRadiansToFractionInRange = (
      dest: OrderedSet<number>, radians: number, sweep: AngleSweep, f0?: number, f1?: number,
    ): number | undefined => {
      if (undefined === f0)
        f0 = 0;
      if (undefined === f1)
        f1 = 1;
      if (f0 > f1)
        return convertAndAddRadiansToFractionInRange(dest, radians, sweep, f1, f0);
      const fraction = sweep.radiansToSignedPeriodicFraction(radians);
      if (fraction < (f0 - Geometry.smallFraction) || (f1 + Geometry.smallFraction) < fraction)
        return undefined; // angle is outside sweep
      Geometry.restrictToInterval(fraction, 0, 1);
      dest.add(fraction);
      return fraction;
    };
    const convertQ1RadiansInSweepToQuadrantFractions = (
      anglesInQ1: number[], angle0: number, angle1: number, sweep: AngleSweep,
    ): QuadrantFractions | undefined => {
      if (angle0 > angle1)
        return convertQ1RadiansInSweepToQuadrantFractions(anglesInQ1, angle1, angle0, sweep);
      if (Angle.isAlmostEqualRadiansNoPeriodShift(angle0, angle1))
        return undefined; // empty sweep
      const qData = QuadrantFractions.getQuadrantRadians(angle0, angle1);
      if (undefined === qData)
        return undefined; // no containing quadrant
      const qFractions = new OrderedSet<number>(compareFractionsIncreasing);
      const f0 = convertAndAddRadiansToFractionInRange(qFractions, angle0, sweep);
      const f1 = convertAndAddRadiansToFractionInRange(qFractions, angle1, sweep);
      if (undefined === f0 || undefined === f1)
        return undefined;
      for (const a0 of anglesInQ1) {
        let angle = a0;
        if (2 === qData.quadrant)
          angle = Angle.piRadians - angle;
        else if (3 === qData.quadrant)
          angle = Angle.piRadians + angle;
        else if (4 === qData.quadrant)
          angle = Angle.pi2Radians - angle;
        convertAndAddRadiansToFractionInRange(qFractions, angle, sweep, f0, f1);
      }
      const qf = QuadrantFractions.create(qData.quadrant, [...qFractions]);
      const n = qf.fractions.length;
      if (2 === n) { // e.g. elliptical arc is so small it contains no interior samples in this quadrant
        qf.fractions.splice(1, 0, Geometry.interpolate(qf.fractions[0], 0.5, qf.fractions[1]));
        qf.averageAdded = true;
      }
      return qf;
    };
    const computeStructuredOutput = (anglesInQ1: number[], arcSweep: AngleSweep): QuadrantFractions[] => {
      const qEndAngles = new OrderedSet<number>(arcSweep.isCCW ? compareRadiansIncreasing : compareRadiansDecreasing);
      qEndAngles.add(arcSweep.endRadians);
      for (const qAngle of [0, Angle.piOver2Radians, Angle.piRadians, Angle.pi3Over2Radians, Angle.pi2Radians]) {
        const shifted = shiftRadiansToSweep(qAngle, arcSweep);
        if (shifted.inSweep)
          qEndAngles.add(shifted.angle);
      }
      const quadrants = new OrderedSet<QuadrantFractions>(compareQuadrantFractions);
      let a0 = arcSweep.startRadians;
      for (const a1 of qEndAngles) {
        const quadrant = convertQ1RadiansInSweepToQuadrantFractions(anglesInQ1, a0, a1, arcSweep);
        if (quadrant)
          quadrants.add(quadrant);
        a0 = a1;
      }
      return [...quadrants];
    };
    const computeFlatOutput = (anglesInQ1: number[], arcSweep: AngleSweep): number[] => {
      // first add the quadrant fractions so the set prefers them over nearby interior fractions
      const fractions = new OrderedSet<number>(compareFractionsIncreasing);
      fractions.add(0);
      fractions.add(1);
      for (const angle of [0, Angle.piOver2Radians, Angle.piRadians, Angle.pi3Over2Radians])
        convertAndAddRadiansToFractionInRange(fractions, angle, arcSweep);
      // add interior Q1 fractions, reflect to the other quadrants, filter by sweep and extant entry
      for (const angle0 of anglesInQ1) {
        for (const angle of [angle0, Angle.piRadians - angle0, Angle.piRadians + angle0, Angle.pi2Radians - angle0])
          convertAndAddRadiansToFractionInRange(fractions, angle, arcSweep);
      }
      return [...fractions];
    };
    // sample the (full) ellipse as angles in strict interior of Quadrant 1
    const radiansQ1: number[] = []; // unordered
    switch (options.sampleMethod) {
      case EllipticalArcSampleMethod.UniformParameter: {
        UniformParameterSampler.create(this, options).computeRadiansStrictlyInsideQuadrant1(radiansQ1);
        break;
      }
      case EllipticalArcSampleMethod.UniformCurvature: {
        UniformCurvatureSampler.create(this, options).computeRadiansStrictlyInsideQuadrant1(radiansQ1);
        break;
      }
      case EllipticalArcSampleMethod.NonUniformCurvature: {
        NonUniformCurvatureSampler.create(this, options).computeRadiansStrictlyInsideQuadrant1(radiansQ1);
        break;
      }
      case EllipticalArcSampleMethod.AdaptiveSubdivision: {
        AdaptiveSubdivisionSampler.create(this, options).computeRadiansStrictlyInsideQuadrant1(radiansQ1);
        break;
      }
      default:
        break;
    }
    return structuredOutput ?
      computeStructuredOutput(radiansQ1, this.ellipticalArc.sweep) :
      computeFlatOutput(radiansQ1, this.ellipticalArc.sweep);
  }
  /** Construct a circular arc chain approximation to the elliptical arc. */
  public constructCircularArcChainApproximation(options?: EllipticalArcApproximationOptions): CurveChain | undefined {
    if (!this.isValidEllipticalArc)
      return undefined;
    if (!options)
      options = EllipticalArcApproximationOptions.create();
    const samples = this.computeSampleFractions(options, true) as QuadrantFractions[];
    const processor = ArcChainConstructionProcessor.create(this.ellipticalArc, options.forcePath);
    EllipticalArcApproximationContext.processQuadrantFractions(this.ellipticalArc, samples, processor);
    return processor.chain;
  }
}<|MERGE_RESOLUTION|>--- conflicted
+++ resolved
@@ -292,7 +292,6 @@
 }
 
 /**
-<<<<<<< HEAD
  * Processor for computing an optimal refinement of a single Q1 ordered interval [f0,f1] by perturbing an interior
  * seed fraction f.
  * * Typically the caller (cf. [[AdaptiveSubdivisionQ1ErrorProcessor.announceArc]] processes a
@@ -306,18 +305,6 @@
  * arcs on either side of f in the current bracket.
  *   * In `announceQuadrantEnd` if these two errors are almost equal, we are done refining [f0,f1]. Otherwise,
  * we move f halfway to the endpoint of the bracket that decreases the error delta, and shrink our bracket.
-=======
- * Processor for refining a single Q1 ordered interval [f0,f1] by perturbing an interior fraction f.
- * * This processor expects to repeatedly process a QuadrantFractions `q` with `q.quadrant` = 1 and fractions array
- * [fPrev, f0, f, f1], where fPrev is from the previously processed (possibly refined) adjacent interval; however, if
- * `q.interpolateStartTangent === true`, then no fPrev is necessary and [f0, f, f1] is expected.
- * * This is enough info to compute the two circular arcs spanning [f0,f] and [f,f1] and compare their approximation
- * errors.
- * * The basic idea is to perturb f so that the difference in the two arcs' errors is minimized.
- * * This processor keeps track of a bracket containing f so that when the caller repeatedly processes `q` via
- * [[EllipticalArcApproximationContext.processQuadrantFractions]], a bisection algorithm plays out, informed by the
- * heuristic that moving f toward one end of its bracket decreases the error of the approximating arc on that side of f.
->>>>>>> 53b96c2e
  * @internal
  */
 class AdaptiveSubdivisionQ1IntervalErrorProcessor extends QuadrantFractionsProcessor {
