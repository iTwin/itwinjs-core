--- conflicted
+++ resolved
@@ -115,16 +115,9 @@
     return CloneWithExpandedLineStrings.clone(this);
   }
   /**
-<<<<<<< HEAD
-   * Recurse through children of the curve collection to collect CurvePrimitive's in flat array and pushes them
-   * onto the user-supplied array (i.e. `results`).
-   * * The function is recursive. For example, if we have a loop in the curve collection, all curve primitives
-   * of the loop are also pushed to the array.
-=======
    * Push all CurvePrimitives contained in the instance onto the `results` array.
    * * This method is recursive. For example, if the CurveCollection contains a Loop, all CurvePrimitives
    * of the Loop are pushed onto `results`.
->>>>>>> a2f417e4
    */
   private collectCurvePrimitivesGo(
     results: CurvePrimitive[], smallestPossiblePrimitives: boolean, explodeLinestrings: boolean = false
@@ -139,15 +132,9 @@
     }
   }
   /**
-<<<<<<< HEAD
-   * Recurse through children of the curve collection and return an array containing only the curve primitives.
-   * * The function is recursive. For example, if we have a loop in the curve collection, all curve primitives
-   * of the loop are also added to the returned array.
-=======
    * Return an array containing all CurvePrimitives in the instance.
    * * This method is recursive. For example, if the CurveCollection contains a Loop, all CurvePrimitives of
    * the Loop are pushed onto the returned array.
->>>>>>> a2f417e4
    * @param collectorArray optional array to receive primitives. If present, new primitives are ADDED (without
    * clearing the array).
    * @param smallestPossiblePrimitives if false, CurvePrimitiveWithDistanceIndex returns only itself. If true,
@@ -200,14 +187,9 @@
   /** Return a child identified by by index */
   public abstract getChild(i: number): AnyCurve | undefined;
   /**
-<<<<<<< HEAD
-   * Extend (increase) the range `rangeToExtend` as needed to include all curves in the curve collection
-   * (optionally transformed curves first and then extend the range)
-=======
    * Extend (increase) the given range as needed to encompass all curves in the curve collection.
    * @param rangeToExtend the given range.
    * @param transform if supplied, the range is extended with transformed curves.
->>>>>>> a2f417e4
    */
   public extendRange(rangeToExtend: Range3d, transform?: Transform): void {
     const children = this.children;
@@ -218,13 +200,8 @@
     }
   }
   /**
-<<<<<<< HEAD
-   * Find any curve primitive in the source and evaluate it at a fraction (which by default is an interior fraction)
-   * * The first curve primitive which is found is evaluated. Rest of curve primitives are ignored.
-=======
    * Find any CurvePrimitive in the source and evaluate it at the given fraction.
    * * The first CurvePrimitive found is evaluated. Any other CurvePrimitives are ignored.
->>>>>>> a2f417e4
    * @param source containing `CurvePrimitive` or `CurveCollection`
    * @param fraction fraction to use in `curve.fractionToPoint(fraction)`
    */
@@ -258,20 +235,11 @@
 
 /**
  * Shared base class for use by both open and closed paths.
-<<<<<<< HEAD
- * - A `CurveChain` contains only curvePrimitives. No other paths, loops, or regions allowed.
- * - A single entry in the chain can in fact contain multiple curve primitives if the entry itself is (for instance)
- * `CurveChainWithDistanceIndex` which presents itself (through method interface) as a CurvePrimitive with well
- * defined mappings from fraction to xyz, but in fact does all the calculations over multiple primitives.
- * - The specific derived classes are `Path` and `Loop`
- * - `CurveChain` is an intermediate class.  It is not instantiable on its own.
-=======
  * * A `CurveChain` contains only CurvePrimitives. No other paths, loops, or regions allowed.
  * * The specific derived classes are `Path` and `Loop`
  * * `CurveChain` is an intermediate class. It is not instantiable on its own.
  * * The related class `CurveChainWithDistanceIndex` is a `CurvePrimitive` whose API presents well-defined mappings
  * from fraction to xyz over the entire chain, but in fact does all the calculations over multiple primitives.
->>>>>>> a2f417e4
  * @see [Curve Collections]($docs/learning/geometry/CurveCollection.md) learning article.
  * @public
  */
@@ -322,25 +290,13 @@
       if (children.length === 1) {
         const ls = children[0];
         if (ls instanceof LineString3d)
-          return ls.packedPoints; // the points of the  LineString3d
+          return ls.packedPoints;
       }
     }
     return undefined;
   }
   /** Return a structural clone, with CurvePrimitive objects stroked. */
   public abstract override cloneStroked(options?: StrokeOptions): AnyCurve;
-<<<<<<< HEAD
-  /*  Path, Loop, CurveChainWithDistanceIndex all implement this. Reducing it to abstract.
-      Hypothetically, a derived class in the wild might be depending on this.
-   {
-    const strokes = LineString3d.create();
-    for (const curve of this.children)
-      curve.emitStrokes(strokes, options);
-    return strokes;
-  }
-  */
-=======
->>>>>>> a2f417e4
   /**
    * Add a child curve.
    * * Returns false if the given child is not a CurvePrimitive.
