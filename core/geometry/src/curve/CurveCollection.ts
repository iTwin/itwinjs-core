--- conflicted
+++ resolved
@@ -13,14 +13,10 @@
 import { Range1d, Range3d } from "../geometry3d/Range";
 import { Ray3d } from "../geometry3d/Ray3d";
 import { Transform } from "../geometry3d/Transform";
-<<<<<<< HEAD
-import { AnyCurve, type AnyRegion } from "./CurveChain";
-=======
-import { AnyCurve } from "./CurveTypes";
->>>>>>> 541512dc
 import { CurveLocationDetail } from "./CurveLocationDetail";
 import { CurvePrimitive } from "./CurvePrimitive";
 import { RecursiveCurveProcessor } from "./CurveProcessor";
+import { AnyCurve, type AnyRegion } from "./CurveTypes";
 import { GeometryQuery } from "./GeometryQuery";
 import { CloneCurvesContext } from "./internalContexts/CloneCurvesContext";
 import { CloneWithExpandedLineStrings } from "./internalContexts/CloneWithExpandedLineStrings";
@@ -33,12 +29,10 @@
 import { ProxyCurve } from "./ProxyCurve";
 import { StrokeOptions } from "./StrokeOptions";
 
-<<<<<<< HEAD
 import type { Path } from "./Path";
 import type { Loop } from "./Loop";
-=======
+
 /** Note: CurveChain and BagOfCurves classes are located in this file to prevent circular dependency. */
->>>>>>> 541512dc
 
 /**
  * Describes the concrete type of a [[CurveCollection]]. Each type name maps to a specific subclass and can be
