/*---------------------------------------------------------------------------------------------
* Copyright (c) Bentley Systems, Incorporated. All rights reserved.
* See LICENSE.md in the project root for license terms and full copyright notice.
*--------------------------------------------------------------------------------------------*/
/** @packageDocumentation
 * @module Numerics
 */
import { ClipPlane } from "../clipping/ClipPlane";
import { ConvexClipPlaneSet } from "../clipping/ConvexClipPlaneSet";
import { AnnounceNumberNumber } from "../curve/CurvePrimitive";
import { Geometry } from "../Geometry";
import { GrowableXYZArray } from "../geometry3d/GrowableXYZArray";
import { Plane3dByOriginAndVectors } from "../geometry3d/Plane3dByOriginAndVectors";
import { Point3d, Vector3d } from "../geometry3d/Point3dVector3d";
import { PolygonOps } from "../geometry3d/PolygonOps";
import { Range1d, Range3d } from "../geometry3d/Range";
import { Segment1d } from "../geometry3d/Segment1d";
import { Transform } from "../geometry3d/Transform";
import { Map4d } from "./Map4d";
import { Matrix4d } from "./Matrix4d";
/**
 * carrier struct to identify direction and index of a grid line.
 * @internal
 */
export interface ViewportGraphicsGridLineIdentifier {
  /**
   * Identifies a grid line.
   * * Direction 0 is constant x, varying y.
   * * Direction 1 is constant y, varying x.
   */
  direction: 0 | 1;
  /**
   * Grid lines through the grid origin are at index 0.
   */
  index: number;
  /** grid step since previously output line.
   * * 0 is first line
   * * 1 is consecutive lines
   * * 2 or higher means (stepCount - 1) were skipped
   */
  stepCount: number;
}
/**
 * options for grid line constructions
 * @internal
 */
export class ViewportGraphicsGridSpacingOptions {
  /**
   * * 0 ==> output all lines (In this case clipping options is ignored)
   * * 1 ==> output when sufficiently distant from immediate neighbor (measured to immediate neighbor even if neighbor is skipped)
   * * 2 ==> output when sufficiently distant from previously output line (including distance across multiple skipped lines)
   */
  public cullingOption: 0 | 1 | 2;
  /**
   * clipping of each line where it is close to its neighbor.
   * * This option is NOT applied when culling options is 0
   * * 0 ==> output entire line (entire line is clipped by view frustum but not limited by neighbors)
   * * 1 ==> clip line where it is close predecessor line
   */
  public clippingOption: 0 | 1;
  /**
   * distance-between-lines criteria for use when filtering lines.
   * * Units depend on choice of map (view or npc)
   */
  public distanceBetweenLines: number;

  private constructor(distanceBetweenLines: number, cullingOption: 0 | 1 | 2, clippingOption: 0 | 1 ) {
    this.distanceBetweenLines = distanceBetweenLines;
    this.cullingOption = cullingOption;
    this.clippingOption = clippingOption;
  }
  /**
   * Create a ViewportGraphicsSpacingOptions instance
   * @param distanceBetweenLines  cutoff for decisions about spacing between lines.  In units of the perspective map (npc or pixels)
   * @param cullingOption See ViewportGraphicsGridSpacingOptions
   * @param clippingOption See ViewportGraphicsGridSpacingOptions
   */
  public static create(distanceBetweenLines: number, cullingOption: 0 | 1 | 2 = 2, clippingOption: 0 | 1 = 1) {
    return new ViewportGraphicsGridSpacingOptions(distanceBetweenLines, cullingOption, clippingOption);
  }
  /** Return a member-by-member clone */
  public clone(): ViewportGraphicsGridSpacingOptions {
    return new ViewportGraphicsGridSpacingOptions(this.distanceBetweenLines, this.cullingOption, this.clippingOption);
  }
}

/** helper class for managing step-by-step review of a lines.
 * "A" is a previous line.
 * "B" is a new line.
 */
class LineProximityContext {

  public npc0A: Point3d;
  public npc1A: Point3d;
  // edge vector and inverse distance computed from line npc0A to npc1A.
  // undefined divMagU means no line available
  public ux: number;
  public uy: number;
  public divMagU: number | undefined;
// work points for line B
  public npc0B: Point3d;
  public npc1B: Point3d;

  public worldToNPC: Matrix4d;
  public constructor(matrix: Matrix4d) {
    this.ux = this.uy = 0;
    this.divMagU = undefined;
    this.npc0A = Point3d.create();
    this.npc1A = Point3d.create();
    this.npc0B = Point3d.create();
    this.npc1B = Point3d.create();
    this.worldToNPC = matrix.clone();
  }

  public setupDerivedData() {
    this.ux = this.npc1A.x - this.npc0A.x;
    this.uy = this.npc1A.y - this.npc0A.y;
    this.divMagU = Geometry.conditionalDivideCoordinate(1.0, Math.sqrt(this.ux * this.ux + this.uy * this.uy));
  }

/** Capture start and end point of "previous" line. */
  public announceLineAWorld(point0A: Point3d, point1A: Point3d, perspectiveZStartEnd: Segment1d) {
    this.worldToNPC.multiplyPoint3dQuietNormalize(point0A, this.npc0A);
    this.worldToNPC.multiplyPoint3dQuietNormalize(point1A, this.npc1A);
    perspectiveZStartEnd.set(this.npc0A.z, this.npc0B.z);
    this.setupDerivedData();
  }

/** Capture start and end point of "previous" line. */
  public invalidateLine() {
    this.ux = 0;
    this.uy = 0;
    this.divMagU = undefined;
  }

  public get hasValidLine(): boolean {
      return this.divMagU !== undefined;
  }

  // ASSUME cached data is valid
  private signedDistanceToNPCPoint(npcPoint: Point3d): number {
    return Geometry.crossProductXYXY(npcPoint.x - this.npc0A.x, npcPoint.y - this.npc0A.y, this.ux, this.uy) * this.divMagU!;
  }

// return the LARGER of the NPC distances from point0B, point1B to line A
  public distanceToLine(point0B: Point3d, point1B: Point3d): number | undefined{
    if (this.divMagU === undefined)
      return undefined;
      this.worldToNPC.multiplyPoint3dQuietNormalize(point0B, this.npc0B);
    this.worldToNPC.multiplyPoint3dQuietNormalize(point1B, this.npc1B);
    return Geometry.maxAbsXY(
      this.signedDistanceToNPCPoint(this.npc0B),
      this.signedDistanceToNPCPoint(this.npc1B),
    );
  }
  // install values in the range and return true.
  // x0,x1 are directly installed.
  // interpolated values of (zA, zB) at fraction0 and fraction1 are installed in the zDepths
  private setRanges(range: Range1d, fraction0: number, fraction1: number,
    zDepths: Segment1d, zA: number, zB: number): boolean {

    range.setXXUnordered(fraction0, fraction1);
    zDepths.set(Geometry.interpolate(zA, fraction0, zB), Geometry.interpolate(zA, fraction1, zB));
    return true;
  }

  private static _horizonTrimFraction = 0.90;
  /**
  * * return the fractional interval on line B, such that points in the interval are at a distance minimumDistance or larger
  * * If line B jumps complete between "far negative" and "far positive", only the first fractional part is returned.
  * * If completely inside the minimum, return false but without setting the fractions.
   * @param minimumDistance
   * @param point0B
   * @param point1B
   * @param fractions pre-allocated receiver for fractional interval
   * @param perspectiveZStartEnd pre-allocated receiver for depths at (fractional!) start and end
   * @param startEndDistance pre-allocated receiver for min and max absolute distance at ends
   */
  public intervalOfSeparation(options: ViewportGraphicsGridSpacingOptions, point0B: Point3d, point1B: Point3d,
    fractions: Range1d,
    perspectiveZStartEnd: Segment1d,
    startEndDistance: Segment1d
  ): boolean {
    if (this.divMagU === undefined)
      return false;
    const minimumDistance = options.distanceBetweenLines;
    this.worldToNPC.multiplyPoint3dQuietNormalize(point0B, this.npc0B);
    this.worldToNPC.multiplyPoint3dQuietNormalize(point1B, this.npc1B);
    const d0 = this.signedDistanceToNPCPoint(this.npc0B);
    const d1 = this.signedDistanceToNPCPoint(this.npc1B);
    startEndDistance.set(d0, d1);
    if (d0 < -minimumDistance) {
      if (d1 < -minimumDistance) {
        return this.setRanges(fractions, 0, 1, perspectiveZStartEnd, this.npc0B.z, this.npc1B.z);
      } else {
        return this.setRanges(fractions, 0, Geometry.safeDivideFraction(-minimumDistance - d0, d1 - d0, 0.0), perspectiveZStartEnd, this.npc0B.z, this.npc1B.z);
      }
    } else if (d0 > minimumDistance) {
      if (d1 > minimumDistance) {
        return this.setRanges(fractions, 0, 1, perspectiveZStartEnd, this.npc0B.z, this.npc1B.z);
      } else {
        return this.setRanges(fractions, 0.0, Geometry.safeDivideFraction(minimumDistance - d0, d1 - d0, 0.0), perspectiveZStartEnd, this.npc0B.z, this.npc1B.z);
      }
    } else { // d0 starts inside -- may move outside
      if (d1 > minimumDistance) {
        return this.setRanges(fractions, Geometry.safeDivideFraction(minimumDistance - d0, d1 - d0, 0.0), 1.0, perspectiveZStartEnd, this.npc0B.z, this.npc1B.z);
      } else if (d1 < -minimumDistance) {
        return this.setRanges(fractions, Geometry.safeDivideFraction(-minimumDistance - d0, d1 - d0, 0.0), 1.0, perspectiveZStartEnd, this.npc0B.z, this.npc1B.z);
      }
      return false;
    }
  }

  public moveLineBToLineA() {
    this.npc0A.set(this.npc0B.x, this.npc0B.y, this.npc0B.z);
    this.npc1A.set(this.npc1B.x, this.npc1B.y, this.npc1B.z);
    this.setupDerivedData();
  }
}

/**
 * ViewGraphicsOps has static members for various viewing-specific computations.
 * @internal
 */
export class ViewGraphicsOps {
<<<<<<< HEAD
  static gridRangeMaxXY = 10000.0;
  static gridRangeMaxZ = 10000.0;  // more or less meaningless -- the grid range z are all zero
=======
/** maximum gridline index (positive or negative) to consider */
  public static gridRangeMaxXY = 10000.0;
/** maximum gridline z value to consider -- but the grid is on z=0 so this is not a significant effect */
  public static gridRangeMaxZ = 10000.0;
  /** clamp the range to gridRangeMAXXY */
>>>>>>> a8fcdb70
  private static restrictGridRange(range0: Range3d): Range3d{
    return range0.intersect(Range3d.createXYZXYZ(
      -this.gridRangeMaxXY, -this.gridRangeMaxXY, -this.gridRangeMaxZ,
      this.gridRangeMaxXY, this.gridRangeMaxXY, this.gridRangeMaxZ
    ));
  }
/**
   * * Emit line segments of a grid that passes through a display volume.
   * * The chosen segments are culled to have a minimum line-to-line distance.
   * * Hence in a perspective view, grid lines that blur together towards the back of the view are not output.
   * * The worldToDisplay map "transform0" matrix is typically one of:
   *    * world to npc -- world space to 0..1 in all directions
   *       * displayRange for this is (0..1)(0..1)(0..1)
   *    * world to pixels -- world space to distinct numX an numY in xy directions, i.e.
   *        * The displayRange for this is (0..numX)(0..numY)(frontZ..backZ)
   *    * in either case, the range "z" values are important as front and back clip depths.
   * @param gridOrigin any point on the grid
   * @param gridXStep  line-to-line x-step vector on the grid
   * @param gridYStep  line to line y-step vector on the grid
   * @param worldToDisplay 4d mapping (invertible) between world and viewed coordinates
   * @param viewRange range of the view after the transformation.
   * @param xyDistanceBetweenLines minimum distance between lines in projected xy space.
   * @param announceLine function to be called to announce each line as it is selected.
   * @returns false if any data is invalid -- e.g. grid vectors parallel.
   */
  public static announceGridLinesInView(
    gridOrigin: Point3d, gridXStep: Vector3d, gridYStep: Vector3d,
    worldToDisplay: Map4d,
    viewRange: Range3d,
    options: ViewportGraphicsGridSpacingOptions,
    announceLine: (
      /** world coordinates start point of the line */
      pointA: Point3d,
      /** world coordinates end point of the line */
      pointB: Point3d,
      /** depth in view -- the z/w part of the display side of the worldToDisplay transform of pointB.  0 is back, 1 is front */
      perspectiveZA: number | undefined,
      /** depth in view -- the z/w part of the display side of the worldToDisplay transform of pointB.  0 is back, 1 is front */
      perspectiveZB: number | undefined,
      /** distances from A and B to neighbor line.  The same object pointer is passed on all calls -- do not retain the pointer or modify the contents */
      startEndDistance: Segment1d | undefined,
      /** identifies if this is an x or y line, and it's index
       * * NOTE The same instance is updated and passed to each call.
       */
      gridLineIdentifier: ViewportGraphicsGridLineIdentifier
    ) => void
  ): boolean {

    const gridZ = gridXStep.unitCrossProduct(gridYStep)!;
    const gridTransform = Transform.createOriginAndMatrixColumns(gridOrigin, gridXStep, gridYStep, gridZ);
    const toNPC = worldToDisplay.transform0;
    // promote the grid to 4d . . .
    const npcOrigin = toNPC.multiplyXYZW(gridOrigin.x, gridOrigin.y, gridOrigin.z, 1.0);
    const npcGridX = toNPC.multiplyXYZW(gridXStep.x, gridXStep.y, gridXStep.z, 0.0);
    const npcGridY = toNPC.multiplyXYZW(gridYStep.x, gridYStep.y, gridYStep.z, 0.0);
    // scale up so there are decent size weights.  (Same scale factor
    // weights tend to be really small, so we have to trust that things make sense after division . ...
    const maxWeight = Geometry.maxAbsXYZ(npcOrigin.w, npcGridX.w, npcGridY.w);
    if (maxWeight === 0.0)
      return false;
    const divW = 1.0 / maxWeight;
    npcOrigin.scale(divW, npcOrigin);
    npcGridX.scale(divW, npcGridX);
    npcGridY.scale(divW, npcGridY);

    const npcGridXDirection = npcGridX.crossWeightedMinus(npcOrigin).normalize ()!;
    const npcGridYDirection = npcGridY.crossWeightedMinus(npcOrigin).normalize()!;
    const npcNormal = npcGridXDirection.unitCrossProduct(npcGridYDirection);
    const npcOriginXYZ = npcOrigin.realPoint();
    if (npcNormal === undefined || npcOriginXYZ === undefined)
      return false;
    const npcPlane = ClipPlane.createNormalAndPoint(npcNormal, npcOriginXYZ)!;
    const npcLoop = npcPlane.intersectRange(viewRange, true)!;
    if (npcLoop === undefined)
      return false;
    const xyzLoop = npcLoop.clone();
    xyzLoop.multiplyMatrix4dAndQuietRenormalizeMatrix4d(worldToDisplay.transform1);
    const stLoop = xyzLoop.clone(); // loop coordinates in grid

    const gridTransformInverse = gridTransform.inverse()!;
    if (gridTransformInverse === undefined)
      return false;
    stLoop.multiplyTransformInPlace(gridTransformInverse);
    const stRange = this.restrictGridRange(stLoop.getRange());
    const area = PolygonOps.areaXY(stLoop);
    const stClipper = ConvexClipPlaneSet.createXYPolyLine(stLoop.getPoint3dArray(), undefined, area > 0.0);
    const lineContext = new LineProximityContext(worldToDisplay.transform0);
    const gridPoint0 = Point3d.create();    // to be referenced from both the clip loop body and the lambda function ....
    const gridPoint1 = Point3d.create();
    const clippedGridPoint0 = Point3d.create();
    const clippedGridPoint1 = Point3d.create();
    const xLow = stRange.low.x;
    const xHigh = stRange.high.x;
    const fractionRange = Range1d.createNull();
    const startEndDistance = Segment1d.create();
    const perspectiveZStartEnd = Segment1d.create();
    let numAnnounced = 0;
    const gridLineIdentifier: ViewportGraphicsGridLineIdentifier = { direction: 0, index: 0, stepCount: 0};
    const announceInterval: AnnounceNumberNumber = (f0: number, f1: number) => {
      gridPoint0.interpolate(f0, gridPoint1, clippedGridPoint0);
      gridPoint0.interpolate(f1, gridPoint1, clippedGridPoint1);  // those are in grid line counter space !!!
      const clippedPointWorld0 = gridTransform.multiplyPoint3d(clippedGridPoint0);
      const clippedPointWorld1 = gridTransform.multiplyPoint3d(clippedGridPoint1);
      // "Every line case " -- still need to know prior line distances
      if (options.cullingOption === 0) {
        if (!lineContext.hasValidLine) {
          lineContext.announceLineAWorld(clippedPointWorld0, clippedPointWorld1, perspectiveZStartEnd);
          gridLineIdentifier.stepCount = 0;
          announceLine(clippedPointWorld0, clippedPointWorld1,
            perspectiveZStartEnd.x0, perspectiveZStartEnd.x1,
            undefined,
            gridLineIdentifier);
        } else {
          gridLineIdentifier.stepCount = 1;
          if (lineContext.intervalOfSeparation(options, clippedPointWorld0, clippedPointWorld1,
            fractionRange, perspectiveZStartEnd, startEndDistance)) {
            announceLine(clippedPointWorld0, clippedPointWorld1,
              perspectiveZStartEnd.x0, perspectiveZStartEnd.x1,
              startEndDistance,
              gridLineIdentifier);
          }
          numAnnounced++;
          return;
        }
      }

      if (!lineContext.hasValidLine) {
        lineContext.announceLineAWorld(clippedPointWorld0, clippedPointWorld1, perspectiveZStartEnd);
        gridLineIdentifier.stepCount = 0;
        announceLine(clippedPointWorld0, clippedPointWorld1,
          perspectiveZStartEnd.x0, perspectiveZStartEnd.x1,
          undefined,
          gridLineIdentifier);
        numAnnounced++;
      } else {
        gridLineIdentifier.stepCount++;
        if (!lineContext.intervalOfSeparation(options, clippedPointWorld0, clippedPointWorld1,
          fractionRange, perspectiveZStartEnd, startEndDistance)) {
          if (options.cullingOption === 1)
            lineContext.moveLineBToLineA();
        } else {
          if (options.clippingOption === 0 || fractionRange.isExact01)
            announceLine(clippedPointWorld0, clippedPointWorld1,
              perspectiveZStartEnd.x0, perspectiveZStartEnd.x1,
              startEndDistance,
              gridLineIdentifier);
          else {
            announceLine(clippedPointWorld0.interpolate(fractionRange.low, clippedPointWorld1),
              clippedPointWorld0.interpolate(fractionRange.high, clippedPointWorld1),
              perspectiveZStartEnd.x0, perspectiveZStartEnd.x1,
              startEndDistance,
              gridLineIdentifier);
          }
          lineContext.moveLineBToLineA();
          gridLineIdentifier.stepCount = 0;
          numAnnounced++;
        }
      }
    };
    const iy0 = Math.ceil(stRange.low.y);
    const iy1 = Math.floor(stRange.high.y);
    // sweep bottom up ...
    let iy;
    gridLineIdentifier.direction = 1;
    for (iy = iy0; iy <= iy1; iy++){
      gridLineIdentifier.index = iy;
      gridPoint0.set(xLow, iy);
      gridPoint1.set(xHigh, iy);
      stClipper.announceClippedSegmentIntervals(0.0, 1.0, gridPoint0, gridPoint1, announceInterval);
      }

    // sweep left to right
    const ix0 = Math.ceil(stRange.low.x);
    const ix1 = Math.floor(stRange.high.x);
    const yLow = stRange.low.y;
    const yHigh = stRange.high.y;
    let ix;
    lineContext.invalidateLine();
    gridLineIdentifier.direction = 0;
    for (ix = ix0; ix <= ix1; ix++){
      gridPoint0.set(ix, yLow);
      gridPoint1.set(ix, yHigh);
      gridLineIdentifier.index = ix;
      stClipper.announceClippedSegmentIntervals(0.0, 1.0, gridPoint0, gridPoint1, announceInterval);
    }

    return numAnnounced > 0;
  }
}
/**
 * Context for computing grid lines that are to appear in a view.
 */
export class GridInViewContext {
  // REMARK: worldToGrid, gridToWorld, gridByOriginAndVectors, and grid4d are redundant by simplify logic.
  private _worldToDisplay: Map4d;
  private _displayRange: Range3d;
  private _worldToGrid: Transform;
  private _gridToWorld: Transform;
  private _xyzLoop: GrowableXYZArray;
  private _gridByOriginAndVectors: Plane3dByOriginAndVectors;
  private _gridSpaceLoop: GrowableXYZArray;
  private _gridSpaceRange: Range3d;
  private _gridSpaceClipper: ConvexClipPlaneSet;
  private _lineProximityContext: LineProximityContext;
  /**
   * CAPTURE all members.
   */
  private constructor(worldToDisplay: Map4d, displayRange: Range3d,
    gridToWorld: Transform,
    worldToGrid: Transform,
    gridByOriginAndVectors: Plane3dByOriginAndVectors,
    xyzLoop: GrowableXYZArray,
    gridSpaceLoop: GrowableXYZArray,
    gridSpaceRange: Range3d,
    gridSpaceClipper: ConvexClipPlaneSet,
    lineProximityContext: LineProximityContext
  ) {
    this._worldToDisplay = worldToDisplay;
    this._displayRange = displayRange;
    this._gridByOriginAndVectors = gridByOriginAndVectors;
    this._xyzLoop = xyzLoop;
    this._gridToWorld = gridToWorld;
    this._worldToGrid = worldToGrid;
    this._gridSpaceLoop = gridSpaceLoop;
    this._gridSpaceRange = gridSpaceRange;
    this._gridSpaceClipper = gridSpaceClipper;
    this._lineProximityContext = lineProximityContext;
  }
  public static create(
    gridOrigin: Point3d, gridXStep: Vector3d, gridYStep: Vector3d,
    worldToDisplay: Map4d,
    viewRange: Range3d
  ): GridInViewContext | undefined {
    const gridPlane = Plane3dByOriginAndVectors.createOriginAndVectors(gridOrigin, gridXStep, gridYStep);
    const gridZ = gridXStep.unitCrossProduct(gridYStep)!;
    const gridToWorld = Transform.createOriginAndMatrixColumns(gridOrigin, gridXStep, gridYStep, gridZ);
    const worldToGrid = gridToWorld.inverse();
    if (worldToGrid === undefined)
      return undefined;

    const toNPC = worldToDisplay.transform0;
    // promote the grid to 4d . . .
    const npcOrigin = toNPC.multiplyXYZW(gridOrigin.x, gridOrigin.y, gridOrigin.z, 1.0);
    const npcGridX = toNPC.multiplyXYZW(gridXStep.x, gridXStep.y, gridXStep.z, 0.0);
    const npcGridY = toNPC.multiplyXYZW(gridYStep.x, gridYStep.y, gridYStep.z, 0.0);
    // scale up so there are decent size weights.  (Same scale factor
    // weights tend to be really small, so we have to trust that things make sense after division . ...
    const maxWeight = Geometry.maxAbsXYZ(npcOrigin.w, npcGridX.w, npcGridY.w);
    if (maxWeight === 0.0)
      return undefined;
    const divW = 1.0 / maxWeight;
    npcOrigin.scale(divW, npcOrigin);
    npcGridX.scale(divW, npcGridX);
    npcGridY.scale(divW, npcGridY);

    const npcGridXDirection = npcGridX.crossWeightedMinus(npcOrigin).normalize ()!;
    const npcGridYDirection = npcGridY.crossWeightedMinus(npcOrigin).normalize()!;
    const npcNormal = npcGridXDirection.unitCrossProduct(npcGridYDirection);
    const npcOriginXYZ = npcOrigin.realPoint();

    if (npcNormal === undefined || npcOriginXYZ === undefined)
      return undefined;
    const npcPlane = ClipPlane.createNormalAndPoint(npcNormal, npcOriginXYZ)!;
    const npcLoop = npcPlane.intersectRange(viewRange, true)!;
    if (npcLoop === undefined)
      return undefined;
    const xyzLoop = npcLoop.clone();
    xyzLoop.multiplyMatrix4dAndQuietRenormalizeMatrix4d(worldToDisplay.transform1);
    const gridSpaceLoop = xyzLoop.clone(); // loop coordinates in grid
    gridSpaceLoop.multiplyTransformInPlace(worldToGrid);
    const gridSpaceRange = gridSpaceLoop.getRange();
    const area = PolygonOps.areaXY(gridSpaceLoop);
    const gridSpaceClipper = ConvexClipPlaneSet.createXYPolyLine(gridSpaceLoop.getPoint3dArray(), undefined, area > 0.0);
    const lineProximityContext = new LineProximityContext(worldToDisplay.transform0);
    return new GridInViewContext(worldToDisplay.clone(), viewRange.clone(), gridToWorld, worldToGrid,
      gridPlane,
      xyzLoop,
      gridSpaceLoop, gridSpaceRange, gridSpaceClipper, lineProximityContext);
  }
/**
 * Process the grid with given options.
 * @param options
 * @param announceLine function to be called with (fully clipped) grid lines.
 * @returns false if invalid setup data or no lines announced.
 */
  public processGrid(
    options: ViewportGraphicsGridSpacingOptions,
    announceLine: (
      /** world coordinates start point of the line */
      pointA: Point3d,
      /** world coordinates end point of the line */
      pointB: Point3d,
      /** depth in view -- the z/w part of the display side of the worldToDisplay transform of pointB.  0 is back, 1 is front */
      perspectiveZA: number | undefined,
      /** depth in view -- the z/w part of the display side of the worldToDisplay transform of pointB.  0 is back, 1 is front */
      perspectiveZB: number | undefined,
      /** distances from A and B to neighbor line.  The same object pointer is passed on all calls -- do not retain the pointer or modify the contents */
      startEndDistance: Segment1d | undefined,
      /** identifies if this is an x or y line, and it's index
       * * NOTE The same instance is updated and passed to each call.
       */
      gridLineIdentifier: ViewportGraphicsGridLineIdentifier
    ) => void
  ): boolean {
    const gridPoint0 = Point3d.create();    // to be referenced from both the clip loop body and the lambda function ....
    const gridPoint1 = Point3d.create();
    const clippedGridPoint0 = Point3d.create();
    const clippedGridPoint1 = Point3d.create();
    const xLow = this._gridSpaceRange.low.x;
    const xHigh = this._gridSpaceRange.high.x;
    const fractionRange = Range1d.createNull();
    const startEndDistance = Segment1d.create();
    const perspectiveZStartEnd = Segment1d.create();
    let numAnnounced = 0;
    const gridLineIdentifier: ViewportGraphicsGridLineIdentifier = { direction: 0, index: 0, stepCount: 0 };
    const lineContext = this._lineProximityContext;

    const announceInterval: AnnounceNumberNumber = (f0: number, f1: number) => {
      gridPoint0.interpolate(f0, gridPoint1, clippedGridPoint0);
      gridPoint0.interpolate(f1, gridPoint1, clippedGridPoint1);  // those are in grid line counter space !!!
      const clippedPointWorld0 = this._gridToWorld.multiplyPoint3d(clippedGridPoint0);
      const clippedPointWorld1 = this._gridToWorld.multiplyPoint3d(clippedGridPoint1);
      // "Every line case " -- still need to know prior line distances
      if (options.cullingOption === 0) {
        if (!lineContext.hasValidLine) {
          lineContext.announceLineAWorld(clippedPointWorld0, clippedPointWorld1, perspectiveZStartEnd);
          gridLineIdentifier.stepCount = 0;
          announceLine(clippedPointWorld0, clippedPointWorld1,
            perspectiveZStartEnd.x0, perspectiveZStartEnd.x1,
            undefined,
            gridLineIdentifier);
        } else {
          gridLineIdentifier.stepCount = 1;
          if (lineContext.intervalOfSeparation(options, clippedPointWorld0, clippedPointWorld1,
            fractionRange, perspectiveZStartEnd, startEndDistance)) {
            announceLine(clippedPointWorld0, clippedPointWorld1,
              perspectiveZStartEnd.x0, perspectiveZStartEnd.x1,
              startEndDistance,
              gridLineIdentifier);
          }
          numAnnounced++;
          return;
        }
      }

      if (!lineContext.hasValidLine) {
        lineContext.announceLineAWorld(clippedPointWorld0, clippedPointWorld1, perspectiveZStartEnd);
        gridLineIdentifier.stepCount = 0;
        announceLine(clippedPointWorld0, clippedPointWorld1,
          perspectiveZStartEnd.x0, perspectiveZStartEnd.x1,
          undefined,
          gridLineIdentifier);
        numAnnounced++;
      } else {
        gridLineIdentifier.stepCount++;
        if (!lineContext.intervalOfSeparation(options, clippedPointWorld0, clippedPointWorld1,
          fractionRange, perspectiveZStartEnd, startEndDistance)) {
          if (options.cullingOption === 1)
            lineContext.moveLineBToLineA();
        } else {
          if (options.clippingOption === 0 || fractionRange.isExact01)
            announceLine(clippedPointWorld0, clippedPointWorld1,
              perspectiveZStartEnd.x0, perspectiveZStartEnd.x1,
              startEndDistance,
              gridLineIdentifier);
          else {
            announceLine(clippedPointWorld0.interpolate(fractionRange.low, clippedPointWorld1),
              clippedPointWorld0.interpolate(fractionRange.high, clippedPointWorld1),
              perspectiveZStartEnd.x0, perspectiveZStartEnd.x1,
              startEndDistance,
              gridLineIdentifier);
          }
          lineContext.moveLineBToLineA();
          gridLineIdentifier.stepCount = 0;
          numAnnounced++;
        }
      }
    };
    const iy0 = Math.ceil(this._gridSpaceRange.low.y);
    const iy1 = Math.floor(this._gridSpaceRange.high.y);
    // sweep bottom up ...
    let iy;
    gridLineIdentifier.direction = 1;
    this._lineProximityContext.invalidateLine();
    for (iy = iy0; iy <= iy1; iy++){
      gridLineIdentifier.index = iy;
      gridPoint0.set(xLow, iy);
      gridPoint1.set(xHigh, iy);
      this._gridSpaceClipper.announceClippedSegmentIntervals(0.0, 1.0, gridPoint0, gridPoint1, announceInterval);
      }

    // sweep left to right
    const ix0 = Math.ceil(this._gridSpaceRange.low.x);
    const ix1 = Math.floor(this._gridSpaceRange.high.x);
    const yLow = this._gridSpaceRange.low.y;
    const yHigh = this._gridSpaceRange.high.y;
    let ix;
    this._lineProximityContext.invalidateLine();
    gridLineIdentifier.direction = 0;
    for (ix = ix0; ix <= ix1; ix++){
      gridPoint0.set(ix, yLow);
      gridPoint1.set(ix, yHigh);
      gridLineIdentifier.index = ix;
      this._gridSpaceClipper.announceClippedSegmentIntervals(0.0, 1.0, gridPoint0, gridPoint1, announceInterval);
    }

    return numAnnounced > 0;
  }
}
<|MERGE_RESOLUTION|>--- conflicted
+++ resolved
@@ -1,644 +1,639 @@
-/*---------------------------------------------------------------------------------------------
-* Copyright (c) Bentley Systems, Incorporated. All rights reserved.
-* See LICENSE.md in the project root for license terms and full copyright notice.
-*--------------------------------------------------------------------------------------------*/
-/** @packageDocumentation
- * @module Numerics
- */
-import { ClipPlane } from "../clipping/ClipPlane";
-import { ConvexClipPlaneSet } from "../clipping/ConvexClipPlaneSet";
-import { AnnounceNumberNumber } from "../curve/CurvePrimitive";
-import { Geometry } from "../Geometry";
-import { GrowableXYZArray } from "../geometry3d/GrowableXYZArray";
-import { Plane3dByOriginAndVectors } from "../geometry3d/Plane3dByOriginAndVectors";
-import { Point3d, Vector3d } from "../geometry3d/Point3dVector3d";
-import { PolygonOps } from "../geometry3d/PolygonOps";
-import { Range1d, Range3d } from "../geometry3d/Range";
-import { Segment1d } from "../geometry3d/Segment1d";
-import { Transform } from "../geometry3d/Transform";
-import { Map4d } from "./Map4d";
-import { Matrix4d } from "./Matrix4d";
-/**
- * carrier struct to identify direction and index of a grid line.
- * @internal
- */
-export interface ViewportGraphicsGridLineIdentifier {
-  /**
-   * Identifies a grid line.
-   * * Direction 0 is constant x, varying y.
-   * * Direction 1 is constant y, varying x.
-   */
-  direction: 0 | 1;
-  /**
-   * Grid lines through the grid origin are at index 0.
-   */
-  index: number;
-  /** grid step since previously output line.
-   * * 0 is first line
-   * * 1 is consecutive lines
-   * * 2 or higher means (stepCount - 1) were skipped
-   */
-  stepCount: number;
-}
-/**
- * options for grid line constructions
- * @internal
- */
-export class ViewportGraphicsGridSpacingOptions {
-  /**
-   * * 0 ==> output all lines (In this case clipping options is ignored)
-   * * 1 ==> output when sufficiently distant from immediate neighbor (measured to immediate neighbor even if neighbor is skipped)
-   * * 2 ==> output when sufficiently distant from previously output line (including distance across multiple skipped lines)
-   */
-  public cullingOption: 0 | 1 | 2;
-  /**
-   * clipping of each line where it is close to its neighbor.
-   * * This option is NOT applied when culling options is 0
-   * * 0 ==> output entire line (entire line is clipped by view frustum but not limited by neighbors)
-   * * 1 ==> clip line where it is close predecessor line
-   */
-  public clippingOption: 0 | 1;
-  /**
-   * distance-between-lines criteria for use when filtering lines.
-   * * Units depend on choice of map (view or npc)
-   */
-  public distanceBetweenLines: number;
-
-  private constructor(distanceBetweenLines: number, cullingOption: 0 | 1 | 2, clippingOption: 0 | 1 ) {
-    this.distanceBetweenLines = distanceBetweenLines;
-    this.cullingOption = cullingOption;
-    this.clippingOption = clippingOption;
-  }
-  /**
-   * Create a ViewportGraphicsSpacingOptions instance
-   * @param distanceBetweenLines  cutoff for decisions about spacing between lines.  In units of the perspective map (npc or pixels)
-   * @param cullingOption See ViewportGraphicsGridSpacingOptions
-   * @param clippingOption See ViewportGraphicsGridSpacingOptions
-   */
-  public static create(distanceBetweenLines: number, cullingOption: 0 | 1 | 2 = 2, clippingOption: 0 | 1 = 1) {
-    return new ViewportGraphicsGridSpacingOptions(distanceBetweenLines, cullingOption, clippingOption);
-  }
-  /** Return a member-by-member clone */
-  public clone(): ViewportGraphicsGridSpacingOptions {
-    return new ViewportGraphicsGridSpacingOptions(this.distanceBetweenLines, this.cullingOption, this.clippingOption);
-  }
-}
-
-/** helper class for managing step-by-step review of a lines.
- * "A" is a previous line.
- * "B" is a new line.
- */
-class LineProximityContext {
-
-  public npc0A: Point3d;
-  public npc1A: Point3d;
-  // edge vector and inverse distance computed from line npc0A to npc1A.
-  // undefined divMagU means no line available
-  public ux: number;
-  public uy: number;
-  public divMagU: number | undefined;
-// work points for line B
-  public npc0B: Point3d;
-  public npc1B: Point3d;
-
-  public worldToNPC: Matrix4d;
-  public constructor(matrix: Matrix4d) {
-    this.ux = this.uy = 0;
-    this.divMagU = undefined;
-    this.npc0A = Point3d.create();
-    this.npc1A = Point3d.create();
-    this.npc0B = Point3d.create();
-    this.npc1B = Point3d.create();
-    this.worldToNPC = matrix.clone();
-  }
-
-  public setupDerivedData() {
-    this.ux = this.npc1A.x - this.npc0A.x;
-    this.uy = this.npc1A.y - this.npc0A.y;
-    this.divMagU = Geometry.conditionalDivideCoordinate(1.0, Math.sqrt(this.ux * this.ux + this.uy * this.uy));
-  }
-
-/** Capture start and end point of "previous" line. */
-  public announceLineAWorld(point0A: Point3d, point1A: Point3d, perspectiveZStartEnd: Segment1d) {
-    this.worldToNPC.multiplyPoint3dQuietNormalize(point0A, this.npc0A);
-    this.worldToNPC.multiplyPoint3dQuietNormalize(point1A, this.npc1A);
-    perspectiveZStartEnd.set(this.npc0A.z, this.npc0B.z);
-    this.setupDerivedData();
-  }
-
-/** Capture start and end point of "previous" line. */
-  public invalidateLine() {
-    this.ux = 0;
-    this.uy = 0;
-    this.divMagU = undefined;
-  }
-
-  public get hasValidLine(): boolean {
-      return this.divMagU !== undefined;
-  }
-
-  // ASSUME cached data is valid
-  private signedDistanceToNPCPoint(npcPoint: Point3d): number {
-    return Geometry.crossProductXYXY(npcPoint.x - this.npc0A.x, npcPoint.y - this.npc0A.y, this.ux, this.uy) * this.divMagU!;
-  }
-
-// return the LARGER of the NPC distances from point0B, point1B to line A
-  public distanceToLine(point0B: Point3d, point1B: Point3d): number | undefined{
-    if (this.divMagU === undefined)
-      return undefined;
-      this.worldToNPC.multiplyPoint3dQuietNormalize(point0B, this.npc0B);
-    this.worldToNPC.multiplyPoint3dQuietNormalize(point1B, this.npc1B);
-    return Geometry.maxAbsXY(
-      this.signedDistanceToNPCPoint(this.npc0B),
-      this.signedDistanceToNPCPoint(this.npc1B),
-    );
-  }
-  // install values in the range and return true.
-  // x0,x1 are directly installed.
-  // interpolated values of (zA, zB) at fraction0 and fraction1 are installed in the zDepths
-  private setRanges(range: Range1d, fraction0: number, fraction1: number,
-    zDepths: Segment1d, zA: number, zB: number): boolean {
-
-    range.setXXUnordered(fraction0, fraction1);
-    zDepths.set(Geometry.interpolate(zA, fraction0, zB), Geometry.interpolate(zA, fraction1, zB));
-    return true;
-  }
-
-  private static _horizonTrimFraction = 0.90;
-  /**
-  * * return the fractional interval on line B, such that points in the interval are at a distance minimumDistance or larger
-  * * If line B jumps complete between "far negative" and "far positive", only the first fractional part is returned.
-  * * If completely inside the minimum, return false but without setting the fractions.
-   * @param minimumDistance
-   * @param point0B
-   * @param point1B
-   * @param fractions pre-allocated receiver for fractional interval
-   * @param perspectiveZStartEnd pre-allocated receiver for depths at (fractional!) start and end
-   * @param startEndDistance pre-allocated receiver for min and max absolute distance at ends
-   */
-  public intervalOfSeparation(options: ViewportGraphicsGridSpacingOptions, point0B: Point3d, point1B: Point3d,
-    fractions: Range1d,
-    perspectiveZStartEnd: Segment1d,
-    startEndDistance: Segment1d
-  ): boolean {
-    if (this.divMagU === undefined)
-      return false;
-    const minimumDistance = options.distanceBetweenLines;
-    this.worldToNPC.multiplyPoint3dQuietNormalize(point0B, this.npc0B);
-    this.worldToNPC.multiplyPoint3dQuietNormalize(point1B, this.npc1B);
-    const d0 = this.signedDistanceToNPCPoint(this.npc0B);
-    const d1 = this.signedDistanceToNPCPoint(this.npc1B);
-    startEndDistance.set(d0, d1);
-    if (d0 < -minimumDistance) {
-      if (d1 < -minimumDistance) {
-        return this.setRanges(fractions, 0, 1, perspectiveZStartEnd, this.npc0B.z, this.npc1B.z);
-      } else {
-        return this.setRanges(fractions, 0, Geometry.safeDivideFraction(-minimumDistance - d0, d1 - d0, 0.0), perspectiveZStartEnd, this.npc0B.z, this.npc1B.z);
-      }
-    } else if (d0 > minimumDistance) {
-      if (d1 > minimumDistance) {
-        return this.setRanges(fractions, 0, 1, perspectiveZStartEnd, this.npc0B.z, this.npc1B.z);
-      } else {
-        return this.setRanges(fractions, 0.0, Geometry.safeDivideFraction(minimumDistance - d0, d1 - d0, 0.0), perspectiveZStartEnd, this.npc0B.z, this.npc1B.z);
-      }
-    } else { // d0 starts inside -- may move outside
-      if (d1 > minimumDistance) {
-        return this.setRanges(fractions, Geometry.safeDivideFraction(minimumDistance - d0, d1 - d0, 0.0), 1.0, perspectiveZStartEnd, this.npc0B.z, this.npc1B.z);
-      } else if (d1 < -minimumDistance) {
-        return this.setRanges(fractions, Geometry.safeDivideFraction(-minimumDistance - d0, d1 - d0, 0.0), 1.0, perspectiveZStartEnd, this.npc0B.z, this.npc1B.z);
-      }
-      return false;
-    }
-  }
-
-  public moveLineBToLineA() {
-    this.npc0A.set(this.npc0B.x, this.npc0B.y, this.npc0B.z);
-    this.npc1A.set(this.npc1B.x, this.npc1B.y, this.npc1B.z);
-    this.setupDerivedData();
-  }
-}
-
-/**
- * ViewGraphicsOps has static members for various viewing-specific computations.
- * @internal
- */
-export class ViewGraphicsOps {
-<<<<<<< HEAD
-  static gridRangeMaxXY = 10000.0;
-  static gridRangeMaxZ = 10000.0;  // more or less meaningless -- the grid range z are all zero
-=======
-/** maximum gridline index (positive or negative) to consider */
-  public static gridRangeMaxXY = 10000.0;
-/** maximum gridline z value to consider -- but the grid is on z=0 so this is not a significant effect */
-  public static gridRangeMaxZ = 10000.0;
-  /** clamp the range to gridRangeMAXXY */
->>>>>>> a8fcdb70
-  private static restrictGridRange(range0: Range3d): Range3d{
-    return range0.intersect(Range3d.createXYZXYZ(
-      -this.gridRangeMaxXY, -this.gridRangeMaxXY, -this.gridRangeMaxZ,
-      this.gridRangeMaxXY, this.gridRangeMaxXY, this.gridRangeMaxZ
-    ));
-  }
-/**
-   * * Emit line segments of a grid that passes through a display volume.
-   * * The chosen segments are culled to have a minimum line-to-line distance.
-   * * Hence in a perspective view, grid lines that blur together towards the back of the view are not output.
-   * * The worldToDisplay map "transform0" matrix is typically one of:
-   *    * world to npc -- world space to 0..1 in all directions
-   *       * displayRange for this is (0..1)(0..1)(0..1)
-   *    * world to pixels -- world space to distinct numX an numY in xy directions, i.e.
-   *        * The displayRange for this is (0..numX)(0..numY)(frontZ..backZ)
-   *    * in either case, the range "z" values are important as front and back clip depths.
-   * @param gridOrigin any point on the grid
-   * @param gridXStep  line-to-line x-step vector on the grid
-   * @param gridYStep  line to line y-step vector on the grid
-   * @param worldToDisplay 4d mapping (invertible) between world and viewed coordinates
-   * @param viewRange range of the view after the transformation.
-   * @param xyDistanceBetweenLines minimum distance between lines in projected xy space.
-   * @param announceLine function to be called to announce each line as it is selected.
-   * @returns false if any data is invalid -- e.g. grid vectors parallel.
-   */
-  public static announceGridLinesInView(
-    gridOrigin: Point3d, gridXStep: Vector3d, gridYStep: Vector3d,
-    worldToDisplay: Map4d,
-    viewRange: Range3d,
-    options: ViewportGraphicsGridSpacingOptions,
-    announceLine: (
-      /** world coordinates start point of the line */
-      pointA: Point3d,
-      /** world coordinates end point of the line */
-      pointB: Point3d,
-      /** depth in view -- the z/w part of the display side of the worldToDisplay transform of pointB.  0 is back, 1 is front */
-      perspectiveZA: number | undefined,
-      /** depth in view -- the z/w part of the display side of the worldToDisplay transform of pointB.  0 is back, 1 is front */
-      perspectiveZB: number | undefined,
-      /** distances from A and B to neighbor line.  The same object pointer is passed on all calls -- do not retain the pointer or modify the contents */
-      startEndDistance: Segment1d | undefined,
-      /** identifies if this is an x or y line, and it's index
-       * * NOTE The same instance is updated and passed to each call.
-       */
-      gridLineIdentifier: ViewportGraphicsGridLineIdentifier
-    ) => void
-  ): boolean {
-
-    const gridZ = gridXStep.unitCrossProduct(gridYStep)!;
-    const gridTransform = Transform.createOriginAndMatrixColumns(gridOrigin, gridXStep, gridYStep, gridZ);
-    const toNPC = worldToDisplay.transform0;
-    // promote the grid to 4d . . .
-    const npcOrigin = toNPC.multiplyXYZW(gridOrigin.x, gridOrigin.y, gridOrigin.z, 1.0);
-    const npcGridX = toNPC.multiplyXYZW(gridXStep.x, gridXStep.y, gridXStep.z, 0.0);
-    const npcGridY = toNPC.multiplyXYZW(gridYStep.x, gridYStep.y, gridYStep.z, 0.0);
-    // scale up so there are decent size weights.  (Same scale factor
-    // weights tend to be really small, so we have to trust that things make sense after division . ...
-    const maxWeight = Geometry.maxAbsXYZ(npcOrigin.w, npcGridX.w, npcGridY.w);
-    if (maxWeight === 0.0)
-      return false;
-    const divW = 1.0 / maxWeight;
-    npcOrigin.scale(divW, npcOrigin);
-    npcGridX.scale(divW, npcGridX);
-    npcGridY.scale(divW, npcGridY);
-
-    const npcGridXDirection = npcGridX.crossWeightedMinus(npcOrigin).normalize ()!;
-    const npcGridYDirection = npcGridY.crossWeightedMinus(npcOrigin).normalize()!;
-    const npcNormal = npcGridXDirection.unitCrossProduct(npcGridYDirection);
-    const npcOriginXYZ = npcOrigin.realPoint();
-    if (npcNormal === undefined || npcOriginXYZ === undefined)
-      return false;
-    const npcPlane = ClipPlane.createNormalAndPoint(npcNormal, npcOriginXYZ)!;
-    const npcLoop = npcPlane.intersectRange(viewRange, true)!;
-    if (npcLoop === undefined)
-      return false;
-    const xyzLoop = npcLoop.clone();
-    xyzLoop.multiplyMatrix4dAndQuietRenormalizeMatrix4d(worldToDisplay.transform1);
-    const stLoop = xyzLoop.clone(); // loop coordinates in grid
-
-    const gridTransformInverse = gridTransform.inverse()!;
-    if (gridTransformInverse === undefined)
-      return false;
-    stLoop.multiplyTransformInPlace(gridTransformInverse);
-    const stRange = this.restrictGridRange(stLoop.getRange());
-    const area = PolygonOps.areaXY(stLoop);
-    const stClipper = ConvexClipPlaneSet.createXYPolyLine(stLoop.getPoint3dArray(), undefined, area > 0.0);
-    const lineContext = new LineProximityContext(worldToDisplay.transform0);
-    const gridPoint0 = Point3d.create();    // to be referenced from both the clip loop body and the lambda function ....
-    const gridPoint1 = Point3d.create();
-    const clippedGridPoint0 = Point3d.create();
-    const clippedGridPoint1 = Point3d.create();
-    const xLow = stRange.low.x;
-    const xHigh = stRange.high.x;
-    const fractionRange = Range1d.createNull();
-    const startEndDistance = Segment1d.create();
-    const perspectiveZStartEnd = Segment1d.create();
-    let numAnnounced = 0;
-    const gridLineIdentifier: ViewportGraphicsGridLineIdentifier = { direction: 0, index: 0, stepCount: 0};
-    const announceInterval: AnnounceNumberNumber = (f0: number, f1: number) => {
-      gridPoint0.interpolate(f0, gridPoint1, clippedGridPoint0);
-      gridPoint0.interpolate(f1, gridPoint1, clippedGridPoint1);  // those are in grid line counter space !!!
-      const clippedPointWorld0 = gridTransform.multiplyPoint3d(clippedGridPoint0);
-      const clippedPointWorld1 = gridTransform.multiplyPoint3d(clippedGridPoint1);
-      // "Every line case " -- still need to know prior line distances
-      if (options.cullingOption === 0) {
-        if (!lineContext.hasValidLine) {
-          lineContext.announceLineAWorld(clippedPointWorld0, clippedPointWorld1, perspectiveZStartEnd);
-          gridLineIdentifier.stepCount = 0;
-          announceLine(clippedPointWorld0, clippedPointWorld1,
-            perspectiveZStartEnd.x0, perspectiveZStartEnd.x1,
-            undefined,
-            gridLineIdentifier);
-        } else {
-          gridLineIdentifier.stepCount = 1;
-          if (lineContext.intervalOfSeparation(options, clippedPointWorld0, clippedPointWorld1,
-            fractionRange, perspectiveZStartEnd, startEndDistance)) {
-            announceLine(clippedPointWorld0, clippedPointWorld1,
-              perspectiveZStartEnd.x0, perspectiveZStartEnd.x1,
-              startEndDistance,
-              gridLineIdentifier);
-          }
-          numAnnounced++;
-          return;
-        }
-      }
-
-      if (!lineContext.hasValidLine) {
-        lineContext.announceLineAWorld(clippedPointWorld0, clippedPointWorld1, perspectiveZStartEnd);
-        gridLineIdentifier.stepCount = 0;
-        announceLine(clippedPointWorld0, clippedPointWorld1,
-          perspectiveZStartEnd.x0, perspectiveZStartEnd.x1,
-          undefined,
-          gridLineIdentifier);
-        numAnnounced++;
-      } else {
-        gridLineIdentifier.stepCount++;
-        if (!lineContext.intervalOfSeparation(options, clippedPointWorld0, clippedPointWorld1,
-          fractionRange, perspectiveZStartEnd, startEndDistance)) {
-          if (options.cullingOption === 1)
-            lineContext.moveLineBToLineA();
-        } else {
-          if (options.clippingOption === 0 || fractionRange.isExact01)
-            announceLine(clippedPointWorld0, clippedPointWorld1,
-              perspectiveZStartEnd.x0, perspectiveZStartEnd.x1,
-              startEndDistance,
-              gridLineIdentifier);
-          else {
-            announceLine(clippedPointWorld0.interpolate(fractionRange.low, clippedPointWorld1),
-              clippedPointWorld0.interpolate(fractionRange.high, clippedPointWorld1),
-              perspectiveZStartEnd.x0, perspectiveZStartEnd.x1,
-              startEndDistance,
-              gridLineIdentifier);
-          }
-          lineContext.moveLineBToLineA();
-          gridLineIdentifier.stepCount = 0;
-          numAnnounced++;
-        }
-      }
-    };
-    const iy0 = Math.ceil(stRange.low.y);
-    const iy1 = Math.floor(stRange.high.y);
-    // sweep bottom up ...
-    let iy;
-    gridLineIdentifier.direction = 1;
-    for (iy = iy0; iy <= iy1; iy++){
-      gridLineIdentifier.index = iy;
-      gridPoint0.set(xLow, iy);
-      gridPoint1.set(xHigh, iy);
-      stClipper.announceClippedSegmentIntervals(0.0, 1.0, gridPoint0, gridPoint1, announceInterval);
-      }
-
-    // sweep left to right
-    const ix0 = Math.ceil(stRange.low.x);
-    const ix1 = Math.floor(stRange.high.x);
-    const yLow = stRange.low.y;
-    const yHigh = stRange.high.y;
-    let ix;
-    lineContext.invalidateLine();
-    gridLineIdentifier.direction = 0;
-    for (ix = ix0; ix <= ix1; ix++){
-      gridPoint0.set(ix, yLow);
-      gridPoint1.set(ix, yHigh);
-      gridLineIdentifier.index = ix;
-      stClipper.announceClippedSegmentIntervals(0.0, 1.0, gridPoint0, gridPoint1, announceInterval);
-    }
-
-    return numAnnounced > 0;
-  }
-}
-/**
- * Context for computing grid lines that are to appear in a view.
- */
-export class GridInViewContext {
-  // REMARK: worldToGrid, gridToWorld, gridByOriginAndVectors, and grid4d are redundant by simplify logic.
-  private _worldToDisplay: Map4d;
-  private _displayRange: Range3d;
-  private _worldToGrid: Transform;
-  private _gridToWorld: Transform;
-  private _xyzLoop: GrowableXYZArray;
-  private _gridByOriginAndVectors: Plane3dByOriginAndVectors;
-  private _gridSpaceLoop: GrowableXYZArray;
-  private _gridSpaceRange: Range3d;
-  private _gridSpaceClipper: ConvexClipPlaneSet;
-  private _lineProximityContext: LineProximityContext;
-  /**
-   * CAPTURE all members.
-   */
-  private constructor(worldToDisplay: Map4d, displayRange: Range3d,
-    gridToWorld: Transform,
-    worldToGrid: Transform,
-    gridByOriginAndVectors: Plane3dByOriginAndVectors,
-    xyzLoop: GrowableXYZArray,
-    gridSpaceLoop: GrowableXYZArray,
-    gridSpaceRange: Range3d,
-    gridSpaceClipper: ConvexClipPlaneSet,
-    lineProximityContext: LineProximityContext
-  ) {
-    this._worldToDisplay = worldToDisplay;
-    this._displayRange = displayRange;
-    this._gridByOriginAndVectors = gridByOriginAndVectors;
-    this._xyzLoop = xyzLoop;
-    this._gridToWorld = gridToWorld;
-    this._worldToGrid = worldToGrid;
-    this._gridSpaceLoop = gridSpaceLoop;
-    this._gridSpaceRange = gridSpaceRange;
-    this._gridSpaceClipper = gridSpaceClipper;
-    this._lineProximityContext = lineProximityContext;
-  }
-  public static create(
-    gridOrigin: Point3d, gridXStep: Vector3d, gridYStep: Vector3d,
-    worldToDisplay: Map4d,
-    viewRange: Range3d
-  ): GridInViewContext | undefined {
-    const gridPlane = Plane3dByOriginAndVectors.createOriginAndVectors(gridOrigin, gridXStep, gridYStep);
-    const gridZ = gridXStep.unitCrossProduct(gridYStep)!;
-    const gridToWorld = Transform.createOriginAndMatrixColumns(gridOrigin, gridXStep, gridYStep, gridZ);
-    const worldToGrid = gridToWorld.inverse();
-    if (worldToGrid === undefined)
-      return undefined;
-
-    const toNPC = worldToDisplay.transform0;
-    // promote the grid to 4d . . .
-    const npcOrigin = toNPC.multiplyXYZW(gridOrigin.x, gridOrigin.y, gridOrigin.z, 1.0);
-    const npcGridX = toNPC.multiplyXYZW(gridXStep.x, gridXStep.y, gridXStep.z, 0.0);
-    const npcGridY = toNPC.multiplyXYZW(gridYStep.x, gridYStep.y, gridYStep.z, 0.0);
-    // scale up so there are decent size weights.  (Same scale factor
-    // weights tend to be really small, so we have to trust that things make sense after division . ...
-    const maxWeight = Geometry.maxAbsXYZ(npcOrigin.w, npcGridX.w, npcGridY.w);
-    if (maxWeight === 0.0)
-      return undefined;
-    const divW = 1.0 / maxWeight;
-    npcOrigin.scale(divW, npcOrigin);
-    npcGridX.scale(divW, npcGridX);
-    npcGridY.scale(divW, npcGridY);
-
-    const npcGridXDirection = npcGridX.crossWeightedMinus(npcOrigin).normalize ()!;
-    const npcGridYDirection = npcGridY.crossWeightedMinus(npcOrigin).normalize()!;
-    const npcNormal = npcGridXDirection.unitCrossProduct(npcGridYDirection);
-    const npcOriginXYZ = npcOrigin.realPoint();
-
-    if (npcNormal === undefined || npcOriginXYZ === undefined)
-      return undefined;
-    const npcPlane = ClipPlane.createNormalAndPoint(npcNormal, npcOriginXYZ)!;
-    const npcLoop = npcPlane.intersectRange(viewRange, true)!;
-    if (npcLoop === undefined)
-      return undefined;
-    const xyzLoop = npcLoop.clone();
-    xyzLoop.multiplyMatrix4dAndQuietRenormalizeMatrix4d(worldToDisplay.transform1);
-    const gridSpaceLoop = xyzLoop.clone(); // loop coordinates in grid
-    gridSpaceLoop.multiplyTransformInPlace(worldToGrid);
-    const gridSpaceRange = gridSpaceLoop.getRange();
-    const area = PolygonOps.areaXY(gridSpaceLoop);
-    const gridSpaceClipper = ConvexClipPlaneSet.createXYPolyLine(gridSpaceLoop.getPoint3dArray(), undefined, area > 0.0);
-    const lineProximityContext = new LineProximityContext(worldToDisplay.transform0);
-    return new GridInViewContext(worldToDisplay.clone(), viewRange.clone(), gridToWorld, worldToGrid,
-      gridPlane,
-      xyzLoop,
-      gridSpaceLoop, gridSpaceRange, gridSpaceClipper, lineProximityContext);
-  }
-/**
- * Process the grid with given options.
- * @param options
- * @param announceLine function to be called with (fully clipped) grid lines.
- * @returns false if invalid setup data or no lines announced.
- */
-  public processGrid(
-    options: ViewportGraphicsGridSpacingOptions,
-    announceLine: (
-      /** world coordinates start point of the line */
-      pointA: Point3d,
-      /** world coordinates end point of the line */
-      pointB: Point3d,
-      /** depth in view -- the z/w part of the display side of the worldToDisplay transform of pointB.  0 is back, 1 is front */
-      perspectiveZA: number | undefined,
-      /** depth in view -- the z/w part of the display side of the worldToDisplay transform of pointB.  0 is back, 1 is front */
-      perspectiveZB: number | undefined,
-      /** distances from A and B to neighbor line.  The same object pointer is passed on all calls -- do not retain the pointer or modify the contents */
-      startEndDistance: Segment1d | undefined,
-      /** identifies if this is an x or y line, and it's index
-       * * NOTE The same instance is updated and passed to each call.
-       */
-      gridLineIdentifier: ViewportGraphicsGridLineIdentifier
-    ) => void
-  ): boolean {
-    const gridPoint0 = Point3d.create();    // to be referenced from both the clip loop body and the lambda function ....
-    const gridPoint1 = Point3d.create();
-    const clippedGridPoint0 = Point3d.create();
-    const clippedGridPoint1 = Point3d.create();
-    const xLow = this._gridSpaceRange.low.x;
-    const xHigh = this._gridSpaceRange.high.x;
-    const fractionRange = Range1d.createNull();
-    const startEndDistance = Segment1d.create();
-    const perspectiveZStartEnd = Segment1d.create();
-    let numAnnounced = 0;
-    const gridLineIdentifier: ViewportGraphicsGridLineIdentifier = { direction: 0, index: 0, stepCount: 0 };
-    const lineContext = this._lineProximityContext;
-
-    const announceInterval: AnnounceNumberNumber = (f0: number, f1: number) => {
-      gridPoint0.interpolate(f0, gridPoint1, clippedGridPoint0);
-      gridPoint0.interpolate(f1, gridPoint1, clippedGridPoint1);  // those are in grid line counter space !!!
-      const clippedPointWorld0 = this._gridToWorld.multiplyPoint3d(clippedGridPoint0);
-      const clippedPointWorld1 = this._gridToWorld.multiplyPoint3d(clippedGridPoint1);
-      // "Every line case " -- still need to know prior line distances
-      if (options.cullingOption === 0) {
-        if (!lineContext.hasValidLine) {
-          lineContext.announceLineAWorld(clippedPointWorld0, clippedPointWorld1, perspectiveZStartEnd);
-          gridLineIdentifier.stepCount = 0;
-          announceLine(clippedPointWorld0, clippedPointWorld1,
-            perspectiveZStartEnd.x0, perspectiveZStartEnd.x1,
-            undefined,
-            gridLineIdentifier);
-        } else {
-          gridLineIdentifier.stepCount = 1;
-          if (lineContext.intervalOfSeparation(options, clippedPointWorld0, clippedPointWorld1,
-            fractionRange, perspectiveZStartEnd, startEndDistance)) {
-            announceLine(clippedPointWorld0, clippedPointWorld1,
-              perspectiveZStartEnd.x0, perspectiveZStartEnd.x1,
-              startEndDistance,
-              gridLineIdentifier);
-          }
-          numAnnounced++;
-          return;
-        }
-      }
-
-      if (!lineContext.hasValidLine) {
-        lineContext.announceLineAWorld(clippedPointWorld0, clippedPointWorld1, perspectiveZStartEnd);
-        gridLineIdentifier.stepCount = 0;
-        announceLine(clippedPointWorld0, clippedPointWorld1,
-          perspectiveZStartEnd.x0, perspectiveZStartEnd.x1,
-          undefined,
-          gridLineIdentifier);
-        numAnnounced++;
-      } else {
-        gridLineIdentifier.stepCount++;
-        if (!lineContext.intervalOfSeparation(options, clippedPointWorld0, clippedPointWorld1,
-          fractionRange, perspectiveZStartEnd, startEndDistance)) {
-          if (options.cullingOption === 1)
-            lineContext.moveLineBToLineA();
-        } else {
-          if (options.clippingOption === 0 || fractionRange.isExact01)
-            announceLine(clippedPointWorld0, clippedPointWorld1,
-              perspectiveZStartEnd.x0, perspectiveZStartEnd.x1,
-              startEndDistance,
-              gridLineIdentifier);
-          else {
-            announceLine(clippedPointWorld0.interpolate(fractionRange.low, clippedPointWorld1),
-              clippedPointWorld0.interpolate(fractionRange.high, clippedPointWorld1),
-              perspectiveZStartEnd.x0, perspectiveZStartEnd.x1,
-              startEndDistance,
-              gridLineIdentifier);
-          }
-          lineContext.moveLineBToLineA();
-          gridLineIdentifier.stepCount = 0;
-          numAnnounced++;
-        }
-      }
-    };
-    const iy0 = Math.ceil(this._gridSpaceRange.low.y);
-    const iy1 = Math.floor(this._gridSpaceRange.high.y);
-    // sweep bottom up ...
-    let iy;
-    gridLineIdentifier.direction = 1;
-    this._lineProximityContext.invalidateLine();
-    for (iy = iy0; iy <= iy1; iy++){
-      gridLineIdentifier.index = iy;
-      gridPoint0.set(xLow, iy);
-      gridPoint1.set(xHigh, iy);
-      this._gridSpaceClipper.announceClippedSegmentIntervals(0.0, 1.0, gridPoint0, gridPoint1, announceInterval);
-      }
-
-    // sweep left to right
-    const ix0 = Math.ceil(this._gridSpaceRange.low.x);
-    const ix1 = Math.floor(this._gridSpaceRange.high.x);
-    const yLow = this._gridSpaceRange.low.y;
-    const yHigh = this._gridSpaceRange.high.y;
-    let ix;
-    this._lineProximityContext.invalidateLine();
-    gridLineIdentifier.direction = 0;
-    for (ix = ix0; ix <= ix1; ix++){
-      gridPoint0.set(ix, yLow);
-      gridPoint1.set(ix, yHigh);
-      gridLineIdentifier.index = ix;
-      this._gridSpaceClipper.announceClippedSegmentIntervals(0.0, 1.0, gridPoint0, gridPoint1, announceInterval);
-    }
-
-    return numAnnounced > 0;
-  }
-}
+/*---------------------------------------------------------------------------------------------
+* Copyright (c) Bentley Systems, Incorporated. All rights reserved.
+* See LICENSE.md in the project root for license terms and full copyright notice.
+*--------------------------------------------------------------------------------------------*/
+/** @packageDocumentation
+ * @module Numerics
+ */
+import { ClipPlane } from "../clipping/ClipPlane";
+import { ConvexClipPlaneSet } from "../clipping/ConvexClipPlaneSet";
+import { AnnounceNumberNumber } from "../curve/CurvePrimitive";
+import { Geometry } from "../Geometry";
+import { GrowableXYZArray } from "../geometry3d/GrowableXYZArray";
+import { Plane3dByOriginAndVectors } from "../geometry3d/Plane3dByOriginAndVectors";
+import { Point3d, Vector3d } from "../geometry3d/Point3dVector3d";
+import { PolygonOps } from "../geometry3d/PolygonOps";
+import { Range1d, Range3d } from "../geometry3d/Range";
+import { Segment1d } from "../geometry3d/Segment1d";
+import { Transform } from "../geometry3d/Transform";
+import { Map4d } from "./Map4d";
+import { Matrix4d } from "./Matrix4d";
+/**
+ * carrier struct to identify direction and index of a grid line.
+ * @internal
+ */
+export interface ViewportGraphicsGridLineIdentifier {
+  /**
+   * Identifies a grid line.
+   * * Direction 0 is constant x, varying y.
+   * * Direction 1 is constant y, varying x.
+   */
+  direction: 0 | 1;
+  /**
+   * Grid lines through the grid origin are at index 0.
+   */
+  index: number;
+  /** grid step since previously output line.
+   * * 0 is first line
+   * * 1 is consecutive lines
+   * * 2 or higher means (stepCount - 1) were skipped
+   */
+  stepCount: number;
+}
+/**
+ * options for grid line constructions
+ * @internal
+ */
+export class ViewportGraphicsGridSpacingOptions {
+  /**
+   * * 0 ==> output all lines (In this case clipping options is ignored)
+   * * 1 ==> output when sufficiently distant from immediate neighbor (measured to immediate neighbor even if neighbor is skipped)
+   * * 2 ==> output when sufficiently distant from previously output line (including distance across multiple skipped lines)
+   */
+  public cullingOption: 0 | 1 | 2;
+  /**
+   * clipping of each line where it is close to its neighbor.
+   * * This option is NOT applied when culling options is 0
+   * * 0 ==> output entire line (entire line is clipped by view frustum but not limited by neighbors)
+   * * 1 ==> clip line where it is close predecessor line
+   */
+  public clippingOption: 0 | 1;
+  /**
+   * distance-between-lines criteria for use when filtering lines.
+   * * Units depend on choice of map (view or npc)
+   */
+  public distanceBetweenLines: number;
+
+  private constructor(distanceBetweenLines: number, cullingOption: 0 | 1 | 2, clippingOption: 0 | 1 ) {
+    this.distanceBetweenLines = distanceBetweenLines;
+    this.cullingOption = cullingOption;
+    this.clippingOption = clippingOption;
+  }
+  /**
+   * Create a ViewportGraphicsSpacingOptions instance
+   * @param distanceBetweenLines  cutoff for decisions about spacing between lines.  In units of the perspective map (npc or pixels)
+   * @param cullingOption See ViewportGraphicsGridSpacingOptions
+   * @param clippingOption See ViewportGraphicsGridSpacingOptions
+   */
+  public static create(distanceBetweenLines: number, cullingOption: 0 | 1 | 2 = 2, clippingOption: 0 | 1 = 1) {
+    return new ViewportGraphicsGridSpacingOptions(distanceBetweenLines, cullingOption, clippingOption);
+  }
+  /** Return a member-by-member clone */
+  public clone(): ViewportGraphicsGridSpacingOptions {
+    return new ViewportGraphicsGridSpacingOptions(this.distanceBetweenLines, this.cullingOption, this.clippingOption);
+  }
+}
+
+/** helper class for managing step-by-step review of a lines.
+ * "A" is a previous line.
+ * "B" is a new line.
+ */
+class LineProximityContext {
+
+  public npc0A: Point3d;
+  public npc1A: Point3d;
+  // edge vector and inverse distance computed from line npc0A to npc1A.
+  // undefined divMagU means no line available
+  public ux: number;
+  public uy: number;
+  public divMagU: number | undefined;
+// work points for line B
+  public npc0B: Point3d;
+  public npc1B: Point3d;
+
+  public worldToNPC: Matrix4d;
+  public constructor(matrix: Matrix4d) {
+    this.ux = this.uy = 0;
+    this.divMagU = undefined;
+    this.npc0A = Point3d.create();
+    this.npc1A = Point3d.create();
+    this.npc0B = Point3d.create();
+    this.npc1B = Point3d.create();
+    this.worldToNPC = matrix.clone();
+  }
+
+  public setupDerivedData() {
+    this.ux = this.npc1A.x - this.npc0A.x;
+    this.uy = this.npc1A.y - this.npc0A.y;
+    this.divMagU = Geometry.conditionalDivideCoordinate(1.0, Math.sqrt(this.ux * this.ux + this.uy * this.uy));
+  }
+
+/** Capture start and end point of "previous" line. */
+  public announceLineAWorld(point0A: Point3d, point1A: Point3d, perspectiveZStartEnd: Segment1d) {
+    this.worldToNPC.multiplyPoint3dQuietNormalize(point0A, this.npc0A);
+    this.worldToNPC.multiplyPoint3dQuietNormalize(point1A, this.npc1A);
+    perspectiveZStartEnd.set(this.npc0A.z, this.npc0B.z);
+    this.setupDerivedData();
+  }
+
+/** Capture start and end point of "previous" line. */
+  public invalidateLine() {
+    this.ux = 0;
+    this.uy = 0;
+    this.divMagU = undefined;
+  }
+
+  public get hasValidLine(): boolean {
+      return this.divMagU !== undefined;
+  }
+
+  // ASSUME cached data is valid
+  private signedDistanceToNPCPoint(npcPoint: Point3d): number {
+    return Geometry.crossProductXYXY(npcPoint.x - this.npc0A.x, npcPoint.y - this.npc0A.y, this.ux, this.uy) * this.divMagU!;
+  }
+
+// return the LARGER of the NPC distances from point0B, point1B to line A
+  public distanceToLine(point0B: Point3d, point1B: Point3d): number | undefined{
+    if (this.divMagU === undefined)
+      return undefined;
+      this.worldToNPC.multiplyPoint3dQuietNormalize(point0B, this.npc0B);
+    this.worldToNPC.multiplyPoint3dQuietNormalize(point1B, this.npc1B);
+    return Geometry.maxAbsXY(
+      this.signedDistanceToNPCPoint(this.npc0B),
+      this.signedDistanceToNPCPoint(this.npc1B),
+    );
+  }
+  // install values in the range and return true.
+  // x0,x1 are directly installed.
+  // interpolated values of (zA, zB) at fraction0 and fraction1 are installed in the zDepths
+  private setRanges(range: Range1d, fraction0: number, fraction1: number,
+    zDepths: Segment1d, zA: number, zB: number): boolean {
+
+    range.setXXUnordered(fraction0, fraction1);
+    zDepths.set(Geometry.interpolate(zA, fraction0, zB), Geometry.interpolate(zA, fraction1, zB));
+    return true;
+  }
+
+  private static _horizonTrimFraction = 0.90;
+  /**
+  * * return the fractional interval on line B, such that points in the interval are at a distance minimumDistance or larger
+  * * If line B jumps complete between "far negative" and "far positive", only the first fractional part is returned.
+  * * If completely inside the minimum, return false but without setting the fractions.
+   * @param minimumDistance
+   * @param point0B
+   * @param point1B
+   * @param fractions pre-allocated receiver for fractional interval
+   * @param perspectiveZStartEnd pre-allocated receiver for depths at (fractional!) start and end
+   * @param startEndDistance pre-allocated receiver for min and max absolute distance at ends
+   */
+  public intervalOfSeparation(options: ViewportGraphicsGridSpacingOptions, point0B: Point3d, point1B: Point3d,
+    fractions: Range1d,
+    perspectiveZStartEnd: Segment1d,
+    startEndDistance: Segment1d
+  ): boolean {
+    if (this.divMagU === undefined)
+      return false;
+    const minimumDistance = options.distanceBetweenLines;
+    this.worldToNPC.multiplyPoint3dQuietNormalize(point0B, this.npc0B);
+    this.worldToNPC.multiplyPoint3dQuietNormalize(point1B, this.npc1B);
+    const d0 = this.signedDistanceToNPCPoint(this.npc0B);
+    const d1 = this.signedDistanceToNPCPoint(this.npc1B);
+    startEndDistance.set(d0, d1);
+    if (d0 < -minimumDistance) {
+      if (d1 < -minimumDistance) {
+        return this.setRanges(fractions, 0, 1, perspectiveZStartEnd, this.npc0B.z, this.npc1B.z);
+      } else {
+        return this.setRanges(fractions, 0, Geometry.safeDivideFraction(-minimumDistance - d0, d1 - d0, 0.0), perspectiveZStartEnd, this.npc0B.z, this.npc1B.z);
+      }
+    } else if (d0 > minimumDistance) {
+      if (d1 > minimumDistance) {
+        return this.setRanges(fractions, 0, 1, perspectiveZStartEnd, this.npc0B.z, this.npc1B.z);
+      } else {
+        return this.setRanges(fractions, 0.0, Geometry.safeDivideFraction(minimumDistance - d0, d1 - d0, 0.0), perspectiveZStartEnd, this.npc0B.z, this.npc1B.z);
+      }
+    } else { // d0 starts inside -- may move outside
+      if (d1 > minimumDistance) {
+        return this.setRanges(fractions, Geometry.safeDivideFraction(minimumDistance - d0, d1 - d0, 0.0), 1.0, perspectiveZStartEnd, this.npc0B.z, this.npc1B.z);
+      } else if (d1 < -minimumDistance) {
+        return this.setRanges(fractions, Geometry.safeDivideFraction(-minimumDistance - d0, d1 - d0, 0.0), 1.0, perspectiveZStartEnd, this.npc0B.z, this.npc1B.z);
+      }
+      return false;
+    }
+  }
+
+  public moveLineBToLineA() {
+    this.npc0A.set(this.npc0B.x, this.npc0B.y, this.npc0B.z);
+    this.npc1A.set(this.npc1B.x, this.npc1B.y, this.npc1B.z);
+    this.setupDerivedData();
+  }
+}
+
+/**
+ * ViewGraphicsOps has static members for various viewing-specific computations.
+ * @internal
+ */
+export class ViewGraphicsOps {
+/** maximum gridline index (positive or negative) to consider */
+  public static gridRangeMaxXY = 10000.0;
+/** maximum gridline z value to consider -- but the grid is on z=0 so this is not a significant effect */
+  public static gridRangeMaxZ = 10000.0;
+  /** clamp the range to gridRangeMAXXY */
+  private static restrictGridRange(range0: Range3d): Range3d{
+    return range0.intersect(Range3d.createXYZXYZ(
+      -this.gridRangeMaxXY, -this.gridRangeMaxXY, -this.gridRangeMaxZ,
+      this.gridRangeMaxXY, this.gridRangeMaxXY, this.gridRangeMaxZ
+    ));
+  }
+/**
+   * * Emit line segments of a grid that passes through a display volume.
+   * * The chosen segments are culled to have a minimum line-to-line distance.
+   * * Hence in a perspective view, grid lines that blur together towards the back of the view are not output.
+   * * The worldToDisplay map "transform0" matrix is typically one of:
+   *    * world to npc -- world space to 0..1 in all directions
+   *       * displayRange for this is (0..1)(0..1)(0..1)
+   *    * world to pixels -- world space to distinct numX an numY in xy directions, i.e.
+   *        * The displayRange for this is (0..numX)(0..numY)(frontZ..backZ)
+   *    * in either case, the range "z" values are important as front and back clip depths.
+   * @param gridOrigin any point on the grid
+   * @param gridXStep  line-to-line x-step vector on the grid
+   * @param gridYStep  line to line y-step vector on the grid
+   * @param worldToDisplay 4d mapping (invertible) between world and viewed coordinates
+   * @param viewRange range of the view after the transformation.
+   * @param xyDistanceBetweenLines minimum distance between lines in projected xy space.
+   * @param announceLine function to be called to announce each line as it is selected.
+   * @returns false if any data is invalid -- e.g. grid vectors parallel.
+   */
+  public static announceGridLinesInView(
+    gridOrigin: Point3d, gridXStep: Vector3d, gridYStep: Vector3d,
+    worldToDisplay: Map4d,
+    viewRange: Range3d,
+    options: ViewportGraphicsGridSpacingOptions,
+    announceLine: (
+      /** world coordinates start point of the line */
+      pointA: Point3d,
+      /** world coordinates end point of the line */
+      pointB: Point3d,
+      /** depth in view -- the z/w part of the display side of the worldToDisplay transform of pointB.  0 is back, 1 is front */
+      perspectiveZA: number | undefined,
+      /** depth in view -- the z/w part of the display side of the worldToDisplay transform of pointB.  0 is back, 1 is front */
+      perspectiveZB: number | undefined,
+      /** distances from A and B to neighbor line.  The same object pointer is passed on all calls -- do not retain the pointer or modify the contents */
+      startEndDistance: Segment1d | undefined,
+      /** identifies if this is an x or y line, and it's index
+       * * NOTE The same instance is updated and passed to each call.
+       */
+      gridLineIdentifier: ViewportGraphicsGridLineIdentifier
+    ) => void
+  ): boolean {
+
+    const gridZ = gridXStep.unitCrossProduct(gridYStep)!;
+    const gridTransform = Transform.createOriginAndMatrixColumns(gridOrigin, gridXStep, gridYStep, gridZ);
+    const toNPC = worldToDisplay.transform0;
+    // promote the grid to 4d . . .
+    const npcOrigin = toNPC.multiplyXYZW(gridOrigin.x, gridOrigin.y, gridOrigin.z, 1.0);
+    const npcGridX = toNPC.multiplyXYZW(gridXStep.x, gridXStep.y, gridXStep.z, 0.0);
+    const npcGridY = toNPC.multiplyXYZW(gridYStep.x, gridYStep.y, gridYStep.z, 0.0);
+    // scale up so there are decent size weights.  (Same scale factor
+    // weights tend to be really small, so we have to trust that things make sense after division . ...
+    const maxWeight = Geometry.maxAbsXYZ(npcOrigin.w, npcGridX.w, npcGridY.w);
+    if (maxWeight === 0.0)
+      return false;
+    const divW = 1.0 / maxWeight;
+    npcOrigin.scale(divW, npcOrigin);
+    npcGridX.scale(divW, npcGridX);
+    npcGridY.scale(divW, npcGridY);
+
+    const npcGridXDirection = npcGridX.crossWeightedMinus(npcOrigin).normalize ()!;
+    const npcGridYDirection = npcGridY.crossWeightedMinus(npcOrigin).normalize()!;
+    const npcNormal = npcGridXDirection.unitCrossProduct(npcGridYDirection);
+    const npcOriginXYZ = npcOrigin.realPoint();
+    if (npcNormal === undefined || npcOriginXYZ === undefined)
+      return false;
+    const npcPlane = ClipPlane.createNormalAndPoint(npcNormal, npcOriginXYZ)!;
+    const npcLoop = npcPlane.intersectRange(viewRange, true)!;
+    if (npcLoop === undefined)
+      return false;
+    const xyzLoop = npcLoop.clone();
+    xyzLoop.multiplyMatrix4dAndQuietRenormalizeMatrix4d(worldToDisplay.transform1);
+    const stLoop = xyzLoop.clone(); // loop coordinates in grid
+
+    const gridTransformInverse = gridTransform.inverse()!;
+    if (gridTransformInverse === undefined)
+      return false;
+    stLoop.multiplyTransformInPlace(gridTransformInverse);
+    const stRange = this.restrictGridRange(stLoop.getRange());
+    const area = PolygonOps.areaXY(stLoop);
+    const stClipper = ConvexClipPlaneSet.createXYPolyLine(stLoop.getPoint3dArray(), undefined, area > 0.0);
+    const lineContext = new LineProximityContext(worldToDisplay.transform0);
+    const gridPoint0 = Point3d.create();    // to be referenced from both the clip loop body and the lambda function ....
+    const gridPoint1 = Point3d.create();
+    const clippedGridPoint0 = Point3d.create();
+    const clippedGridPoint1 = Point3d.create();
+    const xLow = stRange.low.x;
+    const xHigh = stRange.high.x;
+    const fractionRange = Range1d.createNull();
+    const startEndDistance = Segment1d.create();
+    const perspectiveZStartEnd = Segment1d.create();
+    let numAnnounced = 0;
+    const gridLineIdentifier: ViewportGraphicsGridLineIdentifier = { direction: 0, index: 0, stepCount: 0};
+    const announceInterval: AnnounceNumberNumber = (f0: number, f1: number) => {
+      gridPoint0.interpolate(f0, gridPoint1, clippedGridPoint0);
+      gridPoint0.interpolate(f1, gridPoint1, clippedGridPoint1);  // those are in grid line counter space !!!
+      const clippedPointWorld0 = gridTransform.multiplyPoint3d(clippedGridPoint0);
+      const clippedPointWorld1 = gridTransform.multiplyPoint3d(clippedGridPoint1);
+      // "Every line case " -- still need to know prior line distances
+      if (options.cullingOption === 0) {
+        if (!lineContext.hasValidLine) {
+          lineContext.announceLineAWorld(clippedPointWorld0, clippedPointWorld1, perspectiveZStartEnd);
+          gridLineIdentifier.stepCount = 0;
+          announceLine(clippedPointWorld0, clippedPointWorld1,
+            perspectiveZStartEnd.x0, perspectiveZStartEnd.x1,
+            undefined,
+            gridLineIdentifier);
+        } else {
+          gridLineIdentifier.stepCount = 1;
+          if (lineContext.intervalOfSeparation(options, clippedPointWorld0, clippedPointWorld1,
+            fractionRange, perspectiveZStartEnd, startEndDistance)) {
+            announceLine(clippedPointWorld0, clippedPointWorld1,
+              perspectiveZStartEnd.x0, perspectiveZStartEnd.x1,
+              startEndDistance,
+              gridLineIdentifier);
+          }
+          numAnnounced++;
+          return;
+        }
+      }
+
+      if (!lineContext.hasValidLine) {
+        lineContext.announceLineAWorld(clippedPointWorld0, clippedPointWorld1, perspectiveZStartEnd);
+        gridLineIdentifier.stepCount = 0;
+        announceLine(clippedPointWorld0, clippedPointWorld1,
+          perspectiveZStartEnd.x0, perspectiveZStartEnd.x1,
+          undefined,
+          gridLineIdentifier);
+        numAnnounced++;
+      } else {
+        gridLineIdentifier.stepCount++;
+        if (!lineContext.intervalOfSeparation(options, clippedPointWorld0, clippedPointWorld1,
+          fractionRange, perspectiveZStartEnd, startEndDistance)) {
+          if (options.cullingOption === 1)
+            lineContext.moveLineBToLineA();
+        } else {
+          if (options.clippingOption === 0 || fractionRange.isExact01)
+            announceLine(clippedPointWorld0, clippedPointWorld1,
+              perspectiveZStartEnd.x0, perspectiveZStartEnd.x1,
+              startEndDistance,
+              gridLineIdentifier);
+          else {
+            announceLine(clippedPointWorld0.interpolate(fractionRange.low, clippedPointWorld1),
+              clippedPointWorld0.interpolate(fractionRange.high, clippedPointWorld1),
+              perspectiveZStartEnd.x0, perspectiveZStartEnd.x1,
+              startEndDistance,
+              gridLineIdentifier);
+          }
+          lineContext.moveLineBToLineA();
+          gridLineIdentifier.stepCount = 0;
+          numAnnounced++;
+        }
+      }
+    };
+    const iy0 = Math.ceil(stRange.low.y);
+    const iy1 = Math.floor(stRange.high.y);
+    // sweep bottom up ...
+    let iy;
+    gridLineIdentifier.direction = 1;
+    for (iy = iy0; iy <= iy1; iy++){
+      gridLineIdentifier.index = iy;
+      gridPoint0.set(xLow, iy);
+      gridPoint1.set(xHigh, iy);
+      stClipper.announceClippedSegmentIntervals(0.0, 1.0, gridPoint0, gridPoint1, announceInterval);
+      }
+
+    // sweep left to right
+    const ix0 = Math.ceil(stRange.low.x);
+    const ix1 = Math.floor(stRange.high.x);
+    const yLow = stRange.low.y;
+    const yHigh = stRange.high.y;
+    let ix;
+    lineContext.invalidateLine();
+    gridLineIdentifier.direction = 0;
+    for (ix = ix0; ix <= ix1; ix++){
+      gridPoint0.set(ix, yLow);
+      gridPoint1.set(ix, yHigh);
+      gridLineIdentifier.index = ix;
+      stClipper.announceClippedSegmentIntervals(0.0, 1.0, gridPoint0, gridPoint1, announceInterval);
+    }
+
+    return numAnnounced > 0;
+  }
+}
+/**
+ * Context for computing grid lines that are to appear in a view.
+ */
+export class GridInViewContext {
+  // REMARK: worldToGrid, gridToWorld, gridByOriginAndVectors, and grid4d are redundant by simplify logic.
+  private _worldToDisplay: Map4d;
+  private _displayRange: Range3d;
+  private _worldToGrid: Transform;
+  private _gridToWorld: Transform;
+  private _xyzLoop: GrowableXYZArray;
+  private _gridByOriginAndVectors: Plane3dByOriginAndVectors;
+  private _gridSpaceLoop: GrowableXYZArray;
+  private _gridSpaceRange: Range3d;
+  private _gridSpaceClipper: ConvexClipPlaneSet;
+  private _lineProximityContext: LineProximityContext;
+  /**
+   * CAPTURE all members.
+   */
+  private constructor(worldToDisplay: Map4d, displayRange: Range3d,
+    gridToWorld: Transform,
+    worldToGrid: Transform,
+    gridByOriginAndVectors: Plane3dByOriginAndVectors,
+    xyzLoop: GrowableXYZArray,
+    gridSpaceLoop: GrowableXYZArray,
+    gridSpaceRange: Range3d,
+    gridSpaceClipper: ConvexClipPlaneSet,
+    lineProximityContext: LineProximityContext
+  ) {
+    this._worldToDisplay = worldToDisplay;
+    this._displayRange = displayRange;
+    this._gridByOriginAndVectors = gridByOriginAndVectors;
+    this._xyzLoop = xyzLoop;
+    this._gridToWorld = gridToWorld;
+    this._worldToGrid = worldToGrid;
+    this._gridSpaceLoop = gridSpaceLoop;
+    this._gridSpaceRange = gridSpaceRange;
+    this._gridSpaceClipper = gridSpaceClipper;
+    this._lineProximityContext = lineProximityContext;
+  }
+  public static create(
+    gridOrigin: Point3d, gridXStep: Vector3d, gridYStep: Vector3d,
+    worldToDisplay: Map4d,
+    viewRange: Range3d
+  ): GridInViewContext | undefined {
+    const gridPlane = Plane3dByOriginAndVectors.createOriginAndVectors(gridOrigin, gridXStep, gridYStep);
+    const gridZ = gridXStep.unitCrossProduct(gridYStep)!;
+    const gridToWorld = Transform.createOriginAndMatrixColumns(gridOrigin, gridXStep, gridYStep, gridZ);
+    const worldToGrid = gridToWorld.inverse();
+    if (worldToGrid === undefined)
+      return undefined;
+
+    const toNPC = worldToDisplay.transform0;
+    // promote the grid to 4d . . .
+    const npcOrigin = toNPC.multiplyXYZW(gridOrigin.x, gridOrigin.y, gridOrigin.z, 1.0);
+    const npcGridX = toNPC.multiplyXYZW(gridXStep.x, gridXStep.y, gridXStep.z, 0.0);
+    const npcGridY = toNPC.multiplyXYZW(gridYStep.x, gridYStep.y, gridYStep.z, 0.0);
+    // scale up so there are decent size weights.  (Same scale factor
+    // weights tend to be really small, so we have to trust that things make sense after division . ...
+    const maxWeight = Geometry.maxAbsXYZ(npcOrigin.w, npcGridX.w, npcGridY.w);
+    if (maxWeight === 0.0)
+      return undefined;
+    const divW = 1.0 / maxWeight;
+    npcOrigin.scale(divW, npcOrigin);
+    npcGridX.scale(divW, npcGridX);
+    npcGridY.scale(divW, npcGridY);
+
+    const npcGridXDirection = npcGridX.crossWeightedMinus(npcOrigin).normalize ()!;
+    const npcGridYDirection = npcGridY.crossWeightedMinus(npcOrigin).normalize()!;
+    const npcNormal = npcGridXDirection.unitCrossProduct(npcGridYDirection);
+    const npcOriginXYZ = npcOrigin.realPoint();
+
+    if (npcNormal === undefined || npcOriginXYZ === undefined)
+      return undefined;
+    const npcPlane = ClipPlane.createNormalAndPoint(npcNormal, npcOriginXYZ)!;
+    const npcLoop = npcPlane.intersectRange(viewRange, true)!;
+    if (npcLoop === undefined)
+      return undefined;
+    const xyzLoop = npcLoop.clone();
+    xyzLoop.multiplyMatrix4dAndQuietRenormalizeMatrix4d(worldToDisplay.transform1);
+    const gridSpaceLoop = xyzLoop.clone(); // loop coordinates in grid
+    gridSpaceLoop.multiplyTransformInPlace(worldToGrid);
+    const gridSpaceRange = gridSpaceLoop.getRange();
+    const area = PolygonOps.areaXY(gridSpaceLoop);
+    const gridSpaceClipper = ConvexClipPlaneSet.createXYPolyLine(gridSpaceLoop.getPoint3dArray(), undefined, area > 0.0);
+    const lineProximityContext = new LineProximityContext(worldToDisplay.transform0);
+    return new GridInViewContext(worldToDisplay.clone(), viewRange.clone(), gridToWorld, worldToGrid,
+      gridPlane,
+      xyzLoop,
+      gridSpaceLoop, gridSpaceRange, gridSpaceClipper, lineProximityContext);
+  }
+/**
+ * Process the grid with given options.
+ * @param options
+ * @param announceLine function to be called with (fully clipped) grid lines.
+ * @returns false if invalid setup data or no lines announced.
+ */
+  public processGrid(
+    options: ViewportGraphicsGridSpacingOptions,
+    announceLine: (
+      /** world coordinates start point of the line */
+      pointA: Point3d,
+      /** world coordinates end point of the line */
+      pointB: Point3d,
+      /** depth in view -- the z/w part of the display side of the worldToDisplay transform of pointB.  0 is back, 1 is front */
+      perspectiveZA: number | undefined,
+      /** depth in view -- the z/w part of the display side of the worldToDisplay transform of pointB.  0 is back, 1 is front */
+      perspectiveZB: number | undefined,
+      /** distances from A and B to neighbor line.  The same object pointer is passed on all calls -- do not retain the pointer or modify the contents */
+      startEndDistance: Segment1d | undefined,
+      /** identifies if this is an x or y line, and it's index
+       * * NOTE The same instance is updated and passed to each call.
+       */
+      gridLineIdentifier: ViewportGraphicsGridLineIdentifier
+    ) => void
+  ): boolean {
+    const gridPoint0 = Point3d.create();    // to be referenced from both the clip loop body and the lambda function ....
+    const gridPoint1 = Point3d.create();
+    const clippedGridPoint0 = Point3d.create();
+    const clippedGridPoint1 = Point3d.create();
+    const xLow = this._gridSpaceRange.low.x;
+    const xHigh = this._gridSpaceRange.high.x;
+    const fractionRange = Range1d.createNull();
+    const startEndDistance = Segment1d.create();
+    const perspectiveZStartEnd = Segment1d.create();
+    let numAnnounced = 0;
+    const gridLineIdentifier: ViewportGraphicsGridLineIdentifier = { direction: 0, index: 0, stepCount: 0 };
+    const lineContext = this._lineProximityContext;
+
+    const announceInterval: AnnounceNumberNumber = (f0: number, f1: number) => {
+      gridPoint0.interpolate(f0, gridPoint1, clippedGridPoint0);
+      gridPoint0.interpolate(f1, gridPoint1, clippedGridPoint1);  // those are in grid line counter space !!!
+      const clippedPointWorld0 = this._gridToWorld.multiplyPoint3d(clippedGridPoint0);
+      const clippedPointWorld1 = this._gridToWorld.multiplyPoint3d(clippedGridPoint1);
+      // "Every line case " -- still need to know prior line distances
+      if (options.cullingOption === 0) {
+        if (!lineContext.hasValidLine) {
+          lineContext.announceLineAWorld(clippedPointWorld0, clippedPointWorld1, perspectiveZStartEnd);
+          gridLineIdentifier.stepCount = 0;
+          announceLine(clippedPointWorld0, clippedPointWorld1,
+            perspectiveZStartEnd.x0, perspectiveZStartEnd.x1,
+            undefined,
+            gridLineIdentifier);
+        } else {
+          gridLineIdentifier.stepCount = 1;
+          if (lineContext.intervalOfSeparation(options, clippedPointWorld0, clippedPointWorld1,
+            fractionRange, perspectiveZStartEnd, startEndDistance)) {
+            announceLine(clippedPointWorld0, clippedPointWorld1,
+              perspectiveZStartEnd.x0, perspectiveZStartEnd.x1,
+              startEndDistance,
+              gridLineIdentifier);
+          }
+          numAnnounced++;
+          return;
+        }
+      }
+
+      if (!lineContext.hasValidLine) {
+        lineContext.announceLineAWorld(clippedPointWorld0, clippedPointWorld1, perspectiveZStartEnd);
+        gridLineIdentifier.stepCount = 0;
+        announceLine(clippedPointWorld0, clippedPointWorld1,
+          perspectiveZStartEnd.x0, perspectiveZStartEnd.x1,
+          undefined,
+          gridLineIdentifier);
+        numAnnounced++;
+      } else {
+        gridLineIdentifier.stepCount++;
+        if (!lineContext.intervalOfSeparation(options, clippedPointWorld0, clippedPointWorld1,
+          fractionRange, perspectiveZStartEnd, startEndDistance)) {
+          if (options.cullingOption === 1)
+            lineContext.moveLineBToLineA();
+        } else {
+          if (options.clippingOption === 0 || fractionRange.isExact01)
+            announceLine(clippedPointWorld0, clippedPointWorld1,
+              perspectiveZStartEnd.x0, perspectiveZStartEnd.x1,
+              startEndDistance,
+              gridLineIdentifier);
+          else {
+            announceLine(clippedPointWorld0.interpolate(fractionRange.low, clippedPointWorld1),
+              clippedPointWorld0.interpolate(fractionRange.high, clippedPointWorld1),
+              perspectiveZStartEnd.x0, perspectiveZStartEnd.x1,
+              startEndDistance,
+              gridLineIdentifier);
+          }
+          lineContext.moveLineBToLineA();
+          gridLineIdentifier.stepCount = 0;
+          numAnnounced++;
+        }
+      }
+    };
+    const iy0 = Math.ceil(this._gridSpaceRange.low.y);
+    const iy1 = Math.floor(this._gridSpaceRange.high.y);
+    // sweep bottom up ...
+    let iy;
+    gridLineIdentifier.direction = 1;
+    this._lineProximityContext.invalidateLine();
+    for (iy = iy0; iy <= iy1; iy++){
+      gridLineIdentifier.index = iy;
+      gridPoint0.set(xLow, iy);
+      gridPoint1.set(xHigh, iy);
+      this._gridSpaceClipper.announceClippedSegmentIntervals(0.0, 1.0, gridPoint0, gridPoint1, announceInterval);
+      }
+
+    // sweep left to right
+    const ix0 = Math.ceil(this._gridSpaceRange.low.x);
+    const ix1 = Math.floor(this._gridSpaceRange.high.x);
+    const yLow = this._gridSpaceRange.low.y;
+    const yHigh = this._gridSpaceRange.high.y;
+    let ix;
+    this._lineProximityContext.invalidateLine();
+    gridLineIdentifier.direction = 0;
+    for (ix = ix0; ix <= ix1; ix++){
+      gridPoint0.set(ix, yLow);
+      gridPoint1.set(ix, yHigh);
+      gridLineIdentifier.index = ix;
+      this._gridSpaceClipper.announceClippedSegmentIntervals(0.0, 1.0, gridPoint0, gridPoint1, announceInterval);
+    }
+
+    return numAnnounced > 0;
+  }
+}