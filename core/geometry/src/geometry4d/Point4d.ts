/*---------------------------------------------------------------------------------------------
* Copyright (c) Bentley Systems, Incorporated. All rights reserved.
* See LICENSE.md in the project root for license terms and full copyright notice.
*--------------------------------------------------------------------------------------------*/

/** @packageDocumentation
 * @module Numerics
 */
import { BeJSONFunctions, Geometry, PlaneAltitudeEvaluator } from "../Geometry";
import { Plane3d } from "../geometry3d/Plane3d";
import { Plane3dByOriginAndUnitNormal } from "../geometry3d/Plane3dByOriginAndUnitNormal";
import { Plane3dByOriginAndVectors } from "../geometry3d/Plane3dByOriginAndVectors";
import { Point2d } from "../geometry3d/Point2dVector2d";
import { Point3d, Vector3d } from "../geometry3d/Point3dVector3d";
import { Ray3d } from "../geometry3d/Ray3d";
import { XAndY, XYAndZ } from "../geometry3d/XYZProps";

/**
 * 4d point packed in an array of 4 numbers.
 * @public
 */
export type Point4dProps = number[];
/**
 *
 * @param ddg numerator second derivative
 * @param dh denominator derivative
 * @param ddh denominator second derivative
 * @param f primary function (g/h)
 * @param df derivative of (g/h)
 * @param divH = (1/h)
 * @internal
 */
function quotientDerivative2(ddg: number, dh: number, ddh: number,
  f: number, df: number, divH: number): number {
  return divH * (ddg - 2.0 * df * dh - f * ddh);
}

/** 4 Dimensional point (x,y,z,w) used in perspective calculations.
 * * the coordinates are stored in a Float64Array of length 4.
 * * properties `x`, `y`, `z`, `w` access array members.
 * *
 * * The coordinates are physically stored as a single Float64Array with 4 entries. (w last)
 * *
 * @public
 */
export class Point4d extends Plane3d implements BeJSONFunctions {
  /** x,y,z,w are packed into a Float64Array */
  public xyzw: Float64Array;
  /** Set x,y,z,w of this point.  */
  public set(x: number = 0, y: number = 0, z: number = 0, w: number = 0): Point4d {
    this.xyzw[0] = x;
    this.xyzw[1] = y;
    this.xyzw[2] = z;
    this.xyzw[3] = w;
    return this;
  }
  /** Set a component by index.
   * * No change if index is out of range.
   */
  public setComponent(index: number, value: number) {
    if (index >= 0 && index < 4) {
      this.xyzw[index] = value;
    }
  }
  /** The x component. */
  public get x() { return this.xyzw[0]; }
  public set x(val: number) { this.xyzw[0] = val; }
  /** The y component. */
  public get y() { return this.xyzw[1]; }
  public set y(val: number) { this.xyzw[1] = val; }
  /** The z component. */
  public get z() { return this.xyzw[2]; }
  public set z(val: number) { this.xyzw[2] = val; }
  /** The w component of this point. */
  public get w() { return this.xyzw[3]; }
  public set w(val: number) { this.xyzw[3] = val; }
  /** Construct from coordinates. */
  protected constructor(x: number = 0, y: number = 0, z: number = 0, w: number = 0) {
    super();
    this.xyzw = new Float64Array(4);
    this.xyzw[0] = x;
    this.xyzw[1] = y;
    this.xyzw[2] = z;
    this.xyzw[3] = w;
  }
  /** Return a Point4d with specified x,y,z,w */
  public static create(x: number = 0, y: number = 0, z: number = 0, w: number = 0, result?: Point4d): Point4d {
    return result ? result.set(x, y, z, w) : new Point4d(x, y, z, w);
  }
  /**
   * Create a "Point4d as a plane" from "any" other [[PlaneAltitudeEvaluator]] type.
   * @param source
   * @returns
   */
  public static createPlaneFrom(source: PlaneAltitudeEvaluator): Point4d | undefined {
    return new Point4d(source.normalX(), source.normalY(), source.normalZ(), source.altitudeXYZ(0, 0, 0));
  }
  /** Copy coordinates from `other`. */
  public setFrom(other: Point4d): Point4d {
    this.xyzw[0] = other.xyzw[0];
    this.xyzw[1] = other.xyzw[1];
    this.xyzw[2] = other.xyzw[2];
    this.xyzw[3] = other.xyzw[3];
    return this;
  }
  /** Clone this point */
  public clone(result?: Point4d): Point4d {
    return result ? result.setFrom(this) : new Point4d(this.xyzw[0], this.xyzw[1], this.xyzw[2], this.xyzw[3]);
  }
  /** Set this point's xyzw from a json array `[x,y,z,w]` */
  public setFromJSON(json?: Point4dProps) {
    if (Geometry.isNumberArray(json, 4))
      this.set(json![0], json![1], json![2], json![3]);
    else
      this.set(0, 0, 0, 0);
  }

  /** Create a new point with coordinates from a json array `[x,y,z,w]` */
  public static fromJSON(json?: Point4dProps): Point4d {
    const result = new Point4d();
    result.setFromJSON(json);
    return result;
  }
  /** Near-equality test, using `Geometry.isSameCoordinate` on all 4 x,y,z,w */
  public isAlmostEqual(other: Point4d): boolean {
    return Geometry.isSameCoordinate(this.x, other.x)
      && Geometry.isSameCoordinate(this.y, other.y)
      && Geometry.isSameCoordinate(this.z, other.z)
      && Geometry.isSameCoordinate(this.w, other.w);
  }
  /**
   * Test for same coordinate by direct x,y,z,w args
   * @param x x to test
   * @param y y to test
   * @param z z to test
   * @param w w to test
   */
  public isAlmostEqualXYZW(x: number, y: number, z: number, w: number): boolean {
    return Geometry.isSameCoordinate(this.x, x)
      && Geometry.isSameCoordinate(this.y, y)
      && Geometry.isSameCoordinate(this.z, z)
      && Geometry.isSameCoordinate(this.w, w);
  }

  /**
   * Convert an Angle to a JSON object.
   * @return {*} [x,y,z,w]
   */
  public toJSON(): Point4dProps {
    return [this.xyzw[0], this.xyzw[1], this.xyzw[2], this.xyzw[3]];
  }
  /** Return the 4d distance from this point to other, with all 4 components squared into the hypotenuse.
   * * x,y,z,w all participate without normalization.
   */
  public distanceXYZW(other: Point4d): number {
    return Geometry.hypotenuseXYZW(other.xyzw[0] - this.xyzw[0], other.xyzw[1] - this.xyzw[1], other.xyzw[2] - this.xyzw[2], other.xyzw[3] - this.xyzw[3]);
  }
  /** Return the squared 4d distance from this point to other, with all 4 components squared into the hypotenuse.
   * * x,y,z,w all participate without normalization.
   */
  public distanceSquaredXYZW(other: Point4d): number {
    return Geometry.hypotenuseSquaredXYZW(other.xyzw[0] - this.xyzw[0], other.xyzw[1] - this.xyzw[1], other.xyzw[2] - this.xyzw[2], other.xyzw[3] - this.xyzw[3]);
  }
  /** Return the distance between the instance and other after normalizing by weights
   */
  public realDistanceXY(other: Point4d): number | undefined {
    const wA = this.w;
    const wB = other.w;
    if (Geometry.isSmallMetricDistance(wA) || Geometry.isSmallMetricDistance(wB))
      return undefined;
    return Geometry.hypotenuseXY(other.xyzw[0] / wB - this.xyzw[0] / wA, other.xyzw[1] / wB - this.xyzw[1] / wA);
  }
  /** Return the largest absolute distance between corresponding components
   * * x,y,z,w all participate without normalization.
   */
  public maxDiff(other: Point4d): number {
    return Math.max(Math.abs(other.xyzw[0] - this.xyzw[0]), Math.abs(other.xyzw[1] - this.xyzw[1]), Math.abs(other.xyzw[2] - this.xyzw[2]), Math.abs(other.xyzw[3] - this.xyzw[3]));
  }
  /** Return the largest absolute entry of all 4 components x,y,z,w */
  public maxAbs(): number {
    return Math.max(Math.abs(this.xyzw[0]), Math.abs(this.xyzw[1]), Math.abs(this.xyzw[2]), Math.abs(this.xyzw[3]));
  }
  /** Returns the magnitude including all 4 components x,y,z,w */
  public magnitudeXYZW(): number {
    return Geometry.hypotenuseXYZW(this.xyzw[0], this.xyzw[1], this.xyzw[2], this.xyzw[3]);
  }
  /** Returns the magnitude of the leading xyz components.  w is ignored.  (i.e. the leading xyz are NOT divided by w.) */
  public magnitudeSquaredXYZ(): number {
    return Geometry.hypotenuseSquaredXYZ(this.xyzw[0], this.xyzw[1], this.xyzw[2]);
  }

  /** Return the difference (this-other) using all 4 components x,y,z,w */
  public minus(other: Point4d, result?: Point4d): Point4d {
    return Point4d.create(this.xyzw[0] - other.xyzw[0], this.xyzw[1] - other.xyzw[1], this.xyzw[2] - other.xyzw[2], this.xyzw[3] - other.xyzw[3], result);
  }
  /** Return `((other.w * this) -  (this.w * other))` */
  public crossWeightedMinus(other: Point4d, result?: Vector3d): Vector3d {
    const wa = this.xyzw[3];
    const wb = other.xyzw[3];
    return Vector3d.create(wb * this.xyzw[0] - wa * other.xyzw[0], wb * this.xyzw[1] - wa * other.xyzw[1], wb * this.xyzw[2] - wa * other.xyzw[2], result);
  }
  /** Return `((other.w * this) -  (this.w * other))`, with other.w known to be 1 */
  public crossWeightedMinusPoint3d(other: Point3d, result?: Vector3d): Vector3d {
    const wa = this.xyzw[3];
    return Vector3d.create(this.xyzw[0] - wa * other.x, this.xyzw[1] - wa * other.y, this.xyzw[2] - wa * other.z, result);
  }
  /** Return the sum of this and other, using all 4 components x,y,z,w */
  public plus(other: Point4d, result?: Point4d): Point4d {
    return Point4d.create(this.xyzw[0] + other.xyzw[0], this.xyzw[1] + other.xyzw[1], this.xyzw[2] + other.xyzw[2], this.xyzw[3] + other.xyzw[3], result);
  }
  /** Test if all components are nearly zero. */
  public get isAlmostZero(): boolean {
    return Geometry.isSmallMetricDistance(this.maxAbs());
  }
  /** Create a point with zero in all coordinates. */
  public static createZero(): Point4d { return new Point4d(0, 0, 0, 0); }
  /**
   * Create plane coefficients for the plane containing pointA, pointB, and 0010.
   * @param pointA first point
   * @param pointB second point
   */
  public static createPlanePointPointZ(pointA: Point4d, pointB: Point4d, result?: Point4d) {
    return Point4d.create(pointA.y * pointB.w - pointA.w * pointB.y, pointA.w * pointB.x - pointA.x * pointB.w, 0.0, pointA.x * pointB.y - pointA.y * pointB.x, result);
  }
  /**
   * extract 4 consecutive numbers from a Float64Array into a Point4d.
   * @param data buffer of numbers
   * @param xIndex first index for x,y,z,w sequence
   */
  public static createFromPackedXYZW(data: Float64Array, xIndex: number = 0, result?: Point4d): Point4d | undefined {
    if (xIndex >= 0 && xIndex + 3 < data.length)
      return Point4d.create(data[xIndex], data[xIndex + 1], data[xIndex + 2], data[xIndex + 3], result);
    return undefined;
  }
  /** Create a `Point4d` with x,y,z from an `XYAndZ` input, and w from a separate number. */
  public static createFromPointAndWeight(xyz: XYAndZ, w: number): Point4d {
    return new Point4d(xyz.x, xyz.y, xyz.z, w);
  }
  /** Create a `Point4d` from
   * * Point2d, Point3d, or Point4d
   * * other structure with members x,y and optional z,w
   * * array of numbers
   * * default z is 0.0
<<<<<<< HEAD
   * * default 2 is 1.0  (array[3] can replace)
   */
=======
   * * default w is 1.0  (array[3] can replace)
   */

>>>>>>> 792e87fb
  public static createFromPoint(point: XAndY | XYAndZ | Point4d | number[]): Point4d {
    if (point instanceof Point2d)
      return new Point4d(point.x, point.y, 0, 1);
    if (point instanceof Point3d)
      return new Point4d(point.x, point.y, point.z, 1);
    if (point instanceof Point4d)
      return point.clone();
    // hm ... some flavor of x,y,z subset ...
    if (Array.isArray(point)) {
      const x1 = point.length > 0 ? point[0] : 0.0;
      const y1 = point.length > 1 ? point[1] : 0.0;
      const z1 = point.length > 2 ? point[2] : 0.0;
      const w1 = point.length > 3 ? point[3] : 1.0;
      return new Point4d(x1, y1, z1, w1);
    }
    const x = point.x;
    const y = point.y;
    const z = point.hasOwnProperty("z") ? (point as any).z : 0.0;
    const w = point.hasOwnProperty("w") ? (point as any).w : 1.0;
    return new Point4d(x, y, z, w);

  }
  /** Return `point + vector * scalar` */
  public plusScaled(vector: Point4d, scaleFactor: number, result?: Point4d): Point4d {
    return Point4d.create(this.xyzw[0] + vector.xyzw[0] * scaleFactor, this.xyzw[1] + vector.xyzw[1] * scaleFactor, this.xyzw[2] + vector.xyzw[2] * scaleFactor, this.xyzw[3] + vector.xyzw[3] * scaleFactor, result);
  }
  /** Return interpolation between instance and pointB at fraction
   */
  public interpolate(fraction: number, pointB: Point4d, result?: Point4d): Point4d {
    const v = 1.0 - fraction;
    return Point4d.create(this.xyzw[0] * v + pointB.xyzw[0] * fraction, this.xyzw[1] * v + pointB.xyzw[1] * fraction, this.xyzw[2] * v + pointB.xyzw[2] * fraction, this.xyzw[3] * v + pointB.xyzw[3] * fraction, result);
  }
  /** Return `point + vectorA * scalarA + vectorB * scalarB` */
  public plus2Scaled(vectorA: Point4d, scalarA: number, vectorB: Point4d, scalarB: number, result?: Point4d): Point4d {
    return Point4d.create(this.xyzw[0] + vectorA.xyzw[0] * scalarA + vectorB.xyzw[0] * scalarB, this.xyzw[1] + vectorA.xyzw[1] * scalarA + vectorB.xyzw[1] * scalarB, this.xyzw[2] + vectorA.xyzw[2] * scalarA + vectorB.xyzw[2] * scalarB, this.xyzw[3] + vectorA.xyzw[3] * scalarA + vectorB.xyzw[3] * scalarB, result);
  }
  /** Return `point + vectorA * scalarA + vectorB * scalarB + vectorC * scalarC` */
  public plus3Scaled(vectorA: Point4d, scalarA: number, vectorB: Point4d, scalarB: number, vectorC: Point4d, scalarC: number, result?: Point4d): Point4d {
    return Point4d.create(this.xyzw[0] + vectorA.xyzw[0] * scalarA + vectorB.xyzw[0] * scalarB + vectorC.xyzw[0] * scalarC, this.xyzw[1] + vectorA.xyzw[1] * scalarA + vectorB.xyzw[1] * scalarB + vectorC.xyzw[1] * scalarC, this.xyzw[2] + vectorA.xyzw[2] * scalarA + vectorB.xyzw[2] * scalarB + vectorC.xyzw[2] * scalarC, this.xyzw[3] + vectorA.xyzw[3] * scalarA + vectorB.xyzw[3] * scalarB + vectorC.xyzw[3] * scalarC, result);
  }
  /** Return `point + vectorA * scalarA + vectorB * scalarB` */
  public static createAdd2Scaled(vectorA: Point4d, scalarA: number, vectorB: Point4d, scalarB: number, result?: Point4d): Point4d {
    return Point4d.create(vectorA.xyzw[0] * scalarA + vectorB.xyzw[0] * scalarB, vectorA.xyzw[1] * scalarA + vectorB.xyzw[1] * scalarB, vectorA.xyzw[2] * scalarA + vectorB.xyzw[2] * scalarB, vectorA.xyzw[3] * scalarA + vectorB.xyzw[3] * scalarB, result);
  }
  /** Return `point + vectorA \ scalarA + vectorB * scalarB + vectorC * scalarC` */
  public static createAdd3Scaled(vectorA: Point4d, scalarA: number, vectorB: Point4d, scalarB: number, vectorC: Point4d, scalarC: number, result?: Point4d): Point4d {
    return Point4d.create(vectorA.xyzw[0] * scalarA + vectorB.xyzw[0] * scalarB + vectorC.xyzw[0] * scalarC, vectorA.xyzw[1] * scalarA + vectorB.xyzw[1] * scalarB + vectorC.xyzw[1] * scalarC, vectorA.xyzw[2] * scalarA + vectorB.xyzw[2] * scalarB + vectorC.xyzw[2] * scalarC, vectorA.xyzw[3] * scalarA + vectorB.xyzw[3] * scalarB + vectorC.xyzw[3] * scalarC, result);
  }
  /** Return dot product of (4d) vectors from the instance to targetA and targetB */
  public dotVectorsToTargets(targetA: Point4d, targetB: Point4d): number {
    return (targetA.xyzw[0] - this.xyzw[0]) * (targetB.xyzw[0] - this.xyzw[0]) +
      (targetA.xyzw[1] - this.xyzw[1]) * (targetB.xyzw[1] - this.xyzw[1]) +
      (targetA.xyzw[2] - this.xyzw[2]) * (targetB.xyzw[2] - this.xyzw[2]) +
      (targetA.xyzw[3] - this.xyzw[3]) * (targetB.xyzw[3] - this.xyzw[3]);
  }
  /** return (4d) dot product of the instance and other point. */
  public dotProduct(other: Point4d): number {
    return this.xyzw[0] * other.xyzw[0] + this.xyzw[1] * other.xyzw[1] + this.xyzw[2] * other.xyzw[2] + this.xyzw[3] * other.xyzw[3];
  }
  /** return (4d) dot product of the instance with xyzw */
  public dotProductXYZW(x: number, y: number, z: number, w: number): number {
    return this.xyzw[0] * x + this.xyzw[1] * y + this.xyzw[2] * z + this.xyzw[3] * w;
  }
  /** dotProduct with (point.x, point.y, point.z, 1) Used in PlaneAltitudeEvaluator interface */
  public altitude(point: Point3d): number {
    return this.xyzw[0] * point.x + this.xyzw[1] * point.y + this.xyzw[2] * point.z + this.xyzw[3];
  }
  /** dotProduct with (x, y, z, 1) Used in PlaneAltitudeEvaluator interface */
  public altitudeXYZ(x: number, y: number, z: number): number {
    return this.xyzw[0] * x + this.xyzw[1] * y + this.xyzw[2] * z + this.xyzw[3];
  }
  /** dotProduct with (point.x, point.y, point.z, point.w) Used in PlaneAltitudeEvaluator interface */
  public weightedAltitude(point: Point4d): number {
    return this.xyzw[0] * point.x + this.xyzw[1] * point.y + this.xyzw[2] * point.z + this.xyzw[3] * point.w;
  }
  /** dotProduct with (vector.x, vector.y, vector.z, 0).  Used in PlaneAltitudeEvaluator interface */
  public velocity(vector: Vector3d): number {
    return this.xyzw[0] * vector.x + this.xyzw[1] * vector.y + this.xyzw[2] * vector.z;
  }
  /** dotProduct with (x,y,z, 0).  Used in PlaneAltitudeEvaluator interface */
  public velocityXYZ(x: number, y: number, z: number): number {
    return this.xyzw[0] * x + this.xyzw[1] * y + this.xyzw[2] * z;
  }
  /**
   * Return the x component of the normal used to evaluate altitude.
   */
  public normalX(): number { return this.x; }
  /**
  * Return the x component of the normal used to evaluate altitude.
  */
  public normalY(): number { return this.y; }
  /**
  * Return the z component of the normal used to evaluate altitude.
  */
  public normalZ(): number { return this.z; }

  /** unit X vector */
  public static unitX(): Point4d { return new Point4d(1, 0, 0, 0); }
  /** unit Y vector */
  public static unitY(): Point4d { return new Point4d(0, 1, 0, 0); }
  /** unit Z vector */
  public static unitZ(): Point4d { return new Point4d(0, 0, 1, 0); }
  /** unit W vector */
  public static unitW(): Point4d { return new Point4d(0, 0, 0, 1); }
  /** Divide by denominator, but return undefined if denominator is zero. */
  public safeDivideOrNull(denominator: number, result?: Point4d): Point4d | undefined {
    if (denominator !== 0.0) {
      return this.scale(1.0 / denominator, result);
    }
    return undefined;
  }
  /**
   * * Return xyz projection of spacePoint to the plane of the DPoint4d (understood as coefficients, not point coordinates)
   * * If the xyz part of `this` are all zero, (a clone of) `spacePoint` is returned.
   */
  public projectPointToPlane(spacePoint: Point3d, result?: Point3d): Point3d {
    const h = this.altitude(spacePoint);
    const nn = this.magnitudeSquaredXYZ();
    const alpha = Geometry.conditionalDivideCoordinate(-h, nn);
    if (alpha === undefined)
      return spacePoint.clone(result);
    return spacePoint.plusXYZ(alpha * this.x, alpha * this.y, alpha * this.z, result);
  }
  /** scale all components (including w!!) */
  public scale(scale: number, result?: Point4d): Point4d {
    result = result ? result : new Point4d();
    result.xyzw[0] = this.xyzw[0] * scale;
    result.xyzw[1] = this.xyzw[1] * scale;
    result.xyzw[2] = this.xyzw[2] * scale;
    result.xyzw[3] = this.xyzw[3] * scale;
    return result;
  }
  /** Negate components (including w!!) */
  public negate(result?: Point4d): Point4d {
    result = result ? result : new Point4d();
    result.xyzw[0] = -this.xyzw[0];
    result.xyzw[1] = -this.xyzw[1];
    result.xyzw[2] = -this.xyzw[2];
    result.xyzw[3] = -this.xyzw[3];
    return result;
  }
  /**
   * If `this.w` is nonzero, return a 4d point `(x/w,y/w,z/w, 1)`
   * If `this.w` is zero, return undefined.
   * @param result optional result
   */
  public normalizeWeight(result?: Point4d): Point4d | undefined {
    const mag = Geometry.correctSmallFraction(this.xyzw[3]);
    result = result ? result : new Point4d();
    return this.safeDivideOrNull(mag, result);
  }
  /**
   * If `this.w` is nonzero, return a 3d point `(x/w,y/w,z/w)`
   * If `this.w` is zero, return undefined.
   * @param result optional result
   */
  public realPoint(result?: Point3d): Point3d | undefined {
    const mag = Geometry.correctSmallFraction(this.xyzw[3]);
    if (mag === 0.0)
      return undefined;
    const a = 1.0 / mag; // in zero case everything multiplies right back to true zero.
    return Point3d.create(this.xyzw[0] * a, this.xyzw[1] * a, this.xyzw[2] * a, result);
  }

  /** Convert the homogeneous point to a (strongly typed) point or vector.
   * * If `this.w` is nonzero, return a Point3d `(x/w,y/w,z/w)`
   * * If `this.w` is zero, return a Vector3d `(x,y,z)`
   */
  public realPointOrVector(): Point3d | Vector3d {
    const mag = Geometry.correctSmallFraction(this.xyzw[3]);
    if (mag === 0.0)
      return Vector3d.create(this.x, this.y, this.z);
    const a = 1.0 / mag; // in zero case everything multiplies right back to true zero.
    return Point3d.create(this.x * a, this.y * a, this.z * a);
  }
  /**
   * * If w is nonzero, return Point3d with x/w,y/w,z/w.
   * * If w is zero, return 000
   * @param x x coordinate
   * @param y y coordinate
   * @param z z coordinate
   * @param w w coordinate
   * @param result optional result
   */
  public static createRealPoint3dDefault000(x: number, y: number, z: number, w: number, result?: Point3d): Point3d {
    const mag = Geometry.correctSmallFraction(w);
    const a = mag === 0 ? 0.0 : (1.0 / mag); // in zero case everything multiplies right back to true zero.
    return Point3d.create(x * a, y * a, z * a, result);
  }
  /**
   * * If w is nonzero, return Vector3d which is the derivative of the projected xyz with given w and 4d derivatives.
   * * If w is zero, return 000
   * @param x x coordinate
   * @param y y coordinate
   * @param z z coordinate
   * @param w w coordinate
   * @param dx x coordinate of derivative
   * @param dy y coordinate of derivative
   * @param dz z coordinate of derivative
   * @param dw w coordinate of derivative
   * @param result optional result
   */
  public static createRealDerivativeRay3dDefault000(x: number, y: number, z: number, w: number, dx: number, dy: number, dz: number, dw: number, result?: Ray3d): Ray3d {
    const mag = Geometry.correctSmallFraction(w);
    // real point is X/w.
    // real derivative is (X' * w - X *w) / ww, and weight is always 0 by cross products.
    const a = mag === 0 ? 0.0 : (1.0 / mag); // in zero case everything multiplies right back to true zero.
    const aa = a * a;
    return Ray3d.createXYZUVW(x * a, y * a, z * a, (dx * w - dw * x) * aa, (dy * w - dw * y) * aa, (dz * w - dw * z) * aa, result);
  }
  /**
   * * If w is nonzero, return Vector3d which is the derivative of the projected xyz with given w and 4d derivatives.
   * * If w is zero, return 000
   * @param x x coordinate
   * @param y y coordinate
   * @param z z coordinate
   * @param w w coordinate
   * @param dx x coordinate of derivative
   * @param dy y coordinate of derivative
   * @param dz z coordinate of derivative
   * @param dw w coordinate of derivative
   * @param result optional result
   */
  public static createRealDerivativePlane3dByOriginAndVectorsDefault000(x: number, y: number, z: number, w: number, dx: number, dy: number, dz: number, dw: number, ddx: number, ddy: number, ddz: number, ddw: number, result?: Plane3dByOriginAndVectors): Plane3dByOriginAndVectors {
    const mag = Geometry.correctSmallFraction(w);
    // real point is X/w.
    // real derivative is (X' * w - X *w) / ww, and weight is always 0 by cross products.
    const a = mag === 0 ? 0.0 : (1.0 / mag); // in zero case everything multiplies right back to true zero.
    const aa = a * a;
    const fx = x * a;
    const fy = y * a;
    const fz = z * a;
    const dfx = (dx * w - dw * x) * aa;
    const dfy = (dy * w - dw * y) * aa;
    const dfz = (dz * w - dw * z) * aa;
    return Plane3dByOriginAndVectors.createOriginAndVectorsXYZ(fx, fy, fz, dfx, dfy, dfz, quotientDerivative2(ddx, dw, ddw, fx, dfx, a), quotientDerivative2(ddy, dw, ddw, fy, dfy, a), quotientDerivative2(ddz, dw, ddw, fz, dfz, a), result);
  }
  /**
   * * If this.w is nonzero, return Point3d with x/w,y/w,z/w.
   * * If this.w is zero, return 000
   */
  public realPointDefault000(result?: Point3d): Point3d {
    const mag = Geometry.correctSmallFraction(this.xyzw[3]);
    if (mag === 0.0)
      return Point3d.create(0, 0, 0, result);
    result = result ? result : new Point3d();
    const a = 1.0 / mag;
    return Point3d.create(this.xyzw[0] * a, this.xyzw[1] * a, this.xyzw[2] * a, result);
  }
  /** divide all components (x,y,z,w) by the 4d magnitude.
   *
   * * This is appropriate for normalizing a quaternion
   * * Use normalizeWeight to divide by the w component.
   */
  public normalizeXYZW(result?: Point4d): Point4d | undefined {
    const mag = Geometry.correctSmallFraction(this.magnitudeXYZW());
    result = result ? result : new Point4d();
    return this.safeDivideOrNull(mag, result);
  }

  /**
   * Return the determinant of the 3x3 matrix using components i,j,k of the 3 inputs.
   */
  public static determinantIndexed3X3(pointA: Point4d, pointB: Point4d, pointC: Point4d, i: number, j: number, k: number) {
    return Geometry.tripleProduct(
      pointA.xyzw[i], pointA.xyzw[j], pointA.xyzw[k],
      pointB.xyzw[i], pointB.xyzw[j], pointB.xyzw[k],
      pointC.xyzw[i], pointC.xyzw[j], pointC.xyzw[k]);
  }
  /**
   * Return a Point4d perpendicular to all 3 inputs. (A higher level cross product concept)
   * @param pointA first point
   * @param pointB second point
   * @param pointC third point
   */
  public static perpendicularPoint4dPlane(pointA: Point4d, pointB: Point4d, pointC: Point4d): Point4d {
    return Point4d.create(
      Point4d.determinantIndexed3X3(pointA, pointB, pointC, 1, 2, 3),
      -Point4d.determinantIndexed3X3(pointA, pointB, pointC, 2, 3, 0),
      Point4d.determinantIndexed3X3(pointA, pointB, pointC, 3, 0, 1),
      -Point4d.determinantIndexed3X3(pointA, pointB, pointC, 0, 1, 2));
  }
  /** Treating this Point4d as plane coefficients, convert to origin and normal form. */
  public toPlane3dByOriginAndUnitNormal(result?: Plane3dByOriginAndUnitNormal): Plane3dByOriginAndUnitNormal | undefined {
    return Plane3dByOriginAndUnitNormal.createFrom(this, result);
  }
  /** Normalize so sum of squares of all 4 coordinates is 1. */
  public normalizeQuaternion() {
    const magnitude = Math.sqrt(this.x * this.x + this.y * this.y + this.z * this.z + this.w * this.w);

    if (magnitude > 0.0) {
      const f = 1.0 / magnitude;
      this.x *= f;
      this.y *= f;
      this.z *= f;
      this.w *= f;
    }
    return magnitude;
  }
  /** Return a (normalized) quaternion interpolated between two quaternions. */
  public static interpolateQuaternions(quaternion0: Point4d, fractionParameter: number, quaternion1: Point4d, result?: Point4d): Point4d {
    if (!result)
      result = new Point4d();
    const maxSafeCosine = 0.9995;

    // return exact quaternions for special values
    if (0.0 === fractionParameter) {
      result = quaternion0;
      return result;
    }
    if (1.0 === fractionParameter) {
      result = quaternion1;
      return result;
    }
    if (0.5 === fractionParameter) {
      quaternion0.plus(quaternion1, result);
      result.normalizeQuaternion();
      return result;
    }

    const q0 = quaternion0.clone();
    const q1 = quaternion1.clone();
    let dot = quaternion0.dotProduct(quaternion1);

    // prevent interpolation through the longer great arc
    if (dot < 0.0) {
      q1.negate(q1);
      dot = -dot;
    }

    // if nearly parallel, use interpolate and renormalize .
    if (dot > maxSafeCosine) {
      q0.interpolate(fractionParameter, q1, result);
      result.normalizeQuaternion();
      return result;
    }

    // safety check
    if (dot < -1.0)
      dot = -1.0;
    else if (dot > 1.0)
      dot = 1.0;

    // create orthonormal basis {q0, q2}
    const q2 = new Point4d();
    q1.plusScaled(q0, -dot, q2);  //  bsiDPoint4d_addScaledDPoint4d(& q2, & q1, & q0, -dot);
    q2.normalizeQuaternion();

    const angle = Math.acos(dot);
    const angleOfInterpolation = angle * fractionParameter;
    result = Point4d.createAdd2Scaled(q0, Math.cos(angleOfInterpolation), q2, Math.sin(angleOfInterpolation));
    return result;
  }
  /** Measure the "angle" between two points, using all 4 components in the dot product that
   * gives the cosine of the angle.
   */
  public radiansToPoint4dXYZW(other: Point4d): number | undefined {
    const magA = this.magnitudeXYZW();
    const magB = other.magnitudeXYZW();
    const dot = this.dotProduct(other);  // == cos (theta) * magA * magB
    const cos = Geometry.conditionalDivideFraction(dot, magA * magB);
    if (cos === undefined)
      return undefined;
    return Math.acos(cos);
  }
}<|MERGE_RESOLUTION|>--- conflicted
+++ resolved
@@ -241,14 +241,8 @@
    * * other structure with members x,y and optional z,w
    * * array of numbers
    * * default z is 0.0
-<<<<<<< HEAD
-   * * default 2 is 1.0  (array[3] can replace)
-   */
-=======
    * * default w is 1.0  (array[3] can replace)
    */
-
->>>>>>> 792e87fb
   public static createFromPoint(point: XAndY | XYAndZ | Point4d | number[]): Point4d {
     if (point instanceof Point2d)
       return new Point4d(point.x, point.y, 0, 1);
