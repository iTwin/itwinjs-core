--- conflicted
+++ resolved
@@ -428,17 +428,10 @@
     return undefined;
   }
   /**
-<<<<<<< HEAD
    * Read a point from the source array, and place its coordinates at the given index within this array.
-   * @param destIndex index of point in this array to be overwritten
-   * @param source source array
-   * @param sourceIndex point index in source array
-=======
-   * Read coordinates from source array, place them at index within this array.
-   * @param destIndex point index where coordinates are to be placed in this array.
+   * @param destIndex index of point in this array to be overwritten.
    * @param source source array.
    * @param sourceIndex point index in source array.
->>>>>>> 7bcb1973
    * @returns true if destIndex and sourceIndex are both valid.
    */
   public transferFromGrowableXYZArray(destIndex: number, source: IndexedXYZCollection, sourceIndex: number): boolean {
@@ -453,13 +446,8 @@
   }
   /**
    * Push coordinates from the source array to the end of this array.
-<<<<<<< HEAD
-   * @param source source array
-   * @param sourceIndex xyz index within the source.  If undefined, entire source is pushed.
-=======
    * @param source source array.
    * @param sourceIndex xyz index within the source. If undefined, entire source is pushed.
->>>>>>> 7bcb1973
    * @returns number of points pushed.
    */
   public pushFromGrowableXYZArray(source: GrowableXYZArray, sourceIndex?: number): number {
@@ -833,7 +821,6 @@
       return this.vectorXYAndZUncheckedIndex(origin, j, result);
     return undefined;
   }
-<<<<<<< HEAD
   /**
    * Compute a vector from origin to indexed target j.
    * * This method does not check for index validity. Use [[vectorXYAndZIndex]] to have validity test.
@@ -888,56 +875,21 @@
       result,
     );
   }
-  /** Compute the dot product of pointIndex with [x,y,z] */
-=======
-  /** Compute the cross product of vectors from from indexed origin to indexed targets i and j. */
-  public crossProductIndexIndexIndex(
-    originIndex: number, targetAIndex: number, targetBIndex: number, result?: Vector3d,
-  ): Vector3d | undefined {
-    if (this.isIndexValid(originIndex) && this.isIndexValid(targetAIndex) && this.isIndexValid(targetBIndex)) {
-      const i = originIndex * 3;
-      const j = targetAIndex * 3;
-      const k = targetBIndex * 3;
-      const data = this._data;
-      return Geometry.crossProductXYZXYZ(
-        data[j] - data[i], data[j + 1] - data[i + 1], data[j + 2] - data[i + 2],
-        data[k] - data[i], data[k + 1] - data[i + 1], data[k + 2] - data[i + 2],
-        result,
-      );
-    }
-    return undefined;
-  }
   /** Compute the dot product of pointIndex with [x,y,z]. */
->>>>>>> 7bcb1973
   public evaluateUncheckedIndexDotProductXYZ(pointIndex: number, x: number, y: number, z: number): number {
     const i = pointIndex * 3;
     const data = this._data;
     return data[i] * x + data[i + 1] * y + data[i + 2] * z;
   }
-<<<<<<< HEAD
   /** Return the altitude of the indexed point from the plane. */
   public override evaluateUncheckedIndexPlaneAltitude(pointIndex: number, plane: PlaneAltitudeEvaluator): number {
-=======
-  /** Compute the dot product of pointIndex with [x,y,z]. */
-  public evaluateUncheckedIndexPlaneAltitude(pointIndex: number, plane: PlaneAltitudeEvaluator): number {
->>>>>>> 7bcb1973
     const i = pointIndex * 3;
     const data = this._data;
     return plane.altitudeXYZ(data[i], data[i + 1], data[i + 2]);
   }
-<<<<<<< HEAD
 
   /** Compute the cross product from the point at `originIndex` to targets at indices `targetAIndex` and `targetBIndex`, and add it to `result`. */
   public accumulateCrossProductIndexIndexIndex(originIndex: number, targetAIndex: number, targetBIndex: number, result: Vector3d): void {
-=======
-  /**
-   * Compute the cross product from indexed origin t indexed targets targetAIndex and targetB index.
-   * * Accumulate it to the result.
-   */
-  public accumulateCrossProductIndexIndexIndex(
-    originIndex: number, targetAIndex: number, targetBIndex: number, result: Vector3d,
-  ): void {
->>>>>>> 7bcb1973
     if (this.isIndexValid(originIndex) && this.isIndexValid(targetAIndex) && this.isIndexValid(targetBIndex)) {
       const i = originIndex * 3;
       const j = targetAIndex * 3;
@@ -996,27 +948,15 @@
    * @param j second point index.
    */
   public distanceSquaredIndexIndex(i: number, j: number): number | undefined {
-<<<<<<< HEAD
     if (this.isIndexValid(i) && this.isIndexValid(j))
       return this.distanceSquaredUncheckedIndexIndex(i, j);
-=======
-    if (this.isIndexValid(i) && this.isIndexValid(j)) {
-      const i0 = 3 * i;
-      const j0 = 3 * j;
-      return Geometry.hypotenuseSquaredXYZ(
-        this._data[j0] - this._data[i0],
-        this._data[j0 + 1] - this._data[i0 + 1],
-        this._data[j0 + 2] - this._data[i0 + 2],
-      );
-    }
->>>>>>> 7bcb1973
     return undefined;
   }
   /**
  * Return distance squared between indicated points.
  * * This method does not check for index validity. Use [[distanceSquaredIndexIndex]] to have validity test.
- * @param i first point index
- * @param j second point index
+ * @param i first point index.
+ * @param j second point index.
  */
   public override distanceSquaredUncheckedIndexIndex(i: number, j: number): number {
     const i0 = 3 * i;
@@ -1032,27 +972,15 @@
    * @param j second point index.
    */
   public distanceIndexIndex(i: number, j: number): number | undefined {
-<<<<<<< HEAD
     if (this.isIndexValid(i) && this.isIndexValid(j))
       return this.distanceUncheckedIndexIndex(i, j);
-=======
-    if (this.isIndexValid(i) && this.isIndexValid(j)) {
-      const i0 = 3 * i;
-      const j0 = 3 * j;
-      return Geometry.hypotenuseXYZ(
-        this._data[j0] - this._data[i0],
-        this._data[j0 + 1] - this._data[i0 + 1],
-        this._data[j0 + 2] - this._data[i0 + 2],
-      );
-    }
->>>>>>> 7bcb1973
     return undefined;
   }
   /**
   * Return distance between indicated points.
   * * This method does not check for index validity. Use [[distanceIndexIndex]] to have validity test.
-  * @param i first point index
-  * @param j second point index
+  * @param i first point index.
+  * @param j second point index.
   */
   public override distanceUncheckedIndexIndex(i: number, j: number): number {
     const i0 = 3 * i;
@@ -1155,19 +1083,9 @@
     }
     return range;
   }
-<<<<<<< HEAD
-  /**
-   * remove trailing point(s) within tolerance of the start point.
-   * @param points
-   * @param tolerance
-   */
-  public static removeClosure(points: IndexedReadWriteXYZCollection, tolerance: number = Geometry.smallMetricDistance) {
-    while (points.length > 1 && points.distanceUncheckedIndexIndex(0, points.length - 1) < tolerance)
-=======
   /** Remove trailing point(s) within tolerance of the start point. */
   public static removeClosure(points: IndexedReadWriteXYZCollection, tolerance: number = Geometry.smallMetricDistance): void {
-    while (points.length > 1 && points.distanceIndexIndex(0, points.length - 1)! < tolerance)
->>>>>>> 7bcb1973
+    while (points.length > 1 && points.distanceUncheckedIndexIndex(0, points.length - 1) < tolerance)
       points.pop();
   }
   /**
