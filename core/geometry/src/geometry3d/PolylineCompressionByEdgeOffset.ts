--- conflicted
+++ resolved
@@ -159,11 +159,7 @@
     // Do compression on inclusive interval from indexA to indexB, with indices interpreted cyclically if closed
     let indexA = 0;
     let indexB = n - 1;
-<<<<<<< HEAD
-    if (n > 2 && source.distanceUncheckedIndexIndex(0, n - 1) <= chordTolerance) {
-=======
-    if (n > 2 && !keepSeam && source.distanceIndexIndex(0, n - 1)! <= chordTolerance) {
->>>>>>> f407e71a
+    if (n > 2 && !keepSeam && source.distanceUncheckedIndexIndex(0, n - 1) <= chordTolerance) {
       // cyclic data. It is possible that the wrap point itself has to be seen as an internal point.
       // do the search from point index where there is a large triangle . ..
       const maxCrossProductIndex = context.indexOfMaxCrossProduct(0, n - 1);
