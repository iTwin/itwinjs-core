--- conflicted
+++ resolved
@@ -170,11 +170,7 @@
       return undefined;
     return new Transform(this.origin.cloneAsPoint3d(), modifiedMatrix);
   }
-<<<<<<< HEAD
-  /** Create a Transform with the given origin and matrix captured as the Transform origin and Matrix3d. */
-=======
   /** Create a Transform with the given `origin` and `matrix`. */
->>>>>>> 88a3656c
   public static createRefs(origin: XYZ | undefined, matrix: Matrix3d, result?: Transform): Transform {
     if (!origin)
       origin = Point3d.createZero();
