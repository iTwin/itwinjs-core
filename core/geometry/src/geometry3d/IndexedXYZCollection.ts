--- conflicted
+++ resolved
@@ -51,15 +51,9 @@
   public abstract getPoint3dAtCheckedPointIndex(index: number, result?: Point3d): Point3d | undefined;
   /**
    * Return the point at `index` as a strongly typed Point3d, without checking the point index validity.
-<<<<<<< HEAD
    * * Use [[getPoint3dAtCheckedPointIndex]] to have index validity test.
-   * @param index index of point within the array
-   * @param result caller-allocated destination
-=======
    * @param index index of point within the array.
    * @param result caller-allocated destination.
-   * @returns undefined if the index is out of bounds.
->>>>>>> 7bcb1973
    */
   public abstract getPoint3dAtUncheckedPointIndex(index: number, result?: Point3d): Point3d;
   /**
@@ -71,19 +65,13 @@
   public abstract getVector3dAtCheckedVectorIndex(index: number, result?: Vector3d): Vector3d | undefined;
   /**
    * Return a vector from the point at `indexA` to the point at `indexB`.
-<<<<<<< HEAD
-   * @param indexA index of point within the array
-   * @param indexB index of point within the array
-=======
    * @param indexA index of point within the array.
    * @param indexB index of point within the array.
->>>>>>> 7bcb1973
    * @param result caller-allocated vector.
    * @returns undefined if either index is out of bounds.
    */
   public abstract vectorIndexIndex(indexA: number, indexB: number, result?: Vector3d): Vector3d | undefined;
   /**
-<<<<<<< HEAD
    * Return a vector from the point at `indexA` to the point at `indexB`.
    * * This method does not check for index validity. Use [[vectorIndexIndex]] to have validity test.
    * @param indexA index of point within the array
@@ -105,11 +93,6 @@
    * Return a vector from `origin` to the point at `indexB`.
    * @param origin origin for vector
    * @param indexB index of point within the array
-=======
-   * Return a vector from `origin` to the point at `indexB`.
-   * @param origin origin for vector.
-   * @param indexB index of point within the array.
->>>>>>> 7bcb1973
    * @param result caller-allocated vector.
    * @returns undefined if index is out of bounds.
    */
@@ -117,8 +100,8 @@
     /**
    * Return a vector from `origin` to the point at `indexB`.
    * * This method does not check for index validity. Use [[vectorXYAndZIndex]] to have validity test.
-   * @param origin origin for vector
-   * @param indexB index of point within the array
+   * @param origin origin for vector.
+   * @param indexB index of point within the array.
    * @param result caller-allocated vector.
    */
   public vectorXYAndZUncheckedIndex(origin: XYAndZ, indexB: number, result?: Vector3d): Vector3d {
@@ -134,13 +117,8 @@
   }
   /**
    * Return a vector from the point at `indexA` to `target`.
-<<<<<<< HEAD
    * @param indexA index of point within the array
    * @param target target for vector
-=======
-   * @param indexA index of point within the array.
-   * @param target target for vector.
->>>>>>> 7bcb1973
    * @param result caller-allocated vector.
    * @returns undefined if index is out of bounds.
    */
@@ -203,19 +181,11 @@
   public abstract crossProductXYAndZIndexIndex(origin: XYAndZ, indexA: number, indexB: number, result?: Vector3d): Vector3d | undefined;
   /**
    * Return the cross product of the vectors from `origin` to the point at `indexA` and to `targetB`.
-<<<<<<< HEAD
-   * @param origin index of point within the array; origin of both vectors
-   * @param indexA index of point within the array; target of the first vector
-   * @param targetB target of second vector
-   * @param result optional caller-allocated result to fill and return
-   * @returns undefined if an index is out of bounds
-=======
    * @param origin index of point within the array; origin of both vectors.
    * @param indexA index of point within the array; target of the first vector.
    * @param targetB target of second vector.
    * @param result optional caller-allocated result to fill and return.
    * @returns undefined if an index is out of bounds.
->>>>>>> 7bcb1973
    */
   public crossProductIndexIndexXYAndZ(origin: number, indexA: number, targetB: XYAndZ, result?: Vector3d): Vector3d | undefined {
     if (origin < 0 || origin >= this.length || indexA < 0 || indexA >= this.length)
@@ -246,26 +216,19 @@
   }
   /**
    * Return the cross product of vectors from `origin` to points at `indexA` and `indexB`.
-<<<<<<< HEAD
-   * @param origin origin for vector
-   * @param indexA index of first target within the array
-   * @param indexB index of second target within the array
-=======
    * @param origin origin for vector.
    * @param indexA index of first target within the array.
    * @param indexB index of second target within the array.
->>>>>>> 7bcb1973
    * @param result optional caller-allocated vector.
    * @returns undefined if either index is out of bounds.
    */
   public abstract crossProductIndexIndexIndex(origin: number, indexA: number, indexB: number, result?: Vector3d): Vector3d | undefined;
   /**
-<<<<<<< HEAD
    * Return the cross product of vectors from the point at `origin` to points at `indexA` and `indexB`.
    * * This method does not check for index validity. Use [[crossProductIndexIndexIndex]] to have validity test.
-   * @param origin origin for vector
-   * @param indexA index of first target within the array
-   * @param indexB index of second target within the array
+   * @param origin origin for vector.
+   * @param indexA index of first target within the array.
+   * @param indexB index of second target within the array.
    * @param result optional caller-allocated vector.
    */
   public crossProductUncheckedIndexIndexIndex(origin: number, indexA: number, indexB: number, result?: Vector3d): Vector3d {
@@ -284,18 +247,10 @@
   }
   /**
    * Compute the cross product from indexed `origin` to targets at indices `indexA` and `indexB`, and add it to `result`.
-   * @param origin index of origin
-   * @param indexA index of first target within the array
-   * @param indexB index of second target within the array
-   * @param result caller-allocated vector.
-=======
-   * Return the cross product of vectors from origin point at `indexA` to target points at `indexB` and `indexC`.
    * @param origin index of origin.
    * @param indexA index of first target within the array.
    * @param indexB index of second target within the array.
    * @param result caller-allocated vector.
-   * @returns return true if indexA, indexB both valid.
->>>>>>> 7bcb1973
    */
   public abstract accumulateCrossProductIndexIndexIndex(origin: number, indexA: number, indexB: number, result: Vector3d): void;
   /** Read-only property for number of XYZ in the collection. */
@@ -309,8 +264,8 @@
   /**
    * Return distance squared between indicated points.
    * * This method does not check for index validity. Use [[distanceSquaredIndexIndex]] to have validity test.
-   * @param index0 first point index
-   * @param index1 second point index
+   * @param index0 first point index.
+   * @param index1 second point index.
    */
   public distanceSquaredUncheckedIndexIndex(index0: number, index1: number): number {
     return Geometry.hypotenuseSquaredXYZ(
@@ -329,12 +284,12 @@
       return undefined;
     return this.distanceSquaredUncheckedIndexXYAndZ(index0, target);
   }
-    /**
-   * Return distance squared between the point at index0 and target.
-   * * This method does not check for index validity. Use [[distanceSquaredIndexXYAndZ]] to have validity test.
-   * @param index0 first point index
-   * @param target second point
-   */
+  /**
+ * Return distance squared between the point at index0 and target.
+ * * This method does not check for index validity. Use [[distanceSquaredIndexXYAndZ]] to have validity test.
+ * @param index0 first point index.
+ * @param target second point.
+ */
   public distanceSquaredUncheckedIndexXYAndZ(index0: number, target: XYAndZ): number {
     return Geometry.hypotenuseSquaredXYZ(
       target.x - this.getXAtUncheckedPointIndex(index0),
@@ -351,8 +306,8 @@
   /**
    * Return distance between indicated points.
    * * This method does not check for index validity. Use [[distanceIndexIndex]] to have validity test.
-   * @param index0 first point index
-   * @param index1 second point index
+   * @param index0 first point index.
+   * @param index1 second point index.
    */
   public distanceUncheckedIndexIndex(index0: number, index1: number): number {
     return Geometry.hypotenuseXYZ(
@@ -436,6 +391,7 @@
     }
     return sum;
   }
+
   /**
    * Interpolate the points at the given indices.
    * @param index0 index of point p0 within the array.
@@ -452,21 +408,17 @@
   /**
    * Interpolate the points at the given indices.
    * * This method does not check for index validity. Use [[interpolateIndexIndex]] to have validity test.
-   * @param index0 index of point p0 within the array
-   * @param fraction fraction f such that returned point is p0 + f * (p1 - p0)
-   * @param index1 index of point p1 within the array
-   * @param result optional caller-allocated result to fill and return
+   * @param index0 index of point p0 within the array.
+   * @param fraction fraction f such that returned point is p0 + f * (p1 - p0).
+   * @param index1 index of point p1 within the array.
+   * @param result optional caller-allocated result to fill and return.
    */
   public interpolateUncheckedIndexIndex(index0: number, fraction: number, index1: number, result?: Point3d): Point3d {
     return Point3d.create(Geometry.interpolate(this.getXAtUncheckedPointIndex(index0), fraction, this.getXAtUncheckedPointIndex(index1)),
       Geometry.interpolate(this.getYAtUncheckedPointIndex(index0), fraction, this.getYAtUncheckedPointIndex(index1)),
       Geometry.interpolate(this.getZAtUncheckedPointIndex(index0), fraction, this.getZAtUncheckedPointIndex(index1)), result);
   }
-<<<<<<< HEAD
-  /** access x of indexed point */
-=======
   /** Access x of indexed point. */
->>>>>>> 7bcb1973
   public abstract getXAtUncheckedPointIndex(pointIndex: number): number;
   /** Access y of indexed point. */
   public abstract getYAtUncheckedPointIndex(pointIndex: number): number;
@@ -512,14 +464,14 @@
       return undefined;
     return this.almostEqualUncheckedIndexIndex(index0, index1, tolerance);
   }
-    /**
-   * Test whether the indexed points are equal within tolerance.
-   * * This method does not check for index validity. Use [[almostEqualIndexIndex]] to have validity test.
-   * @param index0 index of first point
-   * @param index1 index of second point
-   * @param tolerance max coordinate difference to be considered equal. For exact test, pass 0. Defaults to `Geometry.smallMetricDistance`.
-   * @returns whether the points are equal within tolerance.
-   */
+  /**
+ * Test whether the indexed points are equal within tolerance.
+ * * This method does not check for index validity. Use [[almostEqualIndexIndex]] to have validity test.
+ * @param index0 index of first point
+ * @param index1 index of second point
+ * @param tolerance max coordinate difference to be considered equal. For exact test, pass 0. Defaults to `Geometry.smallMetricDistance`.
+ * @returns whether the points are equal within tolerance.
+ */
   public almostEqualUncheckedIndexIndex(index0: number, index1: number, tolerance = Geometry.smallMetricDistance): boolean {
     return Geometry.isSameCoordinate(this.getXAtUncheckedPointIndex(index0), this.getXAtUncheckedPointIndex(index1), tolerance)
       && Geometry.isSameCoordinate(this.getYAtUncheckedPointIndex(index0), this.getYAtUncheckedPointIndex(index1), tolerance)
