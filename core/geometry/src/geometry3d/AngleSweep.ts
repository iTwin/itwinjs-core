/*---------------------------------------------------------------------------------------------
* Copyright (c) Bentley Systems, Incorporated. All rights reserved.
* See LICENSE.md in the project root for license terms and full copyright notice.
*--------------------------------------------------------------------------------------------*/
/** @packageDocumentation
 * @module CartesianGeometry
 */

import { AngleSweepProps, BeJSONFunctions, Geometry } from "../Geometry";
import { Angle } from "./Angle";
import { GrowableFloat64Array } from "./GrowableFloat64Array";

/**
 * An `AngleSweep` is a pair of angles at start and end of an interval.
 *
 * *  For stroking purposes, the "included interval" is all angles numerically reached
 * by theta = start + f*(end-start), where f is between 0 and 1.
 * *  This stroking formula is simple numbers -- 2PI shifts are not involved.
 * *  2PI shifts do become important in the reverse mapping of an angle to a fraction.
 * *  If "start < end" the angle proceeds CCW around the unit circle.
 * *  If "end < start" the angle proceeds CW around the unit circle.
 * *  Angles beyond 360 are fine as endpoints.
 * *  (350,370) covers the same unit angles as (-10,10).
 * *  (370,350) covers the same unit angles as (10,-10).
 * @public
 */
export class AngleSweep implements BeJSONFunctions {
  private _radians0: number;
  private _radians1: number;
  /** Read-property for degrees at the start of this AngleSweep. */
  public get startDegrees() {
    return Angle.radiansToDegrees(this._radians0);
  }
  /** Read-property for degrees at the end of this AngleSweep. */
  public get endDegrees() {
    return Angle.radiansToDegrees(this._radians1);
  }
  /** Read-property for signed start-to-end sweep in degrees. */
  public get sweepDegrees() {
    return Angle.radiansToDegrees(this._radians1 - this._radians0);
  }
  /** Read-property for degrees at the start of this AngleSweep. */
  public get startRadians() {
    return this._radians0;
  }
  /** Read-property for degrees at the end of this AngleSweep. */
  public get endRadians() {
    return this._radians1;
  }
  /** Read-property for signed start-to-end sweep in radians. */
  public get sweepRadians() {
    return this._radians1 - this._radians0;
  }
  /** Return the (strongly typed) start angle */
  public get startAngle() {
    return Angle.createRadians(this._radians0);
  }
  /** Return the (strongly typed) end angle */
  public get endAngle() {
    return Angle.createRadians(this._radians1);
  }
  /** Create a sweep as one of
   * * A clone of a given sweep
   * * 0 to given angle
   * * full circle if no arg given (sweep 0 to 360 degrees)
   */
  public static create(data?: AngleSweep | Angle): AngleSweep {
    if (data instanceof AngleSweep)
      return data.clone();
    if (data instanceof Angle)
      return new AngleSweep(0, data.radians);
    return AngleSweep.create360();
  }
  /** (private) constructor with start and end angles in radians.
   * * Use explicitly named static methods to clarify intent and units of inputs:
   *
   * * createStartEndRadians (startRadians:number, endRadians:number)
   * * createStartEndDegrees (startDegrees:number, endDegrees:number)
   * * createStartEnd (startAngle:Angle, endAngle:Angle)
   * * createStartSweepRadians (startRadians:number, sweepRadians:number)
   * * createStartSweepDegrees (startDegrees:number, sweepDegrees:number)
   * * createStartSweep (startAngle:Angle, sweepAngle:Angle)
   */
  private constructor(startRadians: number = 0, endRadians: number = 0) {
    this._radians0 = startRadians;
    this._radians1 = endRadians;
  }
  /**
   * directly set the start and end angles in radians
   * * If the difference between startRadians and endRadians is greater than 360, the function limits the angle sweep to 360.
   * */
  public setStartEndRadians(startRadians: number = 0, endRadians: number = 2.0 * Math.PI) {
    const delta = endRadians - startRadians;
    if (Angle.isFullCircleRadians(delta)) {
      endRadians = startRadians + (delta > 0 ? 2.0 : -2.0) * Math.PI;
    }
    this._radians0 = startRadians;
    this._radians1 = endRadians;
  }
  /** directly set the start and end angles in degrees */
  public setStartEndDegrees(startDegrees: number = 0, endDegrees: number = 360.0) {
    this.setStartEndRadians(Angle.degreesToRadians(startDegrees), Angle.degreesToRadians(endDegrees));
  }
  /**
   * create an AngleSweep from start and end angles given in radians.
   * * If the difference between startRadians and endRadians is greater than 360, the function limits the angle sweep to 360.
   * */
  public static createStartEndRadians(startRadians: number = 0, endRadians: number = 2.0 * Math.PI, result?: AngleSweep): AngleSweep {
    result = result ? result : new AngleSweep();
    result.setStartEndRadians(startRadians, endRadians);
    return result;
  }
  /** Return the angle obtained by subtracting radians from this angle. */
  public cloneMinusRadians(radians: number): AngleSweep {
    return new AngleSweep(this._radians0 - radians, this._radians1 - radians);
  }
  /** create an AngleSweep from start and end angles given in degrees. */
  public static createStartEndDegrees(startDegrees: number = 0, endDegrees: number = 360, result?: AngleSweep): AngleSweep {
    return AngleSweep.createStartEndRadians(Angle.degreesToRadians(startDegrees), Angle.degreesToRadians(endDegrees), result);
  }
  /** create an angle sweep from strongly typed start and end angles */
  public static createStartEnd(startAngle: Angle, endAngle: Angle, result?: AngleSweep): AngleSweep {
    result = result ? result : new AngleSweep();
    result.setStartEndRadians(startAngle.radians, endAngle.radians);
    return result;
  }
  /** create an AngleSweep from start and end angles given in radians. */
  public static createStartSweepRadians(startRadians: number = 0, sweepRadians: number = Math.PI, result?: AngleSweep): AngleSweep {
    result = result ? result : new AngleSweep();
    result.setStartEndRadians(startRadians, startRadians + sweepRadians);
    return result;
  }
  /** create an AngleSweep from start and sweep given in degrees.  */
  public static createStartSweepDegrees(startDegrees: number = 0, sweepDegrees: number = 360, result?: AngleSweep): AngleSweep {
    return AngleSweep.createStartEndRadians(Angle.degreesToRadians(startDegrees), Angle.degreesToRadians(startDegrees + sweepDegrees), result);
  }
  /** Create an angle sweep with limits given as (strongly typed) angles for start and sweep */
  public static createStartSweep(startAngle: Angle, sweepAngle: Angle, result?: AngleSweep): AngleSweep {
    return AngleSweep.createStartSweepRadians(startAngle.radians, sweepAngle.radians, result);
  }
  /** Return a sweep with limits interpolated between this and other. */
  public interpolate(fraction: number, other: AngleSweep): AngleSweep {
    return new AngleSweep(
      Geometry.interpolate(this._radians0, fraction, other._radians0),
      Geometry.interpolate(this._radians1, fraction, other._radians1)
    );
  }
  /** copy from other AngleSweep. */
  public setFrom(other: AngleSweep) {
    this._radians0 = other._radians0;
    this._radians1 = other._radians1;
  }
  /** create a full circle sweep (CCW). startRadians defaults to 0 */
  public static create360(startRadians?: number): AngleSweep {
    startRadians = startRadians ? startRadians : 0.0;
    return new AngleSweep(startRadians, startRadians + 2.0 * Math.PI);
  }
<<<<<<< HEAD
  /** create a sweep from the south pole to the north pole (-90 to +90). */
=======
  /** create a sweep from the south pole to the north pole (-180 to +180). */
>>>>>>> 13e872c6
  public static createFullLatitude() {
    return AngleSweep.createStartEndRadians(-0.5 * Math.PI, 0.5 * Math.PI);
  }
  /** Reverse the start and end angle in place. */
  public reverseInPlace() {
    const tmp = this._radians0;
    this._radians0 = this._radians1;
    this._radians1 = tmp;
  }
  /**  return a sweep for the "other" part of the circle.
   * @param reverseDirection true to move backwards (CW) from start to end, false to more forwards (CCW) from start to end.
   */
  public cloneComplement(reverseDirection: boolean = false, result?: AngleSweep): AngleSweep {
    const s = this.sweepRadians >= 0 ? 2.0 : -2.0;
    if (reverseDirection)
      return AngleSweep.createStartEndRadians(this.startRadians, this.endRadians - s * Math.PI, result);
    else
      return AngleSweep.createStartEndRadians(this.endRadians, this.startRadians + s * Math.PI, result);
  }
  /**
   * Restrict start and end angles into the range (-90,+90) in degrees.
   * */
  public capLatitudeInPlace() {
    const limit = 0.5 * Math.PI;
    this._radians0 = Geometry.clampToStartEnd(this._radians0, -limit, limit);
    this._radians1 = Geometry.clampToStartEnd(this._radians1, -limit, limit);
  }
  /** Ask if the sweep is counterclockwise, i.e. positive sweep */
  public get isCCW(): boolean {
    return this._radians1 >= this._radians0;
  }
  /** Ask if the sweep is a full circle. */
  public get isFullCircle(): boolean {
    return Angle.isFullCircleRadians(this.sweepRadians);
  }
  /** Ask if the sweep is a full sweep from south pole to north pole. */
  public get isFullLatitudeSweep(): boolean {
    const a = Math.PI * 0.5;
    return Angle.isAlmostEqualRadiansNoPeriodShift(this._radians0, -a)
      && Angle.isAlmostEqualRadiansNoPeriodShift(this._radians1, a);
  }
  /** return a clone of this sweep. */
  public clone(): AngleSweep {
    return new AngleSweep(this._radians0, this._radians1);
  }
  /** Convert fractional position in the sweep to radians. */
  public fractionToRadians(fraction: number): number {
    return fraction < 0.5 ?
      this._radians0 + fraction * (this._radians1 - this._radians0) :
      this._radians1 + (fraction - 1.0) * (this._radians1 - this._radians0);
  }
  /** Convert fractional position in the sweep to strongly typed Angle object. */
  public fractionToAngle(fraction: number) {
    return Angle.createRadians(this.fractionToRadians(fraction));
  }
  /** return 2PI divided by the sweep radians (i.e. 360 degrees divided by sweep angle).
   * * This is the number of fractional intervals required to cover a whole circle.
   */
  public fractionPeriod(): number {
    return Geometry.safeDivideFraction(Math.PI * 2.0, Math.abs(this._radians1 - this._radians0), 1.0);
  }
  /** return the fractionalized position of the given angle (as Angle) computed without consideration of
   * 2PI period and without consideration of angle sweep direction (CW or CCW).
   *
   * *  the start angle is at fraction 0
   * *  the end angle is at fraction 1
   * *  interior angles are between 0 and 1
   * *  negative fraction for angles "before" the start angle if start < end
   * *  fraction larger than one for angles "after" the end angle if start < end
   * *  fraction larger than one for angles "before" the start angle if start > end
   * *  negative fraction for angles "after" the end angle if start > end
   * *  does not allow period shift
   */
  public angleToUnboundedFraction(theta: Angle): number {
    return Geometry.safeDivideFraction(theta.radians - this._radians0, this._radians1 - this._radians0, 1.0);
  }
  /** return the fractionalized position of the given angle (as radians), computed with consideration of 2PI period.
   *
   * *  consider radians0 as `start` angle of the sweep and radians1 as `end` angle of the sweep
   * *  fraction is always positive
   * *  the start angle is at fraction 0
   * *  the end angle is at fraction 1
   * *  interior angles are between 0 and 1
   * *  all exterior angles are at fractions greater than 1
   * *  allows period shift
   */
  public static radiansToPositivePeriodicFractionStartEnd(radians: number, radians0: number, radians1: number, zeroSweepDefault: number = 0.0): number {
    if (Angle.isAlmostEqualRadiansAllowPeriodShift(radians, radians0))
      return 0.0;
    if (Angle.isAlmostEqualRadiansAllowPeriodShift(radians, radians1))
      return 1.0;
    const sweep = radians1 - radians0;
    const delta = radians - radians0;
    if (sweep > 0) {
      const delta1 = Angle.adjustRadians0To2Pi(delta);
      const fraction1 = Geometry.safeDivideFraction(delta1, sweep, zeroSweepDefault);
      return fraction1;
    }
    const delta2 = Angle.adjustRadians0To2Pi(-delta);
    const fraction2 = Geometry.safeDivideFraction(delta2, -sweep, zeroSweepDefault);
    return fraction2;
  }
  /** return the fractionalized position of the given angle (as radians), computed with consideration of 2PI period.
   *
   * *  fraction is always positive
   * *  the start angle is at fraction 0
   * *  the end angle is at fraction 1
   * *  interior angles are between 0 and 1
   * *  all exterior angles are at fractions greater than 1
   * *  allows period shift
   */
  public radiansToPositivePeriodicFraction(radians: number, zeroSweepDefault: number = 0.0): number {
    return AngleSweep.radiansToPositivePeriodicFractionStartEnd(radians, this._radians0, this._radians1, zeroSweepDefault);
  }
  /** return the fractionalized position of the given angle (as Angle), computed with consideration of 2PI period.
   *
   * *  fraction is always positive
   * *  the start angle is at fraction 0
   * *  the end angle is at fraction 1
   * *  interior angles are between 0 and 1
   * *  all exterior angles are at fractions greater than 1
   * *  allows period shift
   */
  public angleToPositivePeriodicFraction(theta: Angle): number {
    return this.radiansToPositivePeriodicFraction(theta.radians);
  }
  /** return the fractionalized position of the given array of angles (as radian), computed with consideration of 2PI period.
   *
   * *  fraction is always positive
   * *  the start angle is at fraction 0
   * *  the end angle is at fraction 1
   * *  interior angles are between 0 and 1
   * *  all exterior angles are at fractions greater than 1
   * *  allows period shift
   */
  public radiansArrayToPositivePeriodicFractions(data: GrowableFloat64Array) {
    const n = data.length;
    for (let i = 0; i < n; i++) {
      data.reassign(i, this.radiansToPositivePeriodicFraction(data.atUncheckedIndex(i)));
    }
  }
  /** return the fractionalized position of the given angle (as radian) computed with consideration of
   * 2PI period and with consideration of angle sweep direction (CW or CCW).
   *
   * *  the start angle is at fraction 0
   * *  the end angle is at fraction 1
   * *  interior angles are between 0 and 1
   * *  negative fraction for angles "before" the start angle
   * *  fraction larger than one for angles "after" the end angle
   * *  allows period shift
   */
  public radiansToSignedPeriodicFraction(radians: number): number {
    if (Angle.isAlmostEqualRadiansAllowPeriodShift(radians, this._radians0))
      return 0.0;
    if (Angle.isAlmostEqualRadiansAllowPeriodShift(radians, this._radians1))
      return 1.0;
    const sweep = this._radians1 - this._radians0;
    const delta = radians - this._radians0 - 0.5 * sweep; // measure from middle of interval
    if (sweep > 0) {
      const delta1 = Angle.adjustRadiansMinusPiPlusPi(delta);
      const fraction1 = 0.5 + Geometry.safeDivideFraction(delta1, sweep, 0.0);
      return fraction1;
    }
    const delta2 = Angle.adjustRadiansMinusPiPlusPi(-delta);
    const fraction = 0.5 + Geometry.safeDivideFraction(delta2, -sweep, 0.0);
    return fraction;
  }
  /** return the fractionalized position of the given angle (as Angle) computed with consideration of
   * 2PI period and with consideration of angle sweep direction (CW or CCW).
   *
   * *  the start angle is at fraction 0
   * *  the end angle is at fraction 1
   * *  interior angles are between 0 and 1
   * *  negative fraction for angles "before" the start angle
   * *  fraction larger than one for angles "after" the end angle
   * *  allows period shift
   */
  public angleToSignedPeriodicFraction(theta: Angle): number {
    return this.radiansToSignedPeriodicFraction(theta.radians);
  }
  /** test if the given angle (as radians) is within sweep (between radians0 and radians1)   */
  public static isRadiansInStartEnd(radians: number, radians0: number, radians1: number, allowPeriodShift: boolean = true): boolean {
    const delta0 = radians - radians0;
    const delta1 = radians - radians1;
    if (delta0 * delta1 <= 0.0)
      return true;
    if (radians0 === radians1)
      return allowPeriodShift ? Angle.isAlmostEqualRadiansAllowPeriodShift(radians, radians0) : Angle.isAlmostEqualRadiansNoPeriodShift(radians, radians0);
    return allowPeriodShift ? this.radiansToPositivePeriodicFractionStartEnd(radians, radians0, radians1, 1000.0) <= 1.0 : false;
  }
  /** test if the given angle (as radians) is within sweep  */
  public isRadiansInSweep(radians: number, allowPeriodShift: boolean = true): boolean {
    return AngleSweep.isRadiansInStartEnd(radians, this.startRadians, this.endRadians, allowPeriodShift);
  }
  /** test if the given angle (as Angle) is within the sweep */
  public isAngleInSweep(angle: Angle): boolean {
    return this.isRadiansInSweep(angle.radians);
  }
  /** set this AngleSweep from various sources:
   *
   * * if json is undefined, a full-circle sweep is returned.
   * * If json is an AngleSweep object, it is cloned
   * * If json is an array of 2 numbers, those numbers are start and end angles in degrees.
   * * If `json.degrees` is an array of 2 numbers, those numbers are start and end angles in degrees.
   * * If `json.radians` is an array of 2 numbers, those numbers are start and end angles in radians.
   * * Otherwise, a full-circle sweep is returned.
   */
  public setFromJSON(json?: any) {
    if (!json)
      this.setStartEndRadians(); // default full circle
    else if (json instanceof AngleSweep)
      this.setFrom(json);
    else if (Geometry.isNumberArray(json.degrees, 2))
      this.setStartEndDegrees(json.degrees[0], json.degrees[1]);
    else if (Geometry.isNumberArray(json.radians, 2))
      this.setStartEndRadians(json.radians[0], json.radians[1]);
    else if (Geometry.isNumberArray(json, 2))
      this.setStartEndDegrees(json[0], json[1]);
    else
      this.setStartEndRadians(); // default full circle
  }
  /** create an AngleSweep from a json object. */
  public static fromJSON(json?: AngleSweepProps): AngleSweep {
    const result = AngleSweep.create360();
    result.setFromJSON(json);
    return result;
  }
  /**
   * Convert an AngleSweep to a JSON object.
   * @return {*} {degrees: [startAngleInDegrees, endAngleInDegrees}
   */
  public toJSON(): any {
    return [this.startDegrees, this.endDegrees];
  }
<<<<<<< HEAD
  /** test if this and other angle sweeps match with radians tolerance.
=======
  /** test if start and end angles match with radians tolerance.
>>>>>>> 13e872c6
   * * Period shifts are allowed.
   */
  public isAlmostEqualAllowPeriodShift(other: AngleSweep): boolean {
    // We compare angle sweeps by checking if start angle and sweep match. We cannot compare start and end because for
    // example (0, 90) and (360, 90) have the same start (we allow period shift) and end but are not same angle sweeps.
    return Angle.isAlmostEqualRadiansAllowPeriodShift(this._radians0, other._radians0)
      && Angle.isAlmostEqualRadiansAllowPeriodShift(this._radians1 - this._radians0, other._radians1 - other._radians0);
  }
<<<<<<< HEAD
  /** test if start angle and sweep match with radians tolerance.
=======
  /** test if start and end angles match with radians tolerance.
>>>>>>> 13e872c6
   * * Period shifts are not allowed.
   */
  public isAlmostEqualNoPeriodShift(other: AngleSweep): boolean {
    return Angle.isAlmostEqualRadiansNoPeriodShift(this._radians0, other._radians0)
      && Angle.isAlmostEqualRadiansNoPeriodShift(this._radians1 - this._radians0, other._radians1 - other._radians0);
  }
  /** test if start and end angles match with radians tolerance.
   * * Period shifts are not allowed.
   * * This function is equivalent to isAlmostEqualNoPeriodShift. It is present for consistency with other classes.
   * However, it is recommended to use isAlmostEqualNoPeriodShift which has a clearer name.
   */
  public isAlmostEqual(other: AngleSweep): boolean {
    return this.isAlmostEqualNoPeriodShift(other);
  }
}<|MERGE_RESOLUTION|>--- conflicted
+++ resolved
@@ -155,11 +155,7 @@
     startRadians = startRadians ? startRadians : 0.0;
     return new AngleSweep(startRadians, startRadians + 2.0 * Math.PI);
   }
-<<<<<<< HEAD
   /** create a sweep from the south pole to the north pole (-90 to +90). */
-=======
-  /** create a sweep from the south pole to the north pole (-180 to +180). */
->>>>>>> 13e872c6
   public static createFullLatitude() {
     return AngleSweep.createStartEndRadians(-0.5 * Math.PI, 0.5 * Math.PI);
   }
@@ -394,11 +390,7 @@
   public toJSON(): any {
     return [this.startDegrees, this.endDegrees];
   }
-<<<<<<< HEAD
-  /** test if this and other angle sweeps match with radians tolerance.
-=======
-  /** test if start and end angles match with radians tolerance.
->>>>>>> 13e872c6
+  /** test if this angle sweep and other angle sweep match with radians tolerance.
    * * Period shifts are allowed.
    */
   public isAlmostEqualAllowPeriodShift(other: AngleSweep): boolean {
@@ -407,11 +399,7 @@
     return Angle.isAlmostEqualRadiansAllowPeriodShift(this._radians0, other._radians0)
       && Angle.isAlmostEqualRadiansAllowPeriodShift(this._radians1 - this._radians0, other._radians1 - other._radians0);
   }
-<<<<<<< HEAD
-  /** test if start angle and sweep match with radians tolerance.
-=======
-  /** test if start and end angles match with radians tolerance.
->>>>>>> 13e872c6
+  /** test if this angle sweep and other angle sweep match with radians tolerance.
    * * Period shifts are not allowed.
    */
   public isAlmostEqualNoPeriodShift(other: AngleSweep): boolean {
