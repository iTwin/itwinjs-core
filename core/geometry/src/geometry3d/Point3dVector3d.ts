--- conflicted
+++ resolved
@@ -10,11 +10,6 @@
 import { Point4d } from "../geometry4d/Point4d";
 import { Angle } from "./Angle";
 import { HasZ, XAndY, XYAndZ, XYZProps } from "./XYZProps";
-
-interface PerpParallelOptions {
-  radianSquaredTol?: number;
-  distanceSquaredTol?: number;
-}
 
 /**
  *  * `XYZ` is a minimal object containing x,y,z and operations that are meaningful without change in both point and vector.
@@ -1450,12 +1445,7 @@
    * @param returnValueIfAnInputIsZeroLength if either vector is near zero length, return this value.
    * @param options optional radian and distance tolerances.
    */
-<<<<<<< HEAD
-  public isPerpendicularTo(other: Vector3d, returnValueIfAnInputIsZeroLength: boolean = false,
-    options?: PerpParallelOptions): boolean {
-=======
   public isPerpendicularTo(other: Vector3d, returnValueIfAnInputIsZeroLength: boolean = false, options?: PerpParallelOptions): boolean {
->>>>>>> 9dddcbe2
     const radianSquaredTol: number = options?.radianSquaredTol ?? Geometry.smallAngleRadiansSquared;
     const distanceSquaredTol: number = options?.distanceSquaredTol ?? Geometry.smallMetricDistanceSquared;
     const aa = this.magnitudeSquared();
