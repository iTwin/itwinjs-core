/*---------------------------------------------------------------------------------------------
* Copyright (c) Bentley Systems, Incorporated. All rights reserved.
* See LICENSE.md in the project root for license terms and full copyright notice.
*--------------------------------------------------------------------------------------------*/

/** @packageDocumentation
 * @module CartesianGeometry
 */
import { Geometry, PlaneAltitudeEvaluator } from "../Geometry";
import { Point4d } from "../geometry4d/Point4d";
import { Point3d, Vector3d } from "./Point3dVector3d";

/**
 * Plane3d is the abstract base class for multiple 3d plane representations:
 * * [[Plane3dByOriginAndUnitNormal]] -- plane defined by origin and normal, with no preferred in-plane directions
 * * [[Plane3dByOriginAndVectors]] -- plane defined by origin and 2 vectors in the plane, with normal implied by the vectors' cross product
 * * [[Point4d]] -- homogeneous form of xyzw plane.
 * * [[ClipPlane]] -- implicit plane with additional markup as used by compound clip structures such as [[ConvexClipPlaneSet]] and [[UnionOfConvexClipPlaneSets]]
 *
 * As an abstract base class, Plane3d demands that its derived classes implement queries to answer questions
 * about the plane's normal and the altitude of points above or below the plane.  (Altitude is measured perpendicular to the plane.)
 * These abstract methods are:
 * * altitude(Point3d), altitudeXYZ(x,y,z), and altitudeXYZW(Point4d) -- evaluate altitude
 * * normalX(), normalY(), normalZ() -- return components of the plane's normal vector.
 * * velocity(Vector3d), velocityXYZ(x,y,z) -- return dot product of the input vector with the plane normal.
 * * projectPointToPlane (spacePoint: Point3d) -- return projection of spacePoint into the plane.
 *
 * The Plane3d base class also provides implementations of several queries which it can implement by calling the abstract queries.
 * * Derived classes may choose to override these default implementations using private knowledge of what they have stored.
 * * isPointInPlane(spacePoint, tolerance?) -- test if spacePoint is in the plane with tolerance.  Default tolerance is small metric distance
 * * classifyAltitude (spacePoint, tolerance?), classifyAltitudeXYZ (x,y,z,tolerance?) -- return -1,0,1 indicating if spacePoint's altitude
 *     is negative, near zero, or positive.
 *
 * Notes about scaling and signs in methods that compute altitudes, normal components and velocities:
 * * The term "altitude" indicates a _signed_ distance from the plane.
 *   * altitude zero is _on_ the plane
 *   * positive altitudes are on one side
 *   * negatives are on the other.
 *  * Altitude values and normal components are not strictly required to be true cartesian distance.   If the calling code happens to use "distance scaled by 1000X" it
 *     understands that it can be OK for its plane implementation to have that scaling.
 *  * By convention, derived classes whose definitions (normals and vectors in plane) are simple cartesian are expected
 *    to return true distances.  This applies to:
 *    * [[Plane3dByOriginAndUnitNormal]] and [[ClipPlane]]
 *       * These maintain a stored unit normal so the altitude calculations are inherently true cartesian distance.
<<<<<<< HEAD
 *    * [[Plane3dByOriginAndVectors]] -- this is a bit expensive because
 *       * the normal is the cross product of the defining vectors.
 *       * that cross product is not typically unit
 *       * normalization adds to the cost of computing off-plane distances
 *       * Since a main purpose of using this class is often to navigate a skewed, non-unit grid, occasional off-plane queries are not likely to be important.
 *  * "4 dimensional" (homogeneous coordinate planes) ([[Point4d]] and [[PlaneByOriginAndVectors4d]])
 *     * typically do _not_ force their coefficients to any distance-based normalization
 *     * are typically used for calculations in spaces with skewing effects do to perspective, and true distances are not required.
=======
 *    * [[Plane3dByOriginAndVectors]] -- this is a bit expensive because:
 *       * The normal is the cross product of the defining vectors.
 *       * That cross product is not typically unit.
 *       * Normalization adds to the cost of computing off-plane distances.
 *       * Since a main purpose of using this class is often to navigate a skewed, non-unit grid, occasional off-plane queries are not important.
 *  * "4 dimensional" planes ([[Point4d]] and [[PlaneByOriginAndVectors4d]]):
 *     * Use homogeneous coordinates.
 *     * Typically do _not_ force their coefficients to any distance-based normalization.
 *     * Are typically used for calculations in spaces with skewing effects due to perspective, and true distances are not required.
>>>>>>> c181ceac
 *  * In all classes, the `weightedAltitude` method is free to be scaled distance.
 * @public
 */
export abstract class Plane3d implements PlaneAltitudeEvaluator {
  /** Return the altitude of spacePoint above or below the plane.  (Below is negative)
   * * MUST BE IMPLEMENTED BY DERIVED CLASSES
  */
  public abstract altitude(spacePoint: Point3d): number;

  /** Returns true if spacePoint is within distance tolerance of the plane. */
  public isPointInPlane(spacePoint: Point3d, tolerance: number = Geometry.smallMetricDistance): boolean {
    return Math.abs(this.altitude(spacePoint)) <= tolerance;
  }
  /** return a value -1, 0, 1 giving a signed indicator of whether the toleranced altitude of the point is
   *    negative, near zero, or positive.
   *
  */
  public classifyAltitude(point: Point3d, tolerance: number = Geometry.smallMetricDistance): -1 | 0 | 1 {
    return Geometry.split3Way01(this.altitude(point), tolerance);
  }
  /** return a value -1, 0, 1 giving a signed indicator of whether the toleranced altitude of x,y,z is
   *    negative, near zero, or positive.
   *
  */
  public classifyAltitudeXYZ(x: number, y: number, z: number, tolerance: number = Geometry.smallMetricDistance): -1 | 0 | 1 {
    return Geometry.split3Way01(this.altitudeXYZ(x, y, z), tolerance);
  }
  /**
    * Return the x component of the normal used to evaluate altitude.
    * * MUST BE IMPLEMENTED BY DERIVED CLASSES
    * * See [[Plane3d]] note about scaling.
    */
  public abstract normalX(): number;
  /**
    * Return the y component of the normal used to evaluate altitude.
    * * MUST BE IMPLEMENTED BY DERIVED CLASSES
    * * See [[Plane3d]] note about scaling.
   */
  public abstract normalY(): number;
  /**
   * Return the z component of the normal used to evaluate altitude.
    * * MUST BE IMPLEMENTED BY DERIVED CLASSES
    * * See [[Plane3d]] note about scaling.
   */
  public abstract normalZ(): number;
  /**
   * Return the unit normal for the plane.
   * * The abstract base class implementation assembles the normal from normalX, normalY, normalZ calls.
   * * Derived classes should (but are not required to) override for maximum efficiency if the separate normal calls cause repeated normalization.
   * @param result
   */
  public getUnitNormal(result?: Vector3d): Vector3d | undefined {
    return Vector3d.createNormalized(this.normalX(), this.normalY(), this.normalZ(), result);
  }
  /**
   * Return any point on the plane.
   * * Default implementation projects the origin (0,0,0) to the plane.
   * * Classes that have a preferred origin for their plane should override.
   * * Classes with a purely implicit equation of their plane can accept the default implementation
   * */
  public getAnyPointOnPlane(result?: Point3d): Point3d {
    return this.projectPointToPlane(Point3d.create(0, 0, 0), result);
  }
  /** Return the altitude of weighted spacePoint above or below the plane.  (Below is negative)
   * * MUST BE IMPLEMENTED BY DERIVED CLASSES
    * * See [[Plane3d]] note about scaling.
  */
  public abstract weightedAltitude(spacePoint: Point4d): number;

  /** Return the dot product of spaceVector (x,y,z) with the plane's unit normal.  This tells the rate of change of altitude
   * for a point moving at speed one along the spaceVector.
   * * MUST BE IMPLEMENTED BY DERIVED CLASSES
    * * See [[Plane3d]] note about scaling.
   */
  public abstract velocityXYZ(x: number, y: number, z: number): number;
  /** Return the dot product of spaceVector with the plane's unit normal.  This tells the rate of change of altitude
   * for a point moving at speed one along the spaceVector.
   * * MUST BE IMPLEMENTED BY DERIVED CLASSES
    * * See [[Plane3d]] note about scaling.
   */
  public abstract velocity(spaceVector: Vector3d): number;
  /** Return the altitude of a point given as separate x,y,z components.
   * * MUST BE IMPLEMENTED BY DERIVED CLASSES
    * * See [[Plane3d]] note about scaling.
  */
  public abstract altitudeXYZ(x: number, y: number, z: number): number;

  /** Return the projection of spacePoint onto the plane.
   * * MUST BE IMPLEMENTED BY DERIVED CLASSES
  */
  public abstract projectPointToPlane(spacePoint: Point3d, result?: Point3d): Point3d;
}<|MERGE_RESOLUTION|>--- conflicted
+++ resolved
@@ -42,7 +42,6 @@
  *    to return true distances.  This applies to:
  *    * [[Plane3dByOriginAndUnitNormal]] and [[ClipPlane]]
  *       * These maintain a stored unit normal so the altitude calculations are inherently true cartesian distance.
-<<<<<<< HEAD
  *    * [[Plane3dByOriginAndVectors]] -- this is a bit expensive because
  *       * the normal is the cross product of the defining vectors.
  *       * that cross product is not typically unit
@@ -51,17 +50,6 @@
  *  * "4 dimensional" (homogeneous coordinate planes) ([[Point4d]] and [[PlaneByOriginAndVectors4d]])
  *     * typically do _not_ force their coefficients to any distance-based normalization
  *     * are typically used for calculations in spaces with skewing effects do to perspective, and true distances are not required.
-=======
- *    * [[Plane3dByOriginAndVectors]] -- this is a bit expensive because:
- *       * The normal is the cross product of the defining vectors.
- *       * That cross product is not typically unit.
- *       * Normalization adds to the cost of computing off-plane distances.
- *       * Since a main purpose of using this class is often to navigate a skewed, non-unit grid, occasional off-plane queries are not important.
- *  * "4 dimensional" planes ([[Point4d]] and [[PlaneByOriginAndVectors4d]]):
- *     * Use homogeneous coordinates.
- *     * Typically do _not_ force their coefficients to any distance-based normalization.
- *     * Are typically used for calculations in spaces with skewing effects due to perspective, and true distances are not required.
->>>>>>> c181ceac
  *  * In all classes, the `weightedAltitude` method is free to be scaled distance.
  * @public
  */
