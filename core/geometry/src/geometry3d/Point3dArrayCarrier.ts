<<<<<<< HEAD
/*---------------------------------------------------------------------------------------------
* Copyright (c) Bentley Systems, Incorporated. All rights reserved.
* See LICENSE.md in the project root for license terms and full copyright notice.
*--------------------------------------------------------------------------------------------*/
/** @packageDocumentation
 * @module ArraysAndInterfaces
 */

import { IndexedReadWriteXYZCollection } from "./IndexedXYZCollection";
import { Point3d, Vector3d } from "./Point3dVector3d";
import { XYAndZ } from "./XYZProps";

/**
 * Helper object to access members of a Point3d[] in geometric calculations.
 * * The collection holds only a reference to the actual array.
 * * The actual array may be replaced by the user as needed.
 * * When replaced, there is no cached data to be updated.
 * @public
 */
export class Point3dArrayCarrier extends IndexedReadWriteXYZCollection {
  /** reference to array being queried. */
  public data: Point3d[];
  /** CAPTURE caller supplied array ... */
  public constructor(data: Point3d[]) {
    super();
    this.data = data;
  }
  /** test if `index` is a valid index into the array. */
  public isValidIndex(index: number): boolean {
    return index >= 0 && index < this.data.length;
  }
  /**
   * Access by index, returning strongly typed Point3d
   * @param index index of point within the array
   * @param result caller-allocated destination
   * @returns undefined if the index is out of bounds
   */
  public getPoint3dAtCheckedPointIndex(index: number, result?: Point3d): Point3d | undefined {
    if (this.isValidIndex(index)) {
      const source = this.data[index];
      return Point3d.create(source.x, source.y, source.z, result);
    }
    return undefined;
  }
  /**
   * Access by index, returning strongly typed Point3d
   * * This returns the xyz value but NOT reference to the point in the "carried" array.
   * @param index index of point within the array
   * @param result caller-allocated destination
   * @returns undefined if the index is out of bounds
   */
  public getPoint3dAtUncheckedPointIndex(index: number, result?: Point3d): Point3d {
    const source = this.data[index];
    return Point3d.create(source.x, source.y, source.z, result);
  }
  /**
   * Access by index, returning strongly typed Vector3d
   * @param index index of point within the array
   * @param result caller-allocated destination
   * @returns undefined if the index is out of bounds
   */
  public getVector3dAtCheckedVectorIndex(index: number, result?: Vector3d): Vector3d | undefined {
    if (this.isValidIndex(index)) {
      const source = this.data[index];
      return Vector3d.create(source.x, source.y, source.z, result);
    }
    return undefined;
  }
  /** access x of indexed point */
  public getXAtUncheckedPointIndex(pointIndex: number): number {
    return this.data[pointIndex].x;
  }

  /** access y of indexed point */
  public getYAtUncheckedPointIndex(pointIndex: number): number {
    return this.data[pointIndex].y;
  }

  /** access z of indexed point */
  public getZAtUncheckedPointIndex(pointIndex: number): number {
    return this.data[pointIndex].z;
  }
  /**
   * Return a vector from the point at indexA to the point at indexB
   * @param indexA index of point within the array
   * @param indexB index of point within the array
   * @param result caller-allocated vector.
   * @returns undefined if either index is out of bounds
   */
  public vectorIndexIndex(indexA: number, indexB: number, result?: Vector3d): Vector3d | undefined {
    if (this.isValidIndex(indexA) && this.isValidIndex(indexB))
      return Vector3d.createStartEnd(this.data[indexA], this.data[indexB], result);
    return undefined;
  }
  /**
   * Return a vector from given origin to point at indexB
   * @param origin origin for vector
   * @param indexB index of point within the array
   * @param result caller-allocated vector.
   * @returns undefined if index is out of bounds
   */
  public vectorXYAndZIndex(origin: XYAndZ, indexB: number, result?: Vector3d): Vector3d | undefined {
    if (this.isValidIndex(indexB))
      return Vector3d.createStartEnd(origin, this.data[indexB], result);
    return undefined;
  }
  /**
   * Return the cross product of vectors from origin to points at indexA and indexB
   * @param origin origin for vector
   * @param indexA index of first target within the array
   * @param indexB index of second target within the array
   * @param result caller-allocated vector.
   * @returns undefined if either index is out of bounds
   */
  public crossProductXYAndZIndexIndex(origin: XYAndZ, indexA: number, indexB: number, result?: Vector3d): Vector3d | undefined {
    if (this.isValidIndex(indexA) && this.isValidIndex(indexB))
      return Vector3d.createCrossProductToPoints(origin, this.data[indexA], this.data[indexB], result);
    return undefined;
  }
  /**
   * Return the cross product of vectors from point at originIndex to points at indexA and indexB
   * @param originIndex index of origin
   * @param indexA index of first target within the array
   * @param indexB index of second target within the array
   * @param result caller-allocated vector.
   * @returns return true if indexA, indexB both valid
   */
  public crossProductIndexIndexIndex(originIndex: number, indexA: number, indexB: number, result?: Vector3d): Vector3d | undefined {
    if (this.isValidIndex(originIndex) && this.isValidIndex(indexA) && this.isValidIndex(indexB))
      return Vector3d.createCrossProductToPoints(this.data[originIndex], this.data[indexA], this.data[indexB], result);
    return undefined;
  }
  /**
   * Compute the cross product of vectors from point at originIndex to points at indexA and indexB, and accumulate it to the result.
   * @param origin index of origin
   * @param indexA index of first target within the array
   * @param indexB index of second target within the array
   * @param result caller-allocated vector.
   * @returns return true if indexA, indexB both valid
   */
  public accumulateCrossProductIndexIndexIndex(originIndex: number, indexA: number, indexB: number, result: Vector3d): void {
    const data = this.data;
    if (this.isValidIndex(originIndex) && this.isValidIndex(indexA) && this.isValidIndex(indexB))
      result.addCrossProductToTargetsInPlace(data[originIndex].x, data[originIndex].y, data[originIndex].z, data[indexA].x, data[indexA].y, data[indexA].z, data[indexB].x, data[indexB].y, data[indexB].z);
  }
  /**
   * Accumulate scale times the x,y,z values at index.
   * No action if index is out of bounds.
   */
  public accumulateScaledXYZ(index: number, scale: number, sum: Point3d): void {
    if (this.isValidIndex(index)) {
      const point = this.data[index];
      sum.x += scale * point.x;
      sum.y += scale * point.y;
      sum.z += scale * point.z;
    }
  }
  /**
   * read-only property for number of XYZ in the collection.
   */
  public get length(): number {
    return this.data.length;
  }
  /** push a (clone of) point onto the collection
   * * point itself is not pushed -- xyz data is extracted into the native form of the collection.
   */
  public push(data: Point3d): void {
    this.data.push(data.clone());
  }
  /**
   * push a new point (given by coordinates) onto the collection
   * @param x x coordinate
   * @param y y coordinate
   * @param z z coordinate
   */
  public pushXYZ(x?: number, y?: number, z?: number): void {
    this.data.push(Point3d.create(x === undefined ? 0.0 : x, y === undefined ? 0.0 : y, z === undefined ? 0.0 : z));
  }
  /** extract (copy) the final point */
  public back(result?: Point3d): Point3d | undefined {
    if (this.data.length > 0) {
      return this.data[this.data.length - 1].clone(result);
    }
    return undefined;
  }
  /** extract (copy) the first point */
  public front(result?: Point3d): Point3d | undefined {
    if (this.data.length > 0) {
      return this.data[0].clone(result);
    }
    return undefined;
  }

  /** remove the final point. */
  public pop(): void {
    if (this.data.length > 0)
      this.data.pop();
  }
  /** remove all points. */
  public clear(): void {
    this.data.length = 0;
  }
  /** Reverse the points in place */
  public reverseInPlace(): void {
    this.data.reverse();
  }
  /**
   * Return distance squared between indicated points.
   * * Concrete classes may be able to implement this without creating a temporary.
   * @param index0 first point index
   * @param index1 second point index
   * @param defaultDistanceSquared distance squared to return if either point index is invalid.
   *
   */
  public distanceSquaredIndexIndex(index0: number, index1: number): number | undefined {
    const n = this.data.length;
    if (index0 >= 0 && index0 < n && index1 >= 0 && index1 < n) {
      return this.data[index0].distanceSquared(this.data[index1]);
    }
    return undefined;
  }
  /**
   * Return distance between indicated points.
   * * Concrete classes may be able to implement this without creating a temporary.
   * @param index0 first point index
   * @param index1 second point index
   * @param defaultDistanceSquared distance squared to return if either point index is invalid.
   */
  public distanceIndexIndex(index0: number, index1: number): number | undefined {
    const n = this.data.length;
    if (index0 >= 0 && index0 < n && index1 >= 0 && index1 < n) {
      return this.data[index0].distance(this.data[index1]);
    }
    return undefined;
  }
  /** Adjust index into range by modulo with the length. */
  public override cyclicIndex(i: number): number {
    return (i % this.length);
  }

}
=======
/*---------------------------------------------------------------------------------------------
* Copyright (c) Bentley Systems, Incorporated. All rights reserved.
* See LICENSE.md in the project root for license terms and full copyright notice.
*--------------------------------------------------------------------------------------------*/
/** @packageDocumentation
 * @module ArraysAndInterfaces
 */

import { IndexedReadWriteXYZCollection } from "./IndexedXYZCollection";
import { Point3d, Vector3d } from "./Point3dVector3d";
import { XYAndZ } from "./XYZProps";

/**
 * Helper object to access members of a Point3d[] in geometric calculations.
 * * The collection holds only a reference to the actual array.
 * * The actual array may be replaced by the user as needed.
 * * When replaced, there is no cached data to be updated.
 * @public
 */
export class Point3dArrayCarrier extends IndexedReadWriteXYZCollection {
  /** reference to array being queried. */
  public data: Point3d[];
  /** CAPTURE caller supplied array ... */
  public constructor(data: Point3d[]) {
    super();
    this.data = data;
  }
  /** test if `index` is a valid index into the array. */
  public isValidIndex(index: number): boolean {
    return index >= 0 && index < this.data.length;
  }
  /**
   * Access by index, returning strongly typed Point3d
   * @param index index of point within the array
   * @param result caller-allocated destination
   * @returns undefined if the index is out of bounds
   */
  public getPoint3dAtCheckedPointIndex(index: number, result?: Point3d): Point3d | undefined {
    if (this.isValidIndex(index)) {
      const source = this.data[index];
      return Point3d.create(source.x, source.y, source.z, result);
    }
    return undefined;
  }
  /**
   * Access by index, returning strongly typed Point3d
   * * This returns the xyz value but NOT reference to the point in the "carried" array.
   * @param index index of point within the array
   * @param result caller-allocated destination
   * @returns undefined if the index is out of bounds
   */
  public getPoint3dAtUncheckedPointIndex(index: number, result?: Point3d): Point3d {
    const source = this.data[index];
    return Point3d.create(source.x, source.y, source.z, result);
  }
  /**
   * Access by index, returning strongly typed Vector3d
   * @param index index of point within the array
   * @param result caller-allocated destination
   * @returns undefined if the index is out of bounds
   */
  public getVector3dAtCheckedVectorIndex(index: number, result?: Vector3d): Vector3d | undefined {
    if (this.isValidIndex(index)) {
      const source = this.data[index];
      return Vector3d.create(source.x, source.y, source.z, result);
    }
    return undefined;
  }
  /** access x of indexed point */
  public getXAtUncheckedPointIndex(pointIndex: number): number {
    return this.data[pointIndex].x;
  }

  /** access y of indexed point */
  public getYAtUncheckedPointIndex(pointIndex: number): number {
    return this.data[pointIndex].y;
  }

  /** access z of indexed point */
  public getZAtUncheckedPointIndex(pointIndex: number): number {
    return this.data[pointIndex].z;
  }
  /**
   * Return a vector from the point at indexA to the point at indexB
   * @param indexA index of point within the array
   * @param indexB index of point within the array
   * @param result caller-allocated vector.
   * @returns undefined if either index is out of bounds
   */
  public vectorIndexIndex(indexA: number, indexB: number, result?: Vector3d): Vector3d | undefined {
    if (this.isValidIndex(indexA) && this.isValidIndex(indexB))
      return Vector3d.createStartEnd(this.data[indexA], this.data[indexB], result);
    return undefined;
  }
  /**
   * Return a vector from given origin to point at indexB
   * @param origin origin for vector
   * @param indexB index of point within the array
   * @param result caller-allocated vector.
   * @returns undefined if index is out of bounds
   */
  public vectorXYAndZIndex(origin: XYAndZ, indexB: number, result?: Vector3d): Vector3d | undefined {
    if (this.isValidIndex(indexB))
      return Vector3d.createStartEnd(origin, this.data[indexB], result);
    return undefined;
  }
  /**
   * Return the cross product of vectors from origin to points at indexA and indexB
   * @param origin origin for vector
   * @param indexA index of first target within the array
   * @param indexB index of second target within the array
   * @param result caller-allocated vector.
   * @returns undefined if either index is out of bounds
   */
  public crossProductXYAndZIndexIndex(origin: XYAndZ, indexA: number, indexB: number, result?: Vector3d): Vector3d | undefined {
    if (this.isValidIndex(indexA) && this.isValidIndex(indexB))
      return Vector3d.createCrossProductToPoints(origin, this.data[indexA], this.data[indexB], result);
    return undefined;
  }
  /**
   * Return the cross product of vectors from point at originIndex to points at indexA and indexB
   * @param originIndex index of origin
   * @param indexA index of first target within the array
   * @param indexB index of second target within the array
   * @param result caller-allocated vector.
   * @returns return true if indexA, indexB both valid
   */
  public crossProductIndexIndexIndex(originIndex: number, indexA: number, indexB: number, result?: Vector3d): Vector3d | undefined {
    if (this.isValidIndex(originIndex) && this.isValidIndex(indexA) && this.isValidIndex(indexB))
      return Vector3d.createCrossProductToPoints(this.data[originIndex], this.data[indexA], this.data[indexB], result);
    return undefined;
  }
  /**
   * Compute the cross product of vectors from point at originIndex to points at indexA and indexB, and accumulate it to the result.
   * @param origin index of origin
   * @param indexA index of first target within the array
   * @param indexB index of second target within the array
   * @param result caller-allocated vector.
   * @returns return true if indexA, indexB both valid
   */
  public accumulateCrossProductIndexIndexIndex(originIndex: number, indexA: number, indexB: number, result: Vector3d): void {
    const data = this.data;
    if (this.isValidIndex(originIndex) && this.isValidIndex(indexA) && this.isValidIndex(indexB))
      result.addCrossProductToTargetsInPlace(data[originIndex].x, data[originIndex].y, data[originIndex].z, data[indexA].x, data[indexA].y, data[indexA].z, data[indexB].x, data[indexB].y, data[indexB].z);
  }
  /**
   * Accumulate scale times the x,y,z values at index.
   * No action if index is out of bounds.
   */
  public accumulateScaledXYZ(index: number, scale: number, sum: Point3d): void {
    if (this.isValidIndex(index)) {
      const point = this.data[index];
      sum.x += scale * point.x;
      sum.y += scale * point.y;
      sum.z += scale * point.z;
    }
  }
  /**
   * read-only property for number of XYZ in the collection.
   */
  public get length(): number {
    return this.data.length;
  }
  /** push a (clone of) point onto the collection
   * * point itself is not pushed -- xyz data is extracted into the native form of the collection.
   */
  public push(data: Point3d): void {
    this.data.push(data.clone());
  }
  /**
   * push a new point (given by coordinates) onto the collection
   * @param x x coordinate
   * @param y y coordinate
   * @param z z coordinate
   */
  public pushXYZ(x?: number, y?: number, z?: number): void {
    this.data.push(Point3d.create(x === undefined ? 0.0 : x, y === undefined ? 0.0 : y, z === undefined ? 0.0 : z));
  }
  /** extract (copy) the final point */
  public back(result?: Point3d): Point3d | undefined {
    if (this.data.length > 0) {
      return this.data[this.data.length - 1].clone(result);
    }
    return undefined;
  }
  /** extract (copy) the first point */
  public front(result?: Point3d): Point3d | undefined {
    if (this.data.length > 0) {
      return this.data[0].clone(result);
    }
    return undefined;
  }

  /** remove the final point. */
  public pop(): void {
    if (this.data.length > 0)
      this.data.pop();
  }
  /** remove all points. */
  public clear(): void {
    this.data.length = 0;
  }
  /** Reverse the points in place */
  public reverseInPlace(): void {
    this.data.reverse();
  }
  /**
   * Return distance squared between indicated points.
   * * Concrete classes may be able to implement this without creating a temporary.
   * @param index0 first point index
   * @param index1 second point index
   * @param defaultDistanceSquared distance squared to return if either point index is invalid.
   *
   */
  public distanceSquaredIndexIndex(index0: number, index1: number): number | undefined {
    const n = this.data.length;
    if (index0 >= 0 && index0 < n && index1 >= 0 && index1 < n) {
      return this.data[index0].distanceSquared(this.data[index1]);
    }
    return undefined;
  }
  /**
   * Return distance between indicated points.
   * * Concrete classes may be able to implement this without creating a temporary.
   * @param index0 first point index
   * @param index1 second point index
   * @param defaultDistanceSquared distance squared to return if either point index is invalid.
   */
  public distanceIndexIndex(index0: number, index1: number): number | undefined {
    const n = this.data.length;
    if (index0 >= 0 && index0 < n && index1 >= 0 && index1 < n) {
      return this.data[index0].distance(this.data[index1]);
    }
    return undefined;
  }
  /** Adjust index into range by modulo with the length. */
  public override cyclicIndex(i: number): number {
    return (i % this.length);
  }

}
>>>>>>> dc6f6001
<|MERGE_RESOLUTION|>--- conflicted
+++ resolved
@@ -1,4 +1,3 @@
-<<<<<<< HEAD
 /*---------------------------------------------------------------------------------------------
 * Copyright (c) Bentley Systems, Incorporated. All rights reserved.
 * See LICENSE.md in the project root for license terms and full copyright notice.
@@ -239,247 +238,4 @@
     return (i % this.length);
   }
 
-}
-=======
-/*---------------------------------------------------------------------------------------------
-* Copyright (c) Bentley Systems, Incorporated. All rights reserved.
-* See LICENSE.md in the project root for license terms and full copyright notice.
-*--------------------------------------------------------------------------------------------*/
-/** @packageDocumentation
- * @module ArraysAndInterfaces
- */
-
-import { IndexedReadWriteXYZCollection } from "./IndexedXYZCollection";
-import { Point3d, Vector3d } from "./Point3dVector3d";
-import { XYAndZ } from "./XYZProps";
-
-/**
- * Helper object to access members of a Point3d[] in geometric calculations.
- * * The collection holds only a reference to the actual array.
- * * The actual array may be replaced by the user as needed.
- * * When replaced, there is no cached data to be updated.
- * @public
- */
-export class Point3dArrayCarrier extends IndexedReadWriteXYZCollection {
-  /** reference to array being queried. */
-  public data: Point3d[];
-  /** CAPTURE caller supplied array ... */
-  public constructor(data: Point3d[]) {
-    super();
-    this.data = data;
-  }
-  /** test if `index` is a valid index into the array. */
-  public isValidIndex(index: number): boolean {
-    return index >= 0 && index < this.data.length;
-  }
-  /**
-   * Access by index, returning strongly typed Point3d
-   * @param index index of point within the array
-   * @param result caller-allocated destination
-   * @returns undefined if the index is out of bounds
-   */
-  public getPoint3dAtCheckedPointIndex(index: number, result?: Point3d): Point3d | undefined {
-    if (this.isValidIndex(index)) {
-      const source = this.data[index];
-      return Point3d.create(source.x, source.y, source.z, result);
-    }
-    return undefined;
-  }
-  /**
-   * Access by index, returning strongly typed Point3d
-   * * This returns the xyz value but NOT reference to the point in the "carried" array.
-   * @param index index of point within the array
-   * @param result caller-allocated destination
-   * @returns undefined if the index is out of bounds
-   */
-  public getPoint3dAtUncheckedPointIndex(index: number, result?: Point3d): Point3d {
-    const source = this.data[index];
-    return Point3d.create(source.x, source.y, source.z, result);
-  }
-  /**
-   * Access by index, returning strongly typed Vector3d
-   * @param index index of point within the array
-   * @param result caller-allocated destination
-   * @returns undefined if the index is out of bounds
-   */
-  public getVector3dAtCheckedVectorIndex(index: number, result?: Vector3d): Vector3d | undefined {
-    if (this.isValidIndex(index)) {
-      const source = this.data[index];
-      return Vector3d.create(source.x, source.y, source.z, result);
-    }
-    return undefined;
-  }
-  /** access x of indexed point */
-  public getXAtUncheckedPointIndex(pointIndex: number): number {
-    return this.data[pointIndex].x;
-  }
-
-  /** access y of indexed point */
-  public getYAtUncheckedPointIndex(pointIndex: number): number {
-    return this.data[pointIndex].y;
-  }
-
-  /** access z of indexed point */
-  public getZAtUncheckedPointIndex(pointIndex: number): number {
-    return this.data[pointIndex].z;
-  }
-  /**
-   * Return a vector from the point at indexA to the point at indexB
-   * @param indexA index of point within the array
-   * @param indexB index of point within the array
-   * @param result caller-allocated vector.
-   * @returns undefined if either index is out of bounds
-   */
-  public vectorIndexIndex(indexA: number, indexB: number, result?: Vector3d): Vector3d | undefined {
-    if (this.isValidIndex(indexA) && this.isValidIndex(indexB))
-      return Vector3d.createStartEnd(this.data[indexA], this.data[indexB], result);
-    return undefined;
-  }
-  /**
-   * Return a vector from given origin to point at indexB
-   * @param origin origin for vector
-   * @param indexB index of point within the array
-   * @param result caller-allocated vector.
-   * @returns undefined if index is out of bounds
-   */
-  public vectorXYAndZIndex(origin: XYAndZ, indexB: number, result?: Vector3d): Vector3d | undefined {
-    if (this.isValidIndex(indexB))
-      return Vector3d.createStartEnd(origin, this.data[indexB], result);
-    return undefined;
-  }
-  /**
-   * Return the cross product of vectors from origin to points at indexA and indexB
-   * @param origin origin for vector
-   * @param indexA index of first target within the array
-   * @param indexB index of second target within the array
-   * @param result caller-allocated vector.
-   * @returns undefined if either index is out of bounds
-   */
-  public crossProductXYAndZIndexIndex(origin: XYAndZ, indexA: number, indexB: number, result?: Vector3d): Vector3d | undefined {
-    if (this.isValidIndex(indexA) && this.isValidIndex(indexB))
-      return Vector3d.createCrossProductToPoints(origin, this.data[indexA], this.data[indexB], result);
-    return undefined;
-  }
-  /**
-   * Return the cross product of vectors from point at originIndex to points at indexA and indexB
-   * @param originIndex index of origin
-   * @param indexA index of first target within the array
-   * @param indexB index of second target within the array
-   * @param result caller-allocated vector.
-   * @returns return true if indexA, indexB both valid
-   */
-  public crossProductIndexIndexIndex(originIndex: number, indexA: number, indexB: number, result?: Vector3d): Vector3d | undefined {
-    if (this.isValidIndex(originIndex) && this.isValidIndex(indexA) && this.isValidIndex(indexB))
-      return Vector3d.createCrossProductToPoints(this.data[originIndex], this.data[indexA], this.data[indexB], result);
-    return undefined;
-  }
-  /**
-   * Compute the cross product of vectors from point at originIndex to points at indexA and indexB, and accumulate it to the result.
-   * @param origin index of origin
-   * @param indexA index of first target within the array
-   * @param indexB index of second target within the array
-   * @param result caller-allocated vector.
-   * @returns return true if indexA, indexB both valid
-   */
-  public accumulateCrossProductIndexIndexIndex(originIndex: number, indexA: number, indexB: number, result: Vector3d): void {
-    const data = this.data;
-    if (this.isValidIndex(originIndex) && this.isValidIndex(indexA) && this.isValidIndex(indexB))
-      result.addCrossProductToTargetsInPlace(data[originIndex].x, data[originIndex].y, data[originIndex].z, data[indexA].x, data[indexA].y, data[indexA].z, data[indexB].x, data[indexB].y, data[indexB].z);
-  }
-  /**
-   * Accumulate scale times the x,y,z values at index.
-   * No action if index is out of bounds.
-   */
-  public accumulateScaledXYZ(index: number, scale: number, sum: Point3d): void {
-    if (this.isValidIndex(index)) {
-      const point = this.data[index];
-      sum.x += scale * point.x;
-      sum.y += scale * point.y;
-      sum.z += scale * point.z;
-    }
-  }
-  /**
-   * read-only property for number of XYZ in the collection.
-   */
-  public get length(): number {
-    return this.data.length;
-  }
-  /** push a (clone of) point onto the collection
-   * * point itself is not pushed -- xyz data is extracted into the native form of the collection.
-   */
-  public push(data: Point3d): void {
-    this.data.push(data.clone());
-  }
-  /**
-   * push a new point (given by coordinates) onto the collection
-   * @param x x coordinate
-   * @param y y coordinate
-   * @param z z coordinate
-   */
-  public pushXYZ(x?: number, y?: number, z?: number): void {
-    this.data.push(Point3d.create(x === undefined ? 0.0 : x, y === undefined ? 0.0 : y, z === undefined ? 0.0 : z));
-  }
-  /** extract (copy) the final point */
-  public back(result?: Point3d): Point3d | undefined {
-    if (this.data.length > 0) {
-      return this.data[this.data.length - 1].clone(result);
-    }
-    return undefined;
-  }
-  /** extract (copy) the first point */
-  public front(result?: Point3d): Point3d | undefined {
-    if (this.data.length > 0) {
-      return this.data[0].clone(result);
-    }
-    return undefined;
-  }
-
-  /** remove the final point. */
-  public pop(): void {
-    if (this.data.length > 0)
-      this.data.pop();
-  }
-  /** remove all points. */
-  public clear(): void {
-    this.data.length = 0;
-  }
-  /** Reverse the points in place */
-  public reverseInPlace(): void {
-    this.data.reverse();
-  }
-  /**
-   * Return distance squared between indicated points.
-   * * Concrete classes may be able to implement this without creating a temporary.
-   * @param index0 first point index
-   * @param index1 second point index
-   * @param defaultDistanceSquared distance squared to return if either point index is invalid.
-   *
-   */
-  public distanceSquaredIndexIndex(index0: number, index1: number): number | undefined {
-    const n = this.data.length;
-    if (index0 >= 0 && index0 < n && index1 >= 0 && index1 < n) {
-      return this.data[index0].distanceSquared(this.data[index1]);
-    }
-    return undefined;
-  }
-  /**
-   * Return distance between indicated points.
-   * * Concrete classes may be able to implement this without creating a temporary.
-   * @param index0 first point index
-   * @param index1 second point index
-   * @param defaultDistanceSquared distance squared to return if either point index is invalid.
-   */
-  public distanceIndexIndex(index0: number, index1: number): number | undefined {
-    const n = this.data.length;
-    if (index0 >= 0 && index0 < n && index1 >= 0 && index1 < n) {
-      return this.data[index0].distance(this.data[index1]);
-    }
-    return undefined;
-  }
-  /** Adjust index into range by modulo with the length. */
-  public override cyclicIndex(i: number): number {
-    return (i % this.length);
-  }
-
-}
->>>>>>> dc6f6001
+}