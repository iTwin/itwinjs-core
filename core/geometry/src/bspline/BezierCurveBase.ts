/*---------------------------------------------------------------------------------------------
* Copyright (c) Bentley Systems, Incorporated. All rights reserved.
* See LICENSE.md in the project root for license terms and full copyright notice.
*--------------------------------------------------------------------------------------------*/
/** @packageDocumentation
 * @module Bspline
 */

import { CurvePrimitive } from "../curve/CurvePrimitive";
import { CurveOffsetXYHandler } from "../curve/internalContexts/CurveOffsetXYHandler";
import { PlaneAltitudeRangeContext } from "../curve/internalContexts/PlaneAltitudeRangeContext";
import { LineString3d } from "../curve/LineString3d";
import { OffsetOptions } from "../curve/OffsetOptions";
import { StrokeOptions } from "../curve/StrokeOptions";
import { Geometry } from "../Geometry";
import { Angle } from "../geometry3d/Angle";
import { IStrokeHandler } from "../geometry3d/GeometryHandler";
import { Plane3dByOriginAndUnitNormal } from "../geometry3d/Plane3dByOriginAndUnitNormal";
import { Point3d, Vector3d } from "../geometry3d/Point3dVector3d";
import { Range1d, Range3d } from "../geometry3d/Range";
import { Ray3d } from "../geometry3d/Ray3d";
import { Transform } from "../geometry3d/Transform";
import { Point4d } from "../geometry4d/Point4d";
import { UnivariateBezier } from "../numerics/BezierPolynomials";
import { Bezier1dNd } from "./Bezier1dNd";
import { KnotVector } from "./KnotVector";

/**
 * Base class for CurvePrimitive (necessarily 3D) with _polygon.
 * * This has a Bezier1dNd polygon as a member, and implements dimension-independent methods
 * * This exists to support
 *    * BezierCurve3d -- 3 coordinates x,y,z per block in the Bezier1dNd poles
 *    * BezierCurve3dH -- 4 coordinates x,y,z,w per block in the Bezier1dNd poles
 * * The implementations of "pure 3d" queries is based on calling `getPolePoint3d`.
 * * This has the subtle failure difference that `getPolePoint3d` call with a valid index on on a 3d curve always succeeds, but on 3dH curve fails when weight is zero.
 * @public
 */
export abstract class BezierCurveBase extends CurvePrimitive {
  /** String name for schema properties */
  public readonly curvePrimitiveType = "bezierCurve";

  /** Control points */
  protected _polygon: Bezier1dNd;
  /** scratch data blocks accessible by concrete class.   Initialized to correct blockSize in constructor. */
  protected _workData0: Float64Array;
  /** scratch data blocks accessible by concrete class.   Initialized to correct blockSize in constructor. */
  protected _workData1: Float64Array;
  /** Scratch xyz point accessible by derived classes. */
  protected _workPoint0: Point3d;
  /** Scratch xyz point accessible by derived classes. */
  protected _workPoint1: Point3d;

  protected constructor(blockSize: number, data: Float64Array) {
    super();
    this._polygon = new Bezier1dNd(blockSize, data);
    this._workPoint0 = Point3d.create();
    this._workPoint1 = Point3d.create();
    this._workData0 = new Float64Array(blockSize);
    this._workData1 = new Float64Array(blockSize);

  }
  /** reverse the poles in place */
  public reverseInPlace(): void { this._polygon.reverseInPlace(); }
  /** saturate the pole in place, using knot intervals from `spanIndex` of the `knotVector` */
  public saturateInPlace(knotVector: KnotVector, spanIndex: number): boolean {
    const boolStat = this._polygon.saturateInPlace(knotVector, spanIndex);
    if (boolStat) {
      this.setInterval(
        knotVector.spanFractionToFraction(spanIndex, 0.0),
        knotVector.spanFractionToFraction(spanIndex, 1.0));
    }
    return boolStat;
  }
  /** (property accessor) Return the polynomial degree (one less than order) */
  public get degree(): number {
    return this._polygon.order - 1;
  }
  /** (property accessor) Return the polynomial order */
  public get order(): number { return this._polygon.order; }
  /** (property accessor) Return the number of poles (aka control points) */
  public get numPoles(): number { return this._polygon.order; }
  /** Get pole `i` as a Point3d.
   * * For 3d curve, this is simple a pole access, and only fails (return `undefined`) for invalid index
   * * For 4d curve, this deweights the homogeneous pole and can fail due to 0 weight.
   */
  public abstract getPolePoint3d(i: number, point?: Point3d): Point3d | undefined;

  /** Get pole `i` as a Point4d.
   * * For 3d curve, this accesses the simple pole and returns with weight 1.
   * * For 4d curve, this accesses the (weighted) pole.
   */
  public abstract getPolePoint4d(i: number, point?: Point4d): Point4d | undefined;
  /** Set mapping to parent curve (e.g. if this bezier is a span extracted from a bspline, this is the knot interval of the span) */
  public setInterval(a: number, b: number) { this._polygon.setInterval(a, b); }
  /** map `fraction` from this Bezier curves inherent 0..1 range to the (a,b) range of parent
   * * ( The parent range should have been previously defined with `setInterval`)
   */
  public fractionToParentFraction(fraction: number): number { return this._polygon.fractionToParentFraction(fraction); }

  /** append stroke points to a linestring, based on `strokeCount` and `fractionToPoint` from derived class*/
  public emitStrokes(dest: LineString3d, options?: StrokeOptions): void {
    const numPerSpan = this.computeStrokeCountForOptions(options);
    const fractionStep = 1.0 / numPerSpan;
    for (let i = 0; i <= numPerSpan; i++) {
      const fraction = i * fractionStep;
      this.fractionToPoint(fraction, this._workPoint0);
      dest.appendStrokePoint(this._workPoint0);
    }
  }
  /** announce intervals with stroke counts */
  public emitStrokableParts(handler: IStrokeHandler, _options?: StrokeOptions): void {
    const numPerSpan = this.computeStrokeCountForOptions(_options);
    handler.announceIntervalForUniformStepStrokes(this, numPerSpan, 0.0, 1.0);
  }
  /** Return a simple array of arrays with the control points as `[[x,y,z],[x,y,z],..]` */
  public copyPolesAsJsonArray(): any[] { return this._polygon.unpackToJsonArrays(); }

  /** return true if all poles are on a plane. */
  public isInPlane(plane: Plane3dByOriginAndUnitNormal): boolean {
    let point: Point3d | undefined = this._workPoint0;
    for (let i = 0; ; i++) {
      point = this.getPolePoint3d(i, point);
      if (!point)
        return true;
      if (!plane.isPointInPlane(point))
        break;    // which gets to return false, which is otherwise unreachable . . .
    }
    return false;
  }
  /** Return the length of the control polygon. */
  public polygonLength(): number {
    if (!this.getPolePoint3d(0, this._workPoint0))
      return 0.0;
    let i = 0;
    let sum = 0.0;
    while (this.getPolePoint3d(++i, this._workPoint1)) {
      sum += this._workPoint0.distance(this._workPoint1);
      this._workPoint0.setFrom(this._workPoint1);
    }
    return sum;
  }
<<<<<<< HEAD
  /**
   * Return the start point (first control point).
   * @returns the start point as a Point3d. If insufficiently many control points exist, returns (0,0,0).
   */
  public override startPoint(): Point3d {
    const result = this.getPolePoint3d(0);
    return result ?? Point3d.createZero();
  }
  /**
   * Return the end point (last control point).
   * @returns the end point as a Point3d. If insufficiently many control points exist, returns (0,0,0).
   */
  public override endPoint(): Point3d {
    const result = this.getPolePoint3d(this.order - 1);
    return result ?? Point3d.createZero();
=======
  /** Return the start point.  (first control point) */
  public override startPoint(result?: Point3d): Point3d {
    return this.getPolePoint3d(0, result)!;   // ASSUME non-trivial pole set -- if null comes back, it bubbles out
  }
  /** Return the end point.  (last control point) */
  public override endPoint(result?: Point3d): Point3d {
    return this.getPolePoint3d(this.order - 1, result)!;    // ASSUME non-trivial pole set
>>>>>>> f407e71a
  }
  /** Return the control polygon length as a quick length estimate. */
  public quickLength(): number { return this.polygonLength(); }
  /** Concrete classes must implement extendRange . . .  */
  public abstract override extendRange(rangeToExtend: Range3d, transform?: Transform): void;
  /**
   * 1D bezier coefficients for use in range computations.
   * @internal
   */
  protected _workBezier?: UnivariateBezier; // available for bezier logic within a method
  /** scratch array for use by derived classes, using allocateAndZeroBezierWorkData for sizing. */
  protected _workCoffsA?: Float64Array;
  /** scratch array for use by derived classes, using allocateAndZeroBezierWorkData for sizing. */
  protected _workCoffsB?: Float64Array;

  /**
   * set up the _workBezier members with specific order.
   * * Try to reuse existing members if their sizes match.
   * * Ignore members corresponding to args that are 0 or negative.
   * @param primaryBezierOrder order of expected bezier
   * @param orderA length of _workCoffsA (simple array)
   * @param orderB length of _workCoffsB (simple array)
   */
  protected allocateAndZeroBezierWorkData(primaryBezierOrder: number, orderA: number, orderB: number) {
    if (primaryBezierOrder > 0) {
      if (this._workBezier !== undefined && this._workBezier.order === primaryBezierOrder) {
        this._workBezier.zero();
      } else
        this._workBezier = new UnivariateBezier(primaryBezierOrder);
    }
    if (orderA > 0) {
      if (this._workCoffsA !== undefined && this._workCoffsA.length === orderA)
        this._workCoffsA.fill(0);
      else
        this._workCoffsA = new Float64Array(orderA);
    }
    if (orderB > 0) {
      if (this._workCoffsB !== undefined && this._workCoffsB.length === orderB)
        this._workCoffsB.fill(0);
      else
        this._workCoffsB = new Float64Array(orderB);
    }
  }
  /**
   * Assess length and turn to determine a stroke count.
   * * this method is used by both BSplineCurve3d and BSplineCurve3dH.
   * * points are accessed via getPolePoint3d.
   *   * Hence a zero-weight pole will be a problem
   * @param options stroke options structure.
   */
  public computeStrokeCountForOptions(options?: StrokeOptions): number {

    this.getPolePoint3d(0, this._workPoint0);
    this.getPolePoint3d(1, this._workPoint1);
    let numStrokes = 1;
    if (this._workPoint0 && this._workPoint1) {
      let dx0 = this._workPoint1.x - this._workPoint0.x;
      let dy0 = this._workPoint1.y - this._workPoint0.y;
      let dz0 = this._workPoint1.z - this._workPoint0.z;
      let dx1, dy1, dz1; // first differences of leading edge
      let sumRadians = 0.0;
      let thisLength = Geometry.hypotenuseXYZ(dx0, dy0, dz0);
      this._workPoint1.setFromPoint3d(this._workPoint0);
      let sumLength = thisLength;
      let maxLength = thisLength;
      let maxRadians = 0.0;
      let thisRadians;
      for (let i = 2; this.getPolePoint3d(i, this._workPoint1); i++) {
        dx1 = this._workPoint1.x - this._workPoint0.x;
        dy1 = this._workPoint1.y - this._workPoint0.y;
        dz1 = this._workPoint1.z - this._workPoint0.z;
        thisRadians = Angle.radiansBetweenVectorsXYZ(dx0, dy0, dz0, dx1, dy1, dz1);
        sumRadians += thisRadians;
        maxRadians = Geometry.maxAbsXY(thisRadians, maxRadians);
        thisLength = Geometry.hypotenuseXYZ(dx1, dy1, dz1);
        sumLength += thisLength;
        maxLength = Geometry.maxXY(maxLength, thisLength);
        dx0 = dx1;
        dy0 = dy1;
        dz0 = dz1;
        this._workPoint0.setFrom(this._workPoint1);
      }
      const length1 = maxLength * this.degree;    // This may be larger than sumLength
      const length2 = Math.sqrt(length1 * sumLength);  // This is in between
      let radians1 = maxRadians * (this.degree - 1);  // As if worst case keeps happening.
      if (this.degree < 3)
        radians1 *= 3;  // so quadratics aren't under-stroked
      const radians2 = Math.sqrt(radians1 * sumRadians);
      const minCount = this.degree; // NOTE: this means 1) a small, nontrivial, straight Bezier is over-stroked, and 2) options.minStrokesPerPrimitive is ignored
      numStrokes = StrokeOptions.applyAngleTol(
        options, StrokeOptions.applyMaxEdgeLength(options, minCount, length2), radians2, 0.1,
      );
      if (options) {
        numStrokes = options.applyChordTolToLengthAndRadians(numStrokes, sumLength, radians1);
      }
    }
    return numStrokes;
  }

  /** Return a deep clone. */
  public abstract override clone(): BezierCurveBase;

  /** Return a transformed deep clone. */
  public override cloneTransformed(transform: Transform): BezierCurveBase {
    const curve1 = this.clone();
    curve1.tryTransformInPlace(transform);
    return curve1;
  }

  /**
   * Construct an offset of the instance curve as viewed in the xy-plane (ignoring z).
   * * No attempt is made to join the offsets of smaller constituent primitives. To construct a fully joined offset
   *   for an aggregate instance (e.g., LineString3d, CurveChainWithDistanceIndex), use RegionOps.constructCurveXYOffset() instead.
   * @param offsetDistanceOrOptions offset distance (positive to left of the instance curve), or options object
   */
  public override constructOffsetXY(offsetDistanceOrOptions: number | OffsetOptions): CurvePrimitive | CurvePrimitive[] | undefined {
    const options = OffsetOptions.create(offsetDistanceOrOptions);
    const handler = new CurveOffsetXYHandler(this, options.leftOffsetDistance);
    this.emitStrokableParts(handler, options.strokeOptions);
    return handler.claimResult();
  }

  /** Return a curve primitive which is a portion of this curve.
   * @param fractionA [in] start fraction
   * @param fractionB [in] end fraction
   */
  public override clonePartialCurve(fractionA: number, fractionB: number): BezierCurveBase {
    const partialCurve = this.clone();
    partialCurve._polygon.subdivideToIntervalInPlace(fractionA, fractionB);
    return partialCurve;
  }

  /** Project instance geometry (via dispatch) onto the given ray, and return the extreme fractional parameters of projection.
   * @param ray ray onto which the instance is projected. A `Vector3d` is treated as a `Ray3d` with zero origin.
   * @param lowHigh optional receiver for output
   * @returns range of fractional projection parameters onto the ray, where 0.0 is start of the ray and 1.0 is the end of the ray.
   */
  public override projectedParameterRange(ray: Vector3d | Ray3d, lowHigh?: Range1d): Range1d | undefined {
    return PlaneAltitudeRangeContext.findExtremeFractionsAlongDirection(this, ray, lowHigh);
  }
}<|MERGE_RESOLUTION|>--- conflicted
+++ resolved
@@ -139,31 +139,19 @@
     }
     return sum;
   }
-<<<<<<< HEAD
   /**
    * Return the start point (first control point).
    * @returns the start point as a Point3d. If insufficiently many control points exist, returns (0,0,0).
    */
-  public override startPoint(): Point3d {
-    const result = this.getPolePoint3d(0);
-    return result ?? Point3d.createZero();
+  public override startPoint(result?: Point3d): Point3d {
+    return this.getPolePoint3d(0, result) ?? Point3d.createZero();
   }
   /**
    * Return the end point (last control point).
    * @returns the end point as a Point3d. If insufficiently many control points exist, returns (0,0,0).
    */
-  public override endPoint(): Point3d {
-    const result = this.getPolePoint3d(this.order - 1);
-    return result ?? Point3d.createZero();
-=======
-  /** Return the start point.  (first control point) */
-  public override startPoint(result?: Point3d): Point3d {
-    return this.getPolePoint3d(0, result)!;   // ASSUME non-trivial pole set -- if null comes back, it bubbles out
-  }
-  /** Return the end point.  (last control point) */
   public override endPoint(result?: Point3d): Point3d {
-    return this.getPolePoint3d(this.order - 1, result)!;    // ASSUME non-trivial pole set
->>>>>>> f407e71a
+    return this.getPolePoint3d(this.order - 1, result) ?? Point3d.createZero();
   }
   /** Return the control polygon length as a quick length estimate. */
   public quickLength(): number { return this.polygonLength(); }
