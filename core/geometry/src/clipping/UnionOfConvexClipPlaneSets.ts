--- conflicted
+++ resolved
@@ -219,9 +219,6 @@
    * @param tolerance distance tolerance for "on plane" decision. Default value is [[Geometry.smallMetricDistance]].
    * @see appendPolygonClip
    */
-<<<<<<< HEAD
-  public polygonClip(input: GrowableXYZArray | Point3d[], output: GrowableXYZArray[], work?: GrowableXYZArray) {
-=======
   public polygonClip(
     input: GrowableXYZArray | Point3d[],
     output: GrowableXYZArray[],
@@ -229,7 +226,6 @@
     planeToSkip?: ClipPlane,
     tolerance: number = Geometry.smallMetricDistance,
   ): void {
->>>>>>> 4a55cf22
     output.length = 0;
     if (Array.isArray(input))
       input = GrowableXYZArray.create(input);
