/*---------------------------------------------------------------------------------------------
* Copyright (c) Bentley Systems, Incorporated. All rights reserved.
* See LICENSE.md in the project root for license terms and full copyright notice.
*--------------------------------------------------------------------------------------------*/

/** @packageDocumentation
 * @module CartesianGeometry
 */

import { Arc3d } from "../curve/Arc3d";
import { AnnounceNumberNumber, AnnounceNumberNumberCurvePrimitive } from "../curve/CurvePrimitive";
import { Geometry } from "../Geometry";
import { Angle } from "../geometry3d/Angle";
import { GrowableFloat64Array } from "../geometry3d/GrowableFloat64Array";
import { GrowableXYZArray } from "../geometry3d/GrowableXYZArray";
import { IndexedXYZCollection } from "../geometry3d/IndexedXYZCollection";
import { Matrix3d } from "../geometry3d/Matrix3d";
import { Plane3dByOriginAndUnitNormal } from "../geometry3d/Plane3dByOriginAndUnitNormal";
import { Point3d, Vector3d } from "../geometry3d/Point3dVector3d";
import { IndexedXYZCollectionPolygonOps, PolygonOps } from "../geometry3d/PolygonOps";
import { Range1d, Range3d } from "../geometry3d/Range";
import { Ray3d } from "../geometry3d/Ray3d";
import { GrowableXYZArrayCache } from "../geometry3d/ReusableObjectCache";
import { Transform } from "../geometry3d/Transform";
import { Matrix4d } from "../geometry4d/Matrix4d";
import { Polyface, PolyfaceVisitor } from "../polyface/Polyface";
import { PolyfaceQuery } from "../polyface/PolyfaceQuery";
import { ClipPlane, ClipPlaneProps } from "./ClipPlane";
import { Clipper, ClipPlaneContainment, ClipUtilities, PolygonClipper } from "./ClipUtils";

/** Wire format describing a [[ConvexClipPlaneSet]].
 * @public
 */
export type ConvexClipPlaneSetProps = ClipPlaneProps[];

/**
 * A ConvexClipPlaneSet is a collection of ClipPlanes, often used for bounding regions of space.
 * @public
 */
export class ConvexClipPlaneSet implements Clipper, PolygonClipper {
  /** Value acting as "at infinity" for coordinates along a ray. */
  public static readonly hugeVal = 1e37;
  /** Planes that define the convex set. */
  private _planes: ClipPlane[];
  // private _parity: number;   <--- Not yet used
  // public get parity() { return this._parity; }
  // public set parity(value: number) { this._parity = value; }
  private constructor(planes?: ClipPlane[]) {
    // this._parity = 1;
    this._planes = planes ? planes : [];
  }
  /** Return the (reference to the) array of `ClipPlane`. */
  public get planes(): ClipPlane[] {
    return this._planes;
  }
  /**
   * Return an array containing all the planes of the convex set.
   * * Note that this has no leading keyword identifying it as a ConvexClipPlaneSet.
   */
  public toJSON(): ConvexClipPlaneSetProps {
    const val: ClipPlaneProps[] = [];
    for (const plane of this._planes)
      val.push(plane.toJSON());
    return val;
  }
  /**
   * Extract clip planes from a json array `[ clipPlane, clipPlane ]`.
   * * Non-clipPlane members are ignored.
   */
  public static fromJSON(json: ConvexClipPlaneSetProps | undefined, result?: ConvexClipPlaneSet): ConvexClipPlaneSet {
    result = result ? result : new ConvexClipPlaneSet();
    result._planes.length = 0;
    if (!Array.isArray(json))
      return result;
    for (const thisJson of json) {
      const plane = ClipPlane.fromJSON(thisJson);
      if (plane)
        result._planes.push(plane);
    }
    return result;
  }
  /**
   * Return true if all members are almostEqual to corresponding members of other. This includes identical order in array.
   * @param other clip plane to compare
   */
  public isAlmostEqual(other: ConvexClipPlaneSet): boolean {
    if (this._planes.length !== other._planes.length)
      return false;
    for (let i = 0; i < this._planes.length; i++)
      if (!this._planes[i].isAlmostEqual(other._planes[i]))
        return false;
    return true;
  }
  /**
   * Create ConvexClipPlaneSet from an array of planes.
   * * Each plane reference in the `planes` array is taken into the result.
   * * The input array itself is NOT taken into the result.
   */
  public static createPlanes(
    planes: (ClipPlane | Plane3dByOriginAndUnitNormal)[], result?: ConvexClipPlaneSet,
  ): ConvexClipPlaneSet {
    result = result ? result : new ConvexClipPlaneSet();
    for (const plane of planes) {
      if (plane instanceof ClipPlane) {
        result._planes.push(plane);
      } else if (plane instanceof Plane3dByOriginAndUnitNormal) {
        const clipPlane = ClipPlane.createPlane(plane);
        result._planes.push(clipPlane);
      }
    }
    return result;
  }
  /**
   * Create new convex set using selected planes of a Range3d.
   * @param range range with coordinates
   * @param lowX true to clip at the low x plane
   * @param highX true to clip at the high x plane
   * @param lowY true to clip at the low y plane
   * @param highY true to clip at the high z plane
   * @param lowZ true to clip at the low z plane
   * @param highZ true to clip at the high z plane
   */
  public static createRange3dPlanes(
    range: Range3d,
    lowX: boolean = true,
    highX: boolean = true,
    lowY: boolean = true,
    highY: boolean = true,
    lowZ: boolean = true,
    highZ: boolean = true,
  ): ConvexClipPlaneSet {
    const result = ConvexClipPlaneSet.createEmpty();

    if (lowX)
      result.planes.push(ClipPlane.createNormalAndPointXYZXYZ(1, 0, 0, range.low.x, 0, 0)!);
    if (highX)
      result.planes.push(ClipPlane.createNormalAndPointXYZXYZ(-1, 0, 0, range.high.x, 0, 0)!);

    if (lowY)
      result.planes.push(ClipPlane.createNormalAndPointXYZXYZ(0, 1, 0, 0, range.low.y, 0)!);
    if (highY)
      result.planes.push(ClipPlane.createNormalAndPointXYZXYZ(0, -1, 0, 0, range.high.y, 0)!);

    if (lowZ)
      result.planes.push(ClipPlane.createNormalAndPointXYZXYZ(0, 0, 1, 0, 0, range.low.z)!);
    if (highZ)
      result.planes.push(ClipPlane.createNormalAndPointXYZXYZ(0, 0, -1, 0, 0, range.high.z)!);

    return result;
  }
  /** Create an empty `ConvexClipPlaneSet` */
  public static createEmpty(result?: ConvexClipPlaneSet): ConvexClipPlaneSet {
    if (result) {
      result._planes.length = 0;
      return result;
    }
    return new ConvexClipPlaneSet();
  }
  /** Negate all planes of the set. */
  public negateAllPlanes(): void {
    for (const plane of this._planes)
      plane.negateInPlace();
  }
  /**
   * Create a convex clip plane set that clips to `x0 <= x <= x1` and `y0 <= y <= y1`.
   * * Note that there is no test for the usual ordering `x0 <= x1` or `y0 <= y1`.
   * * if the usual ordering is violated, the convex set is an empty set.
   * * More details can be found at docs/learning/geometry/Clipping.md
   */
  public static createXYBox(
    x0: number, y0: number, x1: number, y1: number, result?: ConvexClipPlaneSet,
  ): ConvexClipPlaneSet {
    result = result ? result : new ConvexClipPlaneSet();
    result._planes.length = 0;
    const clip0 = ClipPlane.createNormalAndDistance(Vector3d.create(-1, 0, 0), -x1, false, true);
    const clip1 = ClipPlane.createNormalAndDistance(Vector3d.create(1, 0, 0), x0, false, true);
    const clip2 = ClipPlane.createNormalAndDistance(Vector3d.create(0, -1, 0), -y1, false, true);
    const clip3 = ClipPlane.createNormalAndDistance(Vector3d.create(0, 1, 0), y0, false, true);
    if (clip0 && clip1 && clip2 && clip3) {
      result._planes.push(clip0, clip1, clip2, clip3);
    }
    return result;
  }
  /**
   * Create a convex set containing a half space for each edge between points of a polyline.
   * * Caller is responsible for assuring the polyline is convex.
   * @param points array of points. Only xy parts are considered.
   * @param interior array whose boolean value is used as both the `interior` and `invisible` bits of the plane for the
   * succeeding segment. If this array is not provided, both are false.
   * @param leftIsInside if true, the interior is "to the left" of the segments. If false, interior is "to the right".
   */
  public static createXYPolyLine(
    points: Point3d[], interior: boolean[] | undefined, leftIsInside: boolean, result?: ConvexClipPlaneSet,
  ): ConvexClipPlaneSet {
    result = result ? result : new ConvexClipPlaneSet();
    result._planes.length = 0;
    for (let i0 = 0; (i0 + 1) < points.length; i0++) {
      const edgeVector: Vector3d = Vector3d.createStartEnd(points[i0], points[i0 + 1]);
      const perp: Vector3d = edgeVector.unitPerpendicularXY();
      perp.z = 0.0;

      if (!leftIsInside)
        perp.scaleInPlace(-1.0);

      const perpNormalized = perp.normalize();
      if (perpNormalized) {
        const flag = interior !== undefined ? interior[i0] : false;
        const clip = ClipPlane.createNormalAndPoint(perp, points[i0], flag, flag);
        if (clip) {
          result._planes.push(clip);
        }
      }
    }
    return result;
  }
  /**
   * Create a convexClipPlaneSet with planes whose "inside" normal is to the left of each segment.
   * @param points array of points.
   */
  public static createXYPolyLineInsideLeft(points: Point3d[], result?: ConvexClipPlaneSet): ConvexClipPlaneSet {
    result = result ? result : new ConvexClipPlaneSet();
    result._planes.length = 0;
    for (let i0 = 0; (i0 + 1) < points.length; i0++) {
      const edgeVector: Vector3d = Vector3d.createStartEnd(points[i0], points[i0 + 1]);
      const perp: Vector3d = edgeVector.unitPerpendicularXY();
      perp.z = 0.0;

      const perpNormalized = perp.normalize();
      if (perpNormalized) {
        const clip = ClipPlane.createNormalAndPoint(perp, points[i0], false, false);
        if (clip) { result._planes.push(clip); }
      }
    }
    return result;
  }
  /**
   * Set (or reset) a plane and ConvexClipPlaneSet for a convex array, such as a convex facet used for xy clip.
   * * The planeOfPolygon is (re)initialized with the normal from 3 points, but not otherwise referenced.
   * * The ConvexClipPlaneSet is filled with outward normals of the facet edges as viewed to xy plane.
   * @param points
   * @param result
   */
  public static setPlaneAndXYLoopCCW(points: GrowableXYZArray, planeOfPolygon: ClipPlane, frustum: ConvexClipPlaneSet) {
    const i0 = points.length - 1;
    const n = points.length;
    let x0 = points.getXAtUncheckedPointIndex(i0);
    let y0 = points.getYAtUncheckedPointIndex(i0);
    let x1, y1, nx, ny;
    frustum._planes.length = 0;
    const z0 = points.getZAtUncheckedPointIndex(i0);  // z for planes can stay fixed
    const planeNormal = points.crossProductIndexIndexIndex(0, 2, 1)!;
    ClipPlane.createNormalAndPointXYZXYZ(planeNormal.x, planeNormal.y, planeNormal.z, x0, y0, z0, false, false, planeOfPolygon);
    if (planeNormal.normalizeInPlace()) {
      for (let i1 = 0; i1 < n; i1++, x0 = x1, y0 = y1) {
        x1 = points.getXAtUncheckedPointIndex(i1);
        y1 = points.getYAtUncheckedPointIndex(i1);
        nx = -(y1 - y0);
        ny = x1 - x0;
        const clipper = ClipPlane.createNormalAndPointXYZXYZ(nx, ny, 0, x1, y1, z0);
        if (clipper)
          frustum._planes.push(clipper);
      }
    }
  }
  /** Deep clone of all planes. */
  public clone(result?: ConvexClipPlaneSet): ConvexClipPlaneSet {
    result = result ? result : new ConvexClipPlaneSet();
    result._planes.length = 0;
    for (const plane of this._planes)
      result._planes.push(plane.clone());
    return result;
  }
  /**
   * Test if there is any intersection with a ray defined by origin and direction.
   * * Optionally record the range (null or otherwise) in caller-allocated result.
   * * If the ray is unbounded inside the clip, result can contain positive or negative
   *  "Geometry.largeCoordinateResult" values.
   * * If no result is provide, there are no object allocations.
   * @param result optional Range1d to receive parameters along the ray.
   */
  public hasIntersectionWithRay(ray: Ray3d, result?: Range1d, tolerance: number = Geometry.smallMetricDistance): boolean {
    // form low and high values in locals that do not require allocation.
    // transfer to caller-supplied result at end
    let t0 = -Geometry.largeCoordinateResult;
    let t1 = Geometry.largeCoordinateResult;
    if (result)
      result.setNull();
    const velocityTolerance = 1.0e-13;
    for (const plane of this._planes) {
      const vD = plane.velocity(ray.direction);
      const vN = plane.altitude(ray.origin);

      if (Math.abs(vD) <= velocityTolerance) {
        // Ray is parallel... No need to continue testing if outside halfspace.
        if (vN < -tolerance)
          return false;   // and result is a null range.
      } else {
        const rayFraction = - vN / vD;
        if (vD < 0.0) {
          if (rayFraction < t1)
            t1 = rayFraction;
        } else {
          if (rayFraction > t0)
            t0 = rayFraction;
        }
      }
    }
    if (t1 < t0)
      return false;   // and result is a null range.
    if (result) {
      result.extendX(t0);
      result.extendX(t1);
    }
    return true;
  }
  /**
   * Multiply all the ClipPlanes DPoint4d by matrix.
   * @param matrix matrix to apply.
   * @param invert if true, use in verse of the matrix.
   * @param transpose if true, use the transpose of the matrix (or inverse, per invert parameter)
   * * Note that if matrixA is applied to all of space, the matrix to send to this method to get a corresponding effect
   * on the plane is the inverse transpose of matrixA.
   * * Callers that will apply the same matrix to many planes should pre-invert the matrix for efficiency.
   * * Both params default to true to get the full effect of transforming space.
   * @param matrix matrix to apply
   */
  public multiplyPlanesByMatrix4d(matrix: Matrix4d, invert: boolean = true, transpose: boolean = true): boolean {
    if (invert) {  // form inverse once here, reuse for all planes
      const inverse = matrix.createInverse();
      if (!inverse)
        return false;
      return this.multiplyPlanesByMatrix4d(inverse, false, transpose);
    }
    for (const plane of this._planes) {
      plane.multiplyPlaneByMatrix4d(matrix, false, transpose);
    }
    return true;
  }
  /** Return true if `point` satisfies `point.isPointInside` for all planes */
  public isPointInside(point: Point3d): boolean {
    for (const plane of this._planes) {
      // Defaults to strict inside check. Other clipping classes may use "on or inside" check for the "on" case
      if (!plane.isPointInside(point))
        return false;
    }
    return true;
  }

  /** Return true if `point` satisfies `point.isPointOnOrInside` for all planes */
  public isPointOnOrInside(point: Point3d, tolerance: number = Geometry.smallMetricDistance): boolean {
    const interiorTolerance = Math.abs(tolerance);  // Interior tolerance should always be positive. (TFS# 246598).
    for (const plane of this._planes) {
      if (!plane.isPointOnOrInside(point, (plane.interior ? interiorTolerance : tolerance)))
        return false;
    }
    return true;
  }
  /**
   * Test if a sphere is completely inside the convex set.
   * @param centerPoint center of sphere
   * @param radius radius of sphere.
   */
  public isSphereInside(centerPoint: Point3d, radius: number): boolean {
    const r1 = Math.abs(radius) + Geometry.smallMetricDistance;
    for (const plane of this._planes) {
      if (!plane.isPointOnOrInside(centerPoint, r1)) {
        return false;
      }
    }
    return true;
  }
  /**
   * Find the parts of the line segment (if any) that is within the convex clip volume.
   * * The line segment is defined by `pointA` and `pointB`.
   * * The input fractional interval from `fraction0` to `fraction1` (increasing) is the active part to consider.
   * * To clip to the usual bounded line segment, start with fractions (0,1).
   * If the clip volume is unbounded, the line interval may also be unbounded.
   * * An unbounded line portion will have fraction coordinates positive or negative `Number.MAX_VALUE`.
   * @param f0 fraction that is the initial lower fraction of the active interval (e.g., 0.0 for bounded segment).
   * @param f1 fraction that is the initial upper fraction of the active interval (e.g., 1.0 for bounded segment).
   * @param pointA segment start (fraction 0)
   * @param pointB segment end (fraction 1)
   * @param announce function to be called to announce a fraction interval that is within the convex clip volume.
   * @returns true if a segment was announced, false if entirely outside.
   */
  public announceClippedSegmentIntervals(
    f0: number, f1: number, pointA: Point3d, pointB: Point3d, announce?: AnnounceNumberNumber,
  ): boolean {
    let fraction: number | undefined;
    if (f1 < f0)
      return false;
    for (const plane of this._planes) {
      const hA = -plane.altitude(pointA);
      const hB = -plane.altitude(pointB);
      fraction = Geometry.conditionalDivideFraction(-hA, (hB - hA));
      if (fraction === undefined) {
        // Line parallel to the plane. If positive, it is all OUT
        if (hA > 0.0)
          return false;
      } else if (hB > hA) { // STRICTLY moving outward
        if (fraction < f0)
          return false;
        if (fraction < f1)
          f1 = fraction;
      } else if (hA > hB) { // STRICTLY moving inward
        if (fraction > f1)
          return false;
        if (fraction > f0)
          f0 = fraction;
      } else {
        // Strictly equal evaluations
        if (hA > 0.0)
          return false;
      }
    }
    if (f1 >= f0) {
      if (announce)
        announce(f0, f1);
      return true;
    }
    return false;
  }
  private static _clipArcFractionArray = new GrowableFloat64Array();
  /**
   * Find fractional parts of the arc that are within this ClipPlaneSet, and announce each as
   * * `announce(fraction, fraction, curve)`
   */
  public announceClippedArcIntervals(arc: Arc3d, announce?: AnnounceNumberNumberCurvePrimitive): boolean {
    const breaks = ConvexClipPlaneSet._clipArcFractionArray;
    breaks.clear();
    for (const clipPlane of this.planes) {
      clipPlane.appendIntersectionRadians(arc, breaks);
    }
    arc.sweep.radiansArrayToPositivePeriodicFractions(breaks);
    return ClipUtilities.selectIntervals01(arc, breaks, this, announce);
  }
  /**
   * Find the parts of the (unbounded) line segment (if any) that is within the convex clip volume.
   * @param pointA segment start (fraction 0)
   * @param pointB segment end (fraction 1)
   * @param announce function to be called to announce a fraction interval that is within the convex clip volume.
   * @returns true if a segment was announced, false if entirely outside.
   */
  public clipUnboundedSegment(pointA: Point3d, pointB: Point3d, announce?: AnnounceNumberNumber): boolean {
    return this.announceClippedSegmentIntervals(-Number.MAX_VALUE, Number.MAX_VALUE, pointA, pointB, announce);
  }
  /** transform each plane in place. */
  public transformInPlace(transform: Transform) {
    for (const plane of this._planes) {
      plane.transformInPlace(transform);
    }
  }
  /**
   * Clip a polygon to the inside of the convex set.
   * * Results with 2 or fewer points are ignored.
   * * Other than ensuring capacity in the arrays, there are no object allocations during execution of this function.
   * @param xyz input points.
   * @param work work buffer
   * @param tolerance tolerance for "on plane" decision.
   */
  public clipConvexPolygonInPlace(
    xyz: GrowableXYZArray, work: GrowableXYZArray, tolerance: number = Geometry.smallMetricDistance,
  ): void {
    for (const plane of this._planes) {
      plane.clipConvexPolygonInPlace(xyz, work, true, tolerance);
      if (xyz.length < 3)
        return;
    }
  }
  /**
   * Clip a convex polygon to (a single) inside part and (possibly many) outside parts.
   * @param xyz input polygon.
   * @param outsideFragments an array to receive (via push, with no preliminary clear) outside fragments
   * @param arrayCache cache for work arrays.
   * @return the surviving inside part (if any)
   * @see polygonClip
   */
  public clipInsidePushOutside(
    xyz: IndexedXYZCollection, outsideFragments: GrowableXYZArray[] | undefined, arrayCache: GrowableXYZArrayCache,
  ): GrowableXYZArray | undefined {
    const perpendicularRange = Range1d.createNull();
    let newInside = arrayCache.grabFromCache();
    let newOutside = arrayCache.grabFromCache();
    let insidePart = arrayCache.grabFromCache();  // this is empty ...
    insidePart.pushFrom(xyz);
    // While looping through planes . .
    // the outside part for the current plane is definitely outside and can be stashed to the final outside
    // the inside part for the current plane passes forward to be further split by the remaining planes.
    for (const plane of this._planes) {
      IndexedXYZCollectionPolygonOps.splitConvexPolygonInsideOutsidePlane(
        plane, insidePart, newInside, newOutside, perpendicularRange,
      );
      if (newOutside.length > 0) {
        // the newOutside fragment is definitely outside the ConvexClipPlaneSet
        if (outsideFragments)   // save the definitely outside part as return data.
          ClipUtilities.captureOrDrop(newOutside, 3, outsideFragments, arrayCache);
        newOutside = arrayCache.grabFromCache();
        if (newInside.length < 3) { // ignore inside slivers
          insidePart.length = 0;
          break;
        }
        // insideWork is changed ... swap it with insidePart
        arrayCache.dropToCache(insidePart);
        insidePart = newInside;
        newInside = arrayCache.grabFromCache();
      } else {
        // newOutside is empty => newInside is identical to insidePart. Let insidePart feed through to the next clipper.
      }
    }
    // at break or fall out ...
    // ALWAYS drop `newInside` and `newOutside` to the cache
    arrayCache.dropToCache(newInside);
    arrayCache.dropToCache(newOutside);
    // if `insidePart` is alive, return it to caller.  Otherwise drop it to cache and return undefined.
    if (insidePart.length > 0)
      return insidePart;
    arrayCache.dropToCache(insidePart);
    return undefined;
  }
  /**
   * Returns 1, 2, or 3 based on whether point array is strongly inside, ambiguous, or strongly outside respectively.
   * * This has a peculiar expected use case as a very fast pre-filter for more precise clipping.
   * * The expected point set is for a polygon.
   * * Hence any clipping will eventually have to consider the lines between the points.
   * * This method looks for the special case of a single clip plane that has all the points outside.
   * * In this case the whole polygon must be outside.
   * * Note that this does not detect a polygon that is outside but "crosses a corner" -- it is mixed with respect to
   * multiple planes.
   */
  public classifyPointContainment(points: Point3d[], onIsOutside: boolean): ClipPlaneContainment {
    let allInside = true;
    const onTolerance = onIsOutside ? 1.0e-8 : -1.0e-8;
    const interiorTolerance = 1.0e-8;   // Interior tolerance should always be positive

    for (const plane of this._planes) {
      let nOutside = 0;
      for (const point of points) {
        if (plane.altitude(point) < (plane.interior ? interiorTolerance : onTolerance)) {
          nOutside++;
          allInside = false;
        }
      }
      if (nOutside === points.length)
        return ClipPlaneContainment.StronglyOutside;
    }
    return allInside ? ClipPlaneContainment.StronglyInside : ClipPlaneContainment.Ambiguous;
  }
  /**
   * * Create a convex clip set for a polygon swept with possible tilt angle.
   * * planes are constructed by ClipPlane.createEdgeAndUpVector, using successive points from the array.
   * * If the first and last points match, the polygon area is checked.  If the area is negative, points are used in
   * reverse order.
   * * If first and last points do not match, points are used in order given
   * @param points polygon points. (Closure point optional)
   * @param upVector primary sweep direction, as applied by ClipPlane.createEdgeAndUpVector
   * @param tiltAngle angle to tilt sweep planes away from the sweep direction.
   */
  public static createSweptPolyline(
    points: Point3d[], upVector: Vector3d, tiltAngle?: Angle,
  ): ConvexClipPlaneSet | undefined {
    const result = ConvexClipPlaneSet.createEmpty();
    let reverse = false;
    if (points.length > 3 && points[0].isAlmostEqual(points[points.length - 1])) {
      const polygonNormal: Vector3d = PolygonOps.areaNormal(points);
      const normalDot = polygonNormal.dotProduct(upVector);
      if (normalDot > 0.0)
        reverse = true;
    }
    for (let i = 0; (i + 1) < points.length; i++) {
      if (reverse) {
        const toAdd = ClipPlane.createEdgeAndUpVector(points[i + 1], points[i], upVector, tiltAngle);
        if (toAdd) {   // clipPlane creation could result in undefined
          result.addPlaneToConvexSet(toAdd);
        } else {
          return undefined;
        }
      } else {
        const toAdd = ClipPlane.createEdgeAndUpVector(points[i], points[i + 1], upVector, tiltAngle);
        if (toAdd) {   // clipPlane creation could result in undefined
          result.addPlaneToConvexSet(toAdd);
        } else {
          return undefined;
        }
      }
    }
    return result;
  }
  /**
   * Add a plane to the convex set.
   * @param plane plane to add
   */
  public addPlaneToConvexSet(plane: ClipPlane | Plane3dByOriginAndUnitNormal | undefined) {
    if (plane instanceof ClipPlane)
      this._planes.push(plane);
    else if (plane instanceof Plane3dByOriginAndUnitNormal)
      this._planes.push(ClipPlane.createPlane(plane));
  }
  /**
   * Test many points. Distribute them to arrays depending on in/out result.
   * @param points points to test
   * @param inOrOn points that are in or on the set
   * @param out points that are out.
   */
  public clipPointsOnOrInside(points: Point3d[], inOrOn: Point3d[], out: Point3d[]) {
    inOrOn.length = 0;
    out.length = 0;
    for (const xyz of points) {
      if (this.isPointOnOrInside(xyz, 0.0)) {
        inOrOn.push(xyz);
      } else {
        out.push(xyz);
      }
    }
  }
  /**
   * Clip a polygon to the planes of the clip plane set.
   * * For a convex input polygon, the output polygon is also convex.
   * * For non-convex input, the output polygon may have double-back edges along plane intersections. This is still a
   * valid clip in a parity sense (overlapping regions cancel).
   * @param input polygon, usually convex. Unchanged.
   * @param output output polygon
   * @param work optional work array.
<<<<<<< HEAD
   * @param containingPlane if this plane is found in the convex set, it is NOT applied.
   */
  public polygonClip(
    input: GrowableXYZArray | Point3d[], output: GrowableXYZArray, work?: GrowableXYZArray, planeToSkip?: ClipPlane,
=======
   * @param planeToSkip if this plane is found in the convex set, it is NOT applied.
   * This is useful when caller knows the polygon lies in one of the instance planes.
   * @param tolerance distance tolerance for "on plane" decision. Default value is [[Geometry.smallMetricDistance]].
   * @see appendPolygonClip
   */
  public polygonClip(
    input: GrowableXYZArray | Point3d[],
    output: GrowableXYZArray,
    work?: GrowableXYZArray,
    planeToSkip?: ClipPlane,
    tolerance: number =  Geometry.smallMetricDistance,
>>>>>>> 4a55cf22
  ): void {
    if (input instanceof GrowableXYZArray)
      input.clone(output);
    else
      GrowableXYZArray.create(input, output);
    if (!work)
      work = new GrowableXYZArray();
    for (const plane of this._planes) {
      if (planeToSkip === plane)
        continue;
      if (output.length === 0)
        break;
      plane.clipConvexPolygonInPlace(output, work, true, tolerance);
    }
  }
  /**
   * * Define new planes in this ConvexClipPlaneSet so it clips to the inside of a polygon.
   * * always create planes for the swept edges of the polygon
   * * optionally (with nonzero sideSelect) create a cap plane using the polygon normal.
   * @param points Points of a bounding polygon
   * @param sweepDirection direction to sweep.
   * @param sideSelect 0 to have no cap polygon, 1 if the sweep vector side is in, -1 if sweep vector side is out.
   */
  public reloadSweptPolygon(points: Point3d[], sweepDirection: Vector3d, sideSelect: number): number {
    this._planes.length = 0;
    const n = points.length;
    if (n <= 2)
      return 0;

    const planeNormal: Vector3d = PolygonOps.areaNormal(points);
    const isCCW = sweepDirection.dotProduct(planeNormal) > 0.0;

    const delta = isCCW ? 1 : n - 1;
    for (let i = 0; i < n; i++) {
      const i1 = (i + delta) % n;
      const xyz0: Point3d = points[i];
      const xyz1: Point3d = points[i1];
      if (xyz0.isAlmostEqual(xyz1))
        continue;
      const edgeVector: Vector3d = Vector3d.createStartEnd(xyz0, xyz1);
      const inwardNormal: Vector3d = Vector3d.createCrossProduct(sweepDirection.x, sweepDirection.y, sweepDirection.z,
        edgeVector.x, edgeVector.y, edgeVector.z);
      const inwardNormalNormalized = inwardNormal.normalize();
      let distance;
      if (inwardNormalNormalized) { // should never fail... simply a check due to the format of the normalize function return
        distance = inwardNormalNormalized.dotProduct(xyz0);
        const clipToAdd = ClipPlane.createNormalAndDistance(inwardNormalNormalized, distance, false, false);
        if (clipToAdd) { this._planes.push(clipToAdd); }  // clipPlane creation could result in undefined
      }
    }
    if (sideSelect !== 0.0) {
      let planeNormalNormalized = planeNormal.normalize();
      if (planeNormalNormalized) { // Again.. should never fail
        const a = sweepDirection.dotProduct(planeNormalNormalized) * sideSelect;
        if (a < 0.0)
          planeNormalNormalized = planeNormalNormalized.negate();
        const xyz0: Point3d = points[0];
        const distance = planeNormalNormalized.dotProduct(xyz0);
        const clipToAdd = ClipPlane.createNormalAndDistance(planeNormalNormalized, distance, false, false);
        if (clipToAdd) { this._planes.push(clipToAdd); }  // clipPlane creation could result in undefined
      }
    }
    return isCCW ? 1 : -1;
  }
  /**
   * Compute intersections among all combinations of 3 planes in the convex set.
   * * optionally throw out points that are not in the set.
   * * optionally push the points in the caller-supplied point array.
   * * optionally extend a caller supplied range.
   * * In the common case where the convex set is (a) a slab or (b) a view frustum, there will be 8 points and the
   * range is the range of the convex set.
   * * If the convex set is unbounded, the range only contains the range of the accepted (corner) points, and the
   * range is not a representative of the "range of all points in the set".
   * @param points (optional) array to which computed points are to be added.
   * @param rangeToExtend (optional) range to be extended by the computed points
   * @param transform (optional) transform to apply to the accepted points.
   * @param testContainment if true, test each point to see if it is within the convex set. (send false if confident
   * that the convex set is rectilinear set such as a slab. Send true if chiseled corners are possible).
   * @returns number of points.
   */
  public computePlanePlanePlaneIntersections(
    points: Point3d[] | undefined,
    rangeToExtend: Range3d | undefined,
    transform?: Transform,
    testContainment: boolean = true,
  ): number {
    const normalRows = Matrix3d.createIdentity();
    const allPlanes = this._planes;
    const n = allPlanes.length;
    let numPoints = 0; // explicitly count points -- can't wait to end for points.length because it may be an optional output.
    for (let i = 0; i < n; i++) {
      for (let j = i + 1; j < n; j++)
        for (let k = j + 1; k < n; k++) {
          Matrix3d.createRowValues(
            allPlanes[i].inwardNormalRef.x, allPlanes[i].inwardNormalRef.y, allPlanes[i].inwardNormalRef.z,
            allPlanes[j].inwardNormalRef.x, allPlanes[j].inwardNormalRef.y, allPlanes[j].inwardNormalRef.z,
            allPlanes[k].inwardNormalRef.x, allPlanes[k].inwardNormalRef.y, allPlanes[k].inwardNormalRef.z,
            normalRows);
          if (normalRows.computeCachedInverse(false)) {
            const xyz = normalRows.multiplyInverseXYZAsPoint3d(allPlanes[i].distance, allPlanes[j].distance, allPlanes[k].distance)!;
            if (!testContainment || this.isPointOnOrInside(xyz, Geometry.smallMetricDistance)) {
              numPoints++;
              if (transform)
                transform.multiplyPoint3d(xyz, xyz);
              if (points)
                points.push(xyz);
              if (rangeToExtend)
                rangeToExtend.extendPoint(xyz);
            }
          }
        }
    }
    return numPoints;
  }
  /**
   * Set the `invisible` property on each plane of the convex set.
   * @param invisible value to store
   */
  public setInvisible(invisible: boolean) {
    for (const plane of this._planes) {
      plane.setInvisible(invisible);
    }
  }
  /**
   * Add planes for z-direction clip between low and high z levels.
   * @param invisible value to apply to the `invisible` bit for the new planes
   * @param zLow low z value.  The plane clips out points with z below this.
   * @param zHigh high z value.  The plane clips out points with z above this.
   */
  public addZClipPlanes(invisible: boolean, zLow?: number, zHigh?: number) {
    if (zLow !== undefined)
      this._planes.push(ClipPlane.createNormalAndDistance(Vector3d.create(0, 0, 1), zLow, invisible)!);
    if (zHigh !== undefined)
      this._planes.push(ClipPlane.createNormalAndDistance(Vector3d.create(0, 0, -1), -zHigh, invisible)!);
  }
  /**
   * Implement appendPolygonClip, as defined in interface PolygonClipper.
   * @param xyz convex polygon.  This is not changed.
   * @param insideFragments Array to receive "inside" fragments. Each fragment is a GrowableXYZArray grabbed from
   * the cache. This is NOT cleared.
   * @param outsideFragments Array to receive "outside" fragments. Each fragment is a GrowableXYZArray grabbed from
   * the cache. This is NOT cleared.
   * @param arrayCache cache for reusable GrowableXYZArray.
   * @see polygonClip
   */
  public appendPolygonClip(
    xyz: IndexedXYZCollection,
    insideFragments: GrowableXYZArray[],
    outsideFragments: GrowableXYZArray[],
    arrayCache: GrowableXYZArrayCache,
  ): void {
    const newInside = this.clipInsidePushOutside(xyz, outsideFragments, arrayCache);
    if (newInside)
      insideFragments.push(newInside);
  }
  /**
   * Create a convex clip set from a convex mesh.
   * * Create a plane for each facet.
   * * Assemble the planes as a single clip plane set.
   * * If the facets are closed by edge pairing, use the sign of the computed volume to point the plane normals inward.
   * * If the facets are not closed, the facet orientation determines plane orientation.
   * * The implication of this is that if the facets are a convex volume, the returned clip plane set is convex.
   * @param convexMesh input mesh. For best results, the mesh should be closed and convex.
   * @param result optional preallocated result to reuse and return
   * @return clipper and volume (zero if mesh is not closed)
  */
  public static createConvexPolyface(
    convexMesh: Polyface | PolyfaceVisitor, result?: ConvexClipPlaneSet,
  ): { clipper: ConvexClipPlaneSet, volume: number } {
    result = this.createEmpty(result);
    let vol = 0;
    if (PolyfaceQuery.isPolyfaceClosedByEdgePairing(convexMesh))
      vol = PolyfaceQuery.sumTetrahedralVolumes(convexMesh);
    const scale = vol > 0.0 ? -1.0 : 1.0; // point clipper normals inward if mesh normals point outward
    const normal = Vector3d.create();
    const plane = Plane3dByOriginAndUnitNormal.createXYPlane();
    const visitor = convexMesh instanceof Polyface ? convexMesh.createVisitor(0) : convexMesh;
    visitor.setNumWrap(0);
    for (visitor.reset(); visitor.moveToNextFacet();) {
      if (undefined !== PolygonOps.areaNormalGo(visitor.point, normal)) {
        normal.scaleInPlace(scale);
        if (undefined !== Plane3dByOriginAndUnitNormal.create(visitor.point.front()!, normal, plane))
          result.addPlaneToConvexSet(plane);
      }
    }
    return { clipper: result, volume: vol };
  }

  // FUNCTIONS SKIPPED DUE TO BSPLINES, VU, OR NON-USAGE IN NATIVE CODE----------------------------------------------------------------

  // Uses bsplines... skipping for now:
  // public convexAppendIntervalsFromBspline();

  // Uses pushing and clearing from/to a cache and added functionality for arrays. . . skipping for now
  // public convexPolygonClipInsideOutside(input: Point3d[], inside: Point3d[], outside: Point3d[], work1: Point3d[], work2: Point3d[],
  // clearOutside: boolean, distanceTolerance: number)
}<|MERGE_RESOLUTION|>--- conflicted
+++ resolved
@@ -620,12 +620,6 @@
    * @param input polygon, usually convex. Unchanged.
    * @param output output polygon
    * @param work optional work array.
-<<<<<<< HEAD
-   * @param containingPlane if this plane is found in the convex set, it is NOT applied.
-   */
-  public polygonClip(
-    input: GrowableXYZArray | Point3d[], output: GrowableXYZArray, work?: GrowableXYZArray, planeToSkip?: ClipPlane,
-=======
    * @param planeToSkip if this plane is found in the convex set, it is NOT applied.
    * This is useful when caller knows the polygon lies in one of the instance planes.
    * @param tolerance distance tolerance for "on plane" decision. Default value is [[Geometry.smallMetricDistance]].
@@ -637,7 +631,6 @@
     work?: GrowableXYZArray,
     planeToSkip?: ClipPlane,
     tolerance: number =  Geometry.smallMetricDistance,
->>>>>>> 4a55cf22
   ): void {
     if (input instanceof GrowableXYZArray)
       input.clone(output);
