--- conflicted
+++ resolved
@@ -97,19 +97,12 @@
 }
 
 /**
-<<<<<<< HEAD
- * Interface so various plane representations can be used by algorithms that just want altitude evaluations.
- * Specific implementors are
- * * Plane3dByOriginAndUnitNormal
- * * Point4d (used for homogeneous plane coefficients)
-=======
  * Plane Evaluation methods.
  * * These provide the necessary queries to implement clipping operations without knowing if the plane in use
  * is a [[ClipPlane]], [[Plane3dByOriginAndUnitNormal]], [[Plane3dByOriginAndVectors]], [[Point4d]].
  * * The Plane3d class declares obligation to implement these methods, and
  * passes the obligation on to concrete implementations by declaring them as abstract members which the particular classes can implement.
  * * It is intended that this interface be deprecated because its implementation by [[Plane3d]] provides all of its functionality and allows more to be added.
->>>>>>> 7add5cd7
  * @public
  */
 export interface PlaneAltitudeEvaluator {
@@ -214,11 +207,7 @@
   { degrees: [number, number] } |
   { radians: [number, number] };
 /**
-<<<<<<< HEAD
 * Interface for method with a clone operation.
-=======
-* Interface for method with a clone operation
->>>>>>> 7add5cd7
 * @public
 */
 export interface Cloneable<T> {
@@ -310,34 +299,6 @@
     return distance;
   }
   /**
-<<<<<<< HEAD
-   * Return the inverse distance.
-   * * If `distance` magnitude is smaller than `smallMetricDistance` (i.e. distance is large enough for safe division),
-   * then return `1/distance`. Otherwise return `undefined`.
-   */
-  public static inverseMetricDistance(distance: number): number | undefined {
-    return (Math.abs(distance) <= Geometry.smallMetricDistance) ? undefined : 1.0 / distance;
-  }
-  /**
-   * Return the inverse distance squared.
-   * * If `distanceSqrt` magnitude is smaller than `smallMetricDistanceSquared` (i.e. distanceSqrt is large enough
-   * for safe division), then return `1/distanceSqrt`. Otherwise return `undefined`.
-   */
-  public static inverseMetricDistanceSquared(distanceSqrt: number): number | undefined {
-    return (Math.abs(distanceSqrt) <= Geometry.smallMetricDistanceSquared) ? undefined : 1.0 / distanceSqrt;
-  }
-  /**
-   * Boolean test for metric coordinate near-equality (i.e., if `x` and `y` are almost equal) using `tolerance`.
-   * * `Geometry.smallMetricDistance` is used if tolerance is `undefined`.
-   */
-  public static isSameCoordinate(x: number, y: number, tolerance: number = Geometry.smallMetricDistance): boolean {
-    let d = x - y;
-    if (d < 0)
-      d = -d;
-    return d < tolerance;
-  }
-  /**
-=======
    * Correct `fraction` to `replacement` if `fraction` is undefined or too small.
    * @param fraction number to test
    * @param replacement value to return if `fraction` is too small
@@ -376,7 +337,6 @@
     return d <= tolerance;
   }
   /**
->>>>>>> 7add5cd7
    * Boolean test for metric coordinate near-equality (i.e., if `x` and `y` are almost equal) using
    * `tolerance = toleranceFactor * smallMetricDistance`
    * */
@@ -394,20 +354,12 @@
     let d = x1 - x0;
     if (d < 0)
       d = -d;
-<<<<<<< HEAD
-    if (d >= tolerance)
-=======
     if (d > tolerance)
->>>>>>> 7add5cd7
       return false;
     d = y1 - y0;
     if (d < 0)
       d = -d;
-<<<<<<< HEAD
-    return d < tolerance;
-=======
     return d <= tolerance;
->>>>>>> 7add5cd7
   }
   /**
    * Boolean test for squared metric coordinate near-equality (i.e., if `sqrt(x)` and `sqrt(y)` are
@@ -417,11 +369,7 @@
   public static isSameCoordinateSquared(
     x: number, y: number, tolerance: number = Geometry.smallMetricDistance
   ): boolean {
-<<<<<<< HEAD
-    return Math.abs(Math.sqrt(x) - Math.sqrt(y)) < tolerance;
-=======
     return Math.abs(Math.sqrt(x) - Math.sqrt(y)) <= tolerance;
->>>>>>> 7add5cd7
   }
   /**
    * Boolean test for small `dataA.distance(dataB)` within `tolerance`.
@@ -430,11 +378,7 @@
   public static isSamePoint3d(
     dataA: Point3d, dataB: Point3d, tolerance: number = Geometry.smallMetricDistance
   ): boolean {
-<<<<<<< HEAD
-    return dataA.distance(dataB) < tolerance;
-=======
     return dataA.distance(dataB) <= tolerance;
->>>>>>> 7add5cd7
   }
   /**
    * Boolean test for small xyz-distance within `tolerance`.
@@ -444,11 +388,7 @@
   public static isSameXYZ(
     dataA: XYZ, dataB: XYZ, tolerance: number = Geometry.smallMetricDistance
   ): boolean {
-<<<<<<< HEAD
-    return dataA.distance(dataB) < tolerance;
-=======
     return dataA.distance(dataB) <= tolerance;
->>>>>>> 7add5cd7
   }
   /**
    * Boolean test for small xy-distance (ignoring z) within `tolerance`.
@@ -457,11 +397,7 @@
   public static isSamePoint3dXY(
     dataA: Point3d, dataB: Point3d, tolerance: number = Geometry.smallMetricDistance
   ): boolean {
-<<<<<<< HEAD
-    return dataA.distanceXY(dataB) < tolerance;
-=======
     return dataA.distanceXY(dataB) <= tolerance;
->>>>>>> 7add5cd7
   }
   /**
    * Boolean test for small xyz-distance within `tolerance`.
@@ -470,11 +406,7 @@
   public static isSameVector3d(
     dataA: Vector3d, dataB: Vector3d, tolerance: number = Geometry.smallMetricDistance
   ): boolean {
-<<<<<<< HEAD
-    return dataA.distance(dataB) < tolerance;
-=======
     return dataA.distance(dataB) <= tolerance;
->>>>>>> 7add5cd7
   }
   /**
    * Boolean test for small xy-distance within `tolerance`.
@@ -483,11 +415,7 @@
   public static isSamePoint2d(
     dataA: Point2d, dataB: Point2d, tolerance: number = Geometry.smallMetricDistance
   ): boolean {
-<<<<<<< HEAD
-    return dataA.distance(dataB) < tolerance;
-=======
     return dataA.distance(dataB) <= tolerance;
->>>>>>> 7add5cd7
   }
   /**
    * Boolean test for small xy-distance within `tolerance`.
@@ -496,11 +424,7 @@
   public static isSameVector2d(
     dataA: Vector2d, dataB: Vector2d, tolerance: number = Geometry.smallMetricDistance
   ): boolean {
-<<<<<<< HEAD
-    return dataA.distance(dataB) < tolerance;
-=======
     return dataA.distance(dataB) <= tolerance;
->>>>>>> 7add5cd7
   }
   /**
    * Lexical comparison of (a.x, a.y) and (b.x, b.y) with x as first test and y as second (z is ignored).
@@ -661,7 +585,6 @@
     if (b > max)
       max = b;
     return max;
-<<<<<<< HEAD
   }
   /** Return the smallest signed value among `a` and `b` */
   public static minXY(a: number, b: number): number {
@@ -670,16 +593,6 @@
       min = b;
     return min;
   }
-=======
-  }
-  /** Return the smallest signed value among `a` and `b` */
-  public static minXY(a: number, b: number): number {
-    let min = a;
-    if (b < min)
-      min = b;
-    return min;
-  }
->>>>>>> 7add5cd7
   /** Return the largest absolute value among `x`, `y`, and `z` */
   public static maxAbsXYZ(x: number, y: number, z: number): number {
     return Geometry.maxXYZ(Math.abs(x), Math.abs(y), Math.abs(z));
@@ -705,8 +618,6 @@
       return outPositive;
     return outZero;
   }
-<<<<<<< HEAD
-=======
   /**
    * Examine the value (particularly sign) of x.
    * * If x is negative, return -1
@@ -720,7 +631,6 @@
       return -1;
     return 0;
   }
->>>>>>> 7add5cd7
   /** Return the square of x */
   public static square(x: number): number {
     return x * x;
@@ -890,7 +800,6 @@
    */
   public static meanCurvatureOfRadii(r0: number, r1: number): number {
     return 0.5 * (this.safeDivideFraction(1, r0, 0) + this.safeDivideFraction(1, r1, 0));
-<<<<<<< HEAD
   }
   /**
    * Returns curvature from the first and second derivative vectors.
@@ -928,45 +837,6 @@
    * @param a smallest allowed output if `a < b` or largest allowed output if `a > b`
    * @param b largest allowed output if `a < b` or smallest allowed output if `a > b`
    */
-=======
-  }
-  /**
-   * Returns curvature from the first and second derivative vectors.
-   * * If U is the first derivative and V is the second derivative, the curvature is defined as:
-   *     * `|| U x V || / || U ||^3`.
-   * * Math details can be found at https://en.wikipedia.org/wiki/Curvature#General_expressions
-   * @param ux first derivative x component
-   * @param uy first derivative y component
-   * @param uz first derivative z component
-   * @param vx second derivative x component
-   * @param vy second derivative y component
-   * @param vz second derivative z component
-   */
-  public static curvatureMagnitude(
-    ux: number, uy: number, uz: number,
-    vx: number, vy: number, vz: number
-  ): number {
-    let q = uy * vz - uz * vy;
-    let sum = q * q;
-    q = uz * vx - ux * vz;
-    sum += q * q;
-    q = ux * vy - uy * vx;
-    sum += q * q;
-    const magUxV = Math.sqrt(sum);
-    const magU = Math.sqrt(ux * ux + uy * uy + uz * uz);
-    const magUCubed = magU * magU * magU;
-    if (magUCubed > Geometry.smallAngleRadians * magUxV)
-      return magUxV / magUCubed;
-    return 0;
-  }
-  /**
-   * Clamp to (min(a,b), max(a,b)).
-   * * Always returns a number between `a` and `b`.
-   * @param value value to clamp
-   * @param a smallest allowed output if `a < b` or largest allowed output if `a > b`
-   * @param b largest allowed output if `a < b` or smallest allowed output if `a > b`
-   */
->>>>>>> 7add5cd7
   public static clampToStartEnd(value: number, a: number, b: number): number {
     if (a > b)
       return Geometry.clampToStartEnd(value, b, a);
