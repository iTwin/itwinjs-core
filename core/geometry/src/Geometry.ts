--- conflicted
+++ resolved
@@ -97,19 +97,12 @@
 }
 
 /**
-<<<<<<< HEAD
- * Interface so various plane representations can be used by algorithms that just want altitude evaluations.
- * Specific implementors are
- * * Plane3dByOriginAndUnitNormal
- * * Point4d (used for homogeneous plane coefficients)
-=======
  * Plane Evaluation methods.
  * * These provide the necessary queries to implement clipping operations without knowing if the plane in use
  * is a [[ClipPlane]], [[Plane3dByOriginAndUnitNormal]], [[Plane3dByOriginAndVectors]], [[Point4d]].
  * * The Plane3d class declares obligation to implement these methods, and
  * passes the obligation on to concrete implementations by declaring them as abstract members which the particular classes can implement.
  * * It is intended that this interface be deprecated because its implementation by [[Plane3d]] provides all of its functionality and allows more to be added.
->>>>>>> 7fb4519e
  * @public
  */
 export interface PlaneAltitudeEvaluator {
@@ -590,11 +583,6 @@
       return outPositive;
     return outZero;
   }
-<<<<<<< HEAD
-  /** Return the square of x */
-  public static square(x: number): number {
-    return x * x;
-=======
   /**
    * Examine the value (particularly sign) of x.
    * * If x is negative, return -1
@@ -608,18 +596,9 @@
       return -1;
     return 0;
   }
-  /** Return the largest signed value among a, b */
-  public static maxXY(a: number, b: number): number {
-    let q = a;
-    if (b > q) q = b;
-    return q;
-  }
-  /** Return the smallest signed value among a, b */
-  public static minXY(a: number, b: number): number {
-    let q = a;
-    if (b < q) q = b;
-    return q;
->>>>>>> 7fb4519e
+  /** Return the square of x */
+  public static square(x: number): number {
+    return x * x;
   }
   /**
    * Return the hypotenuse (i.e., `sqrt(x*x + y*y)`).
