--- conflicted
+++ resolved
@@ -276,14 +276,6 @@
     return distance;
   }
   /**
-<<<<<<< HEAD
-   * Return the inverse distance.
-   * * If `distance` magnitude is smaller than `smallMetricDistance` (i.e. distance is large enough for safe division),
-   * then return `1/distance`. Otherwise return `undefined`.
-   */
-  public static inverseMetricDistance(distance: number): number | undefined {
-    return (Math.abs(distance) <= Geometry.smallMetricDistance) ? undefined : 1.0 / distance;
-=======
    * Correct `fraction` to `replacement` if `fraction` is undefined or too small.
    * @param fraction number to test
    * @param replacement value to return if `fraction` is too small
@@ -296,13 +288,12 @@
     return fraction;
   }
   /**
- * If `a` is large enough for safe division, return `1/a`, using Geometry.smallMetricDistance as the tolerance for declaring it as divide by zero.  Otherwise return `undefined`.
- * @param a denominator of division
- */
-  public static inverseMetricDistance(a: number): number | undefined {
-    return (Math.abs(a) <= Geometry.smallMetricDistance) ? undefined : 1.0 / a;
->>>>>>> 5f89136a
-  }
+   * Return the inverse distance.
+   * * If `distance` magnitude is smaller than `smallMetricDistance` (i.e. distance is large enough for safe division),
+   * then return `1/distance`. Otherwise return `undefined`.
+   */
+  public static inverseMetricDistance(distance: number): number | undefined {
+    return (Math.abs(distance) <= Geometry.smallMetricDistance) ? undefined : 1.0 / distance;
   /**
    * Return the inverse distance squared.
    * * If `distanceSqrt` magnitude is smaller than `smallMetricDistanceSquared` (i.e. distanceSqrt is large enough
