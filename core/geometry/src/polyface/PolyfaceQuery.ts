/*---------------------------------------------------------------------------------------------
* Copyright (c) Bentley Systems, Incorporated. All rights reserved.
* See LICENSE.md in the project root for license terms and full copyright notice.
*--------------------------------------------------------------------------------------------*/

/** @packageDocumentation
 * @module Polyface
 */

// import { Point2d } from "./Geometry2d";
/* eslint-disable @typescript-eslint/naming-convention, no-empty */
import { Point3dArray } from "../geometry3d/PointHelpers";
import { BagOfCurves, CurveCollection } from "../curve/CurveCollection";
import { CurveLocationDetail } from "../curve/CurveLocationDetail";
import { MultiChainCollector, OffsetHelpers } from "../curve/internalContexts/MultiChainCollector";
import { LineSegment3d } from "../curve/LineSegment3d";
import { LineString3d } from "../curve/LineString3d";
import { Loop } from "../curve/Loop";
import { StrokeOptions } from "../curve/StrokeOptions";
import { Geometry } from "../Geometry";
import { Angle } from "../geometry3d/Angle";
import { FrameBuilder } from "../geometry3d/FrameBuilder";
import { GrowableXYZArray } from "../geometry3d/GrowableXYZArray";
import { Plane3dByOriginAndUnitNormal } from "../geometry3d/Plane3dByOriginAndUnitNormal";
import { Point3d, Vector3d } from "../geometry3d/Point3dVector3d";
import { PolygonOps } from "../geometry3d/PolygonOps";
import { Range3d } from "../geometry3d/Range";
import { Matrix4d } from "../geometry4d/Matrix4d";
import { MomentData } from "../geometry4d/MomentData";
import { UnionFindContext } from "../numerics/UnionFind";
import { ChainMergeContext } from "../topology/ChainMerge";
<<<<<<< HEAD
import { HalfEdge, HalfEdgeGraph, HalfEdgeMask } from "../topology/Graph";
=======
import { HalfEdgeMask } from "../topology/Graph";
>>>>>>> 8c693ea7
import { HalfEdgeGraphSearch, HalfEdgeMaskTester } from "../topology/HalfEdgeGraphSearch";
import { HalfEdgeGraphMerge } from "../topology/Merging";
import { FacetOrientationFixup } from "./FacetOrientation";
import { IndexedEdgeMatcher, SortableEdge, SortableEdgeCluster } from "./IndexedEdgeMatcher";
import { IndexedPolyfaceSubsetVisitor } from "./IndexedPolyfaceVisitor";
import { BuildAverageNormalsContext } from "./multiclip/BuildAverageNormalsContext";
import { SweepLineStringToFacetContext } from "./multiclip/SweepLineStringToFacetContext";
import { XYPointBuckets } from "./multiclip/XYPointBuckets";
import { IndexedPolyface, Polyface, PolyfaceVisitor } from "./Polyface";
import { PolyfaceBuilder } from "./PolyfaceBuilder";
import { RangeLengthData } from "./RangeLengthData";
import { SpacePolygonTriangulation } from "../topology/SpaceTriangulation";
<<<<<<< HEAD
import { HalfEdgeGraphFromIndexedLoopsContext } from "../topology/HalfEdgeGraphFromIndexedLoopsContext";
import { OffsetMeshContext } from "./multiclip/OffsetMeshContext";
=======
>>>>>>> 8c693ea7
/**
 * Options carrier for cloneWithHolesFilled
 * @public
 */
export interface HoleFillOptions {
  /** REJECT hole candidates if its boundary chain is longer than this limit. */
  maxPerimeter?: number;
  /** REJECT hole candidates if they have more than this number of edges */
  maxEdgesAroundHole?: number;
  /** REJECT hole candidates if their orientation is not COUNTERCLOCKWISE around this vector.
   * * For instance, use an upward Z vector for a DTM whose facets face upward.  This suppresses incorrectly treating the outer boundary as a hole.
   */
  upVector?: Vector3d;
  /** requests that all content from the original mesh be copied to the mesh with filled holes. */
  includeOriginalMesh?: boolean;
}
<<<<<<< HEAD
/**
 * Options carrier for cloneOffsetMesh
 * @public
 */
 export class OffsetMeshOptions {
  /** max dihedral angle to be considered smooth */
  public smoothSingleDihedralAngle: Angle;
  /** max accumulation of dihedral angles to be considered smooth */
  public smoothAccumulatedDihedralAngle: Angle;
  /** Constructor -- CAPTURE parameters ... */
  private constructor(
    smoothSingleDihedralAngle: Angle = Angle.createDegrees (20),
    smoothAccumulatedDihedralAngle: Angle = Angle.createDegrees (60)){
    this.smoothSingleDihedralAngle = smoothSingleDihedralAngle.clone ();
    this.smoothAccumulatedDihedralAngle = smoothAccumulatedDihedralAngle.clone ();
    }
  /** construct and return an OffsetMeshOptions with given parameters.
   * * Angles are forced to minimum values.
   * * Clones of the angles are given to the constructor.
   */
  public static create(
    smoothSingleDihedralAngle: Angle = Angle.createDegrees (20),
    smoothAccumulatedDihedralAngle: Angle = Angle.createDegrees (60)){

    const mySmoothSingleDihedralAngle = smoothSingleDihedralAngle.clone ();
    const mySmoothAccumulatedDihedralAngle = smoothAccumulatedDihedralAngle.clone ();
    if (mySmoothSingleDihedralAngle.degrees < 1)
      mySmoothAccumulatedDihedralAngle.setDegrees(1.0);
    if (mySmoothAccumulatedDihedralAngle.degrees < 1.0)
      mySmoothAccumulatedDihedralAngle.setDegrees(1.0);
    return new OffsetMeshOptions (mySmoothSingleDihedralAngle, mySmoothAccumulatedDihedralAngle);
    }
  }

=======
>>>>>>> 8c693ea7
/**
 * Structure to return multiple results from volume between facets and plane
 * @public
 */
export interface FacetProjectedVolumeSums {
  /** Summed (signed) volume */
  volume: number;
  /** summed area moments for positive contributions */
  positiveProjectedFacetAreaMoments?: MomentData;
  /** summed area moments for negative contributions */
  negativeProjectedFacetAreaMoments?: MomentData;
}
/**
 * Enumeration of cases for retaining facets among duplicates
 * @public
 */
export enum DuplicateFacetClusterSelector {
  /** retain none of the duplicates */
  SelectNone = 0,
  /** retain any one member among duplicates */
  SelectAny = 1,
  /** retain all members among duplicates */
  SelectAll = 2,
  /** retain one from any cluster with an odd number of faces */
  SelectOneByParity = 3,
}
/** PolyfaceQuery is a static class whose methods implement queries on a polyface or polyface visitor provided as a parameter to each method.
 * @public
 */
export class PolyfaceQuery {
  /** copy the points from a visitor into a Linestring3d in a Loop object */
  public static visitorToLoop(visitor: PolyfaceVisitor) {
    const ls = LineString3d.createPoints(visitor.point.getPoint3dArray());
    return Loop.create(ls);
  }
  /** Create a linestring loop for each facet of the polyface. */
  public static indexedPolyfaceToLoops(polyface: Polyface): BagOfCurves {
    const result = BagOfCurves.create();
    const visitor = polyface.createVisitor(1);
    while (visitor.moveToNextFacet()) {
      const loop = PolyfaceQuery.visitorToLoop(visitor);
      result.tryAddChild(loop);
    }
    return result;
  }
  /** Return the sum of all facet areas.
   * @param vectorToEye compute facet area projected to a view plane perpendicular to this vector
  */
  public static sumFacetAreas(source: Polyface | PolyfaceVisitor | undefined, vectorToEye?: Vector3d): number {
    let s = 0;
    if (source !== undefined) {
      if (source instanceof Polyface)
        return PolyfaceQuery.sumFacetAreas(source.createVisitor(1), vectorToEye);
      let unitVectorToEye: Vector3d | undefined;
      if (vectorToEye !== undefined)
        unitVectorToEye = vectorToEye.normalize();
      source.reset();
      while (source.moveToNextFacet()) {
        const scaledNormal = PolygonOps.areaNormal(source.point.getPoint3dArray());
        let area = scaledNormal.magnitude();
        if (unitVectorToEye !== undefined) {
          const scale = Geometry.conditionalDivideCoordinate(1.0, area);
          if (scale !== undefined)
            area *= scaledNormal.dotProduct(unitVectorToEye) * scale;
        }
        s += area;
      }
    }
    return s;
  }
  /** sum volumes of tetrahedra from origin to all facets.
   * * if origin is omitted, the first point encountered (by the visitor) is used as origin.
   * * If the mesh is closed, this sum is the volume.
   * * If the mesh is not closed, this sum is the volume of a mesh with various additional facets
   * from the origin to facets.
  */
  public static sumTetrahedralVolumes(source: Polyface | PolyfaceVisitor, origin?: Point3d): number {
    let s = 0;
    if (source instanceof Polyface)
      return PolyfaceQuery.sumTetrahedralVolumes(source.createVisitor(0), origin);
    let myOrigin = origin;
    const facetOrigin = Point3d.create();
    const targetA = Point3d.create();
    const targetB = Point3d.create();
    source.reset();
    while (source.moveToNextFacet()) {
      if (myOrigin === undefined)
        myOrigin = source.point.getPoint3dAtUncheckedPointIndex(0);
      source.point.getPoint3dAtUncheckedPointIndex(0, facetOrigin);
      for (let i = 1; i + 1 < source.point.length; i++) {
        source.point.getPoint3dAtUncheckedPointIndex(i, targetA);
        source.point.getPoint3dAtUncheckedPointIndex(i + 1, targetB);
        s += myOrigin.tripleProductToPoints(facetOrigin, targetA, targetB);
      }
    }
    return s / 6.0;
  }
  /** sum (signed) volumes between facets and a plane.
   * Return a structure with multiple sums:
   * * volume = the sum of (signed) volumes between facets and the plane.
   * * positiveAreaMomentData, negativeProjectedFacetAreaMoments = moment data with centroid, area, and second moments with respect to the centroid.
   *
  */
  public static sumVolumeBetweenFacetsAndPlane(source: Polyface | PolyfaceVisitor, plane: Plane3dByOriginAndUnitNormal): FacetProjectedVolumeSums {
    if (source instanceof Polyface)
      return PolyfaceQuery.sumVolumeBetweenFacetsAndPlane(source.createVisitor(0), plane);
    const facetOrigin = Point3d.create();
    const targetA = Point3d.create();
    const targetB = Point3d.create();
    const triangleNormal = Vector3d.create();
    const planeNormal = plane.getNormalRef();
    let h0, hA, hB;
    let signedVolumeSum = 0.0;
    let signedTriangleArea;
    let singleFacetArea;
    const positiveAreaMomentSums = MomentData.create(undefined, true);
    const negativeAreaMomentSums = MomentData.create(undefined, true);
    const singleFacetProducts = Matrix4d.createZero();
    const projectToPlane = plane.getProjectionToPlane();

    source.reset();
    // For each facet ..
    //   Form triangles from facet origin to each far edge.
    //   Sum signed area and volume contributions
    // each "projectedArea" contribution is twice the area of a triangle.
    // each volume contribution is  3 times the actual volume -- (1/3) of the altitude sums was the centroid altitude.
    while (source.moveToNextFacet()) {
      source.point.getPoint3dAtUncheckedPointIndex(0, facetOrigin);
      h0 = plane.altitude(facetOrigin);
      singleFacetArea = 0;
      // within a single facets, the singleFacetArea sum is accumulated with signs of individual triangles.
      // For a non-convex facet, this can be a mixture of positive and negative areas.
      // The absoluteProjectedAreaSum contribution is forced positive after the sum for the facet.
      for (let i = 1; i + 1 < source.point.length; i++) {
        source.point.getPoint3dAtUncheckedPointIndex(i, targetA);
        source.point.getPoint3dAtUncheckedPointIndex(i + 1, targetB);
        facetOrigin.crossProductToPoints(targetA, targetB, triangleNormal);
        hA = plane.altitude(targetA);
        hB = plane.altitude(targetB);
        signedTriangleArea = planeNormal.dotProduct(triangleNormal);
        singleFacetArea += signedTriangleArea;
        signedVolumeSum += signedTriangleArea * (h0 + hA + hB);
      }

      singleFacetProducts.setZero();
      source.point.multiplyTransformInPlace(projectToPlane);
      PolygonOps.addSecondMomentAreaProducts(source.point, facetOrigin, singleFacetProducts);

      if (singleFacetArea > 0) {
        positiveAreaMomentSums.accumulateProductsFromOrigin(facetOrigin, singleFacetProducts, 1.0);
      } else {
        negativeAreaMomentSums.accumulateProductsFromOrigin(facetOrigin, singleFacetProducts, 1.0);

      }
    }
    positiveAreaMomentSums.shiftOriginAndSumsToCentroidOfSums();
    negativeAreaMomentSums.shiftOriginAndSumsToCentroidOfSums();
    const positiveAreaMoments = MomentData.inertiaProductsToPrincipalAxes(positiveAreaMomentSums.origin, positiveAreaMomentSums.sums);
    const negativeAreaMoments = MomentData.inertiaProductsToPrincipalAxes(negativeAreaMomentSums.origin, negativeAreaMomentSums.sums);

    return {
      volume: signedVolumeSum / 6.0,
      positiveProjectedFacetAreaMoments: positiveAreaMoments,
      negativeProjectedFacetAreaMoments: negativeAreaMoments,
    };
  }

  /** Return the inertia products [xx,xy,xz,xw, yw, etc] integrated over all all facets, as viewed from origin. */
  public static sumFacetSecondAreaMomentProducts(source: Polyface | PolyfaceVisitor, origin: Point3d): Matrix4d {
    if (source instanceof Polyface)
      return PolyfaceQuery.sumFacetSecondAreaMomentProducts(source.createVisitor(0), origin);
    const products = Matrix4d.createZero();
    source.reset();
    while (source.moveToNextFacet()) {
      PolygonOps.addSecondMomentAreaProducts(source.point, origin, products);
    }
    return products;
  }
  /** Return the inertia products [xx,xy,xz,xw, yw, etc] integrated over all tetrahedral volumes from origin */
  public static sumFacetSecondVolumeMomentProducts(source: Polyface | PolyfaceVisitor, origin: Point3d): Matrix4d {
    if (source instanceof Polyface)
      return PolyfaceQuery.sumFacetSecondVolumeMomentProducts(source.createVisitor(0), origin);
    const products = Matrix4d.createZero();
    source.reset();
    while (source.moveToNextFacet()) {
      PolygonOps.addSecondMomentVolumeProducts(source.point, origin, products);
    }
    return products;
  }

  /** Compute area moments for the mesh. In the returned MomentData:
   * * origin is the centroid.
   * * localToWorldMap has the origin and principal directions
   * * radiiOfGyration radii for rotation around the x,y,z axes.
   */
  public static computePrincipalAreaMoments(source: Polyface): MomentData | undefined {
    const origin = source.data.getPoint(0);
    if (!origin) return undefined;
    const inertiaProducts = PolyfaceQuery.sumFacetSecondAreaMomentProducts(source, origin);
    return MomentData.inertiaProductsToPrincipalAxes(origin, inertiaProducts);
  }
  /** Compute area moments for the mesh. In the returned MomentData:
   * * origin is the centroid.
   * * localToWorldMap has the origin and principal directions
   * * radiiOfGyration radii for rotation around the x,y,z axes.
   * * The result is only valid if the mesh is closed.
   * * There is no test for closure.  Use `PolyfaceQuery.isPolyfaceClosedByEdgePairing(polyface)` to test for closure.
   */
  public static computePrincipalVolumeMoments(source: Polyface): MomentData | undefined {
    const origin = source.data.getPoint(0);
    if (!origin) return undefined;
    const inertiaProducts = PolyfaceQuery.sumFacetSecondVolumeMomentProducts(source, origin);
    return MomentData.inertiaProductsToPrincipalAxes(origin, inertiaProducts);
  }

  /**
   * Test if the facets in `source` occur in perfectly mated pairs, as is required for a closed manifold volume.
   */
  public static isPolyfaceClosedByEdgePairing(source: Polyface): boolean {
    return this.isPolyfaceManifold(source, false);
  }
  /** Test edges pairing in `source` mesh.
   * * for `allowSimpleBoundaries === false` true return means this is a closed 2-manifold surface
   * * for `allowSimpleBoundaries === true` true means this is a 2-manifold surface which may have boundary, but is still properly matched internally.
   * * Any edge with 3 or more incident facets triggers `false` return.
   * * Any edge with 2 incident facets in the same direction triggers a `false` return.
  */
  public static isPolyfaceManifold(source: Polyface, allowSimpleBoundaries: boolean = false): boolean {
    const edges = new IndexedEdgeMatcher();
    const visitor = source.createVisitor(1);
    visitor.reset();
    while (visitor.moveToNextFacet()) {
      const numEdges = visitor.pointCount - 1;
      for (let i = 0; i < numEdges; i++) {
        edges.addEdge(visitor.clientPointIndex(i), visitor.clientPointIndex(i + 1), visitor.currentReadIndex());
      }
    }
    const badClusters: SortableEdgeCluster[] = [];
    edges.sortAndCollectClusters(undefined, allowSimpleBoundaries ? undefined : badClusters, undefined, badClusters);
    return badClusters.length === 0;
  }
/**
 * construct a CurveCollection containing boundary edges.
 *   * each edge is a LineSegment3d
 * @param source polyface or visitor
 * @param includeDanglers true to in include typical boundary edges with a single incident facet
 * @param includeMismatch true to include edges with more than 2 incident facets
 * @param includeNull true to include edges with identical start and end vertex indices.
 * @returns
 */
  public static boundaryEdges(source: Polyface | PolyfaceVisitor | undefined,
    includeDanglers: boolean = true, includeMismatch: boolean = true, includeNull: boolean = true): CurveCollection | undefined {
    const result = new BagOfCurves();
    const announceEdge = (pointA: Point3d, pointB: Point3d, _indexA: number, _indexB: number, _readIndex: number) => {
       result.tryAddChild (LineSegment3d.create (pointA, pointB));
};
    PolyfaceQuery.announceBoundaryEdges (source, announceEdge, includeDanglers, includeMismatch, includeNull);
    if (result.children.length === 0)
      return undefined;
    return result;
  }
    /**
  * Test if the facets in `source` occur in perfectly mated pairs, as is required for a closed manifold volume.
  * If not, extract the boundary edges as lines.
  * @param source polyface or visitor
  * @param announceEdge function to be called with each boundary edge. The announcement is start and end points, start and end indices, and facet index.
  * @param includeDanglers true to in include typical boundary edges with a single incident facet
  * @param includeMismatch true to include edges with more than 2 incident facets
  * @param includeNull true to include edges with identical start and end vertex indices.
  */
    public static announceBoundaryEdges(source: Polyface | PolyfaceVisitor | undefined,
      announceEdge: (pointA: Point3d, pointB: Point3d, indexA: number, indexB: number, facetIndex: number) => void,
      includeDanglers: boolean = true, includeMismatch: boolean = true, includeNull: boolean = true): void{
      if (source === undefined)
      return undefined;
    const edges = new IndexedEdgeMatcher();
    const visitor = source instanceof Polyface ? source.createVisitor(1) : source;
    visitor.setNumWrap (1);
    visitor.reset();
    while (visitor.moveToNextFacet()) {
      const numEdges = visitor.pointCount - 1;
      for (let i = 0; i < numEdges; i++) {
        edges.addEdge(visitor.clientPointIndex(i), visitor.clientPointIndex(i + 1), visitor.currentReadIndex());
      }
    }
    const bad1: SortableEdgeCluster[] = [];
    const bad2: SortableEdgeCluster[] = [];
    const bad0: SortableEdgeCluster[] = [];
    edges.sortAndCollectClusters(undefined, bad1, bad0, bad2);
    const badList = [];
    if (includeDanglers && bad1.length > 0)
      badList.push(bad1);
    if (includeMismatch && bad2.length > 0)
      badList.push(bad2);
    if (includeNull && bad0.length > 0)
      badList.push(bad0);
    if (badList.length === 0)
      return undefined;
    const sourcePolyface = visitor.clientPolyface()!;
    for (const list of badList) {
      for (const e of list) {
        const e1 = e instanceof SortableEdge ? e : e[0];
        const indexA = e1.vertexIndexA;
        const indexB = e1.vertexIndexB;
        const pointA = sourcePolyface.data.getPoint(indexA);
        const pointB = sourcePolyface.data.getPoint(indexB);
        if (pointA && pointB)
        announceEdge (pointA, pointB, indexA, indexB, visitor.currentReadIndex ());
        }
      }
  }
  /** Find segments (within the linestring) which project to facets.
   * * Announce each pair of linestring segment and on-facet segment through a callback.
   * * Facets are ASSUMED to be convex and planar.
   */
  public static announceSweepLinestringToConvexPolyfaceXY(linestringPoints: GrowableXYZArray, polyface: Polyface,
    announce: AnnounceDrapePanel): any {
    const context = SweepLineStringToFacetContext.create(linestringPoints);
    if (context) {
      const visitor = polyface.createVisitor(0);
      for (visitor.reset(); visitor.moveToNextFacet();) {
        context.projectToPolygon(visitor.point, announce, polyface, visitor.currentReadIndex());
      }
    }
  }

  /** Execute context.projectToPolygon until its work estimates accumulate to workLimit  */
  private static async continueAnnounceSweepLinestringToConvexPolyfaceXY(
    context: SweepLineStringToFacetContext, visitor: PolyfaceVisitor, announce: AnnounceDrapePanel): Promise<number> {
    let workCount = 0;
    while ((workCount < this.asyncWorkLimit) && visitor.moveToNextFacet()) {
      workCount += context.projectToPolygon(visitor.point, announce, visitor.clientPolyface()!, visitor.currentReadIndex());
    }
    return workCount;
  }
  // amount of computation to do per step of async methods.
  private static _asyncWorkLimit = 1.e06;
  /** Set the limit on work during an async time blocks, and return the old value.
   * * This should be a large number -- default is 1.0e6
   * @internal
   */
  public static setAsyncWorkLimit(value: number): number { const a = this._asyncWorkLimit; this._asyncWorkLimit = value; return a; }
  /** Query the current limit on work during an async time block.
   * @internal
   */
  public static get asyncWorkLimit(): number { return this._asyncWorkLimit; }
  /** Number of "await" steps executed in recent async calls.
   * @internal
   */
  public static awaitBlockCount = 0;

  /** Find segments (within the linestring) which project to facets.
   * * Announce each pair of linestring segment and on-facet segment through a callback.
   * * Facets are ASSUMED to be convex and planar.
   * * REMARK: Although this is public, the usual use is via slightly higher level public methods, viz:
   *   * asyncSweepLinestringToFacetsXYReturnChains
   * @internal
   */
  public static async asyncAnnounceSweepLinestringToConvexPolyfaceXY(linestringPoints: GrowableXYZArray, polyface: Polyface,
    announce: AnnounceDrapePanel): Promise<number> {
    const context = SweepLineStringToFacetContext.create(linestringPoints);
    this.awaitBlockCount = 0;
    let workTotal = 0;
    if (context) {
      const visitor = polyface.createVisitor(0);
      let workCount;
      while (0 < (workCount = await Promise.resolve(PolyfaceQuery.continueAnnounceSweepLinestringToConvexPolyfaceXY(context, visitor, announce)))) {
        workTotal += workCount;
        this.awaitBlockCount++;
        // console.log({ myWorkCount: workCount, myBlockCount: this.awaitBlockCount });
      }
    }
    // eslint-disable-next-line no-console
    // console.log({ myWorkTotal: workTotal, myBlockCount: this.awaitBlockCount });
    return workTotal;
  }

  /** Search the facets for facet subsets that are connected with at least vertex contact.
   * * Return array of arrays of facet indices.
   */
  public static partitionFacetIndicesByVertexConnectedComponent(polyface: Polyface | PolyfaceVisitor): number[][] {
    if (polyface instanceof Polyface) {
      return this.partitionFacetIndicesByVertexConnectedComponent(polyface.createVisitor(0));
    }
    // The polyface is really a visitor !!!
    const context = new UnionFindContext(this.visitorClientPointCount(polyface));
    for (polyface.reset(); polyface.moveToNextFacet();) {
      const firstVertexIndexOnThisFacet = polyface.pointIndex[0];
      for (const vertexIndex of polyface.pointIndex)
        context.mergeSubsets(firstVertexIndexOnThisFacet, vertexIndex);
    }
    const roots = context.collectRootIndices();
    const facetsInComponent: number[][] = [];
    const numRoots = roots.length;
    for (let i = 0; i < numRoots; i++) {
      facetsInComponent.push([]);
    }
    for (polyface.reset(); polyface.moveToNextFacet();) {
      const firstVertexIndexOnThisFacet = polyface.pointIndex[0];
      const rootVertexForThisFacet = context.findRoot(firstVertexIndexOnThisFacet);
      for (let rootIndex = 0; rootIndex < numRoots; rootIndex++) {
        if (roots[rootIndex] === rootVertexForThisFacet) {
          facetsInComponent[rootIndex].push(polyface.currentReadIndex());
          break;
        }
      }
    }
    return facetsInComponent;
  }
  /**
   * * Examine the normal orientation for each faces.
   * * Separate to 3 partitions:
   *    * facets with normal in the positive direction of the vectorToEye (partition 0)
   *    * facets with normal in the negative direction of the vectorToEye (partition 1)
   *    * facets nearly perpendicular to the view vector  (partition 2)
   * * Return array of arrays of facet indices.
   */
  public static partitionFacetIndicesByVisibilityVector(polyface: Polyface | PolyfaceVisitor, vectorToEye: Vector3d, sideAngleTolerance: Angle): number[][] {
    if (polyface instanceof Polyface) {
      return this.partitionFacetIndicesByVisibilityVector(polyface.createVisitor(0), vectorToEye, sideAngleTolerance);
    }
    const facetsInComponent: number[][] = [];
    for (let i = 0; i < 3; i++) {
      facetsInComponent.push([]);
    }
    const forwardComponent = facetsInComponent[0];
    const rearComponent = facetsInComponent[1];
    const sideComponent = facetsInComponent[2];
    const radiansTol = Math.max(sideAngleTolerance.radians, 1.0e-8);
    for (polyface.reset(); polyface.moveToNextFacet();) {
      const areaNormal = PolygonOps.areaNormalGo(polyface.point);
      const index = polyface.currentReadIndex();
      if (areaNormal) {
        const angle = areaNormal.angleFromPerpendicular(vectorToEye);
        if (Math.abs(angle.radians) < radiansTol) {
          sideComponent.push(index);
        } else if (areaNormal.dotProduct(vectorToEye) < 0) {
          rearComponent.push(index);
        } else {
          forwardComponent.push(index);
        }
      }
    }
    return facetsInComponent;
  }

  /**
   * Return the boundary of facets that are facing the eye.
   * @param polyface
   * @param visibilitySubset selector among the visible facet sets extracted by partitionFacetIndicesByVisibilityVector
   *   * 0 ==> forward facing
   *   * 1 ==> rear facing
   *   * 2 ==> side facing
   * @param vectorToEye
   * @param sideAngleTolerance
   */
  public static boundaryOfVisibleSubset(polyface: IndexedPolyface, visibilitySelect: 0 | 1 | 2, vectorToEye: Vector3d, sideAngleTolerance: Angle = Angle.createDegrees(1.0e-3)): CurveCollection | undefined {
    const partitionedIndices = this.partitionFacetIndicesByVisibilityVector(polyface, vectorToEye, sideAngleTolerance);
    if (partitionedIndices[visibilitySelect].length === 0)
      return undefined;
    const visitor = IndexedPolyfaceSubsetVisitor.createSubsetVisitor(polyface, partitionedIndices[visibilitySelect], 1);
    return this.boundaryEdges(visitor, true, false, false);
  }
  /**
   * Search for edges with only 1 incident facet.
   * * chain them into loops
   * * emit the loops to the announceLoop function
   * @param mesh
   */
  public static announceBoundaryChainsAsLineString3d(mesh: Polyface | PolyfaceVisitor,
    announceLoop: (points: LineString3d) => void){
      const collector = new MultiChainCollector(Geometry.smallMetricDistance, 1000);
      PolyfaceQuery.announceBoundaryEdges (mesh,
          (pointA: Point3d, pointB: Point3d, _indexA: number, _indexB: number)=> collector.captureCurve (LineSegment3d.create (pointA, pointB)),
          true, false, false);
      collector.announceChainsAsLineString3d (announceLoop);
      }

<<<<<<< HEAD
/**
 * Return a mesh with
 *  * clusters of adjacent, coplanar facets merged into larger facets.
 *  * other facets included unchanged.
 * @param mesh existing mesh
 * @returns
 */
public static cloneWithMaximalPlanarFacets(mesh: IndexedPolyface): IndexedPolyface | undefined {
  PolyfaceQuery.markPairedEdgesInvisible (mesh, Angle.createRadians (Geometry.smallAngleRadians));
  const partitions = PolyfaceQuery.partitionFacetIndicesByEdgeConnectedComponent (mesh, true);
  const builder = PolyfaceBuilder.create ();
  const visitor = mesh.createVisitor (0);
  const planarPartitions: number[][] = [];
  for (const partition of partitions) {
    if (partition.length === 1){
      if (visitor.moveToReadIndex (partition[0]))
        builder.addFacetFromVisitor (visitor);
      } else {
      // This is a non-trivial set of contiguous coplanar facets
=======
  /**
   * Return a mesh with
   *  * clusters of adjacent, coplanar facets merged into larger facets.
   *  * other facets included unchanged.
   * @param mesh existing mesh or visitor
   * @returns
   */
  public static cloneWithMaximalPlanarFacets(mesh: Polyface | PolyfaceVisitor): IndexedPolyface | undefined {
    if (mesh instanceof Polyface)
      return this.cloneWithMaximalPlanarFacets(mesh.createVisitor(0));
    const numFacets = PolyfaceQuery.visitorClientFacetCount(mesh);
    const smoothEdges = PolyfaceQuery.collectEdgesByDihedralAngle(mesh);
    const partitions = PolyfaceQuery.partitionFacetIndicesBySortableEdgeClusters(smoothEdges, numFacets);
    const builder = PolyfaceBuilder.create ();
    const visitor = mesh;
    const planarPartitions: number[][] = [];
    for (const partition of partitions) {
      if (partition.length === 1){
        if (visitor.moveToReadIndex (partition[0]))
          builder.addFacetFromVisitor (visitor);
      } else {
        // This is a non-trivial set of contiguous coplanar facets
>>>>>>> 8c693ea7
        planarPartitions.push (partition);
      }
    }
    const fragmentPolyfaces = PolyfaceQuery.clonePartitions(mesh, planarPartitions);
    const gapTolerance = 1.0e-4;
    const planarityTolerance = 1.0e-4;
    for (const fragment of fragmentPolyfaces){
      const edges: LineSegment3d[] = [];
      const edgeStrings: Point3d[][] = [];
      PolyfaceQuery.announceBoundaryEdges (fragment,
        (pointA: Point3d, pointB: Point3d, _indexA: number, _indexB: number)=>{
          edges.push (LineSegment3d.create (pointA, pointB));
          edgeStrings.push([pointA.clone (), pointB.clone()]);
        });
<<<<<<< HEAD
        const chains = OffsetHelpers.collectChains (edges, gapTolerance, planarityTolerance);
        if (chains){
=======
      const chains = OffsetHelpers.collectChains (edges, gapTolerance, planarityTolerance);
      if (chains) {
>>>>>>> 8c693ea7
        const frameBuilder = new FrameBuilder ();
        frameBuilder.announce (chains);
        const frame = frameBuilder.getValidatedFrame (false);
        if (frame !== undefined) {
          const inverseFrame = frame.inverse ();
          if (inverseFrame !== undefined){
            inverseFrame.multiplyPoint3dArrayArrayInPlace (edgeStrings);
<<<<<<< HEAD
              const graph = HalfEdgeGraphMerge.formGraphFromChains (edgeStrings, true, HalfEdgeMask.BOUNDARY_EDGE);
              if (graph){
                HalfEdgeGraphSearch.collectConnectedComponentsWithExteriorParityMasks(graph,
                  new HalfEdgeMaskTester(HalfEdgeMask.BOUNDARY_EDGE), HalfEdgeMask.EXTERIOR);
                // this.purgeNullFaces(HalfEdgeMask.EXTERIOR);
                const polyface1 = PolyfaceBuilder.graphToPolyface(graph);
                builder.addIndexedPolyface (polyface1, false, frame);
                }
            }
          }
        }
      }
    return builder.claimPolyface (true);
    }

/**
 * Return a mesh with "some" holes filled in with new facets.
 *  * The candidates to be filled are all loops returned by boundaryChainsAsLineString3d
 *  * unclosed chains are rejected.
 *  * optionally also copy the original mesh, so the composite is a clone with holes filled.
 *  * The options structure enforces restrictions on how complicated the hole filling can be:
 *     * maxEdgesAroundHole -- holes with more edges are skipped
 *     * maxPerimeter -- holes with larger summed edge lengths are skipped.
 *     * upVector -- holes that do not have positive area along this view are skipped.
 *     * includeOriginalMesh -- includes the original mesh in the output mesh.
 * @param mesh existing mesh
 * @param options options controlling the hole fill.
 * @param unfilledChains optional array to receive the points around holes that were not filled.
 * @returns
 */
 public static fillSimpleHoles(mesh: IndexedPolyface | PolyfaceVisitor, options: HoleFillOptions, unfilledChains?: LineString3d[]): IndexedPolyface | undefined {
  if (mesh instanceof IndexedPolyface)
    return this.fillSimpleHoles (mesh.createVisitor (0), options, unfilledChains);
  const builder = PolyfaceBuilder.create ();
  const chains: LineString3d[] = [];
  PolyfaceQuery.announceBoundaryChainsAsLineString3d (mesh,
    (ls: LineString3d)=>{ls.reverseInPlace (); chains.push(ls);});

  for (const c of chains){
    const points = c.points;
    let rejected = false;
    if (!c.isPhysicallyClosed)
      rejected = true;
    else if (options.maxEdgesAroundHole !== undefined && points.length > options.maxEdgesAroundHole)
      rejected = true;
    else if (options.maxPerimeter !== undefined && Point3dArray.sumEdgeLengths (points, false) > options.maxPerimeter)
      rejected = true;
    else if (options.upVector !== undefined && PolygonOps.sumTriangleAreasPerpendicularToUpVector (points, options.upVector) <= 0.0)
      rejected = true;

    if (!rejected && SpacePolygonTriangulation.triangulateSimplestSpaceLoop (points,
      (_loop: Point3d[], triangles: Point3d[][]) =>{
        for (const t of triangles)
        builder.addPolygon (t);
      }
      )){
      } else {
        rejected = true;
      }
    if (rejected && unfilledChains !== undefined)
        unfilledChains.push (c);    // yes, capture it -- this scope owns the chains and has no further use for it.
    }
  if (options.includeOriginalMesh !== undefined && options.includeOriginalMesh){
    for (mesh.reset ();mesh.moveToNextFacet ();)
    builder.addFacetFromVisitor (mesh);
  }

=======
            const graph = HalfEdgeGraphMerge.formGraphFromChains (edgeStrings, true, HalfEdgeMask.BOUNDARY_EDGE);
            if (graph) {
              HalfEdgeGraphSearch.collectConnectedComponentsWithExteriorParityMasks(graph,
                new HalfEdgeMaskTester(HalfEdgeMask.BOUNDARY_EDGE), HalfEdgeMask.EXTERIOR);
              // this.purgeNullFaces(HalfEdgeMask.EXTERIOR);
              const polyface1 = PolyfaceBuilder.graphToPolyface(graph);
              builder.addIndexedPolyface (polyface1, false, frame);
            }
          }
        }
      }
    }
    return builder.claimPolyface (true);
  }

  /**
   * Return a mesh with "some" holes filled in with new facets.
   *  * The candidates to be filled are all loops returned by boundaryChainsAsLineString3d
   *  * unclosed chains are rejected.
   *  * optionally also copy the original mesh, so the composite is a clone with holes filled.
   *  * The options structure enforces restrictions on how complicated the hole filling can be:
   *     * maxEdgesAroundHole -- holes with more edges are skipped
   *     * maxPerimeter -- holes with larger summed edge lengths are skipped.
   *     * upVector -- holes that do not have positive area along this view are skipped.
   *     * includeOriginalMesh -- includes the original mesh in the output mesh.
   * @param mesh existing mesh
   * @param options options controlling the hole fill.
   * @param unfilledChains optional array to receive the points around holes that were not filled.
   * @returns
   */
  public static fillSimpleHoles(mesh: Polyface | PolyfaceVisitor, options: HoleFillOptions, unfilledChains?: LineString3d[]): IndexedPolyface | undefined {
    if (mesh instanceof Polyface)
      return this.fillSimpleHoles (mesh.createVisitor (0), options, unfilledChains);
    const builder = PolyfaceBuilder.create ();
    const chains: LineString3d[] = [];
    PolyfaceQuery.announceBoundaryChainsAsLineString3d (mesh,
      (ls: LineString3d)=>{ls.reverseInPlace (); chains.push(ls);});

    for (const c of chains){
      const points = c.points;
      let rejected = false;
      if (!c.isPhysicallyClosed)
        rejected = true;
      else if (options.maxEdgesAroundHole !== undefined && points.length > options.maxEdgesAroundHole)
        rejected = true;
      else if (options.maxPerimeter !== undefined && Point3dArray.sumEdgeLengths (points, false) > options.maxPerimeter)
        rejected = true;
      else if (options.upVector !== undefined && PolygonOps.sumTriangleAreasPerpendicularToUpVector (points, options.upVector) <= 0.0)
        rejected = true;

      if (!rejected && SpacePolygonTriangulation.triangulateSimplestSpaceLoop (points,
        (_loop: Point3d[], triangles: Point3d[][]) =>{
          for (const t of triangles)
          builder.addPolygon (t);
        }
        )){
        } else {
          rejected = true;
        }
      if (rejected && unfilledChains !== undefined)
          unfilledChains.push (c);    // yes, capture it -- this scope owns the chains and has no further use for it.
      }
    if (options.includeOriginalMesh !== undefined && options.includeOriginalMesh){
      for (mesh.reset ();mesh.moveToNextFacet ();)
      builder.addFacetFromVisitor (mesh);
    }

>>>>>>> 8c693ea7
  return builder.claimPolyface (true);
  }
    /** Clone the facets in each partition to a separate polyface.
   *
   */
  public static clonePartitions(polyface: Polyface | PolyfaceVisitor, partitions: number[][]): Polyface[] {
    if (polyface instanceof Polyface) {
      return this.clonePartitions(polyface.createVisitor(0), partitions);
    }
    polyface.setNumWrap(0);
    const polyfaces: Polyface[] = [];
    const options = StrokeOptions.createForFacets();
    options.needNormals = polyface.normal !== undefined;
    options.needParams = polyface.param !== undefined;
    options.needColors = polyface.color !== undefined;
    options.needTwoSided = polyface.twoSided;
    for (const partition of partitions) {
      const builder = PolyfaceBuilder.create(options);
      polyface.reset();
      for (const facetIndex of partition) {
        polyface.moveToReadIndex(facetIndex);
        builder.addFacetFromVisitor(polyface);
      }
      polyfaces.push(builder.claimPolyface(true));
    }
    return polyfaces;
  }

  /** Clone facets that pass an filter function
   */
   public static cloneFiltered(source: Polyface | PolyfaceVisitor, filter: (visitor: PolyfaceVisitor) => boolean): Polyface{
    if (source instanceof Polyface) {
      return this.cloneFiltered(source.createVisitor(0), filter);
    }
    source.setNumWrap(0);
    const options = StrokeOptions.createForFacets();
    options.needNormals = source.normal !== undefined;
    options.needParams = source.param !== undefined;
    options.needColors = source.color !== undefined;
    options.needTwoSided = source.twoSided;
    const builder = PolyfaceBuilder.create(options);
    source.reset();
    for (; source.moveToNextFacet();){
      if (filter (source))
      builder.addFacetFromVisitor(source);
    }
    return builder.claimPolyface(true);
  }
  /** If the visitor's client is a polyface, simply return its point array length.
   * If not a polyface, visit all facets to find the largest index.
   */
  public static visitorClientPointCount(visitor: PolyfaceVisitor): number {
    const polyface = visitor.clientPolyface();
    if (polyface !== undefined)
      return polyface.data.point.length;
    visitor.reset();
    let maxIndex = -1;
    while (visitor.moveToNextFacet()) {
      for (const pointIndex of visitor.pointIndex)
        if (pointIndex > maxIndex)
          maxIndex = pointIndex;
    }
    return maxIndex + 1;
  }
  /** If the visitor's client is a polyface, simply return its facet count.
   * If not a polyface, visit all facets to accumulate a count.
   */
<<<<<<< HEAD
  public static partitionFacetIndicesByEdgeConnectedComponent(polyface: Polyface | PolyfaceVisitor, stopAtVisibleEdges: boolean = false): number[][] {
    if (polyface instanceof Polyface) {
      return this.partitionFacetIndicesByEdgeConnectedComponent(polyface.createVisitor(0), stopAtVisibleEdges);
    }
    polyface.setNumWrap(1);
    const matcher = new IndexedEdgeMatcher();
    polyface.reset();
    let numFacets = 0;
    while (polyface.moveToNextFacet()) {
      const numEdges = polyface.pointCount - 1;
      numFacets++;
      for (let i = 0; i < numEdges; i++) {
        if (stopAtVisibleEdges && polyface.edgeVisible[i]){

        } else {
          matcher.addEdge(polyface.clientPointIndex(i), polyface.clientPointIndex(i + 1), polyface.currentReadIndex());
        }
      }
    }
    const allEdges: SortableEdgeCluster[] = [];
    matcher.sortAndCollectClusters(allEdges, allEdges, allEdges, allEdges);
=======
   public static visitorClientFacetCount(visitor: PolyfaceVisitor): number {
    const polyface = visitor.clientPolyface();
    if (polyface !== undefined && polyface.facetCount !== undefined)
      return polyface.facetCount;
    let facetCount = 0;
    visitor.reset();
    while (visitor.moveToNextFacet())
      ++facetCount;
    return facetCount;
  }
  /** Partition the facet set into connected components such that two adjacent facets are in the same component if and only if they are adjacent across a clustered edge.
   * @param edgeClusters sorted and clustered edges (cf. `IndexedEdgeMatcher.sortAndCollectClusters`).
   * @param numFacets facet count in the parent mesh. In particular, `edge.facetIndex < numFacets` for every input edge.
   * @return collection of facet index arrays, one array per connected component
   */
  private static partitionFacetIndicesBySortableEdgeClusters(edgeClusters: SortableEdgeCluster[], numFacets: number): number[][] {
>>>>>>> 8c693ea7
    const context = new UnionFindContext(numFacets);
    for (const cluster of edgeClusters) {
      if (cluster instanceof SortableEdge) {
        // this edge does not connect anywhere.  Ignore it!!
      } else {
        const edge0 = cluster[0];
        for (let i = 1; i < cluster.length; i++)
          context.mergeSubsets(edge0.facetIndex, cluster[i].facetIndex);
      }
    }

    const roots = context.collectRootIndices();
    const facetsInComponent: number[][] = [];
    const numRoots = roots.length;
    for (let i = 0; i < numRoots; i++) {
      facetsInComponent.push([]);
    }

    for (let facetIndex = 0; facetIndex < numFacets; facetIndex++) {
      const rootOfFacet = context.findRoot(facetIndex);
      for (let rootIndex = 0; rootIndex < numRoots; rootIndex++) {
        if (roots[rootIndex] === rootOfFacet) {
          facetsInComponent[rootIndex].push(facetIndex);
          break;
        }
      }
    }
    return facetsInComponent;
  }
  /** Partition the facet set into connected components. Each facet in a given component shares an edge only with other facets in the component (or is a boundary edge).
   * @param polyface facets to partition
   * @param stopAtVisibleEdges whether to further split connected components by visible edges of the polyface
   * @return collection of facet index arrays, one per connected component
   */
  public static partitionFacetIndicesByEdgeConnectedComponent(polyface: Polyface | PolyfaceVisitor, stopAtVisibleEdges: boolean = false): number[][] {
    if (polyface instanceof Polyface) {
      return this.partitionFacetIndicesByEdgeConnectedComponent(polyface.createVisitor(0), stopAtVisibleEdges);
    }
    polyface.setNumWrap(1);
    const matcher = new IndexedEdgeMatcher();
    polyface.reset();
    let numFacets = 0;
    while (polyface.moveToNextFacet()) {
      const numEdges = polyface.pointCount - 1;
      numFacets++;
      for (let i = 0; i < numEdges; i++) {
        if (stopAtVisibleEdges && polyface.edgeVisible[i]){

        } else {
          matcher.addEdge(polyface.clientPointIndex(i), polyface.clientPointIndex(i + 1), polyface.currentReadIndex());
        }
      }
    }
    const allEdges: SortableEdgeCluster[] = [];
    matcher.sortAndCollectClusters(allEdges, allEdges, allEdges, allEdges);
    return this.partitionFacetIndicesBySortableEdgeClusters(allEdges, numFacets);
  }
  /** Find segments (within the linestring) which project to facets.
   * * Assemble each segment pair as a facet in a new polyface
   * * Facets are ASSUMED to be convex and planar.
   */
  public static sweepLinestringToFacetsXYreturnSweptFacets(linestringPoints: GrowableXYZArray, polyface: Polyface): Polyface {
    const builder = PolyfaceBuilder.create();
    this.announceSweepLinestringToConvexPolyfaceXY(linestringPoints, polyface,
      (_linestring: GrowableXYZArray, _segmentIndex: number,
        _polyface: Polyface, _facetIndex: number, points: Point3d[]) => {
        if (points.length === 4)
          builder.addQuadFacet(points);
        else if (points.length === 3)
          builder.addTriangleFacet(points);

      });
    return builder.claimPolyface(true);
  }
  /** Find segments (within the linestring) which project to facets.
   * * Return collected line segments
   */
  public static sweepLinestringToFacetsXYReturnLines(linestringPoints: GrowableXYZArray, polyface: Polyface): LineSegment3d[] {
    const drapeGeometry: LineSegment3d[] = [];
    this.announceSweepLinestringToConvexPolyfaceXY(linestringPoints, polyface,
      (_linestring: GrowableXYZArray, _segmentIndex: number,
        _polyface: Polyface, _facetIndex: number, points: Point3d[], indexA: number, indexB: number) => {
        drapeGeometry.push(LineSegment3d.create(points[indexA], points[indexB]));
      });
    return drapeGeometry;
  }

  /** Find segments (within the linestring) which project to facets.
   * * Return chains.
   */
  public static sweepLinestringToFacetsXYReturnChains(linestringPoints: GrowableXYZArray, polyface: Polyface): LineString3d[] {
    const chainContext = ChainMergeContext.create();

    this.announceSweepLinestringToConvexPolyfaceXY(linestringPoints, polyface,
      (_linestring: GrowableXYZArray, _segmentIndex: number,
        _polyface: Polyface, _facetIndex: number, points: Point3d[], indexA: number, indexB: number) => {
        chainContext.addSegment(points[indexA], points[indexB]);
      });
    chainContext.clusterAndMergeVerticesXYZ();
    return chainContext.collectMaximalChains();
  }
  /** Find segments (within the linestring) which project to facets.
   * * This is done as a sequence of "await" steps.
   * * Each "await" step deals with approximately PolyfaceQuery.asyncWorkLimit pairings of (linestring edge) with (facet edge)
   *  * PolyfaceQuery.setAsyncWorkLimit () to change work blocks from default
   * * Return chains.
   */
  public static async asyncSweepLinestringToFacetsXYReturnChains(linestringPoints: GrowableXYZArray, polyface: Polyface): Promise<LineString3d[]> {
    const chainContext = ChainMergeContext.create();

    await Promise.resolve(this.asyncAnnounceSweepLinestringToConvexPolyfaceXY(linestringPoints, polyface,
      (_linestring: GrowableXYZArray, _segmentIndex: number,
        _polyface: Polyface, _facetIndex: number, points: Point3d[], indexA: number, indexB: number) => {
        chainContext.addSegment(points[indexA], points[indexB]);
      }));
    chainContext.clusterAndMergeVerticesXYZ();
    const chains = chainContext.collectMaximalChains();
    return chains;
  }

  /**
   * * Examine ranges of facets.
   * * Return statistical summary of x,y,z ranges.
   */
  public static collectRangeLengthData(polyface: Polyface | PolyfaceVisitor): RangeLengthData {
    if (polyface instanceof Polyface) {
      return this.collectRangeLengthData(polyface.createVisitor(0));
    }
    const rangeData = new RangeLengthData();
    // polyface is a visitor ...
    for (polyface.reset(); polyface.moveToNextFacet();)
      rangeData.accumulateGrowableXYZArrayRange(polyface.point);
    return rangeData;
  }

  /** Clone the facets, inserting vertices (within edges) where points not part of each facet's vertex indices impinge within edges.
   *
   */
  public static cloneWithTVertexFixup(polyface: Polyface): IndexedPolyface {
    const oldFacetVisitor = polyface.createVisitor(1);  // This is to visit the existing facets.
    const newFacetVisitor = polyface.createVisitor(0); // This is to build the new facets.
    const rangeSearcher = XYPointBuckets.create(polyface.data.point, 30)!;
    const builder = PolyfaceBuilder.create();
    const edgeRange = Range3d.createNull();
    const point0 = Point3d.create();
    const point1 = Point3d.create();
    const spacePoint = Point3d.create();
    const segment = LineSegment3d.create(point0, point1);

    for (oldFacetVisitor.reset(); oldFacetVisitor.moveToNextFacet();) {
      newFacetVisitor.clearArrays();
      for (let i = 0; i + 1 < oldFacetVisitor.point.length; i++) {
        // each base vertex is part of the result ...
        oldFacetVisitor.point.getPoint3dAtUncheckedPointIndex(i, point0);
        oldFacetVisitor.point.getPoint3dAtUncheckedPointIndex(i + 1, point1);
        newFacetVisitor.pushDataFrom(oldFacetVisitor, i);
        edgeRange.setNull();
        LineSegment3d.create(point0, point1, segment);
        let detailArray: CurveLocationDetail[] | undefined;
        edgeRange.extend(point0);
        edgeRange.extend(point1);
        rangeSearcher.announcePointsInRange(edgeRange, (index: number, _x: number, _y: number, _z: number) => {
          // x,y,z has x,y within the range of the search ... test for exact on (in full 3d!)
          polyface.data.point.getPoint3dAtUncheckedPointIndex(index, spacePoint);
          const detail = segment.closestPoint(spacePoint, false);
          if (undefined !== detail) {
            if (detail.fraction >= 0.0 && detail.fraction < 1.0 && !detail.point.isAlmostEqual(point0) && !detail.point.isAlmostEqual(point1)
              && spacePoint.isAlmostEqual(detail.point)) {
              if (detailArray === undefined)
                detailArray = [];
              detail.a = index;
              detailArray.push(detail);
            }
          }
          return true;
        });
        if (detailArray !== undefined) {
          detailArray.sort((a: CurveLocationDetail, b: CurveLocationDetail) => (a.fraction - b.fraction));
          for (const d of detailArray) {
            newFacetVisitor.pushInterpolatedDataFrom(oldFacetVisitor, i, d.fraction, i + 1);
          }
        }
      }
      builder.addFacetFromGrowableArrays(newFacetVisitor.point, newFacetVisitor.normal, newFacetVisitor.param, newFacetVisitor.color, newFacetVisitor.edgeVisible);
    }

    return builder.claimPolyface();
  }
  /**
   * * Each array input structure is: [facetIndex, vertexIndex0, vertexIndex1, ....]
   * * Vertex indices assumed reversed so it
   *   * vertexIndex0 is the lowest index on the facet
   *   * vertexIndex1 is the lowest neighbor of vertex0
   *   * first different entry among vertex indices determines lexical result.
   *   * Hence facets with duplicate indices (whether forward or reversed) are considered equal.
   * @param arrayA
   * @param arrayB
   */
  private static compareFacetIndexAndVertexIndices(arrayA: number[], arrayB: number[]): number {
    if (arrayA.length !== arrayB.length)
      return arrayA.length - arrayB.length;
    for (let i = 1; i < arrayA.length; i++) {
      if (arrayA[i] !== arrayB[i]) {
        return arrayA[i] - arrayB[i];
      }
    }
    return 0;
  }
  /**
   * * Return an array of arrays describing facet duplication.
   * @param includeSingletons if true, non-duplicated facets are included in the output.
   * * Each array `entry` in the output contains read indices of a cluster of facets with the same vertex indices.
   */
  public static collectDuplicateFacetIndices(polyface: Polyface, includeSingletons: boolean = false): number[][] {
    const result: number[][] = [];
    this.announceDuplicateFacetIndices(polyface,
      (clusterFacetIndices: number[]) => {
        if (includeSingletons || clusterFacetIndices.length > 1)
          result.push(clusterFacetIndices.slice());
      });
    return result;
  }
  /**
   * * Return an array of arrays describing facet duplication.
   * @param includeSingletons if true, non-duplicated facets are included in the output.
   * * Each array `entry` in the output contains read indices of a cluster of facets with the same vertex indices.
   */
  public static announceDuplicateFacetIndices(polyface: Polyface, announceCluster: (clusterFacetIndices: number[]) => void) {
    const visitor = polyface.createVisitor(0);  // This is to visit the existing facets.
    const facetIndexAndVertexIndices: number[][] = [];
    for (visitor.reset(); visitor.moveToNextFacet();) {
      const facetIndex = visitor.currentReadIndex();
      const entry = [facetIndex];
      const pointIndex = visitor.pointIndex;
      const numPointsThisFacet = pointIndex.length;
      let lowIndex = 0;
      // find the lowest point index ...
      for (let i = 1; i < visitor.pointIndex.length; i++) {
        if (pointIndex[i] < pointIndex[lowIndex])
          lowIndex = i;
      }
      // find its lowest neighbor -- assemble sort array in that direction
      if (pointIndex[(lowIndex + 1) % numPointsThisFacet] < pointIndex[(lowIndex + numPointsThisFacet - 1) % numPointsThisFacet]) {
        for (let i = 0; i < numPointsThisFacet; i++) {
          entry.push(pointIndex[(lowIndex + i) % numPointsThisFacet]);
        }
      } else {
        for (let i = 0; i < numPointsThisFacet; i++) {
          entry.push(pointIndex[(lowIndex + numPointsThisFacet - i) % numPointsThisFacet]);
        }
      }
      facetIndexAndVertexIndices.push(entry);
    }
    facetIndexAndVertexIndices.sort(this.compareFacetIndexAndVertexIndices);
    let i0, i1;
    const n = facetIndexAndVertexIndices.length;
    const clusterArray = [];
    for (i0 = 0; i0 < n; i0 = i1) {
      i1 = i0 + 1;
      clusterArray.length = 0;
      clusterArray.push(facetIndexAndVertexIndices[i0][0]);
      while (i1 < n && 0 === this.compareFacetIndexAndVertexIndices(facetIndexAndVertexIndices[i0], facetIndexAndVertexIndices[i1])) {
        clusterArray.push(facetIndexAndVertexIndices[i1][0]);
        i1++;
      }
      announceCluster(clusterArray);
    }
  }
  /** Return a new facet set with a subset of facets in source
   * @param includeSingletons true to copy facets that only appear once
   * @param clusterSelector indicates whether duplicate clusters are to have 0, 1, or all facets included
   */
  public static cloneByFacetDuplication(source: Polyface, includeSingletons: boolean, clusterSelector: DuplicateFacetClusterSelector): Polyface {
    const builder = PolyfaceBuilder.create();
    const visitor = source.createVisitor(0);
    this.announceDuplicateFacetIndices(source,
      (clusterFacetIndices: number[]) => {
        let numToSelect = 0;
        if (clusterFacetIndices.length === 1) {
          if (includeSingletons)
            numToSelect = 1;
        } else if (clusterFacetIndices.length > 1) {
          if (clusterSelector === DuplicateFacetClusterSelector.SelectAny)
            numToSelect = 1;
          else if (clusterSelector === DuplicateFacetClusterSelector.SelectAll)
            numToSelect = clusterFacetIndices.length;
          else if (clusterSelector === DuplicateFacetClusterSelector.SelectOneByParity)
            numToSelect = (clusterFacetIndices.length & 0x01) === 0x01 ? 1 : 0;
        }
        for (let i = 0; i < numToSelect; i++) {
          visitor.moveToReadIndex(clusterFacetIndices[i]);
          builder.addFacetFromVisitor(visitor);
        }
      });
    return builder.claimPolyface();
  }
  /** Clone the facets, inserting removing points that are simply within colinear edges.
   *
   */
  public static cloneWithColinearEdgeFixup(polyface: Polyface): Polyface {
    const oldFacetVisitor = polyface.createVisitor(2);  // This is to visit the existing facets.
    const newFacetVisitor = polyface.createVisitor(0); // This is to build the new facets.
    const builder = PolyfaceBuilder.create();
    const vector01 = Vector3d.create();
    const vector12 = Vector3d.create();
    const numPoint = polyface.data.point.length;
    const pointState = new Int32Array(numPoint);
    // FIRST PASS -- in each sector of each facet, determine if the sector has colinear incoming and outgoing vectors.
    //   Mark each point as
    //  0 unvisited
    // -1 incident to a non-colinear sector
    //  n incident to n colinear sectors
    for (oldFacetVisitor.reset(); oldFacetVisitor.moveToNextFacet();) {
      for (let i = 0; i + 2 < oldFacetVisitor.point.length; i++) {
        // each base vertex is part of the result ...
        oldFacetVisitor.point.vectorIndexIndex(i, i + 1, vector01);
        oldFacetVisitor.point.vectorIndexIndex(i + 1, i + 2, vector12);
        const pointIndex = oldFacetVisitor.clientPointIndex(i + 1);
        if (pointState[pointIndex] >= 0) {
          const theta = vector01.angleTo(vector12);
          if (theta.isAlmostZero) {
            pointState[pointIndex]++;
          } else {
            pointState[pointIndex] = -1;
          }
        }
      }
    }
    // SECOND PASS -- make copies, omitting references to points at colinear sectors
    for (oldFacetVisitor.reset(); oldFacetVisitor.moveToNextFacet();) {
      newFacetVisitor.clearArrays();
      for (let i = 0; i + 2 < oldFacetVisitor.point.length; i++) {
        const pointIndex = oldFacetVisitor.clientPointIndex(i);
        if (pointState[pointIndex] < 0) {
          newFacetVisitor.pushDataFrom(oldFacetVisitor, i);
        }
      }
      if (newFacetVisitor.point.length > 2)
        builder.addFacetFromGrowableArrays(newFacetVisitor.point, newFacetVisitor.normal, newFacetVisitor.param, newFacetVisitor.color, newFacetVisitor.edgeVisible);
    }
    return builder.claimPolyface();
  }

  /**
   * Set the edge visibility for specified edges in the polyface.
   * @param polyface mesh to be edited
   * @param clusters array of edge references
   * @param value visibility value (true or false)
   */
  private static setEdgeVisibility(polyface: IndexedPolyface, clusters: SortableEdgeCluster[], value: boolean) {
    for (const cluster of clusters) {
      if (cluster instanceof SortableEdge) {
        this.setSingleEdgeVisibility(polyface, cluster.facetIndex, cluster.vertexIndexA, value);
      } else if (Array.isArray(cluster)) {
        for (const e1 of cluster)
          this.setSingleEdgeVisibility(polyface, e1.facetIndex, e1.vertexIndexA, value);
      }
    }
  }
  /**
   * Set the visibility of a particular edge of a particular facet.
   * @param polyface containing polyface
   * @param facetIndex facet index
   * @param vertexIndex vertex index (in vertex array) at which the edge starts
   * @param value visibility value.
   */
  public static setSingleEdgeVisibility(polyface: IndexedPolyface, facetIndex: number, vertexIndex: number, value: boolean) {
    const data = polyface.data;
    const index0 = polyface.facetIndex0(facetIndex);
    const index1 = polyface.facetIndex1(facetIndex);
    for (let i = index0; i < index1; i++)
      if (data.pointIndex[i] === vertexIndex)
        data.edgeVisible[i] = value;  // actually sets visibility on all edges in the face that start at this vertex
  }
  /**
   * Get the visibility of a particular edge of a particular facet.
   * @param polyface containing polyface
   * @param facetIndex facet index
   * @param vertexIndex vertex index (in vertex array) at which the edge starts
   */
  public static getSingleEdgeVisibility(polyface: IndexedPolyface, facetIndex: number, vertexIndex: number): boolean | undefined {
    const data = polyface.data;
    const index0 = polyface.facetIndex0(facetIndex);
    const index1 = polyface.facetIndex1(facetIndex);
    for (let i = index0; i < index1; i++)
      if (data.pointIndex[i] === vertexIndex)
        return data.edgeVisible[i]; // return visibility of first edge in the face that starts at this vertex
    return undefined;
  }
  /** Load all half edges from a mesh to an IndexedEdgeMatcher.
   * @param polyface a mesh, or a visitor assumed to have numWrap === 1
  */
  public static createIndexedEdges(polyface: Polyface | PolyfaceVisitor): IndexedEdgeMatcher {
    if (polyface instanceof Polyface)
      return this.createIndexedEdges(polyface.createVisitor(1));
    const edges = new IndexedEdgeMatcher();
    polyface.reset();
    while (polyface.moveToNextFacet()) {
      const numEdges = polyface.pointCount - 1;
      for (let i = 0; i < numEdges; i++) {
        edges.addEdge(polyface.clientPointIndex(i), polyface.clientPointIndex(i + 1), polyface.currentReadIndex());
      }
    }
    return edges;
  }
  /**
   * Return manifold edge pairs whose dihedral angle is bounded by the given angle.
   * * The dihedral angle of a manifold edge is measured between the normals of its two adjacent faces.
   * * Boundary edges are not returned as they are not manifold.
   * @param mesh existing polyface or visitor
   * @param maxSmoothEdgeAngle maximum dihedral angle of a smooth edge. If undefined, uses `Geometry.smallAngleRadians`.
   * @param sharpEdges true to reverse the angle threshold test and return sharp edges; otherwise return smooth edges (default)
   */
  public static collectEdgesByDihedralAngle(mesh: Polyface | PolyfaceVisitor, maxSmoothEdgeAngle?: Angle, sharpEdges: boolean = false): SortableEdgeCluster[] {
    if (mesh instanceof Polyface)
      return this.collectEdgesByDihedralAngle(mesh.createVisitor(1), maxSmoothEdgeAngle, sharpEdges);
    mesh.setNumWrap(1);
    const allEdges = this.createIndexedEdges(mesh);
    const manifoldEdges: SortableEdgeCluster[] = [];
    allEdges.sortAndCollectClusters(manifoldEdges);
    if (undefined === maxSmoothEdgeAngle || maxSmoothEdgeAngle.radians < 0)
      maxSmoothEdgeAngle = Angle.createRadians(Geometry.smallAngleRadians);
    const outEdges: SortableEdgeCluster[] = [];
    const normal0 = Vector3d.create();
    const normal1 = Vector3d.create();
    for (const pair of manifoldEdges) {
      if (Array.isArray(pair) && pair.length === 2) {
        const e0 = pair[0];
        const e1 = pair[1];
        if (undefined !== PolyfaceQuery.computeFacetUnitNormal(mesh, e0.facetIndex, normal0)
          && undefined !== PolyfaceQuery.computeFacetUnitNormal(mesh, e1.facetIndex, normal1)) {
          const edgeAngle = normal0.smallerUnorientedAngleTo(normal1);
          if (sharpEdges) {
            if (edgeAngle.radians > maxSmoothEdgeAngle.radians)
              outEdges.push(pair);
          } else {
            if (edgeAngle.radians <= maxSmoothEdgeAngle.radians)
              outEdges.push(pair);
          }
        }
      }
    }
    return outEdges;
  }

  /**
  * * Find mated pairs among facet edges.
  * * Mated pairs have the same vertex indices appearing in opposite order.
  * * Mark all non-mated pairs visible.
  * * At mated pairs
  *    * if angle across the edge is larger than `sharpEdgeAngle`, mark visible
  *    * otherwise mark invisible.
  * @param mesh mesh to be marked
  */
  public static markPairedEdgesInvisible(mesh: IndexedPolyface, sharpEdgeAngle?: Angle) {
    const visitor = mesh.createVisitor(1);
    const edges = this.createIndexedEdges(visitor);

    const pairedEdges: SortableEdgeCluster[] = [];
    const boundaryEdges: SortableEdgeCluster[] = [];
    edges.sortAndCollectClusters(pairedEdges, boundaryEdges, boundaryEdges, boundaryEdges);
    this.markAllEdgeVisibility(mesh, false);
    this.setEdgeVisibility(mesh, boundaryEdges, true);
    if (sharpEdgeAngle !== undefined) {
      const normal0 = Vector3d.create();
      const normal1 = Vector3d.create();
      for (const pair of pairedEdges) {
        if (Array.isArray(pair) && pair.length === 2) {
          const e0 = pair[0];
          const e1 = pair[1];
          if (undefined !== PolyfaceQuery.computeFacetUnitNormal(visitor, e0.facetIndex, normal0)
            && undefined !== PolyfaceQuery.computeFacetUnitNormal(visitor, e1.facetIndex, normal1)) {
            const edgeAngle = normal0.smallerUnorientedAngleTo(normal1);
            if (edgeAngle.radians > sharpEdgeAngle.radians) {
              this.setSingleEdgeVisibility(mesh, e0.facetIndex, e0.vertexIndexA, true);
              this.setSingleEdgeVisibility(mesh, e1.facetIndex, e1.vertexIndexA, true);
            }
          }
        }
      }
    }
  }
  /** Try to compute a unit normal for a facet accessible through a visitor.
   * * Unit normal is computed by `PolygonOps.unitNormal` with the points around the facet.
   */
  public static computeFacetUnitNormal(visitor: PolyfaceVisitor, facetIndex: number, result?: Vector3d): Vector3d | undefined {
    if (!result)
      result = Vector3d.create();
    if (visitor.moveToReadIndex(facetIndex)) {
      if (PolygonOps.unitNormal(visitor.point, result))
        return result;
    }
    return undefined;
  }
  /**
  * * Mark all edge visibilities in the IndexedPolyface
  * @param mesh mesh to be marked
  * @param value true for visible, false for hidden
  */

  public static markAllEdgeVisibility(mesh: IndexedPolyface, value: boolean) {
    const data = mesh.data;
    for (let i = 0; i < data.edgeVisible.length; i++)
      data.edgeVisible[i] = value;
  }
/**
 * Create a HalfEdgeGraph with a face for each facet of the IndexedPolyface
 * @param mesh mesh to convert
 * @internal
 */
  public static convertToHalfEdgeGraph(mesh: IndexedPolyface) {
    const builder = new HalfEdgeGraphFromIndexedLoopsContext ();
    const visitor = mesh.createVisitor (0);
    for (visitor.reset ();visitor.moveToNextFacet ();) {
      builder.insertLoop (visitor.pointIndex);
      }
    const graph = builder.graph;
    const xyz = Point3d.create ();
    graph.announceNodes ((_graph: HalfEdgeGraph, halfEdge: HalfEdge)=>{
      const vertexIndex = halfEdge.i;
      mesh.data.getPoint (vertexIndex, xyz);
      halfEdge.setXYZ (xyz);
      return true;
    }
    );
    return graph;
  }

  /**
   * * Examine adjacent facet orientations throughout the mesh
   * * If possible, reverse a subset to achieve proper pairing.
   * @param mesh
   */
  public static reorientVertexOrderAroundFacetsForConsistentOrientation(mesh: IndexedPolyface): boolean {
    return FacetOrientationFixup.doFixup(mesh);
  }

  /**
   * Set up indexed normals with one normal in the plane of each facet of the mesh.
   * @param polyface
   */
  public static buildPerFaceNormals(polyface: IndexedPolyface) {
    BuildAverageNormalsContext.buildPerFaceNormals(polyface);
  }

  /**
  * * At each vertex of the mesh
  *   * Find clusters of almost parallel normals
  *   * Compute simple average of those normals
  *   * Index to the averages
  * * For typical meshes, this correctly clusters adjacent normals.
  * * One cam imagine a vertex with multiple "smooth cone-like" sets of incident facets such that averaging occurs among two nonadjacent cones.  But this does not seem to be a problem in practice.
  * @param polyface polyface to update.
  * @param toleranceAngle averaging is done between normals up to this angle.
  */
  public static buildAverageNormals(polyface: IndexedPolyface, toleranceAngle: Angle = Angle.createDegrees(31.0)) {
    BuildAverageNormalsContext.buildFastAverageNormals(polyface, toleranceAngle);
  }

  /**
   * * Return a new mesh whose facets are offset from the source mesh.
  */
   public static cloneOffset(source: IndexedPolyface,
    signedOffsetDistance: number,
    offsetOptions: OffsetMeshOptions = OffsetMeshOptions.create()): Polyface {
    const strokeOptions = StrokeOptions.createForFacets();
    const offsetBuilder = PolyfaceBuilder.create(strokeOptions);
    OffsetMeshContext.buildOffsetMesh (source, offsetBuilder, signedOffsetDistance, offsetOptions);
    return offsetBuilder.claimPolyface ();
  }

}

/** Announce the points on a drape panel.
 * * The first two points in the array are always along the draped line segment.
 * * The last two are always on the facet.
 * * If there are 4 points, those two pairs are distinct, i.e. both segment points are to the same side of the facet.
 * * If there are 3 points, those two pairs share an on-facet point.
 * * The panel is ordered so the outward normal is to the right of the draped segment.
 * @param indexAOnFacet index (in points) of the point that is the first facet point for moving forward along the linestring
 * @param indexBOnFacet index (in points) of the point that is the second facet point for moving forward along the linestring
 * @public
 */
export type AnnounceDrapePanel = (linestring: GrowableXYZArray, segmentIndex: number,
  polyface: Polyface, facetIndex: number, points: Point3d[], indexAOnFacet: number, indexBOnFacet: number) => any;
<|MERGE_RESOLUTION|>--- conflicted
+++ resolved
@@ -29,11 +29,7 @@
 import { MomentData } from "../geometry4d/MomentData";
 import { UnionFindContext } from "../numerics/UnionFind";
 import { ChainMergeContext } from "../topology/ChainMerge";
-<<<<<<< HEAD
 import { HalfEdge, HalfEdgeGraph, HalfEdgeMask } from "../topology/Graph";
-=======
-import { HalfEdgeMask } from "../topology/Graph";
->>>>>>> 8c693ea7
 import { HalfEdgeGraphSearch, HalfEdgeMaskTester } from "../topology/HalfEdgeGraphSearch";
 import { HalfEdgeGraphMerge } from "../topology/Merging";
 import { FacetOrientationFixup } from "./FacetOrientation";
@@ -46,11 +42,8 @@
 import { PolyfaceBuilder } from "./PolyfaceBuilder";
 import { RangeLengthData } from "./RangeLengthData";
 import { SpacePolygonTriangulation } from "../topology/SpaceTriangulation";
-<<<<<<< HEAD
 import { HalfEdgeGraphFromIndexedLoopsContext } from "../topology/HalfEdgeGraphFromIndexedLoopsContext";
 import { OffsetMeshContext } from "./multiclip/OffsetMeshContext";
-=======
->>>>>>> 8c693ea7
 /**
  * Options carrier for cloneWithHolesFilled
  * @public
@@ -67,7 +60,6 @@
   /** requests that all content from the original mesh be copied to the mesh with filled holes. */
   includeOriginalMesh?: boolean;
 }
-<<<<<<< HEAD
 /**
  * Options carrier for cloneOffsetMesh
  * @public
@@ -102,8 +94,6 @@
     }
   }
 
-=======
->>>>>>> 8c693ea7
 /**
  * Structure to return multiple results from volume between facets and plane
  * @public
@@ -582,27 +572,6 @@
       collector.announceChainsAsLineString3d (announceLoop);
       }
 
-<<<<<<< HEAD
-/**
- * Return a mesh with
- *  * clusters of adjacent, coplanar facets merged into larger facets.
- *  * other facets included unchanged.
- * @param mesh existing mesh
- * @returns
- */
-public static cloneWithMaximalPlanarFacets(mesh: IndexedPolyface): IndexedPolyface | undefined {
-  PolyfaceQuery.markPairedEdgesInvisible (mesh, Angle.createRadians (Geometry.smallAngleRadians));
-  const partitions = PolyfaceQuery.partitionFacetIndicesByEdgeConnectedComponent (mesh, true);
-  const builder = PolyfaceBuilder.create ();
-  const visitor = mesh.createVisitor (0);
-  const planarPartitions: number[][] = [];
-  for (const partition of partitions) {
-    if (partition.length === 1){
-      if (visitor.moveToReadIndex (partition[0]))
-        builder.addFacetFromVisitor (visitor);
-      } else {
-      // This is a non-trivial set of contiguous coplanar facets
-=======
   /**
    * Return a mesh with
    *  * clusters of adjacent, coplanar facets merged into larger facets.
@@ -625,7 +594,6 @@
           builder.addFacetFromVisitor (visitor);
       } else {
         // This is a non-trivial set of contiguous coplanar facets
->>>>>>> 8c693ea7
         planarPartitions.push (partition);
       }
     }
@@ -640,13 +608,8 @@
           edges.push (LineSegment3d.create (pointA, pointB));
           edgeStrings.push([pointA.clone (), pointB.clone()]);
         });
-<<<<<<< HEAD
-        const chains = OffsetHelpers.collectChains (edges, gapTolerance, planarityTolerance);
-        if (chains){
-=======
       const chains = OffsetHelpers.collectChains (edges, gapTolerance, planarityTolerance);
       if (chains) {
->>>>>>> 8c693ea7
         const frameBuilder = new FrameBuilder ();
         frameBuilder.announce (chains);
         const frame = frameBuilder.getValidatedFrame (false);
@@ -654,75 +617,6 @@
           const inverseFrame = frame.inverse ();
           if (inverseFrame !== undefined){
             inverseFrame.multiplyPoint3dArrayArrayInPlace (edgeStrings);
-<<<<<<< HEAD
-              const graph = HalfEdgeGraphMerge.formGraphFromChains (edgeStrings, true, HalfEdgeMask.BOUNDARY_EDGE);
-              if (graph){
-                HalfEdgeGraphSearch.collectConnectedComponentsWithExteriorParityMasks(graph,
-                  new HalfEdgeMaskTester(HalfEdgeMask.BOUNDARY_EDGE), HalfEdgeMask.EXTERIOR);
-                // this.purgeNullFaces(HalfEdgeMask.EXTERIOR);
-                const polyface1 = PolyfaceBuilder.graphToPolyface(graph);
-                builder.addIndexedPolyface (polyface1, false, frame);
-                }
-            }
-          }
-        }
-      }
-    return builder.claimPolyface (true);
-    }
-
-/**
- * Return a mesh with "some" holes filled in with new facets.
- *  * The candidates to be filled are all loops returned by boundaryChainsAsLineString3d
- *  * unclosed chains are rejected.
- *  * optionally also copy the original mesh, so the composite is a clone with holes filled.
- *  * The options structure enforces restrictions on how complicated the hole filling can be:
- *     * maxEdgesAroundHole -- holes with more edges are skipped
- *     * maxPerimeter -- holes with larger summed edge lengths are skipped.
- *     * upVector -- holes that do not have positive area along this view are skipped.
- *     * includeOriginalMesh -- includes the original mesh in the output mesh.
- * @param mesh existing mesh
- * @param options options controlling the hole fill.
- * @param unfilledChains optional array to receive the points around holes that were not filled.
- * @returns
- */
- public static fillSimpleHoles(mesh: IndexedPolyface | PolyfaceVisitor, options: HoleFillOptions, unfilledChains?: LineString3d[]): IndexedPolyface | undefined {
-  if (mesh instanceof IndexedPolyface)
-    return this.fillSimpleHoles (mesh.createVisitor (0), options, unfilledChains);
-  const builder = PolyfaceBuilder.create ();
-  const chains: LineString3d[] = [];
-  PolyfaceQuery.announceBoundaryChainsAsLineString3d (mesh,
-    (ls: LineString3d)=>{ls.reverseInPlace (); chains.push(ls);});
-
-  for (const c of chains){
-    const points = c.points;
-    let rejected = false;
-    if (!c.isPhysicallyClosed)
-      rejected = true;
-    else if (options.maxEdgesAroundHole !== undefined && points.length > options.maxEdgesAroundHole)
-      rejected = true;
-    else if (options.maxPerimeter !== undefined && Point3dArray.sumEdgeLengths (points, false) > options.maxPerimeter)
-      rejected = true;
-    else if (options.upVector !== undefined && PolygonOps.sumTriangleAreasPerpendicularToUpVector (points, options.upVector) <= 0.0)
-      rejected = true;
-
-    if (!rejected && SpacePolygonTriangulation.triangulateSimplestSpaceLoop (points,
-      (_loop: Point3d[], triangles: Point3d[][]) =>{
-        for (const t of triangles)
-        builder.addPolygon (t);
-      }
-      )){
-      } else {
-        rejected = true;
-      }
-    if (rejected && unfilledChains !== undefined)
-        unfilledChains.push (c);    // yes, capture it -- this scope owns the chains and has no further use for it.
-    }
-  if (options.includeOriginalMesh !== undefined && options.includeOriginalMesh){
-    for (mesh.reset ();mesh.moveToNextFacet ();)
-    builder.addFacetFromVisitor (mesh);
-  }
-
-=======
             const graph = HalfEdgeGraphMerge.formGraphFromChains (edgeStrings, true, HalfEdgeMask.BOUNDARY_EDGE);
             if (graph) {
               HalfEdgeGraphSearch.collectConnectedComponentsWithExteriorParityMasks(graph,
@@ -790,7 +684,6 @@
       builder.addFacetFromVisitor (mesh);
     }
 
->>>>>>> 8c693ea7
   return builder.claimPolyface (true);
   }
     /** Clone the facets in each partition to a separate polyface.
@@ -858,29 +751,6 @@
   /** If the visitor's client is a polyface, simply return its facet count.
    * If not a polyface, visit all facets to accumulate a count.
    */
-<<<<<<< HEAD
-  public static partitionFacetIndicesByEdgeConnectedComponent(polyface: Polyface | PolyfaceVisitor, stopAtVisibleEdges: boolean = false): number[][] {
-    if (polyface instanceof Polyface) {
-      return this.partitionFacetIndicesByEdgeConnectedComponent(polyface.createVisitor(0), stopAtVisibleEdges);
-    }
-    polyface.setNumWrap(1);
-    const matcher = new IndexedEdgeMatcher();
-    polyface.reset();
-    let numFacets = 0;
-    while (polyface.moveToNextFacet()) {
-      const numEdges = polyface.pointCount - 1;
-      numFacets++;
-      for (let i = 0; i < numEdges; i++) {
-        if (stopAtVisibleEdges && polyface.edgeVisible[i]){
-
-        } else {
-          matcher.addEdge(polyface.clientPointIndex(i), polyface.clientPointIndex(i + 1), polyface.currentReadIndex());
-        }
-      }
-    }
-    const allEdges: SortableEdgeCluster[] = [];
-    matcher.sortAndCollectClusters(allEdges, allEdges, allEdges, allEdges);
-=======
    public static visitorClientFacetCount(visitor: PolyfaceVisitor): number {
     const polyface = visitor.clientPolyface();
     if (polyface !== undefined && polyface.facetCount !== undefined)
@@ -897,7 +767,6 @@
    * @return collection of facet index arrays, one array per connected component
    */
   private static partitionFacetIndicesBySortableEdgeClusters(edgeClusters: SortableEdgeCluster[], numFacets: number): number[][] {
->>>>>>> 8c693ea7
     const context = new UnionFindContext(numFacets);
     for (const cluster of edgeClusters) {
       if (cluster instanceof SortableEdge) {
