--- conflicted
+++ resolved
@@ -202,7 +202,7 @@
 /**
  * Structure to return multiple results from volume between facets and plane
  * @public
- */
+ */git go im
 export interface FacetProjectedVolumeSums {
   /** Summed (signed) volume */
   volume: number;
@@ -1026,7 +1026,11 @@
       });
     return builder.claimPolyface(true);
   }
-<<<<<<< HEAD
+  /** @deprecated in 4.x. Use sweepLinestringToFacetsXYReturnSweptFacets instead. */
+  public static sweepLinestringToFacetsXYreturnSweptFacets(linestringPoints: GrowableXYZArray, polyface: Polyface): Polyface {
+    return this.sweepLinestringToFacetsXYReturnSweptFacets(linestringPoints, polyface);
+  }
+
 
   /**
    * Sweeps the linestring to intersections with a mesh.
@@ -1035,15 +1039,7 @@
    * * Return collected line segments
    * * See SweepLineStringToFacetsOptions for description of options.
    *
-=======
-  /** @deprecated in 4.x. Use sweepLinestringToFacetsXYReturnSweptFacets instead. */
-  public static sweepLinestringToFacetsXYreturnSweptFacets(linestringPoints: GrowableXYZArray, polyface: Polyface): Polyface {
-    return this.sweepLinestringToFacetsXYReturnSweptFacets(linestringPoints, polyface);
-  }
-  /** Find segments (within the linestring) which project to facets.
-   * * Return collected line segments
-   * * Facets are ASSUMED to be convex and planar, and not overlap in the z direction.
->>>>>>> 51ecc1be
+   * * Facets are ASSUMED to be convex and planar
    */
   public static sweepLineStringToFacets(linestringPoints: GrowableXYZArray, polyface: Polyface, options?: SweepLineStringToFacetsOptions): CurvePrimitive[] {
     let result: CurvePrimitive[] = [];
@@ -1093,11 +1089,8 @@
 
   /** Find segments (within the linestring) which project to facets.
    * * Return chains.
-<<<<<<< HEAD
+   * * Facets are ASSUMED to be convex and planar, and not overlap in the z direction.
    * @deprecated Use [PolyfaceQuery.sweepLineStringToFacets] to get further options.
-=======
-   * * Facets are ASSUMED to be convex and planar, and not overlap in the z direction.
->>>>>>> 51ecc1be
    */
   public static sweepLinestringToFacetsXYReturnChains(linestringPoints: GrowableXYZArray, polyface: Polyface): LineString3d[] {
     const options = SweepLineStringToFacetsOptions.create(Vector3d.unitZ(), Angle.createSmallAngle(),
