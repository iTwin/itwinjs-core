/*---------------------------------------------------------------------------------------------
* Copyright (c) Bentley Systems, Incorporated. All rights reserved.
* See LICENSE.md in the project root for license terms and full copyright notice.
*--------------------------------------------------------------------------------------------*/

/** @packageDocumentation
 * @module Polyface
 */

// import { Point2d } from "./Geometry2d";
/* eslint-disable @typescript-eslint/naming-convention, no-empty */
import { Point3dArray } from "../geometry3d/PointHelpers";
import { BagOfCurves, CurveCollection } from "../curve/CurveCollection";
import { CurveLocationDetail } from "../curve/CurveLocationDetail";
import { MultiChainCollector, OffsetHelpers } from "../curve/internalContexts/MultiChainCollector";
import { LineSegment3d } from "../curve/LineSegment3d";
import { LineString3d } from "../curve/LineString3d";
import { Loop } from "../curve/Loop";
import { StrokeOptions } from "../curve/StrokeOptions";
import { Geometry } from "../Geometry";
import { Angle } from "../geometry3d/Angle";
import { FrameBuilder } from "../geometry3d/FrameBuilder";
import { GrowableXYZArray } from "../geometry3d/GrowableXYZArray";
import { Plane3dByOriginAndUnitNormal } from "../geometry3d/Plane3dByOriginAndUnitNormal";
import { Point3d, Vector3d } from "../geometry3d/Point3dVector3d";
import { PolygonOps } from "../geometry3d/PolygonOps";
import { Range3d } from "../geometry3d/Range";
import { Matrix4d } from "../geometry4d/Matrix4d";
import { MomentData } from "../geometry4d/MomentData";
import { UnionFindContext } from "../numerics/UnionFind";
import { ChainMergeContext } from "../topology/ChainMerge";
import { HalfEdge, HalfEdgeGraph, HalfEdgeMask } from "../topology/Graph";
import { HalfEdgeGraphSearch, HalfEdgeMaskTester } from "../topology/HalfEdgeGraphSearch";
import { HalfEdgeGraphMerge } from "../topology/Merging";
import { FacetOrientationFixup } from "./FacetOrientation";
import { IndexedEdgeMatcher, SortableEdge, SortableEdgeCluster } from "./IndexedEdgeMatcher";
import { IndexedPolyfaceSubsetVisitor } from "./IndexedPolyfaceVisitor";
import { BuildAverageNormalsContext } from "./multiclip/BuildAverageNormalsContext";
import { SweepLineStringToFacetContext } from "./multiclip/SweepLineStringToFacetContext";
import { XYPointBuckets } from "./multiclip/XYPointBuckets";
import { IndexedPolyface, Polyface, PolyfaceVisitor } from "./Polyface";
import { PolyfaceBuilder } from "./PolyfaceBuilder";
import { RangeLengthData } from "./RangeLengthData";
import { SpacePolygonTriangulation } from "../topology/SpaceTriangulation";
<<<<<<< HEAD
import { HalfEdgeGraphFromIndexedLoopsContext } from "../topology/HalfEdgeGraphFromIndexedLoopsContext";
import { OffsetMeshContext } from "./multiclip/OffsetMeshContext";
=======
import { Ray3d } from "../geometry3d/Ray3d";
>>>>>>> 070a5624
/**
 * Options carrier for cloneWithHolesFilled
 * @public
 */
export interface HoleFillOptions {
  /** REJECT hole candidates if its boundary chain is longer than this limit. */
  maxPerimeter?: number;
  /** REJECT hole candidates if they have more than this number of edges */
  maxEdgesAroundHole?: number;
  /** REJECT hole candidates if their orientation is not COUNTERCLOCKWISE around this vector.
   * * For instance, use an upward Z vector for a DTM whose facets face upward.  This suppresses incorrectly treating the outer boundary as a hole.
   */
  upVector?: Vector3d;
  /** requests that all content from the original mesh be copied to the mesh with filled holes. */
  includeOriginalMesh?: boolean;
}
/**  Selective output options for PolyfaceQuery.cloneOffset:
*  * undefined means the usual facets in the expected offset mesh.
*  * if present as a json object, the various booleans select respective outputs.
*/
export interface OffsetMeshSelectiveOutputOptions {
  outputOffsetsFromFacesBeforeChamfers?: boolean;
  outputOffsetsFromFaces?: boolean;
  outputOffsetsFromEdges?: boolean;
  outputOffsetsFromVertices?: boolean;
}
/**
 * Options carrier for cloneOffsetMesh
 * @public
 */
export class OffsetMeshOptions {
  /** max dihedral angle to be considered smooth */
  public smoothSingleDihedralAngle: Angle;
  /** max accumulation of dihedral angles to be considered smooth */
  public smoothAccumulatedDihedralAngle: Angle;
  /** When crossing an edge, this turn angle (typically 90 degrees) triggers a chamfer */
  public chamferTurnAngle: Angle;
  // selector for beta method:
  public method?: number;
  /** optional control structure for selective output.
   * * If undefined, output all expected offset facets.
   */
  public outputSelector?: OffsetMeshSelectiveOutputOptions;

  /** Constructor -- CAPTURE parameters ... */
  private constructor(
    smoothSingleDihedralAngle: Angle = Angle.createDegrees(25),
    smoothAccumulatedDihedralAngle: Angle = Angle.createDegrees(60),
    chamferTurnAngle: Angle = Angle.createDegrees(90)) {
    this.smoothSingleDihedralAngle = smoothSingleDihedralAngle.clone();
    this.smoothAccumulatedDihedralAngle = smoothAccumulatedDihedralAngle.clone();
    this.chamferTurnAngle = chamferTurnAngle;
  }
  /** construct and return an OffsetMeshOptions with given parameters.
   * * Angles are forced to minimum values.
   * * Clones of the angles are given to the constructor.
   */
  public static create(
    smoothSingleDihedralAngle: Angle = Angle.createDegrees(25),
    smoothAccumulatedDihedralAngle: Angle = Angle.createDegrees(60),
    chamferTurnAngle: Angle = Angle.createDegrees(90)) {

    const mySmoothSingleDihedralAngle = smoothSingleDihedralAngle.clone();
    const mySmoothAccumulatedDihedralAngle = smoothAccumulatedDihedralAngle.clone();
    const myChamferTurnAngle = chamferTurnAngle.clone();
    if (mySmoothSingleDihedralAngle.degrees < 1)
      mySmoothAccumulatedDihedralAngle.setDegrees(1.0);
    if (mySmoothAccumulatedDihedralAngle.degrees < 1.0)
      mySmoothAccumulatedDihedralAngle.setDegrees(1.0);
    if (mySmoothAccumulatedDihedralAngle.degrees < 15.0)
      mySmoothAccumulatedDihedralAngle.setDegrees(15.0);
    return new OffsetMeshOptions(mySmoothSingleDihedralAngle, mySmoothAccumulatedDihedralAngle, myChamferTurnAngle);
  }
}

/**
 * Structure to return multiple results from volume between facets and plane
 * @public
 */
export interface FacetProjectedVolumeSums {
  /** Summed (signed) volume */
  volume: number;
  /** summed area moments for positive contributions */
  positiveProjectedFacetAreaMoments?: MomentData;
  /** summed area moments for negative contributions */
  negativeProjectedFacetAreaMoments?: MomentData;
}
/**
 * Enumeration of cases for retaining facets among duplicates
 * @public
 */
export enum DuplicateFacetClusterSelector {
  /** retain none of the duplicates */
  SelectNone = 0,
  /** retain any one member among duplicates */
  SelectAny = 1,
  /** retain all members among duplicates */
  SelectAll = 2,
  /** retain one from any cluster with an odd number of faces */
  SelectOneByParity = 3,
}
/** PolyfaceQuery is a static class whose methods implement queries on a polyface or polyface visitor provided as a parameter to each method.
 * @public
 */
export class PolyfaceQuery {
  /** copy the points from a visitor into a Linestring3d in a Loop object */
  public static visitorToLoop(visitor: PolyfaceVisitor) {
    const ls = LineString3d.createPoints(visitor.point.getPoint3dArray());
    return Loop.create(ls);
  }
  /** Create a linestring loop for each facet of the polyface. */
  public static indexedPolyfaceToLoops(polyface: Polyface): BagOfCurves {
    const result = BagOfCurves.create();
    const visitor = polyface.createVisitor(1);
    while (visitor.moveToNextFacet()) {
      const loop = PolyfaceQuery.visitorToLoop(visitor);
      result.tryAddChild(loop);
    }
    return result;
  }
  /** Return the sum of all facet areas.
   * @param vectorToEye compute facet area projected to a view plane perpendicular to this vector
  */
  public static sumFacetAreas(source: Polyface | PolyfaceVisitor | undefined, vectorToEye?: Vector3d): number {
    let s = 0;
    if (source !== undefined) {
      if (source instanceof Polyface)
        return PolyfaceQuery.sumFacetAreas(source.createVisitor(1), vectorToEye);
      let unitVectorToEye: Vector3d | undefined;
      if (vectorToEye !== undefined)
        unitVectorToEye = vectorToEye.normalize();
      source.reset();
      while (source.moveToNextFacet()) {
        const scaledNormal = PolygonOps.areaNormal(source.point.getPoint3dArray());
        let area = scaledNormal.magnitude();
        if (unitVectorToEye !== undefined) {
          const scale = Geometry.conditionalDivideCoordinate(1.0, area);
          if (scale !== undefined)
            area *= scaledNormal.dotProduct(unitVectorToEye) * scale;
        }
        s += area;
      }
    }
    return s;
  }
  /** sum volumes of tetrahedra from origin to all facets.
   * * if origin is omitted, the first point encountered (by the visitor) is used as origin.
   * * If the mesh is closed, this sum is the volume.
   * * If the mesh is not closed, this sum is the volume of a mesh with various additional facets
   * from the origin to facets.
  */
  public static sumTetrahedralVolumes(source: Polyface | PolyfaceVisitor, origin?: Point3d): number {
    let s = 0;
    if (source instanceof Polyface)
      return PolyfaceQuery.sumTetrahedralVolumes(source.createVisitor(0), origin);
    let myOrigin = origin;
    const facetOrigin = Point3d.create();
    const targetA = Point3d.create();
    const targetB = Point3d.create();
    source.reset();
    while (source.moveToNextFacet()) {
      if (myOrigin === undefined)
        myOrigin = source.point.getPoint3dAtUncheckedPointIndex(0);
      source.point.getPoint3dAtUncheckedPointIndex(0, facetOrigin);
      for (let i = 1; i + 1 < source.point.length; i++) {
        source.point.getPoint3dAtUncheckedPointIndex(i, targetA);
        source.point.getPoint3dAtUncheckedPointIndex(i + 1, targetB);
        s += myOrigin.tripleProductToPoints(facetOrigin, targetA, targetB);
      }
    }
    return s / 6.0;
  }
  /** sum (signed) volumes between facets and a plane.
   * Return a structure with multiple sums:
   * * volume = the sum of (signed) volumes between facets and the plane.
   * * positiveAreaMomentData, negativeProjectedFacetAreaMoments = moment data with centroid, area, and second moments with respect to the centroid.
   *
  */
  public static sumVolumeBetweenFacetsAndPlane(source: Polyface | PolyfaceVisitor, plane: Plane3dByOriginAndUnitNormal): FacetProjectedVolumeSums {
    if (source instanceof Polyface)
      return PolyfaceQuery.sumVolumeBetweenFacetsAndPlane(source.createVisitor(0), plane);
    const facetOrigin = Point3d.create();
    const targetA = Point3d.create();
    const targetB = Point3d.create();
    const triangleNormal = Vector3d.create();
    const planeNormal = plane.getNormalRef();
    let h0, hA, hB;
    let signedVolumeSum = 0.0;
    let signedTriangleArea;
    let singleFacetArea;
    const positiveAreaMomentSums = MomentData.create(undefined, true);
    const negativeAreaMomentSums = MomentData.create(undefined, true);
    const singleFacetProducts = Matrix4d.createZero();
    const projectToPlane = plane.getProjectionToPlane();

    source.reset();
    // For each facet ..
    //   Form triangles from facet origin to each far edge.
    //   Sum signed area and volume contributions
    // each "projectedArea" contribution is twice the area of a triangle.
    // each volume contribution is  3 times the actual volume -- (1/3) of the altitude sums was the centroid altitude.
    while (source.moveToNextFacet()) {
      source.point.getPoint3dAtUncheckedPointIndex(0, facetOrigin);
      h0 = plane.altitude(facetOrigin);
      singleFacetArea = 0;
      // within a single facets, the singleFacetArea sum is accumulated with signs of individual triangles.
      // For a non-convex facet, this can be a mixture of positive and negative areas.
      // The absoluteProjectedAreaSum contribution is forced positive after the sum for the facet.
      for (let i = 1; i + 1 < source.point.length; i++) {
        source.point.getPoint3dAtUncheckedPointIndex(i, targetA);
        source.point.getPoint3dAtUncheckedPointIndex(i + 1, targetB);
        facetOrigin.crossProductToPoints(targetA, targetB, triangleNormal);
        hA = plane.altitude(targetA);
        hB = plane.altitude(targetB);
        signedTriangleArea = planeNormal.dotProduct(triangleNormal);
        singleFacetArea += signedTriangleArea;
        signedVolumeSum += signedTriangleArea * (h0 + hA + hB);
      }

      singleFacetProducts.setZero();
      source.point.multiplyTransformInPlace(projectToPlane);
      PolygonOps.addSecondMomentAreaProducts(source.point, facetOrigin, singleFacetProducts);

      if (singleFacetArea > 0) {
        positiveAreaMomentSums.accumulateProductsFromOrigin(facetOrigin, singleFacetProducts, 1.0);
      } else {
        negativeAreaMomentSums.accumulateProductsFromOrigin(facetOrigin, singleFacetProducts, 1.0);

      }
    }
    positiveAreaMomentSums.shiftOriginAndSumsToCentroidOfSums();
    negativeAreaMomentSums.shiftOriginAndSumsToCentroidOfSums();
    const positiveAreaMoments = MomentData.inertiaProductsToPrincipalAxes(positiveAreaMomentSums.origin, positiveAreaMomentSums.sums);
    const negativeAreaMoments = MomentData.inertiaProductsToPrincipalAxes(negativeAreaMomentSums.origin, negativeAreaMomentSums.sums);

    return {
      volume: signedVolumeSum / 6.0,
      positiveProjectedFacetAreaMoments: positiveAreaMoments,
      negativeProjectedFacetAreaMoments: negativeAreaMoments,
    };
  }

  /** Return the inertia products [xx,xy,xz,xw, yw, etc] integrated over all all facets, as viewed from origin. */
  public static sumFacetSecondAreaMomentProducts(source: Polyface | PolyfaceVisitor, origin: Point3d): Matrix4d {
    if (source instanceof Polyface)
      return PolyfaceQuery.sumFacetSecondAreaMomentProducts(source.createVisitor(0), origin);
    const products = Matrix4d.createZero();
    source.reset();
    while (source.moveToNextFacet()) {
      PolygonOps.addSecondMomentAreaProducts(source.point, origin, products);
    }
    return products;
  }
  /** Return the inertia products [xx,xy,xz,xw, yw, etc] integrated over all tetrahedral volumes from origin */
  public static sumFacetSecondVolumeMomentProducts(source: Polyface | PolyfaceVisitor, origin: Point3d): Matrix4d {
    if (source instanceof Polyface)
      return PolyfaceQuery.sumFacetSecondVolumeMomentProducts(source.createVisitor(0), origin);
    const products = Matrix4d.createZero();
    source.reset();
    while (source.moveToNextFacet()) {
      PolygonOps.addSecondMomentVolumeProducts(source.point, origin, products);
    }
    return products;
  }

  /** Compute area moments for the mesh. In the returned MomentData:
   * * origin is the centroid.
   * * localToWorldMap has the origin and principal directions
   * * radiiOfGyration radii for rotation around the x,y,z axes.
   */
  public static computePrincipalAreaMoments(source: Polyface): MomentData | undefined {
    const origin = source.data.getPoint(0);
    if (!origin) return undefined;
    const inertiaProducts = PolyfaceQuery.sumFacetSecondAreaMomentProducts(source, origin);
    return MomentData.inertiaProductsToPrincipalAxes(origin, inertiaProducts);
  }
  /** Compute area moments for the mesh. In the returned MomentData:
   * * origin is the centroid.
   * * localToWorldMap has the origin and principal directions
   * * radiiOfGyration radii for rotation around the x,y,z axes.
   * * The result is only valid if the mesh is closed.
   * * There is no test for closure.  Use `PolyfaceQuery.isPolyfaceClosedByEdgePairing(polyface)` to test for closure.
   */
  public static computePrincipalVolumeMoments(source: Polyface): MomentData | undefined {
    const origin = source.data.getPoint(0);
    if (!origin) return undefined;
    const inertiaProducts = PolyfaceQuery.sumFacetSecondVolumeMomentProducts(source, origin);
    return MomentData.inertiaProductsToPrincipalAxes(origin, inertiaProducts);
  }

  /**
   * Test for convex volume by dihedral angle tests on all edges.
   * * This tests if all dihedral angles are positive.
   * * In a closed solid, this is a strong test for overall convexity.
   * * With `ignoreBoundaries` true, this may be a useful test when all the facets are in a single edge-connected component, such as a pyramid with no underside.
   * * It is not a correct test if there are multiple, disjoint components.
   *   * Take the above-mentioned pyramid with no underside.
   *   * Within the same mesh, have a second pyramid placed to the side, still facing upward.
   *   * The angles will pass the dihedral convexity test, but the composite thing surely is not convex.
   * @param source mesh to examine
   * @param ignoreBoundaries if true, ignore simple boundary edges, i.e. allow unclosed meshes.
   * @returns true if the mesh is closed and has all dihedral angles (angle across edge) positive
   */
  public static isConvexByDihedralAngleCount(source: Polyface, ignoreBoundaries: boolean = false): boolean {
    return this.dihedralAngleSummary(source, ignoreBoundaries) > 0;
  }

  /**
  * Compute a number summarizing the dihedral angles in the mesh.
  * @see [[isConvexByDihedralAngleCount]] for comments about ignoreBoundaries===true when there are multiple connected components.
  * @param source mesh to examine
  * @param ignoreBoundaries if true, ignore simple boundary edges, i.e. allow unclosed meshes.
  * @returns a number summarizing the dihedral angles in the mesh.
  *   * Return 1 if all angles are positive or planar.  The mesh is probably convex with outward normals.
  *   * Return -1 if all angles are negative or planar.  The mesh is probably convex with inward normals.
  *   * Return 0 if
  *     * angles area mixed
  *     * any edge has other than 1 incident facet or more than 2 incident facets.
  *     * (but null edges are permitted -- These occur naturally at edges of quads at north or south pole)
  */
  public static dihedralAngleSummary(source: Polyface, ignoreBoundaries: boolean = false): number {
    const edges = new IndexedEdgeMatcher();
    const visitor = source.createVisitor(1);
    visitor.reset();
    const centroidNormal: Ray3d[] = [];
    let normalCounter = 0;
    while (visitor.moveToNextFacet()) {
      const numEdges = visitor.pointCount - 1;
      const normal = PolygonOps.centroidAreaNormal(visitor.point);
      if (normal === undefined)
        return 0;
      centroidNormal.push(normal);
      for (let i = 0; i < numEdges; i++) {
        edges.addEdge(visitor.clientPointIndex(i), visitor.clientPointIndex(i + 1), normalCounter);
      }
      normalCounter++;
    }
    const badClusters: SortableEdgeCluster[] = [];
    const manifoldClusters: SortableEdgeCluster[] = [];

    edges.sortAndCollectClusters(manifoldClusters,
      ignoreBoundaries ? undefined : badClusters, undefined, badClusters);
    if (badClusters.length > 0)
      return 0;
    let numPositive = 0;
    let numPlanar = 0;
    let numNegative = 0;
    const edgeVector = Vector3d.create();
    for (const cluster of manifoldClusters) {
      const sideA = cluster.at(0);
      const sideB = cluster.at(1);
      if (sideA instanceof SortableEdge
        && sideB instanceof SortableEdge
        && source.data.point.vectorIndexIndex(sideA.vertexIndexA, sideA.vertexIndexB, edgeVector)) {
        const dihedralAngle = centroidNormal[sideA.facetIndex].direction.signedAngleTo(
          centroidNormal[sideB.facetIndex].direction, edgeVector);
        if (dihedralAngle.isAlmostZero) numPlanar++;
        else if (dihedralAngle.radians > 0.0) numPositive++;
        else numNegative++;
      }
    }
    if (numPositive > 0 && numNegative === 0)
      return 1;
    if (numNegative > 0 && numPositive === 0)
      return -1;
    // problem case: if all edges have zero dihedral angle, record it as convex.
    if (numPlanar > 0 && numPositive === 0 && numNegative === 0)
      return 1;
    return 0;
  }

  /**
   * Test if the facets in `source` occur in perfectly mated pairs, as is required for a closed manifold volume.
   */
  public static isPolyfaceClosedByEdgePairing(source: Polyface): boolean {
    return this.isPolyfaceManifold(source, false);
  }
  /** Test edges pairing in `source` mesh.
   * * for `allowSimpleBoundaries === false` true return means this is a closed 2-manifold surface
   * * for `allowSimpleBoundaries === true` true means this is a 2-manifold surface which may have boundary, but is still properly matched internally.
   * * Any edge with 3 or more incident facets triggers `false` return.
   * * Any edge with 2 incident facets in the same direction triggers a `false` return.
  */
  public static isPolyfaceManifold(source: Polyface, allowSimpleBoundaries: boolean = false): boolean {
    const edges = new IndexedEdgeMatcher();
    const visitor = source.createVisitor(1);
    visitor.reset();
    while (visitor.moveToNextFacet()) {
      const numEdges = visitor.pointCount - 1;
      for (let i = 0; i < numEdges; i++) {
        edges.addEdge(visitor.clientPointIndex(i), visitor.clientPointIndex(i + 1), visitor.currentReadIndex());
      }
    }
    const badClusters: SortableEdgeCluster[] = [];
    edges.sortAndCollectClusters(undefined, allowSimpleBoundaries ? undefined : badClusters, undefined, badClusters);
    return badClusters.length === 0;
  }
  /**
   * construct a CurveCollection containing boundary edges.
   *   * each edge is a LineSegment3d
   * @param source polyface or visitor
   * @param includeDanglers true to in include typical boundary edges with a single incident facet
   * @param includeMismatch true to include edges with more than 2 incident facets
   * @param includeNull true to include edges with identical start and end vertex indices.
   * @returns
   */
  public static boundaryEdges(source: Polyface | PolyfaceVisitor | undefined,
    includeDanglers: boolean = true, includeMismatch: boolean = true, includeNull: boolean = true): CurveCollection | undefined {
    const result = new BagOfCurves();
    const announceEdge = (pointA: Point3d, pointB: Point3d, _indexA: number, _indexB: number, _readIndex: number) => {
      result.tryAddChild(LineSegment3d.create(pointA, pointB));
    };
    PolyfaceQuery.announceBoundaryEdges(source, announceEdge, includeDanglers, includeMismatch, includeNull);
    if (result.children.length === 0)
      return undefined;
    return result;
  }
  /**
* Test if the facets in `source` occur in perfectly mated pairs, as is required for a closed manifold volume.
* If not, extract the boundary edges as lines.
* @param source polyface or visitor
* @param announceEdge function to be called with each boundary edge. The announcement is start and end points, start and end indices, and facet index.
* @param includeDanglers true to in include typical boundary edges with a single incident facet
* @param includeMismatch true to include edges with more than 2 incident facets
* @param includeNull true to include edges with identical start and end vertex indices.
*/
  public static announceBoundaryEdges(source: Polyface | PolyfaceVisitor | undefined,
    announceEdge: (pointA: Point3d, pointB: Point3d, indexA: number, indexB: number, facetIndex: number) => void,
    includeDanglers: boolean = true, includeMismatch: boolean = true, includeNull: boolean = true): void {
    if (source === undefined)
      return undefined;
    const edges = new IndexedEdgeMatcher();
    const visitor = source instanceof Polyface ? source.createVisitor(1) : source;
    visitor.setNumWrap(1);
    visitor.reset();
    while (visitor.moveToNextFacet()) {
      const numEdges = visitor.pointCount - 1;
      for (let i = 0; i < numEdges; i++) {
        edges.addEdge(visitor.clientPointIndex(i), visitor.clientPointIndex(i + 1), visitor.currentReadIndex());
      }
    }
    const bad1: SortableEdgeCluster[] = [];
    const bad2: SortableEdgeCluster[] = [];
    const bad0: SortableEdgeCluster[] = [];
    edges.sortAndCollectClusters(undefined, bad1, bad0, bad2);
    const badList = [];
    if (includeDanglers && bad1.length > 0)
      badList.push(bad1);
    if (includeMismatch && bad2.length > 0)
      badList.push(bad2);
    if (includeNull && bad0.length > 0)
      badList.push(bad0);
    if (badList.length === 0)
      return undefined;
    const sourcePolyface = visitor.clientPolyface()!;
    for (const list of badList) {
      for (const e of list) {
        const e1 = e instanceof SortableEdge ? e : e[0];
        const indexA = e1.vertexIndexA;
        const indexB = e1.vertexIndexB;
        const pointA = sourcePolyface.data.getPoint(indexA);
        const pointB = sourcePolyface.data.getPoint(indexB);
        if (pointA && pointB)
          announceEdge(pointA, pointB, indexA, indexB, visitor.currentReadIndex());
      }
    }
  }
  /** Find segments (within the linestring) which project to facets.
   * * Announce each pair of linestring segment and on-facet segment through a callback.
   * * Facets are ASSUMED to be convex and planar.
   */
  public static announceSweepLinestringToConvexPolyfaceXY(linestringPoints: GrowableXYZArray, polyface: Polyface,
    announce: AnnounceDrapePanel): any {
    const context = SweepLineStringToFacetContext.create(linestringPoints);
    if (context) {
      const visitor = polyface.createVisitor(0);
      for (visitor.reset(); visitor.moveToNextFacet();) {
        context.projectToPolygon(visitor.point, announce, polyface, visitor.currentReadIndex());
      }
    }
  }

  /** Execute context.projectToPolygon until its work estimates accumulate to workLimit  */
  private static async continueAnnounceSweepLinestringToConvexPolyfaceXY(
    context: SweepLineStringToFacetContext, visitor: PolyfaceVisitor, announce: AnnounceDrapePanel): Promise<number> {
    let workCount = 0;
    while ((workCount < this.asyncWorkLimit) && visitor.moveToNextFacet()) {
      workCount += context.projectToPolygon(visitor.point, announce, visitor.clientPolyface()!, visitor.currentReadIndex());
    }
    return workCount;
  }
  // amount of computation to do per step of async methods.
  private static _asyncWorkLimit = 1.e06;
  /** Set the limit on work during an async time blocks, and return the old value.
   * * This should be a large number -- default is 1.0e6
   * @internal
   */
  public static setAsyncWorkLimit(value: number): number { const a = this._asyncWorkLimit; this._asyncWorkLimit = value; return a; }
  /** Query the current limit on work during an async time block.
   * @internal
   */
  public static get asyncWorkLimit(): number { return this._asyncWorkLimit; }
  /** Number of "await" steps executed in recent async calls.
   * @internal
   */
  public static awaitBlockCount = 0;

  /** Find segments (within the linestring) which project to facets.
   * * Announce each pair of linestring segment and on-facet segment through a callback.
   * * Facets are ASSUMED to be convex and planar.
   * * REMARK: Although this is public, the usual use is via slightly higher level public methods, viz:
   *   * asyncSweepLinestringToFacetsXYReturnChains
   * @internal
   */
  public static async asyncAnnounceSweepLinestringToConvexPolyfaceXY(linestringPoints: GrowableXYZArray, polyface: Polyface,
    announce: AnnounceDrapePanel): Promise<number> {
    const context = SweepLineStringToFacetContext.create(linestringPoints);
    this.awaitBlockCount = 0;
    let workTotal = 0;
    if (context) {
      const visitor = polyface.createVisitor(0);
      let workCount;
      while (0 < (workCount = await Promise.resolve(PolyfaceQuery.continueAnnounceSweepLinestringToConvexPolyfaceXY(context, visitor, announce)))) {
        workTotal += workCount;
        this.awaitBlockCount++;
        // console.log({ myWorkCount: workCount, myBlockCount: this.awaitBlockCount });
      }
    }
    // eslint-disable-next-line no-console
    // console.log({ myWorkTotal: workTotal, myBlockCount: this.awaitBlockCount });
    return workTotal;
  }

  /** Search the facets for facet subsets that are connected with at least vertex contact.
   * * Return array of arrays of facet indices.
   */
  public static partitionFacetIndicesByVertexConnectedComponent(polyface: Polyface | PolyfaceVisitor): number[][] {
    if (polyface instanceof Polyface) {
      return this.partitionFacetIndicesByVertexConnectedComponent(polyface.createVisitor(0));
    }
    // The polyface is really a visitor !!!
    const context = new UnionFindContext(this.visitorClientPointCount(polyface));
    for (polyface.reset(); polyface.moveToNextFacet();) {
      const firstVertexIndexOnThisFacet = polyface.pointIndex[0];
      for (const vertexIndex of polyface.pointIndex)
        context.mergeSubsets(firstVertexIndexOnThisFacet, vertexIndex);
    }
    const roots = context.collectRootIndices();
    const facetsInComponent: number[][] = [];
    const numRoots = roots.length;
    for (let i = 0; i < numRoots; i++) {
      facetsInComponent.push([]);
    }
    for (polyface.reset(); polyface.moveToNextFacet();) {
      const firstVertexIndexOnThisFacet = polyface.pointIndex[0];
      const rootVertexForThisFacet = context.findRoot(firstVertexIndexOnThisFacet);
      for (let rootIndex = 0; rootIndex < numRoots; rootIndex++) {
        if (roots[rootIndex] === rootVertexForThisFacet) {
          facetsInComponent[rootIndex].push(polyface.currentReadIndex());
          break;
        }
      }
    }
    return facetsInComponent;
  }
  /**
   * * Examine the normal orientation for each faces.
   * * Separate to 3 partitions:
   *    * facets with normal in the positive direction of the vectorToEye (partition 0)
   *    * facets with normal in the negative direction of the vectorToEye (partition 1)
   *    * facets nearly perpendicular to the view vector  (partition 2)
   * * Return array of arrays of facet indices.
   */
  public static partitionFacetIndicesByVisibilityVector(polyface: Polyface | PolyfaceVisitor, vectorToEye: Vector3d, sideAngleTolerance: Angle): number[][] {
    if (polyface instanceof Polyface) {
      return this.partitionFacetIndicesByVisibilityVector(polyface.createVisitor(0), vectorToEye, sideAngleTolerance);
    }
    const facetsInComponent: number[][] = [];
    for (let i = 0; i < 3; i++) {
      facetsInComponent.push([]);
    }
    const forwardComponent = facetsInComponent[0];
    const rearComponent = facetsInComponent[1];
    const sideComponent = facetsInComponent[2];
    const radiansTol = Math.max(sideAngleTolerance.radians, 1.0e-8);
    for (polyface.reset(); polyface.moveToNextFacet();) {
      const areaNormal = PolygonOps.areaNormalGo(polyface.point);
      const index = polyface.currentReadIndex();
      if (areaNormal) {
        const angle = areaNormal.angleFromPerpendicular(vectorToEye);
        if (Math.abs(angle.radians) < radiansTol) {
          sideComponent.push(index);
        } else if (areaNormal.dotProduct(vectorToEye) < 0) {
          rearComponent.push(index);
        } else {
          forwardComponent.push(index);
        }
      }
    }
    return facetsInComponent;
  }

  /**
   * Return the boundary of facets that are facing the eye.
   * @param polyface
   * @param visibilitySubset selector among the visible facet sets extracted by partitionFacetIndicesByVisibilityVector
   *   * 0 ==> forward facing
   *   * 1 ==> rear facing
   *   * 2 ==> side facing
   * @param vectorToEye
   * @param sideAngleTolerance
   */
  public static boundaryOfVisibleSubset(polyface: IndexedPolyface, visibilitySelect: 0 | 1 | 2, vectorToEye: Vector3d, sideAngleTolerance: Angle = Angle.createDegrees(1.0e-3)): CurveCollection | undefined {
    const partitionedIndices = this.partitionFacetIndicesByVisibilityVector(polyface, vectorToEye, sideAngleTolerance);
    if (partitionedIndices[visibilitySelect].length === 0)
      return undefined;
    const visitor = IndexedPolyfaceSubsetVisitor.createSubsetVisitor(polyface, partitionedIndices[visibilitySelect], 1);
    return this.boundaryEdges(visitor, true, false, false);
  }
  /**
   * Search for edges with only 1 incident facet.
   * * chain them into loops
   * * emit the loops to the announceLoop function
   * @param mesh
   */
  public static announceBoundaryChainsAsLineString3d(mesh: Polyface | PolyfaceVisitor,
    announceLoop: (points: LineString3d) => void) {
    const collector = new MultiChainCollector(Geometry.smallMetricDistance, 1000);
    PolyfaceQuery.announceBoundaryEdges(mesh,
      (pointA: Point3d, pointB: Point3d, _indexA: number, _indexB: number) => collector.captureCurve(LineSegment3d.create(pointA, pointB)),
      true, false, false);
    collector.announceChainsAsLineString3d(announceLoop);
  }

  /**
   * Return a mesh with
   *  * clusters of adjacent, coplanar facets merged into larger facets.
   *  * other facets included unchanged.
   * @param mesh existing mesh or visitor
   * @returns
   */
  public static cloneWithMaximalPlanarFacets(mesh: Polyface | PolyfaceVisitor): IndexedPolyface | undefined {
    if (mesh instanceof Polyface)
      return this.cloneWithMaximalPlanarFacets(mesh.createVisitor(0));
    const numFacets = PolyfaceQuery.visitorClientFacetCount(mesh);
    const smoothEdges = PolyfaceQuery.collectEdgesByDihedralAngle(mesh);
    const partitions = PolyfaceQuery.partitionFacetIndicesBySortableEdgeClusters(smoothEdges, numFacets);
    const builder = PolyfaceBuilder.create();
    const visitor = mesh;
    const planarPartitions: number[][] = [];
    for (const partition of partitions) {
      if (partition.length === 1) {
        if (visitor.moveToReadIndex(partition[0]))
          builder.addFacetFromVisitor(visitor);
      } else {
        // This is a non-trivial set of contiguous coplanar facets
        planarPartitions.push(partition);
      }
    }
    const fragmentPolyfaces = PolyfaceQuery.clonePartitions(mesh, planarPartitions);
    const gapTolerance = 1.0e-4;
    const planarityTolerance = 1.0e-4;
    for (const fragment of fragmentPolyfaces) {
      const edges: LineSegment3d[] = [];
      const edgeStrings: Point3d[][] = [];
      PolyfaceQuery.announceBoundaryEdges(fragment,
        (pointA: Point3d, pointB: Point3d, _indexA: number, _indexB: number) => {
          edges.push(LineSegment3d.create(pointA, pointB));
          edgeStrings.push([pointA.clone(), pointB.clone()]);
        });
      const chains = OffsetHelpers.collectChains(edges, gapTolerance, planarityTolerance);
      if (chains) {
        const frameBuilder = new FrameBuilder();
        frameBuilder.announce(chains);
        const frame = frameBuilder.getValidatedFrame(false);
        if (frame !== undefined) {
          const inverseFrame = frame.inverse();
          if (inverseFrame !== undefined) {
            inverseFrame.multiplyPoint3dArrayArrayInPlace(edgeStrings);
            const graph = HalfEdgeGraphMerge.formGraphFromChains(edgeStrings, true, HalfEdgeMask.BOUNDARY_EDGE);
            if (graph) {
              HalfEdgeGraphSearch.collectConnectedComponentsWithExteriorParityMasks(graph,
                new HalfEdgeMaskTester(HalfEdgeMask.BOUNDARY_EDGE), HalfEdgeMask.EXTERIOR);
              // this.purgeNullFaces(HalfEdgeMask.EXTERIOR);
              const polyface1 = PolyfaceBuilder.graphToPolyface(graph);
              builder.addIndexedPolyface(polyface1, false, frame);
            }
          }
        }
      }
    }
    return builder.claimPolyface(true);
  }

  /**
   * Return a mesh with "some" holes filled in with new facets.
   *  * The candidates to be filled are all loops returned by boundaryChainsAsLineString3d
   *  * unclosed chains are rejected.
   *  * optionally also copy the original mesh, so the composite is a clone with holes filled.
   *  * The options structure enforces restrictions on how complicated the hole filling can be:
   *     * maxEdgesAroundHole -- holes with more edges are skipped
   *     * maxPerimeter -- holes with larger summed edge lengths are skipped.
   *     * upVector -- holes that do not have positive area along this view are skipped.
   *     * includeOriginalMesh -- includes the original mesh in the output mesh.
   * @param mesh existing mesh
   * @param options options controlling the hole fill.
   * @param unfilledChains optional array to receive the points around holes that were not filled.
   * @returns
   */
  public static fillSimpleHoles(mesh: Polyface | PolyfaceVisitor, options: HoleFillOptions, unfilledChains?: LineString3d[]): IndexedPolyface | undefined {
    if (mesh instanceof Polyface)
      return this.fillSimpleHoles(mesh.createVisitor(0), options, unfilledChains);
    const builder = PolyfaceBuilder.create();
    const chains: LineString3d[] = [];
    PolyfaceQuery.announceBoundaryChainsAsLineString3d(mesh,
      (ls: LineString3d) => { ls.reverseInPlace(); chains.push(ls); });

    for (const c of chains) {
      const points = c.points;
      let rejected = false;
      if (!c.isPhysicallyClosed)
        rejected = true;
      else if (options.maxEdgesAroundHole !== undefined && points.length > options.maxEdgesAroundHole)
        rejected = true;
      else if (options.maxPerimeter !== undefined && Point3dArray.sumEdgeLengths(points, false) > options.maxPerimeter)
        rejected = true;
      else if (options.upVector !== undefined && PolygonOps.sumTriangleAreasPerpendicularToUpVector(points, options.upVector) <= 0.0)
        rejected = true;

      if (!rejected && SpacePolygonTriangulation.triangulateSimplestSpaceLoop(points,
        (_loop: Point3d[], triangles: Point3d[][]) => {
          for (const t of triangles)
            builder.addPolygon(t);
        }
      )) {
      } else {
        rejected = true;
      }
      if (rejected && unfilledChains !== undefined)
        unfilledChains.push(c);    // yes, capture it -- this scope owns the chains and has no further use for it.
    }
    if (options.includeOriginalMesh !== undefined && options.includeOriginalMesh) {
      for (mesh.reset(); mesh.moveToNextFacet();)
        builder.addFacetFromVisitor(mesh);
    }

    return builder.claimPolyface(true);
  }
  /** Clone the facets in each partition to a separate polyface.
 *
 */
  public static clonePartitions(polyface: Polyface | PolyfaceVisitor, partitions: number[][]): Polyface[] {
    if (polyface instanceof Polyface) {
      return this.clonePartitions(polyface.createVisitor(0), partitions);
    }
    polyface.setNumWrap(0);
    const polyfaces: Polyface[] = [];
    const options = StrokeOptions.createForFacets();
    options.needNormals = polyface.normal !== undefined;
    options.needParams = polyface.param !== undefined;
    options.needColors = polyface.color !== undefined;
    options.needTwoSided = polyface.twoSided;
    for (const partition of partitions) {
      const builder = PolyfaceBuilder.create(options);
      polyface.reset();
      for (const facetIndex of partition) {
        polyface.moveToReadIndex(facetIndex);
        builder.addFacetFromVisitor(polyface);
      }
      polyfaces.push(builder.claimPolyface(true));
    }
    return polyfaces;
  }

  /** Clone facets that pass an filter function
   */
  public static cloneFiltered(source: Polyface | PolyfaceVisitor, filter: (visitor: PolyfaceVisitor) => boolean): Polyface {
    if (source instanceof Polyface) {
      return this.cloneFiltered(source.createVisitor(0), filter);
    }
    source.setNumWrap(0);
    const options = StrokeOptions.createForFacets();
    options.needNormals = source.normal !== undefined;
    options.needParams = source.param !== undefined;
    options.needColors = source.color !== undefined;
    options.needTwoSided = source.twoSided;
    const builder = PolyfaceBuilder.create(options);
    source.reset();
    for (; source.moveToNextFacet();) {
      if (filter(source))
        builder.addFacetFromVisitor(source);
    }
    return builder.claimPolyface(true);
  }
  /** If the visitor's client is a polyface, simply return its point array length.
   * If not a polyface, visit all facets to find the largest index.
   */
  public static visitorClientPointCount(visitor: PolyfaceVisitor): number {
    const polyface = visitor.clientPolyface();
    if (polyface !== undefined)
      return polyface.data.point.length;
    visitor.reset();
    let maxIndex = -1;
    while (visitor.moveToNextFacet()) {
      for (const pointIndex of visitor.pointIndex)
        if (pointIndex > maxIndex)
          maxIndex = pointIndex;
    }
    return maxIndex + 1;
  }
  /** If the visitor's client is a polyface, simply return its facet count.
   * If not a polyface, visit all facets to accumulate a count.
   */
  public static visitorClientFacetCount(visitor: PolyfaceVisitor): number {
    const polyface = visitor.clientPolyface();
    if (polyface !== undefined && polyface.facetCount !== undefined)
      return polyface.facetCount;
    let facetCount = 0;
    visitor.reset();
    while (visitor.moveToNextFacet())
      ++facetCount;
    return facetCount;
  }
  /** Partition the facet set into connected components such that two adjacent facets are in the same component if and only if they are adjacent across a clustered edge.
   * @param edgeClusters sorted and clustered edges (cf. `IndexedEdgeMatcher.sortAndCollectClusters`).
   * @param numFacets facet count in the parent mesh. In particular, `edge.facetIndex < numFacets` for every input edge.
   * @return collection of facet index arrays, one array per connected component
   */
  private static partitionFacetIndicesBySortableEdgeClusters(edgeClusters: SortableEdgeCluster[], numFacets: number): number[][] {
    const context = new UnionFindContext(numFacets);
    for (const cluster of edgeClusters) {
      if (cluster instanceof SortableEdge) {
        // this edge does not connect anywhere.  Ignore it!!
      } else {
        const edge0 = cluster[0];
        for (let i = 1; i < cluster.length; i++)
          context.mergeSubsets(edge0.facetIndex, cluster[i].facetIndex);
      }
    }

    const roots = context.collectRootIndices();
    const facetsInComponent: number[][] = [];
    const numRoots = roots.length;
    for (let i = 0; i < numRoots; i++) {
      facetsInComponent.push([]);
    }

    for (let facetIndex = 0; facetIndex < numFacets; facetIndex++) {
      const rootOfFacet = context.findRoot(facetIndex);
      for (let rootIndex = 0; rootIndex < numRoots; rootIndex++) {
        if (roots[rootIndex] === rootOfFacet) {
          facetsInComponent[rootIndex].push(facetIndex);
          break;
        }
      }
    }
    return facetsInComponent;
  }
  /** Partition the facet set into connected components. Each facet in a given component shares an edge only with other facets in the component (or is a boundary edge).
   * @param polyface facets to partition
   * @param stopAtVisibleEdges whether to further split connected components by visible edges of the polyface
   * @return collection of facet index arrays, one per connected component
   */
  public static partitionFacetIndicesByEdgeConnectedComponent(polyface: Polyface | PolyfaceVisitor, stopAtVisibleEdges: boolean = false): number[][] {
    if (polyface instanceof Polyface) {
      return this.partitionFacetIndicesByEdgeConnectedComponent(polyface.createVisitor(0), stopAtVisibleEdges);
    }
    polyface.setNumWrap(1);
    const matcher = new IndexedEdgeMatcher();
    polyface.reset();
    let numFacets = 0;
    while (polyface.moveToNextFacet()) {
      const numEdges = polyface.pointCount - 1;
      numFacets++;
      for (let i = 0; i < numEdges; i++) {
        if (stopAtVisibleEdges && polyface.edgeVisible[i]) {

        } else {
          matcher.addEdge(polyface.clientPointIndex(i), polyface.clientPointIndex(i + 1), polyface.currentReadIndex());
        }
      }
    }
    const allEdges: SortableEdgeCluster[] = [];
    matcher.sortAndCollectClusters(allEdges, allEdges, allEdges, allEdges);
    return this.partitionFacetIndicesBySortableEdgeClusters(allEdges, numFacets);
  }
  /** Find segments (within the linestring) which project to facets.
   * * Assemble each segment pair as a facet in a new polyface
   * * Facets are ASSUMED to be convex and planar.
   */
  public static sweepLinestringToFacetsXYreturnSweptFacets(linestringPoints: GrowableXYZArray, polyface: Polyface): Polyface {
    const builder = PolyfaceBuilder.create();
    this.announceSweepLinestringToConvexPolyfaceXY(linestringPoints, polyface,
      (_linestring: GrowableXYZArray, _segmentIndex: number,
        _polyface: Polyface, _facetIndex: number, points: Point3d[]) => {
        if (points.length === 4)
          builder.addQuadFacet(points);
        else if (points.length === 3)
          builder.addTriangleFacet(points);

      });
    return builder.claimPolyface(true);
  }
  /** Find segments (within the linestring) which project to facets.
   * * Return collected line segments
   */
  public static sweepLinestringToFacetsXYReturnLines(linestringPoints: GrowableXYZArray, polyface: Polyface): LineSegment3d[] {
    const drapeGeometry: LineSegment3d[] = [];
    this.announceSweepLinestringToConvexPolyfaceXY(linestringPoints, polyface,
      (_linestring: GrowableXYZArray, _segmentIndex: number,
        _polyface: Polyface, _facetIndex: number, points: Point3d[], indexA: number, indexB: number) => {
        drapeGeometry.push(LineSegment3d.create(points[indexA], points[indexB]));
      });
    return drapeGeometry;
  }

  /** Find segments (within the linestring) which project to facets.
   * * Return chains.
   */
  public static sweepLinestringToFacetsXYReturnChains(linestringPoints: GrowableXYZArray, polyface: Polyface): LineString3d[] {
    const chainContext = ChainMergeContext.create();

    this.announceSweepLinestringToConvexPolyfaceXY(linestringPoints, polyface,
      (_linestring: GrowableXYZArray, _segmentIndex: number,
        _polyface: Polyface, _facetIndex: number, points: Point3d[], indexA: number, indexB: number) => {
        chainContext.addSegment(points[indexA], points[indexB]);
      });
    chainContext.clusterAndMergeVerticesXYZ();
    return chainContext.collectMaximalChains();
  }
  /** Find segments (within the linestring) which project to facets.
   * * This is done as a sequence of "await" steps.
   * * Each "await" step deals with approximately PolyfaceQuery.asyncWorkLimit pairings of (linestring edge) with (facet edge)
   *  * PolyfaceQuery.setAsyncWorkLimit () to change work blocks from default
   * * Return chains.
   */
  public static async asyncSweepLinestringToFacetsXYReturnChains(linestringPoints: GrowableXYZArray, polyface: Polyface): Promise<LineString3d[]> {
    const chainContext = ChainMergeContext.create();

    await Promise.resolve(this.asyncAnnounceSweepLinestringToConvexPolyfaceXY(linestringPoints, polyface,
      (_linestring: GrowableXYZArray, _segmentIndex: number,
        _polyface: Polyface, _facetIndex: number, points: Point3d[], indexA: number, indexB: number) => {
        chainContext.addSegment(points[indexA], points[indexB]);
      }));
    chainContext.clusterAndMergeVerticesXYZ();
    const chains = chainContext.collectMaximalChains();
    return chains;
  }

  /**
   * * Examine ranges of facets.
   * * Return statistical summary of x,y,z ranges.
   */
  public static collectRangeLengthData(polyface: Polyface | PolyfaceVisitor): RangeLengthData {
    if (polyface instanceof Polyface) {
      return this.collectRangeLengthData(polyface.createVisitor(0));
    }
    const rangeData = new RangeLengthData();
    // polyface is a visitor ...
    for (polyface.reset(); polyface.moveToNextFacet();)
      rangeData.accumulateGrowableXYZArrayRange(polyface.point);
    return rangeData;
  }

  /** Clone the facets, inserting vertices (within edges) where points not part of each facet's vertex indices impinge within edges.
   *
   */
  public static cloneWithTVertexFixup(polyface: Polyface): IndexedPolyface {
    const oldFacetVisitor = polyface.createVisitor(1);  // This is to visit the existing facets.
    const newFacetVisitor = polyface.createVisitor(0); // This is to build the new facets.
    const rangeSearcher = XYPointBuckets.create(polyface.data.point, 30)!;
    const builder = PolyfaceBuilder.create();
    const edgeRange = Range3d.createNull();
    const point0 = Point3d.create();
    const point1 = Point3d.create();
    const spacePoint = Point3d.create();
    const segment = LineSegment3d.create(point0, point1);

    for (oldFacetVisitor.reset(); oldFacetVisitor.moveToNextFacet();) {
      newFacetVisitor.clearArrays();
      for (let i = 0; i + 1 < oldFacetVisitor.point.length; i++) {
        // each base vertex is part of the result ...
        oldFacetVisitor.point.getPoint3dAtUncheckedPointIndex(i, point0);
        oldFacetVisitor.point.getPoint3dAtUncheckedPointIndex(i + 1, point1);
        newFacetVisitor.pushDataFrom(oldFacetVisitor, i);
        edgeRange.setNull();
        LineSegment3d.create(point0, point1, segment);
        let detailArray: CurveLocationDetail[] | undefined;
        edgeRange.extend(point0);
        edgeRange.extend(point1);
        rangeSearcher.announcePointsInRange(edgeRange, (index: number, _x: number, _y: number, _z: number) => {
          // x,y,z has x,y within the range of the search ... test for exact on (in full 3d!)
          polyface.data.point.getPoint3dAtUncheckedPointIndex(index, spacePoint);
          const detail = segment.closestPoint(spacePoint, false);
          if (undefined !== detail) {
            if (detail.fraction >= 0.0 && detail.fraction < 1.0 && !detail.point.isAlmostEqual(point0) && !detail.point.isAlmostEqual(point1)
              && spacePoint.isAlmostEqual(detail.point)) {
              if (detailArray === undefined)
                detailArray = [];
              detail.a = index;
              detailArray.push(detail);
            }
          }
          return true;
        });
        if (detailArray !== undefined) {
          detailArray.sort((a: CurveLocationDetail, b: CurveLocationDetail) => (a.fraction - b.fraction));
          for (const d of detailArray) {
            newFacetVisitor.pushInterpolatedDataFrom(oldFacetVisitor, i, d.fraction, i + 1);
          }
        }
      }
      builder.addFacetFromGrowableArrays(newFacetVisitor.point, newFacetVisitor.normal, newFacetVisitor.param, newFacetVisitor.color, newFacetVisitor.edgeVisible);
    }

    return builder.claimPolyface();
  }
  /**
   * * Each array input structure is: [facetIndex, vertexIndex0, vertexIndex1, ....]
   * * Vertex indices assumed reversed so it
   *   * vertexIndex0 is the lowest index on the facet
   *   * vertexIndex1 is the lowest neighbor of vertex0
   *   * first different entry among vertex indices determines lexical result.
   *   * Hence facets with duplicate indices (whether forward or reversed) are considered equal.
   * @param arrayA
   * @param arrayB
   */
  private static compareFacetIndexAndVertexIndices(arrayA: number[], arrayB: number[]): number {
    if (arrayA.length !== arrayB.length)
      return arrayA.length - arrayB.length;
    for (let i = 1; i < arrayA.length; i++) {
      if (arrayA[i] !== arrayB[i]) {
        return arrayA[i] - arrayB[i];
      }
    }
    return 0;
  }
  /**
   * * Return an array of arrays describing facet duplication.
   * @param includeSingletons if true, non-duplicated facets are included in the output.
   * * Each array `entry` in the output contains read indices of a cluster of facets with the same vertex indices.
   */
  public static collectDuplicateFacetIndices(polyface: Polyface, includeSingletons: boolean = false): number[][] {
    const result: number[][] = [];
    this.announceDuplicateFacetIndices(polyface,
      (clusterFacetIndices: number[]) => {
        if (includeSingletons || clusterFacetIndices.length > 1)
          result.push(clusterFacetIndices.slice());
      });
    return result;
  }
  /**
   * * Return an array of arrays describing facet duplication.
   * @param includeSingletons if true, non-duplicated facets are included in the output.
   * * Each array `entry` in the output contains read indices of a cluster of facets with the same vertex indices.
   */
  public static announceDuplicateFacetIndices(polyface: Polyface, announceCluster: (clusterFacetIndices: number[]) => void) {
    const visitor = polyface.createVisitor(0);  // This is to visit the existing facets.
    const facetIndexAndVertexIndices: number[][] = [];
    for (visitor.reset(); visitor.moveToNextFacet();) {
      const facetIndex = visitor.currentReadIndex();
      const entry = [facetIndex];
      const pointIndex = visitor.pointIndex;
      const numPointsThisFacet = pointIndex.length;
      let lowIndex = 0;
      // find the lowest point index ...
      for (let i = 1; i < visitor.pointIndex.length; i++) {
        if (pointIndex[i] < pointIndex[lowIndex])
          lowIndex = i;
      }
      // find its lowest neighbor -- assemble sort array in that direction
      if (pointIndex[(lowIndex + 1) % numPointsThisFacet] < pointIndex[(lowIndex + numPointsThisFacet - 1) % numPointsThisFacet]) {
        for (let i = 0; i < numPointsThisFacet; i++) {
          entry.push(pointIndex[(lowIndex + i) % numPointsThisFacet]);
        }
      } else {
        for (let i = 0; i < numPointsThisFacet; i++) {
          entry.push(pointIndex[(lowIndex + numPointsThisFacet - i) % numPointsThisFacet]);
        }
      }
      facetIndexAndVertexIndices.push(entry);
    }
    facetIndexAndVertexIndices.sort(this.compareFacetIndexAndVertexIndices);
    let i0, i1;
    const n = facetIndexAndVertexIndices.length;
    const clusterArray = [];
    for (i0 = 0; i0 < n; i0 = i1) {
      i1 = i0 + 1;
      clusterArray.length = 0;
      clusterArray.push(facetIndexAndVertexIndices[i0][0]);
      while (i1 < n && 0 === this.compareFacetIndexAndVertexIndices(facetIndexAndVertexIndices[i0], facetIndexAndVertexIndices[i1])) {
        clusterArray.push(facetIndexAndVertexIndices[i1][0]);
        i1++;
      }
      announceCluster(clusterArray);
    }
  }
  /** Return a new facet set with a subset of facets in source
   * @param includeSingletons true to copy facets that only appear once
   * @param clusterSelector indicates whether duplicate clusters are to have 0, 1, or all facets included
   */
  public static cloneByFacetDuplication(source: Polyface, includeSingletons: boolean, clusterSelector: DuplicateFacetClusterSelector): Polyface {
    const builder = PolyfaceBuilder.create();
    const visitor = source.createVisitor(0);
    this.announceDuplicateFacetIndices(source,
      (clusterFacetIndices: number[]) => {
        let numToSelect = 0;
        if (clusterFacetIndices.length === 1) {
          if (includeSingletons)
            numToSelect = 1;
        } else if (clusterFacetIndices.length > 1) {
          if (clusterSelector === DuplicateFacetClusterSelector.SelectAny)
            numToSelect = 1;
          else if (clusterSelector === DuplicateFacetClusterSelector.SelectAll)
            numToSelect = clusterFacetIndices.length;
          else if (clusterSelector === DuplicateFacetClusterSelector.SelectOneByParity)
            numToSelect = (clusterFacetIndices.length & 0x01) === 0x01 ? 1 : 0;
        }
        for (let i = 0; i < numToSelect; i++) {
          visitor.moveToReadIndex(clusterFacetIndices[i]);
          builder.addFacetFromVisitor(visitor);
        }
      });
    return builder.claimPolyface();
  }
  /** Clone the facets, inserting removing points that are simply within colinear edges.
   *
   */
  public static cloneWithColinearEdgeFixup(polyface: Polyface): Polyface {
    const oldFacetVisitor = polyface.createVisitor(2);  // This is to visit the existing facets.
    const newFacetVisitor = polyface.createVisitor(0); // This is to build the new facets.
    const builder = PolyfaceBuilder.create();
    const vector01 = Vector3d.create();
    const vector12 = Vector3d.create();
    const numPoint = polyface.data.point.length;
    const pointState = new Int32Array(numPoint);
    // FIRST PASS -- in each sector of each facet, determine if the sector has colinear incoming and outgoing vectors.
    //   Mark each point as
    //  0 unvisited
    // -1 incident to a non-colinear sector
    //  n incident to n colinear sectors
    for (oldFacetVisitor.reset(); oldFacetVisitor.moveToNextFacet();) {
      for (let i = 0; i + 2 < oldFacetVisitor.point.length; i++) {
        // each base vertex is part of the result ...
        oldFacetVisitor.point.vectorIndexIndex(i, i + 1, vector01);
        oldFacetVisitor.point.vectorIndexIndex(i + 1, i + 2, vector12);
        const pointIndex = oldFacetVisitor.clientPointIndex(i + 1);
        if (pointState[pointIndex] >= 0) {
          const theta = vector01.angleTo(vector12);
          if (theta.isAlmostZero) {
            pointState[pointIndex]++;
          } else {
            pointState[pointIndex] = -1;
          }
        }
      }
    }
    // SECOND PASS -- make copies, omitting references to points at colinear sectors
    for (oldFacetVisitor.reset(); oldFacetVisitor.moveToNextFacet();) {
      newFacetVisitor.clearArrays();
      for (let i = 0; i + 2 < oldFacetVisitor.point.length; i++) {
        const pointIndex = oldFacetVisitor.clientPointIndex(i);
        if (pointState[pointIndex] < 0) {
          newFacetVisitor.pushDataFrom(oldFacetVisitor, i);
        }
      }
      if (newFacetVisitor.point.length > 2)
        builder.addFacetFromGrowableArrays(newFacetVisitor.point, newFacetVisitor.normal, newFacetVisitor.param, newFacetVisitor.color, newFacetVisitor.edgeVisible);
    }
    return builder.claimPolyface();
  }

  /**
   * Set the edge visibility for specified edges in the polyface.
   * @param polyface mesh to be edited
   * @param clusters array of edge references
   * @param value visibility value (true or false)
   */
  private static setEdgeVisibility(polyface: IndexedPolyface, clusters: SortableEdgeCluster[], value: boolean) {
    for (const cluster of clusters) {
      if (cluster instanceof SortableEdge) {
        this.setSingleEdgeVisibility(polyface, cluster.facetIndex, cluster.vertexIndexA, value);
      } else if (Array.isArray(cluster)) {
        for (const e1 of cluster)
          this.setSingleEdgeVisibility(polyface, e1.facetIndex, e1.vertexIndexA, value);
      }
    }
  }
  /**
   * Set the visibility of a particular edge of a particular facet.
   * @param polyface containing polyface
   * @param facetIndex facet index
   * @param vertexIndex vertex index (in vertex array) at which the edge starts
   * @param value visibility value.
   */
  public static setSingleEdgeVisibility(polyface: IndexedPolyface, facetIndex: number, vertexIndex: number, value: boolean) {
    const data = polyface.data;
    const index0 = polyface.facetIndex0(facetIndex);
    const index1 = polyface.facetIndex1(facetIndex);
    for (let i = index0; i < index1; i++)
      if (data.pointIndex[i] === vertexIndex)
        data.edgeVisible[i] = value;  // actually sets visibility on all edges in the face that start at this vertex
  }
  /**
   * Get the visibility of a particular edge of a particular facet.
   * @param polyface containing polyface
   * @param facetIndex facet index
   * @param vertexIndex vertex index (in vertex array) at which the edge starts
   */
  public static getSingleEdgeVisibility(polyface: IndexedPolyface, facetIndex: number, vertexIndex: number): boolean | undefined {
    const data = polyface.data;
    const index0 = polyface.facetIndex0(facetIndex);
    const index1 = polyface.facetIndex1(facetIndex);
    for (let i = index0; i < index1; i++)
      if (data.pointIndex[i] === vertexIndex)
        return data.edgeVisible[i]; // return visibility of first edge in the face that starts at this vertex
    return undefined;
  }
  /** Load all half edges from a mesh to an IndexedEdgeMatcher.
   * @param polyface a mesh, or a visitor assumed to have numWrap === 1
  */
  public static createIndexedEdges(polyface: Polyface | PolyfaceVisitor): IndexedEdgeMatcher {
    if (polyface instanceof Polyface)
      return this.createIndexedEdges(polyface.createVisitor(1));
    const edges = new IndexedEdgeMatcher();
    polyface.reset();
    while (polyface.moveToNextFacet()) {
      const numEdges = polyface.pointCount - 1;
      for (let i = 0; i < numEdges; i++) {
        edges.addEdge(polyface.clientPointIndex(i), polyface.clientPointIndex(i + 1), polyface.currentReadIndex());
      }
    }
    return edges;
  }
  /**
   * Return manifold edge pairs whose dihedral angle is bounded by the given angle.
   * * The dihedral angle of a manifold edge is measured between the normals of its two adjacent faces.
   * * Boundary edges are not returned as they are not manifold.
   * @param mesh existing polyface or visitor
   * @param maxSmoothEdgeAngle maximum dihedral angle of a smooth edge. If undefined, uses `Geometry.smallAngleRadians`.
   * @param sharpEdges true to reverse the angle threshold test and return sharp edges; otherwise return smooth edges (default)
   */
  public static collectEdgesByDihedralAngle(mesh: Polyface | PolyfaceVisitor, maxSmoothEdgeAngle?: Angle, sharpEdges: boolean = false): SortableEdgeCluster[] {
    if (mesh instanceof Polyface)
      return this.collectEdgesByDihedralAngle(mesh.createVisitor(1), maxSmoothEdgeAngle, sharpEdges);
    mesh.setNumWrap(1);
    const allEdges = this.createIndexedEdges(mesh);
    const manifoldEdges: SortableEdgeCluster[] = [];
    allEdges.sortAndCollectClusters(manifoldEdges);
    if (undefined === maxSmoothEdgeAngle || maxSmoothEdgeAngle.radians < 0)
      maxSmoothEdgeAngle = Angle.createRadians(Geometry.smallAngleRadians);
    const outEdges: SortableEdgeCluster[] = [];
    const normal0 = Vector3d.create();
    const normal1 = Vector3d.create();
    for (const pair of manifoldEdges) {
      if (Array.isArray(pair) && pair.length === 2) {
        const e0 = pair[0];
        const e1 = pair[1];
        if (undefined !== PolyfaceQuery.computeFacetUnitNormal(mesh, e0.facetIndex, normal0)
          && undefined !== PolyfaceQuery.computeFacetUnitNormal(mesh, e1.facetIndex, normal1)) {
          const edgeAngle = normal0.smallerUnorientedAngleTo(normal1);
          if (sharpEdges) {
            if (edgeAngle.radians > maxSmoothEdgeAngle.radians)
              outEdges.push(pair);
          } else {
            if (edgeAngle.radians <= maxSmoothEdgeAngle.radians)
              outEdges.push(pair);
          }
        }
      }
    }
    return outEdges;
  }

  /**
  * * Find mated pairs among facet edges.
  * * Mated pairs have the same vertex indices appearing in opposite order.
  * * Mark all non-mated pairs visible.
  * * At mated pairs
  *    * if angle across the edge is larger than `sharpEdgeAngle`, mark visible
  *    * otherwise mark invisible.
  * @param mesh mesh to be marked
  */
  public static markPairedEdgesInvisible(mesh: IndexedPolyface, sharpEdgeAngle?: Angle) {
    const visitor = mesh.createVisitor(1);
    const edges = this.createIndexedEdges(visitor);

    const pairedEdges: SortableEdgeCluster[] = [];
    const boundaryEdges: SortableEdgeCluster[] = [];
    edges.sortAndCollectClusters(pairedEdges, boundaryEdges, boundaryEdges, boundaryEdges);
    this.markAllEdgeVisibility(mesh, false);
    this.setEdgeVisibility(mesh, boundaryEdges, true);
    if (sharpEdgeAngle !== undefined) {
      const normal0 = Vector3d.create();
      const normal1 = Vector3d.create();
      for (const pair of pairedEdges) {
        if (Array.isArray(pair) && pair.length === 2) {
          const e0 = pair[0];
          const e1 = pair[1];
          if (undefined !== PolyfaceQuery.computeFacetUnitNormal(visitor, e0.facetIndex, normal0)
            && undefined !== PolyfaceQuery.computeFacetUnitNormal(visitor, e1.facetIndex, normal1)) {
            const edgeAngle = normal0.smallerUnorientedAngleTo(normal1);
            if (edgeAngle.radians > sharpEdgeAngle.radians) {
              this.setSingleEdgeVisibility(mesh, e0.facetIndex, e0.vertexIndexA, true);
              this.setSingleEdgeVisibility(mesh, e1.facetIndex, e1.vertexIndexA, true);
            }
          }
        }
      }
    }
  }
  /** Try to compute a unit normal for a facet accessible through a visitor.
   * * Unit normal is computed by `PolygonOps.unitNormal` with the points around the facet.
   */
  public static computeFacetUnitNormal(visitor: PolyfaceVisitor, facetIndex: number, result?: Vector3d): Vector3d | undefined {
    if (!result)
      result = Vector3d.create();
    if (visitor.moveToReadIndex(facetIndex)) {
      if (PolygonOps.unitNormal(visitor.point, result))
        return result;
    }
    return undefined;
  }
  /**
  * * Mark all edge visibilities in the IndexedPolyface
  * @param mesh mesh to be marked
  * @param value true for visible, false for hidden
  */

  public static markAllEdgeVisibility(mesh: IndexedPolyface, value: boolean) {
    const data = mesh.data;
    for (let i = 0; i < data.edgeVisible.length; i++)
      data.edgeVisible[i] = value;
  }
  /**
   * Create a HalfEdgeGraph with a face for each facet of the IndexedPolyface
   * @param mesh mesh to convert
   * @internal
   */
  public static convertToHalfEdgeGraph(mesh: IndexedPolyface) {
    const builder = new HalfEdgeGraphFromIndexedLoopsContext();
    const visitor = mesh.createVisitor(0);
    for (visitor.reset(); visitor.moveToNextFacet();) {
      builder.insertLoop(visitor.pointIndex);
    }
    const graph = builder.graph;
    const xyz = Point3d.create();
    graph.announceNodes((_graph: HalfEdgeGraph, halfEdge: HalfEdge) => {
      const vertexIndex = halfEdge.i;
      mesh.data.getPoint(vertexIndex, xyz);
      halfEdge.setXYZ(xyz);
      return true;
    }
    );
    return graph;
  }

  /**
   * * Examine adjacent facet orientations throughout the mesh
   * * If possible, reverse a subset to achieve proper pairing.
   * @param mesh
   */
  public static reorientVertexOrderAroundFacetsForConsistentOrientation(mesh: IndexedPolyface): boolean {
    return FacetOrientationFixup.doFixup(mesh);
  }

  /**
   * Set up indexed normals with one normal in the plane of each facet of the mesh.
   * @param polyface
   */
  public static buildPerFaceNormals(polyface: IndexedPolyface) {
    BuildAverageNormalsContext.buildPerFaceNormals(polyface);
  }

  /**
  * * At each vertex of the mesh
  *   * Find clusters of almost parallel normals
  *   * Compute simple average of those normals
  *   * Index to the averages
  * * For typical meshes, this correctly clusters adjacent normals.
  * * One cam imagine a vertex with multiple "smooth cone-like" sets of incident facets such that averaging occurs among two nonadjacent cones.  But this does not seem to be a problem in practice.
  * @param polyface polyface to update.
  * @param toleranceAngle averaging is done between normals up to this angle.
  */
  public static buildAverageNormals(polyface: IndexedPolyface, toleranceAngle: Angle = Angle.createDegrees(31.0)) {
    BuildAverageNormalsContext.buildFastAverageNormals(polyface, toleranceAngle);
  }

  /**
   * Offset the faces of the mesh.
   * @param source original mesh
   * @param signedOffsetDistance distance to offset
   * @param offsetOptions angle options.  The default options are recommended.
   * @returns shifted mesh.
   */
  public static cloneOffset(source: IndexedPolyface,
    signedOffsetDistance: number,
    offsetOptions: OffsetMeshOptions = OffsetMeshOptions.create()): Polyface {
    const strokeOptions = StrokeOptions.createForFacets();
    const offsetBuilder = PolyfaceBuilder.create(strokeOptions);
    if (offsetOptions.method !== undefined && offsetOptions.method === 1)
      OffsetMeshContext.buildOffsetMeshWithEdgeChamfers(source, offsetBuilder, signedOffsetDistance, offsetOptions);
    else
      OffsetMeshContext.buildOffsetMesh(source, offsetBuilder, signedOffsetDistance, offsetOptions);
    return offsetBuilder.claimPolyface();
  }

}

/** Announce the points on a drape panel.
 * * The first two points in the array are always along the draped line segment.
 * * The last two are always on the facet.
 * * If there are 4 points, those two pairs are distinct, i.e. both segment points are to the same side of the facet.
 * * If there are 3 points, those two pairs share an on-facet point.
 * * The panel is ordered so the outward normal is to the right of the draped segment.
 * @param indexAOnFacet index (in points) of the point that is the first facet point for moving forward along the linestring
 * @param indexBOnFacet index (in points) of the point that is the second facet point for moving forward along the linestring
 * @public
 */
export type AnnounceDrapePanel = (linestring: GrowableXYZArray, segmentIndex: number,
  polyface: Polyface, facetIndex: number, points: Point3d[], indexAOnFacet: number, indexBOnFacet: number) => any;
<|MERGE_RESOLUTION|>--- conflicted
+++ resolved
@@ -42,12 +42,9 @@
 import { PolyfaceBuilder } from "./PolyfaceBuilder";
 import { RangeLengthData } from "./RangeLengthData";
 import { SpacePolygonTriangulation } from "../topology/SpaceTriangulation";
-<<<<<<< HEAD
 import { HalfEdgeGraphFromIndexedLoopsContext } from "../topology/HalfEdgeGraphFromIndexedLoopsContext";
 import { OffsetMeshContext } from "./multiclip/OffsetMeshContext";
-=======
 import { Ray3d } from "../geometry3d/Ray3d";
->>>>>>> 070a5624
 /**
  * Options carrier for cloneWithHolesFilled
  * @public
@@ -67,6 +64,7 @@
 /**  Selective output options for PolyfaceQuery.cloneOffset:
 *  * undefined means the usual facets in the expected offset mesh.
 *  * if present as a json object, the various booleans select respective outputs.
+*  * @public
 */
 export interface OffsetMeshSelectiveOutputOptions {
   outputOffsetsFromFacesBeforeChamfers?: boolean;
