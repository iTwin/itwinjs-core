--- conflicted
+++ resolved
@@ -64,23 +64,42 @@
    * * Face data remains empty until a face is specified.
    */
   public face: FacetFaceData[];
-<<<<<<< HEAD
-  /** Auxiliary data */
-  public auxData: PolyfaceAuxData | undefined;
-  /** Tagged geometry data */
-  public taggedNumericData: TaggedNumericData | undefined;
-  /** OPTIONAL index for moving "across an edge" to an adjacent facet.
-   * * IF PRESENT, k1 = edgeMateIndex[k]
-   *   * is an index into this and other index arrays.
-   *   * pointIndex[k1] is a point index in the next facet at the opposite end of the edge starting at pointIndex[k]
+  /** Auxiliary data. */
+  public auxData?: PolyfaceAuxData;
+  /** Tagged geometry data. */
+  public taggedNumericData?: TaggedNumericData;
+  /**
+   * Booleans indicating visibility of corresponding edges.
+   * * The `edgeVisible` array is parallel to the `pointIndex` array.
+   * * The visibility flag applies to the edge whose start vertex index appears in the same place in the `pointIndex` array.
+   * * For example, consider the mesh with 2 triangular facets given by `pointIndex = [1,0,2, 1,2,3]`. If the triangles'
+   * shared edge is hidden, then the mesh has `edgeVisible = [true,true,false, false,true,true]`.
+   */
+  public edgeVisible: boolean[];
+  /** Boolean tag indicating if the facets are viewable from the back. */
+  private _twoSided: boolean;
+  /**
+   * Flag indicating if the mesh closure is unknown (0), open sheet (1), closed solid (2).
+   * * A boundary edge of a mesh is defined as an edge with only one connected facet.
+   * * Closed solid is a mesh with no boundary edge. Open sheet is a mesh that has boundary edge(s).
+   */
+  private _expectedClosure: number;
+
+  /**
+   * Optional index array for moving "across an edge" to an adjacent facet.
+   * * If edgeMateIndex[k] is defined (call it k1):
+   *   * k1 is an index into the instance index arrays.
+   *   * pointIndex[k1] is the point in the adjacent facet at the opposite end of the edge starting at pointIndex[k].
+   * * If edgeMateIndex[k] is undefined, there is no adjacent facet across the edge starting at pointIndex[k].
    */
   public edgeMateIndex?: Array<number | undefined>;
   /**
-   * Dereference the edgeMateIndex array.  This can be undefined if
-   * * k is undefined
-   * * this object's edgeMateIndex is undefined
-   * * k is out of bounds for the edgeMateIndex array
-   * * edgeMateIndex[k] is undefined.
+   * Dereference the edgeMateIndex array.
+   * * This can be undefined if:
+   *   * k is undefined
+   *   * this.edgeMateIndex is undefined
+   *   * k is out of bounds for the edgeMateIndex array
+   *   * edgeMateIndex[k] is undefined.
    */
   public edgeIndexToEdgeMateIndex(k: number | undefined): number | undefined {
     if (k !== undefined
@@ -89,40 +108,11 @@
       return this.edgeMateIndex[k];
     return undefined;
   }
-  private _twoSided: boolean;
-  /** boolean tag indicating if the facets are viewable from the back */
-  public get twoSided(): boolean { return this._twoSided; }
-  public set twoSided(value: boolean) { this._twoSided = value; }
   /** Test if `value` is a valid index into the pointIndex array. */
   public isValidEdgeIndex(value: number | undefined): boolean {
     return value !== undefined && value >= 0 && value < this.pointIndex.length;
   }
-  /** set the `taggedNumericData` member */
-  public setTaggedNumericData(data: TaggedNumericData | undefined) {
-    this.taggedNumericData = data;
-  }
-=======
-  /** Auxiliary data. */
-  public auxData?: PolyfaceAuxData;
-  /** Tagged geometry data. */
-  public taggedNumericData?: TaggedNumericData;
-  /**
-   * Booleans indicating visibility of corresponding edges.
-   * * The `edgeVisible` array is parallel to the `pointIndex` array.
-   * * The visibility flag applies to the edge whose start vertex index appears in the same place in the `pointIndex` array.
-   * * For example, consider the mesh with 2 triangular facets given by `pointIndex = [1,0,2, 1,2,3]`. If the triangles'
-   * shared edge is hidden, then the mesh has `edgeVisible = [true,true,false, false,true,true]`.
-   */
-  public edgeVisible: boolean[];
-  /** Boolean tag indicating if the facets are viewable from the back. */
-  private _twoSided: boolean;
-  /**
-   * Flag indicating if the mesh closure is unknown (0), open sheet (1), closed solid (2).
-   * * A boundary edge of a mesh is defined as an edge with only one connected facet.
-   * * Closed solid is a mesh with no boundary edge. Open sheet is a mesh that has boundary edge(s).
-   */
->>>>>>> 9b561733
-  private _expectedClosure: number;
+
   /**
    * Constructor for facets.
    * @param needNormals `true` to allocate empty normal data and index arrays; `false` (default) to leave undefined.
