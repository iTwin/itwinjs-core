/*---------------------------------------------------------------------------------------------
* Copyright (c) Bentley Systems, Incorporated. All rights reserved.
* See LICENSE.md in the project root for license terms and full copyright notice.
*--------------------------------------------------------------------------------------------*/

/** @packageDocumentation
 * @module Polyface
 */

import { Arc3d } from "../curve/Arc3d";
import { ConstructCurveBetweenCurves } from "../curve/ConstructCurveBetweenCurves";
import { CurveChain, CurveCollection } from "../curve/CurveCollection";
import { CurveFactory, MiteredSweepOutputSelect } from "../curve/CurveFactory";
import { CurvePrimitive } from "../curve/CurvePrimitive";
import { AnyCurve, AnyRegion } from "../curve/CurveTypes";
import { GeometryQuery } from "../curve/GeometryQuery";
import { LineString3d } from "../curve/LineString3d";
import { Loop } from "../curve/Loop";
import { ParityRegion } from "../curve/ParityRegion";
import { CylindricalRangeQuery } from "../curve/Query/CylindricalRange";
import { StrokeCountSection } from "../curve/Query/StrokeCountChain";
import { StrokeOptions } from "../curve/StrokeOptions";
import { UnionRegion } from "../curve/UnionRegion";
import { AxisOrder, Geometry } from "../Geometry";
import { Angle } from "../geometry3d/Angle";
import { BarycentricTriangle } from "../geometry3d/BarycentricTriangle";
import { BilinearPatch } from "../geometry3d/BilinearPatch";
import { FrameBuilder } from "../geometry3d/FrameBuilder";
import { NullGeometryHandler, UVSurface } from "../geometry3d/GeometryHandler";
import { GrowableFloat64Array } from "../geometry3d/GrowableFloat64Array";
import { GrowableXYArray } from "../geometry3d/GrowableXYArray";
import { GrowableXYZArray } from "../geometry3d/GrowableXYZArray";
import { IndexedXYZCollection } from "../geometry3d/IndexedXYZCollection";
import { Matrix3d } from "../geometry3d/Matrix3d";
import { Plane3dByOriginAndVectors } from "../geometry3d/Plane3dByOriginAndVectors";
import { Point2d } from "../geometry3d/Point2dVector2d";
import { Point3dArrayCarrier } from "../geometry3d/Point3dArrayCarrier";
import { Point3d, Vector3d, XYZ } from "../geometry3d/Point3dVector3d";
import { PolygonOps } from "../geometry3d/PolygonOps";
import { Range1d, Range3d } from "../geometry3d/Range";
import { Segment1d } from "../geometry3d/Segment1d";
import { Transform } from "../geometry3d/Transform";
import { UVSurfaceOps } from "../geometry3d/UVSurfaceOps";
import { XAndY } from "../geometry3d/XYZProps";
import { Box } from "../solid/Box";
import { Cone } from "../solid/Cone";
import { LinearSweep } from "../solid/LinearSweep";
import { RotationalSweep } from "../solid/RotationalSweep";
import { RuledSweep } from "../solid/RuledSweep";
import { Sphere } from "../solid/Sphere";
import { SweepContour } from "../solid/SweepContour";
import { TorusPipe } from "../solid/TorusPipe";
import { HalfEdge, HalfEdgeGraph, HalfEdgeToBooleanFunction } from "../topology/Graph";
import { InsertedVertexZOptions } from "../topology/InsertAndRetriangulateContext";
import { Triangulator } from "../topology/Triangulation";
import { BoxTopology } from "./BoxTopology";
import { GreedyTriangulationBetweenLineStrings } from "./GreedyTriangulationBetweenLineStrings";
import { SortableEdge, SortableEdgeCluster } from "./IndexedEdgeMatcher";
import { IndexedPolyfaceSubsetVisitor } from "./IndexedPolyfaceVisitor";
import { IndexedPolyface, PolyfaceVisitor } from "./Polyface";
import { PolyfaceQuery } from "./PolyfaceQuery";

/**
 * A FacetSector.
 * * Initially holds coordinate data for a place where xyz and sectionDerivative are known.
 * * Normal is computed as a deferred step using an edge to adjacent place on ruled surface.
 * * Indices are set up even later.
 */
class FacetSector {
  public xyz: Point3d;
  public xyzIndex: number;
  public normal?: Vector3d;
  public normalIndex: number;
  public uv?: Point2d;
  public uvIndex: number;
  public sectionDerivative?: Vector3d;
  public constructor(needNormal: boolean = false, needUV: boolean = false, needSectionDerivative: boolean = false) {
    this.xyz = Point3d.create();
    this.normalIndex = -1;
    this.uvIndex = -1;
    this.xyzIndex = -1;
    if (needNormal) {
      this.normal = Vector3d.create();
    }
    if (needUV) {
      this.uv = Point2d.create();
      this.uvIndex = -1;
    }
    if (needSectionDerivative) {
      this.sectionDerivative = Vector3d.create();
    }
  }
  /**
   * Copy contents (not pointers) from `other`.
   * * ASSUME all fields defined in the instance are defined in `other`.
   */
  public copyContentsFrom(other: FacetSector) {
    this.xyz.setFromPoint3d(other.xyz);
    this.xyzIndex = other.xyzIndex;
    if (this.normal)
      this.normal.setFromVector3d(other.normal);
    this.normalIndex = other.normalIndex;
    if (this.uv)
      this.uv.setFrom(other.uv);
    this.uvIndex = other.uvIndex;
    if (this.sectionDerivative)
      this.sectionDerivative.setFrom(other.sectionDerivative);
  }
  /**
   * Access xyz, derivative from given arrays.
   * * ASSUME corresponding defined conditions.
   * * xyz and derivative are set.
   * * Index fields for updated data are cleared to -1.
   */
  public loadIndexedPointAndDerivativeCoordinatesFromPackedArrays(
    i: number,
    packedXYZ: GrowableXYZArray,
    packedDerivatives?: GrowableXYZArray,
    fractions?: GrowableFloat64Array,
    v?: number,
  ): void {
    packedXYZ.getPoint3dAtCheckedPointIndex(i, this.xyz);
    if (this.uv && fractions && v !== undefined)
      this.uv.set(fractions.atUncheckedIndex(i), v);
    this.xyzIndex = -1;
    this.normalIndex = -1;
    this.uvIndex = -1;
    if (this.sectionDerivative !== undefined && packedDerivatives !== undefined)
      packedDerivatives.getVector3dAtCheckedVectorIndex(i, this.sectionDerivative);
  }
  private static suppressSmallUnitVectorComponents(uvw: XYZ): void {
    const tol = Geometry.smallFloatingPoint;
    if (Math.abs(uvw.x) < tol)
      uvw.x = 0.0;
    if (Math.abs(uvw.y) < tol)
      uvw.y = 0.0;
    if (Math.abs(uvw.z) < tol)
      uvw.z = 0.0;
  }
  private static _edgeVector: Vector3d = Vector3d.create();
  /**
   * Given two sectors with xyz and sectionDerivative (u derivative), use the edge from A to B as v direction
   * in-surface derivative. Compute cross products (and normalize).
   * @param sectorA "lower" sector.
   * @param sectorB "upper" sector.
   */
  public static computeNormalsAlongRuleLine(sectorA: FacetSector, sectorB: FacetSector) {
    // We expect that if a sector's sectionDerivative is defined, then so is its normal. If a normal is undefined, the
    // crossProduct returns an object that goes unused---not good, but the garbage collector will clean it up.
    if (sectorA.sectionDerivative && sectorB.sectionDerivative) {
      const vectorAB = FacetSector._edgeVector;
      Vector3d.createStartEnd(sectorA.xyz, sectorB.xyz, vectorAB);
      sectorA.sectionDerivative.crossProduct(vectorAB, sectorA.normal);
      sectorB.sectionDerivative.crossProduct(vectorAB, sectorB.normal);
      sectorA.normal!.normalizeInPlace();
      sectorB.normal!.normalizeInPlace();
      FacetSector.suppressSmallUnitVectorComponents(sectorA.normal!);
      FacetSector.suppressSmallUnitVectorComponents(sectorB.normal!);
    }
  }
}

/**
 * * Simple construction for strongly typed GeometryQuery objects:
 *
 *  * Create a builder with `builder = PolyfaceBuilder.create()`
 *  * Add GeometryQuery objects:
 *    * `builder.addGeometryQuery(g: GeometryQuery)`
 *    * `builder.addCone(cone: Cone)`
 *    * `builder.addTorusPipe(surface: TorusPipe)`
 *    * `builder.addLinearSweepLineStringsXYZOnly(surface: LinearSweep)`
 *    * `builder.addRotationalSweep(surface: RotationalSweep)`
 *    * `builder.addLinearSweep(surface: LinearSweep)`
 *    * `builder.addRuledSweep(surface: RuledSweep)`
 *    * `builder.addSphere(sphere: Sphere)`
 *    * `builder.addBox(box: Box)`
 *    * `builder.addIndexedPolyface(polyface)`
 *  * Extract with `builder.claimPolyface(true)`
 *
 * * Simple construction for ephemeral constructive data:
 *
 *  * Create a builder with `builder = PolyfaceBuilder.create()`
 *  * Add from fragmentary data:
 *    * `builder.addBetweenLineStringsWithStoredIndices(linestringA  linestringB)`
 *    * `builder.addBetweenLineStringsWithRuleEdgeNormals(linestringA, vA, linestringB, vB, addClosure)`
 *    * `builder.addBetweenTransformedLineStrings(curves, transformA, transformB, addClosure)`
 *    * `builder.addLinearSweepLineStringsXYZOnly(contour, vector)`
 *    * `builder.addPolygon(points, numPointsToUse)`
 *    * `builder.addTransformedUnitBox(transform)`
 *    * `builder.addTriangleFan(conePoint, linestring, toggleOrientation)`
 *    * `builder.addTrianglesInUncheckedConvexPolygon(linestring, toggle)`
 *    * `builder.addUVGridBody(surface,numU, numV, createFanInCaps)`
 *    * `builder.addGraph(Graph, acceptFaceFunction)`
 *  * Extract with `builder.claimPolyface(true)`
 *
 * * Low-level detail construction -- direct use of indices:
 *
 *  * Create a builder with `builder = PolyfaceBuilder.create()`
 *  * Add GeometryQuery objects
 *    * `builder.addPoint(point)`
 *    * `builder.findOrAddPointInLineString(linestring, index)`
 *    * `builder.addPointXYZ(x,y,z)`
 *    * `builder.addTriangleFacet(points)`
 *    * `builder.addQuadFacet(points)`
 * @public
 */
export class PolyfaceBuilder extends NullGeometryHandler {
  private _polyface: IndexedPolyface;
  private _options: StrokeOptions;
  /** Return (pointer to) the `StrokeOptions` in use by the builder. */
  public get options(): StrokeOptions {
    return this._options;
  }
  /** State data that affects the current construction. **/
  private _reversed: boolean;
  /** Ask if this builder is reversing vertex order as loops are received. */
  public get reversedFlag(): boolean {
    return this._reversed;
  }
  /**
   * Extract the polyface.
   * @param compress whether to cluster vertices (default `true`).
   * @param tolerance compression tolerance (default `Geometry.smallMetricDistance`).
   */
  public claimPolyface(compress: boolean = true, tolerance: number = Geometry.smallMetricDistance): IndexedPolyface {
    if (compress)
      this._polyface.data.compress(tolerance);
    return this._polyface;
  }
  /** Toggle (reverse) the flag controlling orientation flips for newly added facets. */
  public toggleReversedFacetFlag() {
    this._reversed = !this._reversed;
  }
  private constructor(options?: StrokeOptions) {
    super();
    this._options = options ? options : StrokeOptions.createForFacets();
    this._polyface = IndexedPolyface.create(
      this._options.needNormals, this._options.needParams, this._options.needColors, this._options.needTwoSided,
    );
    this._reversed = false;
  }
  /**
   * Create a builder with given StrokeOptions.
   * @param options StrokeOptions (captured).
   */
  public static create(options?: StrokeOptions): PolyfaceBuilder {
    return new PolyfaceBuilder(options);
  }
  /** Add facets for a transformed unit box. */
  public addTransformedUnitBox(transform: Transform) {
    this.addTransformedRangeMesh(transform, Range3d.createXYZXYZ(0, 0, 0, 1, 1, 1));
  }
  /**
   * Add facets for a transformed range box.
   * * For best results, the transformed range corners should define a nonzero volume or area.
   * @param transform applied to the range points before adding to the polyface.
   * @param range sides become 6 quad polyface facets.
   * @param faceSelector for each face in the order of `BoxTopology.cornerIndexCCW`, `faceSelector[i] === false` skips
   * that facet.
  */
  public addTransformedRangeMesh(transform: Transform, range: Range3d, faceSelector?: boolean[]): void {
    const pointIndex0 = this._polyface.data.pointCount;
    // these will have sequential indices starting at pointIndex0
    const points = range.corners();
    for (const p of points)
      this._polyface.addPoint(transform.multiplyPoint3d(p));
    let faceCounter = 0;
    for (const facet of BoxTopology.cornerIndexCCW) {
      if (!faceSelector || (faceCounter < faceSelector.length && faceSelector[faceCounter])) {
        const myFacet = facet.map((pointIndex) => pointIndex + pointIndex0);
        if (this._reversed)
          myFacet.reverse();
        if (this._options.shouldTriangulate) {
          this.addIndexedTrianglePointIndexes(myFacet[0], myFacet[1], myFacet[2], false);
          this.addIndexedTrianglePointIndexes(myFacet[0], myFacet[2], myFacet[3], false);
        } else {
          this.addIndexedQuadPointIndexes(myFacet[0], myFacet[1], myFacet[3], myFacet[2], false);
        }
        this._polyface.terminateFacet();
      }
      faceCounter++;
    }
  }
  /**
   * Add triangles from `conePoint` to each far edge.
   * @param conePoint the common vertex of all triangles.
   * @param ls linestring with point coordinates.
   * @param toggle if `true`, wrap the triangle creation in toggleReversedFacetFlag.
   */
  public addTriangleFan(conePoint: Point3d, ls: LineString3d, toggle: boolean): void {
    const n = ls.numPoints();
    if (n > 2) {
      if (toggle)
        this.toggleReversedFacetFlag();
      const index0 = this.addPoint(conePoint);
      let index1 = this.findOrAddPointInLineString(ls, 0)!;
      let index2 = 0;
      for (let i = 1; i < n; i++) {
        index2 = this.findOrAddPointInLineString(ls, i)!;
        this.addIndexedTrianglePointIndexes(index0, index1, index2);
        index1 = index2;
      }
      if (toggle)
        this.toggleReversedFacetFlag();
    }
  }
  /**
   * Add triangles from the first point of the linestring to the subsequent edges of the linestring.
   * * No checks are made for polygon convexity or edge collinearity, conditions which would ensure positive area triangles.
   * @param ls linestring with point coordinates.
   * @param reverse if `true`, wrap the triangle creation in toggleReversedFacetFlag.
   */
  public addTrianglesInUncheckedConvexPolygon(ls: LineString3d, toggle: boolean): void {
    const n = ls.numPoints();
    if (n > 2) {
      if (toggle)
        this.toggleReversedFacetFlag();
      let normal;
      let normalIndex;
      if (this._options.needNormals) {
        normal = ls.quickUnitNormal(PolyfaceBuilder._workVectorFindOrAdd)!;
        if (toggle)
          normal.scaleInPlace(-1.0);
        normalIndex = this._polyface.addNormal(normal);
      }
      const needParams = this._options.needParams;
      const packedUV = needParams ? ls.packedUVParams : undefined;
      let paramIndex0 = -1;
      let paramIndex1 = -1;
      let paramIndex2 = -1;
      if (packedUV) {
        paramIndex0 = this.addParamInGrowableXYArray(packedUV, 0)!;
        paramIndex1 = this.addParamInGrowableXYArray(packedUV, 1)!;
      }
      const pointIndex0 = this.findOrAddPointInLineString(ls, 0)!;
      let pointIndex1 = this.findOrAddPointInLineString(ls, 1)!;
      let pointIndex2 = 0;
      let numEdge = n;
      if (ls.isPhysicallyClosed)
        numEdge--;
      for (let i = 2; i < numEdge; i++, pointIndex1 = pointIndex2, paramIndex1 = paramIndex2) {
        pointIndex2 = this.findOrAddPointInLineString(ls, i)!;
        this.addIndexedTrianglePointIndexes(pointIndex0, pointIndex1, pointIndex2, false);
        if (normalIndex !== undefined)
          this.addIndexedTriangleNormalIndexes(normalIndex, normalIndex, normalIndex);
        if (packedUV) {
          paramIndex2 = this.addParamInGrowableXYArray(packedUV, i)!;
          this.addIndexedTriangleParamIndexes(paramIndex0, paramIndex1, paramIndex2);
        }
        this._polyface.terminateFacet();
      }
      if (toggle)
        this.toggleReversedFacetFlag();
    }
  }
  /** Add a point to the polyface. */
  public addPoint(xyz: Point3d): number {
    return this._polyface.addPoint(xyz);
  }
  /** Add a uv parameter to the polyface. */
  public addParamXY(x: number, y: number): number {
    return this._polyface.addParamUV(x, y);
  }
  private static _workPointFindOrAddA = Point3d.create();
  private static _workVectorFindOrAdd = Vector3d.create();
  private static _workUVFindOrAdd = Point2d.create();
  /**
   * Add a point to the polyface. The implementation is free to either create a new point or return the index of a
   * prior point with the same coordinates.
   * @param ls the linestring.
   * @param index index of the point in the linestring.
   * @param transform (optional) transform to be applied.
   * @param priorIndex (optional) index of a prior point to check for possible duplicate value.
   * @returns the point index in the polyface.
   */
  public findOrAddPointInLineString(
    ls: LineString3d, index: number, transform?: Transform, priorIndex?: number,
  ): number | undefined {
    const q = ls.pointAt(index, PolyfaceBuilder._workPointFindOrAddA);
    if (q) {
      if (transform)
        transform.multiplyPoint3d(q, q);
      return this._polyface.addPoint(q, priorIndex);
    }
    return undefined;
  }
  /**
   * Add a point to the polyface. The implementation is free to either create a new point or return the index of a
   * prior point with the same coordinates.
   * @param xyz the array of points.
   * @param index index of the point in the array.
   * @param transform (optional) transform to be applied.
   * @param priorIndex (optional) index of a prior point to check for possible duplicate value.
   * @returns the point index in the polyface.
   */
  public findOrAddPointInGrowableXYZArray(
    xyz: GrowableXYZArray, index: number, transform?: Transform, priorIndex?: number,
  ): number | undefined {
    const q = xyz.getPoint3dAtCheckedPointIndex(index, PolyfaceBuilder._workPointFindOrAddA);
    if (q) {
      if (transform)
        transform.multiplyPoint3d(q, q);
      return this._polyface.addPoint(q, priorIndex);
    }
    return undefined;
  }
  /**
   * Add a normal to the polyface. The implementation is free to either create a new normal or return the index of a
   * prior normal with the same coordinates.
   * @param xyz the array of normals.
   * @param index index of the normal in the array.
   * @param transform (optional) transform to be applied.
   * @param priorIndex (optional) index of a prior point to check for possible duplicate value.
   * @returns the normal index in the polyface.
   */
  public findOrAddNormalInGrowableXYZArray(
    xyz: GrowableXYZArray, index: number, transform?: Transform, priorIndex?: number,
  ): number | undefined {
    const q = xyz.getVector3dAtCheckedVectorIndex(index, PolyfaceBuilder._workVectorFindOrAdd);
    if (q) {
      if (transform)
        transform.multiplyVector(q, q);
      return this._polyface.addNormal(q, priorIndex);
    }
    return undefined;
  }
  /**
   * Add a uv parameter to the polyface.
   * @param data the array of uv data.
   * @param index index of the param in the array.
   * @returns the uv parameter index in the polyface.
   */
  public addParamInGrowableXYArray(data: GrowableXYArray, index: number): number | undefined {
    if (!data)
      return undefined;
    const q = data.getPoint2dAtCheckedPointIndex(index, PolyfaceBuilder._workUVFindOrAdd);
    if (q)
      return this._polyface.addParam(q);
    return undefined;
  }
  /**
   * Add a uv parameter to the polyface, taking `u` from `ls.fractions` and `v` from input. The implementation is
   * free to either create a new param or return the index of a prior param with the same coordinates.
   * @param ls the linestring.
   * @param index index of the point in the linestring.
   * @param v the v parameter.
   * @param priorIndexA (optional) an index of a prior param to check for possible duplicate value.
   * @param priorIndexB (optional) another index of a prior param to check for possible duplicate value.
   * @returns the uv parameter index in the polyface.
   */
  public findOrAddParamInLineString(
    ls: LineString3d, index: number, v: number, priorIndexA?: number, priorIndexB?: number,
  ): number | undefined {
    const u = (ls.fractions && index < ls.fractions.length) ?
      ls.fractions.atUncheckedIndex(index) : index / ls.points.length;
    return this._polyface.addParamUV(u, v, priorIndexA, priorIndexB);
  }
  /**
   * Add a normal to the polyface.
   * @param ls the linestring.
   * @param index Index of the normal in the linestring's surface normal array.
   * @param transform (optional) transform to be applied.
   * @param priorIndexA (optional) an index of a prior normal to check for possible duplicate value.
   * @param priorIndexB (optional) another index of a prior normal to check for possible duplicate value.
   * @returns the normal index in the polyface.
   */
  public findOrAddNormalInLineString(
    ls: LineString3d, index: number, transform?: Transform, priorIndexA?: number, priorIndexB?: number,
  ): number | undefined {
    const linestringNormals = ls.packedSurfaceNormals;
    if (linestringNormals) {
      const q = linestringNormals.getVector3dAtCheckedVectorIndex(index, PolyfaceBuilder._workVectorFindOrAdd);
      if (q) {
        if (transform)
          transform.multiplyVector(q, q);
        return this._polyface.addNormal(q, priorIndexA, priorIndexB);
      }
    }
    return undefined;
  }
  /** Add a point to the polyface. */
  public addPointXYZ(x: number, y: number, z: number): number {
    return this._polyface.addPointXYZ(x, y, z);
  }
  /** Returns a transform who can be applied to points on a triangular facet in order to obtain UV parameters. */
  private getUVTransformForTriangleFacet(pointA: Point3d, pointB: Point3d, pointC: Point3d): Transform | undefined {
    const vectorAB = pointA.vectorTo(pointB);
    const vectorAC = pointA.vectorTo(pointC);
    const unitAxes = Matrix3d.createRigidFromColumns(vectorAB, vectorAC, AxisOrder.XYZ);
    const localToWorld = Transform.createOriginAndMatrix(pointA, unitAxes);
    return localToWorld.inverse();
  }
  /** Returns the normal to a triangular facet. */
  private getNormalForTriangularFacet(pointA: Point3d, pointB: Point3d, pointC: Point3d): Vector3d {
    const vectorAB = pointA.vectorTo(pointB);
    const vectorAC = pointA.vectorTo(pointC);
    let normal = vectorAB.crossProduct(vectorAC).normalize();
    normal = normal ? normal : Vector3d.create();
    return normal;
  }
  // ### TODO: Consider case where normals will be reversed and point through the other end of the facet.
  /**
   * Add a quad to the polyface given its points in order around the edges.
   * @param points array of at least four vertices.
   * @param params (optional) array of at least four uv parameters (if `undefined`, params are calculated without
   * reference data).
   * @param normals (optional) array of at least four vectors (if `undefined`, the quad is assumed to be planar and its
   * normal is calculated).
   * @param colors (optional) array of at least four colors.
   */
  public addQuadFacet(
    points: Point3d[] | GrowableXYZArray, params?: Point2d[], normals?: Vector3d[], colors?: number[],
  ): void {
    if (points instanceof GrowableXYZArray)
      points = points.getPoint3dArray();
    if (points.length < 4)
      return;
    // if params and/or normals are needed, calculate them first
    const needParams = this.options.needParams;
    const needNormals = this.options.needNormals;
    const needColors = this.options.needColors;
    let param0: Point2d, param1: Point2d, param2: Point2d, param3: Point2d;
    let normal0: Vector3d, normal1: Vector3d, normal2: Vector3d, normal3: Vector3d;
    let color0: number, color1: number, color2: number, color3: number;
    if (needParams) {
      if (params !== undefined && params.length > 3) {
        param0 = params[0];
        param1 = params[1];
        param2 = params[2];
        param3 = params[3];
      } else {
        const paramTransform = this.getUVTransformForTriangleFacet(points[0], points[1], points[2]);
        if (paramTransform === undefined) {
          param0 = param1 = param2 = param3 = Point2d.createZero();
        } else {
          param0 = Point2d.createFrom(paramTransform.multiplyPoint3d(points[0]));
          param1 = Point2d.createFrom(paramTransform.multiplyPoint3d(points[1]));
          param2 = Point2d.createFrom(paramTransform.multiplyPoint3d(points[2]));
          param3 = Point2d.createFrom(paramTransform.multiplyPoint3d(points[3]));
        }
      }
    }
    if (needNormals) {
      if (normals !== undefined && normals.length > 3) {
        normal0 = normals[0];
        normal1 = normals[1];
        normal2 = normals[2];
        normal3 = normals[3];
      } else {
        normal0 = this.getNormalForTriangularFacet(points[0], points[1], points[2]);
        normal1 = this.getNormalForTriangularFacet(points[0], points[1], points[2]);
        normal2 = this.getNormalForTriangularFacet(points[0], points[1], points[2]);
        normal3 = this.getNormalForTriangularFacet(points[0], points[1], points[2]);
      }
    }
    if (needColors) {
      if (colors !== undefined && colors.length > 3) {
        color0 = colors[0];
        color1 = colors[1];
        color2 = colors[2];
        color3 = colors[3];
      }
    }
    if (this._options.shouldTriangulate) {
      // add as two triangles, with a diagonal along the shortest distance
      const vectorAC = points[0].vectorTo(points[2]);
      const vectorBD = points[1].vectorTo(points[3]);
      // Note: We pass along any values for normals or params that we calculated
      if (vectorAC.magnitude() >= vectorBD.magnitude()) {
        this.addTriangleFacet(
          [points[0], points[1], points[2]],
          needParams ? [param0!, param1!, param2!] : undefined,
          needNormals ? [normal0!, normal1!, normal2!] : undefined,
          needColors ? [color0!, color1!, color2!] : undefined,
        );
        this.addTriangleFacet(
          [points[0], points[2], points[3]],
          needParams ? [param0!, param2!, param3!] : undefined,
          needNormals ? [normal0!, normal2!, normal3!] : undefined,
          needColors ? [color0!, color2!, color3!] : undefined,
        );
      } else {
        this.addTriangleFacet(
          [points[0], points[1], points[3]],
          needParams ? [param0!, param1!, param3!] : undefined,
          needNormals ? [normal0!, normal1!, normal3!] : undefined,
          needColors ? [color0!, color1!, color3!] : undefined,
        );
        this.addTriangleFacet(
          [points[1], points[2], points[3]],
          needParams ? [param1!, param2!, param3!] : undefined,
          needNormals ? [normal1!, normal2!, normal3!] : undefined,
          needColors ? [color1!, color2!, color3!] : undefined,
        );
      }
      return;
    }
    let idx0, idx1, idx2, idx3;
    // add params if needed
    if (needParams) {
      idx0 = this._polyface.addParam(param0!);
      idx1 = this._polyface.addParam(param1!);
      idx2 = this._polyface.addParam(param2!);
      idx3 = this._polyface.addParam(param3!);
      this.addIndexedQuadParamIndexes(idx0, idx1, idx3, idx2);
    }
    // add normals if needed
    if (needNormals) {
      idx0 = this._polyface.addNormal(normal0!);
      idx1 = this._polyface.addNormal(normal1!);
      idx2 = this._polyface.addNormal(normal2!);
      idx3 = this._polyface.addNormal(normal3!);
      this.addIndexedQuadNormalIndexes(idx0, idx1, idx3, idx2);
    }
    // add colors if needed
    if (needColors) {
      idx0 = this._polyface.addColor(color0!);
      idx1 = this._polyface.addColor(color1!);
      idx2 = this._polyface.addColor(color2!);
      idx3 = this._polyface.addColor(color3!);
      this.addIndexedQuadColorIndexes(idx0, idx1, idx3, idx2);
    }
    // add point and point indexes last (terminates the facet)
    idx0 = this.addPoint(points[0]);
    idx1 = this.addPoint(points[1]);
    idx2 = this.addPoint(points[2]);
    idx3 = this.addPoint(points[3]);
    this.addIndexedQuadPointIndexes(idx0, idx1, idx3, idx2);
  }
  /**
   * Add a single quad facet from existing points to the polyface.
   * * The actual quad may be reversed or triangulated based on builder setup.
   * * `indexA0` and `indexA1` are in the forward order at the "A" end of the quad
   * * `indexB0` and `indexB1` are in the forward order at the "B" end of the quad.
   * * This means ccw/cw ordered vertices v[i] should be passed into this function as i=[0,1,3,2].
   */
  private addIndexedQuadPointIndexes(
    indexA0: number, indexA1: number, indexB0: number, indexB1: number, terminate: boolean = true,
  ): void {
    if (this._reversed) {
      this._polyface.addPointIndex(indexA0);
      this._polyface.addPointIndex(indexB0);
      this._polyface.addPointIndex(indexB1);
      this._polyface.addPointIndex(indexA1);
    } else {
      this._polyface.addPointIndex(indexA0);
      this._polyface.addPointIndex(indexA1);
      this._polyface.addPointIndex(indexB1);
      this._polyface.addPointIndex(indexB0);
    }
    if (terminate)
      this._polyface.terminateFacet();
  }
  /** For a single quad facet, add the indexes of the corresponding param points. */
  private addIndexedQuadParamIndexes(indexA0: number, indexA1: number, indexB0: number, indexB1: number): void {
    if (this._reversed) {
      this._polyface.addParamIndex(indexA0);
      this._polyface.addParamIndex(indexB0);
      this._polyface.addParamIndex(indexB1);
      this._polyface.addParamIndex(indexA1);
    } else {
      this._polyface.addParamIndex(indexA0);
      this._polyface.addParamIndex(indexA1);
      this._polyface.addParamIndex(indexB1);
      this._polyface.addParamIndex(indexB0);
    }
  }
  /** For a single quad facet, add the indexes of the corresponding normal vectors. */
  private addIndexedQuadNormalIndexes(indexA0: number, indexA1: number, indexB0: number, indexB1: number): void {
    if (this._reversed) {
      this._polyface.addNormalIndex(indexA0);
      this._polyface.addNormalIndex(indexB0);
      this._polyface.addNormalIndex(indexB1);
      this._polyface.addNormalIndex(indexA1);
    } else {
      this._polyface.addNormalIndex(indexA0);
      this._polyface.addNormalIndex(indexA1);
      this._polyface.addNormalIndex(indexB1);
      this._polyface.addNormalIndex(indexB0);
    }
  }
  /** For a single quad facet, add the indexes of the corresponding colors. */
  private addIndexedQuadColorIndexes(indexA0: number, indexA1: number, indexB0: number, indexB1: number): void {
    if (this._reversed) {
      this._polyface.addColorIndex(indexA0);
      this._polyface.addColorIndex(indexB0);
      this._polyface.addColorIndex(indexB1);
      this._polyface.addColorIndex(indexA1);
    } else {
      this._polyface.addColorIndex(indexA0);
      this._polyface.addColorIndex(indexA1);
      this._polyface.addColorIndex(indexB1);
      this._polyface.addColorIndex(indexB0);
    }
  }
  // ### TODO: Consider case where normals will be reversed and point through the other end of the facet.
  /**
   * Add a triangle to the polyface given its points in order around the edges.
   * @param points array of at least three vertices.
   * @param params (optional) array of at least three uv parameters (if `undefined`, params are calculated without
   * reference data).
   * @param normals (optional) array of at least three vectors (if `undefined`, the normal is calculated).
   * @param colors (optional) array of at least three colors.
   */
  public addTriangleFacet(
    points: Point3d[] | GrowableXYZArray, params?: Point2d[], normals?: Vector3d[], colors?: number[],
  ): void {
    if (points.length < 3)
      return;
    let idx0: number;
    let idx1: number;
    let idx2: number;
    let point0, point1, point2;
    if (points instanceof GrowableXYZArray) {
      point0 = points.getPoint3dAtCheckedPointIndex(0)!;
      point1 = points.getPoint3dAtCheckedPointIndex(1)!;
      point2 = points.getPoint3dAtCheckedPointIndex(2)!;
    } else {
      point0 = points[0];
      point1 = points[1];
      point2 = points[2];
    }
    // add params if needed
    if (this._options.needParams) {
      if (params && params.length >= 3) { // params were given
        idx0 = this._polyface.addParam(params[0]);
        idx1 = this._polyface.addParam(params[1]);
        idx2 = this._polyface.addParam(params[2]);
      } else { // compute params
        const paramTransform = this.getUVTransformForTriangleFacet(point0, point1, point2);
        idx0 = this._polyface.addParam(
          Point2d.createFrom(paramTransform ? paramTransform.multiplyPoint3d(point0) : undefined),
        );
        idx1 = this._polyface.addParam(
          Point2d.createFrom(paramTransform ? paramTransform.multiplyPoint3d(point1) : undefined),
        );
        idx2 = this._polyface.addParam(
          Point2d.createFrom(paramTransform ? paramTransform.multiplyPoint3d(point1) : undefined),
        );
      }
      this.addIndexedTriangleParamIndexes(idx0, idx1, idx2);
    }
    // add normals if needed
    if (this._options.needNormals) {
      if (normals !== undefined && normals.length > 2) { // normals were given
        idx0 = this._polyface.addNormal(normals[0]);
        idx1 = this._polyface.addNormal(normals[1]);
        idx2 = this._polyface.addNormal(normals[2]);
      } else {  // compute normals
        const normal = this.getNormalForTriangularFacet(point0, point1, point2);
        idx0 = this._polyface.addNormal(normal);
        idx1 = this._polyface.addNormal(normal);
        idx2 = this._polyface.addNormal(normal);
      }
      this.addIndexedTriangleNormalIndexes(idx0, idx1, idx2);
    }
    // add colors if needed and provided
    if (this._options.needColors) {
      if (colors !== undefined && colors.length > 2) {
        idx0 = this._polyface.addColor(colors[0]);
        idx1 = this._polyface.addColor(colors[1]);
        idx2 = this._polyface.addColor(colors[2]);
        this.addIndexedTriangleColorIndexes(idx0, idx1, idx2);
      }
    }
    // add point and point indexes last (terminates the facet)
    idx0 = this.addPoint(point0);
    idx1 = this.addPoint(point1);
    idx2 = this.addPoint(point2);
    this.addIndexedTrianglePointIndexes(idx0, idx1, idx2);
  }
  /**
   * Add a single triangular facet from existing points to the polyface.
   * * The added triangle may be reversed based on builder setup.
   */
  private addIndexedTrianglePointIndexes(
    indexA: number, indexB: number, indexC: number, terminateFacet: boolean = true,
  ) {
    if (!this._reversed) {
      this._polyface.addPointIndex(indexA);
      this._polyface.addPointIndex(indexB);
      this._polyface.addPointIndex(indexC);
    } else {
      this._polyface.addPointIndex(indexA);
      this._polyface.addPointIndex(indexC);
      this._polyface.addPointIndex(indexB);
    }
    if (terminateFacet)
      this._polyface.terminateFacet();
  }
  /** For a single triangle facet, add the indexes of the corresponding params. */
  private addIndexedTriangleParamIndexes(indexA: number, indexB: number, indexC: number): void {
    if (!this._reversed) {
      this._polyface.addParamIndex(indexA);
      this._polyface.addParamIndex(indexB);
      this._polyface.addParamIndex(indexC);
    } else {
      this._polyface.addParamIndex(indexA);
      this._polyface.addParamIndex(indexC);
      this._polyface.addParamIndex(indexB);
    }
  }
  /** For a single triangle facet, add the indexes of the corresponding params. */
  private addIndexedTriangleNormalIndexes(indexA: number, indexB: number, indexC: number): void {
    if (!this._reversed) {
      this._polyface.addNormalIndex(indexA);
      this._polyface.addNormalIndex(indexB);
      this._polyface.addNormalIndex(indexC);
    } else {
      this._polyface.addNormalIndex(indexA);
      this._polyface.addNormalIndex(indexC);
      this._polyface.addNormalIndex(indexB);
    }
  }
  /** For a single triangle facet, add the indexes of the corresponding colors. */
  private addIndexedTriangleColorIndexes(indexA: number, indexB: number, indexC: number): void {
    if (!this._reversed) {
      this._polyface.addColorIndex(indexA);
      this._polyface.addColorIndex(indexB);
      this._polyface.addColorIndex(indexC);
    } else {
      this._polyface.addColorIndex(indexA);
      this._polyface.addColorIndex(indexC);
      this._polyface.addColorIndex(indexB);
    }
  }
  /** Find or add xyzIndex and normalIndex for coordinates in the sector. */
  private setSectorIndices(sector: FacetSector): void {
    sector.xyzIndex = this.addPoint(sector.xyz);
    if (sector.normal)
      sector.normalIndex = this._polyface.addNormal(sector.normal);
    if (sector.uv)
      sector.uvIndex = this._polyface.addParam(sector.uv);
  }
  private addSectorTriangle(sectorA0: FacetSector, sectorA1: FacetSector, sectorA2: FacetSector): void {
    if (sectorA0.xyz.isAlmostEqual(sectorA1.xyz)
      || sectorA1.xyz.isAlmostEqual(sectorA2.xyz)
      || sectorA2.xyz.isAlmostEqual(sectorA0.xyz)) {
      // trivially degenerate triangle; skip!!!
    } else {
      if (this._options.needNormals)
        this.addIndexedTriangleNormalIndexes(sectorA0.normalIndex, sectorA1.normalIndex, sectorA2.normalIndex);
      if (this._options.needParams)
        this.addIndexedTriangleParamIndexes(sectorA0.uvIndex, sectorA1.uvIndex, sectorA2.uvIndex);
      this.addIndexedTrianglePointIndexes(sectorA0.xyzIndex, sectorA1.xyzIndex, sectorA2.xyzIndex, true);
    }
  }
  private addSectorQuadA01B01(
    sectorA0: FacetSector, sectorA1: FacetSector, sectorB0: FacetSector, sectorB1: FacetSector,
  ): void {
    if (sectorA0.xyz.isAlmostEqual(sectorA1.xyz) && sectorB0.xyz.isAlmostEqual(sectorB1.xyz)) {
      // ignore null quad
    } else if (this._options.shouldTriangulate) {
      this.addSectorTriangle(sectorA0, sectorA1, sectorB1);
      this.addSectorTriangle(sectorB1, sectorB0, sectorA0);
    } else {
      if (this._options.needNormals)
        this.addIndexedQuadNormalIndexes(sectorA0.normalIndex, sectorA1.normalIndex, sectorB0.normalIndex, sectorB1.normalIndex);
      if (this._options.needParams)
        this.addIndexedQuadParamIndexes(sectorA0.uvIndex, sectorA1.uvIndex, sectorB0.uvIndex, sectorB1.uvIndex);
      this.addIndexedQuadPointIndexes(sectorA0.xyzIndex, sectorA1.xyzIndex, sectorB0.xyzIndex, sectorB1.xyzIndex, true);
    }
  }
  /**
   * Add facets between lineStrings with matched point counts.
   * * Surface normals are computed from (a) curve tangents in the linestrings and (b) rule line between linestrings.
   */
  public addBetweenLineStringsWithRuleEdgeNormals(
    lineStringA: LineString3d, vA: number, lineStringB: LineString3d, vB: number, addClosure: boolean = false,
  ): void {
    const pointA = lineStringA.packedPoints;
    const pointB = lineStringB.packedPoints;
    const derivativeA = lineStringA.packedDerivatives;
    const derivativeB = lineStringB.packedDerivatives;
    const fractionA = lineStringA.fractions;
    const fractionB = lineStringB.fractions;
    const needNormals = this._options.needNormals;
    const needParams = this._options.needParams;
    const sectorA0 = new FacetSector(needNormals, needParams, needNormals);
    const sectorA1 = new FacetSector(needNormals, needParams, needNormals);
    const sectorB0 = new FacetSector(needNormals, needParams, needNormals);
    const sectorB1 = new FacetSector(needNormals, needParams, needNormals);
    const sectorA00 = new FacetSector(needNormals, needParams, needNormals);
    const sectorB00 = new FacetSector(needNormals, needParams, needNormals);
    const numPoints = pointA.length;
    if (numPoints < 2 || numPoints !== pointB.length)
      return;
    sectorA0.loadIndexedPointAndDerivativeCoordinatesFromPackedArrays(0, pointA, derivativeA, fractionA, vA);
    sectorB0.loadIndexedPointAndDerivativeCoordinatesFromPackedArrays(0, pointB, derivativeB, fractionB, vB);
    if (needNormals)
      FacetSector.computeNormalsAlongRuleLine(sectorA0, sectorB0);
    this.setSectorIndices(sectorA0);
    this.setSectorIndices(sectorB0);
    sectorA00.copyContentsFrom(sectorA0);
    sectorB00.copyContentsFrom(sectorB0);
    for (let i = 1; i < numPoints; i++) {
      sectorA1.loadIndexedPointAndDerivativeCoordinatesFromPackedArrays(i, pointA, derivativeA, fractionA, vA);
      sectorB1.loadIndexedPointAndDerivativeCoordinatesFromPackedArrays(i, pointB, derivativeA, fractionB, vB);
      FacetSector.computeNormalsAlongRuleLine(sectorA1, sectorB1);
      this.setSectorIndices(sectorA1);
      this.setSectorIndices(sectorB1);
      // create the facet
      this.addSectorQuadA01B01(sectorA0, sectorA1, sectorB0, sectorB1);
      sectorA0.copyContentsFrom(sectorA1);
      sectorB0.copyContentsFrom(sectorB1);
    }
    if (addClosure)
      this.addSectorQuadA01B01(sectorA0, sectorA00, sectorB0, sectorB00);
  }
  /**
   * Add facets between lineStrings with matched point counts.
   * * Indices of points, normals, and uv parameters are pre-stored in the linestrings.
   */
  public addBetweenLineStringsWithStoredIndices(lineStringA: LineString3d, lineStringB: LineString3d): void {
    const pointA = lineStringA.pointIndices!;
    const pointB = lineStringB.pointIndices!;
    let normalA: GrowableFloat64Array | undefined = lineStringA.normalIndices;
    let normalB: GrowableFloat64Array | undefined = lineStringB.normalIndices;
    if (!this._options.needNormals) {
      normalA = undefined;
      normalB = undefined;
    }
    let paramA: GrowableFloat64Array | undefined = lineStringA.paramIndices;
    let paramB: GrowableFloat64Array | undefined = lineStringB.paramIndices;
    if (!this._options.needParams) {
      paramA = undefined;
      paramB = undefined;
    }
    const numPoints = pointA.length;
    for (let i = 1; i < numPoints; i++) {
      if (this.options.shouldTriangulate) {
        if (distinctIndices(pointA.atUncheckedIndex(i - 1), pointA.atUncheckedIndex(i), pointB.atUncheckedIndex(i))) {
          this.addIndexedTrianglePointIndexes(
            pointA.atUncheckedIndex(i - 1), pointA.atUncheckedIndex(i), pointB.atUncheckedIndex(i), false,
          );
          if (normalA && normalB)
            this.addIndexedTriangleNormalIndexes(
              normalA.atUncheckedIndex(i - 1), normalA.atUncheckedIndex(i), normalB.atUncheckedIndex(i - 1),
            );
          if (paramA && paramB)
            this.addIndexedTriangleParamIndexes(
              paramA.atUncheckedIndex(i - 1), paramA.atUncheckedIndex(i), paramB.atUncheckedIndex(i - 1),
            );
        }
        if (distinctIndices(pointB.atUncheckedIndex(i), pointB.atUncheckedIndex(i - 1), pointA.atUncheckedIndex(i - 1))) {
          this.addIndexedTrianglePointIndexes(
            pointA.atUncheckedIndex(i - 1), pointB.atUncheckedIndex(i), pointB.atUncheckedIndex(i - 1), false,
          );
          if (normalA && normalB)
            this.addIndexedTriangleNormalIndexes(
              normalA.atUncheckedIndex(i - 1), normalB.atUncheckedIndex(i), normalB.atUncheckedIndex(i - 1),
            );
          if (paramA && paramB)
            this.addIndexedTriangleParamIndexes(
              paramA.atUncheckedIndex(i - 1), paramB.atUncheckedIndex(i), paramB.atUncheckedIndex(i - 1),
            );
        }
      } else {
        if (pointA.atUncheckedIndex(i - 1) !== pointA.atUncheckedIndex(i) ||
          pointB.atUncheckedIndex(i - 1) !== pointB.atUncheckedIndex(i)) {
          this.addIndexedQuadPointIndexes(
            pointA.atUncheckedIndex(i - 1), pointA.atUncheckedIndex(i),
            pointB.atUncheckedIndex(i - 1), pointB.atUncheckedIndex(i),
            false,
          );
          if (normalA && normalB)
            this.addIndexedQuadNormalIndexes(
              normalA.atUncheckedIndex(i - 1), normalA.atUncheckedIndex(i),
              normalB.atUncheckedIndex(i - 1), normalB.atUncheckedIndex(i),
            );
          if (paramA && paramB)
            this.addIndexedQuadParamIndexes(
              paramA.atUncheckedIndex(i - 1), paramA.atUncheckedIndex(i),
              paramB.atUncheckedIndex(i - 1), paramB.atUncheckedIndex(i),
            );
        }
      }
      this._polyface.terminateFacet();
    }
  }
  /**
   * Add facets between lineStrings with matched point counts.
   * * Facets are announced to addIndexedQuad.
   * * addIndexedQuad is free to apply reversal or triangulation options.
   */
  public addBetweenTransformedLineStrings(
    curves: AnyCurve, transformA: Transform, transformB: Transform, addClosure: boolean = false,
  ): void {
    if (curves instanceof LineString3d) {
      const pointA = curves.points;
      const numPoints = pointA.length;
      let indexA0 = this.findOrAddPointInLineString(curves, 0, transformA)!;
      let indexB0 = this.findOrAddPointInLineString(curves, 0, transformB)!;
      const indexA00 = indexA0;
      const indexB00 = indexB0;
      let indexA1 = 0;
      let indexB1 = 0;
      for (let i = 1; i < numPoints; i++) {
        indexA1 = this.findOrAddPointInLineString(curves, i, transformA)!;
        indexB1 = this.findOrAddPointInLineString(curves, i, transformB)!;
        this.addIndexedQuadPointIndexes(indexA0, indexA1, indexB0, indexB1);
        indexA0 = indexA1;
        indexB0 = indexB1;
      }
      if (addClosure)
        this.addIndexedQuadPointIndexes(indexA0, indexA00, indexB0, indexB00);
    } else {
      const children = curves.children;
      // just send the children individually; final compress will fix things??
      if (children)
        for (const c of children) {
          this.addBetweenTransformedLineStrings(c as AnyCurve, transformA, transformB);
        }
    }
  }
  private addBetweenStrokeSetPair(dataA: AnyCurve, vA: number, dataB: AnyCurve, vB: number) {
    if (dataA instanceof LineString3d && dataB instanceof LineString3d) {
      this.addBetweenLineStringsWithRuleEdgeNormals(dataA, vA, dataB, vB, false);
    } else if (dataA instanceof ParityRegion && dataB instanceof ParityRegion) {
      if (dataA.children.length === dataB.children.length) {
        for (let i = 0; i < dataA.children.length; i++) {
          this.addBetweenStrokeSetPair(dataA.children[i], vA, dataB.children[i], vB);
        }
      }
    } else if (dataA instanceof CurveChain && dataB instanceof CurveChain) {
      const chainA = dataA.children;
      const chainB = dataB.children;
      if (chainA.length === chainB.length) {
        for (let i = 0; i < chainA.length; i++) {
          const cpA = chainA[i];
          const cpB = chainB[i];
          if (cpA instanceof LineString3d && cpB instanceof LineString3d) {
            this.addBetweenLineStringsWithRuleEdgeNormals(cpA, vA, cpB, vB);
          }
        }
      }
    }
  }
  /** Add facets from a Cone. */
  public addCone(cone: Cone): void {
    // ensure identical stroke counts at each end
    let strokeCount = 16;
    if (this._options)
      strokeCount = this._options.applyTolerancesToArc(cone.getMaxRadius());
    let axisStrokeCount = 1;
    const lineStringA = cone.strokeConstantVSection(0.0, strokeCount, this._options);
    const lineStringB = cone.strokeConstantVSection(1.0, strokeCount, this._options);
    if (this._options) {
      const vDistanceRange = GrowableXYZArray.distanceRangeBetweenCorrespondingPoints(
        lineStringA.packedPoints, lineStringB.packedPoints,
      );
      axisStrokeCount = this._options.applyMaxEdgeLength(1, vDistanceRange.low);
    }
    const sizes = cone.maxIsoParametricDistance();
    this.addUVGridBody(cone, strokeCount, axisStrokeCount, Segment1d.create(0, sizes.x), Segment1d.create(0, sizes.y));
    this.endFace();
    if (cone.capped) {
      if (!Geometry.isSmallMetricDistance(cone.getRadiusA())) {
        this.addTrianglesInUncheckedConvexPolygon(lineStringA, true); // lower triangles flip
        this.endFace();
      }
      if (!Geometry.isSmallMetricDistance(cone.getRadiusB())) {
        this.addTrianglesInUncheckedConvexPolygon(lineStringB, false); // upper triangles to not flip.
        this.endFace();
      }
    }
  }
  /** Add facets for a TorusPipe. */
  public addTorusPipe(surface: TorusPipe, phiStrokeCount?: number, thetaStrokeCount?: number): void {
    const thetaFraction = surface.getThetaFraction();
    let numU = Geometry.clamp(Geometry.resolveNumber(phiStrokeCount, 8), 4, 64);
    let numV = Geometry.clamp(
      Geometry.resolveNumber(thetaStrokeCount, Math.ceil(16 * thetaFraction)), 2, 64);
    if (this._options) {
      numU = this._options.applyTolerancesToArc(surface.getMinorRadius());
      numV = this._options.applyTolerancesToArc(surface.getMajorRadius(), surface.getSweepAngle().radians);
    }
    this.toggleReversedFacetFlag();
    const sizes = surface.maxIsoParametricDistance();
    this.addUVGridBody(surface, numU, numV, Segment1d.create(0, sizes.x), Segment1d.create(0, sizes.y));
    this.toggleReversedFacetFlag();
    if (surface.capped && thetaFraction < 1.0) {
      const centerFrame = surface.getConstructiveFrame()!;
      const minorRadius = surface.getMinorRadius();
      const majorRadius = surface.getMajorRadius();
      const a = 2 * minorRadius;
      const r0 = majorRadius - minorRadius;
      const r1 = majorRadius + minorRadius;
      const z0 = -minorRadius;
      const cap0ToLocal = Transform.createRowValues(
        a, 0, 0, r0,
        0, 0, -1, 0,
        0, a, 0, z0,
      );
      const cap0ToWorld = centerFrame.multiplyTransformTransform(cap0ToLocal);
      const worldToCap0 = cap0ToWorld.inverse();
      if (worldToCap0) {
        const ls0 = UVSurfaceOps.createLinestringOnUVLine(surface, 0, 0, 1, 0, numU, false, true);
        ls0.computeUVFromXYZTransform(worldToCap0);
        this.addTrianglesInUncheckedConvexPolygon(ls0, false);
      }
      const thetaRadians = surface.getSweepAngle().radians;
      const cc = Math.cos(thetaRadians);
      const ss = Math.sin(thetaRadians);
      const cap1ToLocal = Transform.createRowValues(
        -cc * a, 0, -ss, r1 * cc,
        -ss * a, 0, cc, r1 * ss,
        0, a, 0, z0,
      );
      const cap1ToWorld = centerFrame.multiplyTransformTransform(cap1ToLocal);
      const worldToCap1 = cap1ToWorld.inverse();
      if (worldToCap1) {
        const ls1 = UVSurfaceOps.createLinestringOnUVLine(surface, 1, 1, 0, 1, numU, false, true);
        ls1.computeUVFromXYZTransform(worldToCap1);
        this.addTrianglesInUncheckedConvexPolygon(ls1, false);
      }
    }
  }
  /**
   * Add point data (no params, normals) for linestrings.
   * * This recurses through curve chains (loops and paths).
   * * LineStrings are swept.
   * * All other curve types are ignored.
   * @param contour contour which contains only linestrings.
   * @param vector sweep vector.
   */
  public addLinearSweepLineStringsXYZOnly(contour: AnyCurve, vector: Vector3d): void {
    if (contour instanceof LineString3d) {
      let pointA = Point3d.create();
      let pointB = Point3d.create();
      let indexA0 = 0;
      let indexA1 = 0;
      let indexB0 = 0;
      let indexB1 = 0;
      const n = contour.numPoints();
      for (let i = 0; i < n; i++) {
        pointA = contour.pointAt(i, pointA)!;
        pointB = pointA.plus(vector, pointB);
        indexA1 = this.addPoint(pointA);
        indexB1 = this.addPoint(pointB);
        if (i > 0)
          this.addIndexedQuadPointIndexes(indexA0, indexA1, indexB0, indexB1);
        indexA0 = indexA1;
        indexB0 = indexB1;
      }
    } else if (contour instanceof CurveChain) {
      for (const ls of contour.children)
        this.addLinearSweepLineStringsXYZOnly(ls, vector);
    }
  }
<<<<<<< HEAD
  /**
   * Construct facets for a rotational sweep.
   */
  public addRotationalSweep(surface: RotationalSweep) {
    const contour = surface.getCurves();
    const section0 = StrokeCountSection.create(contour, this._options);
=======
  /** Construct facets for a rotational sweep. */
  public addRotationalSweep(surface: RotationalSweep): void {
    const contour = surface.getSweepContourRef();
    const section0 = StrokeCountSection.createForParityRegionOrChain(contour.getCurves(), this._options);
>>>>>>> fab3432c
    const baseStrokes = section0.getStrokes();
    // ensure sweep is positive for buildRotationalNormalsInLineStrings
    const axis = surface.cloneAxisRay();
    const sweepAngle = surface.getSweep();
    if (sweepAngle.radians < 0.0) {
      axis.direction.scaleInPlace(-1);
      sweepAngle.setRadians(-sweepAngle.radians);
    }
    // swingVector points in the direction of positive sweep
    const perpendicularVector = CylindricalRangeQuery.computeMaxVectorFromRay(axis, baseStrokes);
    const swingVector = axis.direction.crossProduct(perpendicularVector);
    // ensure contour computed normal is aligned with swingVector for buildRotationalNormalsInLineStrings
    const contourNormalAgreesWithSwingDir = contour.localToWorld.matrix.dotColumnZ(swingVector) > 0;
    if (!contourNormalAgreesWithSwingDir)
      baseStrokes.reverseInPlace();
    if (this._options.needNormals)
      CylindricalRangeQuery.buildRotationalNormalsInLineStrings(baseStrokes, axis, swingVector);
    const maxDistance = perpendicularVector.magnitude();
    const maxPath = Math.abs(maxDistance * sweepAngle.radians);
    let numStep = StrokeOptions.applyAngleTol(this._options, 1, sweepAngle.radians, undefined);
    numStep = StrokeOptions.applyMaxEdgeLength(this._options, numStep, maxPath);
    for (let i = 1; i <= numStep; i++) {
      const transformA = surface.getFractionalRotationTransform((i - 1) / numStep);
      const transformB = surface.getFractionalRotationTransform(i / numStep);
      this.addBetweenRotatedStrokeSets(baseStrokes, transformA, i - 1, transformB, i);
    }
    if (surface.capped) {
      contour.purgeFacets();
      const reverseNearCap = contourNormalAgreesWithSwingDir;
      contour.emitFacets(this, reverseNearCap, undefined);
      contour.emitFacets(this, !reverseNearCap, surface.getFractionalRotationTransform(1.0));
    }
  }
  /** Construct facets for any planar region. */
  public addTriangulatedRegion(region: AnyRegion): void {
    const contour = SweepContour.createForLinearSweep(region);
    if (contour)
      contour.emitFacets(this, this.reversedFlag, undefined);
  }
  /**
   * Apply stroke counts to curve primitives.
   * * Recursively visit all children of data.
   * * At each primitive, invoke `computeStrokeCountForOptions` method with options from the builder.
   * @deprecated in 4.x. This method does nothing and is unneeded.
   */
  public applyStrokeCountsToCurvePrimitives(data: AnyCurve | GeometryQuery): void {
    const options = this._options;
    if (data instanceof CurvePrimitive) {
      data.computeStrokeCountForOptions(options);
    } else if (data instanceof CurveCollection) {
      const children = data.children;
      if (children)
        for (const child of children)
          // eslint-disable-next-line @typescript-eslint/no-deprecated
          this.applyStrokeCountsToCurvePrimitives(child);
    }
  }
  private addBetweenStrokeSetsWithRuledNormals(stroke0: AnyCurve, stroke1: AnyCurve, numVEdge: number): void {
    const strokeSets = [stroke0];
    const fractions = [0.0];
    for (let vIndex = 1; vIndex < numVEdge; vIndex++) {
      const vFraction = vIndex / numVEdge;
      const strokeA = ConstructCurveBetweenCurves.interpolateBetween(stroke0, vIndex / numVEdge, stroke1) as AnyCurve;
      strokeSets.push(strokeA);
      fractions.push(vFraction);
    }
    strokeSets.push(stroke1);
    fractions.push(1.0);
    for (let vIndex = 0; vIndex < numVEdge; vIndex++) {
      this.addBetweenStrokeSetPair(strokeSets[vIndex], fractions[vIndex], strokeSets[vIndex + 1], fractions[vIndex + 1]);
    }
  }
  private createIndicesInLineString(ls: LineString3d, vParam: number, transform?: Transform) {
    const n = ls.numPoints();
    const pointIndices = ls.ensureEmptyPointIndices();
    const index0 = this.findOrAddPointInLineString(ls, 0, transform);
    pointIndices.push(index0!);
    if (n > 1) {
      let indexA = index0;
      let indexB: number | undefined;
      for (let i = 1; i + 1 < n; i++) {
        indexB = this.findOrAddPointInLineString(ls, i, transform, indexA);
        pointIndices.push(indexB!);
        indexA = indexB;
      }
      // assume last point can only repeat back to zero
      indexB = this.findOrAddPointInLineString(ls, n - 1, transform, index0);
      pointIndices.push(indexB!);
    }
    if (this._options.needNormals && ls.packedSurfaceNormals !== undefined) {
      const normalIndices = ls.ensureEmptyNormalIndices();
      const normalIndex0 = this.findOrAddNormalInLineString(ls, 0, transform);
      normalIndices.push(normalIndex0!);
      if (n > 1) {
        let normalIndexA = normalIndex0;
        let normalIndexB: number | undefined;
        for (let i = 1; i + 1 < n; i++) {
          normalIndexB = this.findOrAddNormalInLineString(ls, i, transform, normalIndexA);
          normalIndices.push(normalIndexB!);
          normalIndexA = normalIndexB;
        }
        // assume last point can only repeat back to zero
        normalIndexB = this.findOrAddNormalInLineString(ls, n - 1, transform, normalIndex0, normalIndexA);
        normalIndices.push(normalIndexB!);
      }
    }
    if (this._options.needParams && ls.packedUVParams !== undefined) {
      const uvIndices = ls.ensureEmptyUVIndices();
      const uvIndex0 = this.findOrAddParamInLineString(ls, 0, vParam);
      uvIndices.push(uvIndex0!);
      if (n > 1) {
        let uvIndexA = uvIndex0;
        let uvIndexB: number | undefined;
        for (let i = 1; i + 1 < n; i++) {
          uvIndexB = this.findOrAddParamInLineString(ls, i, vParam, uvIndexA);
          uvIndices.push(uvIndexB!);
          uvIndexA = uvIndexB;
        }
        // assume last point can only repeat back to zero
        uvIndexB = this.findOrAddParamInLineString(ls, n - 1, vParam, uvIndexA, uvIndex0);
        uvIndices.push(uvIndexB!);
      }
    }
  }
  private addBetweenRotatedStrokeSets(
    stroke0: AnyCurve, transformA: Transform, vA: number, transformB: Transform, vB: number,
  ): void {
    if (stroke0 instanceof LineString3d) {
      const strokeA = stroke0.cloneTransformed(transformA);
      this.createIndicesInLineString(strokeA, vA);
      const strokeB = stroke0.cloneTransformed(transformB);
      this.createIndicesInLineString(strokeB, vB);
      this.addBetweenLineStringsWithStoredIndices(strokeA, strokeB);
    } else if (stroke0 instanceof ParityRegion) {
      for (const child of stroke0.children) {
        this.addBetweenRotatedStrokeSets(child, transformA, vA, transformB, vB);
      }
    } else if (stroke0 instanceof CurveChain) {
      for (const child of stroke0.children) {
        if (child instanceof LineString3d) {
          this.addBetweenRotatedStrokeSets(child, transformA, vA, transformB, vB);
        }
      }
    }
  }
  /** Add facets from the linear sweep. */
  public addLinearSweep(surface: LinearSweep): void {
    const contour = surface.getCurvesRef();
    const section0 = StrokeCountSection.create(contour, this._options);
    const stroke0 = section0.getStrokes();
    const sweepVector = surface.cloneSweepVector();
    const sweepTransform = Transform.createTranslation(sweepVector);
    const stroke1 = stroke0.cloneTransformed(sweepTransform) as AnyCurve;
    const numVEdge = this._options.applyMaxEdgeLength(1, sweepVector.magnitude());
    this.addBetweenStrokeSetsWithRuledNormals(stroke0, stroke1, numVEdge);
    if (surface.capped && contour.isAnyRegionType) {
      const contourA = surface.getSweepContourRef();
      contourA.purgeFacets();
      const reverseNearCap = contourA.localToWorld.matrix.dotColumnZ(sweepVector) > 0;
      contourA.emitFacets(this, reverseNearCap, undefined);
      contourA.emitFacets(this, !reverseNearCap, sweepTransform);
    }
  }
  /** Add facets from a ruled sweep. */
  public addRuledSweep(surface: RuledSweep): boolean {
    const contours = surface.sweepContoursRef();
    let stroke0: AnyCurve | undefined;
    let stroke1: AnyCurve;
    const sectionMaps = [];
<<<<<<< HEAD
    for (const contour of contours) {
      sectionMaps.push(StrokeCountSection.create(contour.curves, this._options));
    }
=======
    for (const contour of contours)
      sectionMaps.push(StrokeCountSection.createForParityRegionOrChain(contour.curves, this._options));
>>>>>>> fab3432c
    if (StrokeCountSection.enforceStrokeCountCompatibility(sectionMaps)) {
      StrokeCountSection.enforceCompatibleDistanceSums(sectionMaps);
      for (let i = 0; i < contours.length; i++) {
        stroke1 = sectionMaps[i].getStrokes();
        if (!stroke1)
          stroke1 = contours[i].curves.cloneStroked();
        if (i > 0 && stroke0 && stroke1) {
          const distanceRange = Range1d.createNull();
          if (StrokeCountSection.extendDistanceRangeBetweenStrokes(stroke0, stroke1, distanceRange)
            && !distanceRange.isNull) {
            const numVEdge = this._options.applyMaxEdgeLength(1, distanceRange.high);
            this.addBetweenStrokeSetsWithRuledNormals(stroke0, stroke1, numVEdge);
          }
        }
        stroke0 = stroke1;
      }
    }
    if (surface.capped && contours[0].curves.isAnyRegionType) {
      contours[0].purgeFacets();
      contours[0].emitFacets(this, true, undefined);
      contours[contours.length - 1].purgeFacets();
      contours[contours.length - 1].emitFacets(this, false, undefined);
    }
    return true;
  }
  /** Add facets from a sphere. */
  public addSphere(sphere: Sphere, strokeCount?: number): void {
    let numStrokeTheta = strokeCount ? strokeCount : this.options.applyTolerancesToArc(sphere.maxAxisRadius());
    if (Geometry.isOdd(numStrokeTheta))
      numStrokeTheta += 1;
    const numStrokePhi = Geometry.clampToStartEnd(
      Math.abs(numStrokeTheta * sphere.latitudeSweepFraction), 1, Math.ceil(numStrokeTheta * 0.5),
    );
    const lineStringA = sphere.strokeConstantVSection(0.0, numStrokeTheta, this._options);
    if (sphere.capped && !Geometry.isSmallMetricDistance(lineStringA.quickLength())) {
      this.addTrianglesInUncheckedConvexPolygon(lineStringA, true); // lower triangles flip
      this.endFace();
    }
    const sizes = sphere.maxIsoParametricDistance();
    this.addUVGridBody(sphere, numStrokeTheta, numStrokePhi, Segment1d.create(0, sizes.x), Segment1d.create(0, sizes.y));
    this.endFace();
    const lineStringB = sphere.strokeConstantVSection(1.0, numStrokeTheta, this._options);
    if (sphere.capped && !Geometry.isSmallMetricDistance(lineStringB.quickLength())) {
      this.addTrianglesInUncheckedConvexPolygon(lineStringB, false); // upper triangles do not flip
      this.endFace();
    }
  }
  /** Add facets from a box. */
  public addBox(box: Box): void {
    const corners = box.getCorners();
    const xLength = Geometry.maxXY(box.getBaseX(), box.getBaseX());
    const yLength = Geometry.maxXY(box.getBaseY(), box.getTopY());
    let zLength = 0.0;
    for (let i = 0; i < 4; i++)
      zLength = Geometry.maxXY(zLength, corners[i].distance(corners[i + 4]));
    const numX = this._options.applyMaxEdgeLength(1, xLength);
    const numY = this._options.applyMaxEdgeLength(1, yLength);
    const numZ = this._options.applyMaxEdgeLength(1, zLength);
    // wrap the 4 out-of-plane faces as a single parameter space with "distance"
    // advancing in x, then y, then negative x, then negative y
    const uParamRange = Segment1d.create(0, xLength);
    const vParamRange = Segment1d.create(0, zLength);
    this.addUVGridBody(
      BilinearPatch.create(corners[0], corners[1], corners[4], corners[5]), numX, numZ, uParamRange, vParamRange,
    );
    uParamRange.shift(xLength);
    this.addUVGridBody(
      BilinearPatch.create(corners[1], corners[3], corners[5], corners[7]), numY, numZ, uParamRange, vParamRange,
    );
    uParamRange.shift(yLength);
    this.addUVGridBody(
      BilinearPatch.create(corners[3], corners[2], corners[7], corners[6]), numX, numZ, uParamRange, vParamRange,
    );
    uParamRange.shift(xLength);
    this.addUVGridBody(
      BilinearPatch.create(corners[2], corners[0], corners[6], corners[4]), numY, numZ, uParamRange, vParamRange,
    );
    // finally end that wraparound face
    this.endFace();
    if (box.capped) {
      uParamRange.set(0.0, xLength);
      vParamRange.set(0.0, yLength);
      this.addUVGridBody(
        BilinearPatch.create(corners[4], corners[5], corners[6], corners[7]), numX, numY, uParamRange, vParamRange,
      );
      this.endFace();
      uParamRange.set(0.0, xLength);
      vParamRange.set(0.0, yLength);
      this.addUVGridBody(
        BilinearPatch.create(corners[2], corners[3], corners[0], corners[1]), numX, numY, uParamRange, vParamRange,
      );
      this.endFace();
    }
  }
  /**
   * Add a polygon to the evolving facets.
   * * Add points to the polyface.
   * * Indices are added (in reverse order if indicated by the builder state).
   * @param points array of points. This may contain extra points not to be used in the polygon.
   * @param numPointsToUse number of points to use.
   */
  public addPolygon(points: Point3d[], numPointsToUse?: number): void {
    // don't use trailing points that match start point
    if (numPointsToUse === undefined)
      numPointsToUse = points.length;
    while (numPointsToUse > 1 && points[numPointsToUse - 1].isAlmostEqual(points[0]))
      numPointsToUse--;
    let index = 0;
    if (!this._reversed) {
      for (let i = 0; i < numPointsToUse; i++) {
        index = this.addPoint(points[i]);
        this._polyface.addPointIndex(index);
      }
    } else {
      for (let i = numPointsToUse; --i >= 0;) {
        index = this.addPoint(points[i]);
        this._polyface.addPointIndex(index);
      }
    }
    this._polyface.terminateFacet();
  }
  /**
   * Add a polygon to the evolving facets.
   * * Add points to the polyface
   * * Indices are added (in reverse order if indicated by the builder state).
   * * Arrays with 2 or fewer points are ignored.
   * @param points array of points. Trailing closure points are ignored.
   */
  public addPolygonGrowableXYZArray(points: GrowableXYZArray): void {
    // don't use trailing points that match start point
    let numPointsToUse = points.length;
    while (numPointsToUse > 2 && Geometry.isSmallMetricDistance(points.distanceIndexIndex(0, numPointsToUse - 1)!))
      numPointsToUse--;
    // strip trailing duplicates
    while (numPointsToUse > 2 && Geometry.isSmallMetricDistance(points.distanceIndexIndex(numPointsToUse - 2, numPointsToUse - 1)!))
      numPointsToUse--;
    // ignore triangles for which the height is less than smallMetricDistance times length.
    // sum of edge lengths is twice the perimeter. If it is flat that's twice the largest base dimension.
    // cross product magnitude is twice the area.
    if (numPointsToUse === 3) {
      const cross = points.crossProductIndexIndexIndex(0, 1, 2)!;
      const q = cross.magnitude();
      const p = points.distanceIndexIndex(0, 1)! + points.distanceIndexIndex(0, 2)! + points.distanceIndexIndex(1, 2)!;
      if (q < Geometry.smallMetricDistance * p)
        numPointsToUse = 0;
    }
    if (numPointsToUse > 2) {
      let index = 0;
      if (!this._reversed) {
        for (let i = 0; i < numPointsToUse; i++) {
          index = this.findOrAddPointInGrowableXYZArray(points, i)!;
          this._polyface.addPointIndex(index);
        }
      } else {
        for (let i = numPointsToUse; --i >= 0;) {
          index = this.findOrAddPointInGrowableXYZArray(points, i)!;
          this._polyface.addPointIndex(index);
        }
      }
      this._polyface.terminateFacet();
    }
  }
  /**
   * Add a polygon to the evolving facets.
   * * Add points to the polyface.
   * * Compute each point index as the point is added.
   * * All data arrays are parallel to the point array.
   * * Point indices are added in reverse order if indicated by the builder state.
   * @param points array of vertices in order around the facet.
   * @param normals (optional) array of normals, one per vertex.
   * @param params (optional) array of uv-parameters, one per vertex.
   * @param colors (optional) array of colors, one per vertex.
   * @param edgeVisible (optional) array of flags, one per vertex, true iff edge starting at corresponding vertex is visible.
   */
  public addFacetFromGrowableArrays(
    points: GrowableXYZArray,
    normals: GrowableXYZArray | undefined,
    params: GrowableXYArray | undefined,
    colors: number[] | undefined,
    edgeVisible?: boolean[],
  ): void {
    // don't use trailing points that match start point
    let numPointsToUse = points.length;
    while (numPointsToUse > 1 && Geometry.isSmallMetricDistance(points.distanceIndexIndex(0, numPointsToUse - 1)!))
      numPointsToUse--;
    let index = 0;
    if (normals && normals.length < numPointsToUse)
      normals = undefined;
    if (params && params.length < numPointsToUse)
      params = undefined;
    if (colors && colors.length < numPointsToUse)
      colors = undefined;
    if (edgeVisible && edgeVisible.length < numPointsToUse)
      edgeVisible = undefined;
    if (!this._reversed) {
      for (let i = 0; i < numPointsToUse; i++) {
        index = this.findOrAddPointInGrowableXYZArray(points, i)!;
        this._polyface.addPointIndex(index, edgeVisible ? edgeVisible[i] : true);
        if (normals) {
          index = this.findOrAddNormalInGrowableXYZArray(normals, i)!;
          this._polyface.addNormalIndex(index);
        }
        if (params) {
          index = this.addParamInGrowableXYArray(params, i)!;
          this._polyface.addParamIndex(index);
        }
        if (colors) {
          index = this._polyface.addColor(colors[i]);
          this._polyface.addColorIndex(index);
        }
      }
    } else {
      for (let i = numPointsToUse; --i >= 0;) {
        index = this.findOrAddPointInGrowableXYZArray(points, i)!;
        this._polyface.addPointIndex(index);
        if (normals) {
          index = this.findOrAddNormalInGrowableXYZArray(normals, i)!;
          this._polyface.addNormalIndex(index);
        }
        if (params) {
          index = this.addParamInGrowableXYArray(params, i)!;
          this._polyface.addParamIndex(index);
        }
        if (colors) {
          index = this._polyface.addColor(colors[i]);
          this._polyface.addColorIndex(index);
        }
      }
    }
    this._polyface.terminateFacet();
  }
  /**
   * Add the current visitor facet to the evolving polyface.
   * * Indices are added (in reverse order if indicated by the builder state).
   */
  public addFacetFromVisitor(visitor: PolyfaceVisitor): void {
    this.addFacetFromGrowableArrays(visitor.point, visitor.normal, visitor.param, visitor.color, visitor.edgeVisible);
  }
  /** Add all visitor facets to the evolving polyface (in reverse order if indicated by the builder state). */
  public addFacetsFromVisitor(visitor: PolyfaceVisitor): void {
    visitor.reset();
    for (; visitor.moveToNextFacet();)
      this.addFacetFromVisitor(visitor);
  }
  /**
   * Add the subset of visitor data indexed by the indices.
   * * Ideally, the subset represents a sub-facet of the visited facet.
   * @param visitor data for the currently visited facet.
   * @param indices local indices into the visitor data arrays.
   * @returns whether the data was added successfully. Encountering an invalid index returns false.
  */
  public addFacetFromIndexedVisitor(visitor: PolyfaceVisitor, indices: number[]): boolean {
    if (indices.length > visitor.pointIndex.length)
      return false;
    const xyz = new GrowableXYZArray(indices.length);
    const normal = visitor.normal ? new GrowableXYZArray(indices.length) : undefined;
    const param = visitor.param ? new GrowableXYArray(indices.length) : undefined;
    const color = visitor.color ? new Array<number>(indices.length) : undefined;
    const visible = visitor.edgeVisible ? new Array<boolean>(indices.length) : undefined;
    for (let i = 0; i < indices.length; ++i) {
      const index = indices[i];
      if (index < 0 || index >= visitor.point.length) // all visitor arrays have the same length
        return false;
      xyz.pushXYZ(
        visitor.point.getXAtUncheckedPointIndex(index),
        visitor.point.getYAtUncheckedPointIndex(index),
        visitor.point.getZAtUncheckedPointIndex(index),
      );
      if (visitor.normal && normal)
        normal.pushXYZ(
          visitor.normal.getXAtUncheckedPointIndex(index),
          visitor.normal.getYAtUncheckedPointIndex(index),
          visitor.normal.getZAtUncheckedPointIndex(index),
        );
      if (visitor.param && param)
        param.pushXY(
          visitor.param.getXAtUncheckedPointIndex(index),
          visitor.param.getYAtUncheckedPointIndex(index),
        );
      if (visitor.color && color)
        color[i] = visitor.color[index];
      if (visitor.edgeVisible && visible)
        visible[i] = visitor.edgeVisible[index];
    }
    this.addFacetFromGrowableArrays(xyz, normal, param, color, visible);
    return true;
  }
  /** Add a polyface with optional reverse and transform. */
  public addIndexedPolyface(source: IndexedPolyface, reversed: boolean = false, transform?: Transform): void {
    this._polyface.addIndexedPolyface(source, reversed, transform);
  }
  /**
   * Produce a new FacetFaceData for all terminated facets since construction of the previous face.
   * * Each facet number/index is mapped to the FacetFaceData through the faceToFaceData array.
   * @returns true if successful, and false otherwise.
   */
  public endFace(): boolean {
    return this._polyface.setNewFaceData();
  }
  /** Double dispatch handler for Cone. */
  public override handleCone(g: Cone): any {
    return this.addCone(g);
  }
  /** Double dispatch handler for TorusPipe. */
  public override handleTorusPipe(g: TorusPipe): any {
    return this.addTorusPipe(g);
  }
  /** Double dispatch handler for Sphere. */
  public override handleSphere(g: Sphere): any {
    return this.addSphere(g);
  }
  /** Double dispatch handler for Box. */
  public override handleBox(g: Box): any {
    return this.addBox(g);
  }
  /** Double dispatch handler for LinearSweep. */
  public override handleLinearSweep(g: LinearSweep): any {
    return this.addLinearSweep(g);
  }
  /** Double dispatch handler for RotationalSweep. */
  public override handleRotationalSweep(g: RotationalSweep): any {
    return this.addRotationalSweep(g);
  }
  /** Double dispatch handler for RuledSweep. */
  public override handleRuledSweep(g: RuledSweep): any {
    return this.addRuledSweep(g);
  }
  /** Double dispatch handler for Loop. */
  public override handleLoop(g: Loop): any {
    return this.addTriangulatedRegion(g);
  }
  /** Double dispatch handler for ParityRegion. */
  public override handleParityRegion(g: ParityRegion): any {
    return this.addTriangulatedRegion(g);
  }
  /** Double dispatch handler for UnionRegion. */
  public override handleUnionRegion(g: UnionRegion): any {
    return this.addTriangulatedRegion(g);
  }
  /** Add facets for a GeometryQuery object. This is double dispatch through `dispatchToGeometryHandler(this)` */
  public addGeometryQuery(g: GeometryQuery): void {
    g.dispatchToGeometryHandler(this);
  }
  /**
   * Add a graph to the builder.
   * * Visit one node per face.
   * * If `acceptFaceFunction(node)` returns true, pass face coordinates to the builder.
   * * Accepted face edge visibility is determined by `isEdgeVisibleFunction`.
   * * Rely on the builder's compress step to find common vertex coordinates.
   * @param graph faces to add as facets.
   * @param acceptFaceFunction optional test for whether to add a given face. Default: ignore exterior faces.
   * @param isEdgeVisibleFunction optional test for whether to hide an edge. Default: hide interior edges.
   * @internal
   */
  public addGraph(
    graph: HalfEdgeGraph,
    acceptFaceFunction: HalfEdgeToBooleanFunction = (node) => HalfEdge.testNodeMaskNotExterior(node),
    isEdgeVisibleFunction: HalfEdgeToBooleanFunction = (node) => HalfEdge.testMateMaskExterior(node),
  ): void {
    let index = 0;
    const needNormals = this._options.needNormals;
    const needParams = this._options.needParams;
    let normalIndex = 0;
    if (needNormals)
      normalIndex = this._polyface.addNormalXYZ(0, 0, 1); // big assumption!!!! Is each node.z really the same?
    graph.announceFaceLoops(
      (_graph: HalfEdgeGraph, seed: HalfEdge) => {
        if (acceptFaceFunction(seed) && seed.countEdgesAroundFace() > 2) {
          let node = seed;
          do {
            index = this.addPointXYZ(node.x, node.y, node.z);
            this._polyface.addPointIndex(index, isEdgeVisibleFunction === undefined ? true : isEdgeVisibleFunction(node));
            if (needParams) {
              index = this.addParamXY(node.x, node.y); // big assumption!!!!
              this._polyface.addParamIndex(index);
            }
            if (needNormals) {
              this._polyface.addNormalIndex(normalIndex);
            }
            node = node.faceSuccessor;
          } while (node !== seed);
          this._polyface.terminateFacet();
        }
        return true;
      });
  }
  /**
   * Add a graph's faces to the builder.
   * * For each node in `faces`:
   *  * Add all of its vertices to the polyface.
   *  * Add point indices to form a new facet.
   *    * (note: no normal or param indices are added)
   *  * Terminate the facet.
   * @internal
   */
  public addGraphFaces(faces: HalfEdge[]): void {
    let index = 0;
    for (const seed of faces) {
      let node = seed;
      do {
        index = this.addPointXYZ(node.x, node.y, node.z);
        this._polyface.addPointIndex(index);
        node = node.faceSuccessor;
      } while (node !== seed);
      this._polyface.terminateFacet();
    }
  }
  /**
   * Create a polyface containing the faces of a HalfEdgeGraph, with test functions to filter faces and hide edges.
   * * This is a static wrapper of [[addGraph]].
   * @param graph faces to add as facets.
   * @param options (optional) options for the polyface.
   * @param acceptFaceFunction optional test for whether to add a given face. Default: ignore exterior faces.
   * @param isEdgeVisibleFunction optional test for whether to hide an edge. Default: hide interior edges.
   * @internal
   */
  public static graphToPolyface(
    graph: HalfEdgeGraph,
    options?: StrokeOptions,
    acceptFaceFunction: HalfEdgeToBooleanFunction = (node) => HalfEdge.testNodeMaskNotExterior(node),
    isEdgeVisibleFunction: HalfEdgeToBooleanFunction = (node) => HalfEdge.testMateMaskExterior(node),
  ): IndexedPolyface {
    const builder = PolyfaceBuilder.create(options);
    builder.addGraph(graph, acceptFaceFunction, isEdgeVisibleFunction);
    builder.endFace();
    return builder.claimPolyface();
  }
  /**
   * Create a polyface containing the faces of a HalfEdgeGraph that are specified by the HalfEdge array.
   * @internal
   */
  public static graphFacesToPolyface(faces: HalfEdge[]): IndexedPolyface {
    const builder = PolyfaceBuilder.create();
    builder.addGraphFaces(faces);
    builder.endFace();
    return builder.claimPolyface();
  }
  /**
   * Create a polyface containing triangles in a (space) polygon.
   * * The polyface contains only coordinate data (no params or normals).
   */
  public static polygonToTriangulatedPolyface(points: Point3d[], localToWorld?: Transform): IndexedPolyface | undefined {
    if (!localToWorld)
      localToWorld = FrameBuilder.createFrameWithCCWPolygon(points);
    if (localToWorld) {
      const localPoints = localToWorld.multiplyInversePoint3dArray(points)!;
      const areaXY = PolygonOps.areaXY(localPoints);
      if (areaXY < 0.0)
        localPoints.reverse();
      const graph = Triangulator.createTriangulatedGraphFromSingleLoop(localPoints);
      if (graph) {
        const polyface = this.graphToPolyface(graph);
        polyface.tryTransformInPlace(localToWorld);
        return polyface;
      }
    }
    return undefined;
  }
  /**
   * Add facets to the builder given arrays of coordinates for multiple facets.
   * * pointArray[i] is an array of 3 or 4 points.
   * * paramArray[i] is an array of matching number of params.
   * * normalArray[i] is an array of matching number of normals.
   * @param pointArray array of arrays of point coordinates.
   * @param paramArray (optional) array of arrays of uv parameters.
   * @param normalArray (optional) array of arrays of normals.
   * @param endFace if true, call this.endFace after adding all the facets.
   */
  public addCoordinateFacets(
    pointArray: Point3d[][], paramArray?: Point2d[][], normalArray?: Vector3d[][], endFace: boolean = false,
  ): void {
    for (let i = 0; i < pointArray.length; i++) {
      const params = paramArray ? paramArray[i] : undefined;
      const normals = normalArray ? normalArray[i] : undefined;
      if (pointArray[i].length === 3)
        this.addTriangleFacet(pointArray[i], params, normals);
      else if (pointArray[i].length === 4)
        this.addQuadFacet(pointArray[i], params, normals);
    }
    if (endFace)
      this.endFace();
  }
  /**
   * Add facets from the parametric surface.
   * * Evaluate `(numU + 1) * (numV + 1)` grid points (in 0..1 in both u and v) on a surface.
   * * Add the facets for `numU * numV` quads.
   * * uv params are the 0..1 fractions.
   * * Normals are cross products of u and v direction partial derivatives.
   * @param surface UV surface to evaluate.
   * @param numU number of intervals (edges) in the u direction (number of points is `numU + 1`).
   * @param numV number of intervals (edges) in the v direction (number of points is `numV + 1`).
   * @param uMap optional mapping from u fraction to parameter space (such as texture).
   * @param vMap optional mapping from v fraction to parameter space (such as texture).
   */
  public addUVGridBody(surface: UVSurface, numU: number, numV: number, uMap?: Segment1d, vMap?: Segment1d): void {
    let xyzIndex0 = new GrowableFloat64Array(numU);
    let xyzIndex1 = new GrowableFloat64Array(numU);
    let paramIndex0: GrowableFloat64Array | undefined;
    let paramIndex1: GrowableFloat64Array | undefined;
    let normalIndex0: GrowableFloat64Array | undefined;
    let normalIndex1: GrowableFloat64Array | undefined;
    const reverse = this._reversed;
    const needNormals = this.options.needNormals;
    if (needNormals) {
      normalIndex0 = new GrowableFloat64Array(numU);
      normalIndex1 = new GrowableFloat64Array(numU);
    }
    const needParams = this.options.needParams;
    if (needParams) {
      paramIndex0 = new GrowableFloat64Array(numU);
      paramIndex1 = new GrowableFloat64Array(numU);
    }
    let indexSwap;
    xyzIndex0.ensureCapacity(numU);
    xyzIndex1.ensureCapacity(numU);
    const uv = Point2d.create();
    const normal = Vector3d.create();
    const du = 1.0 / numU;
    const dv = 1.0 / numV;
    const plane = Plane3dByOriginAndVectors.createXYPlane();
    for (let v = 0; v <= numV; v++) {
      // evaluate new points
      xyzIndex1.clear();
      if (needNormals)
        normalIndex1!.clear();
      if (needParams)
        paramIndex1!.clear();
      for (let u = 0; u <= numU; u++) {
        const uFrac = u * du;
        const vFrac = v * dv;
        surface.uvFractionToPointAndTangents(uFrac, vFrac, plane);
        xyzIndex1.push(this._polyface.addPoint(plane.origin));
        if (needNormals) {
          plane.vectorU.crossProduct(plane.vectorV, normal);
          normal.normalizeInPlace();
          if (reverse)
            normal.scaleInPlace(-1.0);
          normalIndex1!.push(this._polyface.addNormal(normal));
        }
        if (needParams)
          paramIndex1!.push(
            this._polyface.addParam(
              Point2d.create(uMap ? uMap.fractionToPoint(uFrac) : uFrac, vMap ? vMap.fractionToPoint(vFrac) : vFrac, uv),
            ),
          );
      }
      if (v > 0) {
        for (let u = 0; u < numU; u++) {
          if (!this._options.shouldTriangulate) {
            this.addIndexedQuadPointIndexes(
              xyzIndex0.atUncheckedIndex(u), xyzIndex0.atUncheckedIndex(u + 1),
              xyzIndex1.atUncheckedIndex(u), xyzIndex1.atUncheckedIndex(u + 1),
              false,
            );
            if (needNormals)
              this.addIndexedQuadNormalIndexes(
                normalIndex0!.atUncheckedIndex(u), normalIndex0!.atUncheckedIndex(u + 1),
                normalIndex1!.atUncheckedIndex(u), normalIndex1!.atUncheckedIndex(u + 1),
              );
            if (needParams)
              this.addIndexedQuadParamIndexes(
                paramIndex0!.atUncheckedIndex(u), paramIndex0!.atUncheckedIndex(u + 1),
                paramIndex1!.atUncheckedIndex(u), paramIndex1!.atUncheckedIndex(u + 1),
              );
            this._polyface.terminateFacet();
          } else {
            this.addIndexedTrianglePointIndexes(
              xyzIndex0.atUncheckedIndex(u), xyzIndex0.atUncheckedIndex(u + 1),
              xyzIndex1.atUncheckedIndex(u), false);
            if (needNormals)
              this.addIndexedTriangleNormalIndexes(
                normalIndex0!.atUncheckedIndex(u), normalIndex0!.atUncheckedIndex(u + 1),
                normalIndex1!.atUncheckedIndex(u),
              );
            if (needParams)
              this.addIndexedTriangleParamIndexes(
                paramIndex0!.atUncheckedIndex(u), paramIndex0!.atUncheckedIndex(u + 1),
                paramIndex1!.atUncheckedIndex(u),
              );
            this._polyface.terminateFacet();
            this.addIndexedTrianglePointIndexes(
              xyzIndex1.atUncheckedIndex(u),
              xyzIndex0.atUncheckedIndex(u + 1),
              xyzIndex1.atUncheckedIndex(u + 1),
              false,
            );
            if (needNormals)
              this.addIndexedTriangleNormalIndexes(
                normalIndex1!.atUncheckedIndex(u),
                normalIndex0!.atUncheckedIndex(u + 1),
                normalIndex1!.atUncheckedIndex(u + 1),
              );
            if (needParams)
              this.addIndexedTriangleParamIndexes(
                paramIndex1!.atUncheckedIndex(u),
                paramIndex0!.atUncheckedIndex(u + 1),
                paramIndex1!.atUncheckedIndex(u + 1),
              );
            this._polyface.terminateFacet();
          }
        }
      }
      indexSwap = xyzIndex1; xyzIndex1 = xyzIndex0; xyzIndex0 = indexSwap;
      if (needParams)
        indexSwap = paramIndex1; paramIndex1 = paramIndex0; paramIndex0 = indexSwap;
      if (needNormals)
        indexSwap = normalIndex1; normalIndex1 = normalIndex0; normalIndex0 = indexSwap;
    }
    xyzIndex0.clear();
    xyzIndex1.clear();
  }
  /**
   * Create a polyface from a triangulation of the points.
   * * The triangulation is computed as seen in the top view: z-coordinates are ignored.
   * * The highest z-coordinate is preserved for points that are separated by a vertical distance.
   * @param points an array of points.
   * @param options (optional) stroke options:
   * * `options.chordTol`: xy-distance for equating points. For DTM points, 1-2mm may suffice. Default value is
   * `Geometry.smallMetricDistance`.
   * * `options.needNormals`: whether to assign 001 to all facets (rarely useful).
   * * `options.needParams`: whether to assign all vertices uv-parameters equal to their xy-coordinates (rarely useful).
   * @returns triangulated polyface or `undefined` if triangulation was not possible.
   */
  public static pointsToTriangulatedPolyface(points: Point3d[], options?: StrokeOptions): IndexedPolyface | undefined {
    const graph = Triangulator.createTriangulatedGraphFromPoints(points, InsertedVertexZOptions.ReplaceIfLarger, options?.chordTol);
    if (graph)
      return PolyfaceBuilder.graphToPolyface(graph, options);
    return undefined;
  }
  /**
   * Add triangular facets between two linestrings.
   * * Each triangle will have 1 vertex on one of the linestrings and 2 on the other.
   * * Choice of triangles is heuristic, hence does not have a unique solution.
   * * Logic for choosing among the various possible triangles prefers:
   *    * Make near-coplanar facets.
   *    * Make facets with good aspect ratio.
   *    * This is exercised with a limited number of lookahead points, i.e. greedy to make first-available decision.
   * @param pointsA points of first linestring.
   * @param pointsB points of second linestring.
   */
  public addGreedyTriangulationBetweenLineStrings(
    pointsA: Point3d[] | LineString3d | IndexedXYZCollection, pointsB: Point3d[] | LineString3d | IndexedXYZCollection,
  ): void {
    const context = GreedyTriangulationBetweenLineStrings.createContext();
    context.emitTriangles(
      resolveToIndexedXYZCollectionOrCarrier(pointsA),
      resolveToIndexedXYZCollectionOrCarrier(pointsB),
      (triangle: BarycentricTriangle) => { this.addTriangleFacet(triangle.points); },
    );
  }
  /**
   * Add quad facets along a mitered pipe that follows a centerline curve.
   * * At the end of each pipe segment, the pipe is mitered by the plane that bisects the angle between successive
   * centerline segments.
   * * Circular or elliptical pipe cross sections can be specified by supplying either a radius, a pair of semi-axis
   * lengths, or an Arc3d:
   *    * For semi-axis length input, x and y correspond to ellipse local axes perpendicular to each other and to the
   * start tangent.
   *    * For Arc3d input, the center is translated to the centerline start point. For best results, ensure this arc
   * is perpendicular to the centerline start tangent.
   * * This function internally calls [[CurveFactory.createMiteredSweepSections]], passing in the `startTangent`
   * option to preserve the rotation of Arc3d-type `sectionData`.
   * @param centerline centerline of pipe. If curved, it will be stroked using the builder's StrokeOptions, otherwise
   * for best results, ensure no successive duplicate points with e.g., [[GrowableXYZArray.createCompressed]].
   * @param sectionData circle radius, ellipse semi-axis lengths, or Arc3d.
   * @param numFacetAround how many equal parameter-space chords around each section.
   * @param capped if `true`, add a cap at each end of the pipe; defaults to `false`.
   */
  public addMiteredPipes(
    centerline: IndexedXYZCollection | Point3d[] | CurvePrimitive,
    sectionData: number | XAndY | Arc3d,
    numFacetAround: number = 12,
    capped: boolean = false,
  ): void {
    const arc = CurveFactory.createArcFromSectionData(centerline, sectionData);
    if (!arc)
      return;
    if (numFacetAround < 3)
      numFacetAround = 3;
    const section = LineString3d.create();
    section.appendFractionalStrokePoints(arc, numFacetAround, 0.0, 1.0, true);
    const strokeOptions = this._options.clone();
    const outputSelect = MiteredSweepOutputSelect.AlsoMesh;
    const startTangent = sectionData instanceof Arc3d ? arc.binormalVector() : undefined; // preserve arc orientation
    const options = { strokeOptions, capped, outputSelect, startTangent };
    const sections = CurveFactory.createMiteredSweepSections(centerline, section, options);
    if (sections && sections.mesh)
      this.addIndexedPolyface(sections.mesh);
  }
  /** Return the polyface index array indices corresponding to the given edge, or `undefined` if error. */
  private getEdgeIndices(edge: SortableEdge): { edgeIndexA: number, edgeIndexB: number } | undefined {
    let indexA = -1; let indexB = -1;
    for (let i = this._polyface.facetIndex0(edge.facetIndex); i < this._polyface.facetIndex1(edge.facetIndex); ++i) {
      if (edge.startVertex === this._polyface.data.pointIndex[i])
        indexA = i;
      else if (edge.endVertex === this._polyface.data.pointIndex[i])
        indexB = i;
    }
    return (indexA < 0 || indexB < 0) ? undefined : { edgeIndexA: indexA, edgeIndexB: indexB };
  }
  /**
   * Create a side face between base and swept facets along a base boundary edge.
   * * Assumes numBaseFacets base facets were added to this builder, immediately followed by the same number of swept
   * facets with opposite orientation (first index not preserved).
  */
  private addSweptFace(baseBoundaryEdge: SortableEdge, numBaseFacets: number): boolean {
    const edge = this.getEdgeIndices(baseBoundaryEdge);
    if (undefined === edge)
      return false;
    const sweptFacetIndex = numBaseFacets + baseBoundaryEdge.facetIndex;
    if (!this._polyface.isValidFacetIndex(sweptFacetIndex))
      return false;
    const numBaseFacetEdges = this._polyface.numEdgeInFacet(baseBoundaryEdge.facetIndex);
    if (numBaseFacetEdges !== this._polyface.numEdgeInFacet(sweptFacetIndex))
      return false;
    // generate indices into the polyface index arrays
    const baseFacetIndexStart = this._polyface.facetIndex0(baseBoundaryEdge.facetIndex);
    const sweptFacetIndexStart = this._polyface.facetIndex0(sweptFacetIndex);
    const edgeIndexOffsetInFaceLoopA = edge.edgeIndexA - baseFacetIndexStart;
    const edgeIndexOffsetInFaceLoopB = edge.edgeIndexB - baseFacetIndexStart;
    const sweptEdgeIndexOffsetInFaceLoopA = (numBaseFacetEdges - 1) - edgeIndexOffsetInFaceLoopA;
    const sweptEdgeIndexOffsetInFaceLoopB = (numBaseFacetEdges - 1) - edgeIndexOffsetInFaceLoopB;
    const indices = [
      edge.edgeIndexB,
      edge.edgeIndexA,
      sweptFacetIndexStart + sweptEdgeIndexOffsetInFaceLoopA,
      sweptFacetIndexStart + sweptEdgeIndexOffsetInFaceLoopB,
    ];
    const vertices: Point3d[] = [];
    let colors: number[] | undefined; // try to re-use colors; missing normals and params will be computed if needed
    if (undefined !== this.options.needColors && undefined !== this._polyface.data.color && undefined !== this._polyface.data.colorIndex)
      colors = [];
    for (let i = 0; i < 4; ++i) {
      const xyz = this._polyface.data.getPoint(this._polyface.data.pointIndex[indices[i]]);
      if (undefined === xyz)
        return false;
      vertices.push(xyz);
      if (undefined !== colors) {
        const color = this._polyface.data.getColor(this._polyface.data.colorIndex![indices[i]]);
        if (undefined === color)
          return false;
        colors.push(color);
      }
    }
    this.addQuadFacet(vertices, undefined, undefined, colors);
    return true;
  }
  /**
   * Add facets from the source polyface, from its translation along the vector, and from its swept boundary edges,
   * to form a polyface that encloses a volume.
   * @param source the surface mesh to sweep.
   * @param sweepVector the direction and length to sweep the surface mesh.
   * @param triangulateSides whether to triangulate side facets, or leave as quads.
   * @returns whether the added facets comprise a simple sweep. If false, the resulting mesh may have self-intersections,
   * be non-manifold, have inconsistently oriented facets, etc.
   */
  public addSweptIndexedPolyface(
    source: IndexedPolyface, sweepVector: Vector3d, triangulateSides: boolean = false,
  ): boolean {
    let isSimpleSweep = true;
    const totalProjectedArea = PolyfaceQuery.sumFacetAreas(source, sweepVector);
    if (Geometry.isAlmostEqualNumber(0.0, totalProjectedArea))
      isSimpleSweep = false;
    const partitionedIndices = PolyfaceQuery.partitionFacetIndicesByVisibilityVector(
      source, sweepVector, Angle.createDegrees(1.0e-3),
    );
    const numForwardFacets = partitionedIndices[0].length;
    const numBackwardFacets = partitionedIndices[1].length;
    const numSideFacets = partitionedIndices[2].length;
    if (numSideFacets > 0)
      isSimpleSweep = false;
    if (numForwardFacets > 0 && numBackwardFacets > 0)
      isSimpleSweep = false;
    // add base and swept facets with opposite orientations
    const reverseBase = numForwardFacets > 0;
    const firstBaseFacet = this._polyface.facetCount;
    this.addIndexedPolyface(source, reverseBase);
    const firstSweptFacet = this._polyface.facetCount;
    this.addIndexedPolyface(source, !reverseBase, Transform.createTranslation(sweepVector));
    // collect base edges added to the builder, and extract boundary
    const numBaseFacets = firstSweptFacet - firstBaseFacet;
    const baseFacetIndices = Array.from({ length: numBaseFacets }, (_, i) => firstBaseFacet + i);
    const baseFacetVisitor = IndexedPolyfaceSubsetVisitor.createSubsetVisitor(this._polyface, baseFacetIndices, 1);
    const baseEdges = PolyfaceQuery.createIndexedEdges(baseFacetVisitor);
    const baseBoundaryEdges: SortableEdgeCluster[] = [];
    baseEdges.sortAndCollectClusters(undefined, baseBoundaryEdges, undefined, undefined);
    // add a side face per boundary edge
    const oldShouldTriangulate = this._options.shouldTriangulate;
    this._options.shouldTriangulate = triangulateSides;
    for (const edgeOrCluster of baseBoundaryEdges) {
      if (edgeOrCluster instanceof SortableEdge)
        this.addSweptFace(edgeOrCluster, numBaseFacets);
      else if (Array.isArray(edgeOrCluster))
        for (const edge of edgeOrCluster)
          this.addSweptFace(edge, numBaseFacets);
    }
    this._options.shouldTriangulate = oldShouldTriangulate;
    return isSimpleSweep;
  }
}
function resolveToIndexedXYZCollectionOrCarrier(points: Point3d[] | LineString3d | IndexedXYZCollection): IndexedXYZCollection {
  if (Array.isArray(points))
    return new Point3dArrayCarrier(points);
  if (points instanceof LineString3d)
    return points.packedPoints;
  return points;
}
function distinctIndices(i0: number, i1: number, i2: number): boolean {
  return i0 !== i1 && i1 !== i2 && i2 !== i0;
}<|MERGE_RESOLUTION|>--- conflicted
+++ resolved
@@ -1148,19 +1148,10 @@
         this.addLinearSweepLineStringsXYZOnly(ls, vector);
     }
   }
-<<<<<<< HEAD
-  /**
-   * Construct facets for a rotational sweep.
-   */
-  public addRotationalSweep(surface: RotationalSweep) {
-    const contour = surface.getCurves();
-    const section0 = StrokeCountSection.create(contour, this._options);
-=======
   /** Construct facets for a rotational sweep. */
   public addRotationalSweep(surface: RotationalSweep): void {
     const contour = surface.getSweepContourRef();
-    const section0 = StrokeCountSection.createForParityRegionOrChain(contour.getCurves(), this._options);
->>>>>>> fab3432c
+    const section0 = StrokeCountSection.create(contour.getCurves(), this._options);
     const baseStrokes = section0.getStrokes();
     // ensure sweep is positive for buildRotationalNormalsInLineStrings
     const axis = surface.cloneAxisRay();
@@ -1330,14 +1321,8 @@
     let stroke0: AnyCurve | undefined;
     let stroke1: AnyCurve;
     const sectionMaps = [];
-<<<<<<< HEAD
-    for (const contour of contours) {
+    for (const contour of contours)
       sectionMaps.push(StrokeCountSection.create(contour.curves, this._options));
-    }
-=======
-    for (const contour of contours)
-      sectionMaps.push(StrokeCountSection.createForParityRegionOrChain(contour.curves, this._options));
->>>>>>> fab3432c
     if (StrokeCountSection.enforceStrokeCountCompatibility(sectionMaps)) {
       StrokeCountSection.enforceCompatibleDistanceSums(sectionMaps);
       for (let i = 0; i < contours.length; i++) {
