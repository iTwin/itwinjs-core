/*---------------------------------------------------------------------------------------------
* Copyright (c) Bentley Systems, Incorporated. All rights reserved.
* See LICENSE.md in the project root for license terms and full copyright notice.
*--------------------------------------------------------------------------------------------*/

/** @packageDocumentation
 * @module Polyface
 */

import { Geometry } from "../Geometry";
import { Angle } from "../geometry3d/Angle";
import { Point2d } from "../geometry3d/Point2dVector2d";
<<<<<<< HEAD
=======
import { Vector3d } from "../geometry3d/Point3dVector3d";
import { PolygonOps } from "../geometry3d/PolygonOps";
>>>>>>> 9b561733
import { IndexedPolyface, PolyfaceVisitor } from "./Polyface";
import { PolyfaceData } from "./PolyfaceData";

/**
 * An `IndexedPolyfaceVisitor` is an iterator-like object that "visits" facets of a mesh.
 * * The visitor extends `PolyfaceData`, so it can at any time hold all the data of a single facet.
 * @public
 */
export class IndexedPolyfaceVisitor extends PolyfaceData implements PolyfaceVisitor {
  private _currentFacetIndex: number;
  private _nextFacetIndex: number;
  private _numWrap: number;
  private _numEdges: number;
  private _polyface: IndexedPolyface;
  // to be called from static factory method that validates the polyface
  protected constructor(polyface: IndexedPolyface, numWrap: number) {
    super(polyface.data.normalCount > 0, polyface.data.paramCount > 0, polyface.data.colorCount > 0, polyface.twoSided);
    this._polyface = polyface;
    this._numWrap = numWrap;
    if (polyface.data.auxData)
      this.auxData = polyface.data.auxData.createForVisitor();
    this.reset();
    this._numEdges = 0;
    this._nextFacetIndex = 0;
    this._currentFacetIndex = -1;

  }
  /** Return the client polyface object. */
<<<<<<< HEAD
  public clientPolyface(): IndexedPolyface { return this._polyface; }
  /** Set the number of vertices duplicated (e.g. 1 for start and end) in arrays in the visitor. */
  public setNumWrap(numWrap: number) { this._numWrap = numWrap; }

  /** Return the number of edges in the current facet.
   * * Note that if this visitor has `numWrap` greater than zero, the number of edges is smaller than the number of points.
=======
  public clientPolyface(): IndexedPolyface {
    return this._polyface;
  }
  /** Return the number of facets this visitor is able to visit. */
  public getVisitableFacetCount(): number {
    return this._polyface.facetCount;
  }
  /**
   * Set the number of vertices replicated in visitor arrays (both data and index arrays).
   * * 0,1,2 are the most common as numWrap.
   * * Example: suppose `[6,7,8]` is the pointIndex array representing a triangle. First edge would be `6,7`. Second
   * edge is `7,8`. Third edge is `8,6`. To access `6` for the third edge, we have to go back to the start of array.
   * Therefore, it is useful to store `6` at the end of pointIndex array, i.e., `[6,7,8,6]` meaning `numWrap = 1`.
   * Continuing this example, `numWrap = 2` (i.e., `[6,7,8,6,7]`) is useful when each vertex visit requires the next
   * two points, e.g., to form two adjacent vectors for a cross product.
>>>>>>> 9b561733
   */
  public setNumWrap(numWrap: number) {
    this._numWrap = numWrap;
  }
  /**
   * Return the number of edges in the current facet.
   * * If `numWrap > 0` for this visitor, the number of edges is smaller than the number of points.
   */
  public get numEdgesThisFacet(): number {
    return this._numEdges;
  }
  /** Create a visitor for iterating the facets of `polyface`. */
  public static create(polyface: IndexedPolyface, numWrap: number): IndexedPolyfaceVisitor {
    return new IndexedPolyfaceVisitor(polyface, numWrap);
  }
  /** Advance the iterator to a particular facet in the client polyface. */
  public moveToReadIndex(facetIndex: number): boolean {
    if (!this._polyface.isValidFacetIndex(facetIndex))
      return false;
    this._currentFacetIndex = facetIndex;
    this._nextFacetIndex = facetIndex + 1;
    this._numEdges = this._polyface.numEdgeInFacet(facetIndex);
    this.resizeAllArrays(this._numEdges + this._numWrap);
    this.gatherIndexedData(
      this._polyface.data,
      this._polyface.facetIndex0(this._currentFacetIndex),
      this._polyface.facetIndex1(this._currentFacetIndex),
      this._numWrap,
    );
    return true;
  }
  /** Advance the iterator to a the 'next' facet in the client polyface. */
  public moveToNextFacet(): boolean {
    if (this._nextFacetIndex !== this._currentFacetIndex)
      return this.moveToReadIndex(this._nextFacetIndex);
    this._nextFacetIndex++;
    return true;
  }
  /** Reset the iterator to start at the first facet of the polyface. */
  public reset(): void {
    this.moveToReadIndex(0);
    this._nextFacetIndex = 0; // so immediate moveToNextFacet stays here.
  }
  /**
   * Attempts to extract the distance parameter for the given vertex `index` on the current facet.
   * Returns the distance parameter as a point. Returns `undefined` on failure.
   */
  public tryGetDistanceParameter(index: number, result?: Point2d): Point2d | undefined {
    if (index < 0 || index >= this.numEdgesThisFacet)
      return undefined;
    if (this.param === undefined || this._polyface.data.face.length === 0)
      return undefined;
    const faceData = this._polyface.tryGetFaceData(this._currentFacetIndex);
    if (!faceData)
      return undefined;
    return faceData.convertParamXYToDistance(
      this.param.getXAtUncheckedPointIndex(index),
      this.param.getYAtUncheckedPointIndex(index),
      result,
    );
  }
  /**
   * Attempts to extract the normalized parameter (0,1) for the given vertex `index` on the current facet.
   * Returns the normalized parameter as a point. Returns `undefined` on failure.
   */
  public tryGetNormalizedParameter(index: number, result?: Point2d): Point2d | undefined {
    if (index < 0 || index >= this.numEdgesThisFacet)
      return undefined;
    if (this.param === undefined || this._polyface.data.face.length === 0)
      return undefined;
    const faceData = this._polyface.tryGetFaceData(this._currentFacetIndex);
    if (!faceData)
      return undefined;
    return faceData.convertParamXYToNormalized(
      this.param.getXAtUncheckedPointIndex(index),
      this.param.getYAtUncheckedPointIndex(index),
      result,
    );
  }
  /** Return the index (in the client polyface) of the current facet. */
  public currentReadIndex(): number {
    return this._currentFacetIndex;
  }
  /** Return the point index of vertex `i` within the currently loaded facet. */
  public clientPointIndex(i: number): number {
    return this.pointIndex[i];
  }
  /** Return the param index of vertex `i` within the currently loaded facet. */
  public clientParamIndex(i: number): number {
    return this.paramIndex ? this.paramIndex[i] : -1;
  }
  /** Return the normal index of vertex `i` within the currently loaded facet. */
  public clientNormalIndex(i: number): number {
    return this.normalIndex ? this.normalIndex[i] : -1;
  }
  /** Return the color index of vertex `i` within the currently loaded facet. */
  public clientColorIndex(i: number): number {
    return this.colorIndex ? this.colorIndex[i] : -1;
  }
  /** Return the aux data index of vertex `i` within the currently loaded facet. */
  public clientAuxIndex(i: number): number {
    return this.auxData ? this.auxData.indices[i] : -1;
  }
  /** Clear the contents of all arrays. */
  public clearArrays(): void {
    this.point.length = 0;
    this.edgeVisible.length = 0;
    if (this.param !== undefined)
      this.param.length = 0;
    if (this.normal !== undefined)
      this.normal.length = 0;
    if (this.color !== undefined)
      this.color.length = 0;
    // TODO: indices? auxData? taggedNumericData?
  }
  /** Transfer data from a specified `index` of the `other` visitor as new data in this visitor. */
  public pushDataFrom(other: PolyfaceVisitor, index: number): void {
    this.point.pushFromGrowableXYZArray(other.point, index);
    this.edgeVisible.push(other.edgeVisible[index]);
    if (this.param && other.param && index < other.param.length)
      this.param.pushFromGrowableXYArray(other.param, index);
    if (this.normal && other.normal && index < other.normal.length)
      this.normal.pushFromGrowableXYZArray(other.normal, index);
    if (this.color && other.color && index < other.color.length)
      this.color.push(other.color[index]);
    // TODO: indices? auxData? taggedNumericData?
  }
  /**
   * Transfer interpolated data from the other visitor.
   * * All data values are interpolated at `fraction` between `other` values at `index0` and `index1`.
   */
  public pushInterpolatedDataFrom(other: PolyfaceVisitor, index0: number, fraction: number, index1: number): void {
    if (index0 > index1)
      this.pushInterpolatedDataFrom(other, index1, 1.0 - fraction, index0);
    this.point.pushInterpolatedFromGrowableXYZArray(other.point, index0, fraction, index1);
    const newVisibility = (((index0 + 1) % other.edgeVisible.length) === index1) ? other.edgeVisible[index0] : false;
    this.edgeVisible.push(newVisibility); // interpolation along an edge preserves visibility of original edge
    if (this.param && other.param && index0 < other.param.length && index1 < other.param.length)
      this.param.pushInterpolatedFromGrowableXYArray(other.param, index0, fraction, index1);
    if (this.normal && other.normal && index0 < other.normal.length && index1 < other.normal.length)
      this.normal.pushInterpolatedFromGrowableXYZArray(other.normal, index0, fraction, index1);
    if (this.color && other.color && index0 < other.color.length && index1 < other.color.length)
      this.color.push(Geometry.interpolateColor(other.color[index0], fraction, other.color[index1]));
    // TODO: auxData? taggedNumericData?
  }
}
/**
 * An `IndexedPolyfaceSubsetVisitor` is an `IndexedPolyfaceVisitor` which only visits a subset of facets in the polyface.
 * * The subset is defined by an array of facet indices provided when this visitor is created.
 * * Input indices (e.g., for `moveToReadIndex`) are understood to be indices into the subset array.
 * @public
 */
export class IndexedPolyfaceSubsetVisitor extends IndexedPolyfaceVisitor {
  private _parentFacetIndices?: number[]; // only undefined during super constructor!
  private _currentActiveIndex: number;    // index within _parentFacetIndices, or -1 after construction
  private _nextActiveIndex: number;       // index within _parentFacetIndices

  private constructor(polyface: IndexedPolyface, activeFacetIndices: number[], numWrap: number) {
    super(polyface, numWrap);
    this._parentFacetIndices = activeFacetIndices.slice();
    this._currentActiveIndex = -1;
    this._nextActiveIndex = 0;
  }
  private isValidSubsetIndex(index: number): boolean {
    return (undefined !== this._parentFacetIndices) && index >= 0 && index < this._parentFacetIndices.length;
  }
  /**
   * Create a visitor for iterating a subset of the facets of `polyface`.
   * @param polyface reference to the client polyface, supplying facets
   * @param activeFacetIndices array of indices of facets in the client polyface to visit. This array is cloned.
   * @param numWrap number of vertices replicated in the visitor arrays to facilitate simpler caller code. Default is zero.
   */
  public static createSubsetVisitor(
    polyface: IndexedPolyface, activeFacetIndices: number[], numWrap: number = 0,
  ): IndexedPolyfaceSubsetVisitor {
    return new IndexedPolyfaceSubsetVisitor(polyface, activeFacetIndices, numWrap);
  }
  /**
   * Advance the iterator to a particular facet in the subset of client polyface facets.
   * @param activeIndex the index of the facet within the subset, not to be confused with the index of the facet within
   * the client polyface.
   * @return whether the iterator was successfully moved.
   */
  public override moveToReadIndex(activeIndex: number): boolean {
    if (this.isValidSubsetIndex(activeIndex)) {
      this._currentActiveIndex = activeIndex;
      this._nextActiveIndex = activeIndex + 1;
      return super.moveToReadIndex(this._parentFacetIndices![activeIndex]);
    }
    return false;
  }
  /**
   * Advance the iterator to the next facet in the subset of client polyface facets.
   * @return whether the iterator was successfully moved.
   */
  public override moveToNextFacet(): boolean {
    if (this._nextActiveIndex !== this._currentActiveIndex)
      return this.moveToReadIndex(this._nextActiveIndex);
    this._nextActiveIndex++;
    return true;
  }
  /** Reset the iterator to start at the first active facet in the subset of client polyface facets. */
  public override reset(): void {
    this.moveToReadIndex(0);
    this._nextActiveIndex = 0; // so immediate moveToNextFacet stays here.
  }
  /**
   * Return the parent facet index of the indicated index within the subset of client polyface facets.
   * @param activeIndex index of the facet within the subset. Default is the active facet.
   * @return valid client polyface facet index, or `undefined` if invalid input index.
   */
  public parentFacetIndex(activeIndex?: number): number | undefined {
    if (undefined === activeIndex)
      activeIndex = this._currentActiveIndex;
    return this.isValidSubsetIndex(activeIndex) ? this._parentFacetIndices![activeIndex] : undefined;
  }
  /** Return the number of facets this visitor is able to visit. */
  public override getVisitableFacetCount(): number {
    return this._parentFacetIndices ? this._parentFacetIndices.length : 0;
  }
  /**
   * Create a visitor for those mesh facets with normal in the same half-space as the given vector.
   * * For example, to visit the top facets of a tiled terrain mesh but skip the "skirt" facets, pass
   * `compareVector = Vector3d.unitZ()` and a suitable `sideAngle` tolerance. Note that this will also
   * filter out *interior* facets that are nearly vertical, not just the "skirt" facets on the boundary.
   * @param mesh the mesh from which to select facets
   * @param compareVector vector to which to compare facet normals. The visitor will visit only those facets
   * with normals in the same half-space as this vector. Default is 001.
   * @param sideAngle optional angular tolerance to filter the facets near the border between half-spaces.
   * The visitor will *not* visit facets whose normals are nearly perpendicular to `compareVector`.
   * Default is [[Geometry.smallAngleRadians]].
   * @param numWrap optional number of entries replicated in visitor arrays. Default is 0.
  */
  public static createNormalComparison(
    mesh: IndexedPolyface | IndexedPolyfaceVisitor,
    compareVector: Vector3d = Vector3d.unitZ(),
    sideAngle: Angle = Angle.createSmallAngle(),
    numWrap: number = 0,
  ): IndexedPolyfaceSubsetVisitor {
    if (mesh instanceof IndexedPolyface)
      return this.createNormalComparison(mesh.createVisitor(), compareVector, sideAngle, numWrap);
    const visitor = mesh;
    const facets: number[] = [];
    const facetNormal = Vector3d.createZero();
    for (visitor.reset(); visitor.moveToNextFacet();) {
      if (!PolygonOps.unitNormal(visitor.point, facetNormal))
        continue; // degenerate facet
      if (facetNormal.dotProduct(compareVector) < 0.0)
        continue; // ignore facet facing other half-space
      if (facetNormal.angleFromPerpendicular(compareVector).isMagnitudeLessThanOrEqual(sideAngle))
        continue; // ignore side facet
      facets.push(visitor.currentReadIndex());
    }
    return IndexedPolyfaceSubsetVisitor.createSubsetVisitor(visitor.clientPolyface(), facets, numWrap);
  }
}<|MERGE_RESOLUTION|>--- conflicted
+++ resolved
@@ -10,11 +10,8 @@
 import { Geometry } from "../Geometry";
 import { Angle } from "../geometry3d/Angle";
 import { Point2d } from "../geometry3d/Point2dVector2d";
-<<<<<<< HEAD
-=======
 import { Vector3d } from "../geometry3d/Point3dVector3d";
 import { PolygonOps } from "../geometry3d/PolygonOps";
->>>>>>> 9b561733
 import { IndexedPolyface, PolyfaceVisitor } from "./Polyface";
 import { PolyfaceData } from "./PolyfaceData";
 
@@ -43,14 +40,6 @@
 
   }
   /** Return the client polyface object. */
-<<<<<<< HEAD
-  public clientPolyface(): IndexedPolyface { return this._polyface; }
-  /** Set the number of vertices duplicated (e.g. 1 for start and end) in arrays in the visitor. */
-  public setNumWrap(numWrap: number) { this._numWrap = numWrap; }
-
-  /** Return the number of edges in the current facet.
-   * * Note that if this visitor has `numWrap` greater than zero, the number of edges is smaller than the number of points.
-=======
   public clientPolyface(): IndexedPolyface {
     return this._polyface;
   }
@@ -66,7 +55,6 @@
    * Therefore, it is useful to store `6` at the end of pointIndex array, i.e., `[6,7,8,6]` meaning `numWrap = 1`.
    * Continuing this example, `numWrap = 2` (i.e., `[6,7,8,6,7]`) is useful when each vertex visit requires the next
    * two points, e.g., to form two adjacent vectors for a cross product.
->>>>>>> 9b561733
    */
   public setNumWrap(numWrap: number) {
     this._numWrap = numWrap;
