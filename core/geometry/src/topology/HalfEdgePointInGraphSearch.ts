/*---------------------------------------------------------------------------------------------
* Copyright (c) Bentley Systems, Incorporated. All rights reserved.
* See LICENSE.md in the project root for license terms and full copyright notice.
*--------------------------------------------------------------------------------------------*/

/** @packageDocumentation
 * @module Topology
 */

import { assert } from "@itwin/core-bentley";
import { Geometry } from "../Geometry";
import { Point3d, Vector3d } from "../geometry3d/Point3dVector3d";
import { Ray3d } from "../geometry3d/Ray3d";
import { HalfEdge, HalfEdgeMask } from "./Graph";
import { NodeXYZUV } from "./HalfEdgeNodeXYZUV";
import { HalfEdgePositionDetail } from "./HalfEdgePositionDetail";

// cspell:word Chebyshev

/**
 * Return code from [PointSearchContext.reAimAroundFace]
 * @internal
 */
export enum RayClassification {
  NoHits,
  TargetOnVertex,
  TargetOnEdge,
  Bracket,
  TargetBefore,
  TargetAfter,
}

/**
 * Context for searching for the location of an xy-point in a graph.
 * * Assumptions: interior faces of the graph are convex, no edge has length less than `tol`.
 * @internal
 */
export class PointSearchContext {
  private _tol: number;
  private constructor(tol: number) {
    this._tol = tol;
  }
  public static create(tol: number = Geometry.smallMetricDistance) {
    return new PointSearchContext(tol);
  }
  private panic(): HalfEdgePositionDetail {
    // A note on "unexpectedly" found in comments in this file:
    // Though this class assumes all edges of the graph have length at least tolerance, the tests below account for
    // edges with smaller length. This is because we are using two different metrics: Euclidean for distinguishing
    // points matching user expectation, and Chebyshev, aka "max component", for efficiently testing ray-sector
    // inclusion in the reAimXXX methods. In particular, epsilon-balls in the former metric are smaller than in the
    // latter. Thus an edge can be inserted into the graph with Euclidean length (barely) greater than epsilon, but
    // the edge's parallel and perpendicular components with respect to a ray can have Euclidean length *less* than
    // epsilon, yielding a Chebyshev edge length less than epsilon. This discrepancy requires careful analysis below,
    // and if this method is invoked, it is probably because we've missed a case where a dot/cross product lies just
    // beyond the tolerance.
    return HalfEdgePositionDetail.create();
  }
  /**
   * Reposition `edgeHit` to an adjacent face or vertex, or another position on the edge, that is closer to the
   * target point.
   * @param edgeHit start position on a graph edge, updated and returned.
   * @param ray the ray to the target point. Origin is assumed to lie on the edge.
   * @param targetDistance distance along the ray to the target point.
   * @return detail closer to the target point.
   */
  public reAimFromEdge(
    edgeHit: HalfEdgePositionDetail, ray: Ray3d, targetDistance: number,
  ): HalfEdgePositionDetail {
    const nodeA = edgeHit.node!;
    const dataA = NodeXYZUV.createNodeAndRayOrigin(nodeA, ray);
    const dataB = NodeXYZUV.createNodeAndRayOrigin(nodeA.edgeMate, ray);
    const sideA = -dataA.classifyV(0.0, this._tol);
    const sideB = -dataB.classifyV(0.0, this._tol);
    let result;
<<<<<<< HEAD
    if (sideA * sideB < 0) { // simple crossing; just aim into a face
=======
    if (sideA * sideB < 0) { // ray aims to the face
>>>>>>> 38ffb393
      if (sideA > 0) {
        result = edgeHit.resetAsFace(dataA.node);
      } else {
        result = edgeHit.resetAsFace(dataB.node);
      }
<<<<<<< HEAD
    } else if (sideA === 0 || sideB === 0) {
=======
    } else if (sideA === 0 || sideB === 0) { // ray is along the edge
      // the usual case is both 0, i.e., ray is clearly along the edge
>>>>>>> 38ffb393
      const alongA = dataA.classifyU(targetDistance, this._tol);
      const alongB = dataB.classifyU(targetDistance, this._tol);
      if (sideA === 0 && alongA === 0) { // hit start vertex
        result = edgeHit.resetAsVertex(dataA.node);
        result.setITag(1);
      } else if (sideB === 0 && alongB === 0) { // hit end vertex
        result = edgeHit.resetAsVertex(dataB.node);
        result.setITag(1);
<<<<<<< HEAD
      } else if (sideA === 0 && sideB === 0) { // ray is clearly along the edge
        if (alongA * alongB < 0) {
          // target is within edge
          const edgeFraction = (targetDistance - dataA.u) / (dataB.u - dataA.u);
          result = edgeHit.resetAtEdgeAndFraction(dataA.node, edgeFraction);
          result.setITag(1);
        } else if (alongA < 0 && alongB < 0) {
          // target is beyond the edge: move towards it
          if (dataA.u > dataB.u)
            result = edgeHit.resetAsVertex(dataA.node);
          else
            result = edgeHit.resetAsVertex(dataB.node);
=======
      } else if (alongA * alongB < 0) {
        // target is within edge (this is written for the case where both sideA and sideB are zero. If only one
        // is zero, this computes a close edge point but the strong "on" conclusion might be wrong)
        const edgeFraction = (targetDistance - dataA.u) / (dataB.u - dataA.u);
        result = edgeHit.resetAtEdgeAndFraction(dataA.node, edgeFraction);
        result.setITag(1);
      } else if (alongA < 0 && alongB < 0) {
        // target is beyond the edge; move towards it.
        if (dataA.u > dataB.u)
          result = edgeHit.resetAsVertex(dataA.node);
        else
          result = edgeHit.resetAsVertex(dataB.node);
      } else {
        // this shouldn't happen; maybe as if the initial edge point was not within the edge?
        if (Math.abs(dataA.u) < this._tol
          && Math.abs(dataA.v) < this._tol
        ) {
          result = edgeHit.resetAsVertex(dataA.node);
        } else if (Math.abs(dataB.u) < this._tol
          && Math.abs(dataB.v) < this._tol
        ) {
          result = edgeHit.resetAsVertex(dataB.node);
>>>>>>> 38ffb393
        } else {
          // both vertices lie on the ray before or after the target; shouldn't happen for edgeHit between nodes
          edgeHit.resetAsUnknown();
          result = this.panic();
        }
      } else if (sideA === 0) { // ray near start vertex but NOT parallel to the edge
        if (0 === dataA.classifyU(0.0, this._tol))
          result = edgeHit.resetAsVertex(dataA.node);
        else
          result = edgeHit.resetAsFace(sideB > 0 ? dataB.node : dataA.node);
      } else { // ray near end vertex but NOT parallel to the edge
        assert(sideB === 0);
        if (0 === dataB.classifyU(0.0, this._tol))
          result = edgeHit.resetAsVertex(dataB.node);
        else
          result = edgeHit.resetAsFace(sideA > 0 ? dataA.node : dataB.node);
      }
<<<<<<< HEAD
    } else {
      // both vertices are to same side of the ray; shouldn't happen for edgeHit between nodes
=======
    } else { // both vertices are to same side of the line; this can't happen for edge point between nodes
>>>>>>> 38ffb393
      edgeHit.resetAsUnknown();
      result = this.panic();
    }
    return result;
  }
  /**
   * Reposition `vertexHit` to an adjacent face, edge, or vertex hit that is closer to the target point.
   * @param vertexHit start position at a graph vertex, updated and returned.
   * @param ray the ray to the target point, assumed to start exactly at the vertex.
   * @param targetDistance distance along the ray to the target point.
   * @return detail closer to the target point.
   */
  public reAimFromVertex(
    vertexHit: HalfEdgePositionDetail, ray: Ray3d, targetDistance: number,
  ): HalfEdgePositionDetail {
    assert(ray.origin.isExactEqual(vertexHit));
    const vertexNode = vertexHit.node;
    let outboundEdge = vertexNode!;

    // lambda to handle the case where the target definitively lies in the same direction as outboundEdge
    const advancePositionAlongOutboundEdge = (rayParam: number): boolean => {
      if (Math.abs(rayParam - targetDistance) <= this._tol) { // direct hit at far end of outBoundEdge
        vertexHit.resetAsVertex(outboundEdge.faceSuccessor).setITag(1);
      } else if (rayParam > targetDistance) { // direct hit within outBoundEdge
        vertexHit.resetAtEdgeAndFraction(outboundEdge, targetDistance / rayParam);
      } else if (rayParam > this._tol) { // far end of outBoundEdge is closer to target
        vertexHit.resetAsVertex(outboundEdge.faceSuccessor);
      } else {
        return false;
      }
      return true;
    };

    do {
<<<<<<< HEAD
      // examine the sector at the outboundEdge node; if ray lies in this sector, return updated detail
=======
>>>>>>> 38ffb393
      const data0 = NodeXYZUV.createNodeAndRayOrigin(outboundEdge.faceSuccessor, ray);
      const data1 = NodeXYZUV.createNodeAndRayOrigin(outboundEdge.facePredecessor, ray);
      // u0 is the length of projection of faceSuccessor to the ray and v0 is the length of projection of
      // faceSuccessor to the ray perp line (90 degrees CCW). Similarly for u1 and v1 with facePredecessor.
      const u0 = data0.u;
<<<<<<< HEAD
      const u1 = data1.u;
=======
>>>>>>> 38ffb393
      const v0 = data0.v;
      // double u1 = data1.u;
      const v1 = data1.v;
<<<<<<< HEAD
      // examine dot and cross of ray with both edges defining this sector to see if ray lies between them
      if (Math.abs(v0) <= this._tol) { // ray parallel to outBoundEdge
        if (advancePositionAlongOutboundEdge(u0))
          return vertexHit;
        if (Math.abs(u0) <= this._tol) { // edge is unexpectedly* small
          if (v0 <= 0 && v1 > this._tol && (u0 >= 0 || (u0 < 0 && u1 > this._tol)))
            return vertexHit.resetAsFace(outboundEdge, outboundEdge);
        }
        // The only remaining case is u0 < -this._tol: ray points opposite outBoundEdge.
        // By our convexity assumption, the only way that ray lies in this sector is if the lookBack
        // vector points in the same direction as ray, but this would be handled in the next sector.
      } else if (v0 < -this._tol) {
        if (v1 > this._tol) // ray definitely lies in this sector
          return vertexHit.resetAsFace(outboundEdge, outboundEdge);
        if (v1 >= -this._tol) { // ray and lookBack vector are parallel
          // handle special cases not handled in the next sector
          if (Math.abs(u1) <= this._tol) { // lookBack vector is unexpectedly* small...
            if (v1 > 0 && (u1 >= 0 || (u0 > this._tol && u1 < 0))) // ...and ray is in this sector
              return vertexHit.resetAsFace(outboundEdge, outboundEdge);
          } else if (u0 > this._tol && u1 < 0) { // ray and lookBack point in opposite directions
            return vertexHit.resetAsVertex(outboundEdge.faceSuccessor); // far end is closer to target
          }
        }
        // The only remaining case is v1 < -this._tol: ray definitely lies outside this sector.
=======
      if (Math.abs(v0) < this._tol) { // if ray is parallel to outboundEdge.faceSuccessor
        if (Math.abs(u0 - targetDistance) < this._tol) { // target point at far end of edge; direct hit at far end
          result = searchBase.resetAsVertex(data0.node);
          result.setITag(1);
          return result;
        } else if (u0 > targetDistance) { // target point somewhere within edge; direct hit within edge
          const edgeFraction = targetDistance / u0;
          result = searchBase.resetAtEdgeAndFraction(outboundEdge, edgeFraction);
          return result;
        } else if (Math.abs(u0) <= this._tol) { // target point at near end of edge (on the base of the search); direct hit at near end
          result = searchBase.resetAsVertex(outboundEdge);
          result.setITag(1);
          return result;
        } else if (u0 > this._tol) { // target point beyond the far end of the edge; advance to vertex at faceSuccessor node
          result = searchBase.resetAsVertex(data0.node);
          return result;
        } else { // ray direction is exactly opposite of the edge
          if (v1 > this._tol) { // if the face is concave, then there is a face hit
            result = searchBase.resetAsFace(outboundEdge, outboundEdge);
            return result;
          }
        }
      } else if (v0 < -this._tol) { // if sweep from ray to outboundEdge.faceSuccessor is CW
        if (v1 > this._tol) { // the usual simple entry into an angle < 180
          result = searchBase.resetAsFace(outboundEdge, outboundEdge);
          return result;
        }
      } else { // if (v0 > this._tol) or if sweep from ray to outboundEdge.faceSuccessor is CCW
        // no ray hit; do nothing
>>>>>>> 38ffb393
      }
      // Proceed to the next sector around this vertex. We even examine the (concave) exterior sector at a boundary
      // vertex in order to handle the case where the target lies in the direction of an exterior outboundEdge.
      outboundEdge = outboundEdge.vertexSuccessor;
    } while (outboundEdge !== vertexNode);
    return this.panic();
  }
  /**
   * Visit all edges around the face, updating `lastBefore` and `firstAfter` to ray-edge intersections that
   * lie directly before and/or after the target point on the ray, if at all.
   * @param faceNode starting node on a graph face.
   * @param ray the ray to the target point.
   * @param targetDistance distance along the ray to the target point.
   * @param lastBefore the detail to reset as the last hit on the ray before the target point (CALLER CREATED).
   * @param firstAfter the detail to reset as the first hit on the ray after the target point (CALLER CREATED).
   * @returns summary of the updated details:
   * * [[RayClassification.TargetOnVertex]] - target lies at a vertex of the face (details are identical)
   * * [[RayClassification.TargetOnEdge]] - target lies on an edge of the face (details are identical)
   * * [[RayClassification.TargetBefore]] - target lies before the face; the ray intersects the face beyond
   * the target point.
   * * [[RayClassification.TargetAfter]] - target lies after the face; the ray intersects the face before
   * the target point.
   * * [[RayClassification.Bracket]] - target lies between intersections of the ray and the face; if the face
   * is convex, this means the target lies inside the face.
   * * [[RayClassification.NoHits]] - the face does not intersect the ray
   */
  public reAimAroundFace(
    faceNode: HalfEdge,
    ray: Ray3d,
    targetDistance: number,
    lastBefore: HalfEdgePositionDetail,
    firstAfter: HalfEdgePositionDetail,
  ): RayClassification {
    assert(!faceNode.isMaskSet(HalfEdgeMask.EXTERIOR));
    lastBefore.resetAsUndefinedWithTag(-Number.MAX_VALUE);
    firstAfter.resetAsUndefinedWithTag(Number.MAX_VALUE);
    const data0 = NodeXYZUV.createNodeAndRayOrigin(faceNode, ray);
    let data1;
    let node0 = faceNode;
    // find the intersection of the ray with each edge of the face to classify the ray hit
    do {
      const node1 = node0.faceSuccessor;
      data1 = NodeXYZUV.createNodeAndRayOrigin(node1, ray, data1);
      const u0 = data0.u;
      const u1 = data1.u;
      const v0 = data0.v;
      const v1 = data1.v;
<<<<<<< HEAD
      if (Math.abs(v1) < this._tol) { // ray parallel to edge
=======
      if (Math.abs(v1) < this._tol) {
        // ray hits a vertex of the face
>>>>>>> 38ffb393
        const vertexHit = HalfEdgePositionDetail.createVertex(node1);
        vertexHit.setDTag(u1);
        if (Math.abs(u1 - targetDistance) < this._tol) {
          firstAfter.setFrom(vertexHit);
          lastBefore.setFrom(vertexHit);
          return RayClassification.TargetOnVertex;
        }
        if (u1 > targetDistance && u1 < firstAfter.getDTag()!)
          firstAfter.setFrom(vertexHit);
        if (u1 < targetDistance && u1 > lastBefore.getDTag()!)
          lastBefore.setFrom(vertexHit);
<<<<<<< HEAD
      } else if (v0 * v1 < 0.0) { // ray crosses edge
=======
      } else if (v0 * v1 < 0.0) {
        // ray crossing an edge of the face
>>>>>>> 38ffb393
        const edgeFraction = -v0 / (v1 - v0);
        const rayFraction = Geometry.interpolate(u0, edgeFraction, u1);
        const edgeHit = HalfEdgePositionDetail.createEdgeAtFraction(data0.node, edgeFraction);
        edgeHit.setDTag(rayFraction);
        if (Math.abs(rayFraction - targetDistance) <= this._tol) {
          firstAfter.setFrom(edgeHit);
          lastBefore.setFrom(edgeHit);
          return RayClassification.TargetOnEdge;
        }
        if (rayFraction > targetDistance && rayFraction < firstAfter.getDTag()!)
          firstAfter.setFrom(edgeHit);
        if (rayFraction < targetDistance && rayFraction > lastBefore.getDTag()!)
          lastBefore.setFrom(edgeHit);
<<<<<<< HEAD
=======
          lastBefore.setDTag(rayFraction);
        }
      } else {
        // ray does not hit a vertex or edge of the face; do nothing
>>>>>>> 38ffb393
      }
      data0.setFrom(data1);
      node0 = node0.faceSuccessor;
    } while (node0 !== faceNode);
    // returned to start node
    firstAfter.setITag(0);
    lastBefore.setITag(0);
    if (lastBefore.isUnclassified) {
      if (firstAfter.isUnclassified)
        return RayClassification.NoHits;
      return RayClassification.TargetBefore;
    }
    if (firstAfter.isUnclassified)
      return RayClassification.TargetAfter;
    else
      return RayClassification.Bracket; // face is locally convex; target lies inside this face
  }
  /**
   * Initialize the input ray for topology search:
   * * `origin` is at `start`
   * * `direction` is the unit xy-vector from `start` towards `target`
   * * `a` is the xy-distance from `start` to `target`
   * @param start existing position
   * @param target target xy coordinates
   * @param ray updated in place
   * @returns false if target is reached.
   */
  public setSearchRay(start: HalfEdgePositionDetail, target: Point3d, ray: Ray3d): boolean {
    ray.origin.setFromPoint3d(start);
    Vector3d.createStartEnd(ray.origin, target, ray.direction);
    ray.direction.z = 0.0;
    const distanceToTargetXY = ray.direction.magnitudeXY();
    if (distanceToTargetXY < this._tol)
      return false; // no searching necessary, we are already at the target point
    ray.a = distanceToTargetXY;
    ray.direction.scaleInPlace(1 / distanceToTargetXY);
    return true;
  }
}<|MERGE_RESOLUTION|>--- conflicted
+++ resolved
@@ -73,22 +73,13 @@
     const sideA = -dataA.classifyV(0.0, this._tol);
     const sideB = -dataB.classifyV(0.0, this._tol);
     let result;
-<<<<<<< HEAD
     if (sideA * sideB < 0) { // simple crossing; just aim into a face
-=======
-    if (sideA * sideB < 0) { // ray aims to the face
->>>>>>> 38ffb393
       if (sideA > 0) {
         result = edgeHit.resetAsFace(dataA.node);
       } else {
         result = edgeHit.resetAsFace(dataB.node);
       }
-<<<<<<< HEAD
     } else if (sideA === 0 || sideB === 0) {
-=======
-    } else if (sideA === 0 || sideB === 0) { // ray is along the edge
-      // the usual case is both 0, i.e., ray is clearly along the edge
->>>>>>> 38ffb393
       const alongA = dataA.classifyU(targetDistance, this._tol);
       const alongB = dataB.classifyU(targetDistance, this._tol);
       if (sideA === 0 && alongA === 0) { // hit start vertex
@@ -97,7 +88,6 @@
       } else if (sideB === 0 && alongB === 0) { // hit end vertex
         result = edgeHit.resetAsVertex(dataB.node);
         result.setITag(1);
-<<<<<<< HEAD
       } else if (sideA === 0 && sideB === 0) { // ray is clearly along the edge
         if (alongA * alongB < 0) {
           // target is within edge
@@ -110,30 +100,6 @@
             result = edgeHit.resetAsVertex(dataA.node);
           else
             result = edgeHit.resetAsVertex(dataB.node);
-=======
-      } else if (alongA * alongB < 0) {
-        // target is within edge (this is written for the case where both sideA and sideB are zero. If only one
-        // is zero, this computes a close edge point but the strong "on" conclusion might be wrong)
-        const edgeFraction = (targetDistance - dataA.u) / (dataB.u - dataA.u);
-        result = edgeHit.resetAtEdgeAndFraction(dataA.node, edgeFraction);
-        result.setITag(1);
-      } else if (alongA < 0 && alongB < 0) {
-        // target is beyond the edge; move towards it.
-        if (dataA.u > dataB.u)
-          result = edgeHit.resetAsVertex(dataA.node);
-        else
-          result = edgeHit.resetAsVertex(dataB.node);
-      } else {
-        // this shouldn't happen; maybe as if the initial edge point was not within the edge?
-        if (Math.abs(dataA.u) < this._tol
-          && Math.abs(dataA.v) < this._tol
-        ) {
-          result = edgeHit.resetAsVertex(dataA.node);
-        } else if (Math.abs(dataB.u) < this._tol
-          && Math.abs(dataB.v) < this._tol
-        ) {
-          result = edgeHit.resetAsVertex(dataB.node);
->>>>>>> 38ffb393
         } else {
           // both vertices lie on the ray before or after the target; shouldn't happen for edgeHit between nodes
           edgeHit.resetAsUnknown();
@@ -151,12 +117,8 @@
         else
           result = edgeHit.resetAsFace(sideA > 0 ? dataA.node : dataB.node);
       }
-<<<<<<< HEAD
     } else {
       // both vertices are to same side of the ray; shouldn't happen for edgeHit between nodes
-=======
-    } else { // both vertices are to same side of the line; this can't happen for edge point between nodes
->>>>>>> 38ffb393
       edgeHit.resetAsUnknown();
       result = this.panic();
     }
@@ -191,23 +153,15 @@
     };
 
     do {
-<<<<<<< HEAD
       // examine the sector at the outboundEdge node; if ray lies in this sector, return updated detail
-=======
->>>>>>> 38ffb393
       const data0 = NodeXYZUV.createNodeAndRayOrigin(outboundEdge.faceSuccessor, ray);
       const data1 = NodeXYZUV.createNodeAndRayOrigin(outboundEdge.facePredecessor, ray);
       // u0 is the length of projection of faceSuccessor to the ray and v0 is the length of projection of
       // faceSuccessor to the ray perp line (90 degrees CCW). Similarly for u1 and v1 with facePredecessor.
       const u0 = data0.u;
-<<<<<<< HEAD
       const u1 = data1.u;
-=======
->>>>>>> 38ffb393
       const v0 = data0.v;
-      // double u1 = data1.u;
       const v1 = data1.v;
-<<<<<<< HEAD
       // examine dot and cross of ray with both edges defining this sector to see if ray lies between them
       if (Math.abs(v0) <= this._tol) { // ray parallel to outBoundEdge
         if (advancePositionAlongOutboundEdge(u0))
@@ -232,37 +186,6 @@
           }
         }
         // The only remaining case is v1 < -this._tol: ray definitely lies outside this sector.
-=======
-      if (Math.abs(v0) < this._tol) { // if ray is parallel to outboundEdge.faceSuccessor
-        if (Math.abs(u0 - targetDistance) < this._tol) { // target point at far end of edge; direct hit at far end
-          result = searchBase.resetAsVertex(data0.node);
-          result.setITag(1);
-          return result;
-        } else if (u0 > targetDistance) { // target point somewhere within edge; direct hit within edge
-          const edgeFraction = targetDistance / u0;
-          result = searchBase.resetAtEdgeAndFraction(outboundEdge, edgeFraction);
-          return result;
-        } else if (Math.abs(u0) <= this._tol) { // target point at near end of edge (on the base of the search); direct hit at near end
-          result = searchBase.resetAsVertex(outboundEdge);
-          result.setITag(1);
-          return result;
-        } else if (u0 > this._tol) { // target point beyond the far end of the edge; advance to vertex at faceSuccessor node
-          result = searchBase.resetAsVertex(data0.node);
-          return result;
-        } else { // ray direction is exactly opposite of the edge
-          if (v1 > this._tol) { // if the face is concave, then there is a face hit
-            result = searchBase.resetAsFace(outboundEdge, outboundEdge);
-            return result;
-          }
-        }
-      } else if (v0 < -this._tol) { // if sweep from ray to outboundEdge.faceSuccessor is CW
-        if (v1 > this._tol) { // the usual simple entry into an angle < 180
-          result = searchBase.resetAsFace(outboundEdge, outboundEdge);
-          return result;
-        }
-      } else { // if (v0 > this._tol) or if sweep from ray to outboundEdge.faceSuccessor is CCW
-        // no ray hit; do nothing
->>>>>>> 38ffb393
       }
       // Proceed to the next sector around this vertex. We even examine the (concave) exterior sector at a boundary
       // vertex in order to handle the case where the target lies in the direction of an exterior outboundEdge.
@@ -310,12 +233,7 @@
       const u1 = data1.u;
       const v0 = data0.v;
       const v1 = data1.v;
-<<<<<<< HEAD
       if (Math.abs(v1) < this._tol) { // ray parallel to edge
-=======
-      if (Math.abs(v1) < this._tol) {
-        // ray hits a vertex of the face
->>>>>>> 38ffb393
         const vertexHit = HalfEdgePositionDetail.createVertex(node1);
         vertexHit.setDTag(u1);
         if (Math.abs(u1 - targetDistance) < this._tol) {
@@ -327,12 +245,7 @@
           firstAfter.setFrom(vertexHit);
         if (u1 < targetDistance && u1 > lastBefore.getDTag()!)
           lastBefore.setFrom(vertexHit);
-<<<<<<< HEAD
       } else if (v0 * v1 < 0.0) { // ray crosses edge
-=======
-      } else if (v0 * v1 < 0.0) {
-        // ray crossing an edge of the face
->>>>>>> 38ffb393
         const edgeFraction = -v0 / (v1 - v0);
         const rayFraction = Geometry.interpolate(u0, edgeFraction, u1);
         const edgeHit = HalfEdgePositionDetail.createEdgeAtFraction(data0.node, edgeFraction);
@@ -346,13 +259,6 @@
           firstAfter.setFrom(edgeHit);
         if (rayFraction < targetDistance && rayFraction > lastBefore.getDTag()!)
           lastBefore.setFrom(edgeHit);
-<<<<<<< HEAD
-=======
-          lastBefore.setDTag(rayFraction);
-        }
-      } else {
-        // ray does not hit a vertex or edge of the face; do nothing
->>>>>>> 38ffb393
       }
       data0.setFrom(data1);
       node0 = node0.faceSuccessor;
