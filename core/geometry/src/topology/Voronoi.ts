--- conflicted
+++ resolved
@@ -297,21 +297,12 @@
       },
     );
     if (!isValidVoronoi)
-<<<<<<< HEAD
-      return undefined; // invalid graph
-    Voronoi.addVoronoiBoundary(voronoiDiagram, voronoiBoundary);
-    HalfEdgeGraphMerge.splitIntersectingEdges(voronoiDiagram);
-    HalfEdgeGraphMerge.clusterAndMergeXYTheta(voronoiDiagram);
-    Voronoi.populateMasksAndFaceTags(voronoiDiagram);
-    return voronoiDiagram;
-=======
       return undefined; // invalid voronoi graph
     voronoi.addVoronoiBoundary(voronoiBoundary);
     HalfEdgeGraphMerge.splitIntersectingEdges(voronoi._voronoiGraph);
     HalfEdgeGraphMerge.clusterAndMergeXYTheta(voronoi._voronoiGraph);
     voronoi.populateMasksAndFaceTags();
     return voronoi;
->>>>>>> 2fb29b3d
   }
   // create a half-edge graph for the colinear points; index is assigned to the edgeTag of each graph node
   private static createColinearXYGraph(pointsWithIndices: [Point3d, number][]): HalfEdgeGraph {
@@ -378,19 +369,11 @@
     );
     if (!isValidVoronoi)
       return undefined;
-<<<<<<< HEAD
-    Voronoi.addVoronoiBoundary(voronoiDiagram, voronoiBoundary);
-    HalfEdgeGraphMerge.splitIntersectingEdges(voronoiDiagram);
-    HalfEdgeGraphMerge.clusterAndMergeXYTheta(voronoiDiagram);
-    Voronoi.populateMasksAndFaceTags(voronoiDiagram);
-    return voronoiDiagram;
-=======
     voronoi.addVoronoiBoundary(voronoiBoundary);
     HalfEdgeGraphMerge.splitIntersectingEdges(voronoi._voronoiGraph);
     HalfEdgeGraphMerge.clusterAndMergeXYTheta(voronoi._voronoiGraph);
     voronoi.populateMasksAndFaceTags();
     return voronoi;
->>>>>>> 2fb29b3d
   }
   /**
    * Creates a Voronoi diagram from a set of points.
@@ -638,33 +621,25 @@
   /** Generates clippers from super faces */
   public generateClippersFromSuperFaces(
     superFaces: HalfEdge[][], superFaceEdgeMask: HalfEdgeMask, superFaceOutsideMask: HalfEdgeMask,
-  ): UnionOfConvexClipPlaneSets[] | undefined {
-    const allClippers: UnionOfConvexClipPlaneSets[] = [];
+  ): (ConvexClipPlaneSet | UnionOfConvexClipPlaneSets)[] | undefined {
+    const allClippers: (ConvexClipPlaneSet | UnionOfConvexClipPlaneSets)[] = [];
     for (const superFace of superFaces) {
       superFace[0].announceEdgesInSuperFace(
-        (node: HalfEdge) => {
-          if (!node.isMaskSet(superFaceEdgeMask))
-            return true;
-          return false;
-        },
-        (node: HalfEdge) => { node.edgeMate.setMask(superFaceOutsideMask); }
+        (node: HalfEdge) => !node.isMaskSet(superFaceEdgeMask),
+        (node: HalfEdge) => node.edgeMate.setMask(superFaceOutsideMask),
       );
+      this._voronoiGraph.clearMask(HalfEdgeMask.VISITED);
       const convexFacesInSuperFace: HalfEdge[] = [];
       HalfEdgeGraphSearch.exploreComponent(
         superFace[0], HalfEdgeMask.VISITED, superFaceOutsideMask, undefined, convexFacesInSuperFace,
       );
       superFace[0].announceEdgesInSuperFace(
-        (node: HalfEdge) => {
-          if (!node.isMaskSet(superFaceEdgeMask))
-            return true;
-          return false;
-        },
-        (node: HalfEdge) => { node.edgeMate.clearMask(superFaceOutsideMask); }
+        (node: HalfEdge) => !node.isMaskSet(superFaceEdgeMask),
+        (node: HalfEdge) => node.edgeMate.clearMask(superFaceOutsideMask),
       );
       const clippersOfSuperFace: ConvexClipPlaneSet[] = [];
       for (const face of convexFacesInSuperFace) {
         const clipPlanesOfConvexFace: ClipPlane[] = [];
-        const clipperOfConvexFace: ConvexClipPlaneSet = ConvexClipPlaneSet.createEmpty();
         let edge = face;
         let nextEdge = edge.faceSuccessor;
         do {
@@ -682,11 +657,14 @@
           clipPlanesOfConvexFace.push(clipPlane);
           edge = nextEdge;
           nextEdge = nextEdge.faceSuccessor;
-        } while (edge !== face)
-        ConvexClipPlaneSet.createPlanes(clipPlanesOfConvexFace, clipperOfConvexFace);
+        } while (edge !== face);
+        const clipperOfConvexFace = ConvexClipPlaneSet.createPlanes(clipPlanesOfConvexFace);
         clippersOfSuperFace.push(clipperOfConvexFace);
       }
-      allClippers.push(UnionOfConvexClipPlaneSets.createConvexSets(clippersOfSuperFace));
+      if (clippersOfSuperFace.length === 1)
+        allClippers.push(clippersOfSuperFace[0]);
+      else
+        allClippers.push(UnionOfConvexClipPlaneSets.createConvexSets(clippersOfSuperFace));
     }
     return allClippers;
   }
