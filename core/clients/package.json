--- conflicted
+++ resolved
@@ -18,15 +18,9 @@
     "cover:integration": "nyc --temp-directory ./.nyc_output/integration --report-dir ./lib/test/coverage/integration mocha --timeout 60000 -r ts-node/register -r source-map-support/register ./src/test/**/*.test.ts",
     "docs": "node ./node_modules/@bentley/bentleyjs-tools/scripts/docs.js --source=./src --includes=../../generated-docs/extract --json=../../generated-docs/core/imodeljs-clients/file.json --tsIndexFile=index.ts --onlyJson %TYPEDOC_THEME%",
     "lint": "tslint --project . 1>&2",
-<<<<<<< HEAD
-    "pretest": "npm run copy:test-assets",
-    "test": "node ./node_modules/@bentley/bentleyjs-tools/scripts/test.js --offline=\"mock\"",
-    "test:integration": "npm run pretest && node ./node_modules/@bentley/bentleyjs-tools/scripts/test.js",
-    "test:settings": "npm run pretest && node ./node_modules/@bentley/bentleyjs-tools/scripts/test.js --grep Setting",
-=======
     "test": "npm run copy:test-assets && node ./node_modules/@bentley/bentleyjs-tools/scripts/test.js --offline=\"mock\"",
     "test:integration": "npm run copy:test-assets && node ./node_modules/@bentley/bentleyjs-tools/scripts/test.js",
->>>>>>> eaed6ad3
+    "test:settings": "npm run pretest && node ./node_modules/@bentley/bentleyjs-tools/scripts/test.js --grep Setting",
     "watch": "npm run docs && bmsWatch --src ./lib/docs/json --destination ./public"
   },
   "repository": {},
