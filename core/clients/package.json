{
  "name": "@bentley/imodeljs-clients",
<<<<<<< HEAD
  "version": "5.5.0",
=======
  "version": "5.5.1",
>>>>>>> 6d6c107f
  "description": "Clients for various Bentley Services used by iModelJs",
  "main": "lib/index.js",
  "typings": "lib/index",
  "license": "MIT",
  "engines": {
    "node": ">=8.9.0 <9.0"
  },
  "scripts": {
    "build": "npm run copy:assets && tsc 1>&2",
    "clean": "rimraf ./lib",
    "copy:assets": "cpx ./src/assets/**/* ./lib/assets",
    "copy:test-assets": "cpx ./src/test/assets/**/* ./lib/test/assets",
    "cover": "npm run cover:unit & npm run cover:integration & cpx ./.nyc_output/unit/*.json ./.nyc_output & cpx ./.nyc_output/integration/*.json ./.nyc_output & nyc report --report-dir ./lib/test/coverage",
    "cover:unit": "nyc --temp-directory ./.nyc_output/unit --report-dir ./lib/test/coverage/unit mocha --timeout 60000 -r ts-node/register -r tsconfig-paths/register -r source-map-support/register ./src/test/**/*.test.ts --offline \"mock\"",
    "cover:integration": "nyc --temp-directory ./.nyc_output/integration --report-dir ./lib/test/coverage/integration mocha --timeout 60000 -r ts-node/register -r tsconfig-paths/register -r source-map-support/register ./src/test/**/*.test.ts",
    "docs": "node ../../node_modules/@bentley/bentleyjs-tools/scripts/docs.js --source=./src --includes=../../generated-docs/extract --json=../../generated-docs/clients/json/file.json --tsIndexFile=index.ts --onlyJson %TYPEDOC_THEME%",
    "lint": "tslint --config tslint.json --project ./",
    "pretest": "npm run copy:test-assets && rush build -t @bentley/imodeljs-clients",
    "test": "node ../../node_modules/@bentley/bentleyjs-tools/scripts/test --packageRoot=\"../../\" --testDir=\"./lib/test\" --offline=\"mock\"",
    "test:integration": "npm run pretest && node ../../node_modules/@bentley/bentleyjs-tools/scripts/test --packageRoot=\"../../\" --testDir=\"./lib/test\" ",
    "watch": "npm run docs && bmsWatch --src ./lib/docs/json --destination ./public"
  },
  "repository": {},
  "keywords": [
    "IMS Client",
    "Connect Client",
    "WSG Client",
    "iModelHub Client"
  ],
  "author": {
    "name": "Bentley Systems, Inc.",
    "url": "http://www.bentley.com"
  },
  "peerDependencies": {
    "@bentley/bentleyjs-core": "8"
  },
  "//devDependencies": [
    "NOTE: All peerDependencies should also be listed as devDependencies since peerDependencies are not considered by npm install",
    "NOTE: All tools used by scripts in this package must be listed as devDependencies"
  ],
  "devDependencies": {
    "@bentley/bentleyjs-core": "8",
    "@types/clone": "^0.1.30",
    "@types/deep-assign": "^0.1.0",
    "@types/nock": "^9.1.2",
    "@types/qs": "^6.5.0",
    "@types/superagent": "^3.5.6",
    "@types/xmldom": "^0.1.29",
    "cpx": "^1.5.0",
    "nock": "^9.2.3",
    "nyc": "^11.4.1",
    "mocha": "^3.5.3",
    "source-map-support": "^0.5.0",
    "ts-node": "^3.3.0",
    "tsconfig-paths": "^2.7.2",
    "typedoc": "^0.11.1",
    "typescript": "~2.7.2",
    "webpack": "^3.10.0"
  },
  "//dependencies": [
    "NOTE: these dependencies are specific to imodeljs-clients",
    "NOTE: these dependencies should be only for things that DO NOT APPEAR IN THE API"
  ],
  "dependencies": {
    "clone": "^2.1.1",
    "deep-assign": "^2.0.0",
    "js-base64": "^2.4.0",
    "qs": "^6.5.1",
    "superagent": "^3.7.0",
    "xmldom": "^0.1.27",
    "xpath": "0.0.24"
  },
  "nyc": {
    "include": [
      "./src/**/*.ts"
    ],
    "exclude": [
      "./src/test/*",
      "**/*.d.ts"
    ],
    "extension": [
      ".ts"
    ],
    "require": [
      "source-map-support/register",
      "tsconfig-paths/register",
      "ts-node/register"
    ],
    "reporter": [
      "text-summary",
      "lcov",
      "cobertura"
    ],
    "all": true
  }
}<|MERGE_RESOLUTION|>--- conflicted
+++ resolved
@@ -1,10 +1,6 @@
 {
   "name": "@bentley/imodeljs-clients",
-<<<<<<< HEAD
-  "version": "5.5.0",
-=======
   "version": "5.5.1",
->>>>>>> 6d6c107f
   "description": "Clients for various Bentley Services used by iModelJs",
   "main": "lib/index.js",
   "typings": "lib/index",
