<<<<<<< HEAD
/*---------------------------------------------------------------------------------------------
* Copyright (c) Bentley Systems, Incorporated. All rights reserved.
* See LICENSE.md in the project root for license terms and full copyright notice.
*--------------------------------------------------------------------------------------------*/

import { assert } from "chai";
import * as crypto from "crypto";
import * as fs from "fs-extra";
import * as nock from "nock";
import * as path from "path";
import { AsyncMutex, BeEvent } from "@itwin/core-bentley";
import { CancelRequest, ProgressInfo } from "@bentley/itwin-client";
import { AzureFileHandler } from "../imodelhub/AzureFileHandler";

const testValidUrl = "https://example.com/";
const testErrorUrl = "http://bad.example.com/";  // NB: This is not automatically mocked - each test should use nock as-needed.
const blobSizeInBytes = 1024 * 10;
const blockSize = 1024;
const enableMd5 = true;

const ECONNRESET: any = new Error("socket hang up");
ECONNRESET.code = "ECONNRESET";

const testOutputDir = path.join(__dirname, "output");
const targetFile = path.join(testOutputDir, "downloadedFile");
function createHandler() {
  return new AzureFileHandler(undefined, undefined, { blockSize, simultaneousDownloads: 1, progressReportAfter: 100, checkMD5AfterDownload: enableMd5 });
}
describe("AzureFileHandler", async () => {
  const createCancellation = (): CancelRequest => ({ cancel: () => false });

  const randomBuffer = crypto.randomBytes(blobSizeInBytes);
  let onDataReceived: () => Promise<void>;
  let bytesRead = 0;
  const bytesReadChanged = new BeEvent();
  beforeEach(async () => {
    bytesReadChanged.clear();
    bytesRead = 0;
    fs.emptyDirSync(testOutputDir);
    nock(testValidUrl).persist().get("/").reply(200, async function (this: nock.ReplyFnContext) {
      const rangeStr = this.req.getHeader("range") as string;
      const range = rangeStr.replace("bytes=", "").split("-");
      const startOffset = Number(range[0]);
      const stopOffset = Number(range[1]);
      const length = stopOffset - startOffset;
      bytesRead += length;
      bytesReadChanged.raiseEvent();
      const block = new Uint8Array(length + 1);
      randomBuffer.copy(block, 0, startOffset, stopOffset + 1);
      return Buffer.from(block);
    });

    const md5 = crypto.createHash("md5").update(randomBuffer).digest("base64");
    const header = { "content-length": blobSizeInBytes.toString(), "accept-ranges": "bytes", "content-md5": md5 };
    nock(testValidUrl).head("/").reply(200, undefined, header);

    onDataReceived = async () => { if (bytesRead < blobSizeInBytes) return new Promise((resolve) => bytesReadChanged.addOnce(resolve)); };
  });

  afterEach(async () => {
    nock.cleanAll();
  });

  it("downloads a file", async () => {
    const handler = new AzureFileHandler();
    await handler.downloadFile("", testValidUrl, targetFile, blobSizeInBytes);
    assert(fs.readFileSync(targetFile).compare(randomBuffer) === 0, "Downloaded file contents do not match expected contents.");
  });

  it("supports canceling a file", async () => {
    const handler = createHandler();
    const signal = createCancellation();
    const promise = handler.downloadFile("", testValidUrl, targetFile, blobSizeInBytes, undefined, signal);
    await onDataReceived();
    assert.isTrue(signal.cancel());
    try {
      await promise;
    } catch (error: any) {
      assert.equal(error.name, "User cancelled operation");
      assert.equal(error.message, "User cancelled download");
      assert.isFalse(fs.existsSync(targetFile), "Should not have written anything to disk after failure!");
      assert.isFalse(signal.cancel());
      // FIXME: This is fixed in nock 13
      // await Promise.race([
      //   new Promise((resolve) => setTimeout(resolve)),
      //   onDataReceived().then(() => assert.fail("Should not read after cancellation!")),
      // ]);
      return;
    }
    assert.fail("Expected an error to be thrown!");
  });

  it("supports progress callbacks", async () => {
    const handler = createHandler();
    const progressArgs: ProgressInfo[] = [];
    const progressCb = (arg: any) => progressArgs.push(arg);
    const promise = handler.downloadFile("", testValidUrl, targetFile, blobSizeInBytes, progressCb);
    assert.isEmpty(progressArgs);
    while (progressArgs.length === 0)
      await onDataReceived();

    assert.isAbove(progressArgs.length, 0);
    assert.isBelow(progressArgs.length, 8);
    await promise;
    assert.isAtLeast(progressArgs.length, 2);

    for (const { loaded, total, percent } of progressArgs) {
      assert.equal(total, blobSizeInBytes);
      assert.equal(percent, 100 * loaded / total!);
    }
    assert.equal(progressArgs[progressArgs.length - 1].percent, 100);
  });

  it("should stop progress callbacks after cancellation", async () => {
    const handler = createHandler();
    const signal = createCancellation();
    const progressArgs: any[] = [];
    const firstEvent = new AsyncMutex();
    const unlock = await firstEvent.lock();
    const progressCb = (arg: any) => {
      progressArgs.push(arg);
      if (progressArgs.length === 1) {
        unlock();
      }
    };
    const promise = handler.downloadFile("", testValidUrl, targetFile, blobSizeInBytes, progressCb, signal);
    assert.isEmpty(progressArgs);
    (await firstEvent.lock())();

    assert.isAbove(progressArgs.length, 0);
    assert.isBelow(progressArgs.length, 8);
    const lastProgressLength = progressArgs.length;
    assert.isTrue(signal.cancel());
    try {
      await promise;
    } catch (error: any) {
      assert.equal(error.name, "User cancelled operation");
      assert.equal(error.message, "User cancelled download");
      assert.isTrue(progressArgs.length >= lastProgressLength);
      return;
    }
    assert.fail("Expected an error to be thrown!");
  });

  it("should return false for cancel request after download is complete", async () => {
    const handler = new AzureFileHandler();
    const signal = createCancellation();
    await handler.downloadFile("", testValidUrl, targetFile, blobSizeInBytes, undefined, signal);
    assert.isFalse(signal.cancel());
    assert(fs.readFileSync(targetFile).compare(randomBuffer) === 0, "Downloaded file contents do not match expected contents.");
  });

  it("should retry on HTTP 503", async () => {
    nock.cleanAll();
    nock(testErrorUrl).get("/").twice().reply(503, "Service Unavailable");
    nock(testErrorUrl).head("/").thrice().reply(503, "Service Unavailable");

    nock(testErrorUrl).persist().get("/").reply(200, async function (this: nock.ReplyFnContext) {
      const rangeStr = this.req.getHeader("range") as string;
      const range = rangeStr.replace("bytes=", "").split("-");
      const startOffset = Number(range[0]);
      const stopOffset = Number(range[1]);
      const length = stopOffset - startOffset;
      bytesRead += length;
      bytesReadChanged.raiseEvent();
      const block = new Uint8Array(length + 1);
      randomBuffer.copy(block, 0, startOffset, stopOffset + 1);
      return Buffer.from(block);
    });

    const md5 = crypto.createHash("md5").update(randomBuffer).digest("base64");
    const header = { "content-length": blobSizeInBytes.toString(), "accept-ranges": "bytes", "content-md5": md5 };
    nock(testErrorUrl).head("/").reply(200, undefined, header);

    const handler = new AzureFileHandler(undefined, undefined, { blockSize });
    await handler.downloadFile("", testErrorUrl, targetFile, blobSizeInBytes);
    assert.isTrue(nock.isDone());
    assert(fs.readFileSync(targetFile).compare(randomBuffer) === 0, "Downloaded file contents do not match expected contents.");
  });

  it("should eventually throw for HTTP 503", async () => {
    nock(testErrorUrl).persist().get("/").reply(503, "Service Unavailable");
    nock(testErrorUrl).persist().head("/").reply(503, "Service Unavailable");
    const handler = new AzureFileHandler();
    try {
      await handler.downloadFile("", testErrorUrl, targetFile, blobSizeInBytes);
    } catch (error: any) {
      assert.equal(error.name, "HTTPError");
      assert.equal(error.message, "Response code 503 (Service Unavailable)");
      assert.isFalse(fs.existsSync(targetFile), "Should not have written anything to disk after failure!");
      return;
    }
    assert.fail("Expected an error to be thrown!");
  });

  it("should not retry HTTP 403", async () => {
    nock(testErrorUrl).get("/").twice().reply(403, "Forbidden");
    nock(testErrorUrl).head("/").twice().reply(403, "Forbidden");

    const handler = new AzureFileHandler();
    try {
      await handler.downloadFile("", testErrorUrl, targetFile, blobSizeInBytes);
    } catch (error: any) {
      assert.equal(error.name, "HTTPError");
      assert.equal(error.message, "Response code 403 (Forbidden)");
      assert.isFalse(fs.existsSync(targetFile), "Should not have written anything to disk after failure!");
      assert.isFalse(nock.isDone(), "Should have only requested once!");
      return;
    }
    assert.fail("Expected an error to be thrown!");
  });

  it("should retry on ECONNRESET", async () => {
    nock.cleanAll();
    nock(testErrorUrl).get("/").replyWithError(ECONNRESET);
    nock(testErrorUrl).head("/").replyWithError(ECONNRESET);
    nock(testErrorUrl).persist().get("/").reply(200, async function (this: nock.ReplyFnContext) {
      const rangeStr = this.req.getHeader("range") as string;
      const range = rangeStr.replace("bytes=", "").split("-");
      const startOffset = Number(range[0]);
      const stopOffset = Number(range[1]);
      const length = stopOffset - startOffset;
      bytesRead += length;
      bytesReadChanged.raiseEvent();
      const block = new Uint8Array(length + 1);
      randomBuffer.copy(block, 0, startOffset, stopOffset + 1);
      return Buffer.from(block);
    });

    const md5 = crypto.createHash("md5").update(randomBuffer).digest("base64");
    const header = { "content-length": blobSizeInBytes.toString(), "accept-ranges": "bytes", "content-md5": md5 };
    nock(testErrorUrl).head("/").reply(200, undefined, header);

    const handler = new AzureFileHandler();
    await handler.downloadFile("", testErrorUrl, targetFile, blobSizeInBytes);
    assert.isTrue(nock.isDone());
    assert(fs.readFileSync(targetFile).compare(randomBuffer) === 0, "Downloaded file contents do not match expected contents.");
  });

  it("should eventually throw for ECONNRESET", async () => {
    nock.cleanAll();
    nock(testErrorUrl).persist().head("/").replyWithError(ECONNRESET);
    const handler = new AzureFileHandler();
    const promise = handler.downloadFile("", testErrorUrl, targetFile, blobSizeInBytes);
    try {
      await promise;
    } catch (error: any) {
      assert.equal(error.code, "ECONNRESET");
      assert.equal(error.message, "socket hang up");
      assert.isFalse(fs.existsSync(targetFile), "Should not have written anything to disk after failure!");
      return;
    }
    assert.fail("Expected an error to be thrown!");
  }).timeout("30s");

  // ###TODO khanaffan This tends to hang on linux.
  it.skip("should throw when tempfile is deleted", async () => {
    const handler = new AzureFileHandler();
    const promise = handler.downloadFile("", testValidUrl, targetFile, blobSizeInBytes);
    await onDataReceived();
    fs.emptyDirSync(testOutputDir);

    try {
      await promise;
    } catch (error: any) {
      assert.oneOf(error.code, ["EPERM", "ENOENT"]);
      assert.isFalse(fs.existsSync(targetFile), "Should not have written anything to disk after failure!");
      return;
    }
    assert.fail("Expected an error to be thrown!");
  });

  it.skip("should return false for cancel request after disk error", async () => {
    const handler = new AzureFileHandler();
    const signal = createCancellation();
    const promise = handler.downloadFile("", testValidUrl, targetFile, blobSizeInBytes, undefined, signal);
    await onDataReceived();
    fs.emptyDirSync(testOutputDir);
    try {
      await promise;
    } catch (error: any) {
      assert.equal(error.name, "ENOENT");
      assert.isFalse(fs.existsSync(targetFile), "Should not have written anything to disk after failure!");
      assert.isFalse(signal.cancel());
      return;
    }
    assert.fail("Expected an error to be thrown!");
  });

  it("should return false for cancel request after network error", async () => {
    nock(testErrorUrl).persist().head("/").replyWithError(ECONNRESET);
    const handler = new AzureFileHandler();
    const signal = createCancellation();
    const promise = handler.downloadFile("", testErrorUrl, targetFile, blobSizeInBytes, undefined, signal);
    try {
      await promise;
    } catch (error: any) {
      assert.equal(error.code, "ECONNRESET");
      assert.equal(error.message, "socket hang up");
      assert.isFalse(fs.existsSync(targetFile), "Should not have written anything to disk after failure!");
      assert.isFalse(signal.cancel());
      return;
    }
    assert.fail("Expected an error to be thrown!");
  });
});
=======
/*---------------------------------------------------------------------------------------------
* Copyright (c) Bentley Systems, Incorporated. All rights reserved.
* See LICENSE.md in the project root for license terms and full copyright notice.
*--------------------------------------------------------------------------------------------*/

import { assert } from "chai";
import * as crypto from "crypto";
import * as fs from "fs-extra";
import nock from "nock";
import * as path from "path";
import { AsyncMutex, BeEvent } from "@itwin/core-bentley";
import { CancelRequest, ProgressInfo } from "@bentley/itwin-client";
import { AzureFileHandler } from "../imodelhub/AzureFileHandler";

const testValidUrl = "https://example.com/";
const testErrorUrl = "http://bad.example.com/";  // NB: This is not automatically mocked - each test should use nock as-needed.
const blobSizeInBytes = 1024 * 10;
const blockSize = 1024;
const enableMd5 = true;

const ECONNRESET: any = new Error("socket hang up");
ECONNRESET.code = "ECONNRESET";

const testOutputDir = path.join(__dirname, "output");
const targetFile = path.join(testOutputDir, "downloadedFile");
function createHandler() {
  return new AzureFileHandler(undefined, undefined, { blockSize, simultaneousDownloads: 1, progressReportAfter: 100, checkMD5AfterDownload: enableMd5 });
}
describe("AzureFileHandler", async () => {
  const createCancellation = (): CancelRequest => ({ cancel: () => false });

  const randomBuffer = crypto.randomBytes(blobSizeInBytes);
  let onDataReceived: () => Promise<void>;
  let bytesRead = 0;
  const bytesReadChanged = new BeEvent();
  beforeEach(async () => {
    bytesReadChanged.clear();
    bytesRead = 0;
    fs.emptyDirSync(testOutputDir);
    nock(testValidUrl).persist().get("/").reply(200, async function (this: nock.ReplyFnContext) {
      const rangeStr = this.req.getHeader("range") as string;
      const range = rangeStr.replace("bytes=", "").split("-");
      const startOffset = Number(range[0]);
      const stopOffset = Number(range[1]);
      const length = stopOffset - startOffset;
      bytesRead += length;
      bytesReadChanged.raiseEvent();
      const block = new Uint8Array(length + 1);
      randomBuffer.copy(block, 0, startOffset, stopOffset + 1);
      return Buffer.from(block);
    });

    const md5 = crypto.createHash("md5").update(randomBuffer).digest("base64");
    const header = { "content-length": blobSizeInBytes.toString(), "accept-ranges": "bytes", "content-md5": md5 };
    nock(testValidUrl).head("/").reply(200, undefined, header);

    onDataReceived = async () => { if (bytesRead < blobSizeInBytes) return new Promise((resolve) => bytesReadChanged.addOnce(resolve)); };
  });

  afterEach(async () => {
    nock.cleanAll();
  });

  it("downloads a file", async () => {
    const handler = new AzureFileHandler();
    await handler.downloadFile("", testValidUrl, targetFile, blobSizeInBytes);
    assert(fs.readFileSync(targetFile).compare(randomBuffer) === 0, "Downloaded file contents do not match expected contents.");
  });

  it("supports canceling a file", async () => {
    const handler = createHandler();
    const signal = createCancellation();
    const promise = handler.downloadFile("", testValidUrl, targetFile, blobSizeInBytes, undefined, signal);
    await onDataReceived();
    assert.isTrue(signal.cancel());
    try {
      await promise;
    } catch (error: any) {
      assert.equal(error.name, "User cancelled operation");
      assert.equal(error.message, "User cancelled download");
      assert.isFalse(fs.existsSync(targetFile), "Should not have written anything to disk after failure!");
      assert.isFalse(signal.cancel());
      // FIXME: This is fixed in nock 13
      // await Promise.race([
      //   new Promise((resolve) => setTimeout(resolve)),
      //   onDataReceived().then(() => assert.fail("Should not read after cancellation!")),
      // ]);
      return;
    }
    assert.fail("Expected an error to be thrown!");
  });

  it("supports progress callbacks", async () => {
    const handler = createHandler();
    const progressArgs: ProgressInfo[] = [];
    const progressCb = (arg: any) => progressArgs.push(arg);
    const promise = handler.downloadFile("", testValidUrl, targetFile, blobSizeInBytes, progressCb);
    assert.isEmpty(progressArgs);
    while (progressArgs.length === 0)
      await onDataReceived();

    assert.isAbove(progressArgs.length, 0);
    assert.isBelow(progressArgs.length, 8);
    await promise;
    assert.isAtLeast(progressArgs.length, 2);

    for (const { loaded, total, percent } of progressArgs) {
      assert.equal(total, blobSizeInBytes);
      assert.equal(percent, 100 * loaded / total!);
    }
    assert.equal(progressArgs[progressArgs.length - 1].percent, 100);
  });

  it("should stop progress callbacks after cancellation", async () => {
    const handler = createHandler();
    const signal = createCancellation();
    const progressArgs: any[] = [];
    const firstEvent = new AsyncMutex();
    const unlock = await firstEvent.lock();
    const progressCb = (arg: any) => {
      progressArgs.push(arg);
      if (progressArgs.length === 1) {
        unlock();
      }
    };
    const promise = handler.downloadFile("", testValidUrl, targetFile, blobSizeInBytes, progressCb, signal);
    assert.isEmpty(progressArgs);
    (await firstEvent.lock())();

    assert.isAbove(progressArgs.length, 0);
    assert.isBelow(progressArgs.length, 8);
    const lastProgressLength = progressArgs.length;
    assert.isTrue(signal.cancel());
    try {
      await promise;
    } catch (error: any) {
      assert.equal(error.name, "User cancelled operation");
      assert.equal(error.message, "User cancelled download");
      assert.isTrue(progressArgs.length >= lastProgressLength);
      return;
    }
    assert.fail("Expected an error to be thrown!");
  });

  it("should return false for cancel request after download is complete", async () => {
    const handler = new AzureFileHandler();
    const signal = createCancellation();
    await handler.downloadFile("", testValidUrl, targetFile, blobSizeInBytes, undefined, signal);
    assert.isFalse(signal.cancel());
    assert(fs.readFileSync(targetFile).compare(randomBuffer) === 0, "Downloaded file contents do not match expected contents.");
  });

  it("should retry on HTTP 503", async () => {
    nock.cleanAll();
    nock(testErrorUrl).get("/").twice().reply(503, "Service Unavailable");
    nock(testErrorUrl).head("/").thrice().reply(503, "Service Unavailable");

    nock(testErrorUrl).persist().get("/").reply(200, async function (this: nock.ReplyFnContext) {
      const rangeStr = this.req.getHeader("range") as string;
      const range = rangeStr.replace("bytes=", "").split("-");
      const startOffset = Number(range[0]);
      const stopOffset = Number(range[1]);
      const length = stopOffset - startOffset;
      bytesRead += length;
      bytesReadChanged.raiseEvent();
      const block = new Uint8Array(length + 1);
      randomBuffer.copy(block, 0, startOffset, stopOffset + 1);
      return Buffer.from(block);
    });

    const md5 = crypto.createHash("md5").update(randomBuffer).digest("base64");
    const header = { "content-length": blobSizeInBytes.toString(), "accept-ranges": "bytes", "content-md5": md5 };
    nock(testErrorUrl).head("/").reply(200, undefined, header);

    const handler = new AzureFileHandler(undefined, undefined, { blockSize });
    await handler.downloadFile("", testErrorUrl, targetFile, blobSizeInBytes);
    assert.isTrue(nock.isDone());
    assert(fs.readFileSync(targetFile).compare(randomBuffer) === 0, "Downloaded file contents do not match expected contents.");
  });

  it("should eventually throw for HTTP 503", async () => {
    nock(testErrorUrl).persist().get("/").reply(503, "Service Unavailable");
    nock(testErrorUrl).persist().head("/").reply(503, "Service Unavailable");
    const handler = new AzureFileHandler();
    try {
      await handler.downloadFile("", testErrorUrl, targetFile, blobSizeInBytes);
    } catch (error: any) {
      assert.equal(error.name, "HTTPError");
      assert.equal(error.message, "Response code 503 (Service Unavailable)");
      assert.isFalse(fs.existsSync(targetFile), "Should not have written anything to disk after failure!");
      return;
    }
    assert.fail("Expected an error to be thrown!");
  });

  it("should not retry HTTP 403", async () => {
    nock(testErrorUrl).get("/").twice().reply(403, "Forbidden");
    nock(testErrorUrl).head("/").twice().reply(403, "Forbidden");

    const handler = new AzureFileHandler();
    try {
      await handler.downloadFile("", testErrorUrl, targetFile, blobSizeInBytes);
    } catch (error: any) {
      assert.equal(error.name, "HTTPError");
      assert.equal(error.message, "Response code 403 (Forbidden)");
      assert.isFalse(fs.existsSync(targetFile), "Should not have written anything to disk after failure!");
      assert.isFalse(nock.isDone(), "Should have only requested once!");
      return;
    }
    assert.fail("Expected an error to be thrown!");
  });

  it("should retry on ECONNRESET", async () => {
    nock.cleanAll();
    nock(testErrorUrl).get("/").replyWithError(ECONNRESET);
    nock(testErrorUrl).head("/").replyWithError(ECONNRESET);
    nock(testErrorUrl).persist().get("/").reply(200, async function (this: nock.ReplyFnContext) {
      const rangeStr = this.req.getHeader("range") as string;
      const range = rangeStr.replace("bytes=", "").split("-");
      const startOffset = Number(range[0]);
      const stopOffset = Number(range[1]);
      const length = stopOffset - startOffset;
      bytesRead += length;
      bytesReadChanged.raiseEvent();
      const block = new Uint8Array(length + 1);
      randomBuffer.copy(block, 0, startOffset, stopOffset + 1);
      return Buffer.from(block);
    });

    const md5 = crypto.createHash("md5").update(randomBuffer).digest("base64");
    const header = { "content-length": blobSizeInBytes.toString(), "accept-ranges": "bytes", "content-md5": md5 };
    nock(testErrorUrl).head("/").reply(200, undefined, header);

    const handler = new AzureFileHandler();
    await handler.downloadFile("", testErrorUrl, targetFile, blobSizeInBytes);
    assert.isTrue(nock.isDone());
    assert(fs.readFileSync(targetFile).compare(randomBuffer) === 0, "Downloaded file contents do not match expected contents.");
  });

  it("should eventually throw for ECONNRESET", async () => {
    nock.cleanAll();
    nock(testErrorUrl).persist().head("/").replyWithError(ECONNRESET);
    const handler = new AzureFileHandler();
    const promise = handler.downloadFile("", testErrorUrl, targetFile, blobSizeInBytes);
    try {
      await promise;
    } catch (error: any) {
      assert.equal(error.code, "ECONNRESET");
      assert.equal(error.message, "socket hang up");
      assert.isFalse(fs.existsSync(targetFile), "Should not have written anything to disk after failure!");
      return;
    }
    assert.fail("Expected an error to be thrown!");
  }).timeout("30s");

  // ###TODO khanaffan This tends to hang on linux.
  it.skip("should throw when tempfile is deleted", async () => {
    const handler = new AzureFileHandler();
    const promise = handler.downloadFile("", testValidUrl, targetFile, blobSizeInBytes);
    await onDataReceived();
    fs.emptyDirSync(testOutputDir);

    try {
      await promise;
    } catch (error: any) {
      assert.oneOf(error.code, ["EPERM", "ENOENT"]);
      assert.isFalse(fs.existsSync(targetFile), "Should not have written anything to disk after failure!");
      return;
    }
    assert.fail("Expected an error to be thrown!");
  });

  it.skip("should return false for cancel request after disk error", async () => {
    const handler = new AzureFileHandler();
    const signal = createCancellation();
    const promise = handler.downloadFile("", testValidUrl, targetFile, blobSizeInBytes, undefined, signal);
    await onDataReceived();
    fs.emptyDirSync(testOutputDir);
    try {
      await promise;
    } catch (error: any) {
      assert.equal(error.name, "ENOENT");
      assert.isFalse(fs.existsSync(targetFile), "Should not have written anything to disk after failure!");
      assert.isFalse(signal.cancel());
      return;
    }
    assert.fail("Expected an error to be thrown!");
  });

  it("should return false for cancel request after network error", async () => {
    nock(testErrorUrl).persist().head("/").replyWithError(ECONNRESET);
    const handler = new AzureFileHandler();
    const signal = createCancellation();
    const promise = handler.downloadFile("", testErrorUrl, targetFile, blobSizeInBytes, undefined, signal);
    try {
      await promise;
    } catch (error: any) {
      assert.equal(error.code, "ECONNRESET");
      assert.equal(error.message, "socket hang up");
      assert.isFalse(fs.existsSync(targetFile), "Should not have written anything to disk after failure!");
      assert.isFalse(signal.cancel());
      return;
    }
    assert.fail("Expected an error to be thrown!");
  });
});
>>>>>>> 4d41f4fb
<|MERGE_RESOLUTION|>--- conflicted
+++ resolved
@@ -1,4 +1,3 @@
-<<<<<<< HEAD
 /*---------------------------------------------------------------------------------------------
 * Copyright (c) Bentley Systems, Incorporated. All rights reserved.
 * See LICENSE.md in the project root for license terms and full copyright notice.
@@ -7,7 +6,7 @@
 import { assert } from "chai";
 import * as crypto from "crypto";
 import * as fs from "fs-extra";
-import * as nock from "nock";
+import nock from "nock";
 import * as path from "path";
 import { AsyncMutex, BeEvent } from "@itwin/core-bentley";
 import { CancelRequest, ProgressInfo } from "@bentley/itwin-client";
@@ -304,312 +303,4 @@
     }
     assert.fail("Expected an error to be thrown!");
   });
-});
-=======
-/*---------------------------------------------------------------------------------------------
-* Copyright (c) Bentley Systems, Incorporated. All rights reserved.
-* See LICENSE.md in the project root for license terms and full copyright notice.
-*--------------------------------------------------------------------------------------------*/
-
-import { assert } from "chai";
-import * as crypto from "crypto";
-import * as fs from "fs-extra";
-import nock from "nock";
-import * as path from "path";
-import { AsyncMutex, BeEvent } from "@itwin/core-bentley";
-import { CancelRequest, ProgressInfo } from "@bentley/itwin-client";
-import { AzureFileHandler } from "../imodelhub/AzureFileHandler";
-
-const testValidUrl = "https://example.com/";
-const testErrorUrl = "http://bad.example.com/";  // NB: This is not automatically mocked - each test should use nock as-needed.
-const blobSizeInBytes = 1024 * 10;
-const blockSize = 1024;
-const enableMd5 = true;
-
-const ECONNRESET: any = new Error("socket hang up");
-ECONNRESET.code = "ECONNRESET";
-
-const testOutputDir = path.join(__dirname, "output");
-const targetFile = path.join(testOutputDir, "downloadedFile");
-function createHandler() {
-  return new AzureFileHandler(undefined, undefined, { blockSize, simultaneousDownloads: 1, progressReportAfter: 100, checkMD5AfterDownload: enableMd5 });
-}
-describe("AzureFileHandler", async () => {
-  const createCancellation = (): CancelRequest => ({ cancel: () => false });
-
-  const randomBuffer = crypto.randomBytes(blobSizeInBytes);
-  let onDataReceived: () => Promise<void>;
-  let bytesRead = 0;
-  const bytesReadChanged = new BeEvent();
-  beforeEach(async () => {
-    bytesReadChanged.clear();
-    bytesRead = 0;
-    fs.emptyDirSync(testOutputDir);
-    nock(testValidUrl).persist().get("/").reply(200, async function (this: nock.ReplyFnContext) {
-      const rangeStr = this.req.getHeader("range") as string;
-      const range = rangeStr.replace("bytes=", "").split("-");
-      const startOffset = Number(range[0]);
-      const stopOffset = Number(range[1]);
-      const length = stopOffset - startOffset;
-      bytesRead += length;
-      bytesReadChanged.raiseEvent();
-      const block = new Uint8Array(length + 1);
-      randomBuffer.copy(block, 0, startOffset, stopOffset + 1);
-      return Buffer.from(block);
-    });
-
-    const md5 = crypto.createHash("md5").update(randomBuffer).digest("base64");
-    const header = { "content-length": blobSizeInBytes.toString(), "accept-ranges": "bytes", "content-md5": md5 };
-    nock(testValidUrl).head("/").reply(200, undefined, header);
-
-    onDataReceived = async () => { if (bytesRead < blobSizeInBytes) return new Promise((resolve) => bytesReadChanged.addOnce(resolve)); };
-  });
-
-  afterEach(async () => {
-    nock.cleanAll();
-  });
-
-  it("downloads a file", async () => {
-    const handler = new AzureFileHandler();
-    await handler.downloadFile("", testValidUrl, targetFile, blobSizeInBytes);
-    assert(fs.readFileSync(targetFile).compare(randomBuffer) === 0, "Downloaded file contents do not match expected contents.");
-  });
-
-  it("supports canceling a file", async () => {
-    const handler = createHandler();
-    const signal = createCancellation();
-    const promise = handler.downloadFile("", testValidUrl, targetFile, blobSizeInBytes, undefined, signal);
-    await onDataReceived();
-    assert.isTrue(signal.cancel());
-    try {
-      await promise;
-    } catch (error: any) {
-      assert.equal(error.name, "User cancelled operation");
-      assert.equal(error.message, "User cancelled download");
-      assert.isFalse(fs.existsSync(targetFile), "Should not have written anything to disk after failure!");
-      assert.isFalse(signal.cancel());
-      // FIXME: This is fixed in nock 13
-      // await Promise.race([
-      //   new Promise((resolve) => setTimeout(resolve)),
-      //   onDataReceived().then(() => assert.fail("Should not read after cancellation!")),
-      // ]);
-      return;
-    }
-    assert.fail("Expected an error to be thrown!");
-  });
-
-  it("supports progress callbacks", async () => {
-    const handler = createHandler();
-    const progressArgs: ProgressInfo[] = [];
-    const progressCb = (arg: any) => progressArgs.push(arg);
-    const promise = handler.downloadFile("", testValidUrl, targetFile, blobSizeInBytes, progressCb);
-    assert.isEmpty(progressArgs);
-    while (progressArgs.length === 0)
-      await onDataReceived();
-
-    assert.isAbove(progressArgs.length, 0);
-    assert.isBelow(progressArgs.length, 8);
-    await promise;
-    assert.isAtLeast(progressArgs.length, 2);
-
-    for (const { loaded, total, percent } of progressArgs) {
-      assert.equal(total, blobSizeInBytes);
-      assert.equal(percent, 100 * loaded / total!);
-    }
-    assert.equal(progressArgs[progressArgs.length - 1].percent, 100);
-  });
-
-  it("should stop progress callbacks after cancellation", async () => {
-    const handler = createHandler();
-    const signal = createCancellation();
-    const progressArgs: any[] = [];
-    const firstEvent = new AsyncMutex();
-    const unlock = await firstEvent.lock();
-    const progressCb = (arg: any) => {
-      progressArgs.push(arg);
-      if (progressArgs.length === 1) {
-        unlock();
-      }
-    };
-    const promise = handler.downloadFile("", testValidUrl, targetFile, blobSizeInBytes, progressCb, signal);
-    assert.isEmpty(progressArgs);
-    (await firstEvent.lock())();
-
-    assert.isAbove(progressArgs.length, 0);
-    assert.isBelow(progressArgs.length, 8);
-    const lastProgressLength = progressArgs.length;
-    assert.isTrue(signal.cancel());
-    try {
-      await promise;
-    } catch (error: any) {
-      assert.equal(error.name, "User cancelled operation");
-      assert.equal(error.message, "User cancelled download");
-      assert.isTrue(progressArgs.length >= lastProgressLength);
-      return;
-    }
-    assert.fail("Expected an error to be thrown!");
-  });
-
-  it("should return false for cancel request after download is complete", async () => {
-    const handler = new AzureFileHandler();
-    const signal = createCancellation();
-    await handler.downloadFile("", testValidUrl, targetFile, blobSizeInBytes, undefined, signal);
-    assert.isFalse(signal.cancel());
-    assert(fs.readFileSync(targetFile).compare(randomBuffer) === 0, "Downloaded file contents do not match expected contents.");
-  });
-
-  it("should retry on HTTP 503", async () => {
-    nock.cleanAll();
-    nock(testErrorUrl).get("/").twice().reply(503, "Service Unavailable");
-    nock(testErrorUrl).head("/").thrice().reply(503, "Service Unavailable");
-
-    nock(testErrorUrl).persist().get("/").reply(200, async function (this: nock.ReplyFnContext) {
-      const rangeStr = this.req.getHeader("range") as string;
-      const range = rangeStr.replace("bytes=", "").split("-");
-      const startOffset = Number(range[0]);
-      const stopOffset = Number(range[1]);
-      const length = stopOffset - startOffset;
-      bytesRead += length;
-      bytesReadChanged.raiseEvent();
-      const block = new Uint8Array(length + 1);
-      randomBuffer.copy(block, 0, startOffset, stopOffset + 1);
-      return Buffer.from(block);
-    });
-
-    const md5 = crypto.createHash("md5").update(randomBuffer).digest("base64");
-    const header = { "content-length": blobSizeInBytes.toString(), "accept-ranges": "bytes", "content-md5": md5 };
-    nock(testErrorUrl).head("/").reply(200, undefined, header);
-
-    const handler = new AzureFileHandler(undefined, undefined, { blockSize });
-    await handler.downloadFile("", testErrorUrl, targetFile, blobSizeInBytes);
-    assert.isTrue(nock.isDone());
-    assert(fs.readFileSync(targetFile).compare(randomBuffer) === 0, "Downloaded file contents do not match expected contents.");
-  });
-
-  it("should eventually throw for HTTP 503", async () => {
-    nock(testErrorUrl).persist().get("/").reply(503, "Service Unavailable");
-    nock(testErrorUrl).persist().head("/").reply(503, "Service Unavailable");
-    const handler = new AzureFileHandler();
-    try {
-      await handler.downloadFile("", testErrorUrl, targetFile, blobSizeInBytes);
-    } catch (error: any) {
-      assert.equal(error.name, "HTTPError");
-      assert.equal(error.message, "Response code 503 (Service Unavailable)");
-      assert.isFalse(fs.existsSync(targetFile), "Should not have written anything to disk after failure!");
-      return;
-    }
-    assert.fail("Expected an error to be thrown!");
-  });
-
-  it("should not retry HTTP 403", async () => {
-    nock(testErrorUrl).get("/").twice().reply(403, "Forbidden");
-    nock(testErrorUrl).head("/").twice().reply(403, "Forbidden");
-
-    const handler = new AzureFileHandler();
-    try {
-      await handler.downloadFile("", testErrorUrl, targetFile, blobSizeInBytes);
-    } catch (error: any) {
-      assert.equal(error.name, "HTTPError");
-      assert.equal(error.message, "Response code 403 (Forbidden)");
-      assert.isFalse(fs.existsSync(targetFile), "Should not have written anything to disk after failure!");
-      assert.isFalse(nock.isDone(), "Should have only requested once!");
-      return;
-    }
-    assert.fail("Expected an error to be thrown!");
-  });
-
-  it("should retry on ECONNRESET", async () => {
-    nock.cleanAll();
-    nock(testErrorUrl).get("/").replyWithError(ECONNRESET);
-    nock(testErrorUrl).head("/").replyWithError(ECONNRESET);
-    nock(testErrorUrl).persist().get("/").reply(200, async function (this: nock.ReplyFnContext) {
-      const rangeStr = this.req.getHeader("range") as string;
-      const range = rangeStr.replace("bytes=", "").split("-");
-      const startOffset = Number(range[0]);
-      const stopOffset = Number(range[1]);
-      const length = stopOffset - startOffset;
-      bytesRead += length;
-      bytesReadChanged.raiseEvent();
-      const block = new Uint8Array(length + 1);
-      randomBuffer.copy(block, 0, startOffset, stopOffset + 1);
-      return Buffer.from(block);
-    });
-
-    const md5 = crypto.createHash("md5").update(randomBuffer).digest("base64");
-    const header = { "content-length": blobSizeInBytes.toString(), "accept-ranges": "bytes", "content-md5": md5 };
-    nock(testErrorUrl).head("/").reply(200, undefined, header);
-
-    const handler = new AzureFileHandler();
-    await handler.downloadFile("", testErrorUrl, targetFile, blobSizeInBytes);
-    assert.isTrue(nock.isDone());
-    assert(fs.readFileSync(targetFile).compare(randomBuffer) === 0, "Downloaded file contents do not match expected contents.");
-  });
-
-  it("should eventually throw for ECONNRESET", async () => {
-    nock.cleanAll();
-    nock(testErrorUrl).persist().head("/").replyWithError(ECONNRESET);
-    const handler = new AzureFileHandler();
-    const promise = handler.downloadFile("", testErrorUrl, targetFile, blobSizeInBytes);
-    try {
-      await promise;
-    } catch (error: any) {
-      assert.equal(error.code, "ECONNRESET");
-      assert.equal(error.message, "socket hang up");
-      assert.isFalse(fs.existsSync(targetFile), "Should not have written anything to disk after failure!");
-      return;
-    }
-    assert.fail("Expected an error to be thrown!");
-  }).timeout("30s");
-
-  // ###TODO khanaffan This tends to hang on linux.
-  it.skip("should throw when tempfile is deleted", async () => {
-    const handler = new AzureFileHandler();
-    const promise = handler.downloadFile("", testValidUrl, targetFile, blobSizeInBytes);
-    await onDataReceived();
-    fs.emptyDirSync(testOutputDir);
-
-    try {
-      await promise;
-    } catch (error: any) {
-      assert.oneOf(error.code, ["EPERM", "ENOENT"]);
-      assert.isFalse(fs.existsSync(targetFile), "Should not have written anything to disk after failure!");
-      return;
-    }
-    assert.fail("Expected an error to be thrown!");
-  });
-
-  it.skip("should return false for cancel request after disk error", async () => {
-    const handler = new AzureFileHandler();
-    const signal = createCancellation();
-    const promise = handler.downloadFile("", testValidUrl, targetFile, blobSizeInBytes, undefined, signal);
-    await onDataReceived();
-    fs.emptyDirSync(testOutputDir);
-    try {
-      await promise;
-    } catch (error: any) {
-      assert.equal(error.name, "ENOENT");
-      assert.isFalse(fs.existsSync(targetFile), "Should not have written anything to disk after failure!");
-      assert.isFalse(signal.cancel());
-      return;
-    }
-    assert.fail("Expected an error to be thrown!");
-  });
-
-  it("should return false for cancel request after network error", async () => {
-    nock(testErrorUrl).persist().head("/").replyWithError(ECONNRESET);
-    const handler = new AzureFileHandler();
-    const signal = createCancellation();
-    const promise = handler.downloadFile("", testErrorUrl, targetFile, blobSizeInBytes, undefined, signal);
-    try {
-      await promise;
-    } catch (error: any) {
-      assert.equal(error.code, "ECONNRESET");
-      assert.equal(error.message, "socket hang up");
-      assert.isFalse(fs.existsSync(targetFile), "Should not have written anything to disk after failure!");
-      assert.isFalse(signal.cancel());
-      return;
-    }
-    assert.fail("Expected an error to be thrown!");
-  });
-});
->>>>>>> 4d41f4fb
+});