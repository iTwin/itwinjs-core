/*---------------------------------------------------------------------------------------------
* Copyright (c) Bentley Systems, Incorporated. All rights reserved.
* See LICENSE.md in the project root for license terms and full copyright notice.
*--------------------------------------------------------------------------------------------*/

import * as chai from "chai";
import * as path from "path";
import { AgentAuthorizationClient, AgentAuthorizationClientConfiguration } from "../oidc/AgentAuthorizationClient";
import { DelegationAuthorizationClient, DelegationAuthorizationClientConfiguration } from "../oidc/DelegationAuthorizationClient";
import { HubAccessTestValidator } from "./HubAccessTestValidator";
import * as fs from "fs";
import { AccessToken } from "@itwin/core-bentley";

/** Loads the provided `.env` file into process.env */
function loadEnv(envFile: string) {
  if (!fs.existsSync(envFile))
    return;

  const dotenv = require("dotenv"); // eslint-disable-line @typescript-eslint/no-var-requires
  const dotenvExpand = require("dotenv-expand"); // eslint-disable-line @typescript-eslint/no-var-requires
  const envResult = dotenv.config({ path: envFile });
  if (envResult.error) {
    throw envResult.error;
  }

  dotenvExpand(envResult);
}

loadEnv(path.join(__dirname, "..", "..", ".env"));

chai.should();

describe("DelegationAuthorizationClient (#integration)", () => {

  let validator: HubAccessTestValidator;
  let jwt: AccessToken | undefined;

  before(async () => {
    validator = await HubAccessTestValidator.getInstance();

    if (process.env.IMJS_AGENT_TEST_CLIENT_ID === undefined)
      throw new Error("Could not find IMJS_AGENT_TEST_CLIENT_ID");
    if (process.env.IMJS_AGENT_TEST_CLIENT_SECRET === undefined)
      throw new Error("Could not find IMJS_AGENT_TEST_CLIENT_SECRET");
    if (process.env.IMJS_AGENT_TEST_CLIENT_SCOPES === undefined)
      throw new Error("Could not find IMJS_AGENT_TEST_CLIENT_SCOPES");

    const agentConfiguration: AgentAuthorizationClientConfiguration = {
      clientId: process.env.IMJS_AGENT_TEST_CLIENT_ID ?? "",
      clientSecret: process.env.IMJS_AGENT_TEST_CLIENT_SECRET ?? "",
      scope: process.env.IMJS_AGENT_TEST_CLIENT_SCOPES ?? "",
    };

    const agentClient = new AgentAuthorizationClient(agentConfiguration);
    jwt = await agentClient.getAccessToken();
  });

  it("should get valid OIDC delegation tokens", async () => {

    const delegationConfiguration: DelegationAuthorizationClientConfiguration = {
      clientId: process.env.IMJS_DELEGATION_TEST_CLIENT_ID ?? "",
      clientSecret: process.env.IMJS_DELEGATION_TEST_CLIENT_SECRET ?? "",
      scope: "imodelhub",
    };

    const delegationClient = new DelegationAuthorizationClient(delegationConfiguration);

    const url = await delegationClient.getUrl();
    // Skip this test if the issuing authority is not imsoidc.
    // The iTwin Platform currently does not allow a token delegation workflow.
    if (-1 === url.indexOf("imsoidc"))
      return;

    if (process.env.IMJS_DELEGATION_TEST_CLIENT_ID === undefined)
      throw new Error("Could not find IMJS_DELEGATION_TEST_CLIENT_ID");
    if (process.env.IMJS_DELEGATION_TEST_CLIENT_SECRET === undefined)
      throw new Error("Could not find IMJS_DELEGATION_TEST_CLIENT_SECRET");

<<<<<<< HEAD
    const delegationJwt = await delegationClient.getJwtFromJwt(requestContext, jwt);
    await validator.validateITwinClientAccess(delegationJwt);
    await validator.validateIModelHubAccess(delegationJwt);
=======
    const delegationJwt = await delegationClient.getJwtFromJwt(jwt);
    await validator.validateITwinClientAccess(delegationJwt ?? "");
    await validator.validateIModelHubAccess(delegationJwt ?? "");
>>>>>>> 52eac709
  });

});
<|MERGE_RESOLUTION|>--- conflicted
+++ resolved
@@ -1,90 +1,84 @@
-/*---------------------------------------------------------------------------------------------
-* Copyright (c) Bentley Systems, Incorporated. All rights reserved.
-* See LICENSE.md in the project root for license terms and full copyright notice.
-*--------------------------------------------------------------------------------------------*/
-
-import * as chai from "chai";
-import * as path from "path";
-import { AgentAuthorizationClient, AgentAuthorizationClientConfiguration } from "../oidc/AgentAuthorizationClient";
-import { DelegationAuthorizationClient, DelegationAuthorizationClientConfiguration } from "../oidc/DelegationAuthorizationClient";
-import { HubAccessTestValidator } from "./HubAccessTestValidator";
-import * as fs from "fs";
-import { AccessToken } from "@itwin/core-bentley";
-
-/** Loads the provided `.env` file into process.env */
-function loadEnv(envFile: string) {
-  if (!fs.existsSync(envFile))
-    return;
-
-  const dotenv = require("dotenv"); // eslint-disable-line @typescript-eslint/no-var-requires
-  const dotenvExpand = require("dotenv-expand"); // eslint-disable-line @typescript-eslint/no-var-requires
-  const envResult = dotenv.config({ path: envFile });
-  if (envResult.error) {
-    throw envResult.error;
-  }
-
-  dotenvExpand(envResult);
-}
-
-loadEnv(path.join(__dirname, "..", "..", ".env"));
-
-chai.should();
-
-describe("DelegationAuthorizationClient (#integration)", () => {
-
-  let validator: HubAccessTestValidator;
-  let jwt: AccessToken | undefined;
-
-  before(async () => {
-    validator = await HubAccessTestValidator.getInstance();
-
-    if (process.env.IMJS_AGENT_TEST_CLIENT_ID === undefined)
-      throw new Error("Could not find IMJS_AGENT_TEST_CLIENT_ID");
-    if (process.env.IMJS_AGENT_TEST_CLIENT_SECRET === undefined)
-      throw new Error("Could not find IMJS_AGENT_TEST_CLIENT_SECRET");
-    if (process.env.IMJS_AGENT_TEST_CLIENT_SCOPES === undefined)
-      throw new Error("Could not find IMJS_AGENT_TEST_CLIENT_SCOPES");
-
-    const agentConfiguration: AgentAuthorizationClientConfiguration = {
-      clientId: process.env.IMJS_AGENT_TEST_CLIENT_ID ?? "",
-      clientSecret: process.env.IMJS_AGENT_TEST_CLIENT_SECRET ?? "",
-      scope: process.env.IMJS_AGENT_TEST_CLIENT_SCOPES ?? "",
-    };
-
-    const agentClient = new AgentAuthorizationClient(agentConfiguration);
-    jwt = await agentClient.getAccessToken();
-  });
-
-  it("should get valid OIDC delegation tokens", async () => {
-
-    const delegationConfiguration: DelegationAuthorizationClientConfiguration = {
-      clientId: process.env.IMJS_DELEGATION_TEST_CLIENT_ID ?? "",
-      clientSecret: process.env.IMJS_DELEGATION_TEST_CLIENT_SECRET ?? "",
-      scope: "imodelhub",
-    };
-
-    const delegationClient = new DelegationAuthorizationClient(delegationConfiguration);
-
-    const url = await delegationClient.getUrl();
-    // Skip this test if the issuing authority is not imsoidc.
-    // The iTwin Platform currently does not allow a token delegation workflow.
-    if (-1 === url.indexOf("imsoidc"))
-      return;
-
-    if (process.env.IMJS_DELEGATION_TEST_CLIENT_ID === undefined)
-      throw new Error("Could not find IMJS_DELEGATION_TEST_CLIENT_ID");
-    if (process.env.IMJS_DELEGATION_TEST_CLIENT_SECRET === undefined)
-      throw new Error("Could not find IMJS_DELEGATION_TEST_CLIENT_SECRET");
-
-<<<<<<< HEAD
-    const delegationJwt = await delegationClient.getJwtFromJwt(requestContext, jwt);
-    await validator.validateITwinClientAccess(delegationJwt);
-    await validator.validateIModelHubAccess(delegationJwt);
-=======
-    const delegationJwt = await delegationClient.getJwtFromJwt(jwt);
-    await validator.validateITwinClientAccess(delegationJwt ?? "");
-    await validator.validateIModelHubAccess(delegationJwt ?? "");
->>>>>>> 52eac709
-  });
-
-});
+/*---------------------------------------------------------------------------------------------
+* Copyright (c) Bentley Systems, Incorporated. All rights reserved.
+* See LICENSE.md in the project root for license terms and full copyright notice.
+*--------------------------------------------------------------------------------------------*/
+
+import * as chai from "chai";
+import * as path from "path";
+import { AgentAuthorizationClient, AgentAuthorizationClientConfiguration } from "../oidc/AgentAuthorizationClient";
+import { DelegationAuthorizationClient, DelegationAuthorizationClientConfiguration } from "../oidc/DelegationAuthorizationClient";
+import { HubAccessTestValidator } from "./HubAccessTestValidator";
+import * as fs from "fs";
+import { AccessToken } from "@itwin/core-bentley";
+
+/** Loads the provided `.env` file into process.env */
+function loadEnv(envFile: string) {
+  if (!fs.existsSync(envFile))
+    return;
+
+  const dotenv = require("dotenv"); // eslint-disable-line @typescript-eslint/no-var-requires
+  const dotenvExpand = require("dotenv-expand"); // eslint-disable-line @typescript-eslint/no-var-requires
+  const envResult = dotenv.config({ path: envFile });
+  if (envResult.error) {
+    throw envResult.error;
+  }
+
+  dotenvExpand(envResult);
+}
+
+loadEnv(path.join(__dirname, "..", "..", ".env"));
+
+chai.should();
+
+describe("DelegationAuthorizationClient (#integration)", () => {
+
+  let validator: HubAccessTestValidator;
+  let jwt: AccessToken | undefined;
+
+  before(async () => {
+    validator = await HubAccessTestValidator.getInstance();
+
+    if (process.env.IMJS_AGENT_TEST_CLIENT_ID === undefined)
+      throw new Error("Could not find IMJS_AGENT_TEST_CLIENT_ID");
+    if (process.env.IMJS_AGENT_TEST_CLIENT_SECRET === undefined)
+      throw new Error("Could not find IMJS_AGENT_TEST_CLIENT_SECRET");
+    if (process.env.IMJS_AGENT_TEST_CLIENT_SCOPES === undefined)
+      throw new Error("Could not find IMJS_AGENT_TEST_CLIENT_SCOPES");
+
+    const agentConfiguration: AgentAuthorizationClientConfiguration = {
+      clientId: process.env.IMJS_AGENT_TEST_CLIENT_ID ?? "",
+      clientSecret: process.env.IMJS_AGENT_TEST_CLIENT_SECRET ?? "",
+      scope: process.env.IMJS_AGENT_TEST_CLIENT_SCOPES ?? "",
+    };
+
+    const agentClient = new AgentAuthorizationClient(agentConfiguration);
+    jwt = await agentClient.getAccessToken();
+  });
+
+  it("should get valid OIDC delegation tokens", async () => {
+
+    const delegationConfiguration: DelegationAuthorizationClientConfiguration = {
+      clientId: process.env.IMJS_DELEGATION_TEST_CLIENT_ID ?? "",
+      clientSecret: process.env.IMJS_DELEGATION_TEST_CLIENT_SECRET ?? "",
+      scope: "imodelhub",
+    };
+
+    const delegationClient = new DelegationAuthorizationClient(delegationConfiguration);
+
+    const url = await delegationClient.getUrl();
+    // Skip this test if the issuing authority is not imsoidc.
+    // The iTwin Platform currently does not allow a token delegation workflow.
+    if (-1 === url.indexOf("imsoidc"))
+      return;
+
+    if (process.env.IMJS_DELEGATION_TEST_CLIENT_ID === undefined)
+      throw new Error("Could not find IMJS_DELEGATION_TEST_CLIENT_ID");
+    if (process.env.IMJS_DELEGATION_TEST_CLIENT_SECRET === undefined)
+      throw new Error("Could not find IMJS_DELEGATION_TEST_CLIENT_SECRET");
+
+    const delegationJwt = await delegationClient.getJwtFromJwt(jwt);
+    await validator.validateITwinClientAccess(delegationJwt ?? "");
+    await validator.validateIModelHubAccess(delegationJwt ?? "");
+  });
+
+});