--- conflicted
+++ resolved
@@ -1,71 +1,66 @@
-/*---------------------------------------------------------------------------------------------
-* Copyright (c) Bentley Systems, Incorporated. All rights reserved.
-* See LICENSE.md in the project root for license terms and full copyright notice.
-*--------------------------------------------------------------------------------------------*/
-
-import * as chai from "chai";
-import * as path from "path";
-import { ClientRequestContext, Config } from "@bentley/bentleyjs-core";
-<<<<<<< HEAD
-import { loadEnv } from "@bentley/config-loader";
-import { AccessToken } from "@bentley/itwin-client";
-=======
-import { AccessToken, SamlAccessToken } from "@bentley/itwin-client";
->>>>>>> 90739b1f
-import { AgentAuthorizationClient, AgentAuthorizationClientConfiguration } from "../oidc/AgentAuthorizationClient";
-import { DelegationAuthorizationClient, DelegationAuthorizationClientConfiguration } from "../oidc/DelegationAuthorizationClient";
-import { HubAccessTestValidator } from "./HubAccessTestValidator";
-import * as fs from "fs";
-
-/** Loads the provided `.env` file into process.env */
-function loadEnv(envFile: string) {
-  if (!fs.existsSync(envFile))
-    return;
-
-  const dotenv = require("dotenv"); // eslint-disable-line @typescript-eslint/no-var-requires
-  const dotenvExpand = require("dotenv-expand"); // eslint-disable-line @typescript-eslint/no-var-requires
-  const envResult = dotenv.config({ path: envFile });
-  if (envResult.error) {
-    throw envResult.error;
-  }
-
-  dotenvExpand(envResult);
-}
-
-loadEnv(path.join(__dirname, "..", "..", ".env"));
-
-chai.should();
-
-describe("DelegationAuthorizationClient (#integration)", () => {
-
-  let validator: HubAccessTestValidator;
-  let jwt: AccessToken;
-  const requestContext = new ClientRequestContext();
-
-  before(async () => {
-    validator = await HubAccessTestValidator.getInstance();
-
-    const agentConfiguration: AgentAuthorizationClientConfiguration = {
-      clientId: Config.App.getString("imjs_agent_test_client_id"),
-      clientSecret: Config.App.getString("imjs_agent_test_client_secret"),
-      scope: "imodelhub rbac-user:external-client reality-data:read urlps-third-party context-registry-service:read-only imodeljs-backend-2686",
-    };
-
-    const agentClient = new AgentAuthorizationClient(agentConfiguration);
-    jwt = await agentClient.getAccessToken(requestContext);
-  });
-
-  it("should get valid OIDC delegation tokens", async () => {
-    const delegationConfiguration: DelegationAuthorizationClientConfiguration = {
-      clientId: Config.App.getString("imjs_delegation_test_client_id"),
-      clientSecret: Config.App.getString("imjs_delegation_test_client_secret"),
-      scope: "context-registry-service imodelhub rbac-service",
-    };
-
-    const delegationClient = new DelegationAuthorizationClient(delegationConfiguration);
-    const delegationJwt = await delegationClient.getJwtFromJwt(requestContext, jwt);
-    await validator.validateContextRegistryAccess(delegationJwt);
-    await validator.validateIModelHubAccess(delegationJwt);
-  });
-
-});
+/*---------------------------------------------------------------------------------------------
+* Copyright (c) Bentley Systems, Incorporated. All rights reserved.
+* See LICENSE.md in the project root for license terms and full copyright notice.
+*--------------------------------------------------------------------------------------------*/
+
+import * as chai from "chai";
+import * as path from "path";
+import { ClientRequestContext, Config } from "@bentley/bentleyjs-core";
+import { AccessToken } from "@bentley/itwin-client";
+import { AgentAuthorizationClient, AgentAuthorizationClientConfiguration } from "../oidc/AgentAuthorizationClient";
+import { DelegationAuthorizationClient, DelegationAuthorizationClientConfiguration } from "../oidc/DelegationAuthorizationClient";
+import { HubAccessTestValidator } from "./HubAccessTestValidator";
+import * as fs from "fs";
+
+/** Loads the provided `.env` file into process.env */
+function loadEnv(envFile: string) {
+  if (!fs.existsSync(envFile))
+    return;
+
+  const dotenv = require("dotenv"); // eslint-disable-line @typescript-eslint/no-var-requires
+  const dotenvExpand = require("dotenv-expand"); // eslint-disable-line @typescript-eslint/no-var-requires
+  const envResult = dotenv.config({ path: envFile });
+  if (envResult.error) {
+    throw envResult.error;
+  }
+
+  dotenvExpand(envResult);
+}
+
+loadEnv(path.join(__dirname, "..", "..", ".env"));
+
+chai.should();
+
+describe("DelegationAuthorizationClient (#integration)", () => {
+
+  let validator: HubAccessTestValidator;
+  let jwt: AccessToken;
+  const requestContext = new ClientRequestContext();
+
+  before(async () => {
+    validator = await HubAccessTestValidator.getInstance();
+
+    const agentConfiguration: AgentAuthorizationClientConfiguration = {
+      clientId: Config.App.getString("imjs_agent_test_client_id"),
+      clientSecret: Config.App.getString("imjs_agent_test_client_secret"),
+      scope: "imodelhub rbac-user:external-client reality-data:read urlps-third-party context-registry-service:read-only imodeljs-backend-2686",
+    };
+
+    const agentClient = new AgentAuthorizationClient(agentConfiguration);
+    jwt = await agentClient.getAccessToken(requestContext);
+  });
+
+  it("should get valid OIDC delegation tokens", async () => {
+    const delegationConfiguration: DelegationAuthorizationClientConfiguration = {
+      clientId: Config.App.getString("imjs_delegation_test_client_id"),
+      clientSecret: Config.App.getString("imjs_delegation_test_client_secret"),
+      scope: "context-registry-service imodelhub rbac-service",
+    };
+
+    const delegationClient = new DelegationAuthorizationClient(delegationConfiguration);
+    const delegationJwt = await delegationClient.getJwtFromJwt(requestContext, jwt);
+    await validator.validateContextRegistryAccess(delegationJwt);
+    await validator.validateIModelHubAccess(delegationJwt);
+  });
+
+});