/*---------------------------------------------------------------------------------------------
* Copyright (c) Bentley Systems, Incorporated. All rights reserved.
* See LICENSE.md in the project root for license terms and full copyright notice.
*--------------------------------------------------------------------------------------------*/

import * as chai from "chai";
import { TestUsers, TestUtility } from "@itwin/oidc-signin-tool";
import { TestConfig } from "./TestConfig";
import { AccessToken } from "@itwin/core-bentley";

chai.should();

/** Utility to test basic access to the iTwin Registry, RBAC, and iModelHub */
export class HubAccessTestValidator {
  private static _singletonInstance: HubAccessTestValidator;

  private constructor(private _testITwinName: string, private _testITwinId: string, private _testIModelName: string, private _testIModelId: string) {
  }

  public static async getInstance(): Promise<HubAccessTestValidator> {
    if (HubAccessTestValidator._singletonInstance)
      return HubAccessTestValidator._singletonInstance;

    const accessToken = await TestUtility.getAccessToken(TestUsers.regular);

    const testITwinName = "iModelJsIntegrationTest";
    const testIModelName = "ReadOnlyTest";
<<<<<<< HEAD
    const testITwinId: string = await TestConfig.getITwinIdByName(requestContext, testITwinName);
    const testIModelId: string = await TestConfig.queryIModelId(requestContext, testIModelName, testITwinId);
=======
    const testProjectId: string = await TestConfig.getITwinIdByName(accessToken, testProjectName);
    const testIModelId: string = await TestConfig.queryIModelId(accessToken, testIModelName, testProjectId);
>>>>>>> 52eac709

    HubAccessTestValidator._singletonInstance = new HubAccessTestValidator(testITwinName, testITwinId, testIModelName, testIModelId);
    return HubAccessTestValidator._singletonInstance;
  }

  public async validateITwinClientAccess(accessToken: AccessToken) {
<<<<<<< HEAD
    const requestContext = new AuthorizedClientRequestContext(accessToken);
    const iTwinId = await TestConfig.getITwinIdByName(requestContext, this._testITwinName);
    chai.expect(iTwinId).to.be.equal(this._testITwinId);
  }

  public async validateIModelHubAccess(accessToken: AccessToken) {
    const requestContext = new AuthorizedClientRequestContext(accessToken);
    const iModelId = await TestConfig.queryIModelId(requestContext, this._testIModelName, this._testITwinId);
=======
    const projectId = await TestConfig.getITwinIdByName(accessToken, this._testProjectName);
    chai.expect(projectId).to.be.equal(this._testProjectId);
  }

  public async validateIModelHubAccess(accessToken: AccessToken) {
    const iModelId = await TestConfig.queryIModelId(accessToken, this._testIModelName, this._testProjectId);
>>>>>>> 52eac709
    chai.expect(iModelId).to.be.equal(this._testIModelId);
  }
}
<|MERGE_RESOLUTION|>--- conflicted
+++ resolved
@@ -1,60 +1,44 @@
-/*---------------------------------------------------------------------------------------------
-* Copyright (c) Bentley Systems, Incorporated. All rights reserved.
-* See LICENSE.md in the project root for license terms and full copyright notice.
-*--------------------------------------------------------------------------------------------*/
-
-import * as chai from "chai";
-import { TestUsers, TestUtility } from "@itwin/oidc-signin-tool";
-import { TestConfig } from "./TestConfig";
-import { AccessToken } from "@itwin/core-bentley";
-
-chai.should();
-
-/** Utility to test basic access to the iTwin Registry, RBAC, and iModelHub */
-export class HubAccessTestValidator {
-  private static _singletonInstance: HubAccessTestValidator;
-
-  private constructor(private _testITwinName: string, private _testITwinId: string, private _testIModelName: string, private _testIModelId: string) {
-  }
-
-  public static async getInstance(): Promise<HubAccessTestValidator> {
-    if (HubAccessTestValidator._singletonInstance)
-      return HubAccessTestValidator._singletonInstance;
-
-    const accessToken = await TestUtility.getAccessToken(TestUsers.regular);
-
-    const testITwinName = "iModelJsIntegrationTest";
-    const testIModelName = "ReadOnlyTest";
-<<<<<<< HEAD
-    const testITwinId: string = await TestConfig.getITwinIdByName(requestContext, testITwinName);
-    const testIModelId: string = await TestConfig.queryIModelId(requestContext, testIModelName, testITwinId);
-=======
-    const testProjectId: string = await TestConfig.getITwinIdByName(accessToken, testProjectName);
-    const testIModelId: string = await TestConfig.queryIModelId(accessToken, testIModelName, testProjectId);
->>>>>>> 52eac709
-
-    HubAccessTestValidator._singletonInstance = new HubAccessTestValidator(testITwinName, testITwinId, testIModelName, testIModelId);
-    return HubAccessTestValidator._singletonInstance;
-  }
-
-  public async validateITwinClientAccess(accessToken: AccessToken) {
-<<<<<<< HEAD
-    const requestContext = new AuthorizedClientRequestContext(accessToken);
-    const iTwinId = await TestConfig.getITwinIdByName(requestContext, this._testITwinName);
-    chai.expect(iTwinId).to.be.equal(this._testITwinId);
-  }
-
-  public async validateIModelHubAccess(accessToken: AccessToken) {
-    const requestContext = new AuthorizedClientRequestContext(accessToken);
-    const iModelId = await TestConfig.queryIModelId(requestContext, this._testIModelName, this._testITwinId);
-=======
-    const projectId = await TestConfig.getITwinIdByName(accessToken, this._testProjectName);
-    chai.expect(projectId).to.be.equal(this._testProjectId);
-  }
-
-  public async validateIModelHubAccess(accessToken: AccessToken) {
-    const iModelId = await TestConfig.queryIModelId(accessToken, this._testIModelName, this._testProjectId);
->>>>>>> 52eac709
-    chai.expect(iModelId).to.be.equal(this._testIModelId);
-  }
-}
+/*---------------------------------------------------------------------------------------------
+* Copyright (c) Bentley Systems, Incorporated. All rights reserved.
+* See LICENSE.md in the project root for license terms and full copyright notice.
+*--------------------------------------------------------------------------------------------*/
+
+import * as chai from "chai";
+import { TestUsers, TestUtility } from "@itwin/oidc-signin-tool";
+import { TestConfig } from "./TestConfig";
+import { AccessToken } from "@itwin/core-bentley";
+
+chai.should();
+
+/** Utility to test basic access to the iTwin Registry, RBAC, and iModelHub */
+export class HubAccessTestValidator {
+  private static _singletonInstance: HubAccessTestValidator;
+
+  private constructor(private _testITwinName: string, private _testITwinId: string, private _testIModelName: string, private _testIModelId: string) {
+  }
+
+  public static async getInstance(): Promise<HubAccessTestValidator> {
+    if (HubAccessTestValidator._singletonInstance)
+      return HubAccessTestValidator._singletonInstance;
+
+    const accessToken = await TestUtility.getAccessToken(TestUsers.regular);
+
+    const testITwinName = "iModelJsIntegrationTest";
+    const testIModelName = "ReadOnlyTest";
+    const testITwinId: string = await TestConfig.getITwinIdByName(accessToken, testITwinName);
+    const testIModelId: string = await TestConfig.queryIModelId(accessToken, testIModelName, testITwinId);
+
+    HubAccessTestValidator._singletonInstance = new HubAccessTestValidator(testITwinName, testITwinId, testIModelName, testIModelId);
+    return HubAccessTestValidator._singletonInstance;
+  }
+
+  public async validateITwinClientAccess(accessToken: AccessToken) {
+    const iTwinId = await TestConfig.getITwinIdByName(accessToken, this._testITwinName);
+    chai.expect(iTwinId).to.be.equal(this._testITwinId);
+  }
+
+  public async validateIModelHubAccess(accessToken: AccessToken) {
+    const iModelId = await TestConfig.queryIModelId(accessToken, this._testIModelName, this._testITwinId);
+    chai.expect(iModelId).to.be.equal(this._testIModelId);
+  }
+}