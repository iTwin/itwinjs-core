--- conflicted
+++ resolved
@@ -1,72 +1,68 @@
-/*---------------------------------------------------------------------------------------------
-* Copyright (c) Bentley Systems, Incorporated. All rights reserved.
-* See LICENSE.md in the project root for license terms and full copyright notice.
-*--------------------------------------------------------------------------------------------*/
-import got from "got";
-import { PassThrough, pipeline as pipeline_callback } from "stream";
-import { promisify } from "util";
-import { BriefcaseStatus } from "@bentley/bentleyjs-core";
-import { CancelRequest, DownloadFailed, ProgressCallback, ResponseError, UserCancelledError } from "@bentley/itwin-client";
-import { BufferedStream } from "./imodelhub/AzureFileHandler";
-
-import WriteStreamAtomic = require("fs-write-stream-atomic");
-const pipeline = promisify(pipeline_callback);
-
-/** @internal */
-export async function downloadFileAtomic(downloadUrl: string, downloadToPathname: string, fileSize?: number, progressCallback?: ProgressCallback, cancelRequest?: CancelRequest, bufferThreshold?: number): Promise<void> {
-  let retryCount = 0;
-  let closePromise: Promise<void>;
-
-  while (retryCount > -1) {
-    const fileStream = new WriteStreamAtomic(downloadToPathname, { encoding: "binary" });
-    closePromise = new Promise((resolve) => fileStream.once("close", resolve));
-
-    const bufferedStream = (bufferThreshold !== undefined) ? new BufferedStream(bufferThreshold) : new PassThrough();
-
-    const downloadStream = got.stream(downloadUrl);
-    downloadStream.retryCount = retryCount;
-    downloadStream.once("retry", (count) => retryCount = count);  // NB: This listener is required to use got's default retry behavior!
-    retryCount = -1;
-
-    if (progressCallback) {
-      downloadStream.on("downloadProgress", ({ transferred }) => {
-        progressCallback({ loaded: transferred, total: fileSize, percent: fileSize ? 100 * transferred / fileSize : 0 });
-      });
-    }
-
-    if (cancelRequest !== undefined) {
-      cancelRequest.cancel = () => {
-        downloadStream.destroy(new got.CancelError());
-        return true;
-      };
-    }
-
-    try {
-      await pipeline(
-        downloadStream,
-        bufferedStream,
-        fileStream,
-      );
-<<<<<<< HEAD
-    } catch (error) {
-=======
-    } catch (error: any) {
->>>>>>> 701c5185
-      if (error instanceof got.CancelError)
-        throw new UserCancelledError(BriefcaseStatus.DownloadCancelled, "User cancelled download");
-
-      if (error instanceof got.HTTPError)
-        throw new DownloadFailed(error.response.statusCode, error.response.statusMessage ?? "Download failed");
-
-      // Ignore ERR_STREAM_PREMATURE_CLOSE - that comes from `got` aborting the request on retries.
-      if (error.code !== "ERR_STREAM_PREMATURE_CLOSE")
-        throw ResponseError.parse(error);
-    } finally {
-      if (cancelRequest !== undefined)
-        cancelRequest.cancel = () => false;
-
-      // Ensure that `fileStream` has fully written/cleaned up before continuing
-      await closePromise!;
-    }
-  }
-}
+/*---------------------------------------------------------------------------------------------
+* Copyright (c) Bentley Systems, Incorporated. All rights reserved.
+* See LICENSE.md in the project root for license terms and full copyright notice.
+*--------------------------------------------------------------------------------------------*/
+import got from "got";
+import { PassThrough, pipeline as pipeline_callback } from "stream";
+import { promisify } from "util";
+import { BriefcaseStatus } from "@bentley/bentleyjs-core";
+import { CancelRequest, DownloadFailed, ProgressCallback, ResponseError, UserCancelledError } from "@bentley/itwin-client";
+import { BufferedStream } from "./imodelhub/AzureFileHandler";
+
+import WriteStreamAtomic = require("fs-write-stream-atomic");
+const pipeline = promisify(pipeline_callback);
+
+/** @internal */
+export async function downloadFileAtomic(downloadUrl: string, downloadToPathname: string, fileSize?: number, progressCallback?: ProgressCallback, cancelRequest?: CancelRequest, bufferThreshold?: number): Promise<void> {
+  let retryCount = 0;
+  let closePromise: Promise<void>;
+
+  while (retryCount > -1) {
+    const fileStream = new WriteStreamAtomic(downloadToPathname, { encoding: "binary" });
+    closePromise = new Promise((resolve) => fileStream.once("close", resolve));
+
+    const bufferedStream = (bufferThreshold !== undefined) ? new BufferedStream(bufferThreshold) : new PassThrough();
+
+    const downloadStream = got.stream(downloadUrl);
+    downloadStream.retryCount = retryCount;
+    downloadStream.once("retry", (count) => retryCount = count);  // NB: This listener is required to use got's default retry behavior!
+    retryCount = -1;
+
+    if (progressCallback) {
+      downloadStream.on("downloadProgress", ({ transferred }) => {
+        progressCallback({ loaded: transferred, total: fileSize, percent: fileSize ? 100 * transferred / fileSize : 0 });
+      });
+    }
+
+    if (cancelRequest !== undefined) {
+      cancelRequest.cancel = () => {
+        downloadStream.destroy(new got.CancelError());
+        return true;
+      };
+    }
+
+    try {
+      await pipeline(
+        downloadStream,
+        bufferedStream,
+        fileStream,
+      );
+    } catch (error: any) {
+      if (error instanceof got.CancelError)
+        throw new UserCancelledError(BriefcaseStatus.DownloadCancelled, "User cancelled download");
+
+      if (error instanceof got.HTTPError)
+        throw new DownloadFailed(error.response.statusCode, error.response.statusMessage ?? "Download failed");
+
+      // Ignore ERR_STREAM_PREMATURE_CLOSE - that comes from `got` aborting the request on retries.
+      if (error.code !== "ERR_STREAM_PREMATURE_CLOSE")
+        throw ResponseError.parse(error);
+    } finally {
+      if (cancelRequest !== undefined)
+        cancelRequest.cancel = () => false;
+
+      // Ensure that `fileStream` has fully written/cleaned up before continuing
+      await closePromise!;
+    }
+  }
+}