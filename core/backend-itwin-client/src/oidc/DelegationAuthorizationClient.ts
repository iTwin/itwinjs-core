--- conflicted
+++ resolved
@@ -1,60 +1,49 @@
-/*---------------------------------------------------------------------------------------------
-* Copyright (c) Bentley Systems, Incorporated. All rights reserved.
-* See LICENSE.md in the project root for license terms and full copyright notice.
-*--------------------------------------------------------------------------------------------*/
-/** @packageDocumentation
- * @module Authentication
- */
-
-import { ClientRequestContext } from "@bentley/bentleyjs-core";
-import { AccessToken, removeAccessTokenPrefix } from "@bentley/itwin-client";
-import { GrantBody, TokenSet } from "openid-client";
-import { BackendAuthorizationClient, BackendAuthorizationClientConfiguration } from "./BackendAuthorizationClient";
-
-/**
- * Configuration for [[DelegationAuthorizationClient]]
- * @beta
- */
-export type DelegationAuthorizationClientConfiguration = BackendAuthorizationClientConfiguration;
-
-/**
- * Utility to generate delegation OAuth tokens for backend applications
- * @beta
- */
-export class DelegationAuthorizationClient extends BackendAuthorizationClient {
-  /** Creates an instance of BackendAuthorizationClient.
-   */
-  public constructor(configuration: DelegationAuthorizationClientConfiguration) {
-    super(configuration);
-  }
-
-<<<<<<< HEAD
-  private async exchangeToJwtToken(requestContext: ClientRequestContext, accessToken: AccessToken | undefined, grantType: string): Promise<AccessToken | undefined> {
-    requestContext.enter();
-=======
-  private async exchangeToJwtToken(requestContext: ClientRequestContext, accessToken: AccessToken, grantType: string): Promise<AccessToken> {
->>>>>>> f3790033
-
-    const grantParams: GrantBody = {
-      grant_type: grantType, // eslint-disable-line @typescript-eslint/naming-convention
-      scope: this._configuration.scope,
-      assertion: removeAccessTokenPrefix(accessToken),
-    };
-
-    const client = await this.getClient(requestContext);
-    const tokenSet: TokenSet = await client.grant(grantParams);
-    const accessTokenString = `Bearer ${tokenSet.access_token}`;
-    return accessTokenString;
-  }
-
-  /** Get a delegation JWT for a new scope from another JWT */
-<<<<<<< HEAD
-  public async getJwtFromJwt(requestContext: ClientRequestContext, accessToken?: AccessToken): Promise<AccessToken | undefined> {
-    requestContext.enter();
-=======
-  public async getJwtFromJwt(requestContext: ClientRequestContext, accessToken: AccessToken): Promise<AccessToken> {
->>>>>>> f3790033
-    return this.exchangeToJwtToken(requestContext, accessToken, "urn:ietf:params:oauth:grant-type:jwt-bearer");
-  }
-
-}
+/*---------------------------------------------------------------------------------------------
+* Copyright (c) Bentley Systems, Incorporated. All rights reserved.
+* See LICENSE.md in the project root for license terms and full copyright notice.
+*--------------------------------------------------------------------------------------------*/
+/** @packageDocumentation
+ * @module Authentication
+ */
+
+import { ClientRequestContext } from "@bentley/bentleyjs-core";
+import { AccessToken, removeAccessTokenPrefix } from "@bentley/itwin-client";
+import { GrantBody, TokenSet } from "openid-client";
+import { BackendAuthorizationClient, BackendAuthorizationClientConfiguration } from "./BackendAuthorizationClient";
+
+/**
+ * Configuration for [[DelegationAuthorizationClient]]
+ * @beta
+ */
+export type DelegationAuthorizationClientConfiguration = BackendAuthorizationClientConfiguration;
+
+/**
+ * Utility to generate delegation OAuth tokens for backend applications
+ * @beta
+ */
+export class DelegationAuthorizationClient extends BackendAuthorizationClient {
+  /** Creates an instance of BackendAuthorizationClient.
+   */
+  public constructor(configuration: DelegationAuthorizationClientConfiguration) {
+    super(configuration);
+  }
+
+  private async exchangeToJwtToken(requestContext: ClientRequestContext, accessToken: AccessToken | undefined, grantType: string): Promise<AccessToken | undefined> {
+    const grantParams: GrantBody = {
+      grant_type: grantType, // eslint-disable-line @typescript-eslint/naming-convention
+      scope: this._configuration.scope,
+      assertion: removeAccessTokenPrefix(accessToken),
+    };
+
+    const client = await this.getClient(requestContext);
+    const tokenSet: TokenSet = await client.grant(grantParams);
+    const accessTokenString = `Bearer ${tokenSet.access_token}`;
+    return accessTokenString;
+  }
+
+  /** Get a delegation JWT for a new scope from another JWT */
+  public async getJwtFromJwt(requestContext: ClientRequestContext, accessToken?: AccessToken): Promise<AccessToken | undefined> {
+    return this.exchangeToJwtToken(requestContext, accessToken, "urn:ietf:params:oauth:grant-type:jwt-bearer");
+  }
+
+}