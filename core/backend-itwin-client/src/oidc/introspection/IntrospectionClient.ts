--- conflicted
+++ resolved
@@ -1,105 +1,100 @@
-/*---------------------------------------------------------------------------------------------
-* Copyright (c) Bentley Systems, Incorporated. All rights reserved.
-* See LICENSE.md in the project root for license terms and full copyright notice.
-*--------------------------------------------------------------------------------------------*/
-/** @packageDocumentation
- * @module Introspection
- */
-
-<<<<<<< HEAD
-import { BentleyError, Logger } from "@bentley/bentleyjs-core";
-import { AuthorizedClientRequestContext, ImsAuthorizationClient, IncludePrefix, RequestGlobalOptions } from "@bentley/itwin-client";
-=======
-import { AccessToken, getErrorProps, Logger } from "@bentley/bentleyjs-core";
-import { ImsAuthorizationClient, removeAccessTokenPrefix, RequestGlobalOptions } from "@bentley/itwin-client";
->>>>>>> 056601e8
-import { ClientMetadata, custom, Issuer, Client as OpenIdClient } from "openid-client";
-import { BackendITwinClientLoggerCategory } from "../../BackendITwinClientLoggerCategory";
-import { IntrospectionResponse } from "./IntrospectionResponse";
-import { IntrospectionResponseCache, MemoryIntrospectionResponseCache } from "./IntrospectionResponseCache";
-
-/** @alpha */
-export class IntrospectionClient {
-  private _client?: OpenIdClient;
-
-  /**
-   * @param _clientId
-   * @param _clientSecret
-   * @param _issuerUrl The OAuth token issuer URL. Defaults to Bentley's auth URL if undefined.
-   * @param _cache Optional means of caching previously introspected tokens. Defaults to an in-memory cache.
-   */
-  public constructor(
-    protected readonly _clientId: string,
-    protected readonly _clientSecret: string,
-    protected _issuerUrl?: string,
-    private readonly _cache: IntrospectionResponseCache = new MemoryIntrospectionResponseCache(),
-  ) {
-  }
-
-  private async getClient(): Promise<OpenIdClient> {
-    if (this._client) {
-      return this._client;
-    }
-
-    custom.setHttpOptionsDefaults({
-      timeout: RequestGlobalOptions.timeout.response,
-      retry: RequestGlobalOptions.maxRetries,
-      agent: {
-        https: RequestGlobalOptions.httpsProxy,
-      },
-    });
-
-    const issuerUrl = await this.getIssuerUrl();
-    const issuer = await Issuer.discover(issuerUrl);
-
-    const clientMetadata: ClientMetadata = {
-      client_id: this._clientId, /* eslint-disable-line @typescript-eslint/naming-convention */
-      client_secret: this._clientSecret, /* eslint-disable-line @typescript-eslint/naming-convention */
-    };
-    this._client = new issuer.Client(clientMetadata);
-    return this._client;
-  }
-
-  protected async getIssuerUrl(): Promise<string> {
-    if (this._issuerUrl) {
-      return this._issuerUrl;
-    }
-
-    const imsAuthorizationClient = new ImsAuthorizationClient();
-    this._issuerUrl = await imsAuthorizationClient.getUrl();
-    return this._issuerUrl;
-  }
-
-  public async introspect(accessToken: AccessToken): Promise<IntrospectionResponse> {
-    const accessTokenStr = removeAccessTokenPrefix(accessToken) ?? "";
-
-    try {
-      const cachedResponse = await this._cache.get(accessTokenStr);
-      if (!!cachedResponse) {
-        return cachedResponse;
-      }
-    } catch (err) {
-      Logger.logInfo(BackendITwinClientLoggerCategory.Introspection, `introspection response not found in cache: ${accessTokenStr}`, () => BentleyError.getErrorProps(err));
-    }
-
-    let client: OpenIdClient;
-    try {
-      client = await this.getClient();
-    } catch (err) {
-      Logger.logError(BackendITwinClientLoggerCategory.Introspection, `Unable to create oauth client`, () => BentleyError.getErrorProps(err));
-      throw err;
-    }
-
-    let introspectionResponse: IntrospectionResponse;
-    try {
-      introspectionResponse = await client.introspect(accessTokenStr) as IntrospectionResponse;
-    } catch (err) {
-      Logger.logError(BackendITwinClientLoggerCategory.Introspection, `Unable to introspect client token`, () => BentleyError.getErrorProps(err));
-      throw err;
-    }
-
-    this._cache.add(accessTokenStr, introspectionResponse); // eslint-disable-line @typescript-eslint/no-floating-promises
-
-    return introspectionResponse;
-  }
-}
+/*---------------------------------------------------------------------------------------------
+* Copyright (c) Bentley Systems, Incorporated. All rights reserved.
+* See LICENSE.md in the project root for license terms and full copyright notice.
+*--------------------------------------------------------------------------------------------*/
+/** @packageDocumentation
+ * @module Introspection
+ */
+
+import { AccessToken, BentleyError, Logger } from "@bentley/bentleyjs-core";
+import { ImsAuthorizationClient, removeAccessTokenPrefix, RequestGlobalOptions } from "@bentley/itwin-client";
+import { ClientMetadata, custom, Issuer, Client as OpenIdClient } from "openid-client";
+import { BackendITwinClientLoggerCategory } from "../../BackendITwinClientLoggerCategory";
+import { IntrospectionResponse } from "./IntrospectionResponse";
+import { IntrospectionResponseCache, MemoryIntrospectionResponseCache } from "./IntrospectionResponseCache";
+
+/** @alpha */
+export class IntrospectionClient {
+  private _client?: OpenIdClient;
+
+  /**
+   * @param _clientId
+   * @param _clientSecret
+   * @param _issuerUrl The OAuth token issuer URL. Defaults to Bentley's auth URL if undefined.
+   * @param _cache Optional means of caching previously introspected tokens. Defaults to an in-memory cache.
+   */
+  public constructor(
+    protected readonly _clientId: string,
+    protected readonly _clientSecret: string,
+    protected _issuerUrl?: string,
+    private readonly _cache: IntrospectionResponseCache = new MemoryIntrospectionResponseCache(),
+  ) {
+  }
+
+  private async getClient(): Promise<OpenIdClient> {
+    if (this._client) {
+      return this._client;
+    }
+
+    custom.setHttpOptionsDefaults({
+      timeout: RequestGlobalOptions.timeout.response,
+      retry: RequestGlobalOptions.maxRetries,
+      agent: {
+        https: RequestGlobalOptions.httpsProxy,
+      },
+    });
+
+    const issuerUrl = await this.getIssuerUrl();
+    const issuer = await Issuer.discover(issuerUrl);
+
+    const clientMetadata: ClientMetadata = {
+      client_id: this._clientId, /* eslint-disable-line @typescript-eslint/naming-convention */
+      client_secret: this._clientSecret, /* eslint-disable-line @typescript-eslint/naming-convention */
+    };
+    this._client = new issuer.Client(clientMetadata);
+    return this._client;
+  }
+
+  protected async getIssuerUrl(): Promise<string> {
+    if (this._issuerUrl) {
+      return this._issuerUrl;
+    }
+
+    const imsAuthorizationClient = new ImsAuthorizationClient();
+    this._issuerUrl = await imsAuthorizationClient.getUrl();
+    return this._issuerUrl;
+  }
+
+  public async introspect(accessToken: AccessToken): Promise<IntrospectionResponse> {
+    const accessTokenStr = removeAccessTokenPrefix(accessToken) ?? "";
+
+    try {
+      const cachedResponse = await this._cache.get(accessTokenStr);
+      if (!!cachedResponse) {
+        return cachedResponse;
+      }
+    } catch (err) {
+      Logger.logInfo(BackendITwinClientLoggerCategory.Introspection, `introspection response not found in cache: ${accessTokenStr}`, () => BentleyError.getErrorProps(err));
+    }
+
+    let client: OpenIdClient;
+    try {
+      client = await this.getClient();
+    } catch (err) {
+      Logger.logError(BackendITwinClientLoggerCategory.Introspection, `Unable to create oauth client`, () => BentleyError.getErrorProps(err));
+      throw err;
+    }
+
+    let introspectionResponse: IntrospectionResponse;
+    try {
+      introspectionResponse = await client.introspect(accessTokenStr) as IntrospectionResponse;
+    } catch (err) {
+      Logger.logError(BackendITwinClientLoggerCategory.Introspection, `Unable to introspect client token`, () => BentleyError.getErrorProps(err));
+      throw err;
+    }
+
+    this._cache.add(accessTokenStr, introspectionResponse); // eslint-disable-line @typescript-eslint/no-floating-promises
+
+    return introspectionResponse;
+  }
+}