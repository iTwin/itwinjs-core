/*---------------------------------------------------------------------------------------------
* Copyright (c) Bentley Systems, Incorporated. All rights reserved.
* See LICENSE.md in the project root for license terms and full copyright notice.
*--------------------------------------------------------------------------------------------*/
/** @packageDocumentation
 * @module iModelHub
 */

import * as fs from "fs";
import * as https from "https";
import * as os from "os";
import * as path from "path";
import { Transform, TransformCallback } from "stream";
<<<<<<< HEAD
import * as urllib from "url";
import { Logger } from "@itwin/core-bentley";
=======
import { Logger } from "@bentley/bentleyjs-core";
>>>>>>> 570e6594
import { ArgumentCheck } from "@bentley/imodelhub-client";
import {
  AuthorizedClientRequestContext, CancelRequest, DownloadFailed, FileHandler, ProgressCallback, ProgressInfo, request, RequestOptions, SasUrlExpired,
  UserCancelledError,
} from "@bentley/itwin-client";
import { BackendITwinClientLoggerCategory } from "../BackendITwinClientLoggerCategory";
import { AzCopy, InitEventArgs, ProgressEventArgs, StringEventArgs } from "../util/AzCopy";
import { BlobDownloader, ConfigData, ProgressData } from "./BlobDownloader";
import { Base64 } from "js-base64";

const loggerCategory: string = BackendITwinClientLoggerCategory.FileHandlers;

/**
 * Stream that buffers writing to file.
 * @internal
 */
export class BufferedStream extends Transform {
  private _buffer?: Buffer;
  private _bufferPointer: number = 0;
  private _bufferSize: number;
  public constructor(bufferSize: number) {
    super();
    this._bufferSize = bufferSize;
    if (!Number.isInteger(this._bufferSize))
      throw new TypeError(`BufferSize must be integer.`);
  }

  private allocNewBuffer(): void {
    this._buffer = Buffer.allocUnsafe(this._bufferSize);
    this._bufferPointer = 0;
  }

  /**
   * Transforms the data passing through the stream into buffers.
   * @param chunk The Buffer to be transformed.
   * @param encoding Encoding type of chunk if chunk is string.
   * @param callback A callback function (optionally with an error argument and data) to be called after the supplied chunk has been processed.
   */
  public override _transform(chunk: any, encoding: string, callback: TransformCallback): void {   // eslint-disable-line
    if (encoding !== "buffer" && encoding !== "binary")
      throw new TypeError(`Encoding '${encoding}' is not supported.`);

    if (chunk.length >= this._bufferSize) {
      if (!this._buffer) {
        callback(undefined, chunk);
        return;
      }
      this._buffer = this._buffer.slice(0, this._bufferPointer);
      callback(undefined, Buffer.concat([this._buffer, chunk]));
      this._bufferPointer = 0;
      this._buffer = undefined;
      return;
    }

    if (!this._buffer) {
      this.allocNewBuffer();
    }

    if (this._bufferPointer + chunk.length <= this._bufferSize) {
      chunk.copy(this._buffer, this._bufferPointer, 0, chunk.length);
      this._bufferPointer += chunk.length;
      if (this._bufferPointer === this._bufferSize) {
        callback(undefined, this._buffer);
        this.allocNewBuffer();
      } else {
        callback();
      }
    } else {
      const chunkEndPosition = (this._bufferSize - this._bufferPointer);
      chunk.copy(this._buffer, this._bufferPointer, 0, chunkEndPosition);
      this._bufferPointer += chunkEndPosition;
      callback(undefined, this._buffer);

      this.allocNewBuffer();
      chunk.copy(this._buffer, this._bufferPointer, chunkEndPosition, chunk.length);
      this._bufferPointer += chunk.length - chunkEndPosition;
    }
  }

  /**
   * This will be called when there is no more written data to be consumed, but before the 'end' event is emitted signaling the end of the Readable stream.
   * @param callback A callback function (optionally with an error argument and data) to be called when remaining data has been flushed.
   */
  public override _flush(callback: TransformCallback): void {   // eslint-disable-line
    if (!this._buffer) {
      callback();
      return;
    }
    callback(undefined, this._buffer.slice(0, this._bufferPointer));
    this._buffer = undefined;
    this._bufferPointer = 0;
  }
}

/**
 * Provides methods to work with the file system and azure storage. An instance of this class has to be provided to [[IModelClient]] for file upload/download methods to work.
 * @internal
 */
export class AzureFileHandler implements FileHandler {
  /** @internal */
  public agent?: https.Agent;
  private _threshold: number;
  private _useDownloadBuffer: boolean | undefined;
  private _config: ConfigData | undefined;
  /**
   * Constructor for AzureFileHandler.
   * @param useDownloadBuffer Should Buffering be used when downloading files. If undefined, buffering is enabled only for Azure File Shares mounted with a UNC path.
   * @param threshold Minimum chunk size in bytes for a single file write.
   */
  constructor(useDownloadBuffer?: boolean, threshold = 1024 * 1024 * 20, config?: ConfigData) {
    this._threshold = threshold;
    this._useDownloadBuffer = useDownloadBuffer;
    this._config = config;
  }

  /** Check if using Azure File Share with UNC path. This is a temporary optimization for Design Review, until they move to using SSD disks. */
  private useBufferedDownload(downloadPath: string): boolean {
    if (this._useDownloadBuffer === undefined) {
      return downloadPath.includes("file.core.windows.net");
    } else {
      return this._useDownloadBuffer;
    }
  }

  /** Create a directory, recursively setting up the path as necessary. */
  private static makeDirectoryRecursive(dirPath: string) {
    if (fs.existsSync(dirPath))
      return;

    AzureFileHandler.makeDirectoryRecursive(path.dirname(dirPath));
    fs.mkdirSync(dirPath);
  }

  private async transferFileUsingAzCopy(source: string, target: string, progressCallback?: ProgressCallback): Promise<void> {
    Logger.logTrace(loggerCategory, `Using AzCopy with version ${AzCopy.getVersion()} located at ${AzCopy.execPath}`);

    // setup log dir so we can delete it. It seem there is no way of disable it.
    const azLogDir = path.join(os.tmpdir(), "bentley", "log", "azcopy");
    if (!fs.existsSync(azLogDir)) {
      AzureFileHandler.makeDirectoryRecursive(azLogDir);
    }
    const azcopy = new AzCopy({ logLocation: azLogDir });
    if (progressCallback) {
      const cb = (args: ProgressEventArgs) => {
        progressCallback({ total: args.TotalBytesEnumerated, loaded: args.BytesOverWire, percent: args.BytesOverWire ? (args.BytesOverWire / args.TotalBytesEnumerated) * 100.0 : 0 });
      };

      azcopy.on("azprogress", cb);
      azcopy.on("azexit", cb);
    }

    azcopy.on("azerror", (args: StringEventArgs) => {
      Logger.logError(loggerCategory, `AzCopy reported error: '${args.MessageContent}'`);
    });

    azcopy.on("azinit", (args: InitEventArgs) => {
      Logger.logInfo(loggerCategory, `AzCopy started JobId: ${args.JobID} and log file located at ${args.LogFileLocation}`);
    });

    azcopy.on("azruntimeerror", (args: string) => {
      Logger.logInfo(loggerCategory, `AzCopy runtime error: ${args}`);
    });
    // start download by spawning in a azcopy process
    const rc = await azcopy.copy(source, target);
    if (rc !== 0) {
      throw new Error(`AzCopy failed with return code: ${rc}`);
    }
  }

  private async downloadFileUsingHttps(downloadUrl: string, downloadToPathname: string, _fileSize?: number, progressCallback?: ProgressCallback, cancelRequest?: CancelRequest): Promise<void> {
    let lastProgressStat: ProgressData;
    const onProgress = (data: ProgressData) => {
      if (progressCallback)
        progressCallback({ percent: data.percentage, loaded: data.bytesDone, total: data.bytesTotal });
      lastProgressStat = data;
    };
    await BlobDownloader.downloadFile(downloadUrl, downloadToPathname, this._config, onProgress, cancelRequest);
    if (!fs.existsSync(downloadToPathname)) {
      throw new Error("file not found");
    }
    Logger.logInfo(loggerCategory, `BlobDownloader finished`, () => {
      return {
        file: downloadToPathname,
        overallSpeed: BlobDownloader.formatRate(lastProgressStat.downloadRateBytesPerSec),
        lastTwoSecSpeed: BlobDownloader.formatRate(lastProgressStat.windowRateBytesPerSec),
        blobSize: BlobDownloader.formatBytes(lastProgressStat.bytesTotal),
      };
    });
  }

  /**
   * Make url safe for logging by removing sensitive information
   * @param url input url that will be strip of search and query parameters and replace them by ... for security reason
   */
  private static getSafeUrlForLogging(url: string): string {
    const safeToLogDownloadUrl = new URL(url);
    if (safeToLogDownloadUrl.search && safeToLogDownloadUrl.search.length > 0)
      safeToLogDownloadUrl.search = "...";
    if (safeToLogDownloadUrl.hash && safeToLogDownloadUrl.hash.length > 0)
      safeToLogDownloadUrl.hash = "...";
    return safeToLogDownloadUrl.toString();
  }

  /**
   * Check if sas url has expired
   * @param download sas url for download
   * @param futureSeconds should be valid in future for given seconds.
   */
  public static isUrlExpired(downloadUrl: string, futureSeconds?: number): boolean {
    const sasUrl = new URL(downloadUrl);
    const se = sasUrl.searchParams.get("se");
    if (se) {
      const expiryUTC = new Date(se);
      const now = new Date();
      const currentUTC = new Date(now.toUTCString());
      if (futureSeconds) {
        currentUTC.setSeconds(futureSeconds + currentUTC.getSeconds());
      }
      return expiryUTC <= currentUTC;
    }
    return false;
  }

  /**
   * Determine if azcopy should be used for file transfer
   * @param fileSize size of the transferred file in bytes
   */
  private useAzCopyForFileTransfer(fileSize?: number): boolean {
    // suppress azcopy for smaller file as it take longer to spawn and exit then it take Http downloader to download it.
    if (fileSize) {
      const minFileSize = process.env.IMJS_AZ_MIN_FILESIZE_THRESHOLD ? Number(process.env.IMJS_AZ_MIN_FILESIZE_THRESHOLD) : 500 * 1024 * 1024 /** 500 Mb */;
      if (fileSize < minFileSize)
        return false;
    }

    return AzCopy.isAvailable;
  }

  /**
   * Download a file from AzureBlobStorage for iModelHub. Creates the directory containing the file if necessary. If there is an error in the operation, incomplete file is deleted from disk.
   * @param requestContext The client request context
   * @param downloadUrl URL to download file from.
   * @param downloadToPathname Pathname to download the file to.
   * @param fileSize Size of the file that's being downloaded.
   * @param progressCallback Callback for tracking progress.
   * @throws [[IModelHubClientError]] with [IModelHubStatus.UndefinedArgumentError]($bentley) if one of the arguments is undefined or empty.
   * @throws [[ResponseError]] if the file cannot be downloaded.
   */
  public async downloadFile(_requestContext: AuthorizedClientRequestContext | undefined, downloadUrl: string, downloadToPathname: string, fileSize?: number, progressCallback?: ProgressCallback, cancelRequest?: CancelRequest): Promise<void> {
    // strip search and hash parameters from download Url for logging purpose
    const safeToLogUrl = AzureFileHandler.getSafeUrlForLogging(downloadUrl);
    Logger.logInfo(loggerCategory, `Downloading file from ${safeToLogUrl}`);
    ArgumentCheck.defined("downloadUrl", downloadUrl);
    ArgumentCheck.defined("downloadToPathname", downloadToPathname);
    if (AzureFileHandler.isUrlExpired(downloadUrl)) {
      Logger.logError(loggerCategory, `Sas url has expired ${safeToLogUrl}`);
      throw new SasUrlExpired(403, "Download URL has expired");
    }
    if (fs.existsSync(downloadToPathname))
      fs.unlinkSync(downloadToPathname);

    AzureFileHandler.makeDirectoryRecursive(path.dirname(downloadToPathname));
    try {
      if (this.useAzCopyForFileTransfer(fileSize)) {
        await this.transferFileUsingAzCopy(downloadUrl, downloadToPathname, progressCallback);
      } else {
        await this.downloadFileUsingHttps(downloadUrl, downloadToPathname, fileSize, progressCallback, cancelRequest);
      }
    } catch (err) {
      if (fs.existsSync(downloadToPathname))
        fs.unlinkSync(downloadToPathname); // Just in case there was a partial download, delete the file

      if (!(err instanceof UserCancelledError))
        Logger.logWarning(loggerCategory, `Error downloading file: ${err}`);
      throw err;
    }
    if (fileSize && fs.existsSync(downloadToPathname)) {
      if (fs.lstatSync(downloadToPathname).size !== fileSize) {
        fs.unlinkSync(downloadToPathname);
        Logger.logError(loggerCategory, `Downloaded file is of incorrect size ${safeToLogUrl}`);
        throw new DownloadFailed(403, "Download failed. Expected filesize does not match");
      }
    }
    Logger.logTrace(loggerCategory, `Downloaded file from ${safeToLogUrl}`);
  }
  /** Get encoded block id from its number. */
  private getBlockId(blockId: number) {
    return Base64.encode(blockId.toString(16).padStart(5, "0"));
  }

  private async uploadChunk(requestContext: AuthorizedClientRequestContext, uploadUrlString: string, fileDescriptor: number, blockId: number, callback?: ProgressCallback) {
    const chunkSize = 4 * 1024 * 1024;
    let buffer = Buffer.alloc(chunkSize);
    const bytesRead = fs.readSync(fileDescriptor, buffer, 0, chunkSize, chunkSize * blockId);
    buffer = buffer.slice(0, bytesRead);

    const options: RequestOptions = {
      method: "PUT",
      headers: {
        "x-ms-blob-type": "BlockBlob",
        "Content-Type": "application/octet-stream", // eslint-disable-line @typescript-eslint/naming-convention
        "Content-Length": buffer.length, // eslint-disable-line @typescript-eslint/naming-convention
      },
      body: buffer,
      progressCallback: callback,
      agent: this.agent,
      timeout: {
        deadline: 60000,
        response: 60000,
      },
    };

    const uploadUrl = `${uploadUrlString}&comp=block&blockid=${this.getBlockId(blockId)}`;
    await request(requestContext, uploadUrl, options);
  }

  /**
   * Upload a file to AzureBlobStorage for iModelHub.
   * @param requestContext The client request context
   * @param uploadUrl URL to upload the file to.
   * @param uploadFromPathname Pathname to upload the file from.
   * @param progressCallback Callback for tracking progress.
   * @throws [[IModelHubClientError]] with [IModelHubStatus.UndefinedArgumentError]($bentley) if one of the arguments is undefined or empty.
   * @throws [[ResponseError]] if the file cannot be uploaded.
   */
  public async uploadFile(requestContext: AuthorizedClientRequestContext, uploadUrlString: string, uploadFromPathname: string, progressCallback?: ProgressCallback): Promise<void> {
    const safeToLogUrl = AzureFileHandler.getSafeUrlForLogging(uploadUrlString);
    Logger.logTrace(loggerCategory, `Uploading file to ${safeToLogUrl}`);
    ArgumentCheck.defined("uploadUrlString", uploadUrlString);
    ArgumentCheck.defined("uploadFromPathname", uploadFromPathname);

    const fileSize = this.getFileSize(uploadFromPathname);
    if (this.useAzCopyForFileTransfer(fileSize)) {
      await this.transferFileUsingAzCopy(uploadFromPathname, uploadUrlString, progressCallback);
    } else {
      await this.uploadFileUsingHttps(requestContext, uploadUrlString, uploadFromPathname, fileSize, progressCallback);
    }
  }

  private async uploadFileUsingHttps(requestContext: AuthorizedClientRequestContext, uploadUrlString: string, uploadFromPathname: string, fileSize: number, progressCallback?: ProgressCallback): Promise<void> {
    const file = fs.openSync(uploadFromPathname, "r");
    const chunkSize = 4 * 1024 * 1024;
    try {
      let blockList = '<?xml version=\"1.0\" encoding=\"utf-8\"?><BlockList>';
      let i = 0;
      const callback: ProgressCallback = (progress: ProgressInfo) => {
        const uploaded = i * chunkSize + progress.loaded;
        progressCallback!({ loaded: uploaded, percent: uploaded / fileSize, total: fileSize });
      };
      for (; i * chunkSize < fileSize; ++i) {
        await this.uploadChunk(requestContext, uploadUrlString, file, i, progressCallback ? callback : undefined);
        blockList += `<Latest>${this.getBlockId(i)}</Latest>`;
      }
      blockList += "</BlockList>";

      const options: RequestOptions = {
        method: "PUT",
        headers: {
          "Content-Type": "application/xml", // eslint-disable-line @typescript-eslint/naming-convention
          "Content-Length": blockList.length, // eslint-disable-line @typescript-eslint/naming-convention
        },
        body: blockList,
        agent: this.agent,
        timeout: {
          response: 5000,
          deadline: 60000,
        },
      };

      const uploadUrl = `${uploadUrlString}&comp=blocklist`;
      await request(requestContext, uploadUrl, options);
    } finally {
      fs.closeSync(file);
    }
  }

  /**
   * Get size of a file.
   * @param filePath Path of the file.
   * @returns Size of the file.
   */
  public getFileSize(filePath: string): number {
    return fs.statSync(filePath).size;
  }

  /**
   * Check if path is a directory.
   * @param filePath Path of the file.
   * @returns True if path is directory.
   */
  public isDirectory(filePath: string): boolean {
    return fs.statSync(filePath).isDirectory();
  }

  /**
   * Check if path exists.
   * @param filePath Path of the file.
   * @returns True if path exists.
   */
  public exists(filePath: string): boolean {
    return fs.existsSync(filePath);
  }

  /**
   * Deletes file.
   * @param filePath Path of the file.
   */
  public unlink(filePath: string): void {
    fs.unlinkSync(filePath);
  }

  /**
   * Get file name from the path.
   * @param filePath Path of the file.
   * @returns File name.
   */
  public basename(filePath: string): string {
    return path.basename(filePath);
  }

  /**
   * Join multiple strings into a single path.
   * @param paths Strings to join.
   * @returns Joined path.
   */
  public join(...paths: string[]): string {
    return path.join(...paths);
  }
}<|MERGE_RESOLUTION|>--- conflicted
+++ resolved
@@ -11,12 +11,7 @@
 import * as os from "os";
 import * as path from "path";
 import { Transform, TransformCallback } from "stream";
-<<<<<<< HEAD
-import * as urllib from "url";
 import { Logger } from "@itwin/core-bentley";
-=======
-import { Logger } from "@bentley/bentleyjs-core";
->>>>>>> 570e6594
 import { ArgumentCheck } from "@bentley/imodelhub-client";
 import {
   AuthorizedClientRequestContext, CancelRequest, DownloadFailed, FileHandler, ProgressCallback, ProgressInfo, request, RequestOptions, SasUrlExpired,
