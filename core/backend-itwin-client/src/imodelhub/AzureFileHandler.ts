/*---------------------------------------------------------------------------------------------
* Copyright (c) Bentley Systems, Incorporated. All rights reserved.
* See LICENSE.md in the project root for license terms and full copyright notice.
*--------------------------------------------------------------------------------------------*/
/** @packageDocumentation
 * @module iModelHub
 */

import * as fs from "fs";
import * as https from "https";
import * as os from "os";
import * as path from "path";
import { Transform, TransformCallback } from "stream";
<<<<<<< HEAD
import { Logger } from "@itwin/core-bentley";
=======
import { AccessToken, Logger } from "@bentley/bentleyjs-core";
>>>>>>> 405c9a93
import { ArgumentCheck } from "@bentley/imodelhub-client";
import {
  CancelRequest, DownloadFailed, FileHandler, ProgressCallback, ProgressInfo, request, RequestOptions, SasUrlExpired,
  UserCancelledError,
} from "@bentley/itwin-client";
import { BackendITwinClientLoggerCategory } from "../BackendITwinClientLoggerCategory";
import { AzCopy, InitEventArgs, ProgressEventArgs, StringEventArgs } from "../util/AzCopy";
import { BlobDownloader, ConfigData, ProgressData } from "./BlobDownloader";
import { Base64 } from "js-base64";

const loggerCategory: string = BackendITwinClientLoggerCategory.FileHandlers;

/**
 * Stream that buffers writing to file.
 * @internal
 */
export class BufferedStream extends Transform {
  private _buffer?: Buffer;
  private _bufferPointer: number = 0;
  private _bufferSize: number;
  public constructor(bufferSize: number) {
    super();
    this._bufferSize = bufferSize;
    if (!Number.isInteger(this._bufferSize))
      throw new TypeError(`BufferSize must be integer.`);
  }

  private allocNewBuffer(): void {
    this._buffer = Buffer.allocUnsafe(this._bufferSize);
    this._bufferPointer = 0;
  }

  /**
   * Transforms the data passing through the stream into buffers.
   * @param chunk The Buffer to be transformed.
   * @param encoding Encoding type of chunk if chunk is string.
   * @param callback A callback function (optionally with an error argument and data) to be called after the supplied chunk has been processed.
   */
  public override _transform(chunk: any, encoding: string, callback: TransformCallback): void {   // eslint-disable-line
    if (encoding !== "buffer" && encoding !== "binary")
      throw new TypeError(`Encoding '${encoding}' is not supported.`);

    if (chunk.length >= this._bufferSize) {
      if (!this._buffer) {
        callback(undefined, chunk);
        return;
      }
      this._buffer = this._buffer.slice(0, this._bufferPointer);
      callback(undefined, Buffer.concat([this._buffer, chunk]));
      this._bufferPointer = 0;
      this._buffer = undefined;
      return;
    }

    if (!this._buffer) {
      this.allocNewBuffer();
    }

    if (this._bufferPointer + chunk.length <= this._bufferSize) {
      chunk.copy(this._buffer, this._bufferPointer, 0, chunk.length);
      this._bufferPointer += chunk.length;
      if (this._bufferPointer === this._bufferSize) {
        callback(undefined, this._buffer);
        this.allocNewBuffer();
      } else {
        callback();
      }
    } else {
      const chunkEndPosition = (this._bufferSize - this._bufferPointer);
      chunk.copy(this._buffer, this._bufferPointer, 0, chunkEndPosition);
      this._bufferPointer += chunkEndPosition;
      callback(undefined, this._buffer);

      this.allocNewBuffer();
      chunk.copy(this._buffer, this._bufferPointer, chunkEndPosition, chunk.length);
      this._bufferPointer += chunk.length - chunkEndPosition;
    }
  }

  /**
   * This will be called when there is no more written data to be consumed, but before the 'end' event is emitted signaling the end of the Readable stream.
   * @param callback A callback function (optionally with an error argument and data) to be called when remaining data has been flushed.
   */
  public override _flush(callback: TransformCallback): void {   // eslint-disable-line
    if (!this._buffer) {
      callback();
      return;
    }
    callback(undefined, this._buffer.slice(0, this._bufferPointer));
    this._buffer = undefined;
    this._bufferPointer = 0;
  }
}

/**
 * Provides methods to work with the file system and azure storage. An instance of this class has to be provided to [[IModelClient]] for file upload/download methods to work.
 * @internal
 */
export class AzureFileHandler implements FileHandler {
  /** @internal */
  public agent?: https.Agent;
  private _threshold: number;
  private _useDownloadBuffer: boolean | undefined;
  private _config: ConfigData | undefined;
  /**
   * Constructor for AzureFileHandler.
   * @param useDownloadBuffer Should Buffering be used when downloading files. If undefined, buffering is enabled only for Azure File Shares mounted with a UNC path.
   * @param threshold Minimum chunk size in bytes for a single file write.
   */
  constructor(useDownloadBuffer?: boolean, threshold = 1024 * 1024 * 20, config?: ConfigData) {
    this._threshold = threshold;
    this._useDownloadBuffer = useDownloadBuffer;
    this._config = config;
  }

  /** Check if using Azure File Share with UNC path. This is a temporary optimization for Design Review, until they move to using SSD disks. */
  private useBufferedDownload(downloadPath: string): boolean {
    if (this._useDownloadBuffer === undefined) {
      return downloadPath.includes("file.core.windows.net");
    } else {
      return this._useDownloadBuffer;
    }
  }

  /** Create a directory, recursively setting up the path as necessary. */
  private static makeDirectoryRecursive(dirPath: string) {
    if (fs.existsSync(dirPath))
      return;

    AzureFileHandler.makeDirectoryRecursive(path.dirname(dirPath));
    fs.mkdirSync(dirPath);
  }

  private async transferFileUsingAzCopy(source: string, target: string, progressCallback?: ProgressCallback): Promise<void> {
    Logger.logTrace(loggerCategory, `Using AzCopy with version ${AzCopy.getVersion()} located at ${AzCopy.execPath}`);

    // setup log dir so we can delete it. It seem there is no way of disable it.
    const azLogDir = path.join(os.tmpdir(), "bentley", "log", "azcopy");
    if (!fs.existsSync(azLogDir)) {
      AzureFileHandler.makeDirectoryRecursive(azLogDir);
    }
    const azcopy = new AzCopy({ logLocation: azLogDir });
    if (progressCallback) {
      const cb = (args: ProgressEventArgs) => {
        progressCallback({ total: args.TotalBytesEnumerated, loaded: args.BytesOverWire, percent: args.BytesOverWire ? (args.BytesOverWire / args.TotalBytesEnumerated) * 100.0 : 0 });
      };

      azcopy.on("azprogress", cb);
      azcopy.on("azexit", cb);
    }

    azcopy.on("azerror", (args: StringEventArgs) => {
      Logger.logError(loggerCategory, `AzCopy reported error: '${args.MessageContent}'`);
    });

    azcopy.on("azinit", (args: InitEventArgs) => {
      Logger.logInfo(loggerCategory, `AzCopy started JobId: ${args.JobID} and log file located at ${args.LogFileLocation}`);
    });

    azcopy.on("azruntimeerror", (args: string) => {
      Logger.logInfo(loggerCategory, `AzCopy runtime error: ${args}`);
    });
    // start download by spawning in a azcopy process
    const rc = await azcopy.copy(source, target);
    if (rc !== 0) {
      throw new Error(`AzCopy failed with return code: ${rc}`);
    }
  }

  private async downloadFileUsingHttps(downloadUrl: string, downloadToPathname: string, _fileSize?: number, progressCallback?: ProgressCallback, cancelRequest?: CancelRequest): Promise<void> {
    let lastProgressStat: ProgressData;
    const onProgress = (data: ProgressData) => {
      if (progressCallback)
        progressCallback({ percent: data.percentage, loaded: data.bytesDone, total: data.bytesTotal });
      lastProgressStat = data;
    };
    await BlobDownloader.downloadFile(downloadUrl, downloadToPathname, this._config, onProgress, cancelRequest);
    if (!fs.existsSync(downloadToPathname)) {
      throw new Error("file not found");
    }
    Logger.logInfo(loggerCategory, `BlobDownloader finished`, () => {
      return {
        file: downloadToPathname,
        overallSpeed: BlobDownloader.formatRate(lastProgressStat.downloadRateBytesPerSec),
        lastTwoSecSpeed: BlobDownloader.formatRate(lastProgressStat.windowRateBytesPerSec),
        blobSize: BlobDownloader.formatBytes(lastProgressStat.bytesTotal),
      };
    });
  }

  /**
   * Make url safe for logging by removing sensitive information
   * @param url input url that will be strip of search and query parameters and replace them by ... for security reason
   */
  private static getSafeUrlForLogging(url: string): string {
    const safeToLogDownloadUrl = new URL(url);
    if (safeToLogDownloadUrl.search && safeToLogDownloadUrl.search.length > 0)
      safeToLogDownloadUrl.search = "...";
    if (safeToLogDownloadUrl.hash && safeToLogDownloadUrl.hash.length > 0)
      safeToLogDownloadUrl.hash = "...";
    return safeToLogDownloadUrl.toString();
  }

  /**
   * Check if sas url has expired
   * @param download sas url for download
   * @param futureSeconds should be valid in future for given seconds.
   */
  public static isUrlExpired(downloadUrl: string, futureSeconds?: number): boolean {
    const sasUrl = new URL(downloadUrl);
    const se = sasUrl.searchParams.get("se");
    if (se) {
      const expiryUTC = new Date(se);
      const now = new Date();
      const currentUTC = new Date(now.toUTCString());
      if (futureSeconds) {
        currentUTC.setSeconds(futureSeconds + currentUTC.getSeconds());
      }
      return expiryUTC <= currentUTC;
    }
    return false;
  }

  /**
   * Determine if azcopy should be used for file transfer
   * @param fileSize size of the transferred file in bytes
   */
  private useAzCopyForFileTransfer(fileSize?: number): boolean {
    // suppress azcopy for smaller file as it take longer to spawn and exit then it take Http downloader to download it.
    if (fileSize) {
      const minFileSize = process.env.IMJS_AZ_MIN_FILESIZE_THRESHOLD ? Number(process.env.IMJS_AZ_MIN_FILESIZE_THRESHOLD) : 500 * 1024 * 1024 /** 500 Mb */;
      if (fileSize < minFileSize)
        return false;
    }

    return AzCopy.isAvailable;
  }

  /**
   * Download a file from AzureBlobStorage for iModelHub. Creates the directory containing the file if necessary. If there is an error in the operation, incomplete file is deleted from disk.
   * @param requestContext The client request context
   * @param downloadUrl URL to download file from.
   * @param downloadToPathname Pathname to download the file to.
   * @param fileSize Size of the file that's being downloaded.
   * @param progressCallback Callback for tracking progress.
   * @throws [[IModelHubClientError]] with [IModelHubStatus.UndefinedArgumentError]($bentley) if one of the arguments is undefined or empty.
   * @throws [[ResponseError]] if the file cannot be downloaded.
   */
  public async downloadFile(_accessToken: AccessToken, downloadUrl: string, downloadToPathname: string, fileSize?: number, progressCallback?: ProgressCallback, cancelRequest?: CancelRequest): Promise<void> {
    // strip search and hash parameters from download Url for logging purpose
    const safeToLogUrl = AzureFileHandler.getSafeUrlForLogging(downloadUrl);
    Logger.logInfo(loggerCategory, `Downloading file from ${safeToLogUrl}`);
    ArgumentCheck.defined("downloadUrl", downloadUrl);
    ArgumentCheck.defined("downloadToPathname", downloadToPathname);
    if (AzureFileHandler.isUrlExpired(downloadUrl)) {
      Logger.logError(loggerCategory, `Sas url has expired ${safeToLogUrl}`);
      throw new SasUrlExpired(403, "Download URL has expired");
    }
    if (fs.existsSync(downloadToPathname))
      fs.unlinkSync(downloadToPathname);

    AzureFileHandler.makeDirectoryRecursive(path.dirname(downloadToPathname));
    try {
      if (this.useAzCopyForFileTransfer(fileSize)) {
        await this.transferFileUsingAzCopy(downloadUrl, downloadToPathname, progressCallback);
      } else {
        await this.downloadFileUsingHttps(downloadUrl, downloadToPathname, fileSize, progressCallback, cancelRequest);
      }
    } catch (err) {
      if (fs.existsSync(downloadToPathname))
        fs.unlinkSync(downloadToPathname); // Just in case there was a partial download, delete the file

      if (!(err instanceof UserCancelledError))
        Logger.logWarning(loggerCategory, `Error downloading file: ${err}`);
      throw err;
    }
    if (fileSize && fs.existsSync(downloadToPathname)) {
      if (fs.lstatSync(downloadToPathname).size !== fileSize) {
        fs.unlinkSync(downloadToPathname);
        Logger.logError(loggerCategory, `Downloaded file is of incorrect size ${safeToLogUrl}`);
        throw new DownloadFailed(403, "Download failed. Expected filesize does not match");
      }
    }
    Logger.logTrace(loggerCategory, `Downloaded file from ${safeToLogUrl}`);
  }
  /** Get encoded block id from its number. */
  private getBlockId(blockId: number) {
    return Base64.encode(blockId.toString(16).padStart(5, "0"));
  }

  private async uploadChunk(uploadUrlString: string, fileDescriptor: number, blockId: number, callback?: ProgressCallback) {
    const chunkSize = 4 * 1024 * 1024;
    let buffer = Buffer.alloc(chunkSize);
    const bytesRead = fs.readSync(fileDescriptor, buffer, 0, chunkSize, chunkSize * blockId);
    buffer = buffer.slice(0, bytesRead);

    const options: RequestOptions = {
      method: "PUT",
      headers: {
        "x-ms-blob-type": "BlockBlob",
        "Content-Type": "application/octet-stream", // eslint-disable-line @typescript-eslint/naming-convention
        "Content-Length": buffer.length, // eslint-disable-line @typescript-eslint/naming-convention
      },
      body: buffer,
      progressCallback: callback,
      agent: this.agent,
      timeout: {
        deadline: 60000,
        response: 60000,
      },
    };

    const uploadUrl = `${uploadUrlString}&comp=block&blockid=${this.getBlockId(blockId)}`;
    await request(uploadUrl, options);
  }

  /**
   * Upload a file to AzureBlobStorage for iModelHub.
   * @param requestContext The client request context
   * @param uploadUrl URL to upload the file to.
   * @param uploadFromPathname Pathname to upload the file from.
   * @param progressCallback Callback for tracking progress.
   * @throws [[IModelHubClientError]] with [IModelHubStatus.UndefinedArgumentError]($bentley) if one of the arguments is undefined or empty.
   * @throws [[ResponseError]] if the file cannot be uploaded.
   */
  public async uploadFile(_accessToken: AccessToken, uploadUrlString: string, uploadFromPathname: string, progressCallback?: ProgressCallback): Promise<void> {
    const safeToLogUrl = AzureFileHandler.getSafeUrlForLogging(uploadUrlString);
    Logger.logTrace(loggerCategory, `Uploading file to ${safeToLogUrl}`);
    ArgumentCheck.defined("uploadUrlString", uploadUrlString);
    ArgumentCheck.defined("uploadFromPathname", uploadFromPathname);

    const fileSize = this.getFileSize(uploadFromPathname);
    if (this.useAzCopyForFileTransfer(fileSize)) {
      await this.transferFileUsingAzCopy(uploadFromPathname, uploadUrlString, progressCallback);
    } else {
      await this.uploadFileUsingHttps(uploadUrlString, uploadFromPathname, fileSize, progressCallback);
    }
  }

  private async uploadFileUsingHttps(uploadUrlString: string, uploadFromPathname: string, fileSize: number, progressCallback?: ProgressCallback): Promise<void> {
    const file = fs.openSync(uploadFromPathname, "r");
    const chunkSize = 4 * 1024 * 1024;
    try {
      let blockList = '<?xml version=\"1.0\" encoding=\"utf-8\"?><BlockList>';
      let i = 0;
      const callback: ProgressCallback = (progress: ProgressInfo) => {
        const uploaded = i * chunkSize + progress.loaded;
        progressCallback!({ loaded: uploaded, percent: uploaded / fileSize, total: fileSize });
      };
      for (; i * chunkSize < fileSize; ++i) {
        await this.uploadChunk(uploadUrlString, file, i, progressCallback ? callback : undefined);
        blockList += `<Latest>${this.getBlockId(i)}</Latest>`;
      }
      blockList += "</BlockList>";

      const options: RequestOptions = {
        method: "PUT",
        headers: {
          "Content-Type": "application/xml", // eslint-disable-line @typescript-eslint/naming-convention
          "Content-Length": blockList.length, // eslint-disable-line @typescript-eslint/naming-convention
        },
        body: blockList,
        agent: this.agent,
        timeout: {
          response: 5000,
          deadline: 60000,
        },
      };

      const uploadUrl = `${uploadUrlString}&comp=blocklist`;
      await request(uploadUrl, options);
    } finally {
      fs.closeSync(file);
    }
  }

  /**
   * Get size of a file.
   * @param filePath Path of the file.
   * @returns Size of the file.
   */
  public getFileSize(filePath: string): number {
    return fs.statSync(filePath).size;
  }

  /**
   * Check if path is a directory.
   * @param filePath Path of the file.
   * @returns True if path is directory.
   */
  public isDirectory(filePath: string): boolean {
    return fs.statSync(filePath).isDirectory();
  }

  /**
   * Check if path exists.
   * @param filePath Path of the file.
   * @returns True if path exists.
   */
  public exists(filePath: string): boolean {
    return fs.existsSync(filePath);
  }

  /**
   * Deletes file.
   * @param filePath Path of the file.
   */
  public unlink(filePath: string): void {
    fs.unlinkSync(filePath);
  }

  /**
   * Get file name from the path.
   * @param filePath Path of the file.
   * @returns File name.
   */
  public basename(filePath: string): string {
    return path.basename(filePath);
  }

  /**
   * Join multiple strings into a single path.
   * @param paths Strings to join.
   * @returns Joined path.
   */
  public join(...paths: string[]): string {
    return path.join(...paths);
  }
}<|MERGE_RESOLUTION|>--- conflicted
+++ resolved
@@ -11,11 +11,7 @@
 import * as os from "os";
 import * as path from "path";
 import { Transform, TransformCallback } from "stream";
-<<<<<<< HEAD
-import { Logger } from "@itwin/core-bentley";
-=======
-import { AccessToken, Logger } from "@bentley/bentleyjs-core";
->>>>>>> 405c9a93
+import { AccessToken, Logger } from "@itwin/core-bentley";
 import { ArgumentCheck } from "@bentley/imodelhub-client";
 import {
   CancelRequest, DownloadFailed, FileHandler, ProgressCallback, ProgressInfo, request, RequestOptions, SasUrlExpired,
