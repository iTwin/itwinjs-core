--- conflicted
+++ resolved
@@ -39,22 +39,12 @@
     "url": "http://www.bentley.com"
   },
   "peerDependencies": {
-<<<<<<< HEAD
-    "@itwin/core-bentley": "workspace:^3.0.0-dev.78",
-    "@itwin/core-geometry": "workspace:^3.0.0-dev.78",
-    "@bentley/imodelhub-client": "workspace:^3.0.0-dev.78",
-    "@itwin/core-common": "workspace:^3.0.0-dev.78",
-    "@bentley/itwin-client": "workspace:^3.0.0-dev.78",
-    "@bentley/telemetry-client": "workspace:^3.0.0-dev.78"
-=======
     "@itwin/core-bentley": "workspace:^3.0.0-dev.79",
-    "@bentley/frontend-authorization-client": "workspace:^3.0.0-dev.79",
     "@itwin/core-geometry": "workspace:^3.0.0-dev.79",
     "@bentley/imodelhub-client": "workspace:^3.0.0-dev.79",
     "@itwin/core-common": "workspace:^3.0.0-dev.79",
     "@bentley/itwin-client": "workspace:^3.0.0-dev.79",
     "@bentley/telemetry-client": "workspace:^3.0.0-dev.79"
->>>>>>> d6fcc8f3
   },
   "//devDependencies": [
     "NOTE: All peerDependencies should also be listed as devDependencies since peerDependencies are not considered by npm install",
