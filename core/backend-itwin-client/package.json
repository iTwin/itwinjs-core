{
  "name": "@bentley/backend-itwin-client",
  "version": "3.0.0-dev.73",
  "description": "Clients for various Bentley Services used by iModel.js at the backend",
  "main": "lib/backend-itwin-client.js",
  "browser": {
    "./lib/backend-itwin-client.js": "./lib/backend-itwin-client-mobile.js"
  },
  "typings": "lib/backend-itwin-client",
  "license": "MIT",
  "engines": {
    "node": ">=10.17.0 <15.0"
  },
  "scripts": {
    "compile": "npm run -s build",
    "build": "tsc 1>&2",
    "copy:test-assets": "cpx \"./src/test/assets/**/*\" ./lib/test/assets",
    "clean": "rimraf lib .rush/temp/package-deps*.json",
    "cover": "nyc npm -s test",
    "cover:integration": "nyc --report-dir ./lib/test/coverage/integration npm run -s test:integration",
    "docs": "betools docs --includes=../../generated-docs/extract --json=../../generated-docs/core/backend-itwin-client/file.json --tsIndexFile=backend-itwin-client.ts --onlyJson",
    "extract-api": "betools extract-api --entry=backend-itwin-client",
    "lint": "eslint -f visualstudio \"./src/**/*.ts\" 1>&2",
    "pretest": "npm run -s copy:test-assets",
    "test": "mocha --grep=\"#integration\" --invert",
    "test:integration": "npm run -s pretest && mocha --grep=\"#integration\"",
    "copy:config": "internal-tools copy-config"
  },
  "repository": {
    "type": "git",
    "url": "https://github.com/imodeljs/imodeljs/tree/master/core/clients-backend"
  },
  "keywords": [
    "Oidc Client"
  ],
  "author": {
    "name": "Bentley Systems, Inc.",
    "url": "http://www.bentley.com"
  },
  "peerDependencies": {
    "@itwin/core-bentley": "workspace:^3.0.0-dev.73",
    "@bentley/frontend-authorization-client": "workspace:^3.0.0-dev.73",
    "@itwin/core-geometry": "workspace:^3.0.0-dev.73",
    "@bentley/imodelhub-client": "workspace:^3.0.0-dev.73",
    "@itwin/core-common": "workspace:^3.0.0-dev.73",
    "@bentley/itwin-client": "workspace:^3.0.0-dev.73",
    "@bentley/telemetry-client": "workspace:^3.0.0-dev.73"
  },
  "//devDependencies": [
    "NOTE: All peerDependencies should also be listed as devDependencies since peerDependencies are not considered by npm install",
    "NOTE: All tools used by scripts in this package must be listed as devDependencies"
  ],
  "devDependencies": {
<<<<<<< HEAD
    "@bentley/bentleyjs-core": "workspace:*",
    "@bentley/build-tools": "workspace:*",
    "@bentley/itwin-registry-client": "workspace:*",
    "@bentley/eslint-plugin": "workspace:*",
=======
    "@itwin/core-bentley": "workspace:*",
    "@itwin/build-tools": "workspace:*",
    "@bentley/context-registry-client": "workspace:*",
    "@itwin/eslint-plugin": "workspace:*",
>>>>>>> 52eac709
    "@bentley/frontend-authorization-client": "workspace:*",
    "@itwin/core-geometry": "workspace:*",
    "@bentley/imodelhub-client": "workspace:*",
    "@itwin/core-common": "workspace:*",
    "@bentley/itwin-client": "workspace:*",
    "@itwin/oidc-signin-tool": "workspace:*",
    "@bentley/telemetry-client": "workspace:*",
    "@types/chai": "^4.1.4",
    "@types/deep-assign": "^0.1.0",
    "@types/fs-extra": "^4.0.7",
    "@types/jsonwebtoken": "^8.5.0",
    "@types/mocha": "^8.2.2",
    "@types/node": "14.14.31",
    "@types/semver": "^5.5.0",
    "@types/sinon": "^9.0.0",
    "@types/stream-buffers": "~3.0.2",
    "@types/proper-lockfile": "^4.1.1",
    "chai": "^4.1.2",
    "cpx": "^1.5.0",
    "dotenv": "^10.0.0",
    "dotenv-expand": "^5.1.0",
    "eslint": "^7.11.0",
    "internal-tools": "workspace:*",
    "mocha": "^8.3.2",
    "nock": "^12.0.3",
    "nyc": "^15.1.0",
    "rimraf": "^3.0.2",
    "sinon": "^9.0.2",
    "source-map-support": "^0.5.6",
    "stream-buffers": "~3.0.2",
    "typescript": "~4.4.0"
  },
  "dependencies": {
    "applicationinsights": "^1.7.5",
    "deep-assign": "^2.0.0",
    "fs-extra": "^8.1.0",
    "fs-write-stream-atomic": "^1.0.10",
    "got": "~11.8.2",
    "https-proxy-agent": "^5.0.0",
    "js-base64": "^3.6.1",
    "jsonwebtoken": "^8.5.0",
    "openid-client": "^4.7.4",
    "semver": "^5.5.0",
    "agentkeepalive": "^4.1.4",
    "proper-lockfile": "^4.1.2"
  },
  "nyc": {
    "extends": "./node_modules/@itwin/build-tools/.nycrc"
  },
  "eslintConfig": {
    "plugins": [
      "@itwin"
    ],
    "extends": "plugin:@itwin/itwinjs-recommended",
    "rules": {
      "@itwin/no-internal-barrel-imports": [
        "error",
        {
          "ignored-barrel-modules": [
            "./src/oidc/index.ts"
          ]
        }
      ]
    },
    "overrides": [
      {
        "files": [
          "*.test.ts",
          "*.test.tsx",
          "**/test/**/*.ts",
          "**/test/**/*.tsx"
        ],
        "rules": {
          "@itwin/no-internal-barrel-imports": "off"
        }
      }
    ]
  }
}<|MERGE_RESOLUTION|>--- conflicted
+++ resolved
@@ -51,17 +51,10 @@
     "NOTE: All tools used by scripts in this package must be listed as devDependencies"
   ],
   "devDependencies": {
-<<<<<<< HEAD
-    "@bentley/bentleyjs-core": "workspace:*",
-    "@bentley/build-tools": "workspace:*",
-    "@bentley/itwin-registry-client": "workspace:*",
-    "@bentley/eslint-plugin": "workspace:*",
-=======
     "@itwin/core-bentley": "workspace:*",
     "@itwin/build-tools": "workspace:*",
-    "@bentley/context-registry-client": "workspace:*",
+    "@bentley/itwin-registry-client": "workspace:*",
     "@itwin/eslint-plugin": "workspace:*",
->>>>>>> 52eac709
     "@bentley/frontend-authorization-client": "workspace:*",
     "@itwin/core-geometry": "workspace:*",
     "@bentley/imodelhub-client": "workspace:*",
