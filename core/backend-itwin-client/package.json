--- conflicted
+++ resolved
@@ -12,22 +12,13 @@
     "node": ">=10.17.0 <15.0"
   },
   "scripts": {
-<<<<<<< HEAD
-    "compile": "npm run build",
-    "build": "npm run build:cjs",
+    "compile": "npm run -s build",
+    "build": "npm run -s build:cjs",
     "build:cjs": "tsc 1>&2 --outDir lib/cjs",
     "copy:test-assets": "cpx \"./src/test/assets/**/*\" ./lib/cjs/test/assets",
     "clean": "rimraf lib .rush/temp/package-deps*.json",
-    "cover": "nyc npm test",
-    "cover:integration": "nyc --report-dir ./lib/cjs/test/coverage/integration npm run test:integration",
-=======
-    "compile": "npm run -s build",
-    "build": "tsc 1>&2",
-    "copy:test-assets": "cpx \"./src/test/assets/**/*\" ./lib/test/assets",
-    "clean": "rimraf lib .rush/temp/package-deps*.json",
     "cover": "nyc npm -s test",
-    "cover:integration": "nyc --report-dir ./lib/test/coverage/integration npm run -s test:integration",
->>>>>>> 200baec2
+    "cover:integration": "nyc --report-dir ./lib/cjs/test/coverage/integration npm run -s test:integration",
     "docs": "betools docs --includes=../../generated-docs/extract --json=../../generated-docs/core/backend-itwin-client/file.json --tsIndexFile=backend-itwin-client.ts --onlyJson",
     "extract-api": "betools extract-api --entry=backend-itwin-client",
     "lint": "eslint -f visualstudio \"./src/**/*.ts\" 1>&2",
