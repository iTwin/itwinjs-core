{
  "name": "@bentley/backend-itwin-client",
  "version": "2.9.0-dev.10",
  "description": "Clients for various Bentley Services used by iModel.js at the backend",
  "main": "lib/backend-itwin-client.js",
  "browser": {
    "./lib/backend-itwin-client.js": "./lib/backend-itwin-client-mobile.js"
  },
  "typings": "lib/backend-itwin-client",
  "license": "MIT",
  "engines": {
    "node": ">=10.16.0 <13.0"
  },
  "scripts": {
    "compile": "npm run build",
    "build": "tsc 1>&2",
    "copy:test-assets": "cpx \"./src/test/assets/**/*\" ./lib/test/assets",
    "clean": "rimraf lib .rush/temp/package-deps*.json",
    "cover": "nyc npm test",
    "cover:integration": "nyc --report-dir ./lib/test/coverage/integration npm run test:integration",
    "docs": "betools docs --includes=../../generated-docs/extract --json=../../generated-docs/core/backend-itwin-client/file.json --tsIndexFile=backend-itwin-client.ts --onlyJson",
    "extract-api": "betools extract-api --entry=backend-itwin-client",
    "lint": "eslint -f visualstudio --max-warnings 0 ./src/**/*.ts 1>&2",
    "pretest": "npm run copy:test-assets",
    "test": "",
    "test:integration": "npm run pretest && betools test --grep=\"#integration\""
  },
  "repository": {
    "type": "git",
    "url": "https://github.com/imodeljs/imodeljs/tree/master/core/clients-backend"
  },
  "keywords": [
    "Oidc Client"
  ],
  "author": {
    "name": "Bentley Systems, Inc.",
    "url": "http://www.bentley.com"
  },
  "peerDependencies": {
<<<<<<< HEAD
    "@bentley/bentleyjs-core": "^2.9.0-dev.9",
    "@bentley/frontend-authorization-client": "^2.9.0-dev.9",
    "@bentley/geometry-core": "^2.9.0-dev.9",
    "@bentley/imodelhub-client": "^2.9.0-dev.9",
    "@bentley/imodeljs-common": "^2.9.0-dev.9",
    "@bentley/itwin-client": "^2.9.0-dev.9",
    "@bentley/rbac-client": "^2.9.0-dev.9",
    "@bentley/telemetry-client": "^2.9.0-dev.9"
=======
    "@bentley/bentleyjs-core": "^2.9.0-dev.10",
    "@bentley/geometry-core": "^2.9.0-dev.10",
    "@bentley/frontend-authorization-client": "^2.9.0-dev.10",
    "@bentley/imodelhub-client": "^2.9.0-dev.10",
    "@bentley/itwin-client": "^2.9.0-dev.10",
    "@bentley/imodeljs-common": "^2.9.0-dev.10",
    "@bentley/rbac-client": "^2.9.0-dev.10",
    "@bentley/telemetry-client": "^2.9.0-dev.10"
>>>>>>> 4b292748
  },
  "//devDependencies": [
    "NOTE: All peerDependencies should also be listed as devDependencies since peerDependencies are not considered by npm install",
    "NOTE: All tools used by scripts in this package must be listed as devDependencies"
  ],
  "devDependencies": {
<<<<<<< HEAD
    "@bentley/bentleyjs-core": "2.9.0-dev.9",
    "@bentley/build-tools": "2.9.0-dev.9",
    "@bentley/config-loader": "2.9.0-dev.9",
    "@bentley/context-registry-client": "2.9.0-dev.9",
    "@bentley/eslint-plugin": "2.9.0-dev.9",
    "@bentley/frontend-authorization-client": "2.9.0-dev.9",
    "@bentley/geometry-core": "2.9.0-dev.9",
    "@bentley/imodelhub-client": "2.9.0-dev.9",
    "@bentley/imodeljs-common": "2.9.0-dev.9",
    "@bentley/itwin-client": "2.9.0-dev.9",
    "@bentley/oidc-signin-tool": "2.9.0-dev.9",
    "@bentley/rbac-client": "2.9.0-dev.9",
    "@bentley/telemetry-client": "2.9.0-dev.9",
=======
    "@bentley/bentleyjs-core": "2.9.0-dev.10",
    "@bentley/build-tools": "2.9.0-dev.10",
    "@bentley/eslint-plugin": "2.9.0-dev.10",
    "@bentley/config-loader": "2.9.0-dev.10",
    "@bentley/context-registry-client": "2.9.0-dev.10",
    "@bentley/frontend-authorization-client": "2.9.0-dev.10",
    "@bentley/geometry-core": "2.9.0-dev.10",
    "@bentley/imodelhub-client": "2.9.0-dev.10",
    "@bentley/itwin-client": "2.9.0-dev.10",
    "@bentley/imodeljs-common": "2.9.0-dev.10",
    "@bentley/oidc-signin-tool": "2.9.0-dev.10",
    "@bentley/rbac-client": "2.9.0-dev.10",
    "@bentley/telemetry-client": "2.9.0-dev.10",
>>>>>>> 4b292748
    "@types/chai": "^4.1.4",
    "@types/deep-assign": "^0.1.0",
    "@types/fs-extra": "^4.0.7",
    "@types/js-base64": "^2.3.1",
    "@types/jsonwebtoken": "^8.5.0",
    "@types/mocha": "^5.2.5",
    "@types/nock": "^9.1.2",
    "@types/node": "10.14.1",
    "@types/semver": "^5.5.0",
    "chai": "^4.1.2",
    "cpx": "^1.5.0",
    "eslint": "^6.8.0",
    "mocha": "^5.2.0",
    "nock": "^9.2.3",
    "nyc": "^14.0.0",
    "rimraf": "^3.0.2",
    "source-map-support": "^0.5.6",
    "ts-node": "^7.0.1",
    "typescript": "~3.7.4"
  },
  "dependencies": {
    "@bentley/usage-logging-client": "2.9.0-dev.10",
    "applicationinsights": "^1.7.5",
    "deep-assign": "^2.0.0",
    "fs-extra": "^8.1.0",
    "fs-write-stream-atomic": "^1.0.10",
    "https-proxy-agent": "^3.0.0",
    "js-base64": "^2.4.5",
    "jsonwebtoken": "^8.5.0",
    "openid-client": "^3.15.3",
    "semver": "^5.5.0"
  },
  "nyc": {
    "nycrc-path": "./node_modules/@bentley/build-tools/.nycrc"
  },
  "eslintConfig": {
    "plugins": [
      "@bentley"
    ],
    "extends": "plugin:@bentley/imodeljs-recommended"
  }
}<|MERGE_RESOLUTION|>--- conflicted
+++ resolved
@@ -37,60 +37,33 @@
     "url": "http://www.bentley.com"
   },
   "peerDependencies": {
-<<<<<<< HEAD
-    "@bentley/bentleyjs-core": "^2.9.0-dev.9",
-    "@bentley/frontend-authorization-client": "^2.9.0-dev.9",
-    "@bentley/geometry-core": "^2.9.0-dev.9",
-    "@bentley/imodelhub-client": "^2.9.0-dev.9",
-    "@bentley/imodeljs-common": "^2.9.0-dev.9",
-    "@bentley/itwin-client": "^2.9.0-dev.9",
-    "@bentley/rbac-client": "^2.9.0-dev.9",
-    "@bentley/telemetry-client": "^2.9.0-dev.9"
-=======
     "@bentley/bentleyjs-core": "^2.9.0-dev.10",
+    "@bentley/frontend-authorization-client": "^2.9.0-dev.10",
     "@bentley/geometry-core": "^2.9.0-dev.10",
-    "@bentley/frontend-authorization-client": "^2.9.0-dev.10",
     "@bentley/imodelhub-client": "^2.9.0-dev.10",
+    "@bentley/imodeljs-common": "^2.9.0-dev.10",
     "@bentley/itwin-client": "^2.9.0-dev.10",
-    "@bentley/imodeljs-common": "^2.9.0-dev.10",
     "@bentley/rbac-client": "^2.9.0-dev.10",
     "@bentley/telemetry-client": "^2.9.0-dev.10"
->>>>>>> 4b292748
   },
   "//devDependencies": [
     "NOTE: All peerDependencies should also be listed as devDependencies since peerDependencies are not considered by npm install",
     "NOTE: All tools used by scripts in this package must be listed as devDependencies"
   ],
   "devDependencies": {
-<<<<<<< HEAD
-    "@bentley/bentleyjs-core": "2.9.0-dev.9",
-    "@bentley/build-tools": "2.9.0-dev.9",
-    "@bentley/config-loader": "2.9.0-dev.9",
-    "@bentley/context-registry-client": "2.9.0-dev.9",
-    "@bentley/eslint-plugin": "2.9.0-dev.9",
-    "@bentley/frontend-authorization-client": "2.9.0-dev.9",
-    "@bentley/geometry-core": "2.9.0-dev.9",
-    "@bentley/imodelhub-client": "2.9.0-dev.9",
-    "@bentley/imodeljs-common": "2.9.0-dev.9",
-    "@bentley/itwin-client": "2.9.0-dev.9",
-    "@bentley/oidc-signin-tool": "2.9.0-dev.9",
-    "@bentley/rbac-client": "2.9.0-dev.9",
-    "@bentley/telemetry-client": "2.9.0-dev.9",
-=======
     "@bentley/bentleyjs-core": "2.9.0-dev.10",
     "@bentley/build-tools": "2.9.0-dev.10",
-    "@bentley/eslint-plugin": "2.9.0-dev.10",
     "@bentley/config-loader": "2.9.0-dev.10",
     "@bentley/context-registry-client": "2.9.0-dev.10",
+    "@bentley/eslint-plugin": "2.9.0-dev.10",
     "@bentley/frontend-authorization-client": "2.9.0-dev.10",
     "@bentley/geometry-core": "2.9.0-dev.10",
     "@bentley/imodelhub-client": "2.9.0-dev.10",
+    "@bentley/imodeljs-common": "2.9.0-dev.10",
     "@bentley/itwin-client": "2.9.0-dev.10",
-    "@bentley/imodeljs-common": "2.9.0-dev.10",
     "@bentley/oidc-signin-tool": "2.9.0-dev.10",
     "@bentley/rbac-client": "2.9.0-dev.10",
     "@bentley/telemetry-client": "2.9.0-dev.10",
->>>>>>> 4b292748
     "@types/chai": "^4.1.4",
     "@types/deep-assign": "^0.1.0",
     "@types/fs-extra": "^4.0.7",
