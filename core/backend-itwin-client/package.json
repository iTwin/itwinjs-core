{
  "name": "@bentley/backend-itwin-client",
<<<<<<< HEAD
  "version": "2.9.0-dev.8",
=======
  "version": "2.9.0-dev.16",
>>>>>>> 2f380c48
  "description": "Clients for various Bentley Services used by iModel.js at the backend",
  "main": "lib/backend-itwin-client.js",
  "browser": {
    "./lib/backend-itwin-client.js": "./lib/backend-itwin-client-mobile.js"
  },
  "typings": "lib/backend-itwin-client",
  "license": "MIT",
  "engines": {
    "node": ">=10.16.0 <13.0"
  },
  "scripts": {
    "compile": "npm run build",
    "build": "tsc 1>&2",
    "copy:test-assets": "cpx \"./src/test/assets/**/*\" ./lib/test/assets",
    "clean": "rimraf lib .rush/temp/package-deps*.json",
    "cover": "nyc npm test",
    "cover:integration": "nyc --report-dir ./lib/test/coverage/integration npm run test:integration",
    "docs": "betools docs --includes=../../generated-docs/extract --json=../../generated-docs/core/backend-itwin-client/file.json --tsIndexFile=backend-itwin-client.ts --onlyJson",
    "extract-api": "betools extract-api --entry=backend-itwin-client",
    "lint": "eslint -f visualstudio --max-warnings 0 ./src/**/*.ts 1>&2",
    "pretest": "npm run copy:test-assets",
    "test": "",
    "test:integration": "npm run pretest && betools test --grep=\"#integration\""
  },
  "repository": {
    "type": "git",
    "url": "https://github.com/imodeljs/imodeljs/tree/master/core/clients-backend"
  },
  "keywords": [
    "Oidc Client"
  ],
  "author": {
    "name": "Bentley Systems, Inc.",
    "url": "http://www.bentley.com"
  },
  "peerDependencies": {
<<<<<<< HEAD
    "@bentley/bentleyjs-core": "^2.9.0-dev.8",
    "@bentley/geometry-core": "^2.9.0-dev.8",
    "@bentley/frontend-authorization-client": "^2.9.0-dev.8",
    "@bentley/imodelhub-client": "^2.9.0-dev.8",
    "@bentley/itwin-client": "^2.9.0-dev.8",
    "@bentley/imodeljs-common": "^2.9.0-dev.8",
    "@bentley/rbac-client": "^2.9.0-dev.8",
    "@bentley/telemetry-client": "^2.9.0-dev.8"
=======
    "@bentley/bentleyjs-core": "^2.9.0-dev.16",
    "@bentley/frontend-authorization-client": "^2.9.0-dev.16",
    "@bentley/geometry-core": "^2.9.0-dev.16",
    "@bentley/imodelhub-client": "^2.9.0-dev.16",
    "@bentley/imodeljs-common": "^2.9.0-dev.16",
    "@bentley/itwin-client": "^2.9.0-dev.16",
    "@bentley/rbac-client": "^2.9.0-dev.16",
    "@bentley/telemetry-client": "^2.9.0-dev.16"
>>>>>>> 2f380c48
  },
  "//devDependencies": [
    "NOTE: All peerDependencies should also be listed as devDependencies since peerDependencies are not considered by npm install",
    "NOTE: All tools used by scripts in this package must be listed as devDependencies"
  ],
  "devDependencies": {
<<<<<<< HEAD
    "@bentley/bentleyjs-core": "2.9.0-dev.8",
    "@bentley/build-tools": "2.9.0-dev.8",
    "@bentley/eslint-plugin": "2.9.0-dev.8",
    "@bentley/config-loader": "2.9.0-dev.8",
    "@bentley/context-registry-client": "2.9.0-dev.8",
    "@bentley/frontend-authorization-client": "2.9.0-dev.8",
    "@bentley/geometry-core": "2.9.0-dev.8",
    "@bentley/imodelhub-client": "2.9.0-dev.8",
    "@bentley/itwin-client": "2.9.0-dev.8",
    "@bentley/imodeljs-common": "2.9.0-dev.8",
    "@bentley/oidc-signin-tool": "2.9.0-dev.8",
    "@bentley/rbac-client": "2.9.0-dev.8",
    "@bentley/telemetry-client": "2.9.0-dev.8",
=======
    "@bentley/bentleyjs-core": "2.9.0-dev.16",
    "@bentley/build-tools": "2.9.0-dev.16",
    "@bentley/config-loader": "2.9.0-dev.16",
    "@bentley/context-registry-client": "2.9.0-dev.16",
    "@bentley/eslint-plugin": "2.9.0-dev.16",
    "@bentley/frontend-authorization-client": "2.9.0-dev.16",
    "@bentley/geometry-core": "2.9.0-dev.16",
    "@bentley/imodelhub-client": "2.9.0-dev.16",
    "@bentley/imodeljs-common": "2.9.0-dev.16",
    "@bentley/itwin-client": "2.9.0-dev.16",
    "@bentley/oidc-signin-tool": "2.9.0-dev.16",
    "@bentley/rbac-client": "2.9.0-dev.16",
    "@bentley/telemetry-client": "2.9.0-dev.16",
>>>>>>> 2f380c48
    "@types/chai": "^4.1.4",
    "@types/deep-assign": "^0.1.0",
    "@types/fs-extra": "^4.0.7",
    "@types/js-base64": "^2.3.1",
    "@types/jsonwebtoken": "^8.5.0",
    "@types/mocha": "^5.2.5",
    "@types/nock": "^9.1.2",
    "@types/node": "10.14.1",
    "@types/semver": "^5.5.0",
    "chai": "^4.1.2",
    "cpx": "^1.5.0",
    "eslint": "^6.8.0",
    "mocha": "^5.2.0",
    "nock": "^9.2.3",
    "nyc": "^14.0.0",
    "rimraf": "^3.0.2",
    "source-map-support": "^0.5.6",
    "ts-node": "^7.0.1",
    "typescript": "~3.7.4"
  },
  "dependencies": {
<<<<<<< HEAD
    "@bentley/usage-logging-client": "2.9.0-dev.8",
=======
    "@bentley/usage-logging-client": "2.9.0-dev.16",
>>>>>>> 2f380c48
    "applicationinsights": "^1.7.5",
    "deep-assign": "^2.0.0",
    "fs-extra": "^8.1.0",
    "fs-write-stream-atomic": "^1.0.10",
    "https-proxy-agent": "^3.0.0",
    "js-base64": "^2.4.5",
    "jsonwebtoken": "^8.5.0",
    "openid-client": "^3.15.3",
    "semver": "^5.5.0"
  },
  "nyc": {
    "nycrc-path": "./node_modules/@bentley/build-tools/.nycrc"
  },
  "eslintConfig": {
    "plugins": [
      "@bentley"
    ],
    "extends": "plugin:@bentley/imodeljs-recommended"
  }
}<|MERGE_RESOLUTION|>--- conflicted
+++ resolved
@@ -1,10 +1,6 @@
 {
   "name": "@bentley/backend-itwin-client",
-<<<<<<< HEAD
-  "version": "2.9.0-dev.8",
-=======
   "version": "2.9.0-dev.16",
->>>>>>> 2f380c48
   "description": "Clients for various Bentley Services used by iModel.js at the backend",
   "main": "lib/backend-itwin-client.js",
   "browser": {
@@ -41,16 +37,6 @@
     "url": "http://www.bentley.com"
   },
   "peerDependencies": {
-<<<<<<< HEAD
-    "@bentley/bentleyjs-core": "^2.9.0-dev.8",
-    "@bentley/geometry-core": "^2.9.0-dev.8",
-    "@bentley/frontend-authorization-client": "^2.9.0-dev.8",
-    "@bentley/imodelhub-client": "^2.9.0-dev.8",
-    "@bentley/itwin-client": "^2.9.0-dev.8",
-    "@bentley/imodeljs-common": "^2.9.0-dev.8",
-    "@bentley/rbac-client": "^2.9.0-dev.8",
-    "@bentley/telemetry-client": "^2.9.0-dev.8"
-=======
     "@bentley/bentleyjs-core": "^2.9.0-dev.16",
     "@bentley/frontend-authorization-client": "^2.9.0-dev.16",
     "@bentley/geometry-core": "^2.9.0-dev.16",
@@ -59,28 +45,12 @@
     "@bentley/itwin-client": "^2.9.0-dev.16",
     "@bentley/rbac-client": "^2.9.0-dev.16",
     "@bentley/telemetry-client": "^2.9.0-dev.16"
->>>>>>> 2f380c48
   },
   "//devDependencies": [
     "NOTE: All peerDependencies should also be listed as devDependencies since peerDependencies are not considered by npm install",
     "NOTE: All tools used by scripts in this package must be listed as devDependencies"
   ],
   "devDependencies": {
-<<<<<<< HEAD
-    "@bentley/bentleyjs-core": "2.9.0-dev.8",
-    "@bentley/build-tools": "2.9.0-dev.8",
-    "@bentley/eslint-plugin": "2.9.0-dev.8",
-    "@bentley/config-loader": "2.9.0-dev.8",
-    "@bentley/context-registry-client": "2.9.0-dev.8",
-    "@bentley/frontend-authorization-client": "2.9.0-dev.8",
-    "@bentley/geometry-core": "2.9.0-dev.8",
-    "@bentley/imodelhub-client": "2.9.0-dev.8",
-    "@bentley/itwin-client": "2.9.0-dev.8",
-    "@bentley/imodeljs-common": "2.9.0-dev.8",
-    "@bentley/oidc-signin-tool": "2.9.0-dev.8",
-    "@bentley/rbac-client": "2.9.0-dev.8",
-    "@bentley/telemetry-client": "2.9.0-dev.8",
-=======
     "@bentley/bentleyjs-core": "2.9.0-dev.16",
     "@bentley/build-tools": "2.9.0-dev.16",
     "@bentley/config-loader": "2.9.0-dev.16",
@@ -94,7 +64,6 @@
     "@bentley/oidc-signin-tool": "2.9.0-dev.16",
     "@bentley/rbac-client": "2.9.0-dev.16",
     "@bentley/telemetry-client": "2.9.0-dev.16",
->>>>>>> 2f380c48
     "@types/chai": "^4.1.4",
     "@types/deep-assign": "^0.1.0",
     "@types/fs-extra": "^4.0.7",
@@ -116,11 +85,7 @@
     "typescript": "~3.7.4"
   },
   "dependencies": {
-<<<<<<< HEAD
-    "@bentley/usage-logging-client": "2.9.0-dev.8",
-=======
     "@bentley/usage-logging-client": "2.9.0-dev.16",
->>>>>>> 2f380c48
     "applicationinsights": "^1.7.5",
     "deep-assign": "^2.0.0",
     "fs-extra": "^8.1.0",
