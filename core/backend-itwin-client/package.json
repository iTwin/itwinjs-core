--- conflicted
+++ resolved
@@ -90,12 +90,7 @@
     "typescript": "~4.1.0"
   },
   "dependencies": {
-<<<<<<< HEAD
-    "@bentley/usage-logging-client": "2.16.0-dev.12",
-=======
-    "@azure-tools/azcopy-node": "^2.0.0",
     "@bentley/usage-logging-client": "2.16.0-dev.13",
->>>>>>> a6472524
     "applicationinsights": "^1.7.5",
     "deep-assign": "^2.0.0",
     "fs-extra": "^8.1.0",
