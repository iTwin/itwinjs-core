--- conflicted
+++ resolved
@@ -1,10 +1,6 @@
 {
   "name": "@itwin/ecschema-metadata",
-<<<<<<< HEAD
-  "version": "3.4.0-dev.43",
-=======
   "version": "3.4.0-dev.49",
->>>>>>> 34654961
   "description": "ECObjects core concepts in typescript",
   "license": "MIT",
   "main": "lib/cjs/ecschema-metadata.js",
@@ -63,13 +59,8 @@
     "typescript": "~4.4.0"
   },
   "peerDependencies": {
-<<<<<<< HEAD
-    "@itwin/core-bentley": "workspace:^3.4.0-dev.43",
-    "@itwin/core-quantity": "workspace:^3.4.0-dev.43"
-=======
     "@itwin/core-bentley": "workspace:^3.4.0-dev.49",
     "@itwin/core-quantity": "workspace:^3.4.0-dev.49"
->>>>>>> 34654961
   },
   "dependencies": {
     "almost-equal": "^1.1.0"
