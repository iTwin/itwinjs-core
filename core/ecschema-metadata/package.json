{
  "name": "@itwin/ecschema-metadata",
  "version": "3.4.0-dev.43",
  "description": "ECObjects core concepts in typescript",
  "license": "MIT",
  "main": "lib/cjs/ecschema-metadata.js",
  "typings": "lib/cjs/ecschema-metadata",
  "repository": {
    "type": "git",
    "url": "https://github.com/iTwin/itwinjs-core/tree/master/core/ecschema-metadata"
  },
  "scripts": {
    "build": "npm run -s build:cjs",
    "build:ci": "npm run -s build",
    "build:cjs": "tsc 1>&2 --outDir lib/cjs && npm run -s copy:test-assets",
    "clean": "rimraf lib .rush/temp/package-deps*.json",
    "copy:test-assets": "cpx \"./src/test/assets/**/*\" ./lib/cjs/test/assets",
    "extract-api": "betools extract-api --entry=ecschema-metadata",
    "lint": "eslint -f visualstudio \"./src/**/*.ts\" 1>&2",
    "test": "mocha",
    "docs": "betools docs --includes=../../generated-docs/extract --json=../../generated-docs/core/ecschema-metadata/file.json --tsIndexFile=./ecschema-metadata.ts --onlyJson",
    "cover": "nyc npm -s test",
    "start": "npm run -s lint && npm run -s clean && npm run -s build && npm run -s test & npm run -s cover & npm run -s docs"
  },
  "keywords": [
    "Bentley",
    "iModel",
    "iTwin",
    "iTwin.js",
    "EC"
  ],
  "author": {
    "name": "Bentley Systems, Inc.",
    "url": "http://www.bentley.com"
  },
  "devDependencies": {
    "@bentley/units-schema": "^1.0.5",
    "@itwin/build-tools": "workspace:*",
    "@itwin/core-bentley": "workspace:*",
    "@itwin/core-quantity": "workspace:*",
    "@itwin/eslint-plugin": "workspace:*",
    "@types/almost-equal": "1.1.0",
    "@types/benchmark": "^2.1.0",
    "@types/chai": "4.3.1",
    "@types/chai-as-promised": "^7",
    "@types/mocha": "^8.2.2",
<<<<<<< HEAD
    "@types/node": "18.7.7",
=======
    "@types/node": "16.11.59",
>>>>>>> 844c850c
    "@types/sinon": "^9.0.0",
    "@xmldom/xmldom": "^0.7.0",
    "benchmark": "^2.1.4",
    "chai": "^4.1.2",
    "chai-as-promised": "^7",
    "cpx2": "^3.0.0",
    "eslint": "^7.11.0",
    "mocha": "^10.0.0",
    "nyc": "^15.1.0",
    "rimraf": "^3.0.2",
    "sinon": "^9.0.2",
    "typescript": "~4.4.0"
  },
  "peerDependencies": {
    "@itwin/core-bentley": "workspace:^3.4.0-dev.43",
    "@itwin/core-quantity": "workspace:^3.4.0-dev.43"
  },
  "dependencies": {
    "almost-equal": "^1.1.0"
  },
  "nyc": {
    "extends": "./node_modules/@itwin/build-tools/.nycrc"
  },
  "eslintConfig": {
    "plugins": [
      "@itwin"
    ],
    "extends": "plugin:@itwin/itwinjs-recommended",
    "rules": {
      "radix": "warn",
      "@typescript-eslint/explicit-member-accessibility": "warn",
      "@itwin/no-internal-barrel-imports": [
        "error",
        {
          "ignored-barrel-modules": [
            "./src/ECObjects.ts"
          ]
        }
      ]
    },
    "overrides": [
      {
        "files": [
          "*.test.ts",
          "*.test.tsx",
          "**/test/**/*.ts",
          "**/test/**/*.tsx"
        ],
        "rules": {
          "@itwin/no-internal-barrel-imports": "off"
        }
      }
    ]
  }
}<|MERGE_RESOLUTION|>--- conflicted
+++ resolved
@@ -44,11 +44,7 @@
     "@types/chai": "4.3.1",
     "@types/chai-as-promised": "^7",
     "@types/mocha": "^8.2.2",
-<<<<<<< HEAD
     "@types/node": "18.7.7",
-=======
-    "@types/node": "16.11.59",
->>>>>>> 844c850c
     "@types/sinon": "^9.0.0",
     "@xmldom/xmldom": "^0.7.0",
     "benchmark": "^2.1.4",
