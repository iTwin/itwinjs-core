--- conflicted
+++ resolved
@@ -60,12 +60,8 @@
     "xmlhttprequest": "^1.8.0"
   },
   "peerDependencies": {
-<<<<<<< HEAD
-    "@itwin/core-bentley": "workspace:^3.0.0-dev.120",
-    "@itwin/core-quantity": "workspace:^3.0.0-dev.120"
-=======
-    "@itwin/core-bentley": "workspace:^3.0.0-dev.123"
->>>>>>> 86900b46
+    "@itwin/core-bentley": "workspace:^3.0.0-dev.123",
+    "@itwin/core-quantity": "workspace:^3.0.0-dev.123"
   },
   "dependencies": {
     "almost-equal": "^1.1.0"
