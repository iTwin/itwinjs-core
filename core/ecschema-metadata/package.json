--- conflicted
+++ resolved
@@ -33,19 +33,12 @@
     "url": "http://www.bentley.com"
   },
   "devDependencies": {
-<<<<<<< HEAD
-    "@bentley/bentleyjs-core": "2.15.0-dev.0",
-    "@bentley/build-tools": "2.15.0-dev.0",
-    "@bentley/eslint-plugin": "2.15.0-dev.0",
-    "@bentley/imodeljs-i18n": "2.15.0-dev.0",
-    "@bentley/units-schema": "^1.0.5",
-    "@types/almost-equal": "1.1.0",
-=======
     "@bentley/bentleyjs-core": "2.15.0-dev.1",
     "@bentley/build-tools": "2.15.0-dev.1",
     "@bentley/eslint-plugin": "2.15.0-dev.1",
     "@bentley/imodeljs-i18n": "2.15.0-dev.1",
->>>>>>> 9286d152
+    "@bentley/units-schema": "^1.0.5",
+    "@types/almost-equal": "1.1.0",
     "@types/chai": "^4.1.4",
     "@types/chai-as-promised": "^7",
     "@types/mocha": "^5.2.5",
