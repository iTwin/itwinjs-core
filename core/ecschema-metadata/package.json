--- conflicted
+++ resolved
@@ -60,12 +60,8 @@
     "typescript": "~4.4.0"
   },
   "peerDependencies": {
-<<<<<<< HEAD
-    "@itwin/core-bentley": "workspace:^3.0.0-dev.18",
-    "@itwin/core-quantity": "workspace:^3.0.0-dev.18"
-=======
-    "@itwin/core-bentley": "workspace:^3.0.0-dev.183"
->>>>>>> b1e6c76a
+    "@itwin/core-bentley": "workspace:^3.0.0-dev.183",
+    "@itwin/core-quantity": "workspace:^3.0.0-dev.183"
   },
   "dependencies": {
     "almost-equal": "^1.1.0"
