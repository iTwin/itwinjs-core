{
  "name": "@itwin/ecschema-metadata",
  "version": "3.0.0-dev.105",
  "description": "ECObjects core concepts in typescript",
  "license": "MIT",
  "main": "lib/cjs/ecschema-metadata.js",
  "typings": "lib/cjs/ecschema-metadata",
  "imodeljsSharedLibrary": true,
  "repository": {
    "type": "git",
    "url": "https://github.com/iTwin/itwinjs-core/tree/master/core/ecschema-metadata"
  },
  "scripts": {
    "build": "npm run -s build:cjs",
    "build:ci": "npm run -s build",
    "build:cjs": "tsc 1>&2 --outDir lib/cjs && npm run -s copy:test-assets",
    "clean": "rimraf lib .rush/temp/package-deps*.json",
    "copy:test-assets": "cpx \"./src/test/assets/**/*\" ./lib/cjs/test/assets",
    "extract-api": "betools extract-api --entry=ecschema-metadata",
    "lint": "eslint -f visualstudio \"./src/**/*.ts\" 1>&2",
    "test": "mocha",
    "docs": "betools docs --includes=../../generated-docs/extract --json=../../generated-docs/core/ecschema-metadata/file.json --tsIndexFile=./ecschema-metadata.ts --onlyJson",
    "cover": "nyc npm -s test",
    "start": "npm run -s lint && npm run -s clean && npm run -s build && npm run -s test & npm run -s cover & npm run -s docs"
  },
  "keywords": [
    "Bentley",
    "iModel",
    "iModel.js",
    "EC"
  ],
  "author": {
    "name": "Bentley Systems, Inc.",
    "url": "http://www.bentley.com"
  },
  "devDependencies": {
<<<<<<< HEAD
    "@bentley/bentleyjs-core": "2.16.0-dev.18",
    "@bentley/build-tools": "2.16.0-dev.18",
    "@bentley/eslint-plugin": "2.16.0-dev.18",
    "@bentley/imodeljs-i18n": "2.16.0-dev.18",
    "@bentley/imodeljs-quantity": "2.16.0-dev.18",
=======
    "@itwin/core-bentley": "workspace:*",
    "@itwin/build-tools": "workspace:*",
    "@itwin/eslint-plugin": "workspace:*",
>>>>>>> 67a98fec
    "@bentley/units-schema": "^1.0.5",
    "@types/almost-equal": "1.1.0",
    "@types/benchmark": "^2.1.0",
    "@types/chai": "^4.1.4",
    "@types/chai-as-promised": "^7",
    "@types/mocha": "^8.2.2",
    "@types/node": "14.14.31",
    "@types/sinon": "^9.0.0",
    "@xmldom/xmldom": "^0.7.0",
    "benchmark": "^2.1.4",
    "chai": "^4.1.2",
    "chai-as-promised": "^7",
    "cpx": "^1.5.0",
    "eslint": "^7.11.0",
    "mocha": "^8.3.2",
    "nyc": "^15.1.0",
    "rimraf": "^3.0.2",
    "sinon": "^9.0.2",
    "typescript": "~4.4.0",
    "xmlhttprequest": "^1.8.0"
  },
  "peerDependencies": {
<<<<<<< HEAD
    "@bentley/bentleyjs-core": "^2.16.0-dev.18",
    "@bentley/imodeljs-i18n": "^2.16.0-dev.18",
    "@bentley/imodeljs-quantity": "^2.16.0-dev.18"
=======
    "@itwin/core-bentley": "workspace:^3.0.0-dev.105"
>>>>>>> 67a98fec
  },
  "dependencies": {
    "almost-equal": "^1.1.0"
  },
  "nyc": {
    "extends": "./node_modules/@itwin/build-tools/.nycrc"
  },
  "eslintConfig": {
    "plugins": [
      "@itwin"
    ],
    "extends": "plugin:@itwin/itwinjs-recommended",
    "rules": {
      "radix": "warn",
      "@typescript-eslint/explicit-member-accessibility": "warn",
      "@itwin/no-internal-barrel-imports": [
        "error",
        {
          "ignored-barrel-modules": [
            "./src/ECObjects.ts"
          ]
        }
      ]
    },
    "overrides": [
      {
        "files": [
          "*.test.ts",
          "*.test.tsx",
          "**/test/**/*.ts",
          "**/test/**/*.tsx"
        ],
        "rules": {
          "@itwin/no-internal-barrel-imports": "off"
        }
      }
    ]
  }
}<|MERGE_RESOLUTION|>--- conflicted
+++ resolved
@@ -34,17 +34,10 @@
     "url": "http://www.bentley.com"
   },
   "devDependencies": {
-<<<<<<< HEAD
-    "@bentley/bentleyjs-core": "2.16.0-dev.18",
-    "@bentley/build-tools": "2.16.0-dev.18",
-    "@bentley/eslint-plugin": "2.16.0-dev.18",
-    "@bentley/imodeljs-i18n": "2.16.0-dev.18",
-    "@bentley/imodeljs-quantity": "2.16.0-dev.18",
-=======
     "@itwin/core-bentley": "workspace:*",
     "@itwin/build-tools": "workspace:*",
     "@itwin/eslint-plugin": "workspace:*",
->>>>>>> 67a98fec
+    "@itwin/core-quantity": "workspace:*",
     "@bentley/units-schema": "^1.0.5",
     "@types/almost-equal": "1.1.0",
     "@types/benchmark": "^2.1.0",
@@ -67,13 +60,8 @@
     "xmlhttprequest": "^1.8.0"
   },
   "peerDependencies": {
-<<<<<<< HEAD
-    "@bentley/bentleyjs-core": "^2.16.0-dev.18",
-    "@bentley/imodeljs-i18n": "^2.16.0-dev.18",
-    "@bentley/imodeljs-quantity": "^2.16.0-dev.18"
-=======
-    "@itwin/core-bentley": "workspace:^3.0.0-dev.105"
->>>>>>> 67a98fec
+    "@itwin/core-bentley": "workspace:^3.0.0-dev.105",
+    "@itwin/core-quantity": "workspace:^3.0.0-dev.105"
   },
   "dependencies": {
     "almost-equal": "^1.1.0"
