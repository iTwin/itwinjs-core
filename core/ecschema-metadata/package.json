{
  "name": "@itwin/ecschema-metadata",
  "version": "3.1.0-dev.21",
  "description": "ECObjects core concepts in typescript",
  "license": "MIT",
  "main": "lib/cjs/ecschema-metadata.js",
  "typings": "lib/cjs/ecschema-metadata",
  "imodeljsSharedLibrary": true,
  "repository": {
    "type": "git",
    "url": "https://github.com/iTwin/itwinjs-core/tree/master/core/ecschema-metadata"
  },
  "scripts": {
    "build": "npm run -s build:cjs",
    "build:ci": "npm run -s build",
    "build:cjs": "tsc 1>&2 --outDir lib/cjs && npm run -s copy:test-assets",
    "clean": "rimraf lib .rush/temp/package-deps*.json",
    "copy:test-assets": "cpx \"./src/test/assets/**/*\" ./lib/cjs/test/assets",
    "extract-api": "betools extract-api --entry=ecschema-metadata",
    "lint": "eslint -f visualstudio \"./src/**/*.ts\" 1>&2",
    "test": "mocha",
    "docs": "betools docs --includes=../../generated-docs/extract --json=../../generated-docs/core/ecschema-metadata/file.json --tsIndexFile=./ecschema-metadata.ts --onlyJson",
    "cover": "nyc npm -s test",
    "start": "npm run -s lint && npm run -s clean && npm run -s build && npm run -s test & npm run -s cover & npm run -s docs"
  },
  "keywords": [
    "Bentley",
    "iModel",
    "iTwin",
    "iTwin.js",
    "EC"
  ],
  "author": {
    "name": "Bentley Systems, Inc.",
    "url": "http://www.bentley.com"
  },
  "devDependencies": {
    "@bentley/units-schema": "^1.0.5",
    "@itwin/build-tools": "workspace:*",
    "@itwin/core-bentley": "workspace:*",
    "@itwin/eslint-plugin": "workspace:*",
    "@itwin/core-quantity": "workspace:*",
    "@types/almost-equal": "1.1.0",
    "@types/benchmark": "^2.1.0",
    "@types/chai": "^4.1.4",
    "@types/chai-as-promised": "^7",
    "@types/mocha": "^8.2.2",
    "@types/node": "14.14.31",
    "@types/sinon": "^9.0.0",
    "@xmldom/xmldom": "^0.7.0",
    "benchmark": "^2.1.4",
    "chai": "^4.1.2",
    "chai-as-promised": "^7",
    "cpx2": "^3.0.0",
    "eslint": "^7.11.0",
    "mocha": "^8.3.2",
    "nyc": "^15.1.0",
    "rimraf": "^3.0.2",
    "sinon": "^9.0.2",
    "typescript": "~4.4.0"
  },
  "peerDependencies": {
<<<<<<< HEAD
    "@itwin/core-bentley": "workspace:^3.1.0-dev.20",
    "@itwin/core-quantity": "workspace:^3.1.0-dev.20"
=======
    "@itwin/core-bentley": "workspace:^3.1.0-dev.21"
>>>>>>> 6696fab8
  },
  "dependencies": {
    "almost-equal": "^1.1.0"
  },
  "nyc": {
    "extends": "./node_modules/@itwin/build-tools/.nycrc"
  },
  "eslintConfig": {
    "plugins": [
      "@itwin"
    ],
    "extends": "plugin:@itwin/itwinjs-recommended",
    "rules": {
      "radix": "warn",
      "@typescript-eslint/explicit-member-accessibility": "warn",
      "@itwin/no-internal-barrel-imports": [
        "error",
        {
          "ignored-barrel-modules": [
            "./src/ECObjects.ts"
          ]
        }
      ]
    },
    "overrides": [
      {
        "files": [
          "*.test.ts",
          "*.test.tsx",
          "**/test/**/*.ts",
          "**/test/**/*.tsx"
        ],
        "rules": {
          "@itwin/no-internal-barrel-imports": "off"
        }
      }
    ]
  }
}<|MERGE_RESOLUTION|>--- conflicted
+++ resolved
@@ -60,12 +60,8 @@
     "typescript": "~4.4.0"
   },
   "peerDependencies": {
-<<<<<<< HEAD
-    "@itwin/core-bentley": "workspace:^3.1.0-dev.20",
-    "@itwin/core-quantity": "workspace:^3.1.0-dev.20"
-=======
-    "@itwin/core-bentley": "workspace:^3.1.0-dev.21"
->>>>>>> 6696fab8
+    "@itwin/core-bentley": "workspace:^3.1.0-dev.21",
+    "@itwin/core-quantity": "workspace:^3.1.0-dev.21"
   },
   "dependencies": {
     "almost-equal": "^1.1.0"
