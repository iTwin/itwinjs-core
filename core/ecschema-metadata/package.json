--- conflicted
+++ resolved
@@ -60,12 +60,8 @@
     "xmlhttprequest": "^1.8.0"
   },
   "peerDependencies": {
-<<<<<<< HEAD
-    "@itwin/core-bentley": "workspace:^3.0.0-dev.108",
-    "@itwin/core-quantity": "workspace:^3.0.0-dev.108"
-=======
-    "@itwin/core-bentley": "workspace:^3.0.0-dev.120"
->>>>>>> 1a984472
+    "@itwin/core-bentley": "workspace:^3.0.0-dev.120",
+    "@itwin/core-quantity": "workspace:^3.0.0-dev.120"
   },
   "dependencies": {
     "almost-equal": "^1.1.0"
