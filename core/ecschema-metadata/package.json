--- conflicted
+++ resolved
@@ -60,12 +60,8 @@
     "xmlhttprequest": "^1.8.0"
   },
   "peerDependencies": {
-<<<<<<< HEAD
-    "@itwin/core-bentley": "workspace:^3.0.0-dev.105",
-    "@itwin/core-quantity": "workspace:^3.0.0-dev.105"
-=======
-    "@itwin/core-bentley": "workspace:^3.0.0-dev.108"
->>>>>>> 0ca18d33
+    "@itwin/core-bentley": "workspace:^3.0.0-dev.108",
+    "@itwin/core-quantity": "workspace:^3.0.0-dev.108"
   },
   "dependencies": {
     "almost-equal": "^1.1.0"
