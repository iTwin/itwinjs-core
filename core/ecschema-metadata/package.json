{
  "name": "@itwin/ecschema-metadata",
<<<<<<< HEAD
  "version": "3.5.0-dev.50",
=======
  "version": "3.5.0-dev.63",
>>>>>>> b3234bf8
  "description": "ECObjects core concepts in typescript",
  "license": "MIT",
  "main": "lib/cjs/ecschema-metadata.js",
  "typings": "lib/cjs/ecschema-metadata",
  "repository": {
    "type": "git",
    "url": "https://github.com/iTwin/itwinjs-core/tree/master/core/ecschema-metadata"
  },
  "scripts": {
    "build": "npm run -s build:cjs",
    "build:ci": "npm run -s build",
    "build:cjs": "tsc 1>&2 --outDir lib/cjs && npm run -s copy:test-assets",
    "clean": "rimraf lib .rush/temp/package-deps*.json",
    "copy:test-assets": "cpx \"./src/test/assets/**/*\" ./lib/cjs/test/assets",
    "extract-api": "betools extract-api --entry=ecschema-metadata",
    "lint": "eslint -f visualstudio \"./src/**/*.ts\" 1>&2",
    "test": "mocha",
    "docs": "betools docs --includes=../../generated-docs/extract --json=../../generated-docs/core/ecschema-metadata/file.json --tsIndexFile=./ecschema-metadata.ts --onlyJson",
    "cover": "nyc npm -s test",
    "start": "npm run -s lint && npm run -s clean && npm run -s build && npm run -s test & npm run -s cover & npm run -s docs"
  },
  "keywords": [
    "Bentley",
    "iModel",
    "iTwin",
    "iTwin.js",
    "EC"
  ],
  "author": {
    "name": "Bentley Systems, Inc.",
    "url": "http://www.bentley.com"
  },
  "devDependencies": {
    "@bentley/units-schema": "^1.0.5",
    "@itwin/build-tools": "workspace:*",
    "@itwin/core-bentley": "workspace:*",
    "@itwin/core-quantity": "workspace:*",
    "@itwin/eslint-plugin": "workspace:*",
    "@types/almost-equal": "1.1.0",
    "@types/benchmark": "^2.1.0",
    "@types/chai": "4.3.1",
    "@types/chai-as-promised": "^7",
    "@types/mocha": "^8.2.2",
    "@types/node": "18.11.5",
    "@types/sinon": "^9.0.0",
    "@xmldom/xmldom": "~0.8.5",
    "benchmark": "^2.1.4",
    "chai": "^4.1.2",
    "chai-as-promised": "^7",
    "cpx2": "^3.0.0",
    "eslint": "^7.11.0",
    "mocha": "^10.0.0",
    "nyc": "^15.1.0",
    "rimraf": "^3.0.2",
    "sinon": "^9.0.2",
    "typescript": "~4.4.0"
  },
  "peerDependencies": {
<<<<<<< HEAD
    "@itwin/core-bentley": "workspace:^3.5.0-dev.50",
    "@itwin/core-quantity": "workspace:^3.5.0-dev.50"
=======
    "@itwin/core-bentley": "workspace:^3.5.0-dev.63",
    "@itwin/core-quantity": "workspace:^3.5.0-dev.63"
>>>>>>> b3234bf8
  },
  "dependencies": {
    "almost-equal": "^1.1.0"
  },
  "nyc": {
    "extends": "./node_modules/@itwin/build-tools/.nycrc"
  },
  "eslintConfig": {
    "plugins": [
      "@itwin"
    ],
    "extends": "plugin:@itwin/itwinjs-recommended",
    "rules": {
      "radix": "warn",
      "@typescript-eslint/explicit-member-accessibility": "warn",
      "@itwin/no-internal-barrel-imports": [
        "error",
        {
          "ignored-barrel-modules": [
            "./src/ECObjects.ts"
          ]
        }
      ]
    },
    "overrides": [
      {
        "files": [
          "*.test.ts",
          "*.test.tsx",
          "**/test/**/*.ts",
          "**/test/**/*.tsx"
        ],
        "rules": {
          "@itwin/no-internal-barrel-imports": "off"
        }
      }
    ]
  }
}<|MERGE_RESOLUTION|>--- conflicted
+++ resolved
@@ -1,10 +1,6 @@
 {
   "name": "@itwin/ecschema-metadata",
-<<<<<<< HEAD
-  "version": "3.5.0-dev.50",
-=======
   "version": "3.5.0-dev.63",
->>>>>>> b3234bf8
   "description": "ECObjects core concepts in typescript",
   "license": "MIT",
   "main": "lib/cjs/ecschema-metadata.js",
@@ -63,13 +59,8 @@
     "typescript": "~4.4.0"
   },
   "peerDependencies": {
-<<<<<<< HEAD
-    "@itwin/core-bentley": "workspace:^3.5.0-dev.50",
-    "@itwin/core-quantity": "workspace:^3.5.0-dev.50"
-=======
     "@itwin/core-bentley": "workspace:^3.5.0-dev.63",
     "@itwin/core-quantity": "workspace:^3.5.0-dev.63"
->>>>>>> b3234bf8
   },
   "dependencies": {
     "almost-equal": "^1.1.0"
