{
  "name": "@itwin/ecschema-metadata",
  "version": "5.1.0-dev.37",
  "description": "ECObjects core concepts in typescript",
  "license": "MIT",
  "main": "lib/cjs/ecschema-metadata.js",
  "typings": "lib/cjs/ecschema-metadata",
  "module": "lib/esm/ecschema-metadata.js",
  "repository": {
    "type": "git",
    "url": "https://github.com/iTwin/itwinjs-core.git",
    "directory": "core/ecschema-metadata"
  },
  "scripts": {
    "build": "npm run -s build:cjs && npm run -s build:esm",
    "build:cjs": "tsc 1>&2 --outDir lib/cjs && npm run -s copy:test-assets",
    "build:esm": "tsc 1>&2 --module ES2022 --outDir lib/esm",
    "clean": "rimraf -g lib .rush/temp/package-deps*.json",
    "copy:test-assets": "cpx \"./src/test/assets/**/*\" ./lib/cjs/test/assets",
    "extract-api": "betools extract-api --entry=ecschema-metadata",
    "lint": "eslint \"./src/**/*.ts\" 1>&2",
    "test": "mocha",
    "docs": "betools docs --json=../../generated-docs/core/ecschema-metadata/file.json --tsIndexFile=./ecschema-metadata.ts --onlyJson",
    "cover": "nyc npm -s test",
    "start": "npm run -s lint && npm run -s clean && npm run -s build && npm run -s test & npm run -s cover & npm run -s docs"
  },
  "keywords": [
    "Bentley",
    "iModel",
    "iTwin",
    "iTwin.js",
    "EC"
  ],
  "author": {
    "name": "Bentley Systems, Inc.",
    "url": "http://www.bentley.com"
  },
  "devDependencies": {
<<<<<<< HEAD
    "@bentley/units-schema": "^1.0.9",
    "@bentley/formats-schema": "^1.0.0",
=======
>>>>>>> 13030078
    "@bentley/aec-units-schema": "^1.0.3",
    "@bentley/bis-custom-attributes-schema": "^1.0.0",
    "@bentley/cif-units-schema": "^1.0.7",
    "@bentley/core-custom-attributes-schema": "^1.0.4",
    "@bentley/formats-schema": "^1.0.0",
    "@bentley/road-rail-units-schema": "^1.0.3",
    "@bentley/units-schema": "^1.0.8",
    "@itwin/build-tools": "workspace:*",
    "@itwin/core-bentley": "workspace:*",
    "@itwin/core-quantity": "workspace:*",
    "@itwin/eslint-plugin": "5.0.0-dev.1",
    "@types/benchmark": "^2.1.0",
    "@types/chai": "4.3.1",
    "@types/chai-as-promised": "^7",
    "@types/mocha": "^10.0.6",
    "@types/node": "~20.17.0",
    "@types/sinon": "^17.0.2",
    "@xmldom/xmldom": "~0.8.10",
    "benchmark": "^2.1.4",
    "chai": "^4.3.10",
    "chai-as-promised": "^7.1.1",
    "cpx2": "^8.0.0",
    "eslint": "^9.13.0",
    "mocha": "^11.1.0",
    "nyc": "^17.1.0",
    "rimraf": "^6.0.1",
    "sinon": "^17.0.2",
    "typescript": "~5.6.2"
  },
  "peerDependencies": {
    "@itwin/core-bentley": "workspace:*",
    "@itwin/core-quantity": "workspace:*"
  },
  "nyc": {
    "extends": "./node_modules/@itwin/build-tools/.nycrc"
  }
}<|MERGE_RESOLUTION|>--- conflicted
+++ resolved
@@ -36,11 +36,6 @@
     "url": "http://www.bentley.com"
   },
   "devDependencies": {
-<<<<<<< HEAD
-    "@bentley/units-schema": "^1.0.9",
-    "@bentley/formats-schema": "^1.0.0",
-=======
->>>>>>> 13030078
     "@bentley/aec-units-schema": "^1.0.3",
     "@bentley/bis-custom-attributes-schema": "^1.0.0",
     "@bentley/cif-units-schema": "^1.0.7",
