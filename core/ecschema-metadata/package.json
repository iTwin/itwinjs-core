--- conflicted
+++ resolved
@@ -19,16 +19,10 @@
     "copy:test-assets": "cpx \"./src/test/assets/**/*\" ./lib/cjs/test/assets",
     "extract-api": "betools extract-api --entry=ecschema-metadata",
     "lint": "eslint \"./src/**/*.ts\" 1>&2",
-<<<<<<< HEAD
+    "lint-deprecation": "eslint --fix -f visualstudio --no-inline-config -c ../../common/config/eslint/eslint.config.deprecation-policy.js \"./src/**/*.ts\"",
     "test": "vitest --run",
     "docs": "betools docs --includes=../../generated-docs/extract --json=../../generated-docs/core/ecschema-metadata/file.json --tsIndexFile=./ecschema-metadata.ts --onlyJson",
     "cover": "vitest --run --coverage",
-=======
-    "lint-deprecation": "eslint --fix -f visualstudio --no-inline-config -c ../../common/config/eslint/eslint.config.deprecation-policy.js \"./src/**/*.ts\"",
-    "test": "mocha",
-    "docs": "betools docs --json=../../generated-docs/core/ecschema-metadata/file.json --tsIndexFile=./ecschema-metadata.ts --onlyJson",
-    "cover": "nyc npm -s test",
->>>>>>> 2b4c7719
     "start": "npm run -s lint && npm run -s clean && npm run -s build && npm run -s test & npm run -s cover & npm run -s docs"
   },
   "keywords": [
@@ -55,44 +49,18 @@
     "@itwin/core-quantity": "workspace:*",
     "@itwin/eslint-plugin": "5.2.2-dev.2",
     "@types/benchmark": "^2.1.0",
-<<<<<<< HEAD
-    "@types/node": "~18.16.20",
-    "@vitest/coverage-v8": "^2.1.0",
-    "@xmldom/xmldom": "~0.8.5",
-    "benchmark": "^2.1.4",
-    "cpx2": "^3.0.0",
-    "eslint": "^9.13.0",
-    "rimraf": "^3.0.2",
-    "typescript": "~5.6.2",
-    "vitest": "^2.1.0"
-  },
-  "peerDependencies": {
-    "@itwin/core-bentley": "workspace:^4.10.0-dev.33",
-    "@itwin/core-quantity": "workspace:^4.10.0-dev.33"
-=======
-    "@types/chai": "4.3.1",
-    "@types/chai-as-promised": "^7",
-    "@types/mocha": "^10.0.6",
     "@types/node": "~20.17.0",
-    "@types/sinon": "^17.0.2",
+    "@vitest/coverage-v8": "^3.0.6",
     "@xmldom/xmldom": "~0.8.10",
     "benchmark": "^2.1.4",
-    "chai": "^4.3.10",
-    "chai-as-promised": "^7.1.1",
     "cpx2": "^8.0.0",
     "eslint": "^9.31.0",
-    "mocha": "^11.1.0",
-    "nyc": "^17.1.0",
     "rimraf": "^6.0.1",
-    "sinon": "^17.0.2",
-    "typescript": "~5.6.2"
+    "typescript": "~5.6.2",
+    "vitest": "^3.0.6"
   },
   "peerDependencies": {
     "@itwin/core-bentley": "workspace:*",
     "@itwin/core-quantity": "workspace:*"
-  },
-  "nyc": {
-    "extends": "./node_modules/@itwin/build-tools/.nycrc"
->>>>>>> 2b4c7719
   }
 }