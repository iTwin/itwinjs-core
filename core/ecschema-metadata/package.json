--- conflicted
+++ resolved
@@ -60,12 +60,8 @@
     "typescript": "~4.4.0"
   },
   "peerDependencies": {
-<<<<<<< HEAD
-    "@itwin/core-bentley": "workspace:^3.0.0-dev.136",
-    "@itwin/core-quantity": "workspace:^3.0.0-dev.136"
-=======
-    "@itwin/core-bentley": "workspace:^3.0.0-dev.182"
->>>>>>> 152c9775
+    "@itwin/core-bentley": "workspace:^3.0.0-dev.18",
+    "@itwin/core-quantity": "workspace:^3.0.0-dev.18"
   },
   "dependencies": {
     "almost-equal": "^1.1.0"
