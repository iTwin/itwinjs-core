--- conflicted
+++ resolved
@@ -129,21 +129,12 @@
     ECClass.mergeProperties(result, existingValues, localProps, true);
   }
 
-<<<<<<< HEAD
+  /**
+   *
+   * @param cache
+   * @internal
+   */
   protected override buildPropertyCacheSync(cache: Map<string, Property>): void {
-=======
-  /**
-   *
-   * @param result
-   * @param existingValues
-   * @internal
-   */
-  protected override buildPropertyCacheSync(result: Property[], existingValues?: Map<string, number>): void {
-    if (!existingValues) {
-      existingValues = new Map<string, number>();
-    }
-
->>>>>>> d1159ead
     const baseClass = this.getBaseClassSync();
     if (baseClass) {
       Array.from(baseClass.getPropertiesSync()).forEach((property) => {
