/*---------------------------------------------------------------------------------------------
* Copyright (c) Bentley Systems, Incorporated. All rights reserved.
* See LICENSE.md in the project root for license terms and full copyright notice.
*--------------------------------------------------------------------------------------------*/
/** @packageDocumentation
 * @module Metadata
 */

import { DelayedPromiseWithProps } from "../DelayedPromise";
import { ECSpecVersion, SchemaReadHelper } from "../Deserialization/Helper";
import { RelationshipClassProps, RelationshipConstraintProps } from "../Deserialization/JsonProps";
import { XmlSerializationUtils } from "../Deserialization/XmlSerializationUtils";
import {
  ECClassModifier, parseStrength, parseStrengthDirection, RelationshipEnd, SchemaItemType, StrengthDirection, strengthDirectionToString,
  strengthToString, StrengthType,
} from "../ECObjects";
import { ECObjectsError, ECObjectsStatus } from "../Exception";
import { LazyLoadedRelationshipConstraintClass } from "../Interfaces";
import { SchemaItemKey } from "../SchemaKey";
import { ECClass } from "./Class";
import { CustomAttribute, CustomAttributeContainerProps, CustomAttributeSet, serializeCustomAttributes } from "./CustomAttribute";
import { createNavigationProperty, createNavigationPropertySync, EntityClass } from "./EntityClass";
import { Mixin } from "./Mixin";
import { NavigationProperty } from "./Property";
import { Schema } from "./Schema";
import { SchemaItem } from "./SchemaItem";

type AnyConstraintClass = EntityClass | Mixin | RelationshipClass;

/**
 * A Typescript class representation of a ECRelationshipClass.
 * @beta
 */
export class RelationshipClass extends ECClass {
<<<<<<< HEAD
  public override readonly schema!: Schema;
  public override readonly schemaItemType = RelationshipClass.schemaItemType;
  public static override get schemaItemType() { return SchemaItemType.RelationshipClass; }
=======
  public override readonly schemaItemType = SchemaItemType.RelationshipClass;
>>>>>>> 0da98a89
  protected _strength: StrengthType;
  protected _strengthDirection: StrengthDirection;
  protected _source: RelationshipConstraint;
  protected _target: RelationshipConstraint;

  constructor(schema: Schema, name: string, modifier?: ECClassModifier) {
    super(schema, name, modifier);
    this._strengthDirection = StrengthDirection.Forward;
    this._strength = StrengthType.Referencing;
    this._source = new RelationshipConstraint(this, RelationshipEnd.Source);
    this._target = new RelationshipConstraint(this, RelationshipEnd.Target);
  }

  public get strength() { return this._strength; }
  public get strengthDirection() { return this._strengthDirection; }
  public get source() { return this._source; }
  public get target() { return this._target; }

  /**
   *
   * @param name
   * @param relationship
   * @param direction
   */
  protected async createNavigationProperty(name: string, relationship: string | RelationshipClass, direction: string | StrengthDirection): Promise<NavigationProperty> {
    return this.addProperty(await createNavigationProperty(this, name, relationship, direction));
  }

  protected createNavigationPropertySync(name: string, relationship: string | RelationshipClass, direction: string | StrengthDirection): NavigationProperty {
    return this.addProperty(createNavigationPropertySync(this, name, relationship, direction));
  }

  /**
   * @alpha Used for schema editing.
   */
  protected setStrength(strength: StrengthType) {
    this._strength = strength;
  }

  /**
   * @alpha Used for schema editing.
   */
  protected setStrengthDirection(direction: StrengthDirection) {
    this._strengthDirection = direction;
  }

  /**
   * @alpha Used for schema editing.
   */
  protected setSourceConstraint(source: RelationshipConstraint) {
    this._source = source;
  }

  /**
   * @alpha Used for schema editing.
   */
  protected setTargetConstraint(target: RelationshipConstraint) {
    this._target = target;
  }
  /**
   * Save this RelationshipClass's properties to an object for serializing to JSON.
   * @param standalone Serialization includes only this object (as opposed to the full schema).
   * @param includeSchemaVersion Include the Schema's version information in the serialized object.
   */
  public override toJSON(standalone: boolean = false, includeSchemaVersion: boolean = false): RelationshipClassProps {
    const schemaJson = super.toJSON(standalone, includeSchemaVersion) as any;
    schemaJson.strength = strengthToString(this.strength);
    schemaJson.strengthDirection = strengthDirectionToString(this.strengthDirection);
    schemaJson.source = this.source.toJSON();
    schemaJson.target = this.target.toJSON();
    return schemaJson;
  }

  /** @internal */
  public override async toXml(schemaXml: Document): Promise<Element> {
    const itemElement = await super.toXml(schemaXml);
    itemElement.setAttribute("strength", strengthToString(this.strength));
    itemElement.setAttribute("strengthDirection", strengthDirectionToString(this.strengthDirection));
    itemElement.appendChild(await this.source.toXml(schemaXml));
    itemElement.appendChild(await this.target.toXml(schemaXml));
    return itemElement;
  }

  public override fromJSONSync(relationshipClassProps: RelationshipClassProps) {
    super.fromJSONSync(relationshipClassProps);

    let strength = parseStrength(relationshipClassProps.strength);
    if (undefined === strength) {
      if (SchemaReadHelper.isECSpecVersionNewer({ readVersion: relationshipClassProps.originalECSpecMajorVersion, writeVersion: relationshipClassProps.originalECSpecMinorVersion } as ECSpecVersion))
        strength = StrengthType.Referencing;
      else
        throw new ECObjectsError(ECObjectsStatus.InvalidStrength, `The RelationshipClass ${this.fullName} has an invalid 'strength' attribute. '${relationshipClassProps.strength}' is not a valid StrengthType.`);
    }

    const strengthDirection = parseStrengthDirection(relationshipClassProps.strengthDirection);
    if (undefined === strengthDirection)
      throw new ECObjectsError(ECObjectsStatus.InvalidStrength, `The RelationshipClass ${this.fullName} has an invalid 'strengthDirection' attribute. '${relationshipClassProps.strengthDirection}' is not a valid StrengthDirection.`);

    this._strength = strength;
    this._strengthDirection = strengthDirection;
  }

  public override async fromJSON(relationshipClassProps: RelationshipClassProps) {
    this.fromJSONSync(relationshipClassProps);
  }

  /**
   * Type guard to check if the SchemaItem is of type RelationshipClass.
   * @param item The SchemaItem to check.
   * @returns True if the item is a RelationshipClass, false otherwise.
   */
  public static isRelationshipClass(item?: SchemaItem): item is RelationshipClass {
    if (item && item.schemaItemType === SchemaItemType.RelationshipClass)
      return true;

    return false;
  }

  /**
   * Type assertion to check if the SchemaItem is of type RelationshipClass.
   * @param item The SchemaItem to check.
   * @returns The item cast to RelationshipClass if it is a RelationshipClass, undefined otherwise.
   */
  public static assertIsRelationshipClass(item?: SchemaItem): asserts item is RelationshipClass {
    if (!this.isRelationshipClass(item))
      throw new ECObjectsError(ECObjectsStatus.InvalidSchemaItemType, `Expected '${SchemaItemType.RelationshipClass}' (RelationshipClass)`);
  }
}

/**
 * A Typescript class representation of a ECRelationshipConstraint.
 * @beta
 */
export class RelationshipConstraint implements CustomAttributeContainerProps {
  protected _abstractConstraint?: LazyLoadedRelationshipConstraintClass;
  protected _relationshipClass: RelationshipClass;
  protected _relationshipEnd: RelationshipEnd;
  protected _multiplicity?: RelationshipMultiplicity;
  protected _polymorphic?: boolean;
  protected _roleLabel?: string;
  protected _constraintClasses?: LazyLoadedRelationshipConstraintClass[];
  private _customAttributes?: Map<string, CustomAttribute>;

  constructor(relClass: RelationshipClass, relEnd: RelationshipEnd, roleLabel?: string, polymorphic?: boolean) {
    this._relationshipEnd = relEnd;
    if (polymorphic)
      this._polymorphic = polymorphic;
    else
      this._polymorphic = false;

    this._multiplicity = RelationshipMultiplicity.zeroOne;
    this._relationshipClass = relClass;
    this._roleLabel = roleLabel;
  }

  public get multiplicity() { return this._multiplicity ?? RelationshipMultiplicity.zeroOne; }
  protected set multiplicity(multiplicity: RelationshipMultiplicity) {
    this._multiplicity = multiplicity;
  }

  public get polymorphic() { return this._polymorphic ?? false; }
  protected set polymorphic(polymorphic: boolean) {
    this._polymorphic = polymorphic;
  }

  public get roleLabel() { return this._roleLabel; }
  protected set roleLabel(roleLabel: string | undefined) {
    this._roleLabel = roleLabel;
  }

  public get constraintClasses(): LazyLoadedRelationshipConstraintClass[] | undefined { return this._constraintClasses; }

  public get relationshipClass() { return this._relationshipClass; }

  public get relationshipEnd() { return this._relationshipEnd; }
  protected set relationshipEnd(relationshipEnd: RelationshipEnd) {
    this._relationshipEnd = relationshipEnd;
  }

  public get customAttributes(): CustomAttributeSet | undefined { return this._customAttributes; }

  /** Returns the constraint name, ie. 'RelationshipName.Source/Target' */
  public get fullName() { return `${this._relationshipClass.name}:${this.isSource ? "Source" : "Target"}`; }

  /** Returns the schema of the RelationshipClass. */
  public get schema(): Schema { return this._relationshipClass.schema; }

  public get abstractConstraint(): LazyLoadedRelationshipConstraintClass | undefined {
    if (this._abstractConstraint)
      return this._abstractConstraint;

    if (this.constraintClasses && this.constraintClasses.length === 1)
      return this.constraintClasses[0];

    return this._abstractConstraint;
  }

  public set abstractConstraint(abstractConstraint: LazyLoadedRelationshipConstraintClass | undefined) {
    this._abstractConstraint = abstractConstraint;
  }

  /**
   * True if this RelationshipConstraint is the Source relationship end.
   */
  public get isSource(): boolean { return this.relationshipEnd === RelationshipEnd.Source; }

  /**
   * Adds the provided class as a constraint class to this constraint.
   * @param constraint The class to add as a constraint class.
   */
  public addClass(constraint: EntityClass | Mixin | RelationshipClass): void {
    // TODO: Ensure we don't start mixing constraint class types
    // TODO: Check that this class is or subclasses abstract constraint?

    if (!this._constraintClasses)
      this._constraintClasses = [];

    // TODO: Handle relationship constraints
    this._constraintClasses.push(new DelayedPromiseWithProps(constraint.key, async () => constraint));
  }

  /**
   * Removes the provided class as a constraint class from this constraint.
   * @param constraint The class to add as a constraint class.
   */
  protected removeClass(constraint: EntityClass | Mixin | RelationshipClass): void {
    if (undefined === this._constraintClasses)
      return;

    this._constraintClasses.forEach((item, index) => {
      const constraintName = item.fullName;
      if (constraintName === constraint.fullName)
        // eslint-disable-next-line @typescript-eslint/no-floating-promises
        this._constraintClasses?.splice(index, 1);
    });
  }

  /**
   * Save this RelationshipConstraint's properties to an object for serializing to JSON.
   */
  public toJSON(): RelationshipConstraintProps {
    const schemaJson: { [value: string]: any } = {};
    schemaJson.multiplicity = this.multiplicity.toString();
    schemaJson.roleLabel = this.roleLabel;
    schemaJson.polymorphic = this.polymorphic;
    if (undefined !== this._abstractConstraint)
      schemaJson.abstractConstraint = this._abstractConstraint.fullName;
    if (undefined !== this.constraintClasses && this.constraintClasses.length > 0)
      schemaJson.constraintClasses = this.constraintClasses.map((constraintClass) => constraintClass.fullName);

    const customAttributes = serializeCustomAttributes(this.customAttributes);
    if (undefined !== customAttributes)
      schemaJson.customAttributes = customAttributes;
    return schemaJson as RelationshipConstraintProps;
  }

  /** @internal */
  public async toXml(schemaXml: Document): Promise<Element> {
    const elementName = this.isSource ? "Source" : "Target";
    const itemElement = schemaXml.createElement(elementName);
    if (undefined !== this.polymorphic)
      itemElement.setAttribute("polymorphic", this.polymorphic.toString());
    if (undefined !== this.roleLabel)
      itemElement.setAttribute("roleLabel", this.roleLabel);
    if (undefined !== this.multiplicity)
      itemElement.setAttribute("multiplicity", this.multiplicity.toString());

    const abstractConstraint = await this.abstractConstraint;
    if (undefined !== abstractConstraint) {
      const abstractConstraintName = XmlSerializationUtils.createXmlTypedName(this.schema, abstractConstraint.schema, abstractConstraint.name);
      itemElement.setAttribute("abstractConstraint", abstractConstraintName);
    }

    if (undefined !== this.constraintClasses) {
      for (const item of this.constraintClasses) {
        const constraintClass = await item;
        const classElement = schemaXml.createElement("Class");
        const constraintClassName = XmlSerializationUtils.createXmlTypedName(this.schema, constraintClass.schema, constraintClass.name);
        classElement.setAttribute("class", constraintClassName);
        itemElement.appendChild(classElement);
      }
    }

    if (this._customAttributes) {
      const caContainerElement = schemaXml.createElement("ECCustomAttributes");
      for (const [name, attribute] of this._customAttributes) {
        const caElement = await XmlSerializationUtils.writeCustomAttribute(name, attribute, schemaXml, this.schema);
        caContainerElement.appendChild(caElement);
      }
      itemElement.appendChild(caContainerElement);
    }

    return itemElement;
  }

  public fromJSONSync(relationshipConstraintProps: RelationshipConstraintProps) {

    this._roleLabel = relationshipConstraintProps.roleLabel;
    this._polymorphic = relationshipConstraintProps.polymorphic;

    const parsedMultiplicity = RelationshipMultiplicity.fromString(relationshipConstraintProps.multiplicity);
    if (!parsedMultiplicity)
      throw new ECObjectsError(ECObjectsStatus.InvalidMultiplicity, ``);
    this._multiplicity = parsedMultiplicity;

    const relClassSchema = this.relationshipClass.schema;

    if (undefined !== relationshipConstraintProps.abstractConstraint) {
      const abstractConstraintSchemaItemKey = relClassSchema.getSchemaItemKey(relationshipConstraintProps.abstractConstraint);
      if (!abstractConstraintSchemaItemKey)
        throw new ECObjectsError(ECObjectsStatus.InvalidECJson, `Unable to locate the abstractConstraint ${relationshipConstraintProps.abstractConstraint}.`);
      this.abstractConstraint = new DelayedPromiseWithProps<SchemaItemKey, AnyConstraintClass>(abstractConstraintSchemaItemKey,
        async () => {
          const tempAbstractConstraint = await relClassSchema.lookupItem(relationshipConstraintProps.abstractConstraint!);
          if (undefined === tempAbstractConstraint ||
               (!EntityClass.isEntityClass(tempAbstractConstraint) && !Mixin.isMixin(tempAbstractConstraint) && !RelationshipClass.isRelationshipClass(tempAbstractConstraint)))
            throw new ECObjectsError(ECObjectsStatus.InvalidECJson, `Unable to locate the abstractConstraint ${relationshipConstraintProps.abstractConstraint}.`);

          return tempAbstractConstraint;
        });
    }

    const loadEachConstraint = (constraintClassName: any) => {
      const tempConstraintClass = relClassSchema.lookupItemSync(constraintClassName);
      if (!tempConstraintClass ||
           (!EntityClass.isEntityClass(tempConstraintClass) && !Mixin.isMixin(tempConstraintClass) && !RelationshipClass.isRelationshipClass(tempConstraintClass)))
        throw new ECObjectsError(ECObjectsStatus.InvalidECJson, ``);
      return tempConstraintClass;
    };

    for (const constraintClassName of relationshipConstraintProps.constraintClasses) {
      const constraintClass = loadEachConstraint(constraintClassName);
      this.addClass(constraintClass);
    }
  }

  public async fromJSON(relationshipConstraintProps: RelationshipConstraintProps) {
    this.fromJSONSync(relationshipConstraintProps);
  }

  /**
   * Indicates if the provided [[ECClass]] is supported by this [[RelationshipConstraint]].
   * @param ecClass The class to check.
   */
  public async supportsClass(ecClass: ECClass): Promise<boolean> {
    if (!this.constraintClasses) {
      if (this.relationshipClass.baseClass) {
        const baseRelationship = await this.relationshipClass.baseClass as RelationshipClass;
        const baseConstraint = this.isSource ? baseRelationship.source : baseRelationship.target;
        return baseConstraint.supportsClass(ecClass);
      }
      return false;
    }

    if (ecClass.schemaItemType !== SchemaItemType.EntityClass && ecClass.schemaItemType !== SchemaItemType.RelationshipClass &&
      ecClass.schemaItemType !== SchemaItemType.Mixin) {
      return false;
    }

    const abstractConstraint = await this.abstractConstraint;

    if (abstractConstraint && await RelationshipConstraint.classCompatibleWithConstraint(abstractConstraint, ecClass, this.polymorphic || false))
      return true;

    for (const constraint of this.constraintClasses) {
      if (await RelationshipConstraint.classCompatibleWithConstraint(await constraint, ecClass, this.polymorphic || false))
        return true;
    }

    return false;
  }

  /**
   * Indicates if an ECClass is of the type or applies to the type (if a mixin) of the ECClass specified by the constraintClass parameter.
   * @param constraintClass The ECClass that is a constraint class of a relationship.
   * @param testClass The ECClass to check against the constraint class.
   * @param isPolymorphic Indicates if the testClass should be checked polymorphically.
   */
  public static async classCompatibleWithConstraint(constraintClass: ECClass, testClass: ECClass, isPolymorphic: boolean): Promise<boolean> {
    if (SchemaItem.equalByKey(constraintClass, testClass))
      return true;

    if (isPolymorphic) {
      if (testClass.schemaItemType === SchemaItemType.EntityClass || testClass.schemaItemType === SchemaItemType.RelationshipClass) {
        return testClass.is(constraintClass);
      }

      if (testClass.schemaItemType === SchemaItemType.Mixin) {
        if (constraintClass.schemaItemType === SchemaItemType.EntityClass)
          return (testClass as Mixin).applicableTo(constraintClass as EntityClass);
        else
          return testClass.is(constraintClass);
      }
    }
    return false;
  }

  /**
   * @internal
   */
  public static isRelationshipConstraint(object: any): object is RelationshipConstraint {
    const relationshipConstraint = object as RelationshipConstraint;

    return relationshipConstraint !== undefined && relationshipConstraint.polymorphic !== undefined && relationshipConstraint.multiplicity !== undefined
      && relationshipConstraint.relationshipEnd !== undefined && relationshipConstraint._relationshipClass !== undefined;
  }

  protected addCustomAttribute(customAttribute: CustomAttribute) {
    if (!this._customAttributes)
      this._customAttributes = new Map<string, CustomAttribute>();

    this._customAttributes.set(customAttribute.className, customAttribute);
  }

}

/**
 * Hackish approach that works like a "friend class" so we can access protected members without making them public.
 * @internal
 */
export abstract class MutableRelationshipConstraint extends RelationshipConstraint {
  public abstract override addCustomAttribute(customAttribute: CustomAttribute): void;

}

const INT32_MAX = 2147483647;

/**
 * @beta
 */
export class RelationshipMultiplicity {
  public static readonly zeroOne = new RelationshipMultiplicity(0, 1);
  public static readonly zeroMany = new RelationshipMultiplicity(0, INT32_MAX);
  public static readonly oneOne = new RelationshipMultiplicity(1, 1);
  public static readonly oneMany = new RelationshipMultiplicity(1, INT32_MAX);

  public readonly lowerLimit: number;
  public readonly upperLimit: number;

  constructor(lowerLimit: number, upperLimit: number) {
    this.lowerLimit = lowerLimit;
    this.upperLimit = upperLimit;
  }

  public static fromString(str: string): RelationshipMultiplicity | undefined {
    const matches = /^\(([0-9]*)\.\.([0-9]*|\*)\)$/.exec(str);
    if (matches === null || matches.length !== 3)
      return undefined;

    const lowerLimit = parseInt(matches[1], 10);
    const upperLimit = matches[2] === "*" ? INT32_MAX : parseInt(matches[2], 10);
    if (0 === lowerLimit && 1 === upperLimit)
      return RelationshipMultiplicity.zeroOne;
    else if (0 === lowerLimit && INT32_MAX === upperLimit)
      return RelationshipMultiplicity.zeroMany;
    else if (1 === lowerLimit && 1 === upperLimit)
      return RelationshipMultiplicity.oneOne;
    else if (1 === lowerLimit && INT32_MAX === upperLimit)
      return RelationshipMultiplicity.oneMany;

    return new RelationshipMultiplicity(lowerLimit, upperLimit);
  }

  public equals(rhs: RelationshipMultiplicity): boolean {
    return this.lowerLimit === rhs.lowerLimit && this.upperLimit === rhs.upperLimit;
  }

  public toString(): string {
    return `(${this.lowerLimit}..${this.upperLimit === INT32_MAX ? "*" : this.upperLimit})`;
  }
}

/**
 * @internal
 * An abstract class used for schema editing.
 */
export abstract class MutableRelationshipClass extends RelationshipClass {
  public override get source() { return this._source as MutableRelationshipConstraint; }
  public override get target() { return this._target as MutableRelationshipConstraint; }
  public abstract override setStrength(strength: StrengthType): void;
  public abstract override setStrengthDirection(direction: StrengthDirection): void;
  public abstract override createNavigationProperty(name: string, relationship: string | RelationshipClass, direction: string | StrengthDirection): Promise<NavigationProperty>;
  public abstract override createNavigationPropertySync(name: string, relationship: string | RelationshipClass, direction: string | StrengthDirection): NavigationProperty;
  public abstract override setDisplayLabel(displayLabel: string): void;
}<|MERGE_RESOLUTION|>--- conflicted
+++ resolved
@@ -32,13 +32,9 @@
  * @beta
  */
 export class RelationshipClass extends ECClass {
-<<<<<<< HEAD
   public override readonly schema!: Schema;
   public override readonly schemaItemType = RelationshipClass.schemaItemType;
   public static override get schemaItemType() { return SchemaItemType.RelationshipClass; }
-=======
-  public override readonly schemaItemType = SchemaItemType.RelationshipClass;
->>>>>>> 0da98a89
   protected _strength: StrengthType;
   protected _strengthDirection: StrengthDirection;
   protected _source: RelationshipConstraint;
