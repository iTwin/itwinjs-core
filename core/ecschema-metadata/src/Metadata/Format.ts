--- conflicted
+++ resolved
@@ -118,18 +118,12 @@
     for (const unit of formatProps.composite.units) {
       const newUnit = this.schema.lookupItemSync(unit.name);
       if (undefined === newUnit || (!Unit.isUnit(newUnit) && !InvertedUnit.isInvertedUnit(newUnit)))
-<<<<<<< HEAD
-        throw new ECObjectsError(ECObjectsStatus.InvalidECJson, ``);
+        throw new ECSchemaError(ECSchemaStatus.InvalidECJson, ``);
 
       if(Unit.isUnit(newUnit))
         this.addUnit(new DelayedPromiseWithProps(newUnit.key, async () => newUnit), unit.label);
       else if(InvertedUnit.isInvertedUnit(newUnit))
         this.addUnit(new DelayedPromiseWithProps(newUnit.key, async () => newUnit), unit.label);
-
-=======
-        throw new ECSchemaError(ECSchemaStatus.InvalidECJson, ``);
-      this.addUnit(newUnit, unit.label);
->>>>>>> 9f63577d
     }
   }
 
@@ -143,17 +137,12 @@
     for (const unit of formatProps.composite.units) {
       const newUnit = await this.schema.lookupItem(unit.name);
       if (undefined === newUnit || (!Unit.isUnit(newUnit) && !InvertedUnit.isInvertedUnit(newUnit)))
-<<<<<<< HEAD
-        throw new ECObjectsError(ECObjectsStatus.InvalidECJson, ``);
+        throw new ECSchemaError(ECSchemaStatus.InvalidECJson, ``);
 
       if(Unit.isUnit(newUnit))
         this.addUnit(new DelayedPromiseWithProps(newUnit.key, async () => newUnit), unit.label);
       else if(InvertedUnit.isInvertedUnit(newUnit))
         this.addUnit(new DelayedPromiseWithProps(newUnit.key, async () => newUnit), unit.label);
-=======
-        throw new ECSchemaError(ECSchemaStatus.InvalidECJson, ``);
-      this.addUnit(newUnit, unit.label);
->>>>>>> 9f63577d
     }
   }
 
