/*---------------------------------------------------------------------------------------------
* Copyright (c) Bentley Systems, Incorporated. All rights reserved.
* See LICENSE.md in the project root for license terms and full copyright notice.
*--------------------------------------------------------------------------------------------*/
/** @packageDocumentation
 * @module Metadata
 */

import { SchemaItemFormatProps } from "../Deserialization/JsonProps";
import { XmlSerializationUtils } from "../Deserialization/XmlSerializationUtils";
import { SchemaItemType } from "../ECObjects";
import { ECSchemaError, ECSchemaStatus } from "../Exception";
import {
  BaseFormat, DecimalPrecision, FormatTraits, formatTraitsToArray, FormatType, FractionalPrecision,
  ScientificType, ShowSignOption,
} from "@itwin/core-quantity";
import { InvertedUnit } from "./InvertedUnit";
import { Schema } from "./Schema";
import { SchemaItem } from "./SchemaItem";
import { Unit } from "./Unit";
import { LazyLoadedInvertedUnit, LazyLoadedUnit } from "../Interfaces";
import { DelayedPromiseWithProps } from "../DelayedPromise";

/**
 * @public @preview
 */
export class Format extends SchemaItem {
  public override readonly schemaItemType = Format.schemaItemType;
  /** @internal */
  public static override get schemaItemType() { return SchemaItemType.Format; }
  private _base: BaseFormat;
<<<<<<< HEAD
  private _units?: Array<[LazyLoadedUnit | LazyLoadedInvertedUnit, string | undefined]>;
=======
  private _units?: Array<[Unit | InvertedUnit, string | undefined]>;
>>>>>>> 64fc5d57

  /** @internal */
  constructor(schema: Schema, name: string) {
    super(schema, name);
    this._base = new BaseFormat(name);
  }

  public get roundFactor(): number { return this._base.roundFactor; }
  public get type(): FormatType { return this._base.type; }
  public get precision(): DecimalPrecision | FractionalPrecision { return this._base.precision; }
  public get minWidth(): number | undefined { return this._base.minWidth; }
  public get scientificType(): ScientificType | undefined { return this._base.scientificType; }
  public get showSignOption(): ShowSignOption { return this._base.showSignOption; }
  public get decimalSeparator(): string { return this._base.decimalSeparator; }
  public get thousandSeparator(): string { return this._base.thousandSeparator; }
  public get uomSeparator(): string { return this._base.uomSeparator; }
  public get stationSeparator(): string { return this._base.stationSeparator; }
  public get stationOffsetSize(): number | undefined { return this._base.stationOffsetSize; }
  public get formatTraits(): FormatTraits { return this._base.formatTraits; }
  public get spacer(): string | undefined { return this._base.spacer; }
  public get includeZero(): boolean | undefined { return this._base.includeZero; }
<<<<<<< HEAD
  public get units(): ReadonlyArray<[LazyLoadedUnit | LazyLoadedInvertedUnit, string | undefined]> | undefined {
    return this._units;
  }
=======
  public get units(): ReadonlyArray<[Unit | InvertedUnit, string | undefined]> | undefined { return this._units; }
>>>>>>> 64fc5d57

  private parseFormatTraits(formatTraitsFromJson: string | string[]) {
    return this._base.parseFormatTraits(formatTraitsFromJson);
  }

  public hasFormatTrait(formatTrait: FormatTraits) {
    return this._base.hasFormatTraitSet(formatTrait);
  }

  /**
   * Adds a Unit, or InvertedUnit, with an optional label override.
   * @param unit The Unit, or InvertedUnit, to add to this Format.
   * @param label A label that overrides the label defined within the Unit when a value is formatted.
   * @internal
   */
  protected addUnit(unit: LazyLoadedUnit | LazyLoadedInvertedUnit, label?: string) {
    if (undefined === this._units)
      this._units = [];
    else { // Validate that a duplicate is not added.
      for (const existingUnit of this._units) {
        if (unit.fullName.toLowerCase() === existingUnit[0].fullName.toLowerCase())
          throw new ECSchemaError(ECSchemaStatus.InvalidECJson, `The Format ${this.fullName} has duplicate units, '${unit.fullName}'.`); // TODO: Validation - this should be a validation error not a hard failure.
      }
    }

    this._units.push([unit, label]);
  }

  /**
   *
   * @param precision
   * @internal
   */
  protected setPrecision(precision: number) { this._base.precision = precision; }

  private typecheck(formatProps: SchemaItemFormatProps) {
    this._base.loadFormatProperties(formatProps);

    if (undefined !== formatProps.composite) { // TODO: This is duplicated below when the units need to be processed...
      if (undefined !== formatProps.composite.includeZero)
        this._base.includeZero = formatProps.composite.includeZero;

      if (undefined !== formatProps.composite.spacer) {
        if (formatProps.composite.spacer.length > 1)
          throw new ECSchemaError(ECSchemaStatus.InvalidECJson, `The Format ${this.fullName} has a composite with an invalid 'spacer' attribute. It should be an empty or one character string.`);
        this._base.spacer = formatProps.composite.spacer;
      }

      // Composite requires 1-4 units
      if (formatProps.composite.units.length <= 0 || formatProps.composite.units.length > 4)
        throw new ECSchemaError(ECSchemaStatus.InvalidECJson, `The Format ${this.fullName} has an invalid 'Composite' attribute. It should have 1-4 units.`);
    }
  }

  public override fromJSONSync(formatProps: SchemaItemFormatProps) {
    super.fromJSONSync(formatProps);
    this.typecheck(formatProps);
    if (undefined === formatProps.composite)
      return;

    // Units are separated from the rest of the deserialization because of the need to have separate sync and async implementation
    for (const unit of formatProps.composite.units) {
      const newUnit = this.schema.lookupItemSync(unit.name);
      if (undefined === newUnit || (!Unit.isUnit(newUnit) && !InvertedUnit.isInvertedUnit(newUnit)))
        throw new ECSchemaError(ECSchemaStatus.InvalidECJson, ``);
<<<<<<< HEAD

      if(Unit.isUnit(newUnit))
        this.addUnit(new DelayedPromiseWithProps(newUnit.key, async () => newUnit), unit.label);
      else if(InvertedUnit.isInvertedUnit(newUnit))
        this.addUnit(new DelayedPromiseWithProps(newUnit.key, async () => newUnit), unit.label);
=======
      this.addUnit(newUnit, unit.label);
>>>>>>> 64fc5d57
    }
  }

  public override async fromJSON(formatProps: SchemaItemFormatProps) {
    await super.fromJSON(formatProps);
    this.typecheck(formatProps);
    if (undefined === formatProps.composite)
      return;

    // Units are separated from the rest of the deserialization because of the need to have separate sync and async implementation
    for (const unit of formatProps.composite.units) {
      const newUnit = await this.schema.lookupItem(unit.name);
      if (undefined === newUnit || (!Unit.isUnit(newUnit) && !InvertedUnit.isInvertedUnit(newUnit)))
        throw new ECSchemaError(ECSchemaStatus.InvalidECJson, ``);
<<<<<<< HEAD

      if(Unit.isUnit(newUnit))
        this.addUnit(new DelayedPromiseWithProps(newUnit.key, async () => newUnit), unit.label);
      else if(InvertedUnit.isInvertedUnit(newUnit))
        this.addUnit(new DelayedPromiseWithProps(newUnit.key, async () => newUnit), unit.label);
=======
      this.addUnit(newUnit, unit.label);
>>>>>>> 64fc5d57
    }
  }

  /**
   * Save this Format's properties to an object for serializing to JSON.
   * @param standalone Serialization includes only this object (as opposed to the full schema).
   * @param includeSchemaVersion Include the Schema's version information in the serialized object.
   */
  public override toJSON(standalone: boolean = false, includeSchemaVersion: boolean = false): SchemaItemFormatProps {
    const schemaJson = super.toJSON(standalone, includeSchemaVersion) as any;
    schemaJson.type = this.type;
    schemaJson.precision = this.precision;

    // this._spacer = " ";
    // this._includeZero = true;

    // Serialize the minimal amount of information needed so anything that is the same as the default, do not serialize.
    if (0.0 !== this.roundFactor)
      schemaJson.roundFactor = this.roundFactor;
    if (ShowSignOption.OnlyNegative !== this.showSignOption)
      schemaJson.showSignOption = this.showSignOption;
    if (FormatTraits.Uninitialized !== this.formatTraits)
      schemaJson.formatTraits = formatTraitsToArray(this.formatTraits);
    if ("." !== this.decimalSeparator)
      schemaJson.decimalSeparator = this.decimalSeparator;
    if ("," !== this.thousandSeparator)
      schemaJson.thousandSeparator = this.thousandSeparator;
    if (" " !== this.uomSeparator)
      schemaJson.uomSeparator = this.uomSeparator;

    if (undefined !== this.minWidth)
      schemaJson.minWidth = this.minWidth;

    if (FormatType.Scientific === this.type && undefined !== this.scientificType)
      schemaJson.scientificType = this.scientificType;

    if (FormatType.Station === this.type) {
      if (undefined !== this.stationOffsetSize)
        schemaJson.stationOffsetSize = this.stationOffsetSize;
      if (" " !== this.stationSeparator)
        schemaJson.stationSeparator = this.stationSeparator;
    }

    if (undefined === this.units)
      return schemaJson;

    schemaJson.composite = {};

    if (" " !== this.spacer)
      schemaJson.composite.spacer = this.spacer;

    if (true !== this.includeZero)
      schemaJson.composite.includeZero = this.includeZero;

    schemaJson.composite.units = [];
    for (const unit of this.units) {
      schemaJson.composite.units.push({
        name: unit[0].fullName,
        label: unit[1],
      });
    }

    return schemaJson;
  }

  /** @internal */
  public override async toXml(schemaXml: Document): Promise<Element> {
    const itemElement = await super.toXml(schemaXml);
    itemElement.setAttribute("type", this.type.toLowerCase());
    itemElement.setAttribute("precision", this.precision.toString());
    itemElement.setAttribute("roundFactor", this.roundFactor.toString());
    itemElement.setAttribute("showSignOption", this.showSignOption);
    itemElement.setAttribute("decimalSeparator", this.decimalSeparator);
    itemElement.setAttribute("thousandSeparator", this.thousandSeparator);
    itemElement.setAttribute("uomSeparator", this.uomSeparator);
    itemElement.setAttribute("stationSeparator", this.stationSeparator);

    if (undefined !== this.minWidth)
      itemElement.setAttribute("minWidth", this.minWidth.toString());
    if (undefined !== this.scientificType)
      itemElement.setAttribute("scientificType", this.scientificType);
    if (undefined !== this.stationOffsetSize)
      itemElement.setAttribute("stationOffsetSize", this.stationOffsetSize.toString());

    const formatTraits = formatTraitsToArray(this.formatTraits);
    if (formatTraits.length > 0)
      itemElement.setAttribute("formatTraits", formatTraits.join("|"));

    if (undefined !== this.units) {
      const compositeElement = schemaXml.createElement("Composite");
      if (undefined !== this.spacer)
        compositeElement.setAttribute("spacer", this.spacer);
      if (undefined !== this.includeZero)
        compositeElement.setAttribute("includeZero", this.includeZero.toString());

      for(const [unit, label] of this.units) {
        const resolvedUnit = await unit;
        const unitElement = schemaXml.createElement("Unit");
        if (undefined !== label)
          unitElement.setAttribute("label", label);
        const unitName = XmlSerializationUtils.createXmlTypedName(this.schema, resolvedUnit.schema, resolvedUnit.name);
        unitElement.textContent = unitName;
        compositeElement.appendChild(unitElement);
      };

      itemElement.appendChild(compositeElement);
    }

    return itemElement;
  }

  /**
   * @internal
   */
  protected setFormatType(formatType: FormatType) {
    this._base.type = formatType;
  }

  /**
   * @internal
   */
  protected setRoundFactor(roundFactor: number) {
    this._base.roundFactor = roundFactor;
  }

  /**
   * @internal
   */
  protected setShowSignOption(signOption: ShowSignOption) {
    this._base.showSignOption = signOption;
  }

  /**
   * @internal
   */
  protected setDecimalSeparator(separator: string) {
    this._base.decimalSeparator = separator;
  }

  /**
   * @internal
   */
  protected setThousandSeparator(separator: string) {
    this._base.thousandSeparator = separator;
  }

  /**
   * @internal
   */
  protected setUomSeparator(separator: string) {
    this._base.uomSeparator = separator;
  }

  /**
   * @internal
   */
  protected setStationSeparator(separator: string) {
    this._base.stationSeparator = separator;
  }

  /**
   * @internal
   */
  protected setStationOffsetSize(stationOffsetSize: number) {
    this._base.stationOffsetSize = stationOffsetSize;
  }

  /**
   * @internal
   */
  protected setScientificType(scientificType: ScientificType) {
    this._base.scientificType = scientificType;
  }

  /**
   * @internal
   */
  protected setMinWidth(minWidth: number) {
    this._base.minWidth = minWidth;
  }

  /**
   * @internal
   */
  protected setSpacer(spacer: string) {
    this._base.spacer = spacer;
  }

  /**
   * @internal
   */
  protected setIncludeZero(includeZero: boolean) {
    this._base.includeZero = includeZero;
  }

  /**
   * @internal
   */
  protected setFormatTraits(formatTraits: FormatTraits) {
    this._base.formatTraits = formatTraits;
  }

  /**
   * @internal
   */
  protected setUnits(units: Array<[LazyLoadedUnit | LazyLoadedInvertedUnit, string | undefined]>) {
    this._units = units;
  }

  /** Type guard to check if the SchemaItem is of type Format.
   * @param item The SchemaItem to check.
   * @returns True if the item is a Format, false otherwise.
   */
  public static isFormat(item?: SchemaItem): item is Format {
    if (item && item.schemaItemType === SchemaItemType.Format)
      return true;

    return false;
  }

  /**
   * Type assertion to check if the SchemaItem is of type Format.
   * @param item The SchemaItem to check.
   * @returns The item cast to Format if it is a Format, undefined otherwise.
   * @internal
   */
  public static assertIsFormat(item?: SchemaItem): asserts item is Format {
    if (!this.isFormat(item))
      throw new ECSchemaError(ECSchemaStatus.InvalidSchemaItemType, `Expected '${SchemaItemType.Format}' (Format)`);
  }
}

/**
 * @internal
 * An abstract class used for schema editing.
 */
export abstract class MutableFormat extends Format {
  public abstract override addUnit(unit: LazyLoadedUnit | LazyLoadedInvertedUnit, label?: string): void;
  public abstract override setPrecision(precision: number): void;
  public abstract override setFormatType(formatType: FormatType): void;
  public abstract override setRoundFactor(roundFactor: number): void;
  public abstract override setShowSignOption(signOption: ShowSignOption): void;
  public abstract override setDecimalSeparator(separator: string): void;
  public abstract override setThousandSeparator(separator: string): void;
  public abstract override setUomSeparator(separator: string): void;
  public abstract override setStationSeparator(separator: string): void;
  public abstract override setDisplayLabel(displayLabel: string): void;
}<|MERGE_RESOLUTION|>--- conflicted
+++ resolved
@@ -29,11 +29,7 @@
   /** @internal */
   public static override get schemaItemType() { return SchemaItemType.Format; }
   private _base: BaseFormat;
-<<<<<<< HEAD
   private _units?: Array<[LazyLoadedUnit | LazyLoadedInvertedUnit, string | undefined]>;
-=======
-  private _units?: Array<[Unit | InvertedUnit, string | undefined]>;
->>>>>>> 64fc5d57
 
   /** @internal */
   constructor(schema: Schema, name: string) {
@@ -55,13 +51,9 @@
   public get formatTraits(): FormatTraits { return this._base.formatTraits; }
   public get spacer(): string | undefined { return this._base.spacer; }
   public get includeZero(): boolean | undefined { return this._base.includeZero; }
-<<<<<<< HEAD
   public get units(): ReadonlyArray<[LazyLoadedUnit | LazyLoadedInvertedUnit, string | undefined]> | undefined {
     return this._units;
   }
-=======
-  public get units(): ReadonlyArray<[Unit | InvertedUnit, string | undefined]> | undefined { return this._units; }
->>>>>>> 64fc5d57
 
   private parseFormatTraits(formatTraitsFromJson: string | string[]) {
     return this._base.parseFormatTraits(formatTraitsFromJson);
@@ -127,15 +119,11 @@
       const newUnit = this.schema.lookupItemSync(unit.name);
       if (undefined === newUnit || (!Unit.isUnit(newUnit) && !InvertedUnit.isInvertedUnit(newUnit)))
         throw new ECSchemaError(ECSchemaStatus.InvalidECJson, ``);
-<<<<<<< HEAD
-
+      
       if(Unit.isUnit(newUnit))
         this.addUnit(new DelayedPromiseWithProps(newUnit.key, async () => newUnit), unit.label);
       else if(InvertedUnit.isInvertedUnit(newUnit))
         this.addUnit(new DelayedPromiseWithProps(newUnit.key, async () => newUnit), unit.label);
-=======
-      this.addUnit(newUnit, unit.label);
->>>>>>> 64fc5d57
     }
   }
 
@@ -150,15 +138,11 @@
       const newUnit = await this.schema.lookupItem(unit.name);
       if (undefined === newUnit || (!Unit.isUnit(newUnit) && !InvertedUnit.isInvertedUnit(newUnit)))
         throw new ECSchemaError(ECSchemaStatus.InvalidECJson, ``);
-<<<<<<< HEAD
 
       if(Unit.isUnit(newUnit))
         this.addUnit(new DelayedPromiseWithProps(newUnit.key, async () => newUnit), unit.label);
       else if(InvertedUnit.isInvertedUnit(newUnit))
         this.addUnit(new DelayedPromiseWithProps(newUnit.key, async () => newUnit), unit.label);
-=======
-      this.addUnit(newUnit, unit.label);
->>>>>>> 64fc5d57
     }
   }
 
