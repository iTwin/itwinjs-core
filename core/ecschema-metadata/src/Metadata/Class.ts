--- conflicted
+++ resolved
@@ -678,23 +678,14 @@
     ECClass.mergeProperties(result, existingValues, [...this._properties.values()], true);
   }
 
-<<<<<<< HEAD
+  /**
+   *
+   * @param cache
+   * @returns
+   *
+   * @internal
+   */
   protected buildPropertyCacheSync(cache: Map<string, Property>): void {
-=======
-  /**
-   *
-   * @param result
-   * @param existingValues
-   * @returns
-   *
-   * @internal
-   */
-  protected buildPropertyCacheSync(result: Property[], existingValues?: Map<string, number>): void {
-    if (!existingValues) {
-      existingValues = new Map<string, number>();
-    }
-
->>>>>>> d1159ead
     const baseClass = this.getBaseClassSync();
     if (baseClass) {
       Array.from(baseClass.getPropertiesSync()).forEach(property => {
