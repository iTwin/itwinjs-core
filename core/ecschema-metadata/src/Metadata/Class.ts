/*---------------------------------------------------------------------------------------------
* Copyright (c) Bentley Systems, Incorporated. All rights reserved.
* See LICENSE.md in the project root for license terms and full copyright notice.
*--------------------------------------------------------------------------------------------*/
/** @packageDocumentation
 * @module Metadata
 */

import { assert } from "@itwin/core-bentley";
import { DelayedPromiseWithProps } from "../DelayedPromise";
import { ClassProps } from "../Deserialization/JsonProps";
import { XmlSerializationUtils } from "../Deserialization/XmlSerializationUtils";
import { AbstractSchemaItemType, classModifierToString, ECClassModifier, parseClassModifier, parsePrimitiveType, PrimitiveType, SchemaItemType, SupportedSchemaItemType } from "../ECObjects";
import { ECSchemaError, ECSchemaStatus } from "../Exception";
import { AnyClass, LazyLoadedECClass } from "../Interfaces";
import { SchemaItemKey, SchemaKey } from "../SchemaKey";
import { CustomAttribute, CustomAttributeContainerProps, CustomAttributeSet, serializeCustomAttributes } from "./CustomAttribute";
import { Enumeration } from "./Enumeration";
import {
  EnumerationArrayProperty, EnumerationProperty, PrimitiveArrayProperty, PrimitiveProperty, Property, StructArrayProperty, StructProperty,
} from "./Property";
import { Schema } from "./Schema";
import { SchemaItem } from "./SchemaItem";
import { ECSpecVersion, SchemaReadHelper } from "../Deserialization/Helper";

/**
 * A common abstract class for all of the ECClass types.
 * @public @preview
 */
export abstract class ECClass extends SchemaItem implements CustomAttributeContainerProps {
  /** @internal */
  public static override get schemaItemType(): SupportedSchemaItemType { return AbstractSchemaItemType.Class; } // need this so getItem("name", ECClass) in schema works
  private _modifier: ECClassModifier;
  private _baseClass?: LazyLoadedECClass;
  private _properties?: Map<string, Property>;
  private _customAttributes?: Map<string, CustomAttribute>;
  private _mergedPropertyCache?: Map<string, Property>;

  public get modifier() { return this._modifier; }
  public get customAttributes(): CustomAttributeSet | undefined { return this._customAttributes; }

  /** @internal */
  constructor(schema: Schema, name: string, modifier?: ECClassModifier) {
    super(schema, name);

    if (modifier)
      this._modifier = modifier;
    else
      this._modifier = ECClassModifier.None;
  }

  /**
   * Gets the base class if it exists, otherwise returns undefined.
   */
  public get baseClass(): LazyLoadedECClass | undefined {
    return this._baseClass;
  }

  public getBaseClassSync(): ECClass | undefined {
    if (!this.baseClass) {
      return undefined;
    }

    return this.schema.lookupItemSync(this.baseClass, ECClass);
  }

  /**
   * Sets the base class of the ECClass. Pass undefined to 'remove' the base class.
   *
   * @internal
   */
  protected async setBaseClass(baseClass: LazyLoadedECClass | undefined) {
    const oldBaseClass = this._baseClass;
    this._baseClass = baseClass;

    if (baseClass)
      this.schema.context.classHierarchy.addBaseClass(this.key, baseClass);
    else if (oldBaseClass)
      this.schema.context.classHierarchy.removeBaseClass(this.key, oldBaseClass);
  }

  /**
   * Gets the derived classes belonging to this class.
   * @returns An array of ECClasses or undefined if no derived classes exist.
   */
  public async getDerivedClasses(): Promise<ECClass[] | undefined> {
    const derivedClasses: ECClass[] = [];
    for(const derivedClassKey of this.schema.context.classHierarchy.getDerivedClassKeys(this.key)) {
      const derivedClass = await this.schema.context.getSchemaItem(derivedClassKey, ECClass);
      if (derivedClass)
        derivedClasses.push(derivedClass);
    }

    if (derivedClasses.length === 0)
      return undefined;

    return derivedClasses;
  }

  /**
   * Convenience method for adding an already loaded ECProperty used by create*Property methods.
   * @param prop The property to add.
   * @return The property that was added.
   *
   * @internal
   */
  protected addProperty<T extends Property>(prop: T): T {
    if (!this._properties)
      this._properties = new Map<string, Property>();

    this._properties.set(prop.name.toUpperCase(), prop);
    this.cleanCache();
    return prop;
  }

  /**
   * Deletes a property from within this class.
   * @param name The property name to delete, lookup is case-insensitive
   * @internal
   */
  protected async deleteProperty(name: string): Promise<void> {
    if (this._properties) {
      const property = await this.getProperty(name);
      if (property) {
        this._properties.delete(name.toUpperCase());
        this.cleanCache();
      }
    }
  }

  /**
   * Deletes a property from within this class.
   * @param name The property name to delete, lookup is case-insensitive
   * @internal
   */
  protected deletePropertySync(name: string): void {
    if (this._properties) {
      const property = this.getPropertySync(name);
      if (property) {
        this._properties.delete(name.toUpperCase());
        this.cleanCache();
      }
    }
  }


  /**
   * Searches, case-insensitive, for an ECProperty with given the name on this class and, by default, on
   * all base classes. Set excludeInherited to 'true' to only search the local class.
   * @param name The name of the property to retrieve.
   * @param excludeInherited If true, excludes inherited properties from the results. Defaults to false.
   */
  public async getProperty(name: string, excludeInherited?: boolean): Promise<Property | undefined> {
    const upperKey = name.toUpperCase();
    let property: Property | undefined;

    if (this._properties) {
      property = this._properties.get(upperKey);
      if (property) {
        return property;
      }
    }

    if (excludeInherited) {
      return undefined;
    }

    if (!this._mergedPropertyCache) {
      this._mergedPropertyCache = await this.buildPropertyCache();
    }

    return this._mergedPropertyCache.get(upperKey);
  }

  /**
   * Searches, case-insensitive, for a local ECProperty with the name provided.
   * @param name The name of the property to retrieve.
   * @param excludeInherited If true, excludes inherited properties from the results. Defaults to false.
   */
  public getPropertySync(name: string, excludeInherited?: boolean): Property | undefined {
    const upperKey = name.toUpperCase();
    let property: Property | undefined;

    if (this._properties) {
      property = this._properties.get(upperKey);
      if (property) {
        return property;
      }
    }

    if (excludeInherited) {
      return undefined;
    }

    if (!this._mergedPropertyCache) {
      this._mergedPropertyCache = this.buildPropertyCacheSync();
    }

    return this._mergedPropertyCache.get(upperKey);
  }

  /**
   * Searches the base class, if one exists, for the property with the name provided.
   * @param name The name of the inherited property to find.
   */
  public async getInheritedProperty(name: string): Promise<Property | undefined> {
    if (this.baseClass) {
      const baseClassObj = await this.baseClass;
      return baseClassObj.getProperty(name);
    }

    return undefined;
  }

  /**
   * Searches the base class, if one exists, for the property with the name provided.
   * @param name The name of the inherited property to find.
   */
  public getInheritedPropertySync(name: string): Property | undefined {
    const baseClassObj = this.getBaseClassSync();
    if (baseClassObj)
      return baseClassObj.getPropertySync(name);

    return undefined;
  }

  /**
   * Creates a PrimitiveECProperty.
   * @param name The name of property to create.
   * @param primitiveType The primitive type of property to create. If not provided the default is PrimitiveType.Integer
   * @throws ECSchemaStatus DuplicateProperty: thrown if a property with the same name already exists in the class.
   *
   * @internal
   */
  protected async createPrimitiveProperty(name: string, primitiveType: PrimitiveType): Promise<PrimitiveProperty>;
  protected async createPrimitiveProperty(name: string, primitiveType: Enumeration): Promise<EnumerationProperty>;
  protected async createPrimitiveProperty(name: string, primitiveType?: string | PrimitiveType | Enumeration): Promise<Property> {
    if (await this.getProperty(name, true))
      throw new ECSchemaError(ECSchemaStatus.DuplicateProperty, `An ECProperty with the name ${name} already exists in the class ${this.name}.`);

    const propType = await this.loadPrimitiveType(primitiveType, this.schema);
    if (typeof (propType) === "number")
      return this.addProperty(new PrimitiveProperty(this, name, propType));

    return this.addProperty(new EnumerationProperty(this, name, new DelayedPromiseWithProps(propType.key, async () => propType)));
  }

  /**
   * Creates a PrimitiveECProperty.
   * @param name The name of property to create.
   * @param primitiveType The primitive type of property to create. If not provided the default is PrimitiveType.Integer
   * @throws ECSchemaStatus DuplicateProperty: thrown if a property with the same name already exists in the class.
   *
   * @internal
   */
  protected createPrimitivePropertySync(name: string, primitiveType: PrimitiveType): PrimitiveProperty;
  protected createPrimitivePropertySync(name: string, primitiveType: Enumeration): EnumerationProperty;
  protected createPrimitivePropertySync(name: string, primitiveType?: string | PrimitiveType | Enumeration): Property {
    if (this.getPropertySync(name, true))
      throw new ECSchemaError(ECSchemaStatus.DuplicateProperty, `An ECProperty with the name ${name} already exists in the class ${this.name}.`);

    const propType = this.loadPrimitiveTypeSync(primitiveType, this.schema);
    if (typeof (propType) === "number")
      return this.addProperty(new PrimitiveProperty(this, name, propType));

    return this.addProperty(new EnumerationProperty(this, name, new DelayedPromiseWithProps(propType.key, async () => propType)));
  }

  /**
   * Creates a PrimitiveArrayECProperty.
   * @param name The name of property to create.
   * @param primitiveType The primitive type of property to create. If not provided the default is PrimitiveType.Integer
   *
   * @internal
   */
  protected async createPrimitiveArrayProperty(name: string, primitiveType: PrimitiveType): Promise<PrimitiveArrayProperty>;
  protected async createPrimitiveArrayProperty(name: string, primitiveType: Enumeration): Promise<EnumerationArrayProperty>;
  protected async createPrimitiveArrayProperty(name: string, primitiveType?: string | PrimitiveType | Enumeration): Promise<Property> {
    if (await this.getProperty(name, true))
      throw new ECSchemaError(ECSchemaStatus.DuplicateProperty, `An ECProperty with the name ${name} already exists in the class ${this.name}.`);

    const propType = await this.loadPrimitiveType(primitiveType, this.schema);
    if (typeof (propType) === "number")
      return this.addProperty(new PrimitiveArrayProperty(this, name, propType));

    return this.addProperty(new EnumerationArrayProperty(this, name, new DelayedPromiseWithProps(propType.key, async () => propType)));
  }

  /**
   * Creates a PrimitiveArrayECProperty.
   * @param name The name of property to create.
   * @param primitiveType The primitive type of property to create. If not provided the default is PrimitiveType.Integer
   *
   * @internal
   */
  protected createPrimitiveArrayPropertySync(name: string, primitiveType: PrimitiveType): PrimitiveArrayProperty;
  protected createPrimitiveArrayPropertySync(name: string, primitiveType: Enumeration): EnumerationArrayProperty;
  protected createPrimitiveArrayPropertySync(name: string, primitiveType?: string | PrimitiveType | Enumeration): Property {
    if (this.getPropertySync(name, true))
      throw new ECSchemaError(ECSchemaStatus.DuplicateProperty, `An ECProperty with the name ${name} already exists in the class ${this.name}.`);

    const propType = this.loadPrimitiveTypeSync(primitiveType, this.schema);
    if (typeof (propType) === "number")
      return this.addProperty(new PrimitiveArrayProperty(this, name, propType));

    return this.addProperty(new EnumerationArrayProperty(this, name, new DelayedPromiseWithProps(propType.key, async () => propType)));
  }

  /**
   *
   * @param name The name of property to create.
   * @param structType The struct type of property to create.
   *
   * @internal
   */
  protected async createStructProperty(name: string, structType: string | StructClass): Promise<StructProperty> {
    if (await this.getProperty(name, true))
      throw new ECSchemaError(ECSchemaStatus.DuplicateProperty, `An ECProperty with the name ${name} already exists in the class ${this.name}.`);

    return this.addProperty(new StructProperty(this, name, await this.loadStructType(structType, this.schema)));
  }

  /**
   *
   * @param name The name of property to create.
   * @param structType The struct type of property to create.
   *
   * @internal
   */
  protected createStructPropertySync(name: string, structType: string | StructClass): StructProperty {
    if (this.getPropertySync(name, true))
      throw new ECSchemaError(ECSchemaStatus.DuplicateProperty, `An ECProperty with the name ${name} already exists in the class ${this.name}.`);

    return this.addProperty(new StructProperty(this, name, this.loadStructTypeSync(structType, this.schema)));
  }

  /**
   *
   * @param name
   * @param type
   *
   * @internal
   */
  protected async createStructArrayProperty(name: string, structType: string | StructClass): Promise<StructArrayProperty> {
    if (await this.getProperty(name, true))
      throw new ECSchemaError(ECSchemaStatus.DuplicateProperty, `An ECProperty with the name ${name} already exists in the class ${this.name}.`);

    return this.addProperty(new StructArrayProperty(this, name, await this.loadStructType(structType, this.schema)));
  }

  /**
   *
   * @param name
   * @param type
   *
   * @internal
   */
  protected createStructArrayPropertySync(name: string, structType: string | StructClass): StructArrayProperty {
    if (this.getPropertySync(name, true))
      throw new ECSchemaError(ECSchemaStatus.DuplicateProperty, `An ECProperty with the name ${name} already exists in the class ${this.name}.`);

    return this.addProperty(new StructArrayProperty(this, name, this.loadStructTypeSync(structType, this.schema)));
  }

  /**
   *
   * @param structType
   * @param schema
   * @returns
   *
   * @internal
   */
  protected async loadStructType(structType: string | StructClass | undefined, schema: Schema): Promise<StructClass> {
    let correctType: StructClass | undefined;
    if (typeof (structType) === "string") {
      correctType = await schema.lookupItem(structType, StructClass);
    } else
      correctType = structType;

    if (!correctType)
      // eslint-disable-next-line @typescript-eslint/no-base-to-string
      throw new ECSchemaError(ECSchemaStatus.InvalidType, `The provided Struct type, ${structType}, is not a valid StructClass.`);

    return correctType;
  }

  /**
   *
   * @param structType
   * @param schema
   * @returns
   *
   * @internal
   */
  protected loadStructTypeSync(structType: string | StructClass | undefined, schema: Schema): StructClass {
    let correctType: StructClass | undefined;
    if (typeof (structType) === "string") {
      correctType = schema.lookupItemSync(structType, StructClass);
    } else
      correctType = structType;

    if (!correctType)
      // eslint-disable-next-line @typescript-eslint/no-base-to-string
      throw new ECSchemaError(ECSchemaStatus.InvalidType, `The provided Struct type, ${structType}, is not a valid StructClass.`);

    return correctType;
  }

  /**
   *
   * @param primitiveType
   * @param schema
   * @returns
   *
   * @internal
   */
  protected async loadPrimitiveType(primitiveType: string | PrimitiveType | Enumeration | undefined, schema: Schema): Promise<PrimitiveType | Enumeration> {
    if (primitiveType === undefined)
      return PrimitiveType.Integer;

    if (typeof (primitiveType) === "string") {
      let resolvedType: (PrimitiveType | Enumeration | undefined) = parsePrimitiveType(primitiveType);
      if (!resolvedType) {
        resolvedType = await schema.lookupItem(primitiveType, Enumeration);
      }

      if (resolvedType === undefined)
        throw new ECSchemaError(ECSchemaStatus.InvalidType, `The provided primitive type, ${primitiveType}, is not a valid PrimitiveType or Enumeration.`);

      // If resolvedType is a SchemaItem, make sure it is an Enumeration- if not, throw an error
      if (typeof (resolvedType) !== "number" && resolvedType.schemaItemType !== SchemaItemType.Enumeration)
        throw new ECSchemaError(ECSchemaStatus.InvalidType, `The provided primitive type, ${primitiveType}, is not a valid PrimitiveType or Enumeration.`);

      return resolvedType;
    }

    return primitiveType;
  }

  /**
   *
   * @param primitiveType
   * @param schema
   * @returns
   *
   * @internal
   */
  protected loadPrimitiveTypeSync(primitiveType: string | PrimitiveType | Enumeration | undefined, schema: Schema): PrimitiveType | Enumeration {
    if (primitiveType === undefined)
      return PrimitiveType.Integer;

    if (typeof (primitiveType) === "string") {
      let resolvedType: (PrimitiveType | Enumeration | undefined) = parsePrimitiveType(primitiveType);
      if (!resolvedType) {
        resolvedType = schema.lookupItemSync(primitiveType, Enumeration);
      }

      if (resolvedType === undefined)
        throw new ECSchemaError(ECSchemaStatus.InvalidType, `The provided primitive type, ${primitiveType}, is not a valid PrimitiveType or Enumeration.`);

      return resolvedType;
    }

    return primitiveType;
  }

  /**
   * Save this Classes properties to an object for serializing to JSON.
   * @param standalone Serialization includes only this object (as opposed to the full schema).
   * @param includeSchemaVersion Include the Schema's version information in the serialized object.
   */
  public override toJSON(standalone: boolean = false, includeSchemaVersion: boolean = false): ClassProps {
    const schemaJson = super.toJSON(standalone, includeSchemaVersion) as any;
    const isMixin = SchemaItemType.Mixin === this.schemaItemType;
    const isRelationship = SchemaItemType.RelationshipClass === this.schemaItemType;
    if (!isMixin && (ECClassModifier.None !== this.modifier || isRelationship))
      schemaJson.modifier = classModifierToString(this.modifier);
    if (this.baseClass !== undefined)
      schemaJson.baseClass = this.baseClass.fullName;
    if (this._properties !== undefined && this._properties.size > 0)
      schemaJson.properties = [...this._properties.values()].map((prop) => prop.toJSON());

    const customAttributes = serializeCustomAttributes(this.customAttributes);
    if (customAttributes !== undefined)
      schemaJson.customAttributes = customAttributes;
    return schemaJson as ClassProps;
  }

  /** @internal */
  public override async toXml(schemaXml: Document): Promise<Element> {
    const itemElement = await super.toXml(schemaXml);

    if (undefined !== this.modifier)
      itemElement.setAttribute("modifier", classModifierToString(this.modifier));

    if (undefined !== this.baseClass) {
      const baseClass = await this.baseClass;
      const baseClassElement = schemaXml.createElement("BaseClass");
      const baseClassName = XmlSerializationUtils.createXmlTypedName(this.schema, baseClass.schema, baseClass.name);
      baseClassElement.textContent = baseClassName;
      itemElement.appendChild(baseClassElement);
    }

    if (this._properties) {
      for (const prop of this._properties.values()) {
        const propXml = await prop.toXml(schemaXml);
        itemElement.appendChild(propXml);
      }
    }

    if (this._customAttributes) {
      const caContainerElement = schemaXml.createElement("ECCustomAttributes");
      for (const [name, attribute] of this._customAttributes) {
        const caElement = await XmlSerializationUtils.writeCustomAttribute(name, attribute, schemaXml, this.schema);
        caContainerElement.appendChild(caElement);
      }
      itemElement.appendChild(caContainerElement);
    }

    return itemElement;
  }

  public override fromJSONSync(classProps: ClassProps): void {
    super.fromJSONSync(classProps);

    if (undefined !== classProps.modifier) {
      const modifier = parseClassModifier(classProps.modifier);
      if (undefined === modifier) {
        if (SchemaReadHelper.isECSpecVersionNewer({ readVersion: classProps.originalECSpecMajorVersion, writeVersion: classProps.originalECSpecMinorVersion } as ECSpecVersion))
          this._modifier = ECClassModifier.None;
        else
          throw new ECSchemaError(ECSchemaStatus.InvalidModifier, `The string '${classProps.modifier}' is not a valid ECClassModifier.`);
      } else {
        this._modifier = modifier;
      }
    }

    if (undefined !== classProps.baseClass) {
<<<<<<< HEAD
      const baseClassItemKey = this.schema.getSchemaItemKey(classProps.baseClass);
      this._baseClass = new DelayedPromiseWithProps<SchemaItemKey, ECClass>(baseClassItemKey, async () => {
        const baseItem = await this.schema.lookupItem(baseClassItemKey);
        if (undefined === baseItem || !ECClass.isECClass(baseItem))
          throw new ECSchemaError(ECSchemaStatus.InvalidECJson, `Unable to locate the baseClass ${classProps.baseClass}.`);
        return baseItem;
      });

      this.schema.context.classHierarchy.addBaseClass(this.key, baseClassItemKey);
=======
      const ecClassSchemaItemKey = this.schema.getSchemaItemKey(classProps.baseClass);
      if (!ecClassSchemaItemKey)
        throw new ECSchemaError(ECSchemaStatus.InvalidECJson, `Unable to locate the baseClass ${classProps.baseClass}.`);

      const baseClass = this.schema.lookupItemSync(ecClassSchemaItemKey);

      let lazyBase: LazyLoadedECClass;
      if (!baseClass) {
        lazyBase = new DelayedPromiseWithProps<SchemaItemKey, ECClass>(ecClassSchemaItemKey,
          async () => {
            const baseItem = await this.schema.lookupItem(ecClassSchemaItemKey);
            if (undefined === baseItem || !ECClass.isECClass(baseItem))
              throw new ECSchemaError(ECSchemaStatus.InvalidECJson, `Unable to locate the baseClass ${classProps.baseClass}.`);
            return baseItem;
          });
      } else {
        lazyBase = new DelayedPromiseWithProps<SchemaItemKey, ECClass>(ecClassSchemaItemKey,
          async () => {
            return baseClass as ECClass;
          });
      }

      this._baseClass = lazyBase;
      this.schema.context.classHierarchy.addBaseClass(this.key, lazyBase);
>>>>>>> c7fad782
    }
  }

  public override async fromJSON(classProps: ClassProps): Promise<void> {
    this.fromJSONSync(classProps);
  }

  /**
   *
   * @param customAttribute
   *
   * @internal
   */
  protected addCustomAttribute(customAttribute: CustomAttribute) {
    if (!this._customAttributes)
      this._customAttributes = new Map<string, CustomAttribute>();

    this._customAttributes.set(customAttribute.className, customAttribute);
  }

  /**
   * Iterates (recursively) over all base classes and mixins, in "property override" order.
   * This is essentially a depth-first traversal through the inheritance tree.
   */
  public async *getAllBaseClasses(): AsyncIterable<ECClass> {
    for (const baseClassKey of this.schema.context.classHierarchy.getBaseClassKeys(this.key)) {
      const baseClass = await this.schema.lookupItem(baseClassKey, ECClass);
      if (baseClass)
        yield baseClass;
    }
  }

  public *getAllBaseClassesSync(): Iterable<AnyClass> {
    for(const baseClassKey of this.schema.context.classHierarchy.getBaseClassKeys(this.key)) {
      const baseClass = this.schema.lookupItemSync(baseClassKey, ECClass);
      if (baseClass)
        yield baseClass;
    }
  }

  /**
   *
   * @param cache
   * @returns
   *
   * @internal
   */
protected async buildPropertyCache(): Promise<Map<string, Property>> {
  const cache = new Map<string, Property>();
  const baseClass = await this.baseClass;
  if (baseClass) {
    for (const property of await baseClass.getProperties()) {
      if (!cache.has(property.name.toUpperCase())) {
        cache.set(property.name.toUpperCase(), property);
      }
    }
  }

  if (this._properties) {
    this._properties.forEach(property => {
      cache.set(property.name.toUpperCase(), property);
    });
  }
  return cache;
}

  /**
   *
   * @param cache
   * @returns
   *
   * @internal
   */
  protected buildPropertyCacheSync(): Map<string, Property> {
    const cache = new Map<string, Property>();
    const baseClass = this.getBaseClassSync();
    if (baseClass) {
      for (const property of baseClass.getPropertiesSync()) {
        if (!cache.has(property.name.toUpperCase())) {
          cache.set(property.name.toUpperCase(), property);
        }
      }
    }

    if (this._properties) {
      this._properties.forEach(property => {
        cache.set(property.name.toUpperCase(), property);
      });
    }
    return cache;
  }

  /**
   * Clears all caches on this object. This is called implicitly for this class,
   * but needs to be called if derived classes have changed.
   * @internal
   */
  public cleanCache() {
    this._mergedPropertyCache = undefined;
  }

  /**
   * Returns the properties on this class and its base classes.
   * Since this is an expensive operation, results will be cached after first call.
   * @param excludeInherited If true, only properties defined directly on this class will be returned. Defaults to false.
   * @returns An array of properties, empty array if none exist.
   */
  public getPropertiesSync(excludeInherited?: boolean): Iterable<Property> {
    if (excludeInherited) {
      return this._properties && this._properties.size > 0 ? this._properties.values() : [];
    }

    if (!this._mergedPropertyCache) {
      this._mergedPropertyCache = this.buildPropertyCacheSync();
    }

    return this._mergedPropertyCache.values();
  }

  /**
   * Quick way to check whether this class has any local properties without having to use the iterable
   */
  public get hasLocalProperties(): boolean {
    return this._properties !== undefined && this._properties.size > 0;
  }

  /**
   * Returns the properties on this class and its base classes.
   * Since this is an expensive operation, results will be cached after first call.
   * @param excludeInherited If true, only properties defined directly on this class will be returned.
   * @returns An array of properties, empty array if none exist.
   */
  public async getProperties(excludeInherited?: boolean): Promise<Iterable<Property>> {
    // At the moment we do not lazy load properties, so this is the same as getPropertiesSync
    return this.getPropertiesSync(excludeInherited);
  }

  /**
   * Retrieve all custom attributes in the current class and its bases
   * This is the async version of getCustomAttributesSync()
   */
  public async getCustomAttributes(): Promise<CustomAttributeSet> {
    return this.getCustomAttributesSync();
  }

  /**
   * Retrieve all custom attributes in the current class and its bases.
   */
  public getCustomAttributesSync(): CustomAttributeSet {
    let customAttributes: Map<string, CustomAttribute> | undefined = this._customAttributes;
    if (undefined === customAttributes) {
      customAttributes = new Map<string, CustomAttribute>();
    }

    this.traverseBaseClassesSync((ecClass: ECClass) => {
      if (undefined === ecClass.customAttributes)
        return false;

      for (const [className, customAttribute] of ecClass.customAttributes) {
        if (customAttributes.has(className))
          continue;
        customAttributes.set(className, customAttribute);
      }

      return false;
    });

    return customAttributes;
  }

  /**
   * Asynchronously traverses through the inheritance tree, using depth-first traversal, calling the given callback
   * function for each base class encountered.
   * @param callback The function to call for each base class in the hierarchy.
   * @param arg An argument that will be passed as the second parameter to the callback function.
   */
  public async traverseBaseClasses(callback: (ecClass: ECClass, arg?: any) => boolean, arg?: any): Promise<boolean> {
    for await (const baseClass of this.getAllBaseClasses()) {
      if (callback(baseClass, arg))
        return true;
    }

    return false;
  }

  /**
   * Synchronously traverses through the inheritance tree, using depth-first traversal, calling the given callback
   * function for each base class encountered.
   * @param callback The function to call for each base class in the hierarchy.
   * @param arg An argument that will be passed as the second parameter to the callback function.
   */
  public traverseBaseClassesSync(callback: (ecClass: ECClass, arg?: any) => boolean, arg?: any): boolean {
    const baseClasses = this.getAllBaseClassesSync();
    if (!baseClasses)
      return false;

    for (const baseClass of baseClasses) {
      if (callback(baseClass, arg))
        return true;
    }

    return false;
  }

  /**
   * Indicates if the targetClass is of this type.
   * @param targetClass The ECClass or ECClass name to check.
   * @param schemaName The schema name. Required if targetClass is the ECClass name.
   */
  public async is(targetClass: string, schemaName: string): Promise<boolean>;
  public async is(targetClass: ECClass): Promise<boolean>;
  public async is(targetClass: ECClass | string, schemaName?: string): Promise<boolean> {
    return typeof targetClass === "string"
      ? this.isSync(targetClass, schemaName ?? "")
      : this.isSync(targetClass);
  }

  /**
   * A synchronous version of the [[ECClass.is]], indicating if the targetClass is of this type.
   * @param targetClass The class to check.
   */
  public isSync(targetClass: ECClass): boolean;
  public isSync(targetClass: string, schemaName: string): boolean;

  /** @internal */
  public isSync(targetClass: ECClass | string, schemaName?: string): boolean {
    let targetSchemaKey: SchemaItemKey | undefined;
    if (schemaName !== undefined) {
      assert(typeof (targetClass) === "string", "Expected targetClass of type string because schemaName was specified");

      targetSchemaKey = new SchemaItemKey(targetClass, new SchemaKey(schemaName));
      if (SchemaItem.equalByKey(this, targetSchemaKey))
        return true;

    } else {
      assert(ECClass.isECClass(targetClass), "Expected targetClass to be of type ECClass");

      if (SchemaItem.equalByKey(this, targetClass))
        return true;

      targetSchemaKey = targetClass.key;
<<<<<<< HEAD
    }

    const derivedClasses = this.schema.context.classHierarchy.getDerivedClassKeys(targetSchemaKey)
      .map((key) => key.fullName);

    return derivedClasses.includes(this.key.fullName);
=======
    }

    for (const baseClassKey of this.schema.context.classHierarchy.getBaseClassKeys(this.key)) {
      if(baseClassKey.matchesFullName(targetSchemaKey.fullName)) {
        return true;
      }
    }

    return false;
>>>>>>> c7fad782
  }

  /**
   * @internal
   */
  public static isECClass(object: any): object is ECClass {
    if (!SchemaItem.isSchemaItem(object))
      return false;

    return object.schemaItemType === SchemaItemType.EntityClass || object.schemaItemType === SchemaItemType.Mixin || object.schemaItemType === SchemaItemType.RelationshipClass ||
      object.schemaItemType === SchemaItemType.StructClass || object.schemaItemType === SchemaItemType.CustomAttributeClass;
  }

  /**
   * A setter method for the ECClass modifier, used specifically for schema editing.
   * @param modifier
   * @internal
   */
  protected setModifier(modifier: ECClassModifier) {
    this._modifier = modifier;
  }
}

/**
 * A Typescript class representation of an ECStructClass.
 * @public @preview
 */
export class StructClass extends ECClass {
  /**
   * Get the type of item represented by this instance
   */
  public override readonly schemaItemType = StructClass.schemaItemType;

  /**
   * Get the type of item represented by this class
   * @internal
   */
  public static override get schemaItemType() { return SchemaItemType.StructClass; }
  /**
   * Type guard to check if the SchemaItem is of type StructClass.
   * @param item The SchemaItem to check.
   * @returns True if the item is a StructClass, false otherwise.
   */
  public static isStructClass(item?: SchemaItem): item is StructClass {
    if (item && item.schemaItemType === SchemaItemType.StructClass)
      return true;

    return false;
  }

  /**
   * Type assertion to check if the SchemaItem is of type StructClass.
   * @param item The SchemaItem to check.
   * @returns The item cast to StructClass if it is a StructClass, undefined otherwise.
   * @internal
   */
  public static assertIsStructClass(item?: SchemaItem): asserts item is StructClass {
    if (!this.isStructClass(item))
      throw new ECSchemaError(ECSchemaStatus.InvalidSchemaItemType, `Expected '${SchemaItemType.StructClass}' (StructClass)`);
  }
}

/**
 * @internal
 * An abstract class used for schema editing.
 */
export abstract class MutableStructClass extends StructClass {
  public abstract override setDisplayLabel(displayLabel: string): void;
}

/**
 * Hackish approach that works like a "friend class" so we can access protected members without making them public.
 * @internal
 */
export abstract class MutableClass extends ECClass {
  public abstract override setBaseClass(baseClass: LazyLoadedECClass | undefined): Promise<void>;
  public abstract override addCustomAttribute(customAttribute: CustomAttribute): void;
  public abstract override setModifier(modifier: ECClassModifier): void;
  public abstract override setName(name: string): void;
  public abstract override createPrimitiveProperty(name: string, primitiveType: PrimitiveType): Promise<PrimitiveProperty>;
  public abstract override createPrimitiveProperty(name: string, primitiveType: Enumeration): Promise<EnumerationProperty>;
  public abstract override createPrimitiveProperty(name: string, primitiveType?: string | PrimitiveType | Enumeration): Promise<Property>;

  public abstract override createPrimitivePropertySync(name: string, primitiveType: PrimitiveType): PrimitiveProperty;
  public abstract override createPrimitivePropertySync(name: string, primitiveType: Enumeration): EnumerationProperty;
  public abstract override createPrimitivePropertySync(name: string, primitiveType?: string | PrimitiveType | Enumeration): Property;

  public abstract override createPrimitiveArrayProperty(name: string, primitiveType: PrimitiveType): Promise<PrimitiveArrayProperty>;
  public abstract override createPrimitiveArrayProperty(name: string, primitiveType: Enumeration): Promise<EnumerationArrayProperty>;
  public abstract override createPrimitiveArrayProperty(name: string, primitiveType?: string | PrimitiveType | Enumeration): Promise<Property>;

  public abstract override createPrimitiveArrayPropertySync(name: string, primitiveType: PrimitiveType): PrimitiveArrayProperty;
  public abstract override createPrimitiveArrayPropertySync(name: string, primitiveType: Enumeration): EnumerationArrayProperty;
  public abstract override createPrimitiveArrayPropertySync(name: string, primitiveType?: string | PrimitiveType | Enumeration): Property;

  public abstract override createStructProperty(name: string, structType: string | StructClass): Promise<StructProperty>;
  public abstract override createStructPropertySync(name: string, structType: string | StructClass): StructProperty;

  public abstract override createStructArrayProperty(name: string, structType: string | StructClass): Promise<StructArrayProperty>;
  public abstract override createStructArrayPropertySync(name: string, structType: string | StructClass): StructArrayProperty;

  public abstract override deleteProperty(name: string): Promise<void>;
  public abstract override deletePropertySync(name: string): void;
}<|MERGE_RESOLUTION|>--- conflicted
+++ resolved
@@ -536,7 +536,6 @@
     }
 
     if (undefined !== classProps.baseClass) {
-<<<<<<< HEAD
       const baseClassItemKey = this.schema.getSchemaItemKey(classProps.baseClass);
       this._baseClass = new DelayedPromiseWithProps<SchemaItemKey, ECClass>(baseClassItemKey, async () => {
         const baseItem = await this.schema.lookupItem(baseClassItemKey);
@@ -546,32 +545,6 @@
       });
 
       this.schema.context.classHierarchy.addBaseClass(this.key, baseClassItemKey);
-=======
-      const ecClassSchemaItemKey = this.schema.getSchemaItemKey(classProps.baseClass);
-      if (!ecClassSchemaItemKey)
-        throw new ECSchemaError(ECSchemaStatus.InvalidECJson, `Unable to locate the baseClass ${classProps.baseClass}.`);
-
-      const baseClass = this.schema.lookupItemSync(ecClassSchemaItemKey);
-
-      let lazyBase: LazyLoadedECClass;
-      if (!baseClass) {
-        lazyBase = new DelayedPromiseWithProps<SchemaItemKey, ECClass>(ecClassSchemaItemKey,
-          async () => {
-            const baseItem = await this.schema.lookupItem(ecClassSchemaItemKey);
-            if (undefined === baseItem || !ECClass.isECClass(baseItem))
-              throw new ECSchemaError(ECSchemaStatus.InvalidECJson, `Unable to locate the baseClass ${classProps.baseClass}.`);
-            return baseItem;
-          });
-      } else {
-        lazyBase = new DelayedPromiseWithProps<SchemaItemKey, ECClass>(ecClassSchemaItemKey,
-          async () => {
-            return baseClass as ECClass;
-          });
-      }
-
-      this._baseClass = lazyBase;
-      this.schema.context.classHierarchy.addBaseClass(this.key, lazyBase);
->>>>>>> c7fad782
     }
   }
 
@@ -813,14 +786,6 @@
         return true;
 
       targetSchemaKey = targetClass.key;
-<<<<<<< HEAD
-    }
-
-    const derivedClasses = this.schema.context.classHierarchy.getDerivedClassKeys(targetSchemaKey)
-      .map((key) => key.fullName);
-
-    return derivedClasses.includes(this.key.fullName);
-=======
     }
 
     for (const baseClassKey of this.schema.context.classHierarchy.getBaseClassKeys(this.key)) {
@@ -830,7 +795,6 @@
     }
 
     return false;
->>>>>>> c7fad782
   }
 
   /**
