--- conflicted
+++ resolved
@@ -536,42 +536,15 @@
     }
 
     if (undefined !== classProps.baseClass) {
-<<<<<<< HEAD
       const baseClassItemKey = this.schema.getSchemaItemKey(classProps.baseClass);
       this._baseClass = new DelayedPromiseWithProps<SchemaItemKey, ECClass>(baseClassItemKey, async () => {
         const baseItem = await this.schema.lookupItem(baseClassItemKey);
         if (undefined === baseItem || !ECClass.isECClass(baseItem))
           throw new ECSchemaError(ECSchemaStatus.InvalidECJson, `Unable to locate the baseClass ${classProps.baseClass}.`);
-
-        this.addDerivedClass(baseItem, this);
         return baseItem;
       });
-=======
-      const ecClassSchemaItemKey = this.schema.getSchemaItemKey(classProps.baseClass);
-      if (!ecClassSchemaItemKey)
-        throw new ECSchemaError(ECSchemaStatus.InvalidECJson, `Unable to locate the baseClass ${classProps.baseClass}.`);
-
-      const baseClass = this.schema.lookupItemSync(ecClassSchemaItemKey);
-
-      let lazyBase: LazyLoadedECClass;
-      if (!baseClass) {
-        lazyBase = new DelayedPromiseWithProps<SchemaItemKey, ECClass>(ecClassSchemaItemKey,
-          async () => {
-            const baseItem = await this.schema.lookupItem(ecClassSchemaItemKey);
-            if (undefined === baseItem || !ECClass.isECClass(baseItem))
-              throw new ECSchemaError(ECSchemaStatus.InvalidECJson, `Unable to locate the baseClass ${classProps.baseClass}.`);
-            return baseItem;
-          });
-      } else {
-        lazyBase = new DelayedPromiseWithProps<SchemaItemKey, ECClass>(ecClassSchemaItemKey,
-          async () => {
-            return baseClass as ECClass;
-          });
-      }
-
-      this._baseClass = lazyBase;
-      this.schema.context.classHierarchy.addBaseClass(this.key, lazyBase);
->>>>>>> 459e6192
+
+      this.schema.context.classHierarchy.addBaseClass(this.key, baseClassItemKey);
     }
   }
 
