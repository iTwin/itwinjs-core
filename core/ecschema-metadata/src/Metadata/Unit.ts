<<<<<<< HEAD
/*---------------------------------------------------------------------------------------------
* Copyright (c) Bentley Systems, Incorporated. All rights reserved.
* See LICENSE.md in the project root for license terms and full copyright notice.
*--------------------------------------------------------------------------------------------*/
/** @packageDocumentation
 * @module Metadata
 */

import { DelayedPromiseWithProps } from "../DelayedPromise";
import { UnitProps } from "../Deserialization/JsonProps";
import { XmlSerializationUtils } from "../Deserialization/XmlSerializationUtils";
import { SchemaItemType } from "../ECObjects";
import { ECObjectsError, ECObjectsStatus } from "../Exception";
import { LazyLoadedPhenomenon, LazyLoadedUnitSystem } from "../Interfaces";
import { SchemaItemKey } from "../SchemaKey";
import { Phenomenon } from "./Phenomenon";
import { Schema } from "./Schema";
import { SchemaItem } from "./SchemaItem";
import { UnitSystem } from "./UnitSystem";

/**
 * An abstract class that adds the ability to define Units and everything that goes with them, within an ECSchema as a
 * first-class concept is to allow the iModel to not be dependent on any hard-coded Units
 * @beta
 */
export class Unit extends SchemaItem {
  public readonly schemaItemType!: SchemaItemType.Unit; // eslint-disable-line
  protected _phenomenon?: LazyLoadedPhenomenon;
  protected _unitSystem?: LazyLoadedUnitSystem;
  protected _definition: string;
  protected _numerator: number;
  protected _denominator: number;
  protected _offset: number;

  constructor(schema: Schema, name: string) {
    super(schema, name);
    this.schemaItemType = SchemaItemType.Unit;
    this._definition = "";
    this._numerator = 1.0;
    this._denominator = 1.0;
    this._offset = 0.0;
  }

  public get phenomenon(): LazyLoadedPhenomenon | undefined { return this._phenomenon; }
  public get unitSystem(): LazyLoadedUnitSystem | undefined { return this._unitSystem; }
  public get definition(): string { return this._definition; }
  public get numerator(): number { return this._numerator; }
  public get offset(): number { return this._offset; }
  public get denominator(): number { return this._denominator; }

  /**
   * Returns true if a conversion can be calculated between the input units
   * @alpha
   */
  public static async areCompatible(unitA: Unit, unitB: Unit): Promise<boolean> {
    const unitAPhenomenon = await unitA.phenomenon;
    const unitBPhenomenon = await unitB.phenomenon;

    if (!unitAPhenomenon || !unitBPhenomenon || !unitAPhenomenon.key.matches(unitBPhenomenon.key))
      return false;
    return true;
  }

  /**
   * @alpha
   */
  public static isUnit(object: any): object is Unit {
    return SchemaItem.isSchemaItem(object) && object.schemaItemType === SchemaItemType.Unit;
  }

  /**
   * Save this Unit's properties to an object for serializing to JSON.
   * @param standalone Serialization includes only this object (as opposed to the full schema).
   * @param includeSchemaVersion Include the Schema's version information in the serialized object.
   */
  public toJSON(standalone: boolean = false, includeSchemaVersion: boolean = false): UnitProps {
    const schemaJson = super.toJSON(standalone, includeSchemaVersion) as any;
    schemaJson.phenomenon = this.phenomenon!.fullName;
    schemaJson.unitSystem = this.unitSystem!.fullName;
    schemaJson.definition = this.definition;
    if (undefined !== this.numerator)
      schemaJson.numerator = this.numerator;
    if (undefined !== this.denominator)
      schemaJson.denominator = this.denominator;
    if (undefined !== this.offset)
      schemaJson.offset = this.offset;
    return schemaJson;
  }

  /** @internal */
  public async toXml(schemaXml: Document): Promise<Element> {
    const itemElement = await super.toXml(schemaXml);

    const phenomenon = await this.phenomenon;
    if (undefined !== phenomenon) {
      const phenomenonName = XmlSerializationUtils.createXmlTypedName(this.schema, phenomenon.schema, phenomenon.name);
      itemElement.setAttribute("phenomenon", phenomenonName);
    }

    const unitSystem = await this.unitSystem;
    if (undefined !== unitSystem) {
      const unitSystemName = XmlSerializationUtils.createXmlTypedName(this.schema, unitSystem.schema, unitSystem.name);
      itemElement.setAttribute("unitSystem", unitSystemName);
    }

    itemElement.setAttribute("definition", this.definition);
    itemElement.setAttribute("numerator", this.numerator.toString());
    itemElement.setAttribute("denominator", this.denominator.toString());
    itemElement.setAttribute("offset", this.offset.toString());

    return itemElement;
  }

  public fromJSONSync(unitProps: UnitProps) {
    super.fromJSONSync(unitProps);

    const phenomenonSchemaItemKey = this.schema.getSchemaItemKey(unitProps.phenomenon);
    if (!phenomenonSchemaItemKey)
      throw new ECObjectsError(ECObjectsStatus.InvalidECJson, `Unable to locate the phenomenon ${unitProps.phenomenon}.`);
    this._phenomenon = new DelayedPromiseWithProps<SchemaItemKey, Phenomenon>(phenomenonSchemaItemKey,
      async () => {
        const phenom = await this.schema.lookupItem<Phenomenon>(phenomenonSchemaItemKey);
        if (undefined === phenom)
          throw new ECObjectsError(ECObjectsStatus.InvalidECJson, `Unable to locate the phenomenon ${unitProps.phenomenon}.`);
        return phenom;
      });

    const unitSystemSchemaItemKey = this.schema.getSchemaItemKey(unitProps.unitSystem);
    if (!unitSystemSchemaItemKey)
      throw new ECObjectsError(ECObjectsStatus.InvalidECJson, `Unable to locate the unitSystem ${unitProps.unitSystem}.`);
    this._unitSystem = new DelayedPromiseWithProps<SchemaItemKey, UnitSystem>(unitSystemSchemaItemKey,
      async () => {
        const unitSystem = await this.schema.lookupItem<UnitSystem>(unitSystemSchemaItemKey);
        if (undefined === unitSystem)
          throw new ECObjectsError(ECObjectsStatus.InvalidECJson, `Unable to locate the unitSystem ${unitProps.unitSystem}.`);
        return unitSystem;
      });

    if (this._definition !== "" && unitProps.definition.toLowerCase() !== this._definition.toLowerCase())
      throw new ECObjectsError(ECObjectsStatus.InvalidECJson, `The Unit ${this.name} has an invalid 'definition' attribute.`);
    else if (this._definition === "")
      this._definition = unitProps.definition;

    if (undefined !== unitProps.numerator) {
      if (unitProps.numerator !== this._numerator)
        this._numerator = unitProps.numerator;
    }

    if (undefined !== unitProps.denominator) {
      if (unitProps.denominator !== this._denominator)
        this._denominator = unitProps.denominator;
    }

    if (undefined !== unitProps.offset) {
      if (unitProps.offset !== this._offset)
        this._offset = unitProps.offset;
    }
  }

  public async fromJSON(unitProps: UnitProps) {
    this.fromJSONSync(unitProps);
  }

  /**
   * @alpha
   * Used for schema editing.
   */
  protected async setPhenomenon(phenomenon: LazyLoadedPhenomenon) {
    this._phenomenon = phenomenon;
  }

  /**
   * @alpha
   * Used for schema editing.
   */
  protected async setUnitSystem(unitSystem: LazyLoadedUnitSystem) {
    this._unitSystem = unitSystem;
  }

  /**
   * @alpha
   * Used for schema editing.
   */
  protected async setDefinition(definition: string) {
    this._definition = definition;
  }
}
/**
 * @internal
 * An abstract class used for schema editing.
 */
export abstract class MutableUnit extends Unit {
  public abstract setPhenomenon(phenomenon: LazyLoadedPhenomenon): Promise<void>;
  public abstract setUnitSystem(unitSystem: LazyLoadedUnitSystem): Promise<void>;
  public abstract setDefinition(definition: string): Promise<void>;
  public abstract setDisplayLabel(displayLabel: string): void;
}
=======
/*---------------------------------------------------------------------------------------------
* Copyright (c) Bentley Systems, Incorporated. All rights reserved.
* See LICENSE.md in the project root for license terms and full copyright notice.
*--------------------------------------------------------------------------------------------*/
/** @packageDocumentation
 * @module Metadata
 */

import { DelayedPromiseWithProps } from "../DelayedPromise";
import { UnitProps } from "../Deserialization/JsonProps";
import { XmlSerializationUtils } from "../Deserialization/XmlSerializationUtils";
import { SchemaItemType } from "../ECObjects";
import { ECObjectsError, ECObjectsStatus } from "../Exception";
import { LazyLoadedPhenomenon, LazyLoadedUnitSystem } from "../Interfaces";
import { SchemaItemKey } from "../SchemaKey";
import { Phenomenon } from "./Phenomenon";
import { Schema } from "./Schema";
import { SchemaItem } from "./SchemaItem";
import { UnitSystem } from "./UnitSystem";

/**
 * An abstract class that adds the ability to define Units and everything that goes with them, within an ECSchema as a
 * first-class concept is to allow the iModel to not be dependent on any hard-coded Units
 * @beta
 */
export class Unit extends SchemaItem {
  public override readonly schemaItemType!: SchemaItemType.Unit; // eslint-disable-line
  protected _phenomenon?: LazyLoadedPhenomenon;
  protected _unitSystem?: LazyLoadedUnitSystem;
  protected _definition: string;
  protected _numerator: number;
  protected _denominator: number;
  protected _offset: number;

  constructor(schema: Schema, name: string) {
    super(schema, name);
    this.schemaItemType = SchemaItemType.Unit;
    this._definition = "";
    this._numerator = 1.0;
    this._denominator = 1.0;
    this._offset = 0.0;
  }

  public get phenomenon(): LazyLoadedPhenomenon | undefined { return this._phenomenon; }
  public get unitSystem(): LazyLoadedUnitSystem | undefined { return this._unitSystem; }
  public get definition(): string { return this._definition; }
  public get numerator(): number { return this._numerator; }
  public get offset(): number { return this._offset; }
  public get denominator(): number { return this._denominator; }

  /**
   * Returns true if a conversion can be calculated between the input units
   * @alpha
   */
  public static async areCompatible(unitA: Unit, unitB: Unit): Promise<boolean> {
    const unitAPhenomenon = await unitA.phenomenon;
    const unitBPhenomenon = await unitB.phenomenon;

    if (!unitAPhenomenon || !unitBPhenomenon || !unitAPhenomenon.key.matches(unitBPhenomenon.key))
      return false;
    return true;
  }

  /**
   * Save this Unit's properties to an object for serializing to JSON.
   * @param standalone Serialization includes only this object (as opposed to the full schema).
   * @param includeSchemaVersion Include the Schema's version information in the serialized object.
   */
  public override toJSON(standalone: boolean = false, includeSchemaVersion: boolean = false): UnitProps {
    const schemaJson = super.toJSON(standalone, includeSchemaVersion) as any;
    schemaJson.phenomenon = this.phenomenon!.fullName;
    schemaJson.unitSystem = this.unitSystem!.fullName;
    schemaJson.definition = this.definition;
    if (undefined !== this.numerator)
      schemaJson.numerator = this.numerator;
    if (undefined !== this.denominator)
      schemaJson.denominator = this.denominator;
    if (undefined !== this.offset)
      schemaJson.offset = this.offset;
    return schemaJson;
  }

  /** @internal */
  public override async toXml(schemaXml: Document): Promise<Element> {
    const itemElement = await super.toXml(schemaXml);

    const phenomenon = await this.phenomenon;
    if (undefined !== phenomenon) {
      const phenomenonName = XmlSerializationUtils.createXmlTypedName(this.schema, phenomenon.schema, phenomenon.name);
      itemElement.setAttribute("phenomenon", phenomenonName);
    }

    const unitSystem = await this.unitSystem;
    if (undefined !== unitSystem) {
      const unitSystemName = XmlSerializationUtils.createXmlTypedName(this.schema, unitSystem.schema, unitSystem.name);
      itemElement.setAttribute("unitSystem", unitSystemName);
    }

    itemElement.setAttribute("definition", this.definition);
    itemElement.setAttribute("numerator", this.numerator.toString());
    itemElement.setAttribute("denominator", this.denominator.toString());
    itemElement.setAttribute("offset", this.offset.toString());

    return itemElement;
  }

  public override fromJSONSync(unitProps: UnitProps) {
    super.fromJSONSync(unitProps);

    const phenomenonSchemaItemKey = this.schema.getSchemaItemKey(unitProps.phenomenon);
    if (!phenomenonSchemaItemKey)
      throw new ECObjectsError(ECObjectsStatus.InvalidECJson, `Unable to locate the phenomenon ${unitProps.phenomenon}.`);
    this._phenomenon = new DelayedPromiseWithProps<SchemaItemKey, Phenomenon>(phenomenonSchemaItemKey,
      async () => {
        const phenom = await this.schema.lookupItem<Phenomenon>(phenomenonSchemaItemKey);
        if (undefined === phenom)
          throw new ECObjectsError(ECObjectsStatus.InvalidECJson, `Unable to locate the phenomenon ${unitProps.phenomenon}.`);
        return phenom;
      });

    const unitSystemSchemaItemKey = this.schema.getSchemaItemKey(unitProps.unitSystem);
    if (!unitSystemSchemaItemKey)
      throw new ECObjectsError(ECObjectsStatus.InvalidECJson, `Unable to locate the unitSystem ${unitProps.unitSystem}.`);
    this._unitSystem = new DelayedPromiseWithProps<SchemaItemKey, UnitSystem>(unitSystemSchemaItemKey,
      async () => {
        const unitSystem = await this.schema.lookupItem<UnitSystem>(unitSystemSchemaItemKey);
        if (undefined === unitSystem)
          throw new ECObjectsError(ECObjectsStatus.InvalidECJson, `Unable to locate the unitSystem ${unitProps.unitSystem}.`);
        return unitSystem;
      });

    if (this._definition !== "" && unitProps.definition.toLowerCase() !== this._definition.toLowerCase())
      throw new ECObjectsError(ECObjectsStatus.InvalidECJson, `The Unit ${this.name} has an invalid 'definition' attribute.`);
    else if (this._definition === "")
      this._definition = unitProps.definition;

    if (undefined !== unitProps.numerator) {
      if (unitProps.numerator !== this._numerator)
        this._numerator = unitProps.numerator;
    }

    if (undefined !== unitProps.denominator) {
      if (unitProps.denominator !== this._denominator)
        this._denominator = unitProps.denominator;
    }

    if (undefined !== unitProps.offset) {
      if (unitProps.offset !== this._offset)
        this._offset = unitProps.offset;
    }
  }

  public override async fromJSON(unitProps: UnitProps) {
    this.fromJSONSync(unitProps);
  }

  /**
   * @alpha
   * Used for schema editing.
   */
  protected async setPhenomenon(phenomenon: LazyLoadedPhenomenon) {
    this._phenomenon = phenomenon;
  }

  /**
   * @alpha
   * Used for schema editing.
   */
  protected async setUnitSystem(unitSystem: LazyLoadedUnitSystem) {
    this._unitSystem = unitSystem;
  }

  /**
   * @alpha
   * Used for schema editing.
   */
  protected async setDefinition(definition: string) {
    this._definition = definition;
  }
}
/**
 * @internal
 * An abstract class used for schema editing.
 */
export abstract class MutableUnit extends Unit {
  public abstract override setPhenomenon(phenomenon: LazyLoadedPhenomenon): Promise<void>;
  public abstract override setUnitSystem(unitSystem: LazyLoadedUnitSystem): Promise<void>;
  public abstract override setDefinition(definition: string): Promise<void>;
  public abstract override setDisplayLabel(displayLabel: string): void;
}
>>>>>>> 67a98fec
<|MERGE_RESOLUTION|>--- conflicted
+++ resolved
@@ -1,390 +1,197 @@
-<<<<<<< HEAD
-/*---------------------------------------------------------------------------------------------
-* Copyright (c) Bentley Systems, Incorporated. All rights reserved.
-* See LICENSE.md in the project root for license terms and full copyright notice.
-*--------------------------------------------------------------------------------------------*/
-/** @packageDocumentation
- * @module Metadata
- */
-
-import { DelayedPromiseWithProps } from "../DelayedPromise";
-import { UnitProps } from "../Deserialization/JsonProps";
-import { XmlSerializationUtils } from "../Deserialization/XmlSerializationUtils";
-import { SchemaItemType } from "../ECObjects";
-import { ECObjectsError, ECObjectsStatus } from "../Exception";
-import { LazyLoadedPhenomenon, LazyLoadedUnitSystem } from "../Interfaces";
-import { SchemaItemKey } from "../SchemaKey";
-import { Phenomenon } from "./Phenomenon";
-import { Schema } from "./Schema";
-import { SchemaItem } from "./SchemaItem";
-import { UnitSystem } from "./UnitSystem";
-
-/**
- * An abstract class that adds the ability to define Units and everything that goes with them, within an ECSchema as a
- * first-class concept is to allow the iModel to not be dependent on any hard-coded Units
- * @beta
- */
-export class Unit extends SchemaItem {
-  public readonly schemaItemType!: SchemaItemType.Unit; // eslint-disable-line
-  protected _phenomenon?: LazyLoadedPhenomenon;
-  protected _unitSystem?: LazyLoadedUnitSystem;
-  protected _definition: string;
-  protected _numerator: number;
-  protected _denominator: number;
-  protected _offset: number;
-
-  constructor(schema: Schema, name: string) {
-    super(schema, name);
-    this.schemaItemType = SchemaItemType.Unit;
-    this._definition = "";
-    this._numerator = 1.0;
-    this._denominator = 1.0;
-    this._offset = 0.0;
-  }
-
-  public get phenomenon(): LazyLoadedPhenomenon | undefined { return this._phenomenon; }
-  public get unitSystem(): LazyLoadedUnitSystem | undefined { return this._unitSystem; }
-  public get definition(): string { return this._definition; }
-  public get numerator(): number { return this._numerator; }
-  public get offset(): number { return this._offset; }
-  public get denominator(): number { return this._denominator; }
-
-  /**
-   * Returns true if a conversion can be calculated between the input units
-   * @alpha
-   */
-  public static async areCompatible(unitA: Unit, unitB: Unit): Promise<boolean> {
-    const unitAPhenomenon = await unitA.phenomenon;
-    const unitBPhenomenon = await unitB.phenomenon;
-
-    if (!unitAPhenomenon || !unitBPhenomenon || !unitAPhenomenon.key.matches(unitBPhenomenon.key))
-      return false;
-    return true;
-  }
-
-  /**
-   * @alpha
-   */
-  public static isUnit(object: any): object is Unit {
-    return SchemaItem.isSchemaItem(object) && object.schemaItemType === SchemaItemType.Unit;
-  }
-
-  /**
-   * Save this Unit's properties to an object for serializing to JSON.
-   * @param standalone Serialization includes only this object (as opposed to the full schema).
-   * @param includeSchemaVersion Include the Schema's version information in the serialized object.
-   */
-  public toJSON(standalone: boolean = false, includeSchemaVersion: boolean = false): UnitProps {
-    const schemaJson = super.toJSON(standalone, includeSchemaVersion) as any;
-    schemaJson.phenomenon = this.phenomenon!.fullName;
-    schemaJson.unitSystem = this.unitSystem!.fullName;
-    schemaJson.definition = this.definition;
-    if (undefined !== this.numerator)
-      schemaJson.numerator = this.numerator;
-    if (undefined !== this.denominator)
-      schemaJson.denominator = this.denominator;
-    if (undefined !== this.offset)
-      schemaJson.offset = this.offset;
-    return schemaJson;
-  }
-
-  /** @internal */
-  public async toXml(schemaXml: Document): Promise<Element> {
-    const itemElement = await super.toXml(schemaXml);
-
-    const phenomenon = await this.phenomenon;
-    if (undefined !== phenomenon) {
-      const phenomenonName = XmlSerializationUtils.createXmlTypedName(this.schema, phenomenon.schema, phenomenon.name);
-      itemElement.setAttribute("phenomenon", phenomenonName);
-    }
-
-    const unitSystem = await this.unitSystem;
-    if (undefined !== unitSystem) {
-      const unitSystemName = XmlSerializationUtils.createXmlTypedName(this.schema, unitSystem.schema, unitSystem.name);
-      itemElement.setAttribute("unitSystem", unitSystemName);
-    }
-
-    itemElement.setAttribute("definition", this.definition);
-    itemElement.setAttribute("numerator", this.numerator.toString());
-    itemElement.setAttribute("denominator", this.denominator.toString());
-    itemElement.setAttribute("offset", this.offset.toString());
-
-    return itemElement;
-  }
-
-  public fromJSONSync(unitProps: UnitProps) {
-    super.fromJSONSync(unitProps);
-
-    const phenomenonSchemaItemKey = this.schema.getSchemaItemKey(unitProps.phenomenon);
-    if (!phenomenonSchemaItemKey)
-      throw new ECObjectsError(ECObjectsStatus.InvalidECJson, `Unable to locate the phenomenon ${unitProps.phenomenon}.`);
-    this._phenomenon = new DelayedPromiseWithProps<SchemaItemKey, Phenomenon>(phenomenonSchemaItemKey,
-      async () => {
-        const phenom = await this.schema.lookupItem<Phenomenon>(phenomenonSchemaItemKey);
-        if (undefined === phenom)
-          throw new ECObjectsError(ECObjectsStatus.InvalidECJson, `Unable to locate the phenomenon ${unitProps.phenomenon}.`);
-        return phenom;
-      });
-
-    const unitSystemSchemaItemKey = this.schema.getSchemaItemKey(unitProps.unitSystem);
-    if (!unitSystemSchemaItemKey)
-      throw new ECObjectsError(ECObjectsStatus.InvalidECJson, `Unable to locate the unitSystem ${unitProps.unitSystem}.`);
-    this._unitSystem = new DelayedPromiseWithProps<SchemaItemKey, UnitSystem>(unitSystemSchemaItemKey,
-      async () => {
-        const unitSystem = await this.schema.lookupItem<UnitSystem>(unitSystemSchemaItemKey);
-        if (undefined === unitSystem)
-          throw new ECObjectsError(ECObjectsStatus.InvalidECJson, `Unable to locate the unitSystem ${unitProps.unitSystem}.`);
-        return unitSystem;
-      });
-
-    if (this._definition !== "" && unitProps.definition.toLowerCase() !== this._definition.toLowerCase())
-      throw new ECObjectsError(ECObjectsStatus.InvalidECJson, `The Unit ${this.name} has an invalid 'definition' attribute.`);
-    else if (this._definition === "")
-      this._definition = unitProps.definition;
-
-    if (undefined !== unitProps.numerator) {
-      if (unitProps.numerator !== this._numerator)
-        this._numerator = unitProps.numerator;
-    }
-
-    if (undefined !== unitProps.denominator) {
-      if (unitProps.denominator !== this._denominator)
-        this._denominator = unitProps.denominator;
-    }
-
-    if (undefined !== unitProps.offset) {
-      if (unitProps.offset !== this._offset)
-        this._offset = unitProps.offset;
-    }
-  }
-
-  public async fromJSON(unitProps: UnitProps) {
-    this.fromJSONSync(unitProps);
-  }
-
-  /**
-   * @alpha
-   * Used for schema editing.
-   */
-  protected async setPhenomenon(phenomenon: LazyLoadedPhenomenon) {
-    this._phenomenon = phenomenon;
-  }
-
-  /**
-   * @alpha
-   * Used for schema editing.
-   */
-  protected async setUnitSystem(unitSystem: LazyLoadedUnitSystem) {
-    this._unitSystem = unitSystem;
-  }
-
-  /**
-   * @alpha
-   * Used for schema editing.
-   */
-  protected async setDefinition(definition: string) {
-    this._definition = definition;
-  }
-}
-/**
- * @internal
- * An abstract class used for schema editing.
- */
-export abstract class MutableUnit extends Unit {
-  public abstract setPhenomenon(phenomenon: LazyLoadedPhenomenon): Promise<void>;
-  public abstract setUnitSystem(unitSystem: LazyLoadedUnitSystem): Promise<void>;
-  public abstract setDefinition(definition: string): Promise<void>;
-  public abstract setDisplayLabel(displayLabel: string): void;
-}
-=======
-/*---------------------------------------------------------------------------------------------
-* Copyright (c) Bentley Systems, Incorporated. All rights reserved.
-* See LICENSE.md in the project root for license terms and full copyright notice.
-*--------------------------------------------------------------------------------------------*/
-/** @packageDocumentation
- * @module Metadata
- */
-
-import { DelayedPromiseWithProps } from "../DelayedPromise";
-import { UnitProps } from "../Deserialization/JsonProps";
-import { XmlSerializationUtils } from "../Deserialization/XmlSerializationUtils";
-import { SchemaItemType } from "../ECObjects";
-import { ECObjectsError, ECObjectsStatus } from "../Exception";
-import { LazyLoadedPhenomenon, LazyLoadedUnitSystem } from "../Interfaces";
-import { SchemaItemKey } from "../SchemaKey";
-import { Phenomenon } from "./Phenomenon";
-import { Schema } from "./Schema";
-import { SchemaItem } from "./SchemaItem";
-import { UnitSystem } from "./UnitSystem";
-
-/**
- * An abstract class that adds the ability to define Units and everything that goes with them, within an ECSchema as a
- * first-class concept is to allow the iModel to not be dependent on any hard-coded Units
- * @beta
- */
-export class Unit extends SchemaItem {
-  public override readonly schemaItemType!: SchemaItemType.Unit; // eslint-disable-line
-  protected _phenomenon?: LazyLoadedPhenomenon;
-  protected _unitSystem?: LazyLoadedUnitSystem;
-  protected _definition: string;
-  protected _numerator: number;
-  protected _denominator: number;
-  protected _offset: number;
-
-  constructor(schema: Schema, name: string) {
-    super(schema, name);
-    this.schemaItemType = SchemaItemType.Unit;
-    this._definition = "";
-    this._numerator = 1.0;
-    this._denominator = 1.0;
-    this._offset = 0.0;
-  }
-
-  public get phenomenon(): LazyLoadedPhenomenon | undefined { return this._phenomenon; }
-  public get unitSystem(): LazyLoadedUnitSystem | undefined { return this._unitSystem; }
-  public get definition(): string { return this._definition; }
-  public get numerator(): number { return this._numerator; }
-  public get offset(): number { return this._offset; }
-  public get denominator(): number { return this._denominator; }
-
-  /**
-   * Returns true if a conversion can be calculated between the input units
-   * @alpha
-   */
-  public static async areCompatible(unitA: Unit, unitB: Unit): Promise<boolean> {
-    const unitAPhenomenon = await unitA.phenomenon;
-    const unitBPhenomenon = await unitB.phenomenon;
-
-    if (!unitAPhenomenon || !unitBPhenomenon || !unitAPhenomenon.key.matches(unitBPhenomenon.key))
-      return false;
-    return true;
-  }
-
-  /**
-   * Save this Unit's properties to an object for serializing to JSON.
-   * @param standalone Serialization includes only this object (as opposed to the full schema).
-   * @param includeSchemaVersion Include the Schema's version information in the serialized object.
-   */
-  public override toJSON(standalone: boolean = false, includeSchemaVersion: boolean = false): UnitProps {
-    const schemaJson = super.toJSON(standalone, includeSchemaVersion) as any;
-    schemaJson.phenomenon = this.phenomenon!.fullName;
-    schemaJson.unitSystem = this.unitSystem!.fullName;
-    schemaJson.definition = this.definition;
-    if (undefined !== this.numerator)
-      schemaJson.numerator = this.numerator;
-    if (undefined !== this.denominator)
-      schemaJson.denominator = this.denominator;
-    if (undefined !== this.offset)
-      schemaJson.offset = this.offset;
-    return schemaJson;
-  }
-
-  /** @internal */
-  public override async toXml(schemaXml: Document): Promise<Element> {
-    const itemElement = await super.toXml(schemaXml);
-
-    const phenomenon = await this.phenomenon;
-    if (undefined !== phenomenon) {
-      const phenomenonName = XmlSerializationUtils.createXmlTypedName(this.schema, phenomenon.schema, phenomenon.name);
-      itemElement.setAttribute("phenomenon", phenomenonName);
-    }
-
-    const unitSystem = await this.unitSystem;
-    if (undefined !== unitSystem) {
-      const unitSystemName = XmlSerializationUtils.createXmlTypedName(this.schema, unitSystem.schema, unitSystem.name);
-      itemElement.setAttribute("unitSystem", unitSystemName);
-    }
-
-    itemElement.setAttribute("definition", this.definition);
-    itemElement.setAttribute("numerator", this.numerator.toString());
-    itemElement.setAttribute("denominator", this.denominator.toString());
-    itemElement.setAttribute("offset", this.offset.toString());
-
-    return itemElement;
-  }
-
-  public override fromJSONSync(unitProps: UnitProps) {
-    super.fromJSONSync(unitProps);
-
-    const phenomenonSchemaItemKey = this.schema.getSchemaItemKey(unitProps.phenomenon);
-    if (!phenomenonSchemaItemKey)
-      throw new ECObjectsError(ECObjectsStatus.InvalidECJson, `Unable to locate the phenomenon ${unitProps.phenomenon}.`);
-    this._phenomenon = new DelayedPromiseWithProps<SchemaItemKey, Phenomenon>(phenomenonSchemaItemKey,
-      async () => {
-        const phenom = await this.schema.lookupItem<Phenomenon>(phenomenonSchemaItemKey);
-        if (undefined === phenom)
-          throw new ECObjectsError(ECObjectsStatus.InvalidECJson, `Unable to locate the phenomenon ${unitProps.phenomenon}.`);
-        return phenom;
-      });
-
-    const unitSystemSchemaItemKey = this.schema.getSchemaItemKey(unitProps.unitSystem);
-    if (!unitSystemSchemaItemKey)
-      throw new ECObjectsError(ECObjectsStatus.InvalidECJson, `Unable to locate the unitSystem ${unitProps.unitSystem}.`);
-    this._unitSystem = new DelayedPromiseWithProps<SchemaItemKey, UnitSystem>(unitSystemSchemaItemKey,
-      async () => {
-        const unitSystem = await this.schema.lookupItem<UnitSystem>(unitSystemSchemaItemKey);
-        if (undefined === unitSystem)
-          throw new ECObjectsError(ECObjectsStatus.InvalidECJson, `Unable to locate the unitSystem ${unitProps.unitSystem}.`);
-        return unitSystem;
-      });
-
-    if (this._definition !== "" && unitProps.definition.toLowerCase() !== this._definition.toLowerCase())
-      throw new ECObjectsError(ECObjectsStatus.InvalidECJson, `The Unit ${this.name} has an invalid 'definition' attribute.`);
-    else if (this._definition === "")
-      this._definition = unitProps.definition;
-
-    if (undefined !== unitProps.numerator) {
-      if (unitProps.numerator !== this._numerator)
-        this._numerator = unitProps.numerator;
-    }
-
-    if (undefined !== unitProps.denominator) {
-      if (unitProps.denominator !== this._denominator)
-        this._denominator = unitProps.denominator;
-    }
-
-    if (undefined !== unitProps.offset) {
-      if (unitProps.offset !== this._offset)
-        this._offset = unitProps.offset;
-    }
-  }
-
-  public override async fromJSON(unitProps: UnitProps) {
-    this.fromJSONSync(unitProps);
-  }
-
-  /**
-   * @alpha
-   * Used for schema editing.
-   */
-  protected async setPhenomenon(phenomenon: LazyLoadedPhenomenon) {
-    this._phenomenon = phenomenon;
-  }
-
-  /**
-   * @alpha
-   * Used for schema editing.
-   */
-  protected async setUnitSystem(unitSystem: LazyLoadedUnitSystem) {
-    this._unitSystem = unitSystem;
-  }
-
-  /**
-   * @alpha
-   * Used for schema editing.
-   */
-  protected async setDefinition(definition: string) {
-    this._definition = definition;
-  }
-}
-/**
- * @internal
- * An abstract class used for schema editing.
- */
-export abstract class MutableUnit extends Unit {
-  public abstract override setPhenomenon(phenomenon: LazyLoadedPhenomenon): Promise<void>;
-  public abstract override setUnitSystem(unitSystem: LazyLoadedUnitSystem): Promise<void>;
-  public abstract override setDefinition(definition: string): Promise<void>;
-  public abstract override setDisplayLabel(displayLabel: string): void;
-}
->>>>>>> 67a98fec
+/*---------------------------------------------------------------------------------------------
+* Copyright (c) Bentley Systems, Incorporated. All rights reserved.
+* See LICENSE.md in the project root for license terms and full copyright notice.
+*--------------------------------------------------------------------------------------------*/
+/** @packageDocumentation
+ * @module Metadata
+ */
+
+import { DelayedPromiseWithProps } from "../DelayedPromise";
+import { UnitProps } from "../Deserialization/JsonProps";
+import { XmlSerializationUtils } from "../Deserialization/XmlSerializationUtils";
+import { SchemaItemType } from "../ECObjects";
+import { ECObjectsError, ECObjectsStatus } from "../Exception";
+import { LazyLoadedPhenomenon, LazyLoadedUnitSystem } from "../Interfaces";
+import { SchemaItemKey } from "../SchemaKey";
+import { Phenomenon } from "./Phenomenon";
+import { Schema } from "./Schema";
+import { SchemaItem } from "./SchemaItem";
+import { UnitSystem } from "./UnitSystem";
+
+/**
+ * An abstract class that adds the ability to define Units and everything that goes with them, within an ECSchema as a
+ * first-class concept is to allow the iModel to not be dependent on any hard-coded Units
+ * @beta
+ */
+export class Unit extends SchemaItem {
+  public override readonly schemaItemType!: SchemaItemType.Unit; // eslint-disable-line
+  protected _phenomenon?: LazyLoadedPhenomenon;
+  protected _unitSystem?: LazyLoadedUnitSystem;
+  protected _definition: string;
+  protected _numerator: number;
+  protected _denominator: number;
+  protected _offset: number;
+
+  constructor(schema: Schema, name: string) {
+    super(schema, name);
+    this.schemaItemType = SchemaItemType.Unit;
+    this._definition = "";
+    this._numerator = 1.0;
+    this._denominator = 1.0;
+    this._offset = 0.0;
+  }
+
+  public get phenomenon(): LazyLoadedPhenomenon | undefined { return this._phenomenon; }
+  public get unitSystem(): LazyLoadedUnitSystem | undefined { return this._unitSystem; }
+  public get definition(): string { return this._definition; }
+  public get numerator(): number { return this._numerator; }
+  public get offset(): number { return this._offset; }
+  public get denominator(): number { return this._denominator; }
+
+  /**
+   * Returns true if a conversion can be calculated between the input units
+   * @alpha
+   */
+  public static async areCompatible(unitA: Unit, unitB: Unit): Promise<boolean> {
+    const unitAPhenomenon = await unitA.phenomenon;
+    const unitBPhenomenon = await unitB.phenomenon;
+
+    if (!unitAPhenomenon || !unitBPhenomenon || !unitAPhenomenon.key.matches(unitBPhenomenon.key))
+      return false;
+    return true;
+  }
+
+  /**
+   * @alpha
+   */
+   public static isUnit(object: any): object is Unit {
+    return SchemaItem.isSchemaItem(object) && object.schemaItemType === SchemaItemType.Unit;
+  }
+
+  /**
+   * Save this Unit's properties to an object for serializing to JSON.
+   * @param standalone Serialization includes only this object (as opposed to the full schema).
+   * @param includeSchemaVersion Include the Schema's version information in the serialized object.
+   */
+  public override toJSON(standalone: boolean = false, includeSchemaVersion: boolean = false): UnitProps {
+    const schemaJson = super.toJSON(standalone, includeSchemaVersion) as any;
+    schemaJson.phenomenon = this.phenomenon!.fullName;
+    schemaJson.unitSystem = this.unitSystem!.fullName;
+    schemaJson.definition = this.definition;
+    if (undefined !== this.numerator)
+      schemaJson.numerator = this.numerator;
+    if (undefined !== this.denominator)
+      schemaJson.denominator = this.denominator;
+    if (undefined !== this.offset)
+      schemaJson.offset = this.offset;
+    return schemaJson;
+  }
+
+  /** @internal */
+  public override async toXml(schemaXml: Document): Promise<Element> {
+    const itemElement = await super.toXml(schemaXml);
+
+    const phenomenon = await this.phenomenon;
+    if (undefined !== phenomenon) {
+      const phenomenonName = XmlSerializationUtils.createXmlTypedName(this.schema, phenomenon.schema, phenomenon.name);
+      itemElement.setAttribute("phenomenon", phenomenonName);
+    }
+
+    const unitSystem = await this.unitSystem;
+    if (undefined !== unitSystem) {
+      const unitSystemName = XmlSerializationUtils.createXmlTypedName(this.schema, unitSystem.schema, unitSystem.name);
+      itemElement.setAttribute("unitSystem", unitSystemName);
+    }
+
+    itemElement.setAttribute("definition", this.definition);
+    itemElement.setAttribute("numerator", this.numerator.toString());
+    itemElement.setAttribute("denominator", this.denominator.toString());
+    itemElement.setAttribute("offset", this.offset.toString());
+
+    return itemElement;
+  }
+
+  public override fromJSONSync(unitProps: UnitProps) {
+    super.fromJSONSync(unitProps);
+
+    const phenomenonSchemaItemKey = this.schema.getSchemaItemKey(unitProps.phenomenon);
+    if (!phenomenonSchemaItemKey)
+      throw new ECObjectsError(ECObjectsStatus.InvalidECJson, `Unable to locate the phenomenon ${unitProps.phenomenon}.`);
+    this._phenomenon = new DelayedPromiseWithProps<SchemaItemKey, Phenomenon>(phenomenonSchemaItemKey,
+      async () => {
+        const phenom = await this.schema.lookupItem<Phenomenon>(phenomenonSchemaItemKey);
+        if (undefined === phenom)
+          throw new ECObjectsError(ECObjectsStatus.InvalidECJson, `Unable to locate the phenomenon ${unitProps.phenomenon}.`);
+        return phenom;
+      });
+
+    const unitSystemSchemaItemKey = this.schema.getSchemaItemKey(unitProps.unitSystem);
+    if (!unitSystemSchemaItemKey)
+      throw new ECObjectsError(ECObjectsStatus.InvalidECJson, `Unable to locate the unitSystem ${unitProps.unitSystem}.`);
+    this._unitSystem = new DelayedPromiseWithProps<SchemaItemKey, UnitSystem>(unitSystemSchemaItemKey,
+      async () => {
+        const unitSystem = await this.schema.lookupItem<UnitSystem>(unitSystemSchemaItemKey);
+        if (undefined === unitSystem)
+          throw new ECObjectsError(ECObjectsStatus.InvalidECJson, `Unable to locate the unitSystem ${unitProps.unitSystem}.`);
+        return unitSystem;
+      });
+
+    if (this._definition !== "" && unitProps.definition.toLowerCase() !== this._definition.toLowerCase())
+      throw new ECObjectsError(ECObjectsStatus.InvalidECJson, `The Unit ${this.name} has an invalid 'definition' attribute.`);
+    else if (this._definition === "")
+      this._definition = unitProps.definition;
+
+    if (undefined !== unitProps.numerator) {
+      if (unitProps.numerator !== this._numerator)
+        this._numerator = unitProps.numerator;
+    }
+
+    if (undefined !== unitProps.denominator) {
+      if (unitProps.denominator !== this._denominator)
+        this._denominator = unitProps.denominator;
+    }
+
+    if (undefined !== unitProps.offset) {
+      if (unitProps.offset !== this._offset)
+        this._offset = unitProps.offset;
+    }
+  }
+
+  public override async fromJSON(unitProps: UnitProps) {
+    this.fromJSONSync(unitProps);
+  }
+
+  /**
+   * @alpha
+   * Used for schema editing.
+   */
+  protected async setPhenomenon(phenomenon: LazyLoadedPhenomenon) {
+    this._phenomenon = phenomenon;
+  }
+
+  /**
+   * @alpha
+   * Used for schema editing.
+   */
+  protected async setUnitSystem(unitSystem: LazyLoadedUnitSystem) {
+    this._unitSystem = unitSystem;
+  }
+
+  /**
+   * @alpha
+   * Used for schema editing.
+   */
+  protected async setDefinition(definition: string) {
+    this._definition = definition;
+  }
+}
+/**
+ * @internal
+ * An abstract class used for schema editing.
+ */
+export abstract class MutableUnit extends Unit {
+  public abstract override setPhenomenon(phenomenon: LazyLoadedPhenomenon): Promise<void>;
+  public abstract override setUnitSystem(unitSystem: LazyLoadedUnitSystem): Promise<void>;
+  public abstract override setDefinition(definition: string): Promise<void>;
+  public abstract override setDisplayLabel(displayLabel: string): void;
+}