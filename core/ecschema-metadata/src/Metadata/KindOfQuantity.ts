/*---------------------------------------------------------------------------------------------
* Copyright (c) Bentley Systems, Incorporated. All rights reserved.
* See LICENSE.md in the project root for license terms and full copyright notice.
*--------------------------------------------------------------------------------------------*/
/** @packageDocumentation
 * @module Metadata
 */

import { DelayedPromiseWithProps } from "../DelayedPromise";
import { KindOfQuantityProps } from "../Deserialization/JsonProps";
import { XmlSerializationUtils } from "../Deserialization/XmlSerializationUtils";
import { SchemaItemType } from "../ECObjects";
import { ECSchemaError, ECSchemaStatus } from "../Exception";
<<<<<<< HEAD
import { LazyLoadedFormat, LazyLoadedInvertedUnit, LazyLoadedUnit } from "../Interfaces";
=======
import { LazyLoadedInvertedUnit, LazyLoadedUnit } from "../Interfaces";
>>>>>>> 64fc5d57
import { Format } from "./Format";
import { InvertedUnit } from "./InvertedUnit";
import { OverrideFormat, OverrideFormatProps } from "./OverrideFormat";
import { SchemaItem } from "./SchemaItem";
import { Unit } from "./Unit";

/** A Typescript class representation of a KindOfQuantity.
 * @public @preview
 */
export class KindOfQuantity extends SchemaItem {
  public override readonly schemaItemType = KindOfQuantity.schemaItemType;
  /** @internal */
  public static override get schemaItemType() { return SchemaItemType.KindOfQuantity; }
  private _relativeError: number = 1.0;
<<<<<<< HEAD
  private _presentationFormats: Array<LazyLoadedFormat | OverrideFormat> = [];
=======
  private _presentationFormats: Array<Format | OverrideFormat> = new Array<Format | OverrideFormat>();
>>>>>>> 64fc5d57
  private _persistenceUnit?: LazyLoadedUnit | LazyLoadedInvertedUnit;

  /** The first presentation format in the list of Formats. */
  public get defaultPresentationFormat(): LazyLoadedFormat | OverrideFormat | undefined { return this.presentationFormats[0]; }

  /** A list of presentation formats. */
  public get presentationFormats(): Array<LazyLoadedFormat | OverrideFormat> { return this._presentationFormats; }

  /** Persistence unit */
  public get persistenceUnit(): LazyLoadedUnit | LazyLoadedInvertedUnit | undefined { return this._persistenceUnit; }

  public get relativeError() { return this._relativeError; }

  /**
   *
   * @param format The Format to add to this KindOfQuantity
   * @param isDefault
   * @internal
   */
  protected addPresentationFormat(format: LazyLoadedFormat | OverrideFormat, isDefault: boolean = false) {
    // TODO: Add some sort of validation?
    // eslint-disable-next-line @typescript-eslint/no-floating-promises
    (isDefault) ? this._presentationFormats.splice(0, 0, format) : this._presentationFormats.push(format);
  }

  /** Creates an OverrideFormat in the context of this KindOfQuantity.
   * @param parent The Format to override.
   * @param precision The precision override
   * @param unitLabelOverrides The list of unit and label overrides.
   * @internal
   */
  protected createFormatOverride(parent: Format, precision?: number, unitLabelOverrides?: Array<[LazyLoadedUnit | LazyLoadedInvertedUnit, string | undefined]>): OverrideFormat {
    if (unitLabelOverrides && parent.units && parent.units.length !== unitLabelOverrides.length)
      throw new ECSchemaError(ECSchemaStatus.InvalidECJson, `Cannot add presentation format to KindOfQuantity '${this.name}' because the number of unit overrides is inconsistent with the number in the Format '${parent.name}'.`);

    if (parent.units && 0 === parent.units.length && unitLabelOverrides && 0 < unitLabelOverrides.length)
      throw new ECSchemaError(ECSchemaStatus.InvalidECJson, `Cannot add a presentation format to KindOfQuantity '${this.name}' without any units and no unit overrides.`);

    // TODO: Check compatibility of Unit overrides with the persistence unit

    return new OverrideFormat(parent, precision, unitLabelOverrides);
  }

  private async processPresentationUnits(presentationUnitsJson: string | string[]): Promise<void> {
    const presUnitsArr = Array.isArray(presentationUnitsJson) ? presentationUnitsJson : presentationUnitsJson.split(";");
    for (const formatString of presUnitsArr) {
      const presFormatOverride: OverrideFormatProps = OverrideFormat.parseFormatString(formatString);

      const format = await this.schema.lookupItem(presFormatOverride.name, Format);
      if (undefined === format || format.schemaItemType !== SchemaItemType.Format)
        throw new ECSchemaError(ECSchemaStatus.InvalidECJson, `Unable to locate Format '${presFormatOverride.name}' for the presentation unit on KindOfQuantity ${this.fullName}.`);

      if (undefined === presFormatOverride.precision && undefined === presFormatOverride.unitAndLabels) {
        this.addPresentationFormat(new DelayedPromiseWithProps(format.key, async () => format));
        continue;
      }

      let unitAndLabels: Array<[LazyLoadedUnit | LazyLoadedInvertedUnit, string | undefined]> | undefined;
      if (undefined !== presFormatOverride.unitAndLabels) {
        if (4 < presFormatOverride.unitAndLabels.length)
          throw new ECSchemaError(ECSchemaStatus.InvalidECJson, ``);

        unitAndLabels = [];
        for (const unitOverride of presFormatOverride.unitAndLabels) {
          const unitOrInverted = await this.schema.lookupItem(unitOverride[0]);
<<<<<<< HEAD
          if(Unit.isUnit(unitOrInverted))
            unitAndLabels.push([new DelayedPromiseWithProps(unitOrInverted.key, async () => unitOrInverted), unitOverride[1]]);
          else if(InvertedUnit.isInvertedUnit(unitOrInverted))
            unitAndLabels.push([new DelayedPromiseWithProps(unitOrInverted.key, async () => unitOrInverted), unitOverride[1]]);
          else
            throw new ECSchemaError(ECSchemaStatus.InvalidECJson, `Unable to locate SchemaItem ${unitOverride[0]}.`);
=======
          if (undefined === unitOrInverted || (!Unit.isUnit(unitOrInverted) && !InvertedUnit.isInvertedUnit(unitOrInverted)))
            throw new ECSchemaError(ECSchemaStatus.InvalidECJson, `Unable to locate SchemaItem ${unitOverride[0]}.`);

          unitAndLabels.push([unitOrInverted, unitOverride[1]]);
>>>>>>> 64fc5d57
        }
      }

      const overrideFormat = this.createFormatOverride(format, presFormatOverride.precision, unitAndLabels);
      this.addPresentationFormat(overrideFormat);
    }
  }

  private processPresentationUnitsSync(presentationUnitsJson: string | string[]): void {
    const presUnitsArr = Array.isArray(presentationUnitsJson) ? presentationUnitsJson : presentationUnitsJson.split(";");
    for (const formatString of presUnitsArr) {
      const presFormatOverride: OverrideFormatProps = OverrideFormat.parseFormatString(formatString);

      const format = this.schema.lookupItemSync(presFormatOverride.name, Format);
      if (undefined === format || format.schemaItemType !== SchemaItemType.Format)
        throw new ECSchemaError(ECSchemaStatus.InvalidECJson, `Unable to locate Format '${presFormatOverride.name}' for the presentation unit on KindOfQuantity ${this.fullName}.`);

      if (undefined === presFormatOverride.precision && undefined === presFormatOverride.unitAndLabels) {
        this.addPresentationFormat(new DelayedPromiseWithProps(format.key, async () => format));
        continue;
      }

      let unitAndLabels: Array<[LazyLoadedUnit | LazyLoadedInvertedUnit, string | undefined]> | undefined;
      if (undefined !== presFormatOverride.unitAndLabels) {
        if (4 < presFormatOverride.unitAndLabels.length)
          throw new ECSchemaError(ECSchemaStatus.InvalidECJson, ``);

        unitAndLabels = [];
        for (const unitOverride of presFormatOverride.unitAndLabels) {
          const unitOrInverted = this.schema.lookupItemSync(unitOverride[0]);
<<<<<<< HEAD
          if(Unit.isUnit(unitOrInverted))
            unitAndLabels.push([new DelayedPromiseWithProps(unitOrInverted.key, async () => unitOrInverted), unitOverride[1]]);
          else if(InvertedUnit.isInvertedUnit(unitOrInverted))
            unitAndLabels.push([new DelayedPromiseWithProps(unitOrInverted.key, async () => unitOrInverted), unitOverride[1]]);
          else
          throw new ECSchemaError(ECSchemaStatus.InvalidECJson, `Unable to locate SchemaItem ${unitOverride[0]}.`);
=======
          if (undefined === unitOrInverted || (!Unit.isUnit(unitOrInverted) && !InvertedUnit.isInvertedUnit(unitOrInverted)))
            throw new ECSchemaError(ECSchemaStatus.InvalidECJson, `Unable to locate SchemaItem ${unitOverride[0]}.`);

          unitAndLabels.push([unitOrInverted, unitOverride[1]]);
>>>>>>> 64fc5d57
        }
      }

      const overrideFormat = this.createFormatOverride(format, presFormatOverride.precision, unitAndLabels);
      this.addPresentationFormat(overrideFormat);
    }
  }

  /**
   * Save this KindOfQuantity's properties to an object for serializing to JSON.
   * @param standalone Serialization includes only this object (as opposed to the full schema).
   * @param includeSchemaVersion Include the Schema's version information in the serialized object.
   */
  public override toJSON(standalone: boolean = false, includeSchemaVersion: boolean = false): KindOfQuantityProps {
    const schemaJson = super.toJSON(standalone, includeSchemaVersion) as any;
    schemaJson.relativeError = this.relativeError;
    schemaJson.persistenceUnit = this.persistenceUnit!.fullName;
    if (undefined !== this.presentationFormats && 0 < this.presentationFormats.length)
      schemaJson.presentationUnits = this.presentationFormats.map((format) => format.fullName);
    return schemaJson;
  }

  /** @internal */
  public override async toXml(schemaXml: Document): Promise<Element> {
    const itemElement = await super.toXml(schemaXml);

    const persistenceUnit = await this.persistenceUnit;
    if (undefined !== persistenceUnit) {
      const unitName = XmlSerializationUtils.createXmlTypedName(this.schema, persistenceUnit.schema, persistenceUnit.name);
      itemElement.setAttribute("persistenceUnit", unitName);
    }

    if (undefined !== this.presentationFormats) {
      const presUnitStrings: string[] = [];
      for(const format of this.presentationFormats) {
        if (!OverrideFormat.isOverrideFormat(format)) {
          const resolvedFormat = await format;
          presUnitStrings.push(XmlSerializationUtils.createXmlTypedName(this.schema, resolvedFormat.schema, format.name));
          continue;
        }
        presUnitStrings.push(format.fullNameXml(this.schema));
      };
      itemElement.setAttribute("presentationUnits", presUnitStrings.join(";"));
    }
    itemElement.setAttribute("relativeError", this.relativeError.toString());

    return itemElement;
  }

  public override fromJSONSync(kindOfQuantityProps: KindOfQuantityProps): void {
    super.fromJSONSync(kindOfQuantityProps);
    this._relativeError = kindOfQuantityProps.relativeError;

    const persistenceUnit = this.schema.lookupItemSync(kindOfQuantityProps.persistenceUnit);
    if (undefined === persistenceUnit)
      throw new ECSchemaError(ECSchemaStatus.InvalidECJson, `The Unit ${kindOfQuantityProps.persistenceUnit} does not exist.`);

    if (!Unit.isUnit(persistenceUnit) && !InvertedUnit.isInvertedUnit(persistenceUnit))
      throw new ECSchemaError(ECSchemaStatus.InvalidECJson, `The item ${kindOfQuantityProps.persistenceUnit} is not a Unit or InvertedUnit.`);

    if (Unit.isUnit(persistenceUnit))
      this._persistenceUnit = new DelayedPromiseWithProps(persistenceUnit.key, async () => persistenceUnit);
    else
      this._persistenceUnit = new DelayedPromiseWithProps(persistenceUnit.key, async () => persistenceUnit);

    if (undefined !== kindOfQuantityProps.presentationUnits)
      this.processPresentationUnitsSync(kindOfQuantityProps.presentationUnits);
  }

  public override async fromJSON(kindOfQuantityProps: KindOfQuantityProps): Promise<void> {
    await super.fromJSON(kindOfQuantityProps);
    this._relativeError = kindOfQuantityProps.relativeError;

    const persistenceUnit = await this.schema.lookupItem(kindOfQuantityProps.persistenceUnit);
    if (undefined === persistenceUnit)
      throw new ECSchemaError(ECSchemaStatus.InvalidECJson, `The Unit ${kindOfQuantityProps.persistenceUnit} does not exist.`);

    if (!Unit.isUnit(persistenceUnit) && !InvertedUnit.isInvertedUnit(persistenceUnit))
      throw new ECSchemaError(ECSchemaStatus.InvalidECJson, `The item ${kindOfQuantityProps.persistenceUnit} is not a Unit or InvertedUnit.`);

    if (Unit.isUnit(persistenceUnit))
      this._persistenceUnit = new DelayedPromiseWithProps(persistenceUnit.key, async () => persistenceUnit);
    else
      this._persistenceUnit = new DelayedPromiseWithProps(persistenceUnit.key, async () => persistenceUnit);


    if (undefined !== kindOfQuantityProps.presentationUnits)
      await this.processPresentationUnits(kindOfQuantityProps.presentationUnits);
  }

  /**
   * Used for schema editing.
   * @internal
   */
  protected setRelativeError(relativeError: number): void {
    this._relativeError = relativeError;
  }

  /**
   * Used for schema editing.
   * @internal
   */
  protected setPersistenceUnit(value: LazyLoadedUnit | LazyLoadedInvertedUnit | undefined): void {
    this._persistenceUnit = value;
  }

  /**
   * Type guard to check if the SchemaItem is of type KindOfQuantity.
   * @param item The SchemaItem to check.
   * @returns True if the item is a KindOfQuantity, false otherwise.
   */
  public static isKindOfQuantity(item?: SchemaItem): item is KindOfQuantity {
    if (item && item.schemaItemType === SchemaItemType.KindOfQuantity)
      return true;

    return false;
  }

  /**
   * Type assertion to check if the SchemaItem is of type KindOfQuantity.
   * @param item The SchemaItem to check.
   * @returns The item cast to KindOfQuantity if it is a KindOfQuantity, undefined otherwise.
   * @internal
   */
  public static assertIsKindOfQuantity(item?: SchemaItem): asserts item is KindOfQuantity {
    if (!this.isKindOfQuantity(item))
      throw new ECSchemaError(ECSchemaStatus.InvalidSchemaItemType, `Expected '${SchemaItemType.KindOfQuantity}' (KindOfQuantity)`);
  }
}
/**
 * @internal
 * An abstract class used for schema editing.
 */
export abstract class MutableKindOfQuantity extends KindOfQuantity {
  public abstract override addPresentationFormat(format: LazyLoadedFormat | OverrideFormat, isDefault: boolean): void;
  public abstract override createFormatOverride(parent: Format, precision?: number, unitLabelOverrides?: Array<[LazyLoadedUnit | LazyLoadedInvertedUnit, string | undefined]>): OverrideFormat;
  public abstract override setDisplayLabel(displayLabel: string): void;
  public abstract override setPersistenceUnit(value: LazyLoadedUnit | LazyLoadedInvertedUnit | undefined): void;
  public abstract override setRelativeError(relativeError: number): void;
}<|MERGE_RESOLUTION|>--- conflicted
+++ resolved
@@ -11,11 +11,7 @@
 import { XmlSerializationUtils } from "../Deserialization/XmlSerializationUtils";
 import { SchemaItemType } from "../ECObjects";
 import { ECSchemaError, ECSchemaStatus } from "../Exception";
-<<<<<<< HEAD
 import { LazyLoadedFormat, LazyLoadedInvertedUnit, LazyLoadedUnit } from "../Interfaces";
-=======
-import { LazyLoadedInvertedUnit, LazyLoadedUnit } from "../Interfaces";
->>>>>>> 64fc5d57
 import { Format } from "./Format";
 import { InvertedUnit } from "./InvertedUnit";
 import { OverrideFormat, OverrideFormatProps } from "./OverrideFormat";
@@ -30,11 +26,7 @@
   /** @internal */
   public static override get schemaItemType() { return SchemaItemType.KindOfQuantity; }
   private _relativeError: number = 1.0;
-<<<<<<< HEAD
   private _presentationFormats: Array<LazyLoadedFormat | OverrideFormat> = [];
-=======
-  private _presentationFormats: Array<Format | OverrideFormat> = new Array<Format | OverrideFormat>();
->>>>>>> 64fc5d57
   private _persistenceUnit?: LazyLoadedUnit | LazyLoadedInvertedUnit;
 
   /** The first presentation format in the list of Formats. */
@@ -100,19 +92,13 @@
         unitAndLabels = [];
         for (const unitOverride of presFormatOverride.unitAndLabels) {
           const unitOrInverted = await this.schema.lookupItem(unitOverride[0]);
-<<<<<<< HEAD
+          
           if(Unit.isUnit(unitOrInverted))
             unitAndLabels.push([new DelayedPromiseWithProps(unitOrInverted.key, async () => unitOrInverted), unitOverride[1]]);
           else if(InvertedUnit.isInvertedUnit(unitOrInverted))
             unitAndLabels.push([new DelayedPromiseWithProps(unitOrInverted.key, async () => unitOrInverted), unitOverride[1]]);
           else
             throw new ECSchemaError(ECSchemaStatus.InvalidECJson, `Unable to locate SchemaItem ${unitOverride[0]}.`);
-=======
-          if (undefined === unitOrInverted || (!Unit.isUnit(unitOrInverted) && !InvertedUnit.isInvertedUnit(unitOrInverted)))
-            throw new ECSchemaError(ECSchemaStatus.InvalidECJson, `Unable to locate SchemaItem ${unitOverride[0]}.`);
-
-          unitAndLabels.push([unitOrInverted, unitOverride[1]]);
->>>>>>> 64fc5d57
         }
       }
 
@@ -143,19 +129,12 @@
         unitAndLabels = [];
         for (const unitOverride of presFormatOverride.unitAndLabels) {
           const unitOrInverted = this.schema.lookupItemSync(unitOverride[0]);
-<<<<<<< HEAD
           if(Unit.isUnit(unitOrInverted))
             unitAndLabels.push([new DelayedPromiseWithProps(unitOrInverted.key, async () => unitOrInverted), unitOverride[1]]);
           else if(InvertedUnit.isInvertedUnit(unitOrInverted))
             unitAndLabels.push([new DelayedPromiseWithProps(unitOrInverted.key, async () => unitOrInverted), unitOverride[1]]);
           else
           throw new ECSchemaError(ECSchemaStatus.InvalidECJson, `Unable to locate SchemaItem ${unitOverride[0]}.`);
-=======
-          if (undefined === unitOrInverted || (!Unit.isUnit(unitOrInverted) && !InvertedUnit.isInvertedUnit(unitOrInverted)))
-            throw new ECSchemaError(ECSchemaStatus.InvalidECJson, `Unable to locate SchemaItem ${unitOverride[0]}.`);
-
-          unitAndLabels.push([unitOrInverted, unitOverride[1]]);
->>>>>>> 64fc5d57
         }
       }
 
