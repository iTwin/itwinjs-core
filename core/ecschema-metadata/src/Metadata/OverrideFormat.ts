<<<<<<< HEAD
/*---------------------------------------------------------------------------------------------
* Copyright (c) Bentley Systems, Incorporated. All rights reserved.
* See LICENSE.md in the project root for license terms and full copyright notice.
*--------------------------------------------------------------------------------------------*/
/** @packageDocumentation
 * @module Metadata
 */

import { XmlSerializationUtils } from "../Deserialization/XmlSerializationUtils";
import { SchemaItemType } from "../ECObjects";
import { DecimalPrecision, FormatTraits, FormatType, FractionalPrecision, ScientificType, ShowSignOption } from "@bentley/imodeljs-quantity";
import { Format } from "./Format";
import { InvertedUnit } from "./InvertedUnit";
import { Schema } from "./Schema";
import { Unit } from "./Unit";

/**
 * Overrides of a Format, from a Schema, and is SchemaItem that is used specifically on KindOfQuantity.
 * @beta
 */
export class OverrideFormat {
  private _precision?: DecimalPrecision | FractionalPrecision;
  private _units?: Array<[Unit | InvertedUnit, string | undefined]>;

  /** The Format that this OverrideFormat is extending */
  public readonly parent: Format;

  /** The name of this OverrideFormat.
   *
   * This should be set to the [FormatString]($docs/bis/ec/kindofquantity/#format-string) which represents the format override.
   */
  public readonly name: string;

  constructor(parent: Format, precision?: DecimalPrecision | FractionalPrecision, unitAndLabels?: Array<[Unit | InvertedUnit, string | undefined]>) {
    this.parent = parent;
    this.name = OverrideFormat.createOverrideFormatFullName(parent, precision, unitAndLabels);
    this._precision = precision;
    this._units = unitAndLabels;
  }

  // Properties that can be overriden
  public get precision(): DecimalPrecision | FractionalPrecision { return (undefined === this._precision) ? this.parent.precision : this._precision; }
  public get units() { return (undefined === this._units) ? this.parent.units : this._units; }

  // Properties that cannot be overriden
  public get fullName(): string { return this.name; }
  public get roundFactor(): number { return this.parent.roundFactor; }
  public get type(): FormatType { return this.parent.type; }
  public get minWidth(): number | undefined { return this.parent.minWidth; }
  public get scientificType(): ScientificType | undefined { return this.parent.scientificType; }
  public get showSignOption(): ShowSignOption { return this.parent.showSignOption; }
  public get decimalSeparator(): string { return this.parent.decimalSeparator; }
  public get thousandSeparator(): string { return this.parent.thousandSeparator; }
  public get uomSeparator(): string { return this.parent.uomSeparator; }
  public get stationSeparator(): string { return this.parent.stationSeparator; }
  public get stationOffsetSize(): number | undefined { return this.parent.stationOffsetSize; }
  public get formatTraits(): FormatTraits { return this.parent.formatTraits; }
  public get spacer(): string | undefined { return this.parent.spacer; }
  public get includeZero(): boolean | undefined { return this.parent.includeZero; }

  public hasFormatTrait(formatTrait: FormatTraits) {
    return (this.parent.formatTraits & formatTrait) === formatTrait;
  }

  /** Returns the format string of this override in the Xml full name format.
   * @alpha
   */
  public fullNameXml(koqSchema: Schema): string {
    let fullName = XmlSerializationUtils.createXmlTypedName(koqSchema, this.parent.schema, this.parent.name);

    if (undefined !== this.precision)
      fullName += `(${this.precision.toString()})`;

    if (undefined === this._units)
      return fullName;
    for (const [unit, unitLabel] of this._units) {
      fullName += "[";
      fullName += XmlSerializationUtils.createXmlTypedName(koqSchema, unit.schema, unit.name);
      fullName += `|${unitLabel}]`;
    }
    return fullName;
  }

  /**
   * Creates a valid OverrideFormat fullName from the parent Format and overridden units.
   * @param parent The parent Format.
   * @param unitAndLabels The overridden unit and labels collection.
   */
  public static createOverrideFormatFullName(parent: Format, precision?: DecimalPrecision | FractionalPrecision, unitAndLabels?: Array<[Unit | InvertedUnit, string | undefined]>): string {
    let fullName = parent.fullName;

    if (precision)
      fullName += `(${precision.toString()})`;

    if (undefined === unitAndLabels)
      return fullName;
    for (const [unit, unitLabel] of unitAndLabels)
      if (undefined === unitLabel)
        fullName += `[${unit.fullName}]`;
      else
        fullName += `[${unit.fullName}|${unitLabel}]`;
    return fullName;
  }

  /**
   * @internal
   */
  public static isOverrideFormat(object: any): object is OverrideFormat {
    const overrideFormat = object as OverrideFormat;

    return overrideFormat !== undefined && overrideFormat.name !== undefined && overrideFormat.parent !== undefined &&
             overrideFormat.parent.schemaItemType === SchemaItemType.Format;
  }
}
=======
/*---------------------------------------------------------------------------------------------
* Copyright (c) Bentley Systems, Incorporated. All rights reserved.
* See LICENSE.md in the project root for license terms and full copyright notice.
*--------------------------------------------------------------------------------------------*/
/** @packageDocumentation
 * @module Metadata
 */

import { XmlSerializationUtils } from "../Deserialization/XmlSerializationUtils";
import { SchemaItemType } from "../ECObjects";
import { DecimalPrecision, FormatTraits, FormatType, FractionalPrecision, ScientificType, ShowSignOption } from "../utils/FormatEnums";
import { Format } from "./Format";
import { InvertedUnit } from "./InvertedUnit";
import { Schema } from "./Schema";
import { Unit } from "./Unit";

/**
 * Overrides of a Format, from a Schema, and is SchemaItem that is used specifically on KindOfQuantity.
 * @beta
 */
export class OverrideFormat {
  private _precision?: DecimalPrecision | FractionalPrecision;
  private _units?: Array<[Unit | InvertedUnit, string | undefined]>;

  /** The Format that this OverrideFormat is extending */
  public readonly parent: Format;

  /** The name of this OverrideFormat.
   *
   * This should be set to the [FormatString]($docs/bis/ec/kindofquantity/#format-string) which represents the format override.
   */
  public readonly name: string;

  constructor(parent: Format, precision?: DecimalPrecision | FractionalPrecision, unitAndLabels?: Array<[Unit | InvertedUnit, string | undefined]>) {
    this.parent = parent;
    this.name = OverrideFormat.createOverrideFormatFullName(parent, precision, unitAndLabels);
    this._precision = precision;
    this._units = unitAndLabels;
  }

  // Properties that can be overriden
  public get precision(): DecimalPrecision | FractionalPrecision { return (undefined === this._precision) ? this.parent.precision : this._precision; }
  public get units() { return (undefined === this._units) ? this.parent.units : this._units; }

  // Properties that cannot be overriden
  public get fullName(): string { return this.name; }
  public get roundFactor(): number { return this.parent.roundFactor; }
  public get type(): FormatType { return this.parent.type; }
  public get minWidth(): number | undefined { return this.parent.minWidth; }
  public get scientificType(): ScientificType | undefined { return this.parent.scientificType; }
  public get showSignOption(): ShowSignOption { return this.parent.showSignOption; }
  public get decimalSeparator(): string { return this.parent.decimalSeparator; }
  public get thousandSeparator(): string { return this.parent.thousandSeparator; }
  public get uomSeparator(): string { return this.parent.uomSeparator; }
  public get stationSeparator(): string { return this.parent.stationSeparator; }
  public get stationOffsetSize(): number | undefined { return this.parent.stationOffsetSize; }
  public get formatTraits(): FormatTraits { return this.parent.formatTraits; }
  public get spacer(): string | undefined { return this.parent.spacer; }
  public get includeZero(): boolean | undefined { return this.parent.includeZero; }

  public hasFormatTrait(formatTrait: FormatTraits) {
    return (this.parent.formatTraits & formatTrait) === formatTrait;
  }

  /** Returns the format string of this override in the Xml full name format.
   * @alpha
   */
  public fullNameXml(koqSchema: Schema): string {
    let fullName = XmlSerializationUtils.createXmlTypedName(koqSchema, this.parent.schema, this.parent.name);

    if (undefined !== this.precision)
      fullName += `(${this.precision.toString()})`;

    if (undefined === this._units)
      return fullName;
    for (const [unit, unitLabel] of this._units) {
      fullName += "[";
      fullName += XmlSerializationUtils.createXmlTypedName(koqSchema, unit.schema, unit.name);
      fullName += `|${unitLabel}]`;
    }
    return fullName;
  }

  /**
   * Creates a valid OverrideFormat fullName from the parent Format and overridden units.
   * @param parent The parent Format.
   * @param unitAndLabels The overridden unit and labels collection.
   */
  public static createOverrideFormatFullName(parent: Format, precision?: DecimalPrecision | FractionalPrecision, unitAndLabels?: Array<[Unit | InvertedUnit, string | undefined]>): string {
    let fullName = parent.fullName;

    if (precision)
      fullName += `(${precision.toString()})`;

    if (undefined === unitAndLabels)
      return fullName;
    for (const [unit, unitLabel] of unitAndLabels)
      if (undefined === unitLabel)
        fullName += `[${unit.fullName}]`;
      else
        fullName += `[${unit.fullName}|${unitLabel}]`;
    return fullName;
  }

  /**
   * @internal
   */
  public static isOverrideFormat(object: any): object is OverrideFormat {
    const overrideFormat = object as OverrideFormat;

    return overrideFormat !== undefined && overrideFormat.name !== undefined && overrideFormat.parent !== undefined &&
             overrideFormat.parent.schemaItemType === SchemaItemType.Format;
  }
}
>>>>>>> 67a98fec
<|MERGE_RESOLUTION|>--- conflicted
+++ resolved
@@ -1,4 +1,3 @@
-<<<<<<< HEAD
 /*---------------------------------------------------------------------------------------------
 * Copyright (c) Bentley Systems, Incorporated. All rights reserved.
 * See LICENSE.md in the project root for license terms and full copyright notice.
@@ -9,7 +8,7 @@
 
 import { XmlSerializationUtils } from "../Deserialization/XmlSerializationUtils";
 import { SchemaItemType } from "../ECObjects";
-import { DecimalPrecision, FormatTraits, FormatType, FractionalPrecision, ScientificType, ShowSignOption } from "@bentley/imodeljs-quantity";
+import { DecimalPrecision, FormatTraits, FormatType, FractionalPrecision, ScientificType, ShowSignOption } from "@itwin/core-quantity";
 import { Format } from "./Format";
 import { InvertedUnit } from "./InvertedUnit";
 import { Schema } from "./Schema";
@@ -112,120 +111,4 @@
     return overrideFormat !== undefined && overrideFormat.name !== undefined && overrideFormat.parent !== undefined &&
              overrideFormat.parent.schemaItemType === SchemaItemType.Format;
   }
-}
-=======
-/*---------------------------------------------------------------------------------------------
-* Copyright (c) Bentley Systems, Incorporated. All rights reserved.
-* See LICENSE.md in the project root for license terms and full copyright notice.
-*--------------------------------------------------------------------------------------------*/
-/** @packageDocumentation
- * @module Metadata
- */
-
-import { XmlSerializationUtils } from "../Deserialization/XmlSerializationUtils";
-import { SchemaItemType } from "../ECObjects";
-import { DecimalPrecision, FormatTraits, FormatType, FractionalPrecision, ScientificType, ShowSignOption } from "../utils/FormatEnums";
-import { Format } from "./Format";
-import { InvertedUnit } from "./InvertedUnit";
-import { Schema } from "./Schema";
-import { Unit } from "./Unit";
-
-/**
- * Overrides of a Format, from a Schema, and is SchemaItem that is used specifically on KindOfQuantity.
- * @beta
- */
-export class OverrideFormat {
-  private _precision?: DecimalPrecision | FractionalPrecision;
-  private _units?: Array<[Unit | InvertedUnit, string | undefined]>;
-
-  /** The Format that this OverrideFormat is extending */
-  public readonly parent: Format;
-
-  /** The name of this OverrideFormat.
-   *
-   * This should be set to the [FormatString]($docs/bis/ec/kindofquantity/#format-string) which represents the format override.
-   */
-  public readonly name: string;
-
-  constructor(parent: Format, precision?: DecimalPrecision | FractionalPrecision, unitAndLabels?: Array<[Unit | InvertedUnit, string | undefined]>) {
-    this.parent = parent;
-    this.name = OverrideFormat.createOverrideFormatFullName(parent, precision, unitAndLabels);
-    this._precision = precision;
-    this._units = unitAndLabels;
-  }
-
-  // Properties that can be overriden
-  public get precision(): DecimalPrecision | FractionalPrecision { return (undefined === this._precision) ? this.parent.precision : this._precision; }
-  public get units() { return (undefined === this._units) ? this.parent.units : this._units; }
-
-  // Properties that cannot be overriden
-  public get fullName(): string { return this.name; }
-  public get roundFactor(): number { return this.parent.roundFactor; }
-  public get type(): FormatType { return this.parent.type; }
-  public get minWidth(): number | undefined { return this.parent.minWidth; }
-  public get scientificType(): ScientificType | undefined { return this.parent.scientificType; }
-  public get showSignOption(): ShowSignOption { return this.parent.showSignOption; }
-  public get decimalSeparator(): string { return this.parent.decimalSeparator; }
-  public get thousandSeparator(): string { return this.parent.thousandSeparator; }
-  public get uomSeparator(): string { return this.parent.uomSeparator; }
-  public get stationSeparator(): string { return this.parent.stationSeparator; }
-  public get stationOffsetSize(): number | undefined { return this.parent.stationOffsetSize; }
-  public get formatTraits(): FormatTraits { return this.parent.formatTraits; }
-  public get spacer(): string | undefined { return this.parent.spacer; }
-  public get includeZero(): boolean | undefined { return this.parent.includeZero; }
-
-  public hasFormatTrait(formatTrait: FormatTraits) {
-    return (this.parent.formatTraits & formatTrait) === formatTrait;
-  }
-
-  /** Returns the format string of this override in the Xml full name format.
-   * @alpha
-   */
-  public fullNameXml(koqSchema: Schema): string {
-    let fullName = XmlSerializationUtils.createXmlTypedName(koqSchema, this.parent.schema, this.parent.name);
-
-    if (undefined !== this.precision)
-      fullName += `(${this.precision.toString()})`;
-
-    if (undefined === this._units)
-      return fullName;
-    for (const [unit, unitLabel] of this._units) {
-      fullName += "[";
-      fullName += XmlSerializationUtils.createXmlTypedName(koqSchema, unit.schema, unit.name);
-      fullName += `|${unitLabel}]`;
-    }
-    return fullName;
-  }
-
-  /**
-   * Creates a valid OverrideFormat fullName from the parent Format and overridden units.
-   * @param parent The parent Format.
-   * @param unitAndLabels The overridden unit and labels collection.
-   */
-  public static createOverrideFormatFullName(parent: Format, precision?: DecimalPrecision | FractionalPrecision, unitAndLabels?: Array<[Unit | InvertedUnit, string | undefined]>): string {
-    let fullName = parent.fullName;
-
-    if (precision)
-      fullName += `(${precision.toString()})`;
-
-    if (undefined === unitAndLabels)
-      return fullName;
-    for (const [unit, unitLabel] of unitAndLabels)
-      if (undefined === unitLabel)
-        fullName += `[${unit.fullName}]`;
-      else
-        fullName += `[${unit.fullName}|${unitLabel}]`;
-    return fullName;
-  }
-
-  /**
-   * @internal
-   */
-  public static isOverrideFormat(object: any): object is OverrideFormat {
-    const overrideFormat = object as OverrideFormat;
-
-    return overrideFormat !== undefined && overrideFormat.name !== undefined && overrideFormat.parent !== undefined &&
-             overrideFormat.parent.schemaItemType === SchemaItemType.Format;
-  }
-}
->>>>>>> 67a98fec
+}