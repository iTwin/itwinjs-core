/*---------------------------------------------------------------------------------------------
* Copyright (c) Bentley Systems, Incorporated. All rights reserved.
* See LICENSE.md in the project root for license terms and full copyright notice.
*--------------------------------------------------------------------------------------------*/

import { assert, describe, expect, it } from "vitest";
import { SchemaContext } from "../../Context";
<<<<<<< HEAD
import { ECObjectsError, ECObjectsStatus } from "../../Exception";
=======
import { ECSchemaError } from "../../Exception";
>>>>>>> 2b4c7719
import { Phenomenon } from "../../Metadata/Phenomenon";
import { Schema } from "../../Metadata/Schema";
import { Unit } from "../../Metadata/Unit";
import { UnitSystem } from "../../Metadata/UnitSystem";
import { createSchemaJsonWithItems } from "../TestUtils/DeserializationHelpers";
import { createEmptyXmlDocument } from "../TestUtils/SerializationHelper";

/* eslint-disable @typescript-eslint/naming-convention */

describe("Unit", () => {

  function createSchemaJson(unitJson: any): any {
    return createSchemaJsonWithItems({
      TestUnit: {
        schemaItemType: "Unit",
        ...unitJson,
      },
      TestPhenomenon: {
        schemaItemType: "Phenomenon",
        definition: "LENGTH(1)",
      },
      TestUnitSystem: {
        schemaItemType: "UnitSystem",
      },
    });
  }

  it("should get fullName", async () => {
    const fullyDefinedUnit = createSchemaJson({
      label: "Millimeter",
      description: "A unit defining the millimeter metric unit of length",
      phenomenon: "TestSchema.TestPhenomenon",
      unitSystem: "TestSchema.TestUnitSystem",
      definition: "[MILLI]*Units.MM",
      numerator: 5,
      denominator: 1,
      offset: 4,
    });

    const ecSchema = await Schema.fromJson(fullyDefinedUnit, new SchemaContext());
    assert.isDefined(ecSchema);
    const unit = await ecSchema.getItem("TestUnit", Unit);
    assert.isDefined(unit);
    expect(unit!.fullName).eq("TestSchema.TestUnit");
  });

  describe("type safety checks", () => {
    const typeCheckJson = createSchemaJsonWithItems({
      TestUnit: {
        schemaItemType: "Unit",
        label: "Test Unit",
        description: "Used for testing",
        phenomenon: "TestSchema.TestPhenomenon",
        unitSystem: "TestSchema.TestUnitSystem",
        definition: "M",
      },
      TestPhenomenon: {
        schemaItemType: "Phenomenon",
        definition: "LENGTH(1)",
      },
      TestUnitSystem: {
        schemaItemType: "UnitSystem",
        label: "Metric",
        description: "Metric system",
      },
    });

    let ecSchema: Schema;

    before(async () => {
      ecSchema = await Schema.fromJson(typeCheckJson, new SchemaContext());
      assert.isDefined(ecSchema);
    });

    it("typeguard and type assertion should work on Unit", async () => {
      const testUnit = await ecSchema.getItem("TestUnit");
      assert.isDefined(testUnit);
      expect(Unit.isUnit(testUnit)).to.be.true;
      expect(() => Unit.assertIsUnit(testUnit)).not.to.throw();
      // verify against other schema item type
      const testPhenomenon = await ecSchema.getItem("TestPhenomenon");
      assert.isDefined(testPhenomenon);
      expect(Unit.isUnit(testPhenomenon)).to.be.false;
      expect(() => Unit.assertIsUnit(testPhenomenon)).to.throw();
    });

    it("Unit type should work with getItem/Sync", async () => {
      expect(await ecSchema.getItem("TestUnit", Unit)).to.be.instanceof(Unit);
      expect(ecSchema.getItemSync("TestUnit", Unit)).to.be.instanceof(Unit);
    });

    it("Unit type should reject for other item types on getItem/Sync", async () => {
      expect(await ecSchema.getItem("TestPhenomenon", Unit)).to.be.undefined;
      expect(ecSchema.getItemSync("TestPhenomenon", Unit)).to.be.undefined;
    });
  });

  describe("deserialization", () => {
    const fullyDefinedUnit = createSchemaJson({
      label: "Millimeter",
      description: "A unit defining the millimeter metric unit of length",
      phenomenon: "TestSchema.TestPhenomenon",
      unitSystem: "TestSchema.TestUnitSystem",
      definition: "[MILLI]*Units.MM",
      numerator: 5,
      denominator: 1,
      offset: 4,
    });

    it("async - should succeed with fully defined", async () => {
      const ecSchema = await Schema.fromJson(fullyDefinedUnit, new SchemaContext());
      const unit = await ecSchema.getItem("TestUnit", Unit);
      assert.isDefined(unit);

      const phen = await ecSchema.getItem("TestPhenomenon", Phenomenon);
      assert.isDefined(phen);
      assert.isTrue((await unit!.phenomenon) === phen);

      const unitSystem = await ecSchema.getItem("TestUnitSystem", UnitSystem);
      assert.isDefined(unitSystem);
      assert.isTrue((await unit!.unitSystem) === unitSystem);

      expect(unit!.definition).to.eql("[MILLI]*Units.MM");
      expect(unit!.denominator).toEqual(1);
      expect(unit!.numerator).toEqual(5);
      expect(unit!.offset).toEqual(4);
    });

    it("sync - should succeed with fully defined", () => {
      const ecSchema = Schema.fromJsonSync(fullyDefinedUnit, new SchemaContext());
      const unit = ecSchema.getItemSync("TestUnit", Unit);
      assert.isDefined(unit);

      const phen = ecSchema.getItemSync("TestPhenomenon", Phenomenon);
      assert.isDefined(phen);
      assert.strictEqual(phen, ecSchema.getItemSync(unit!.phenomenon!.name, Phenomenon));

      const unitSystem = ecSchema.getItemSync("TestUnitSystem", UnitSystem);
      assert.isDefined(unitSystem);
      assert.strictEqual(unitSystem, ecSchema.getItemSync(unit!.unitSystem!.name, UnitSystem));

      expect(unit!.definition).to.eql("[MILLI]*Units.MM");
      expect(unit!.denominator).toEqual(1);
      expect(unit!.numerator).toEqual(5);
      expect(unit!.offset).toEqual(4);
    });

    // Check order of schema items shouldn't matter
    const reverseOrderJson = createSchemaJsonWithItems({
      M: {
        schemaItemType: "Unit",
        phenomenon: "TestSchema.Length",
        unitSystem: "TestSchema.Metric",
        definition: "[MILLI]*M",
      },
      Length: {
        schemaItemType: "Phenomenon",
        definition: "LENGTH(1)",
        label: "length",
      },
      Metric: {
        schemaItemType: "UnitSystem",
        label: "metric",
      },
    });
    it("async - order shouldn't matter", async () => {
      const ecSchema = await Schema.fromJson(reverseOrderJson, new SchemaContext());
      assert.isDefined(ecSchema);
      assert.isDefined(await ecSchema.getItem("Length", Phenomenon));
      assert.isDefined(await ecSchema.getItem("Metric", UnitSystem));
      assert.isDefined(await ecSchema.getItem("M", Unit));
    });

    it("sync - should succeed with dependency order", () => {
      const ecSchema = Schema.fromJsonSync(reverseOrderJson, new SchemaContext());
      assert.isDefined(ecSchema);
      assert.isDefined(ecSchema.getItemSync("Length", Phenomenon));
      assert.isDefined(ecSchema.getItemSync("Metric", UnitSystem));
      assert.isDefined(ecSchema.getItemSync("M", Unit));
    });

    // Missing phenomenon
    const missingPhenomenonJson = {
      unitSystem: "TestSchema.TestUnitSystem",
      definition: "[MILLI]*Units.M",
    };
    it("async - should throw for missing phenomenon", async () => {
<<<<<<< HEAD
      await expect(Schema.fromJson(createSchemaJson(missingPhenomenonJson), new SchemaContext())).rejects.toThrowError(new ECObjectsError(ECObjectsStatus.InvalidECJson, `The Unit TestSchema.TestUnit does not have the required 'phenomenon' attribute.`));
    });
    it("sync - should throw for missing phenomenon", () => {
      expect(() => Schema.fromJsonSync(createSchemaJson(missingPhenomenonJson), new SchemaContext())).toThrowError(new ECObjectsError(ECObjectsStatus.InvalidECJson, `The Unit TestSchema.TestUnit does not have the required 'phenomenon' attribute.`));
=======
      await expect(Schema.fromJson(createSchemaJson(missingPhenomenonJson), new SchemaContext())).to.be.rejectedWith(ECSchemaError, `The Unit TestSchema.TestUnit does not have the required 'phenomenon' attribute.`);
    });
    it("sync - should throw for missing phenomenon", () => {
      assert.throws(() => Schema.fromJsonSync(createSchemaJson(missingPhenomenonJson), new SchemaContext()), ECSchemaError, `The Unit TestSchema.TestUnit does not have the required 'phenomenon' attribute.`);
>>>>>>> 2b4c7719
    });

    // Invalid phenomenon
    const invalidPhenomenonJson = {
      phenomenon: 5,
      unitSystem: "TestSchema.TestUnitSystem",
      definition: "[MILLI]*Units.M",
    };
    it("async - should throw for invalid phenomenon", async () => {
<<<<<<< HEAD
      await expect(Schema.fromJson(createSchemaJson(invalidPhenomenonJson), new SchemaContext())).rejects.toThrowError(new ECObjectsError(ECObjectsStatus.InvalidECJson, `The Unit TestSchema.TestUnit has an invalid 'phenomenon' attribute. It should be of type 'string'.`));
    });
    it("sync - should throw for invalid phenomenon", () => {
      expect(() => Schema.fromJsonSync(createSchemaJson(invalidPhenomenonJson), new SchemaContext())).toThrowError(new ECObjectsError(ECObjectsStatus.InvalidECJson, `The Unit TestSchema.TestUnit has an invalid 'phenomenon' attribute. It should be of type 'string'.`));
=======
      await expect(Schema.fromJson(createSchemaJson(invalidPhenomenonJson), new SchemaContext())).to.be.rejectedWith(ECSchemaError, `The Unit TestSchema.TestUnit has an invalid 'phenomenon' attribute. It should be of type 'string'`);
    });
    it("sync - should throw for invalid phenomenon", () => {
      assert.throws(() => Schema.fromJsonSync(createSchemaJson(invalidPhenomenonJson), new SchemaContext()), ECSchemaError, `The Unit TestSchema.TestUnit has an invalid 'phenomenon' attribute. It should be of type 'string'`);
>>>>>>> 2b4c7719
    });

    // Missing UnitSystem
    const missingUnitSystemJson = {
      phenomenon: "TestSchema.TestPhenomenon",
      definition: "[MILLI]*Units.M",
    };
    it("async - should throw for missing unit system", async () => {
<<<<<<< HEAD
      await expect(Schema.fromJson(createSchemaJson(missingUnitSystemJson), new SchemaContext())).rejects.toThrowError(new ECObjectsError(ECObjectsStatus.InvalidECJson, `The Unit TestSchema.TestUnit does not have the required 'unitSystem' attribute.`));
    });
    it("sync - should throw for missing unit system", () => {
      expect(() => Schema.fromJsonSync(createSchemaJson(missingUnitSystemJson), new SchemaContext())).toThrowError(new ECObjectsError(ECObjectsStatus.InvalidECJson, `The Unit TestSchema.TestUnit does not have the required 'unitSystem' attribute.`));
=======
      await expect(Schema.fromJson(createSchemaJson(missingUnitSystemJson), new SchemaContext())).to.be.rejectedWith(ECSchemaError, `The Unit TestSchema.TestUnit does not have the required 'unitSystem' attribute.`);
    });
    it("sync - should throw for missing unit system", () => {
      assert.throws(() => Schema.fromJsonSync(createSchemaJson(missingUnitSystemJson), new SchemaContext()), ECSchemaError, `The Unit TestSchema.TestUnit does not have the required 'unitSystem' attribute.`);
>>>>>>> 2b4c7719
    });

    // Invalid UnitSystem
    const invalidUnitSystemJson = {
      unitSystem: 5,
      phenomenon: "TestSchema.TestPhenomenon",
      definition: "[MILLI]*Units.M",
    };
    it("async - should throw for invalid unit system", async () => {
<<<<<<< HEAD
      await expect(Schema.fromJson(createSchemaJson(invalidUnitSystemJson), new SchemaContext())).rejects.toThrowError(new ECObjectsError(ECObjectsStatus.InvalidECJson, `The Unit TestSchema.TestUnit has an invalid 'unitSystem' attribute. It should be of type 'string'.`));
    });
    it("sync - should throw for invalid unit system", () => {
      expect(() => Schema.fromJsonSync(createSchemaJson(invalidUnitSystemJson), new SchemaContext())).toThrowError(new ECObjectsError(ECObjectsStatus.InvalidECJson, `The Unit TestSchema.TestUnit has an invalid 'unitSystem' attribute. It should be of type 'string'.`));
=======
      await expect(Schema.fromJson(createSchemaJson(invalidUnitSystemJson), new SchemaContext())).to.be.rejectedWith(ECSchemaError, `The Unit TestSchema.TestUnit has an invalid 'unitSystem' attribute. It should be of type 'string'`);
    });
    it("sync - should throw for invalid unit system", () => {
      assert.throws(() => Schema.fromJsonSync(createSchemaJson(invalidUnitSystemJson), new SchemaContext()), ECSchemaError, `The Unit TestSchema.TestUnit has an invalid 'unitSystem' attribute. It should be of type 'string'`);
>>>>>>> 2b4c7719
    });

    // Missing Definition
    const missingDefinitionJson = {
      phenomenon: "TestSchema.TestPhenomenon",
      unitSystem: "TestSchema.TestUnitSystem",
    };
    it("async - should throw for missing definition", async () => {
<<<<<<< HEAD
      await expect(Schema.fromJson(createSchemaJson(missingDefinitionJson), new SchemaContext())).rejects.toThrowError(new ECObjectsError(ECObjectsStatus.InvalidECJson, `The Unit TestSchema.TestUnit does not have the required 'definition' attribute.`));
    });
    it("sync - should throw for missing definition", () => {
      expect(() => Schema.fromJsonSync(createSchemaJson(missingDefinitionJson), new SchemaContext())).toThrowError(new ECObjectsError(ECObjectsStatus.InvalidECJson, `The Unit TestSchema.TestUnit does not have the required 'definition' attribute.`));
=======
      await expect(Schema.fromJson(createSchemaJson(missingDefinitionJson), new SchemaContext())).to.be.rejectedWith(ECSchemaError, `The Unit TestSchema.TestUnit does not have the required 'definition' attribute.`);
    });
    it("sync - should throw for missing definition", () => {
      assert.throws(() => Schema.fromJsonSync(createSchemaJson(missingDefinitionJson), new SchemaContext()), ECSchemaError, `The Unit TestSchema.TestUnit does not have the required 'definition' attribute.`);
>>>>>>> 2b4c7719
    });

    // Missing Definition
    const invalidDefinitionJson = {
      definition: 5,
      phenomenon: "TestSchema.TestPhenomenon",
      unitSystem: "TestSchema.TestUnitSystem",
    };
    it("async - should throw for invalid definition", async () => {
<<<<<<< HEAD
      await expect(Schema.fromJson(createSchemaJson(invalidDefinitionJson), new SchemaContext())).rejects.toThrowError(new ECObjectsError(ECObjectsStatus.InvalidECJson, `The Unit TestSchema.TestUnit has an invalid 'definition' attribute. It should be of type 'string'.`));
    });
    it("sync - should throw for invalid definition", () => {
      expect(() => Schema.fromJsonSync(createSchemaJson(invalidDefinitionJson), new SchemaContext())).toThrowError(new ECObjectsError(ECObjectsStatus.InvalidECJson, `The Unit TestSchema.TestUnit has an invalid 'definition' attribute. It should be of type 'string'.`));
=======
      await expect(Schema.fromJson(createSchemaJson(invalidDefinitionJson), new SchemaContext())).to.be.rejectedWith(ECSchemaError, `The Unit TestSchema.TestUnit has an invalid 'definition' attribute. It should be of type 'string'`);
    });
    it("sync - should throw for invalid definition", () => {
      assert.throws(() => Schema.fromJsonSync(createSchemaJson(invalidDefinitionJson), new SchemaContext()), ECSchemaError, `The Unit TestSchema.TestUnit has an invalid 'definition' attribute. It should be of type 'string'`);
>>>>>>> 2b4c7719
    });

    // Invalid numerator
    const invalidNumeratorJson = {
      phenomenon: "TestSchema.TestPhenomenon",
      unitSystem: "TestSchema.TestUnitSystem",
      definition: "[MILLI]*Units.MM",
      numerator: "5",
    };
    it("async - should throw for invalid numerator", async () => {
<<<<<<< HEAD
      await expect(Schema.fromJson(createSchemaJson(invalidNumeratorJson), new SchemaContext())).rejects.toThrowError(new ECObjectsError(ECObjectsStatus.InvalidECJson, `The Unit TestSchema.TestUnit has an invalid 'numerator' attribute. It should be of type 'number'.`));
    });
    it("sync - should throw for invalid numerator", () => {
      expect(() => Schema.fromJsonSync(createSchemaJson(invalidNumeratorJson), new SchemaContext())).toThrowError(new ECObjectsError(ECObjectsStatus.InvalidECJson, `The Unit TestSchema.TestUnit has an invalid 'numerator' attribute. It should be of type 'number'.`));
=======
      await expect(Schema.fromJson(createSchemaJson(invalidNumeratorJson), new SchemaContext())).to.be.rejectedWith(ECSchemaError, `The Unit TestSchema.TestUnit has an invalid 'numerator' attribute. It should be of type 'number'.`);
    });
    it("sync - should throw for invalid numerator", () => {
      assert.throws(() => Schema.fromJsonSync(createSchemaJson(invalidNumeratorJson), new SchemaContext()), ECSchemaError, `The Unit TestSchema.TestUnit has an invalid 'numerator' attribute. It should be of type 'number'.`);
>>>>>>> 2b4c7719
    });

    // Invalid denominator
    const invalidDenominatorJson = {
      phenomenon: "TestSchema.TestPhenomenon",
      unitSystem: "TestSchema.TestUnitSystem",
      definition: "[MILLI]*Units.MM",
      denominator: "5",
    };
    it("async - should throw for invalid denominator", async () => {
<<<<<<< HEAD
      await expect(Schema.fromJson(createSchemaJson(invalidDenominatorJson), new SchemaContext())).rejects.toThrowError(new ECObjectsError(ECObjectsStatus.InvalidECJson, `The Unit TestSchema.TestUnit has an invalid 'denominator' attribute. It should be of type 'number'.`));
    });
    it("sync - should throw for invalid denominator", () => {
      expect(() => Schema.fromJsonSync(createSchemaJson(invalidDenominatorJson), new SchemaContext())).toThrowError(new ECObjectsError(ECObjectsStatus.InvalidECJson, `The Unit TestSchema.TestUnit has an invalid 'denominator' attribute. It should be of type 'number'.`));
=======
      await expect(Schema.fromJson(createSchemaJson(invalidDenominatorJson), new SchemaContext())).to.be.rejectedWith(ECSchemaError, `The Unit TestSchema.TestUnit has an invalid 'denominator' attribute. It should be of type 'number'.`);
    });
    it("sync - should throw for invalid denominator", () => {
      assert.throws(() => Schema.fromJsonSync(createSchemaJson(invalidDenominatorJson), new SchemaContext()), ECSchemaError, `The Unit TestSchema.TestUnit has an invalid 'denominator' attribute. It should be of type 'number'.`);
>>>>>>> 2b4c7719
    });

    // Invalid offset
    const invalidOffsetJson = {
      phenomenon: "TestSchema.TestPhenomenon",
      unitSystem: "TestSchema.TestUnitSystem",
      definition: "[MILLI]*Units.MM",
      offset: "5",
    };
    it("async - should throw for invalid offset", async () => {
<<<<<<< HEAD
      await expect(Schema.fromJson(createSchemaJson(invalidOffsetJson), new SchemaContext())).rejects.toThrowError(new ECObjectsError(ECObjectsStatus.InvalidECJson, `The Unit TestSchema.TestUnit has an invalid 'offset' attribute. It should be of type 'number'.`));
    });
    it("sync - should throw for invalid offset", () => {
      expect(() => Schema.fromJsonSync(createSchemaJson(invalidOffsetJson), new SchemaContext())).toThrowError(new ECObjectsError(ECObjectsStatus.InvalidECJson, `The Unit TestSchema.TestUnit has an invalid 'offset' attribute. It should be of type 'number'.`));
=======
      await expect(Schema.fromJson(createSchemaJson(invalidOffsetJson), new SchemaContext())).to.be.rejectedWith(ECSchemaError, `The Unit TestSchema.TestUnit has an invalid 'offset' attribute. It should be of type 'number'.`);
    });
    it("sync - should throw for invalid offset", () => {
      assert.throws(() => Schema.fromJsonSync(createSchemaJson(invalidOffsetJson), new SchemaContext()), ECSchemaError, `The Unit TestSchema.TestUnit has an invalid 'offset' attribute. It should be of type 'number'.`);
>>>>>>> 2b4c7719
    });
  });

  describe("toJSON", () => {
    const fullyDefinedUnit = createSchemaJson({
      label: "Millimeter",
      description: "A unit defining the millimeter metric unit of length",
      phenomenon: "TestSchema.TestPhenomenon",
      unitSystem: "TestSchema.TestUnitSystem",
      definition: "[MILLI]*Units.MM",
      numerator: 5,
      denominator: 1,
      offset: 4,
    });

    it("async - should succeed with fully defined", async () => {
      const ecSchema = await Schema.fromJson(fullyDefinedUnit, new SchemaContext());
      const unit = await ecSchema.getItem("TestUnit", Unit);
      assert.isDefined(unit);
      const unitSerialization = unit!.toJSON(true, true);

      expect(unitSerialization.phenomenon).to.eql("TestSchema.TestPhenomenon");
      expect(unitSerialization.unitSystem).to.eql("TestSchema.TestUnitSystem");
      expect(unitSerialization.definition).to.eql("[MILLI]*Units.MM");
      expect(unitSerialization.denominator).toEqual(1);
      expect(unitSerialization.numerator).toEqual(5);
      expect(unitSerialization.offset).toEqual(4);
    });

    it("sync - should succeed with fully defined", () => {
      const ecSchema = Schema.fromJsonSync(fullyDefinedUnit, new SchemaContext());
      const unit = ecSchema.getItemSync("TestUnit", Unit);
      assert.isDefined(unit);
      const unitSerialization = unit!.toJSON(true, true);

      expect(unitSerialization.phenomenon).to.eql("TestSchema.TestPhenomenon");
      expect(unitSerialization.unitSystem).to.eql("TestSchema.TestUnitSystem");
      expect(unitSerialization.definition).to.eql("[MILLI]*Units.MM");
      expect(unitSerialization.denominator).toEqual(1);
      expect(unitSerialization.numerator).toEqual(5);
      expect(unitSerialization.offset).toEqual(4);
    });

    it("async - JSON stringify serialization, should succeed with fully defined", async () => {
      const ecSchema = await Schema.fromJson(fullyDefinedUnit, new SchemaContext());
      const unit = await ecSchema.getItem("TestUnit", Unit);
      assert.isDefined(unit);
      const json = JSON.stringify(unit);
      const unitSerialization = JSON.parse(json);

      expect(unitSerialization.phenomenon).to.eql("TestSchema.TestPhenomenon");
      expect(unitSerialization.unitSystem).to.eql("TestSchema.TestUnitSystem");
      expect(unitSerialization.definition).to.eql("[MILLI]*Units.MM");
      expect(unitSerialization.denominator).toEqual(1);
      expect(unitSerialization.numerator).toEqual(5);
      expect(unitSerialization.offset).toEqual(4);
    });

    it("sync - JSON stringify serialization, should succeed with fully defined", () => {
      const ecSchema = Schema.fromJsonSync(fullyDefinedUnit, new SchemaContext());
      const unit = ecSchema.getItemSync("TestUnit", Unit);
      assert.isDefined(unit);
      const json = JSON.stringify(unit);
      const unitSerialization = JSON.parse(json);

      expect(unitSerialization.phenomenon).to.eql("TestSchema.TestPhenomenon");
      expect(unitSerialization.unitSystem).to.eql("TestSchema.TestUnitSystem");
      expect(unitSerialization.definition).to.eql("[MILLI]*Units.MM");
      expect(unitSerialization.denominator).toEqual(1);
      expect(unitSerialization.numerator).toEqual(5);
      expect(unitSerialization.offset).toEqual(4);
    });

    // Check order of schema items shouldn't matter
    const reverseOrderJson = createSchemaJsonWithItems({
      M: {
        schemaItemType: "Unit",
        phenomenon: "TestSchema.Length",
        unitSystem: "TestSchema.Metric",
        definition: "[MILLI]*M",
      },
      Length: {
        schemaItemType: "Phenomenon",
        definition: "LENGTH(1)",
        label: "length",
      },
      Metric: {
        schemaItemType: "UnitSystem",
        label: "metric",
      },
    });
    it("async - order shouldn't matter", async () => {
      const ecSchema = await Schema.fromJson(reverseOrderJson, new SchemaContext());
      assert.isDefined(ecSchema);
      const unit = await ecSchema.getItem("M", Unit);
      assert.isDefined(unit);
      const unitSerialization = unit!.toJSON(true, true);

      expect(unitSerialization.phenomenon).to.eql("TestSchema.Length");
      expect(unitSerialization.unitSystem).to.eql("TestSchema.Metric");
      expect(unitSerialization.definition).to.eql("[MILLI]*M");
    });

    it("sync - should succeed with dependency order", () => {
      const ecSchema = Schema.fromJsonSync(reverseOrderJson, new SchemaContext());
      assert.isDefined(ecSchema);
      const unit = ecSchema.getItemSync("M", Unit);
      assert.isDefined(unit);
      const unitSerialization = unit!.toJSON(true, true);

      expect(unitSerialization.phenomenon).to.eql("TestSchema.Length");
      expect(unitSerialization.unitSystem).to.eql("TestSchema.Metric");
      expect(unitSerialization.definition).to.eql("[MILLI]*M");
    });

    it("Numerator is explicitly set, default values of numerator, denominator and offset should not be serialized", async () => {
      const schemaJson = createSchemaJson({
        label: "Millimeter",
        description: "Test unit",
        phenomenon: "TestSchema.TestPhenomenon",
        unitSystem: "TestSchema.TestUnitSystem",
        definition: "[MILLI]*Units.MM",
        numerator: 10,
      });

      const ecSchema = await Schema.fromJson(schemaJson, new SchemaContext());
      const unit = await ecSchema.getItem("TestUnit", Unit);
      assert.isDefined(unit);
      const unitSerialization = unit!.toJSON(true, true);

      expect(unitSerialization.numerator).toEqual(10);
      expect(unitSerialization.denominator).toBeUndefined();
      expect(unitSerialization.offset).toBeUndefined();
    });

    it("Denominator and offset are explicitly set, default values of numerator, denominator and offset should not be serialized", async () => {
      const schemaJson = createSchemaJson({
        label: "Millimeter",
        description: "Test unit",
        phenomenon: "TestSchema.TestPhenomenon",
        unitSystem: "TestSchema.TestUnitSystem",
        definition: "[MILLI]*Units.MM",
        denominator: 12,
        offset: 10,
      });

      const ecSchema = await Schema.fromJson(schemaJson, new SchemaContext());
      const unit = await ecSchema.getItem("TestUnit", Unit);
      assert.isDefined(unit);
      const unitSerialization = unit!.toJSON(true, true);

      expect(unitSerialization.offset).toEqual(10);
      expect(unitSerialization.denominator).toEqual(12);
      expect(unitSerialization.numerator).toBeUndefined();
    });
  });

  describe("toXml", () => {
    const newDom = createEmptyXmlDocument();
    const schemaJson = createSchemaJson({
      label: "Millimeter",
      description: "A unit defining the millimeter metric unit of length",
      phenomenon: "TestSchema.TestPhenomenon",
      unitSystem: "TestSchema.TestUnitSystem",
      definition: "[MILLI]*Units.MM",
      numerator: 5.1,
      denominator: 2.4,
      offset: 4,
    });

    it("should properly serialize with all defined", async () => {
      const ecschema = await Schema.fromJson(schemaJson, new SchemaContext());
      const unit = await ecschema.getItem("TestUnit", Unit);
      assert.isDefined(unit);
      const serialized = await unit!.toXml(newDom);
      expect(serialized.nodeName).to.eql("Unit");
      expect(serialized.getAttribute("typeName")).to.eql("TestUnit");
      expect(serialized.getAttribute("phenomenon")).to.eql("TestPhenomenon");
      expect(serialized.getAttribute("unitSystem")).to.eql("TestUnitSystem");
      expect(serialized.getAttribute("definition")).to.eql("[MILLI]*Units.MM");
      expect(serialized.getAttribute("numerator")).to.eql("5.1");
      expect(serialized.getAttribute("denominator")).to.eql("2.4");
      expect(serialized.getAttribute("offset")).to.eql("4");
    });

    it("Numerator is explicitly set, default values of numerator, denominator and offset should not be serialized", async () => {
      const testSchemaJson = createSchemaJson({
        label: "Millimeter",
        description: "A unit defining the millimeter metric unit of length",
        phenomenon: "TestSchema.TestPhenomenon",
        unitSystem: "TestSchema.TestUnitSystem",
        definition: "[MILLI]*Units.MM",
        numerator: 5.1,
      });

      const ecschema = await Schema.fromJson(testSchemaJson, new SchemaContext());
      const unit = await ecschema.getItem("TestUnit", Unit);
      assert.isDefined(unit);
      const serialized = await unit!.toXml(newDom);

      expect(serialized.getAttribute("numerator")).to.eql("5.1");
      expect(serialized.getAttribute("denominator")).to.eql("");
      expect(serialized.getAttribute("offset")).to.eql("");
    });

    it("Denominator and offset are explicitly set, default values of numerator, denominator and offset should not be serialized", async () => {
      const testSchemaJson = createSchemaJson({
        label: "Millimeter",
        description: "A unit defining the millimeter metric unit of length",
        phenomenon: "TestSchema.TestPhenomenon",
        unitSystem: "TestSchema.TestUnitSystem",
        definition: "[MILLI]*Units.MM",
        denominator: 2.4,
        offset: 4,
      });

      const ecschema = await Schema.fromJson(testSchemaJson, new SchemaContext());
      const unit = await ecschema.getItem("TestUnit", Unit);
      assert.isDefined(unit);
      const serialized = await unit!.toXml(newDom);

      expect(serialized.getAttribute("numerator")).to.eql("");
      expect(serialized.getAttribute("denominator")).to.eql("2.4");
      expect(serialized.getAttribute("offset")).to.eql("4");
    });
  });
});<|MERGE_RESOLUTION|>--- conflicted
+++ resolved
@@ -5,11 +5,7 @@
 
 import { assert, describe, expect, it } from "vitest";
 import { SchemaContext } from "../../Context";
-<<<<<<< HEAD
-import { ECObjectsError, ECObjectsStatus } from "../../Exception";
-=======
 import { ECSchemaError } from "../../Exception";
->>>>>>> 2b4c7719
 import { Phenomenon } from "../../Metadata/Phenomenon";
 import { Schema } from "../../Metadata/Schema";
 import { Unit } from "../../Metadata/Unit";
@@ -197,17 +193,10 @@
       definition: "[MILLI]*Units.M",
     };
     it("async - should throw for missing phenomenon", async () => {
-<<<<<<< HEAD
-      await expect(Schema.fromJson(createSchemaJson(missingPhenomenonJson), new SchemaContext())).rejects.toThrowError(new ECObjectsError(ECObjectsStatus.InvalidECJson, `The Unit TestSchema.TestUnit does not have the required 'phenomenon' attribute.`));
-    });
-    it("sync - should throw for missing phenomenon", () => {
-      expect(() => Schema.fromJsonSync(createSchemaJson(missingPhenomenonJson), new SchemaContext())).toThrowError(new ECObjectsError(ECObjectsStatus.InvalidECJson, `The Unit TestSchema.TestUnit does not have the required 'phenomenon' attribute.`));
-=======
       await expect(Schema.fromJson(createSchemaJson(missingPhenomenonJson), new SchemaContext())).to.be.rejectedWith(ECSchemaError, `The Unit TestSchema.TestUnit does not have the required 'phenomenon' attribute.`);
     });
     it("sync - should throw for missing phenomenon", () => {
       assert.throws(() => Schema.fromJsonSync(createSchemaJson(missingPhenomenonJson), new SchemaContext()), ECSchemaError, `The Unit TestSchema.TestUnit does not have the required 'phenomenon' attribute.`);
->>>>>>> 2b4c7719
     });
 
     // Invalid phenomenon
@@ -217,17 +206,10 @@
       definition: "[MILLI]*Units.M",
     };
     it("async - should throw for invalid phenomenon", async () => {
-<<<<<<< HEAD
-      await expect(Schema.fromJson(createSchemaJson(invalidPhenomenonJson), new SchemaContext())).rejects.toThrowError(new ECObjectsError(ECObjectsStatus.InvalidECJson, `The Unit TestSchema.TestUnit has an invalid 'phenomenon' attribute. It should be of type 'string'.`));
-    });
-    it("sync - should throw for invalid phenomenon", () => {
-      expect(() => Schema.fromJsonSync(createSchemaJson(invalidPhenomenonJson), new SchemaContext())).toThrowError(new ECObjectsError(ECObjectsStatus.InvalidECJson, `The Unit TestSchema.TestUnit has an invalid 'phenomenon' attribute. It should be of type 'string'.`));
-=======
       await expect(Schema.fromJson(createSchemaJson(invalidPhenomenonJson), new SchemaContext())).to.be.rejectedWith(ECSchemaError, `The Unit TestSchema.TestUnit has an invalid 'phenomenon' attribute. It should be of type 'string'`);
     });
     it("sync - should throw for invalid phenomenon", () => {
       assert.throws(() => Schema.fromJsonSync(createSchemaJson(invalidPhenomenonJson), new SchemaContext()), ECSchemaError, `The Unit TestSchema.TestUnit has an invalid 'phenomenon' attribute. It should be of type 'string'`);
->>>>>>> 2b4c7719
     });
 
     // Missing UnitSystem
@@ -236,17 +218,10 @@
       definition: "[MILLI]*Units.M",
     };
     it("async - should throw for missing unit system", async () => {
-<<<<<<< HEAD
-      await expect(Schema.fromJson(createSchemaJson(missingUnitSystemJson), new SchemaContext())).rejects.toThrowError(new ECObjectsError(ECObjectsStatus.InvalidECJson, `The Unit TestSchema.TestUnit does not have the required 'unitSystem' attribute.`));
-    });
-    it("sync - should throw for missing unit system", () => {
-      expect(() => Schema.fromJsonSync(createSchemaJson(missingUnitSystemJson), new SchemaContext())).toThrowError(new ECObjectsError(ECObjectsStatus.InvalidECJson, `The Unit TestSchema.TestUnit does not have the required 'unitSystem' attribute.`));
-=======
       await expect(Schema.fromJson(createSchemaJson(missingUnitSystemJson), new SchemaContext())).to.be.rejectedWith(ECSchemaError, `The Unit TestSchema.TestUnit does not have the required 'unitSystem' attribute.`);
     });
     it("sync - should throw for missing unit system", () => {
       assert.throws(() => Schema.fromJsonSync(createSchemaJson(missingUnitSystemJson), new SchemaContext()), ECSchemaError, `The Unit TestSchema.TestUnit does not have the required 'unitSystem' attribute.`);
->>>>>>> 2b4c7719
     });
 
     // Invalid UnitSystem
@@ -256,17 +231,10 @@
       definition: "[MILLI]*Units.M",
     };
     it("async - should throw for invalid unit system", async () => {
-<<<<<<< HEAD
-      await expect(Schema.fromJson(createSchemaJson(invalidUnitSystemJson), new SchemaContext())).rejects.toThrowError(new ECObjectsError(ECObjectsStatus.InvalidECJson, `The Unit TestSchema.TestUnit has an invalid 'unitSystem' attribute. It should be of type 'string'.`));
-    });
-    it("sync - should throw for invalid unit system", () => {
-      expect(() => Schema.fromJsonSync(createSchemaJson(invalidUnitSystemJson), new SchemaContext())).toThrowError(new ECObjectsError(ECObjectsStatus.InvalidECJson, `The Unit TestSchema.TestUnit has an invalid 'unitSystem' attribute. It should be of type 'string'.`));
-=======
       await expect(Schema.fromJson(createSchemaJson(invalidUnitSystemJson), new SchemaContext())).to.be.rejectedWith(ECSchemaError, `The Unit TestSchema.TestUnit has an invalid 'unitSystem' attribute. It should be of type 'string'`);
     });
     it("sync - should throw for invalid unit system", () => {
       assert.throws(() => Schema.fromJsonSync(createSchemaJson(invalidUnitSystemJson), new SchemaContext()), ECSchemaError, `The Unit TestSchema.TestUnit has an invalid 'unitSystem' attribute. It should be of type 'string'`);
->>>>>>> 2b4c7719
     });
 
     // Missing Definition
@@ -275,17 +243,10 @@
       unitSystem: "TestSchema.TestUnitSystem",
     };
     it("async - should throw for missing definition", async () => {
-<<<<<<< HEAD
-      await expect(Schema.fromJson(createSchemaJson(missingDefinitionJson), new SchemaContext())).rejects.toThrowError(new ECObjectsError(ECObjectsStatus.InvalidECJson, `The Unit TestSchema.TestUnit does not have the required 'definition' attribute.`));
-    });
-    it("sync - should throw for missing definition", () => {
-      expect(() => Schema.fromJsonSync(createSchemaJson(missingDefinitionJson), new SchemaContext())).toThrowError(new ECObjectsError(ECObjectsStatus.InvalidECJson, `The Unit TestSchema.TestUnit does not have the required 'definition' attribute.`));
-=======
       await expect(Schema.fromJson(createSchemaJson(missingDefinitionJson), new SchemaContext())).to.be.rejectedWith(ECSchemaError, `The Unit TestSchema.TestUnit does not have the required 'definition' attribute.`);
     });
     it("sync - should throw for missing definition", () => {
       assert.throws(() => Schema.fromJsonSync(createSchemaJson(missingDefinitionJson), new SchemaContext()), ECSchemaError, `The Unit TestSchema.TestUnit does not have the required 'definition' attribute.`);
->>>>>>> 2b4c7719
     });
 
     // Missing Definition
@@ -295,17 +256,10 @@
       unitSystem: "TestSchema.TestUnitSystem",
     };
     it("async - should throw for invalid definition", async () => {
-<<<<<<< HEAD
-      await expect(Schema.fromJson(createSchemaJson(invalidDefinitionJson), new SchemaContext())).rejects.toThrowError(new ECObjectsError(ECObjectsStatus.InvalidECJson, `The Unit TestSchema.TestUnit has an invalid 'definition' attribute. It should be of type 'string'.`));
-    });
-    it("sync - should throw for invalid definition", () => {
-      expect(() => Schema.fromJsonSync(createSchemaJson(invalidDefinitionJson), new SchemaContext())).toThrowError(new ECObjectsError(ECObjectsStatus.InvalidECJson, `The Unit TestSchema.TestUnit has an invalid 'definition' attribute. It should be of type 'string'.`));
-=======
       await expect(Schema.fromJson(createSchemaJson(invalidDefinitionJson), new SchemaContext())).to.be.rejectedWith(ECSchemaError, `The Unit TestSchema.TestUnit has an invalid 'definition' attribute. It should be of type 'string'`);
     });
     it("sync - should throw for invalid definition", () => {
       assert.throws(() => Schema.fromJsonSync(createSchemaJson(invalidDefinitionJson), new SchemaContext()), ECSchemaError, `The Unit TestSchema.TestUnit has an invalid 'definition' attribute. It should be of type 'string'`);
->>>>>>> 2b4c7719
     });
 
     // Invalid numerator
@@ -316,17 +270,10 @@
       numerator: "5",
     };
     it("async - should throw for invalid numerator", async () => {
-<<<<<<< HEAD
-      await expect(Schema.fromJson(createSchemaJson(invalidNumeratorJson), new SchemaContext())).rejects.toThrowError(new ECObjectsError(ECObjectsStatus.InvalidECJson, `The Unit TestSchema.TestUnit has an invalid 'numerator' attribute. It should be of type 'number'.`));
-    });
-    it("sync - should throw for invalid numerator", () => {
-      expect(() => Schema.fromJsonSync(createSchemaJson(invalidNumeratorJson), new SchemaContext())).toThrowError(new ECObjectsError(ECObjectsStatus.InvalidECJson, `The Unit TestSchema.TestUnit has an invalid 'numerator' attribute. It should be of type 'number'.`));
-=======
       await expect(Schema.fromJson(createSchemaJson(invalidNumeratorJson), new SchemaContext())).to.be.rejectedWith(ECSchemaError, `The Unit TestSchema.TestUnit has an invalid 'numerator' attribute. It should be of type 'number'.`);
     });
     it("sync - should throw for invalid numerator", () => {
       assert.throws(() => Schema.fromJsonSync(createSchemaJson(invalidNumeratorJson), new SchemaContext()), ECSchemaError, `The Unit TestSchema.TestUnit has an invalid 'numerator' attribute. It should be of type 'number'.`);
->>>>>>> 2b4c7719
     });
 
     // Invalid denominator
@@ -337,17 +284,10 @@
       denominator: "5",
     };
     it("async - should throw for invalid denominator", async () => {
-<<<<<<< HEAD
-      await expect(Schema.fromJson(createSchemaJson(invalidDenominatorJson), new SchemaContext())).rejects.toThrowError(new ECObjectsError(ECObjectsStatus.InvalidECJson, `The Unit TestSchema.TestUnit has an invalid 'denominator' attribute. It should be of type 'number'.`));
-    });
-    it("sync - should throw for invalid denominator", () => {
-      expect(() => Schema.fromJsonSync(createSchemaJson(invalidDenominatorJson), new SchemaContext())).toThrowError(new ECObjectsError(ECObjectsStatus.InvalidECJson, `The Unit TestSchema.TestUnit has an invalid 'denominator' attribute. It should be of type 'number'.`));
-=======
       await expect(Schema.fromJson(createSchemaJson(invalidDenominatorJson), new SchemaContext())).to.be.rejectedWith(ECSchemaError, `The Unit TestSchema.TestUnit has an invalid 'denominator' attribute. It should be of type 'number'.`);
     });
     it("sync - should throw for invalid denominator", () => {
       assert.throws(() => Schema.fromJsonSync(createSchemaJson(invalidDenominatorJson), new SchemaContext()), ECSchemaError, `The Unit TestSchema.TestUnit has an invalid 'denominator' attribute. It should be of type 'number'.`);
->>>>>>> 2b4c7719
     });
 
     // Invalid offset
@@ -358,17 +298,10 @@
       offset: "5",
     };
     it("async - should throw for invalid offset", async () => {
-<<<<<<< HEAD
-      await expect(Schema.fromJson(createSchemaJson(invalidOffsetJson), new SchemaContext())).rejects.toThrowError(new ECObjectsError(ECObjectsStatus.InvalidECJson, `The Unit TestSchema.TestUnit has an invalid 'offset' attribute. It should be of type 'number'.`));
-    });
-    it("sync - should throw for invalid offset", () => {
-      expect(() => Schema.fromJsonSync(createSchemaJson(invalidOffsetJson), new SchemaContext())).toThrowError(new ECObjectsError(ECObjectsStatus.InvalidECJson, `The Unit TestSchema.TestUnit has an invalid 'offset' attribute. It should be of type 'number'.`));
-=======
       await expect(Schema.fromJson(createSchemaJson(invalidOffsetJson), new SchemaContext())).to.be.rejectedWith(ECSchemaError, `The Unit TestSchema.TestUnit has an invalid 'offset' attribute. It should be of type 'number'.`);
     });
     it("sync - should throw for invalid offset", () => {
       assert.throws(() => Schema.fromJsonSync(createSchemaJson(invalidOffsetJson), new SchemaContext()), ECSchemaError, `The Unit TestSchema.TestUnit has an invalid 'offset' attribute. It should be of type 'number'.`);
->>>>>>> 2b4c7719
     });
   });
 
