--- conflicted
+++ resolved
@@ -15,11 +15,7 @@
     }
 
     function expectInvalid(input: string): void {
-<<<<<<< HEAD
-      expect(() => expectValid(input)).toThrowError(ECObjectsError);
-=======
       expect(() => expectValid(input)).to.throw(ECSchemaError);
->>>>>>> 2b4c7719
     }
 
     expectValid("ThisIsAValidName");
@@ -48,11 +44,7 @@
   ];
 
   it("encodes", () => {
-<<<<<<< HEAD
-    expect(() => ECName.encode("")).toThrowError(ECObjectsError);
-=======
     expect(() => ECName.encode("")).to.throw(ECSchemaError);
->>>>>>> 2b4c7719
 
     for (const testcase of testcases) {
       const name = ECName.encode(testcase[0]);
