--- conflicted
+++ resolved
@@ -87,17 +87,6 @@
     const props = new PropsClass();
 
     const promise = new DelayedPromiseWithProps(props, async () => undefined);
-<<<<<<< HEAD
-    expect(promise.realProp).toBe(true);
-    expect(promise.getterProp).toEqual(5);
-    expect(promise.classMethod).to.exist;
-    expect(promise.classMethod()).toEqual(42);
-    expect(promise.inheritedGetter).toEqual("value");
-    expect(promise.inheritedMethod).to.exist;
-    expect(promise.inheritedMethod()).toEqual("something");
-    expect(promise.overriddenMethod).to.exist;
-    expect(promise.overriddenMethod()).toEqual("that");
-=======
     expect(promise.realProp).to.be.true;
     expect(promise.getterProp).to.equal(5);
     expect(promise.classMethod.bind(promise)).to.exist;
@@ -107,7 +96,6 @@
     expect(promise.inheritedMethod()).to.equal("something");
     expect(promise.overriddenMethod.bind(promise)).to.exist;
     expect(promise.overriddenMethod()).to.equal("that");
->>>>>>> 2b4c7719
 
     props.realProp = false;
     expect(promise.realProp).toBe(false);
