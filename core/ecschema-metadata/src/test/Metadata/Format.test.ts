<<<<<<< HEAD
/*---------------------------------------------------------------------------------------------
* Copyright (c) Bentley Systems, Incorporated. All rights reserved.
* See LICENSE.md in the project root for license terms and full copyright notice.
*--------------------------------------------------------------------------------------------*/

import { assert, expect } from "chai";
import { SchemaContext } from "../../Context";
import { JsonParser } from "../../Deserialization/JsonParser";
import { FormatProps } from "../../Deserialization/JsonProps";
import { ECObjectsError } from "../../Exception";
import { Format } from "../../Metadata/Format";
import { MutableSchema, Schema } from "../../Metadata/Schema";
import { DecimalPrecision, FormatTraits, FormatType, QuantityError, ShowSignOption } from "@bentley/imodeljs-quantity";
import { createSchemaJsonWithItems } from "../TestUtils/DeserializationHelpers";
import { TestSchemaLocater } from "../TestUtils/FormatTestHelper";
import { createEmptyXmlDocument, getElementChildrenByTagName } from "../TestUtils/SerializationHelper";

/* eslint-disable @typescript-eslint/naming-convention */

type Mutable<T> = { -readonly [P in keyof T]: T[P] };

function createSchemaJson(koq: any) {
  return createSchemaJsonWithItems({
    TestFormat: {
      schemaItemType: "Format",
      ...koq,
    },
  }, {
    references: [
      {
        name: "Formats",
        version: "1.0.0",
      },
    ],
  });
}

describe("Format", () => {
  let schema: Schema;
  let testFormat: Format;

  describe("type checking json", () => {
    let jsonParser: JsonParser; // This is an easy way to test the logic directly in the parser without having to go through deserialization every time.

    const rawSchema = {
      $schema: "https://dev.bentley.com/json_schemas/ec/32/ecschema",
      name: "TestSchema",
      version: "1.2.3",
      items: {
        TestFormat: {
          schemaItemType: "Format",
        },
      },
    };

    function createFormatJson(extraStuff: any): any {
      return {
        schemaItemType: "Format",
        type: "Decimal",
        ...extraStuff,
      };
    }

    beforeEach(() => {
      jsonParser = new JsonParser(rawSchema);
      jsonParser.findItem("TestFormat"); // Hack for testing to force the Format name cache to populated within the Parser to allow for valid error messages.
    });

    it("check valid Format ECJSON", () => {
      const correctFormat = {
        type: "Decimal",
        precision: 5,
        roundFactor: 5,
        minWidth: 5,
        showSignOption: "",
        formatTraits: "",
        decimalSeparator: "",
        thousandSeparator: "",
        uomSeparator: "",
        scientificType: "",
        stationOffsetSize: 4,
        stationSeparator: "",
        composite: {
          spacer: "",
          includeZero: true,
          units: [
            {
              name: "",
              label: "",
            },
          ],
        },
      };

      const formatProps = jsonParser.parseFormat(correctFormat);
      assert.isDefined(formatProps);
    });

    it("missing type attribute", () => {
      const missingType = { schemaItemType: "Format" };
      assert.throws(() => jsonParser.parseFormat(missingType), ECObjectsError, `The Format TestSchema.TestFormat does not have the required 'type' attribute.`);
    });

    it("invalid type attribute", () => {
      const invalidType = { schemaItemType: "Format", type: true };
      assert.throws(() => jsonParser.parseFormat(invalidType), ECObjectsError, `The Format TestSchema.TestFormat has an invalid 'type' attribute. It should be of type 'string'.`);
    });

    it("invalid precision attribute", () => {
      const invalidPrecision = { precision: "" };
      assert.throws(() => jsonParser.parseFormat(createFormatJson(invalidPrecision)), ECObjectsError, `The Format TestSchema.TestFormat has an invalid 'precision' attribute. It should be of type 'number'.`);
    });

    it("invalid roundFactor attribute", () => {
      const invalidRoundFactor = { roundFactor: "" };
      assert.throws(() => jsonParser.parseFormat(createFormatJson(invalidRoundFactor)), ECObjectsError, `The Format TestSchema.TestFormat has an invalid 'roundFactor' attribute. It should be of type 'number'.`);
    });

    it("invalid minWidth attribute", () => {
      const invalidMinWidth = { minWidth: "" };
      assert.throws(() => jsonParser.parseFormat(createFormatJson(invalidMinWidth)), ECObjectsError, `The Format TestSchema.TestFormat has an invalid 'minWidth' attribute. It should be of type 'number'.`);
    });

    it("invalid showSignOption attribute", () => {
      const invalidShowSignOption = { showSignOption: true };
      assert.throws(() => jsonParser.parseFormat(createFormatJson(invalidShowSignOption)), ECObjectsError, `The Format TestSchema.TestFormat has an invalid 'showSignOption' attribute. It should be of type 'string'.`);
    });

    it("invalid formatTraits attribute", () => {
      const invalidFormatTraits = { formatTraits: true };
      assert.throws(() => jsonParser.parseFormat(createFormatJson(invalidFormatTraits)), ECObjectsError, `The Format TestSchema.TestFormat has an invalid 'formatTraits' attribute. It should be of type 'string' or 'string[]'.`);
    });

    it("invalid decimalSeparator attribute", () => {
      const invalidDecimalSeparator = { decimalSeparator: true };
      assert.throws(() => jsonParser.parseFormat(createFormatJson(invalidDecimalSeparator)), ECObjectsError, `The Format TestSchema.TestFormat has an invalid 'decimalSeparator' attribute. It should be of type 'string'.`);
    });

    it("invalid thousandSeparator attribute", () => {
      const invalidThousandSeparator = { thousandSeparator: true };
      assert.throws(() => jsonParser.parseFormat(createFormatJson(invalidThousandSeparator)), ECObjectsError, `The Format TestSchema.TestFormat has an invalid 'thousandSeparator' attribute. It should be of type 'string'.`);
    });

    it("invalid uomSeparator attribute", () => {
      const invalidUOMSeparator = { uomSeparator: true };
      assert.throws(() => jsonParser.parseFormat(createFormatJson(invalidUOMSeparator)), ECObjectsError, `The Format TestSchema.TestFormat has an invalid 'uomSeparator' attribute. It should be of type 'string'.`);
    });

    it("invalid scientificType attribute", () => {
      const invalidScientificType = { scientificType: true };
      assert.throws(() => jsonParser.parseFormat(createFormatJson(invalidScientificType)), ECObjectsError, `The Format TestSchema.TestFormat has an invalid 'scientificType' attribute. It should be of type 'string'.`);
    });

    it("invalid stationOffsetSize attribute", () => {
      const invalidStationOffsetSize = { stationOffsetSize: true };
      assert.throws(() => jsonParser.parseFormat(createFormatJson(invalidStationOffsetSize)), ECObjectsError, `The Format TestSchema.TestFormat has an invalid 'stationOffsetSize' attribute. It should be of type 'number'.`);
    });

    it("invalid stationSeparator attribute", () => {
      const invalidStationSeparator = { stationSeparator: true };
      assert.throws(() => jsonParser.parseFormat(createFormatJson(invalidStationSeparator)), ECObjectsError, `The Format TestSchema.TestFormat has an invalid 'stationSeparator' attribute. It should be of type 'string'.`);
    });

    it("invalid composite attribute", () => {
      const invalidComposite = { composite: true };
      assert.throws(() => jsonParser.parseFormat(createFormatJson(invalidComposite)), ECObjectsError, `The Format TestSchema.TestFormat has an invalid 'composite' object.`);
    });

    const invalidCompositeSpacer = {
      composite: {
        spacer: true,
      },
    };
    it("invalid composite spacer attribute", () => {
      assert.throws(() => jsonParser.parseFormat(createFormatJson(invalidCompositeSpacer)), ECObjectsError, `The Format TestSchema.TestFormat has a Composite with an invalid 'spacer' attribute. It should be of type 'string'.`);
    });

    const invalidCompositeIncludeZero = {
      composite: {
        includeZero: "",
      },
    };
    it("invalid composite include zero attribute", () => {
      assert.throws(() => jsonParser.parseFormat(createFormatJson(invalidCompositeIncludeZero)), ECObjectsError, `The Format TestSchema.TestFormat has a Composite with an invalid 'includeZero' attribute. It should be of type 'boolean'.`);
    });

    const invalidCompositeUnits = {
      composite: {
        units: true,
      },
    };
    it("invalid composite units attribute", () => {
      assert.throws(() => jsonParser.parseFormat(createFormatJson(invalidCompositeUnits)), ECObjectsError, `The Format TestSchema.TestFormat has a Composite with an invalid 'units' attribute. It should be of type 'object[]'.`);
    });
  }); // type checking json

  describe("deserialize formatted ECJSON", () => {
    beforeEach(() => {
      schema = new Schema(new SchemaContext(), "TestSchema", "ts", 1, 0, 0);
      testFormat = (schema as MutableSchema).createFormatSync("TestFormat");
    });

    const validPropsWithoutUnits: FormatProps = {
      schemaItemType: "Format",
      label: "myfi4",
      description: "Some tests description",
      roundFactor: 15.0, // Non-default value
      type: "decimal",
      showSignOption: "noSign",
      formatTraits: "keepSingleZero|trailZeroes",
      precision: 12,
      decimalSeparator: "-",
      thousandSeparator: "!",
      uomSeparator: "$",
    };
    it("sync - valid decimal format", () => {
      testFormat.fromJSONSync(validPropsWithoutUnits);
      expect(testFormat.label, "myfi4");
      expect(testFormat.description).eq("Some tests description");
      expect(testFormat.roundFactor).eq(15.0);
      expect(testFormat.type).eq(FormatType.Decimal);
      expect(testFormat.showSignOption).eq(ShowSignOption.NoSign);
      expect(testFormat.hasFormatTrait(FormatTraits.KeepSingleZero)).true;
      expect(testFormat.hasFormatTrait(FormatTraits.TrailZeroes)).true;
      expect(testFormat.hasFormatTrait(FormatTraits.ApplyRounding)).false;
      expect(testFormat.precision).eq(DecimalPrecision.Twelve);
      expect(testFormat.decimalSeparator).eq("-");
      expect(testFormat.thousandSeparator).eq("!");
      expect(testFormat.uomSeparator).eq("$");
    });
    it("async - valid decimal format", async () => {
      await testFormat.fromJSON(validPropsWithoutUnits);
      expect(testFormat.label, "myfi4");
      expect(testFormat.description).eq("Some tests description");
      expect(testFormat.roundFactor).eq(15.0);
      expect(testFormat.type).eq(FormatType.Decimal);
      expect(testFormat.showSignOption).eq(ShowSignOption.NoSign);
      expect(testFormat.hasFormatTrait(FormatTraits.KeepSingleZero)).true;
      expect(testFormat.hasFormatTrait(FormatTraits.TrailZeroes)).true;
      expect(testFormat.hasFormatTrait(FormatTraits.ApplyRounding)).false;
      expect(testFormat.precision).eq(DecimalPrecision.Twelve);
      expect(testFormat.decimalSeparator).eq("-");
      expect(testFormat.thousandSeparator).eq("!");
      expect(testFormat.uomSeparator).eq("$");
    });

    const invalidTypeAttributeValue: FormatProps = {
      schemaItemType: "Format",
      type: "BadType",
    };
    it("sync - invalid type attribute value", () => {
      assert.throws(() => testFormat.fromJSONSync(invalidTypeAttributeValue), QuantityError, `The Format TestFormat has an invalid 'type' attribute.`);
    });
    it("async - invalid type attribute value", async () => {
      await expect(testFormat.fromJSON(invalidTypeAttributeValue)).to.be.rejectedWith(QuantityError, `The Format TestFormat has an invalid 'type' attribute.`);
    });

    const invalidPrecisionDecimal: FormatProps = {
      schemaItemType: "Format",
      type: "decimal",
      precision: 13,
    };
    const invalidPrecisionScientific: FormatProps = {
      schemaItemType: "Format",
      type: "scientific",
      scientificType: "normalized",
      precision: 30,
    };
    const invalidPrecisionStation: FormatProps = {
      schemaItemType: "Format",
      type: "station",
      stationOffsetSize: 3,
      precision: -1,
    };
    it("sync - precision value is invalid with different format types", () => {
      assert.throws(() => testFormat.fromJSONSync(invalidPrecisionDecimal), QuantityError, `The Format TestFormat has an invalid 'precision' attribute.`);
      assert.throws(() => testFormat.fromJSONSync(invalidPrecisionScientific), QuantityError, `The Format TestFormat has an invalid 'precision' attribute.`);
      assert.throws(() => testFormat.fromJSONSync(invalidPrecisionStation), QuantityError, `The Format TestFormat has an invalid 'precision' attribute.`);
    });
    it("async - precision value is invalid with different format types", async () => {
      await expect(testFormat.fromJSON(invalidPrecisionDecimal)).to.be.rejectedWith(QuantityError, `The Format TestFormat has an invalid 'precision' attribute.`);
      await expect(testFormat.fromJSON(invalidPrecisionScientific)).to.be.rejectedWith(QuantityError, `The Format TestFormat has an invalid 'precision' attribute.`);
      await expect(testFormat.fromJSON(invalidPrecisionStation)).to.be.rejectedWith(QuantityError, `The Format TestFormat has an invalid 'precision' attribute.`);
    });

    const validPrecisionDecimal: FormatProps = {
      schemaItemType: "Format",
      type: "decimal",
      precision: 3,
    };
    const validPrecisionScientific: FormatProps = {
      schemaItemType: "Format",
      type: "scientific",
      scientificType: "normalized",
      precision: 0,
    };
    const validPrecisionStation: FormatProps = {
      schemaItemType: "Format",
      type: "station",
      stationOffsetSize: 3,
      precision: 12,
    };
    it("sync - precision value is valid with different format types", () => {
      testFormat.fromJSONSync(validPrecisionDecimal);
      assert.strictEqual(testFormat.precision, 3);

      testFormat = (schema as MutableSchema).createFormatSync("TestFormatA");
      testFormat.fromJSONSync(validPrecisionScientific);
      assert.strictEqual(testFormat.precision, 0);

      testFormat = (schema as MutableSchema).createFormatSync("TestFormatB");
      testFormat.fromJSONSync(validPrecisionStation);
      assert.strictEqual(testFormat.precision, 12);
    });

    it("async - precision value is valid with different format types", async () => {
      await testFormat.fromJSON(validPrecisionDecimal);
      assert.strictEqual(testFormat.precision, 3);

      testFormat = (schema as MutableSchema).createFormatSync("TestFormatA");
      await testFormat.fromJSON(validPrecisionScientific);
      assert.strictEqual(testFormat.precision, 0);

      testFormat = (schema as MutableSchema).createFormatSync("TestFormatB");
      await testFormat.fromJSON(validPrecisionStation);
      assert.strictEqual(testFormat.precision, 12);
    });

    const invalidMinWidth: Mutable<FormatProps> = {
      schemaItemType: "Format",
      type: "Decimal",
      minWidth: 5.5,
    };
    it("sync - minWidth value is invalid", () => {
      assert.throws(() => testFormat.fromJSONSync(invalidMinWidth), QuantityError, `The Format TestFormat has an invalid 'minWidth' attribute. It should be a positive integer.`);

      invalidMinWidth.minWidth = -1;
      assert.throws(() => testFormat.fromJSONSync(invalidMinWidth), QuantityError, `The Format TestFormat has an invalid 'minWidth' attribute. It should be a positive integer.`);
    });
    it("async - minWidth value is invalid", async () => {
      invalidMinWidth.minWidth = 5.5; // TODO fix this
      await expect(testFormat.fromJSON(invalidMinWidth)).to.be.rejectedWith(QuantityError, `The Format TestFormat has an invalid 'minWidth' attribute. It should be a positive integer.`);

      invalidMinWidth.minWidth = -1;
      await expect(testFormat.fromJSON(invalidMinWidth)).to.be.rejectedWith(QuantityError, `The Format TestFormat has an invalid 'minWidth' attribute. It should be a positive integer.`);
    });

    const missingScientificType: FormatProps = {
      schemaItemType: "Format",
      type: "Scientific",
    };
    it("sync - scientific type is required when type is scientific", () => {
      assert.throws(() => testFormat.fromJSONSync(missingScientificType), QuantityError, `The Format TestFormat is 'Scientific' type therefore the attribute 'scientificType' is required.`);
    });
    it("async - scientific type is required when type is scientific", async () => {
      await expect(testFormat.fromJSON(missingScientificType)).to.be.rejectedWith(QuantityError, `The Format TestFormat is 'Scientific' type therefore the attribute 'scientificType' is required.`);
    });

    const invalidScientificType: FormatProps = {
      schemaItemType: "Format",
      type: "Scientific",
      scientificType: "badType",
    };
    it("sync - scientific type is not supported", () => {
      assert.throws(() => testFormat.fromJSONSync(invalidScientificType), QuantityError, `The Format TestFormat has an invalid 'scientificType' attribute.`);
    });
    it("async - scientific type is not supported", async () => {
      await expect(testFormat.fromJSON(invalidScientificType)).to.be.rejectedWith(QuantityError, `The Format TestFormat has an invalid 'scientificType' attribute.`);
    });

    const missingStationOffsetSize: FormatProps = {
      schemaItemType: "Format",
      type: "station",
    };
    it("sync - stationOffsetSize is required when type is station", () => {
      assert.throws(() => testFormat.fromJSONSync(missingStationOffsetSize), QuantityError, `The Format TestFormat is 'Station' type therefore the attribute 'stationOffsetSize' is required.`);
    });
    it("async - stationOffsetSize is required when type is station", async () => {
      await expect(testFormat.fromJSON(missingStationOffsetSize)).to.be.rejectedWith(QuantityError, `The Format TestFormat is 'Station' type therefore the attribute 'stationOffsetSize' is required.`);
    });

    const invalidStationOffsetSize: FormatProps = {
      schemaItemType: "Format",
      type: "station",
      stationOffsetSize: -1,
    };
    it("sync - stationOffsetSize is invalid value", () => {
      assert.throws(() => testFormat.fromJSONSync(invalidStationOffsetSize), QuantityError, `The Format TestFormat has an invalid 'stationOffsetSize' attribute.`);
    });
    it("async - stationOffsetSize is invalid value", async () => {
      await expect(testFormat.fromJSON(invalidStationOffsetSize)).to.be.rejectedWith(QuantityError, `The Format TestFormat has an invalid 'stationOffsetSize' attribute.`);
    });

    const invalidShowSignOption: FormatProps = {
      schemaItemType: "Format",
      type: "decimal",
      showSignOption: "noSigned",
    };
    it("sync - scientific type is not supported", () => {
      assert.throws(() => testFormat.fromJSONSync(invalidShowSignOption), QuantityError, `The Format TestFormat has an invalid 'showSignOption' attribute.`);
    });
    it("async - scientific type is not supported", async () => {
      await expect(testFormat.fromJSON(invalidShowSignOption)).to.be.rejectedWith(QuantityError, `The Format TestFormat has an invalid 'showSignOption' attribute.`);
    });

    const invalidDecimalSeparator: FormatProps = {
      schemaItemType: "Format",
      type: "decimal",
      decimalSeparator: "badSeparator",
    };
    it("sync - decimal separator cannot be larger than 1 character", () => {
      assert.throws(() => testFormat.fromJSONSync(invalidDecimalSeparator), QuantityError, `The Format TestFormat has an invalid 'decimalSeparator' attribute. It should be an empty or one character string.`);
    });
    it("async - decimal separator cannot be larger than 1 character", async () => {
      await expect(testFormat.fromJSON(invalidDecimalSeparator)).to.be.rejectedWith(QuantityError, `The Format TestFormat has an invalid 'decimalSeparator' attribute. It should be an empty or one character string.`);
    });

    const invalidThousandSeparator: FormatProps = {
      schemaItemType: "Format",
      type: "decimal",
      thousandSeparator: "badSeparator",
    };
    it("sync - thousand separator cannot be larger than 1 character", () => {
      assert.throws(() => testFormat.fromJSONSync(invalidThousandSeparator), QuantityError, `The Format TestFormat has an invalid 'thousandSeparator' attribute. It should be an empty or one character string.`);
    });
    it("async - thousand separator cannot be larger than 1 character", async () => {
      await expect(testFormat.fromJSON(invalidThousandSeparator)).to.be.rejectedWith(QuantityError, `The Format TestFormat has an invalid 'thousandSeparator' attribute. It should be an empty or one character string.`);
    });

    const invalidUOMSeparator: FormatProps = {
      schemaItemType: "Format",
      type: "decimal",
      uomSeparator: "badSeparator",
    };
    it("sync - UOM separator cannot be larger than 1 character", () => {
      assert.throws(() => testFormat.fromJSONSync(invalidUOMSeparator), QuantityError, `The Format TestFormat has an invalid 'uomSeparator' attribute. It should be an empty or one character string.`);
    });
    it("async - UOM separator cannot be larger than 1 character", async () => {
      await expect(testFormat.fromJSON(invalidUOMSeparator)).to.be.rejectedWith(QuantityError, `The Format TestFormat has an invalid 'uomSeparator' attribute. It should be an empty or one character string.`);
    });

    const invalidStationSeparator: FormatProps = {
      schemaItemType: "Format",
      type: "decimal",
      stationSeparator: "badSeparator",
    };
    it("sync - station separator cannot be larger than 1 character", () => {
      assert.throws(() => testFormat.fromJSONSync(invalidStationSeparator), QuantityError, `The Format TestFormat has an invalid 'stationSeparator' attribute. It should be an empty or one character string.`);
    });
    it("async - station separator cannot be larger than 1 character", async () => {
      await expect(testFormat.fromJSON(invalidStationSeparator)).to.be.rejectedWith(QuantityError, `The Format TestFormat has an invalid 'stationSeparator' attribute. It should be an empty or one character string.`);
    });

    describe("format traits", () => {
      const validEmptyFormatTraitSring: FormatProps = {
        schemaItemType: "Format",
        type: "decimal",
        formatTraits: "",
      };
      it("sync - ", () => {
        testFormat.fromJSONSync(validEmptyFormatTraitSring);
        assert.isTrue(testFormat.hasFormatTrait(0x0));
      });
      it("async - ", async () => {
        await testFormat.fromJSON(validEmptyFormatTraitSring);
        assert.isTrue(testFormat.hasFormatTrait(0x0));
      });

      const validFormatTraitString: FormatProps = {
        schemaItemType: "Format",
        type: "decimal",
        formatTraits: "trailZeroes|keepSingleZero|zeroEmpty|keepDecimalPoint|applyRounding|fractionDash|showUnitLabel|prependUnitLabel|use1000Separator|exponentOnlyNegative",
      };
      it("sync - all valid options defined in a string", () => {
        testFormat.fromJSONSync(validFormatTraitString);
        expect(testFormat.hasFormatTrait(FormatTraits.TrailZeroes)).true;
        expect(testFormat.hasFormatTrait(FormatTraits.KeepSingleZero)).true;
        expect(testFormat.hasFormatTrait(FormatTraits.ZeroEmpty)).true;
        expect(testFormat.hasFormatTrait(FormatTraits.KeepDecimalPoint)).true;
        expect(testFormat.hasFormatTrait(FormatTraits.ApplyRounding)).true;
        expect(testFormat.hasFormatTrait(FormatTraits.FractionDash)).true;
        expect(testFormat.hasFormatTrait(FormatTraits.ShowUnitLabel)).true;
        expect(testFormat.hasFormatTrait(FormatTraits.PrependUnitLabel)).true;
        expect(testFormat.hasFormatTrait(FormatTraits.Use1000Separator)).true;
        expect(testFormat.hasFormatTrait(FormatTraits.ExponentOnlyNegative)).true;
      });
      it("async - all valid options defined in a string", async () => {
        await testFormat.fromJSON(validFormatTraitString);
        expect(testFormat.hasFormatTrait(FormatTraits.TrailZeroes)).true;
        expect(testFormat.hasFormatTrait(FormatTraits.KeepSingleZero)).true;
        expect(testFormat.hasFormatTrait(FormatTraits.ZeroEmpty)).true;
        expect(testFormat.hasFormatTrait(FormatTraits.KeepDecimalPoint)).true;
        expect(testFormat.hasFormatTrait(FormatTraits.ApplyRounding)).true;
        expect(testFormat.hasFormatTrait(FormatTraits.FractionDash)).true;
        expect(testFormat.hasFormatTrait(FormatTraits.ShowUnitLabel)).true;
        expect(testFormat.hasFormatTrait(FormatTraits.PrependUnitLabel)).true;
        expect(testFormat.hasFormatTrait(FormatTraits.Use1000Separator)).true;
        expect(testFormat.hasFormatTrait(FormatTraits.ExponentOnlyNegative)).true;
      });

      // TODO: Consolidate this and above test to reduce code...
      const validFormatTraitArray: FormatProps = {
        schemaItemType: "Format",
        type: "decimal",
        formatTraits: [
          "trailZeroes",
          "keepSingleZero",
          "zeroEmpty",
          "keepDecimalPoint",
          "applyRounding",
          "fractionDash",
          "showUnitLabel",
          "prependUnitLabel",
          "use1000Separator",
          "exponentOnlyNegative",
        ],
      };
      it("sync - all valid options defined in a array", () => {
        testFormat.fromJSONSync(validFormatTraitArray);
        expect(testFormat.hasFormatTrait(FormatTraits.TrailZeroes)).true;
        expect(testFormat.hasFormatTrait(FormatTraits.KeepSingleZero)).true;
        expect(testFormat.hasFormatTrait(FormatTraits.ZeroEmpty)).true;
        expect(testFormat.hasFormatTrait(FormatTraits.KeepDecimalPoint)).true;
        expect(testFormat.hasFormatTrait(FormatTraits.ApplyRounding)).true;
        expect(testFormat.hasFormatTrait(FormatTraits.FractionDash)).true;
        expect(testFormat.hasFormatTrait(FormatTraits.ShowUnitLabel)).true;
        expect(testFormat.hasFormatTrait(FormatTraits.PrependUnitLabel)).true;
        expect(testFormat.hasFormatTrait(FormatTraits.Use1000Separator)).true;
        expect(testFormat.hasFormatTrait(FormatTraits.ExponentOnlyNegative)).true;
      });
      it("async - all valid options defined in a array", async () => {
        await testFormat.fromJSON(validFormatTraitArray);
        expect(testFormat.hasFormatTrait(FormatTraits.TrailZeroes)).true;
        expect(testFormat.hasFormatTrait(FormatTraits.KeepSingleZero)).true;
        expect(testFormat.hasFormatTrait(FormatTraits.ZeroEmpty)).true;
        expect(testFormat.hasFormatTrait(FormatTraits.KeepDecimalPoint)).true;
        expect(testFormat.hasFormatTrait(FormatTraits.ApplyRounding)).true;
        expect(testFormat.hasFormatTrait(FormatTraits.FractionDash)).true;
        expect(testFormat.hasFormatTrait(FormatTraits.ShowUnitLabel)).true;
        expect(testFormat.hasFormatTrait(FormatTraits.PrependUnitLabel)).true;
        expect(testFormat.hasFormatTrait(FormatTraits.Use1000Separator)).true;
        expect(testFormat.hasFormatTrait(FormatTraits.ExponentOnlyNegative)).true;
      });

      const validFormatTraitSeparator: FormatProps = {
        schemaItemType: "Format",
        type: "decimal",
        formatTraits: "trailZeroes;keepSingleZero|zeroEmpty,applyRounding",
      };
      it("sync - valid multiple separators", () => {
        testFormat.fromJSONSync(validFormatTraitSeparator);
        expect(testFormat.hasFormatTrait(FormatTraits.TrailZeroes)).true;
        expect(testFormat.hasFormatTrait(FormatTraits.KeepSingleZero)).true;
        expect(testFormat.hasFormatTrait(FormatTraits.ZeroEmpty)).true;
        expect(testFormat.hasFormatTrait(FormatTraits.ApplyRounding)).true;
      });
      it("async - valid multiple separators", async () => {
        await testFormat.fromJSON(validFormatTraitSeparator);
        expect(testFormat.hasFormatTrait(FormatTraits.TrailZeroes)).true;
        expect(testFormat.hasFormatTrait(FormatTraits.KeepSingleZero)).true;
        expect(testFormat.hasFormatTrait(FormatTraits.ZeroEmpty)).true;
        expect(testFormat.hasFormatTrait(FormatTraits.ApplyRounding)).true;
      });

      const invalidSeparator: FormatProps = {
        schemaItemType: "Format",
        type: "decimal",
        formatTraits: "applyRounding\fractionDash;showUnitLabel",
      };
      it("sync - invalid format trait separator", () => {
        assert.throws(() => testFormat.fromJSONSync(invalidSeparator), QuantityError, `The Format TestFormat has an invalid 'formatTraits' attribute.`);
      });
      it("async - invalid format trait separator", async () => {
        await expect(testFormat.fromJSON(invalidSeparator)).to.be.rejectedWith(QuantityError, `The Format TestFormat has an invalid 'formatTraits' attribute.`);
      });

      const invalidFormatTraitInString: FormatProps = {
        schemaItemType: "Format",
        type: "decimal",
        formatTraits: "badTraits",
      };
      it("sync - invalid format trait within a string", () => {
        assert.throws(() => testFormat.fromJSONSync(invalidFormatTraitInString), QuantityError, `The Format TestFormat has an invalid 'formatTraits' attribute.`);
      });
      it("async - invalid format trait within a string", async () => {
        await expect(testFormat.fromJSON(invalidFormatTraitInString)).to.be.rejectedWith(QuantityError, `The Format TestFormat has an invalid 'formatTraits' attribute.`);
      });

      const invalidFormatTraitInArray: FormatProps = {
        schemaItemType: "Format",
        type: "decimal",
        formatTraits: [
          "badTraits",
        ],
      };
      it("sync - invalid format trait within a array", () => {
        assert.throws(() => testFormat.fromJSONSync(invalidFormatTraitInArray), QuantityError, `The Format TestFormat has an invalid 'formatTraits' attribute.`);
      });
      it("async - invalid format trait within a array", async () => {
        await expect(testFormat.fromJSON(invalidFormatTraitInArray)).to.be.rejectedWith(QuantityError, `The Format TestFormat has an invalid 'formatTraits' attribute.`);
      });
    }); // formatTraits

    describe("composite", () => {
      let context: SchemaContext;
      beforeEach(() => {
        context = new SchemaContext();
        context.addLocater(new TestSchemaLocater());
      });

      const invalidSpacer = {
        type: "fractional",
        composite: {
          includeZero: false,
          spacer: "spacer",
          units: [
            { name: "Formats.MILE" },
          ],
        },
      };
      it("sync - spacer must be a one character string", () => {
        assert.throws(() => Schema.fromJsonSync(createSchemaJson(invalidSpacer), context), ECObjectsError, `The Format TestSchema.TestFormat has a composite with an invalid 'spacer' attribute. It should be an empty or one character string.`);
      });
      it("async - spacer must be a one character string", async () => {
        assert.throws(() => Schema.fromJsonSync(createSchemaJson(invalidSpacer), context), ECObjectsError, `The Format TestSchema.TestFormat has a composite with an invalid 'spacer' attribute. It should be an empty or one character string.`);
      });

      const invalidCompositeWithoutUnits = {
        type: "fractional",
        composite: {},
      };
      it("sync - invalid composite without units", () => {
        assert.throws(() => Schema.fromJsonSync(createSchemaJson(invalidCompositeWithoutUnits), context), ECObjectsError, `The Format TestSchema.TestFormat has an invalid 'Composite' attribute. It should have 1-4 units.`);
      });
      it("async - invalid composite without units", async () => {
        await expect(Schema.fromJson(createSchemaJson(invalidCompositeWithoutUnits), context)).to.be.rejectedWith(ECObjectsError, `The Format TestSchema.TestFormat has an invalid 'Composite' attribute. It should have 1-4 units.`);
      });

      const invalidCompositeEmptyUnits = {
        type: "fractional",
        composite: {
          units: [],
        },
      };
      it("sync - invalid composite without units", () => {
        assert.throws(() => Schema.fromJsonSync(createSchemaJson(invalidCompositeEmptyUnits), context), ECObjectsError, `The Format TestSchema.TestFormat has an invalid 'Composite' attribute. It should have 1-4 units.`);
      });
      it("async - invalid composite without units", async () => {
        await expect(Schema.fromJson(createSchemaJson(invalidCompositeEmptyUnits), context)).to.be.rejectedWith(ECObjectsError, `The Format TestSchema.TestFormat has an invalid 'Composite' attribute. It should have 1-4 units.`);
      });

      const invalidCompositeTooManyUnits = {
        type: "fractional",
        composite: {
          units: [
            { name: "Formats.MILE" },
            { name: "Formats.YRD" },
            { name: "Formats.FT" },
            { name: "Formats.IN" },
            { name: "Formats.MILLIINCH" },
          ],
        },
      };
      it("sync - invalid composite with too many units", () => {
        assert.throws(() => Schema.fromJsonSync(createSchemaJson(invalidCompositeTooManyUnits), context), ECObjectsError, `The Format TestSchema.TestFormat has an invalid 'Composite' attribute. It should have 1-4 units.`);
      });
      it("async - invalid composite with too many units", async () => {
        await expect(Schema.fromJson(createSchemaJson(invalidCompositeTooManyUnits), context)).to.be.rejectedWith(ECObjectsError, `The Format TestSchema.TestFormat has an invalid 'Composite' attribute. It should have 1-4 units.`);
      });

      const invalidCompositeDuplicateUnits = {
        type: "fractional",
        composite: {
          units: [
            { name: "Formats.MILE" },
            { name: "Formats.MILE" },
          ],
        },
      };
      it("sync - invalid composite with duplicate units", () => {
        assert.throws(() => Schema.fromJsonSync(createSchemaJson(invalidCompositeDuplicateUnits), context), ECObjectsError, `The Format TestSchema.TestFormat has duplicate units, 'Formats.MILE'.`);
      });
      it("async - invalid composite with duplicate units", async () => {
        await expect(Schema.fromJson(createSchemaJson(invalidCompositeDuplicateUnits), context)).to.be.rejectedWith(ECObjectsError, `The Format TestSchema.TestFormat has duplicate units, 'Formats.MILE'.`);
      });

      const validComposite = {
        type: "decimal",
        composite: {
          includeZero: false,
          spacer: "-",
          units: [
            {
              name: "Formats.MILE",
              label: "mile(s)",
            },
            {
              name: "Formats.YRD",
              label: "yrd(s)",
            },
            {
              name: "Formats.FT",
              label: "'",
            },
            {
              name: "Formats.IN",
              label: "\"",
            },
          ],
        },
      };
      function validateTestFormat(format: Format | undefined) {
        assert.isDefined(format);

        expect(format!.name).eq("TestFormat");
        expect(format!.fullName).eq("TestSchema.TestFormat");

        expect(format!.includeZero).false;
        expect(format!.spacer).eq("-");

        assert.isDefined(format!.units);
        expect(format!.units!.length).eq(4);
        expect(format!.units![0][0].fullName).eq("Formats.MILE");
        expect(format!.units![0][1]).eq("mile(s)");

        expect(format!.units![1][0].fullName).eq("Formats.YRD");
        expect(format!.units![1][1]).eq("yrd(s)");

        expect(format!.units![2][0].fullName).eq("Formats.FT");
        expect(format!.units![2][1]).eq("'");

        expect(format!.units![3][0].fullName).eq("Formats.IN");
        expect(format!.units![3][1]).eq("\"");
      }
      it("sync - ", () => {
        const testSchema = Schema.fromJsonSync(createSchemaJson(validComposite), context);
        assert.isDefined(testSchema);
        const format = testSchema.getItemSync<Format>("TestFormat");
        validateTestFormat(format);
      });
      it("async - ", async () => {
        const testSchema = await Schema.fromJson(createSchemaJson(validComposite), context);
        assert.isDefined(testSchema);
        const format = await testSchema.getItem<Format>("TestFormat");
        validateTestFormat(format);
      });
    }); // composite

  }); // deserialize properly formatted ECJSON

  describe("toJSON", () => {
    let context: SchemaContext;
    beforeEach(() => {
      context = new SchemaContext();
      context.addLocater(new TestSchemaLocater());
    });

    it("Basic test I", () => {
      const testFormatJson = {
        schemaItemType: "Format",
        type: "Fractional",
        precision: 4,
        composite: {
          includeZero: false,
          spacer: "-",
          units: [
            {
              name: "Formats.MILE",
              label: "mile(s)",
            },
          ],
        },
      };
      const ecSchema = Schema.fromJsonSync(createSchemaJson(testFormatJson), context);
      assert.isDefined(ecSchema);
      const format = ecSchema.getItemSync<Format>("TestFormat");
      assert.isDefined(format);
      const formatSerialization = format!.toJSON(false, true);
      expect(formatSerialization).to.deep.equal(testFormatJson);
    });

    it("JSON stringify serialization", () => {
      const testFormatJson = {
        schemaItemType: "Format",
        type: "Fractional",
        precision: 4,
        composite: {
          includeZero: false,
          spacer: "-",
          units: [
            {
              name: "Formats.MILE",
              label: "mile(s)",
            },
          ],
        },
      };
      const ecSchema = Schema.fromJsonSync(createSchemaJson(testFormatJson), context);
      assert.isDefined(ecSchema);
      const format = ecSchema.getItemSync<Format>("TestFormat");
      assert.isDefined(format);
      const json = JSON.stringify(format);
      const formatSerialization = JSON.parse(json);
      expect(formatSerialization).to.deep.equal(testFormatJson);
    });
  }); // toJson

  describe("toXml", () => {
    let context: SchemaContext;
    const newDom = createEmptyXmlDocument();

    beforeEach(() => {
      context = new SchemaContext();
      context.addLocater(new TestSchemaLocater());
    });

    it("should properly serialize", async () => {
      const testFormatJson = {
        schemaItemType: "Format",
        type: "Scientific",
        precision: 4,
        roundFactor: 0,
        minWidth: 10,
        showSignOption: "OnlyNegative",
        formatTraits: "KeepSingleZero|TrailZeroes",
        decimalSeparator: ".",
        thousandSeparator: ",",
        uomSeparator: " ",
        stationSeparator: "_",
        scientificType: "Normalized",
        composite: {
          includeZero: false,
          spacer: "-",
          units: [
            {
              name: "Formats.MILE",
              label: "mile(s)",
            },
            {
              name: "Formats.YRD",
              label: "yard(s)",
            },
          ],
        },
      };

      const ecschema = Schema.fromJsonSync(createSchemaJson(testFormatJson), context);
      assert.isDefined(ecschema);
      const format = ecschema.getItemSync<Format>("TestFormat");
      assert.isDefined(format);

      const serialized = await format!.toXml(newDom);
      expect(serialized.nodeName).to.eql("Format");
      expect(serialized.getAttribute("typeName")).to.eql("TestFormat");
      expect(serialized.getAttribute("type")).to.eql("scientific");
      expect(serialized.getAttribute("precision")).to.eql("4");
      expect(serialized.getAttribute("roundFactor")).to.eql("0");
      expect(serialized.getAttribute("minWidth")).to.eql("10");
      expect(serialized.getAttribute("showSignOption")).to.eql("OnlyNegative");
      // formatTraitsToArray ignores insertion order in favor of an arbitrary order
      expect(serialized.getAttribute("formatTraits")).to.eql("TrailZeroes|KeepSingleZero");
      expect(serialized.getAttribute("decimalSeparator")).to.eql(".");
      expect(serialized.getAttribute("thousandSeparator")).to.eql(",");
      expect(serialized.getAttribute("uomSeparator")).to.eql(" ");
      expect(serialized.getAttribute("stationSeparator")).to.eql("_");
      expect(serialized.getAttribute("scientificType")).to.eql("Normalized");

      const compositeResult = getElementChildrenByTagName(serialized, "Composite");
      assert.strictEqual(compositeResult.length, 1);
      const composite = compositeResult[0];
      expect(composite.getAttribute("spacer")).to.eql("-");
      expect(composite.getAttribute("includeZero")).to.eql("false");

      const units = getElementChildrenByTagName(composite, "Unit");
      assert.strictEqual(units.length, 2);

      const firstUnit = units[0];
      expect(firstUnit.textContent).to.eql("f:MILE");
      expect(firstUnit.getAttribute("label")).to.eql("mile(s)");

      const secondUnit = units[1];
      expect(secondUnit.textContent).to.eql("f:YRD");
      expect(secondUnit.getAttribute("label")).to.eql("yard(s)");
    });
  });
});
=======
/*---------------------------------------------------------------------------------------------
* Copyright (c) Bentley Systems, Incorporated. All rights reserved.
* See LICENSE.md in the project root for license terms and full copyright notice.
*--------------------------------------------------------------------------------------------*/

import { assert, expect } from "chai";
import { SchemaContext } from "../../Context";
import { JsonParser } from "../../Deserialization/JsonParser";
import { FormatProps } from "../../Deserialization/JsonProps";
import { ECObjectsError } from "../../Exception";
import { Format } from "../../Metadata/Format";
import { MutableSchema, Schema } from "../../Metadata/Schema";
import { DecimalPrecision, FormatTraits, FormatType, ShowSignOption } from "../../utils/FormatEnums";
import { createSchemaJsonWithItems } from "../TestUtils/DeserializationHelpers";
import { TestSchemaLocater } from "../TestUtils/FormatTestHelper";
import { createEmptyXmlDocument, getElementChildrenByTagName } from "../TestUtils/SerializationHelper";

/* eslint-disable @typescript-eslint/naming-convention */

type Mutable<T> = { -readonly [P in keyof T]: T[P] };

function createSchemaJson(koq: any) {
  return createSchemaJsonWithItems({
    TestFormat: {
      schemaItemType: "Format",
      ...koq,
    },
  }, {
    references: [
      {
        name: "Formats",
        version: "1.0.0",
      },
    ],
  });
}

describe("Format", () => {
  let schema: Schema;
  let testFormat: Format;

  it("should get fullName", async () => {
    const schemaJson = createSchemaJsonWithItems({
      TestFormat: {
        schemaItemType: "Format",
        type: "Decimal",
      },
    });

    const ecSchema = await Schema.fromJson(schemaJson, new SchemaContext());
    assert.isDefined(ecSchema);
    const format = await ecSchema.getItem<Format>("TestFormat");
    assert.isDefined(format);
    expect(format!.fullName).eq("TestSchema.TestFormat");
  });

  describe("type checking json", () => {
    let jsonParser: JsonParser; // This is an easy way to test the logic directly in the parser without having to go through deserialization every time.

    const rawSchema = {
      $schema: "https://dev.bentley.com/json_schemas/ec/32/ecschema",
      name: "TestSchema",
      version: "1.2.3",
      items: {
        TestFormat: {
          schemaItemType: "Format",
        },
      },
    };

    function createFormatJson(extraStuff: any): any {
      return {
        schemaItemType: "Format",
        type: "Decimal",
        ...extraStuff,
      };
    }

    beforeEach(() => {
      jsonParser = new JsonParser(rawSchema);
      jsonParser.findItem("TestFormat"); // Hack for testing to force the Format name cache to populated within the Parser to allow for valid error messages.
    });

    it("check valid Format ECJSON", () => {
      const correctFormat = {
        type: "Decimal",
        precision: 5,
        roundFactor: 5,
        minWidth: 5,
        showSignOption: "",
        formatTraits: "",
        decimalSeparator: "",
        thousandSeparator: "",
        uomSeparator: "",
        scientificType: "",
        stationOffsetSize: 4,
        stationSeparator: "",
        composite: {
          spacer: "",
          includeZero: true,
          units: [
            {
              name: "",
              label: "",
            },
          ],
        },
      };

      const formatProps = jsonParser.parseFormat(correctFormat);
      assert.isDefined(formatProps);
    });

    it("missing type attribute", () => {
      const missingType = { schemaItemType: "Format" };
      assert.throws(() => jsonParser.parseFormat(missingType), ECObjectsError, `The Format TestSchema.TestFormat does not have the required 'type' attribute.`);
    });

    it("invalid type attribute", () => {
      const invalidType = { schemaItemType: "Format", type: true };
      assert.throws(() => jsonParser.parseFormat(invalidType), ECObjectsError, `The Format TestSchema.TestFormat has an invalid 'type' attribute. It should be of type 'string'.`);
    });

    it("invalid precision attribute", () => {
      const invalidPrecision = { precision: "" };
      assert.throws(() => jsonParser.parseFormat(createFormatJson(invalidPrecision)), ECObjectsError, `The Format TestSchema.TestFormat has an invalid 'precision' attribute. It should be of type 'number'.`);
    });

    it("invalid roundFactor attribute", () => {
      const invalidRoundFactor = { roundFactor: "" };
      assert.throws(() => jsonParser.parseFormat(createFormatJson(invalidRoundFactor)), ECObjectsError, `The Format TestSchema.TestFormat has an invalid 'roundFactor' attribute. It should be of type 'number'.`);
    });

    it("invalid minWidth attribute", () => {
      const invalidMinWidth = { minWidth: "" };
      assert.throws(() => jsonParser.parseFormat(createFormatJson(invalidMinWidth)), ECObjectsError, `The Format TestSchema.TestFormat has an invalid 'minWidth' attribute. It should be of type 'number'.`);
    });

    it("invalid showSignOption attribute", () => {
      const invalidShowSignOption = { showSignOption: true };
      assert.throws(() => jsonParser.parseFormat(createFormatJson(invalidShowSignOption)), ECObjectsError, `The Format TestSchema.TestFormat has an invalid 'showSignOption' attribute. It should be of type 'string'.`);
    });

    it("invalid formatTraits attribute", () => {
      const invalidFormatTraits = { formatTraits: true };
      assert.throws(() => jsonParser.parseFormat(createFormatJson(invalidFormatTraits)), ECObjectsError, `The Format TestSchema.TestFormat has an invalid 'formatTraits' attribute. It should be of type 'string' or 'string[]'.`);
    });

    it("invalid decimalSeparator attribute", () => {
      const invalidDecimalSeparator = { decimalSeparator: true };
      assert.throws(() => jsonParser.parseFormat(createFormatJson(invalidDecimalSeparator)), ECObjectsError, `The Format TestSchema.TestFormat has an invalid 'decimalSeparator' attribute. It should be of type 'string'.`);
    });

    it("invalid thousandSeparator attribute", () => {
      const invalidThousandSeparator = { thousandSeparator: true };
      assert.throws(() => jsonParser.parseFormat(createFormatJson(invalidThousandSeparator)), ECObjectsError, `The Format TestSchema.TestFormat has an invalid 'thousandSeparator' attribute. It should be of type 'string'.`);
    });

    it("invalid uomSeparator attribute", () => {
      const invalidUOMSeparator = { uomSeparator: true };
      assert.throws(() => jsonParser.parseFormat(createFormatJson(invalidUOMSeparator)), ECObjectsError, `The Format TestSchema.TestFormat has an invalid 'uomSeparator' attribute. It should be of type 'string'.`);
    });

    it("invalid scientificType attribute", () => {
      const invalidScientificType = { scientificType: true };
      assert.throws(() => jsonParser.parseFormat(createFormatJson(invalidScientificType)), ECObjectsError, `The Format TestSchema.TestFormat has an invalid 'scientificType' attribute. It should be of type 'string'.`);
    });

    it("invalid stationOffsetSize attribute", () => {
      const invalidStationOffsetSize = { stationOffsetSize: true };
      assert.throws(() => jsonParser.parseFormat(createFormatJson(invalidStationOffsetSize)), ECObjectsError, `The Format TestSchema.TestFormat has an invalid 'stationOffsetSize' attribute. It should be of type 'number'.`);
    });

    it("invalid stationSeparator attribute", () => {
      const invalidStationSeparator = { stationSeparator: true };
      assert.throws(() => jsonParser.parseFormat(createFormatJson(invalidStationSeparator)), ECObjectsError, `The Format TestSchema.TestFormat has an invalid 'stationSeparator' attribute. It should be of type 'string'.`);
    });

    it("invalid composite attribute", () => {
      const invalidComposite = { composite: true };
      assert.throws(() => jsonParser.parseFormat(createFormatJson(invalidComposite)), ECObjectsError, `The Format TestSchema.TestFormat has an invalid 'composite' object.`);
    });

    const invalidCompositeSpacer = {
      composite: {
        spacer: true,
      },
    };
    it("invalid composite spacer attribute", () => {
      assert.throws(() => jsonParser.parseFormat(createFormatJson(invalidCompositeSpacer)), ECObjectsError, `The Format TestSchema.TestFormat has a Composite with an invalid 'spacer' attribute. It should be of type 'string'.`);
    });

    const invalidCompositeIncludeZero = {
      composite: {
        includeZero: "",
      },
    };
    it("invalid composite include zero attribute", () => {
      assert.throws(() => jsonParser.parseFormat(createFormatJson(invalidCompositeIncludeZero)), ECObjectsError, `The Format TestSchema.TestFormat has a Composite with an invalid 'includeZero' attribute. It should be of type 'boolean'.`);
    });

    const invalidCompositeUnits = {
      composite: {
        units: true,
      },
    };
    it("invalid composite units attribute", () => {
      assert.throws(() => jsonParser.parseFormat(createFormatJson(invalidCompositeUnits)), ECObjectsError, `The Format TestSchema.TestFormat has a Composite with an invalid 'units' attribute. It should be of type 'object[]'.`);
    });
  }); // type checking json

  describe("deserialize formatted ECJSON", () => {
    beforeEach(() => {
      schema = new Schema(new SchemaContext(), "TestSchema", "ts", 1, 0, 0);
      testFormat = (schema as MutableSchema).createFormatSync("TestFormat");
    });

    const validPropsWithoutUnits: FormatProps = {
      schemaItemType: "Format",
      label: "myfi4",
      description: "Some tests description",
      roundFactor: 15.0, // Non-default value
      type: "decimal",
      showSignOption: "noSign",
      formatTraits: "keepSingleZero|trailZeroes",
      precision: 12,
      decimalSeparator: "-",
      thousandSeparator: "!",
      uomSeparator: "$",
    };
    it("sync - valid decimal format", () => {
      testFormat.fromJSONSync(validPropsWithoutUnits);
      expect(testFormat.label, "myfi4");
      expect(testFormat.description).eq("Some tests description");
      expect(testFormat.roundFactor).eq(15.0);
      expect(testFormat.type).eq(FormatType.Decimal);
      expect(testFormat.showSignOption).eq(ShowSignOption.NoSign);
      expect(testFormat.hasFormatTrait(FormatTraits.KeepSingleZero)).true;
      expect(testFormat.hasFormatTrait(FormatTraits.TrailZeroes)).true;
      expect(testFormat.hasFormatTrait(FormatTraits.ApplyRounding)).false;
      expect(testFormat.precision).eq(DecimalPrecision.Twelve);
      expect(testFormat.decimalSeparator).eq("-");
      expect(testFormat.thousandSeparator).eq("!");
      expect(testFormat.uomSeparator).eq("$");
    });
    it("async - valid decimal format", async () => {
      await testFormat.fromJSON(validPropsWithoutUnits);
      expect(testFormat.label, "myfi4");
      expect(testFormat.description).eq("Some tests description");
      expect(testFormat.roundFactor).eq(15.0);
      expect(testFormat.type).eq(FormatType.Decimal);
      expect(testFormat.showSignOption).eq(ShowSignOption.NoSign);
      expect(testFormat.hasFormatTrait(FormatTraits.KeepSingleZero)).true;
      expect(testFormat.hasFormatTrait(FormatTraits.TrailZeroes)).true;
      expect(testFormat.hasFormatTrait(FormatTraits.ApplyRounding)).false;
      expect(testFormat.precision).eq(DecimalPrecision.Twelve);
      expect(testFormat.decimalSeparator).eq("-");
      expect(testFormat.thousandSeparator).eq("!");
      expect(testFormat.uomSeparator).eq("$");
    });

    const invalidTypeAttributeValue: FormatProps = {
      schemaItemType: "Format",
      type: "BadType",
    };
    it("sync - invalid type attribute value", () => {
      assert.throws(() => testFormat.fromJSONSync(invalidTypeAttributeValue), ECObjectsError, `The Format TestSchema.TestFormat has an invalid 'type' attribute.`);
    });
    it("async - invalid type attribute value", async () => {
      await expect(testFormat.fromJSON(invalidTypeAttributeValue)).to.be.rejectedWith(ECObjectsError, `The Format TestSchema.TestFormat has an invalid 'type' attribute.`);
    });

    const invalidPrecisionDecimal: FormatProps = {
      schemaItemType: "Format",
      type: "decimal",
      precision: 13,
    };
    const invalidPrecisionScientific: FormatProps = {
      schemaItemType: "Format",
      type: "scientific",
      scientificType: "normalized",
      precision: 30,
    };
    const invalidPrecisionStation: FormatProps = {
      schemaItemType: "Format",
      type: "station",
      stationOffsetSize: 3,
      precision: -1,
    };
    it("sync - precision value is invalid with different format types", () => {
      assert.throws(() => testFormat.fromJSONSync(invalidPrecisionDecimal), ECObjectsError, `The Format TestSchema.TestFormat has an invalid 'precision' attribute.`);
      assert.throws(() => testFormat.fromJSONSync(invalidPrecisionScientific), ECObjectsError, `The Format TestSchema.TestFormat has an invalid 'precision' attribute.`);
      assert.throws(() => testFormat.fromJSONSync(invalidPrecisionStation), ECObjectsError, `The Format TestSchema.TestFormat has an invalid 'precision' attribute.`);
    });
    it("async - precision value is invalid with different format types", async () => {
      await expect(testFormat.fromJSON(invalidPrecisionDecimal)).to.be.rejectedWith(ECObjectsError, `The Format TestSchema.TestFormat has an invalid 'precision' attribute.`);
      await expect(testFormat.fromJSON(invalidPrecisionScientific)).to.be.rejectedWith(ECObjectsError, `The Format TestSchema.TestFormat has an invalid 'precision' attribute.`);
      await expect(testFormat.fromJSON(invalidPrecisionStation)).to.be.rejectedWith(ECObjectsError, `The Format TestSchema.TestFormat has an invalid 'precision' attribute.`);
    });

    const validPrecisionDecimal: FormatProps = {
      schemaItemType: "Format",
      type: "decimal",
      precision: 3,
    };
    const validPrecisionScientific: FormatProps = {
      schemaItemType: "Format",
      type: "scientific",
      scientificType: "normalized",
      precision: 0,
    };
    const validPrecisionStation: FormatProps = {
      schemaItemType: "Format",
      type: "station",
      stationOffsetSize: 3,
      precision: 12,
    };
    it("sync - precision value is valid with different format types", () => {
      testFormat.fromJSONSync(validPrecisionDecimal);
      assert.strictEqual(testFormat.precision, 3);

      testFormat = (schema as MutableSchema).createFormatSync("TestFormatA");
      testFormat.fromJSONSync(validPrecisionScientific);
      assert.strictEqual(testFormat.precision, 0);

      testFormat = (schema as MutableSchema).createFormatSync("TestFormatB");
      testFormat.fromJSONSync(validPrecisionStation);
      assert.strictEqual(testFormat.precision, 12);
    });

    it("async - precision value is valid with different format types", async () => {
      await testFormat.fromJSON(validPrecisionDecimal);
      assert.strictEqual(testFormat.precision, 3);

      testFormat = (schema as MutableSchema).createFormatSync("TestFormatA");
      await testFormat.fromJSON(validPrecisionScientific);
      assert.strictEqual(testFormat.precision, 0);

      testFormat = (schema as MutableSchema).createFormatSync("TestFormatB");
      await testFormat.fromJSON(validPrecisionStation);
      assert.strictEqual(testFormat.precision, 12);
    });

    const invalidMinWidth: Mutable<FormatProps> = {
      schemaItemType: "Format",
      type: "Decimal",
      minWidth: 5.5,
    };
    it("sync - minWidth value is invalid", () => {
      assert.throws(() => testFormat.fromJSONSync(invalidMinWidth), ECObjectsError, `The Format TestSchema.TestFormat has an invalid 'minWidth' attribute. It should be a positive integer.`);

      invalidMinWidth.minWidth = -1;
      assert.throws(() => testFormat.fromJSONSync(invalidMinWidth), ECObjectsError, `The Format TestSchema.TestFormat has an invalid 'minWidth' attribute. It should be a positive integer.`);
    });
    it("async - minWidth value is invalid", async () => {
      invalidMinWidth.minWidth = 5.5; // TODO fix this
      await expect(testFormat.fromJSON(invalidMinWidth)).to.be.rejectedWith(ECObjectsError, `The Format TestSchema.TestFormat has an invalid 'minWidth' attribute. It should be a positive integer.`);

      invalidMinWidth.minWidth = -1;
      await expect(testFormat.fromJSON(invalidMinWidth)).to.be.rejectedWith(ECObjectsError, `The Format TestSchema.TestFormat has an invalid 'minWidth' attribute. It should be a positive integer.`);
    });

    const missingScientificType: FormatProps = {
      schemaItemType: "Format",
      type: "Scientific",
    };
    it("sync - scientific type is required when type is scientific", () => {
      assert.throws(() => testFormat.fromJSONSync(missingScientificType), ECObjectsError, `The Format TestSchema.TestFormat is 'Scientific' type therefore the attribute 'scientificType' is required.`);
    });
    it("async - scientific type is required when type is scientific", async () => {
      await expect(testFormat.fromJSON(missingScientificType)).to.be.rejectedWith(ECObjectsError, `The Format TestSchema.TestFormat is 'Scientific' type therefore the attribute 'scientificType' is required.`);
    });

    const invalidScientificType: FormatProps = {
      schemaItemType: "Format",
      type: "Scientific",
      scientificType: "badType",
    };
    it("sync - scientific type is not supported", () => {
      assert.throws(() => testFormat.fromJSONSync(invalidScientificType), ECObjectsError, `The Format TestSchema.TestFormat has an invalid 'scientificType' attribute.`);
    });
    it("async - scientific type is not supported", async () => {
      await expect(testFormat.fromJSON(invalidScientificType)).to.be.rejectedWith(ECObjectsError, `The Format TestSchema.TestFormat has an invalid 'scientificType' attribute.`);
    });

    const missingStationOffsetSize: FormatProps = {
      schemaItemType: "Format",
      type: "station",
    };
    it("sync - stationOffsetSize is required when type is station", () => {
      assert.throws(() => testFormat.fromJSONSync(missingStationOffsetSize), ECObjectsError, `The Format TestSchema.TestFormat is 'Station' type therefore the attribute 'stationOffsetSize' is required.`);
    });
    it("async - stationOffsetSize is required when type is station", async () => {
      await expect(testFormat.fromJSON(missingStationOffsetSize)).to.be.rejectedWith(ECObjectsError, `The Format TestSchema.TestFormat is 'Station' type therefore the attribute 'stationOffsetSize' is required.`);
    });

    const invalidStationOffsetSize: FormatProps = {
      schemaItemType: "Format",
      type: "station",
      stationOffsetSize: -1,
    };
    it("sync - stationOffsetSize is invalid value", () => {
      assert.throws(() => testFormat.fromJSONSync(invalidStationOffsetSize), ECObjectsError, `The Format TestSchema.TestFormat has an invalid 'stationOffsetSize' attribute. It should be a positive integer.`);
    });
    it("async - stationOffsetSize is invalid value", async () => {
      await expect(testFormat.fromJSON(invalidStationOffsetSize)).to.be.rejectedWith(ECObjectsError, `The Format TestSchema.TestFormat has an invalid 'stationOffsetSize' attribute. It should be a positive integer.`);
    });

    const invalidShowSignOption: FormatProps = {
      schemaItemType: "Format",
      type: "decimal",
      showSignOption: "noSigned",
    };
    it("sync - scientific type is not supported", () => {
      assert.throws(() => testFormat.fromJSONSync(invalidShowSignOption), ECObjectsError, `The Format TestSchema.TestFormat has an invalid 'showSignOption' attribute.`);
    });
    it("async - scientific type is not supported", async () => {
      await expect(testFormat.fromJSON(invalidShowSignOption)).to.be.rejectedWith(ECObjectsError, `The Format TestSchema.TestFormat has an invalid 'showSignOption' attribute.`);
    });

    const invalidDecimalSeparator: FormatProps = {
      schemaItemType: "Format",
      type: "decimal",
      decimalSeparator: "badSeparator",
    };
    it("sync - decimal separator cannot be larger than 1 character", () => {
      assert.throws(() => testFormat.fromJSONSync(invalidDecimalSeparator), ECObjectsError, `The Format TestSchema.TestFormat has an invalid 'decimalSeparator' attribute.`);
    });
    it("async - decimal separator cannot be larger than 1 character", async () => {
      await expect(testFormat.fromJSON(invalidDecimalSeparator)).to.be.rejectedWith(ECObjectsError, `The Format TestSchema.TestFormat has an invalid 'decimalSeparator' attribute.`);
    });

    const invalidThousandSeparator: FormatProps = {
      schemaItemType: "Format",
      type: "decimal",
      thousandSeparator: "badSeparator",
    };
    it("sync - thousand separator cannot be larger than 1 character", () => {
      assert.throws(() => testFormat.fromJSONSync(invalidThousandSeparator), ECObjectsError, `The Format TestSchema.TestFormat has an invalid 'thousandSeparator' attribute.`);
    });
    it("async - thousand separator cannot be larger than 1 character", async () => {
      await expect(testFormat.fromJSON(invalidThousandSeparator)).to.be.rejectedWith(ECObjectsError, `The Format TestSchema.TestFormat has an invalid 'thousandSeparator' attribute.`);
    });

    const invalidUOMSeparator: FormatProps = {
      schemaItemType: "Format",
      type: "decimal",
      uomSeparator: "badSeparator",
    };
    it("sync - UOM separator cannot be larger than 1 character", () => {
      assert.throws(() => testFormat.fromJSONSync(invalidUOMSeparator), ECObjectsError, `The Format TestSchema.TestFormat has an invalid 'uomSeparator' attribute.`);
    });
    it("async - UOM separator cannot be larger than 1 character", async () => {
      await expect(testFormat.fromJSON(invalidUOMSeparator)).to.be.rejectedWith(ECObjectsError, `The Format TestSchema.TestFormat has an invalid 'uomSeparator' attribute.`);
    });

    const invalidStationSeparator: FormatProps = {
      schemaItemType: "Format",
      type: "decimal",
      stationSeparator: "badSeparator",
    };
    it("sync - station separator cannot be larger than 1 character", () => {
      assert.throws(() => testFormat.fromJSONSync(invalidStationSeparator), ECObjectsError, `The Format TestSchema.TestFormat has an invalid 'stationSeparator' attribute.`);
    });
    it("async - station separator cannot be larger than 1 character", async () => {
      await expect(testFormat.fromJSON(invalidStationSeparator)).to.be.rejectedWith(ECObjectsError, `The Format TestSchema.TestFormat has an invalid 'stationSeparator' attribute.`);
    });

    describe("format traits", () => {
      const validEmptyFormatTraitSring: FormatProps = {
        schemaItemType: "Format",
        type: "decimal",
        formatTraits: "",
      };
      it("sync - ", () => {
        testFormat.fromJSONSync(validEmptyFormatTraitSring);
        assert.isTrue(testFormat.hasFormatTrait(0x0));
      });
      it("async - ", async () => {
        await testFormat.fromJSON(validEmptyFormatTraitSring);
        assert.isTrue(testFormat.hasFormatTrait(0x0));
      });

      const validFormatTraitString: FormatProps = {
        schemaItemType: "Format",
        type: "decimal",
        formatTraits: "trailZeroes|keepSingleZero|zeroEmpty|keepDecimalPoint|applyRounding|fractionDash|showUnitLabel|prependUnitLabel|use1000Separator|exponentOnlyNegative",
      };
      it("sync - all valid options defined in a string", () => {
        testFormat.fromJSONSync(validFormatTraitString);
        expect(testFormat.hasFormatTrait(FormatTraits.TrailZeroes)).true;
        expect(testFormat.hasFormatTrait(FormatTraits.KeepSingleZero)).true;
        expect(testFormat.hasFormatTrait(FormatTraits.ZeroEmpty)).true;
        expect(testFormat.hasFormatTrait(FormatTraits.KeepDecimalPoint)).true;
        expect(testFormat.hasFormatTrait(FormatTraits.ApplyRounding)).true;
        expect(testFormat.hasFormatTrait(FormatTraits.FractionDash)).true;
        expect(testFormat.hasFormatTrait(FormatTraits.ShowUnitLabel)).true;
        expect(testFormat.hasFormatTrait(FormatTraits.PrependUnitLabel)).true;
        expect(testFormat.hasFormatTrait(FormatTraits.Use1000Separator)).true;
        expect(testFormat.hasFormatTrait(FormatTraits.ExponentOnlyNegative)).true;
      });
      it("async - all valid options defined in a string", async () => {
        await testFormat.fromJSON(validFormatTraitString);
        expect(testFormat.hasFormatTrait(FormatTraits.TrailZeroes)).true;
        expect(testFormat.hasFormatTrait(FormatTraits.KeepSingleZero)).true;
        expect(testFormat.hasFormatTrait(FormatTraits.ZeroEmpty)).true;
        expect(testFormat.hasFormatTrait(FormatTraits.KeepDecimalPoint)).true;
        expect(testFormat.hasFormatTrait(FormatTraits.ApplyRounding)).true;
        expect(testFormat.hasFormatTrait(FormatTraits.FractionDash)).true;
        expect(testFormat.hasFormatTrait(FormatTraits.ShowUnitLabel)).true;
        expect(testFormat.hasFormatTrait(FormatTraits.PrependUnitLabel)).true;
        expect(testFormat.hasFormatTrait(FormatTraits.Use1000Separator)).true;
        expect(testFormat.hasFormatTrait(FormatTraits.ExponentOnlyNegative)).true;
      });

      // TODO: Consolidate this and above test to reduce code...
      const validFormatTraitArray: FormatProps = {
        schemaItemType: "Format",
        type: "decimal",
        formatTraits: [
          "trailZeroes",
          "keepSingleZero",
          "zeroEmpty",
          "keepDecimalPoint",
          "applyRounding",
          "fractionDash",
          "showUnitLabel",
          "prependUnitLabel",
          "use1000Separator",
          "exponentOnlyNegative",
        ],
      };
      it("sync - all valid options defined in a array", () => {
        testFormat.fromJSONSync(validFormatTraitArray);
        expect(testFormat.hasFormatTrait(FormatTraits.TrailZeroes)).true;
        expect(testFormat.hasFormatTrait(FormatTraits.KeepSingleZero)).true;
        expect(testFormat.hasFormatTrait(FormatTraits.ZeroEmpty)).true;
        expect(testFormat.hasFormatTrait(FormatTraits.KeepDecimalPoint)).true;
        expect(testFormat.hasFormatTrait(FormatTraits.ApplyRounding)).true;
        expect(testFormat.hasFormatTrait(FormatTraits.FractionDash)).true;
        expect(testFormat.hasFormatTrait(FormatTraits.ShowUnitLabel)).true;
        expect(testFormat.hasFormatTrait(FormatTraits.PrependUnitLabel)).true;
        expect(testFormat.hasFormatTrait(FormatTraits.Use1000Separator)).true;
        expect(testFormat.hasFormatTrait(FormatTraits.ExponentOnlyNegative)).true;
      });
      it("async - all valid options defined in a array", async () => {
        await testFormat.fromJSON(validFormatTraitArray);
        expect(testFormat.hasFormatTrait(FormatTraits.TrailZeroes)).true;
        expect(testFormat.hasFormatTrait(FormatTraits.KeepSingleZero)).true;
        expect(testFormat.hasFormatTrait(FormatTraits.ZeroEmpty)).true;
        expect(testFormat.hasFormatTrait(FormatTraits.KeepDecimalPoint)).true;
        expect(testFormat.hasFormatTrait(FormatTraits.ApplyRounding)).true;
        expect(testFormat.hasFormatTrait(FormatTraits.FractionDash)).true;
        expect(testFormat.hasFormatTrait(FormatTraits.ShowUnitLabel)).true;
        expect(testFormat.hasFormatTrait(FormatTraits.PrependUnitLabel)).true;
        expect(testFormat.hasFormatTrait(FormatTraits.Use1000Separator)).true;
        expect(testFormat.hasFormatTrait(FormatTraits.ExponentOnlyNegative)).true;
      });

      const validFormatTraitSeparator: FormatProps = {
        schemaItemType: "Format",
        type: "decimal",
        formatTraits: "trailZeroes;keepSingleZero|zeroEmpty,applyRounding",
      };
      it("sync - valid multiple separators", () => {
        testFormat.fromJSONSync(validFormatTraitSeparator);
        expect(testFormat.hasFormatTrait(FormatTraits.TrailZeroes)).true;
        expect(testFormat.hasFormatTrait(FormatTraits.KeepSingleZero)).true;
        expect(testFormat.hasFormatTrait(FormatTraits.ZeroEmpty)).true;
        expect(testFormat.hasFormatTrait(FormatTraits.ApplyRounding)).true;
      });
      it("async - valid multiple separators", async () => {
        await testFormat.fromJSON(validFormatTraitSeparator);
        expect(testFormat.hasFormatTrait(FormatTraits.TrailZeroes)).true;
        expect(testFormat.hasFormatTrait(FormatTraits.KeepSingleZero)).true;
        expect(testFormat.hasFormatTrait(FormatTraits.ZeroEmpty)).true;
        expect(testFormat.hasFormatTrait(FormatTraits.ApplyRounding)).true;
      });

      const invalidSeparator: FormatProps = {
        schemaItemType: "Format",
        type: "decimal",
        formatTraits: "applyRounding\fractionDash;showUnitLabel",
      };
      it("sync - invalid format trait separator", () => {
        assert.throws(() => testFormat.fromJSONSync(invalidSeparator), ECObjectsError, `The Format TestSchema.TestFormat has an invalid 'formatTraits' attribute. The string 'applyRounding\fractionDash' is not a valid format trait.`);
      });
      it("async - invalid format trait separator", async () => {
        await expect(testFormat.fromJSON(invalidSeparator)).to.be.rejectedWith(ECObjectsError, `The Format TestSchema.TestFormat has an invalid 'formatTraits' attribute. The string 'applyRounding\fractionDash' is not a valid format trait.`);
      });

      const invalidFormatTraitInString: FormatProps = {
        schemaItemType: "Format",
        type: "decimal",
        formatTraits: "badTraits",
      };
      it("sync - invalid format trait within a string", () => {
        assert.throws(() => testFormat.fromJSONSync(invalidFormatTraitInString), ECObjectsError, `The Format TestSchema.TestFormat has an invalid 'formatTraits' attribute. The string 'badTraits' is not a valid format trait.`);
      });
      it("async - invalid format trait within a string", async () => {
        await expect(testFormat.fromJSON(invalidFormatTraitInString)).to.be.rejectedWith(ECObjectsError, `The Format TestSchema.TestFormat has an invalid 'formatTraits' attribute. The string 'badTraits' is not a valid format trait.`);
      });

      const invalidFormatTraitInArray: FormatProps = {
        schemaItemType: "Format",
        type: "decimal",
        formatTraits: [
          "badTraits",
        ],
      };
      it("sync - invalid format trait within a array", () => {
        assert.throws(() => testFormat.fromJSONSync(invalidFormatTraitInArray), ECObjectsError, `The Format TestSchema.TestFormat has an invalid 'formatTraits' attribute. The string 'badTraits' is not a valid format trait.`);
      });
      it("async - invalid format trait within a array", async () => {
        await expect(testFormat.fromJSON(invalidFormatTraitInArray)).to.be.rejectedWith(ECObjectsError, `The Format TestSchema.TestFormat has an invalid 'formatTraits' attribute. The string 'badTraits' is not a valid format trait.`);
      });
    }); // formatTraits

    describe("composite", () => {
      let context: SchemaContext;
      beforeEach(() => {
        context = new SchemaContext();
        context.addLocater(new TestSchemaLocater());
      });

      const invalidSpacer = {
        type: "fractional",
        composite: {
          includeZero: false,
          spacer: "spacer",
          units: [
            { name: "Formats.MILE" },
          ],
        },
      };
      it("sync - spacer must be a one character string", () => {
        assert.throws(() => Schema.fromJsonSync(createSchemaJson(invalidSpacer), context), ECObjectsError, `The Format TestSchema.TestFormat has a composite with an invalid 'spacer' attribute. It should be an empty or one character string.`);
      });
      it("async - spacer must be a one character string", async () => {
        assert.throws(() => Schema.fromJsonSync(createSchemaJson(invalidSpacer), context), ECObjectsError, `The Format TestSchema.TestFormat has a composite with an invalid 'spacer' attribute. It should be an empty or one character string.`);
      });

      const invalidCompositeWithoutUnits = {
        type: "fractional",
        composite: {},
      };
      it("sync - invalid composite without units", () => {
        assert.throws(() => Schema.fromJsonSync(createSchemaJson(invalidCompositeWithoutUnits), context), ECObjectsError, `The Format TestSchema.TestFormat has an invalid 'Composite' attribute. It should have 1-4 units.`);
      });
      it("async - invalid composite without units", async () => {
        await expect(Schema.fromJson(createSchemaJson(invalidCompositeWithoutUnits), context)).to.be.rejectedWith(ECObjectsError, `The Format TestSchema.TestFormat has an invalid 'Composite' attribute. It should have 1-4 units.`);
      });

      const invalidCompositeEmptyUnits = {
        type: "fractional",
        composite: {
          units: [],
        },
      };
      it("sync - invalid composite without units", () => {
        assert.throws(() => Schema.fromJsonSync(createSchemaJson(invalidCompositeEmptyUnits), context), ECObjectsError, `The Format TestSchema.TestFormat has an invalid 'Composite' attribute. It should have 1-4 units.`);
      });
      it("async - invalid composite without units", async () => {
        await expect(Schema.fromJson(createSchemaJson(invalidCompositeEmptyUnits), context)).to.be.rejectedWith(ECObjectsError, `The Format TestSchema.TestFormat has an invalid 'Composite' attribute. It should have 1-4 units.`);
      });

      const invalidCompositeTooManyUnits = {
        type: "fractional",
        composite: {
          units: [
            { name: "Formats.MILE" },
            { name: "Formats.YRD" },
            { name: "Formats.FT" },
            { name: "Formats.IN" },
            { name: "Formats.MILLIINCH" },
          ],
        },
      };
      it("sync - invalid composite with too many units", () => {
        assert.throws(() => Schema.fromJsonSync(createSchemaJson(invalidCompositeTooManyUnits), context), ECObjectsError, `The Format TestSchema.TestFormat has an invalid 'Composite' attribute. It should have 1-4 units.`);
      });
      it("async - invalid composite with too many units", async () => {
        await expect(Schema.fromJson(createSchemaJson(invalidCompositeTooManyUnits), context)).to.be.rejectedWith(ECObjectsError, `The Format TestSchema.TestFormat has an invalid 'Composite' attribute. It should have 1-4 units.`);
      });

      const invalidCompositeDuplicateUnits = {
        type: "fractional",
        composite: {
          units: [
            { name: "Formats.MILE" },
            { name: "Formats.MILE" },
          ],
        },
      };
      it("sync - invalid composite with duplicate units", () => {
        assert.throws(() => Schema.fromJsonSync(createSchemaJson(invalidCompositeDuplicateUnits), context), ECObjectsError, `The Format TestSchema.TestFormat has duplicate units, 'Formats.MILE'.`);
      });
      it("async - invalid composite with duplicate units", async () => {
        await expect(Schema.fromJson(createSchemaJson(invalidCompositeDuplicateUnits), context)).to.be.rejectedWith(ECObjectsError, `The Format TestSchema.TestFormat has duplicate units, 'Formats.MILE'.`);
      });

      const validComposite = {
        type: "decimal",
        composite: {
          includeZero: false,
          spacer: "-",
          units: [
            {
              name: "Formats.MILE",
              label: "mile(s)",
            },
            {
              name: "Formats.YRD",
              label: "yrd(s)",
            },
            {
              name: "Formats.FT",
              label: "'",
            },
            {
              name: "Formats.IN",
              label: "\"",
            },
          ],
        },
      };
      function validateTestFormat(format: Format | undefined) {
        assert.isDefined(format);

        expect(format!.name).eq("TestFormat");
        expect(format!.fullName).eq("TestSchema.TestFormat");

        expect(format!.includeZero).false;
        expect(format!.spacer).eq("-");

        assert.isDefined(format!.units);
        expect(format!.units!.length).eq(4);
        expect(format!.units![0][0].fullName).eq("Formats.MILE");
        expect(format!.units![0][1]).eq("mile(s)");

        expect(format!.units![1][0].fullName).eq("Formats.YRD");
        expect(format!.units![1][1]).eq("yrd(s)");

        expect(format!.units![2][0].fullName).eq("Formats.FT");
        expect(format!.units![2][1]).eq("'");

        expect(format!.units![3][0].fullName).eq("Formats.IN");
        expect(format!.units![3][1]).eq("\"");
      }
      it("sync - ", () => {
        const testSchema = Schema.fromJsonSync(createSchemaJson(validComposite), context);
        assert.isDefined(testSchema);
        const format = testSchema.getItemSync<Format>("TestFormat");
        validateTestFormat(format);
      });
      it("async - ", async () => {
        const testSchema = await Schema.fromJson(createSchemaJson(validComposite), context);
        assert.isDefined(testSchema);
        const format = await testSchema.getItem<Format>("TestFormat");
        validateTestFormat(format);
      });
    }); // composite

  }); // deserialize properly formatted ECJSON

  describe("toJSON", () => {
    let context: SchemaContext;
    beforeEach(() => {
      context = new SchemaContext();
      context.addLocater(new TestSchemaLocater());
    });

    it("Basic test I", () => {
      const testFormatJson = {
        schemaItemType: "Format",
        type: "Fractional",
        precision: 4,
        composite: {
          includeZero: false,
          spacer: "-",
          units: [
            {
              name: "Formats.MILE",
              label: "mile(s)",
            },
          ],
        },
      };
      const ecSchema = Schema.fromJsonSync(createSchemaJson(testFormatJson), context);
      assert.isDefined(ecSchema);
      const format = ecSchema.getItemSync<Format>("TestFormat");
      assert.isDefined(format);
      const formatSerialization = format!.toJSON(false, true);
      expect(formatSerialization).to.deep.equal(testFormatJson);
    });

    it("JSON stringify serialization", () => {
      const testFormatJson = {
        schemaItemType: "Format",
        type: "Fractional",
        precision: 4,
        composite: {
          includeZero: false,
          spacer: "-",
          units: [
            {
              name: "Formats.MILE",
              label: "mile(s)",
            },
          ],
        },
      };
      const ecSchema = Schema.fromJsonSync(createSchemaJson(testFormatJson), context);
      assert.isDefined(ecSchema);
      const format = ecSchema.getItemSync<Format>("TestFormat");
      assert.isDefined(format);
      const json = JSON.stringify(format);
      const formatSerialization = JSON.parse(json);
      expect(formatSerialization).to.deep.equal(testFormatJson);
    });
  }); // toJson

  describe("toXml", () => {
    let context: SchemaContext;
    const newDom = createEmptyXmlDocument();

    beforeEach(() => {
      context = new SchemaContext();
      context.addLocater(new TestSchemaLocater());
    });

    it("should properly serialize", async () => {
      const testFormatJson = {
        schemaItemType: "Format",
        type: "Scientific",
        precision: 4,
        roundFactor: 0,
        minWidth: 10,
        showSignOption: "OnlyNegative",
        formatTraits: "KeepSingleZero|TrailZeroes",
        decimalSeparator: ".",
        thousandSeparator: ",",
        uomSeparator: " ",
        stationSeparator: "_",
        scientificType: "Normalized",
        composite: {
          includeZero: false,
          spacer: "-",
          units: [
            {
              name: "Formats.MILE",
              label: "mile(s)",
            },
            {
              name: "Formats.YRD",
              label: "yard(s)",
            },
          ],
        },
      };

      const ecschema = Schema.fromJsonSync(createSchemaJson(testFormatJson), context);
      assert.isDefined(ecschema);
      const format = ecschema.getItemSync<Format>("TestFormat");
      assert.isDefined(format);

      const serialized = await format!.toXml(newDom);
      expect(serialized.nodeName).to.eql("Format");
      expect(serialized.getAttribute("typeName")).to.eql("TestFormat");
      expect(serialized.getAttribute("type")).to.eql("scientific");
      expect(serialized.getAttribute("precision")).to.eql("4");
      expect(serialized.getAttribute("roundFactor")).to.eql("0");
      expect(serialized.getAttribute("minWidth")).to.eql("10");
      expect(serialized.getAttribute("showSignOption")).to.eql("OnlyNegative");
      // formatTraitsToArray ignores insertion order in favor of an arbitrary order
      expect(serialized.getAttribute("formatTraits")).to.eql("TrailZeroes|KeepSingleZero");
      expect(serialized.getAttribute("decimalSeparator")).to.eql(".");
      expect(serialized.getAttribute("thousandSeparator")).to.eql(",");
      expect(serialized.getAttribute("uomSeparator")).to.eql(" ");
      expect(serialized.getAttribute("stationSeparator")).to.eql("_");
      expect(serialized.getAttribute("scientificType")).to.eql("Normalized");

      const compositeResult = getElementChildrenByTagName(serialized, "Composite");
      assert.strictEqual(compositeResult.length, 1);
      const composite = compositeResult[0];
      expect(composite.getAttribute("spacer")).to.eql("-");
      expect(composite.getAttribute("includeZero")).to.eql("false");

      const units = getElementChildrenByTagName(composite, "Unit");
      assert.strictEqual(units.length, 2);

      const firstUnit = units[0];
      expect(firstUnit.textContent).to.eql("f:MILE");
      expect(firstUnit.getAttribute("label")).to.eql("mile(s)");

      const secondUnit = units[1];
      expect(secondUnit.textContent).to.eql("f:YRD");
      expect(secondUnit.getAttribute("label")).to.eql("yard(s)");
    });
  });
});
>>>>>>> 67a98fec
<|MERGE_RESOLUTION|>--- conflicted
+++ resolved
@@ -1,4 +1,3 @@
-<<<<<<< HEAD
 /*---------------------------------------------------------------------------------------------
 * Copyright (c) Bentley Systems, Incorporated. All rights reserved.
 * See LICENSE.md in the project root for license terms and full copyright notice.
@@ -11,7 +10,7 @@
 import { ECObjectsError } from "../../Exception";
 import { Format } from "../../Metadata/Format";
 import { MutableSchema, Schema } from "../../Metadata/Schema";
-import { DecimalPrecision, FormatTraits, FormatType, QuantityError, ShowSignOption } from "@bentley/imodeljs-quantity";
+import { DecimalPrecision, FormatTraits, FormatType, QuantityError, ShowSignOption } from "@itwin/core-quantity";
 import { createSchemaJsonWithItems } from "../TestUtils/DeserializationHelpers";
 import { TestSchemaLocater } from "../TestUtils/FormatTestHelper";
 import { createEmptyXmlDocument, getElementChildrenByTagName } from "../TestUtils/SerializationHelper";
@@ -39,6 +38,21 @@
 describe("Format", () => {
   let schema: Schema;
   let testFormat: Format;
+
+  it("should get fullName", async () => {
+    const schemaJson = createSchemaJsonWithItems({
+      TestFormat: {
+        schemaItemType: "Format",
+        type: "Decimal",
+      },
+    });
+
+    const ecSchema = await Schema.fromJson(schemaJson, new SchemaContext());
+    assert.isDefined(ecSchema);
+    const format = await ecSchema.getItem<Format>("TestFormat");
+    assert.isDefined(format);
+    expect(format!.fullName).eq("TestSchema.TestFormat");
+  });
 
   describe("type checking json", () => {
     let jsonParser: JsonParser; // This is an easy way to test the logic directly in the parser without having to go through deserialization every time.
@@ -884,907 +898,4 @@
       expect(secondUnit.getAttribute("label")).to.eql("yard(s)");
     });
   });
-});
-=======
-/*---------------------------------------------------------------------------------------------
-* Copyright (c) Bentley Systems, Incorporated. All rights reserved.
-* See LICENSE.md in the project root for license terms and full copyright notice.
-*--------------------------------------------------------------------------------------------*/
-
-import { assert, expect } from "chai";
-import { SchemaContext } from "../../Context";
-import { JsonParser } from "../../Deserialization/JsonParser";
-import { FormatProps } from "../../Deserialization/JsonProps";
-import { ECObjectsError } from "../../Exception";
-import { Format } from "../../Metadata/Format";
-import { MutableSchema, Schema } from "../../Metadata/Schema";
-import { DecimalPrecision, FormatTraits, FormatType, ShowSignOption } from "../../utils/FormatEnums";
-import { createSchemaJsonWithItems } from "../TestUtils/DeserializationHelpers";
-import { TestSchemaLocater } from "../TestUtils/FormatTestHelper";
-import { createEmptyXmlDocument, getElementChildrenByTagName } from "../TestUtils/SerializationHelper";
-
-/* eslint-disable @typescript-eslint/naming-convention */
-
-type Mutable<T> = { -readonly [P in keyof T]: T[P] };
-
-function createSchemaJson(koq: any) {
-  return createSchemaJsonWithItems({
-    TestFormat: {
-      schemaItemType: "Format",
-      ...koq,
-    },
-  }, {
-    references: [
-      {
-        name: "Formats",
-        version: "1.0.0",
-      },
-    ],
-  });
-}
-
-describe("Format", () => {
-  let schema: Schema;
-  let testFormat: Format;
-
-  it("should get fullName", async () => {
-    const schemaJson = createSchemaJsonWithItems({
-      TestFormat: {
-        schemaItemType: "Format",
-        type: "Decimal",
-      },
-    });
-
-    const ecSchema = await Schema.fromJson(schemaJson, new SchemaContext());
-    assert.isDefined(ecSchema);
-    const format = await ecSchema.getItem<Format>("TestFormat");
-    assert.isDefined(format);
-    expect(format!.fullName).eq("TestSchema.TestFormat");
-  });
-
-  describe("type checking json", () => {
-    let jsonParser: JsonParser; // This is an easy way to test the logic directly in the parser without having to go through deserialization every time.
-
-    const rawSchema = {
-      $schema: "https://dev.bentley.com/json_schemas/ec/32/ecschema",
-      name: "TestSchema",
-      version: "1.2.3",
-      items: {
-        TestFormat: {
-          schemaItemType: "Format",
-        },
-      },
-    };
-
-    function createFormatJson(extraStuff: any): any {
-      return {
-        schemaItemType: "Format",
-        type: "Decimal",
-        ...extraStuff,
-      };
-    }
-
-    beforeEach(() => {
-      jsonParser = new JsonParser(rawSchema);
-      jsonParser.findItem("TestFormat"); // Hack for testing to force the Format name cache to populated within the Parser to allow for valid error messages.
-    });
-
-    it("check valid Format ECJSON", () => {
-      const correctFormat = {
-        type: "Decimal",
-        precision: 5,
-        roundFactor: 5,
-        minWidth: 5,
-        showSignOption: "",
-        formatTraits: "",
-        decimalSeparator: "",
-        thousandSeparator: "",
-        uomSeparator: "",
-        scientificType: "",
-        stationOffsetSize: 4,
-        stationSeparator: "",
-        composite: {
-          spacer: "",
-          includeZero: true,
-          units: [
-            {
-              name: "",
-              label: "",
-            },
-          ],
-        },
-      };
-
-      const formatProps = jsonParser.parseFormat(correctFormat);
-      assert.isDefined(formatProps);
-    });
-
-    it("missing type attribute", () => {
-      const missingType = { schemaItemType: "Format" };
-      assert.throws(() => jsonParser.parseFormat(missingType), ECObjectsError, `The Format TestSchema.TestFormat does not have the required 'type' attribute.`);
-    });
-
-    it("invalid type attribute", () => {
-      const invalidType = { schemaItemType: "Format", type: true };
-      assert.throws(() => jsonParser.parseFormat(invalidType), ECObjectsError, `The Format TestSchema.TestFormat has an invalid 'type' attribute. It should be of type 'string'.`);
-    });
-
-    it("invalid precision attribute", () => {
-      const invalidPrecision = { precision: "" };
-      assert.throws(() => jsonParser.parseFormat(createFormatJson(invalidPrecision)), ECObjectsError, `The Format TestSchema.TestFormat has an invalid 'precision' attribute. It should be of type 'number'.`);
-    });
-
-    it("invalid roundFactor attribute", () => {
-      const invalidRoundFactor = { roundFactor: "" };
-      assert.throws(() => jsonParser.parseFormat(createFormatJson(invalidRoundFactor)), ECObjectsError, `The Format TestSchema.TestFormat has an invalid 'roundFactor' attribute. It should be of type 'number'.`);
-    });
-
-    it("invalid minWidth attribute", () => {
-      const invalidMinWidth = { minWidth: "" };
-      assert.throws(() => jsonParser.parseFormat(createFormatJson(invalidMinWidth)), ECObjectsError, `The Format TestSchema.TestFormat has an invalid 'minWidth' attribute. It should be of type 'number'.`);
-    });
-
-    it("invalid showSignOption attribute", () => {
-      const invalidShowSignOption = { showSignOption: true };
-      assert.throws(() => jsonParser.parseFormat(createFormatJson(invalidShowSignOption)), ECObjectsError, `The Format TestSchema.TestFormat has an invalid 'showSignOption' attribute. It should be of type 'string'.`);
-    });
-
-    it("invalid formatTraits attribute", () => {
-      const invalidFormatTraits = { formatTraits: true };
-      assert.throws(() => jsonParser.parseFormat(createFormatJson(invalidFormatTraits)), ECObjectsError, `The Format TestSchema.TestFormat has an invalid 'formatTraits' attribute. It should be of type 'string' or 'string[]'.`);
-    });
-
-    it("invalid decimalSeparator attribute", () => {
-      const invalidDecimalSeparator = { decimalSeparator: true };
-      assert.throws(() => jsonParser.parseFormat(createFormatJson(invalidDecimalSeparator)), ECObjectsError, `The Format TestSchema.TestFormat has an invalid 'decimalSeparator' attribute. It should be of type 'string'.`);
-    });
-
-    it("invalid thousandSeparator attribute", () => {
-      const invalidThousandSeparator = { thousandSeparator: true };
-      assert.throws(() => jsonParser.parseFormat(createFormatJson(invalidThousandSeparator)), ECObjectsError, `The Format TestSchema.TestFormat has an invalid 'thousandSeparator' attribute. It should be of type 'string'.`);
-    });
-
-    it("invalid uomSeparator attribute", () => {
-      const invalidUOMSeparator = { uomSeparator: true };
-      assert.throws(() => jsonParser.parseFormat(createFormatJson(invalidUOMSeparator)), ECObjectsError, `The Format TestSchema.TestFormat has an invalid 'uomSeparator' attribute. It should be of type 'string'.`);
-    });
-
-    it("invalid scientificType attribute", () => {
-      const invalidScientificType = { scientificType: true };
-      assert.throws(() => jsonParser.parseFormat(createFormatJson(invalidScientificType)), ECObjectsError, `The Format TestSchema.TestFormat has an invalid 'scientificType' attribute. It should be of type 'string'.`);
-    });
-
-    it("invalid stationOffsetSize attribute", () => {
-      const invalidStationOffsetSize = { stationOffsetSize: true };
-      assert.throws(() => jsonParser.parseFormat(createFormatJson(invalidStationOffsetSize)), ECObjectsError, `The Format TestSchema.TestFormat has an invalid 'stationOffsetSize' attribute. It should be of type 'number'.`);
-    });
-
-    it("invalid stationSeparator attribute", () => {
-      const invalidStationSeparator = { stationSeparator: true };
-      assert.throws(() => jsonParser.parseFormat(createFormatJson(invalidStationSeparator)), ECObjectsError, `The Format TestSchema.TestFormat has an invalid 'stationSeparator' attribute. It should be of type 'string'.`);
-    });
-
-    it("invalid composite attribute", () => {
-      const invalidComposite = { composite: true };
-      assert.throws(() => jsonParser.parseFormat(createFormatJson(invalidComposite)), ECObjectsError, `The Format TestSchema.TestFormat has an invalid 'composite' object.`);
-    });
-
-    const invalidCompositeSpacer = {
-      composite: {
-        spacer: true,
-      },
-    };
-    it("invalid composite spacer attribute", () => {
-      assert.throws(() => jsonParser.parseFormat(createFormatJson(invalidCompositeSpacer)), ECObjectsError, `The Format TestSchema.TestFormat has a Composite with an invalid 'spacer' attribute. It should be of type 'string'.`);
-    });
-
-    const invalidCompositeIncludeZero = {
-      composite: {
-        includeZero: "",
-      },
-    };
-    it("invalid composite include zero attribute", () => {
-      assert.throws(() => jsonParser.parseFormat(createFormatJson(invalidCompositeIncludeZero)), ECObjectsError, `The Format TestSchema.TestFormat has a Composite with an invalid 'includeZero' attribute. It should be of type 'boolean'.`);
-    });
-
-    const invalidCompositeUnits = {
-      composite: {
-        units: true,
-      },
-    };
-    it("invalid composite units attribute", () => {
-      assert.throws(() => jsonParser.parseFormat(createFormatJson(invalidCompositeUnits)), ECObjectsError, `The Format TestSchema.TestFormat has a Composite with an invalid 'units' attribute. It should be of type 'object[]'.`);
-    });
-  }); // type checking json
-
-  describe("deserialize formatted ECJSON", () => {
-    beforeEach(() => {
-      schema = new Schema(new SchemaContext(), "TestSchema", "ts", 1, 0, 0);
-      testFormat = (schema as MutableSchema).createFormatSync("TestFormat");
-    });
-
-    const validPropsWithoutUnits: FormatProps = {
-      schemaItemType: "Format",
-      label: "myfi4",
-      description: "Some tests description",
-      roundFactor: 15.0, // Non-default value
-      type: "decimal",
-      showSignOption: "noSign",
-      formatTraits: "keepSingleZero|trailZeroes",
-      precision: 12,
-      decimalSeparator: "-",
-      thousandSeparator: "!",
-      uomSeparator: "$",
-    };
-    it("sync - valid decimal format", () => {
-      testFormat.fromJSONSync(validPropsWithoutUnits);
-      expect(testFormat.label, "myfi4");
-      expect(testFormat.description).eq("Some tests description");
-      expect(testFormat.roundFactor).eq(15.0);
-      expect(testFormat.type).eq(FormatType.Decimal);
-      expect(testFormat.showSignOption).eq(ShowSignOption.NoSign);
-      expect(testFormat.hasFormatTrait(FormatTraits.KeepSingleZero)).true;
-      expect(testFormat.hasFormatTrait(FormatTraits.TrailZeroes)).true;
-      expect(testFormat.hasFormatTrait(FormatTraits.ApplyRounding)).false;
-      expect(testFormat.precision).eq(DecimalPrecision.Twelve);
-      expect(testFormat.decimalSeparator).eq("-");
-      expect(testFormat.thousandSeparator).eq("!");
-      expect(testFormat.uomSeparator).eq("$");
-    });
-    it("async - valid decimal format", async () => {
-      await testFormat.fromJSON(validPropsWithoutUnits);
-      expect(testFormat.label, "myfi4");
-      expect(testFormat.description).eq("Some tests description");
-      expect(testFormat.roundFactor).eq(15.0);
-      expect(testFormat.type).eq(FormatType.Decimal);
-      expect(testFormat.showSignOption).eq(ShowSignOption.NoSign);
-      expect(testFormat.hasFormatTrait(FormatTraits.KeepSingleZero)).true;
-      expect(testFormat.hasFormatTrait(FormatTraits.TrailZeroes)).true;
-      expect(testFormat.hasFormatTrait(FormatTraits.ApplyRounding)).false;
-      expect(testFormat.precision).eq(DecimalPrecision.Twelve);
-      expect(testFormat.decimalSeparator).eq("-");
-      expect(testFormat.thousandSeparator).eq("!");
-      expect(testFormat.uomSeparator).eq("$");
-    });
-
-    const invalidTypeAttributeValue: FormatProps = {
-      schemaItemType: "Format",
-      type: "BadType",
-    };
-    it("sync - invalid type attribute value", () => {
-      assert.throws(() => testFormat.fromJSONSync(invalidTypeAttributeValue), ECObjectsError, `The Format TestSchema.TestFormat has an invalid 'type' attribute.`);
-    });
-    it("async - invalid type attribute value", async () => {
-      await expect(testFormat.fromJSON(invalidTypeAttributeValue)).to.be.rejectedWith(ECObjectsError, `The Format TestSchema.TestFormat has an invalid 'type' attribute.`);
-    });
-
-    const invalidPrecisionDecimal: FormatProps = {
-      schemaItemType: "Format",
-      type: "decimal",
-      precision: 13,
-    };
-    const invalidPrecisionScientific: FormatProps = {
-      schemaItemType: "Format",
-      type: "scientific",
-      scientificType: "normalized",
-      precision: 30,
-    };
-    const invalidPrecisionStation: FormatProps = {
-      schemaItemType: "Format",
-      type: "station",
-      stationOffsetSize: 3,
-      precision: -1,
-    };
-    it("sync - precision value is invalid with different format types", () => {
-      assert.throws(() => testFormat.fromJSONSync(invalidPrecisionDecimal), ECObjectsError, `The Format TestSchema.TestFormat has an invalid 'precision' attribute.`);
-      assert.throws(() => testFormat.fromJSONSync(invalidPrecisionScientific), ECObjectsError, `The Format TestSchema.TestFormat has an invalid 'precision' attribute.`);
-      assert.throws(() => testFormat.fromJSONSync(invalidPrecisionStation), ECObjectsError, `The Format TestSchema.TestFormat has an invalid 'precision' attribute.`);
-    });
-    it("async - precision value is invalid with different format types", async () => {
-      await expect(testFormat.fromJSON(invalidPrecisionDecimal)).to.be.rejectedWith(ECObjectsError, `The Format TestSchema.TestFormat has an invalid 'precision' attribute.`);
-      await expect(testFormat.fromJSON(invalidPrecisionScientific)).to.be.rejectedWith(ECObjectsError, `The Format TestSchema.TestFormat has an invalid 'precision' attribute.`);
-      await expect(testFormat.fromJSON(invalidPrecisionStation)).to.be.rejectedWith(ECObjectsError, `The Format TestSchema.TestFormat has an invalid 'precision' attribute.`);
-    });
-
-    const validPrecisionDecimal: FormatProps = {
-      schemaItemType: "Format",
-      type: "decimal",
-      precision: 3,
-    };
-    const validPrecisionScientific: FormatProps = {
-      schemaItemType: "Format",
-      type: "scientific",
-      scientificType: "normalized",
-      precision: 0,
-    };
-    const validPrecisionStation: FormatProps = {
-      schemaItemType: "Format",
-      type: "station",
-      stationOffsetSize: 3,
-      precision: 12,
-    };
-    it("sync - precision value is valid with different format types", () => {
-      testFormat.fromJSONSync(validPrecisionDecimal);
-      assert.strictEqual(testFormat.precision, 3);
-
-      testFormat = (schema as MutableSchema).createFormatSync("TestFormatA");
-      testFormat.fromJSONSync(validPrecisionScientific);
-      assert.strictEqual(testFormat.precision, 0);
-
-      testFormat = (schema as MutableSchema).createFormatSync("TestFormatB");
-      testFormat.fromJSONSync(validPrecisionStation);
-      assert.strictEqual(testFormat.precision, 12);
-    });
-
-    it("async - precision value is valid with different format types", async () => {
-      await testFormat.fromJSON(validPrecisionDecimal);
-      assert.strictEqual(testFormat.precision, 3);
-
-      testFormat = (schema as MutableSchema).createFormatSync("TestFormatA");
-      await testFormat.fromJSON(validPrecisionScientific);
-      assert.strictEqual(testFormat.precision, 0);
-
-      testFormat = (schema as MutableSchema).createFormatSync("TestFormatB");
-      await testFormat.fromJSON(validPrecisionStation);
-      assert.strictEqual(testFormat.precision, 12);
-    });
-
-    const invalidMinWidth: Mutable<FormatProps> = {
-      schemaItemType: "Format",
-      type: "Decimal",
-      minWidth: 5.5,
-    };
-    it("sync - minWidth value is invalid", () => {
-      assert.throws(() => testFormat.fromJSONSync(invalidMinWidth), ECObjectsError, `The Format TestSchema.TestFormat has an invalid 'minWidth' attribute. It should be a positive integer.`);
-
-      invalidMinWidth.minWidth = -1;
-      assert.throws(() => testFormat.fromJSONSync(invalidMinWidth), ECObjectsError, `The Format TestSchema.TestFormat has an invalid 'minWidth' attribute. It should be a positive integer.`);
-    });
-    it("async - minWidth value is invalid", async () => {
-      invalidMinWidth.minWidth = 5.5; // TODO fix this
-      await expect(testFormat.fromJSON(invalidMinWidth)).to.be.rejectedWith(ECObjectsError, `The Format TestSchema.TestFormat has an invalid 'minWidth' attribute. It should be a positive integer.`);
-
-      invalidMinWidth.minWidth = -1;
-      await expect(testFormat.fromJSON(invalidMinWidth)).to.be.rejectedWith(ECObjectsError, `The Format TestSchema.TestFormat has an invalid 'minWidth' attribute. It should be a positive integer.`);
-    });
-
-    const missingScientificType: FormatProps = {
-      schemaItemType: "Format",
-      type: "Scientific",
-    };
-    it("sync - scientific type is required when type is scientific", () => {
-      assert.throws(() => testFormat.fromJSONSync(missingScientificType), ECObjectsError, `The Format TestSchema.TestFormat is 'Scientific' type therefore the attribute 'scientificType' is required.`);
-    });
-    it("async - scientific type is required when type is scientific", async () => {
-      await expect(testFormat.fromJSON(missingScientificType)).to.be.rejectedWith(ECObjectsError, `The Format TestSchema.TestFormat is 'Scientific' type therefore the attribute 'scientificType' is required.`);
-    });
-
-    const invalidScientificType: FormatProps = {
-      schemaItemType: "Format",
-      type: "Scientific",
-      scientificType: "badType",
-    };
-    it("sync - scientific type is not supported", () => {
-      assert.throws(() => testFormat.fromJSONSync(invalidScientificType), ECObjectsError, `The Format TestSchema.TestFormat has an invalid 'scientificType' attribute.`);
-    });
-    it("async - scientific type is not supported", async () => {
-      await expect(testFormat.fromJSON(invalidScientificType)).to.be.rejectedWith(ECObjectsError, `The Format TestSchema.TestFormat has an invalid 'scientificType' attribute.`);
-    });
-
-    const missingStationOffsetSize: FormatProps = {
-      schemaItemType: "Format",
-      type: "station",
-    };
-    it("sync - stationOffsetSize is required when type is station", () => {
-      assert.throws(() => testFormat.fromJSONSync(missingStationOffsetSize), ECObjectsError, `The Format TestSchema.TestFormat is 'Station' type therefore the attribute 'stationOffsetSize' is required.`);
-    });
-    it("async - stationOffsetSize is required when type is station", async () => {
-      await expect(testFormat.fromJSON(missingStationOffsetSize)).to.be.rejectedWith(ECObjectsError, `The Format TestSchema.TestFormat is 'Station' type therefore the attribute 'stationOffsetSize' is required.`);
-    });
-
-    const invalidStationOffsetSize: FormatProps = {
-      schemaItemType: "Format",
-      type: "station",
-      stationOffsetSize: -1,
-    };
-    it("sync - stationOffsetSize is invalid value", () => {
-      assert.throws(() => testFormat.fromJSONSync(invalidStationOffsetSize), ECObjectsError, `The Format TestSchema.TestFormat has an invalid 'stationOffsetSize' attribute. It should be a positive integer.`);
-    });
-    it("async - stationOffsetSize is invalid value", async () => {
-      await expect(testFormat.fromJSON(invalidStationOffsetSize)).to.be.rejectedWith(ECObjectsError, `The Format TestSchema.TestFormat has an invalid 'stationOffsetSize' attribute. It should be a positive integer.`);
-    });
-
-    const invalidShowSignOption: FormatProps = {
-      schemaItemType: "Format",
-      type: "decimal",
-      showSignOption: "noSigned",
-    };
-    it("sync - scientific type is not supported", () => {
-      assert.throws(() => testFormat.fromJSONSync(invalidShowSignOption), ECObjectsError, `The Format TestSchema.TestFormat has an invalid 'showSignOption' attribute.`);
-    });
-    it("async - scientific type is not supported", async () => {
-      await expect(testFormat.fromJSON(invalidShowSignOption)).to.be.rejectedWith(ECObjectsError, `The Format TestSchema.TestFormat has an invalid 'showSignOption' attribute.`);
-    });
-
-    const invalidDecimalSeparator: FormatProps = {
-      schemaItemType: "Format",
-      type: "decimal",
-      decimalSeparator: "badSeparator",
-    };
-    it("sync - decimal separator cannot be larger than 1 character", () => {
-      assert.throws(() => testFormat.fromJSONSync(invalidDecimalSeparator), ECObjectsError, `The Format TestSchema.TestFormat has an invalid 'decimalSeparator' attribute.`);
-    });
-    it("async - decimal separator cannot be larger than 1 character", async () => {
-      await expect(testFormat.fromJSON(invalidDecimalSeparator)).to.be.rejectedWith(ECObjectsError, `The Format TestSchema.TestFormat has an invalid 'decimalSeparator' attribute.`);
-    });
-
-    const invalidThousandSeparator: FormatProps = {
-      schemaItemType: "Format",
-      type: "decimal",
-      thousandSeparator: "badSeparator",
-    };
-    it("sync - thousand separator cannot be larger than 1 character", () => {
-      assert.throws(() => testFormat.fromJSONSync(invalidThousandSeparator), ECObjectsError, `The Format TestSchema.TestFormat has an invalid 'thousandSeparator' attribute.`);
-    });
-    it("async - thousand separator cannot be larger than 1 character", async () => {
-      await expect(testFormat.fromJSON(invalidThousandSeparator)).to.be.rejectedWith(ECObjectsError, `The Format TestSchema.TestFormat has an invalid 'thousandSeparator' attribute.`);
-    });
-
-    const invalidUOMSeparator: FormatProps = {
-      schemaItemType: "Format",
-      type: "decimal",
-      uomSeparator: "badSeparator",
-    };
-    it("sync - UOM separator cannot be larger than 1 character", () => {
-      assert.throws(() => testFormat.fromJSONSync(invalidUOMSeparator), ECObjectsError, `The Format TestSchema.TestFormat has an invalid 'uomSeparator' attribute.`);
-    });
-    it("async - UOM separator cannot be larger than 1 character", async () => {
-      await expect(testFormat.fromJSON(invalidUOMSeparator)).to.be.rejectedWith(ECObjectsError, `The Format TestSchema.TestFormat has an invalid 'uomSeparator' attribute.`);
-    });
-
-    const invalidStationSeparator: FormatProps = {
-      schemaItemType: "Format",
-      type: "decimal",
-      stationSeparator: "badSeparator",
-    };
-    it("sync - station separator cannot be larger than 1 character", () => {
-      assert.throws(() => testFormat.fromJSONSync(invalidStationSeparator), ECObjectsError, `The Format TestSchema.TestFormat has an invalid 'stationSeparator' attribute.`);
-    });
-    it("async - station separator cannot be larger than 1 character", async () => {
-      await expect(testFormat.fromJSON(invalidStationSeparator)).to.be.rejectedWith(ECObjectsError, `The Format TestSchema.TestFormat has an invalid 'stationSeparator' attribute.`);
-    });
-
-    describe("format traits", () => {
-      const validEmptyFormatTraitSring: FormatProps = {
-        schemaItemType: "Format",
-        type: "decimal",
-        formatTraits: "",
-      };
-      it("sync - ", () => {
-        testFormat.fromJSONSync(validEmptyFormatTraitSring);
-        assert.isTrue(testFormat.hasFormatTrait(0x0));
-      });
-      it("async - ", async () => {
-        await testFormat.fromJSON(validEmptyFormatTraitSring);
-        assert.isTrue(testFormat.hasFormatTrait(0x0));
-      });
-
-      const validFormatTraitString: FormatProps = {
-        schemaItemType: "Format",
-        type: "decimal",
-        formatTraits: "trailZeroes|keepSingleZero|zeroEmpty|keepDecimalPoint|applyRounding|fractionDash|showUnitLabel|prependUnitLabel|use1000Separator|exponentOnlyNegative",
-      };
-      it("sync - all valid options defined in a string", () => {
-        testFormat.fromJSONSync(validFormatTraitString);
-        expect(testFormat.hasFormatTrait(FormatTraits.TrailZeroes)).true;
-        expect(testFormat.hasFormatTrait(FormatTraits.KeepSingleZero)).true;
-        expect(testFormat.hasFormatTrait(FormatTraits.ZeroEmpty)).true;
-        expect(testFormat.hasFormatTrait(FormatTraits.KeepDecimalPoint)).true;
-        expect(testFormat.hasFormatTrait(FormatTraits.ApplyRounding)).true;
-        expect(testFormat.hasFormatTrait(FormatTraits.FractionDash)).true;
-        expect(testFormat.hasFormatTrait(FormatTraits.ShowUnitLabel)).true;
-        expect(testFormat.hasFormatTrait(FormatTraits.PrependUnitLabel)).true;
-        expect(testFormat.hasFormatTrait(FormatTraits.Use1000Separator)).true;
-        expect(testFormat.hasFormatTrait(FormatTraits.ExponentOnlyNegative)).true;
-      });
-      it("async - all valid options defined in a string", async () => {
-        await testFormat.fromJSON(validFormatTraitString);
-        expect(testFormat.hasFormatTrait(FormatTraits.TrailZeroes)).true;
-        expect(testFormat.hasFormatTrait(FormatTraits.KeepSingleZero)).true;
-        expect(testFormat.hasFormatTrait(FormatTraits.ZeroEmpty)).true;
-        expect(testFormat.hasFormatTrait(FormatTraits.KeepDecimalPoint)).true;
-        expect(testFormat.hasFormatTrait(FormatTraits.ApplyRounding)).true;
-        expect(testFormat.hasFormatTrait(FormatTraits.FractionDash)).true;
-        expect(testFormat.hasFormatTrait(FormatTraits.ShowUnitLabel)).true;
-        expect(testFormat.hasFormatTrait(FormatTraits.PrependUnitLabel)).true;
-        expect(testFormat.hasFormatTrait(FormatTraits.Use1000Separator)).true;
-        expect(testFormat.hasFormatTrait(FormatTraits.ExponentOnlyNegative)).true;
-      });
-
-      // TODO: Consolidate this and above test to reduce code...
-      const validFormatTraitArray: FormatProps = {
-        schemaItemType: "Format",
-        type: "decimal",
-        formatTraits: [
-          "trailZeroes",
-          "keepSingleZero",
-          "zeroEmpty",
-          "keepDecimalPoint",
-          "applyRounding",
-          "fractionDash",
-          "showUnitLabel",
-          "prependUnitLabel",
-          "use1000Separator",
-          "exponentOnlyNegative",
-        ],
-      };
-      it("sync - all valid options defined in a array", () => {
-        testFormat.fromJSONSync(validFormatTraitArray);
-        expect(testFormat.hasFormatTrait(FormatTraits.TrailZeroes)).true;
-        expect(testFormat.hasFormatTrait(FormatTraits.KeepSingleZero)).true;
-        expect(testFormat.hasFormatTrait(FormatTraits.ZeroEmpty)).true;
-        expect(testFormat.hasFormatTrait(FormatTraits.KeepDecimalPoint)).true;
-        expect(testFormat.hasFormatTrait(FormatTraits.ApplyRounding)).true;
-        expect(testFormat.hasFormatTrait(FormatTraits.FractionDash)).true;
-        expect(testFormat.hasFormatTrait(FormatTraits.ShowUnitLabel)).true;
-        expect(testFormat.hasFormatTrait(FormatTraits.PrependUnitLabel)).true;
-        expect(testFormat.hasFormatTrait(FormatTraits.Use1000Separator)).true;
-        expect(testFormat.hasFormatTrait(FormatTraits.ExponentOnlyNegative)).true;
-      });
-      it("async - all valid options defined in a array", async () => {
-        await testFormat.fromJSON(validFormatTraitArray);
-        expect(testFormat.hasFormatTrait(FormatTraits.TrailZeroes)).true;
-        expect(testFormat.hasFormatTrait(FormatTraits.KeepSingleZero)).true;
-        expect(testFormat.hasFormatTrait(FormatTraits.ZeroEmpty)).true;
-        expect(testFormat.hasFormatTrait(FormatTraits.KeepDecimalPoint)).true;
-        expect(testFormat.hasFormatTrait(FormatTraits.ApplyRounding)).true;
-        expect(testFormat.hasFormatTrait(FormatTraits.FractionDash)).true;
-        expect(testFormat.hasFormatTrait(FormatTraits.ShowUnitLabel)).true;
-        expect(testFormat.hasFormatTrait(FormatTraits.PrependUnitLabel)).true;
-        expect(testFormat.hasFormatTrait(FormatTraits.Use1000Separator)).true;
-        expect(testFormat.hasFormatTrait(FormatTraits.ExponentOnlyNegative)).true;
-      });
-
-      const validFormatTraitSeparator: FormatProps = {
-        schemaItemType: "Format",
-        type: "decimal",
-        formatTraits: "trailZeroes;keepSingleZero|zeroEmpty,applyRounding",
-      };
-      it("sync - valid multiple separators", () => {
-        testFormat.fromJSONSync(validFormatTraitSeparator);
-        expect(testFormat.hasFormatTrait(FormatTraits.TrailZeroes)).true;
-        expect(testFormat.hasFormatTrait(FormatTraits.KeepSingleZero)).true;
-        expect(testFormat.hasFormatTrait(FormatTraits.ZeroEmpty)).true;
-        expect(testFormat.hasFormatTrait(FormatTraits.ApplyRounding)).true;
-      });
-      it("async - valid multiple separators", async () => {
-        await testFormat.fromJSON(validFormatTraitSeparator);
-        expect(testFormat.hasFormatTrait(FormatTraits.TrailZeroes)).true;
-        expect(testFormat.hasFormatTrait(FormatTraits.KeepSingleZero)).true;
-        expect(testFormat.hasFormatTrait(FormatTraits.ZeroEmpty)).true;
-        expect(testFormat.hasFormatTrait(FormatTraits.ApplyRounding)).true;
-      });
-
-      const invalidSeparator: FormatProps = {
-        schemaItemType: "Format",
-        type: "decimal",
-        formatTraits: "applyRounding\fractionDash;showUnitLabel",
-      };
-      it("sync - invalid format trait separator", () => {
-        assert.throws(() => testFormat.fromJSONSync(invalidSeparator), ECObjectsError, `The Format TestSchema.TestFormat has an invalid 'formatTraits' attribute. The string 'applyRounding\fractionDash' is not a valid format trait.`);
-      });
-      it("async - invalid format trait separator", async () => {
-        await expect(testFormat.fromJSON(invalidSeparator)).to.be.rejectedWith(ECObjectsError, `The Format TestSchema.TestFormat has an invalid 'formatTraits' attribute. The string 'applyRounding\fractionDash' is not a valid format trait.`);
-      });
-
-      const invalidFormatTraitInString: FormatProps = {
-        schemaItemType: "Format",
-        type: "decimal",
-        formatTraits: "badTraits",
-      };
-      it("sync - invalid format trait within a string", () => {
-        assert.throws(() => testFormat.fromJSONSync(invalidFormatTraitInString), ECObjectsError, `The Format TestSchema.TestFormat has an invalid 'formatTraits' attribute. The string 'badTraits' is not a valid format trait.`);
-      });
-      it("async - invalid format trait within a string", async () => {
-        await expect(testFormat.fromJSON(invalidFormatTraitInString)).to.be.rejectedWith(ECObjectsError, `The Format TestSchema.TestFormat has an invalid 'formatTraits' attribute. The string 'badTraits' is not a valid format trait.`);
-      });
-
-      const invalidFormatTraitInArray: FormatProps = {
-        schemaItemType: "Format",
-        type: "decimal",
-        formatTraits: [
-          "badTraits",
-        ],
-      };
-      it("sync - invalid format trait within a array", () => {
-        assert.throws(() => testFormat.fromJSONSync(invalidFormatTraitInArray), ECObjectsError, `The Format TestSchema.TestFormat has an invalid 'formatTraits' attribute. The string 'badTraits' is not a valid format trait.`);
-      });
-      it("async - invalid format trait within a array", async () => {
-        await expect(testFormat.fromJSON(invalidFormatTraitInArray)).to.be.rejectedWith(ECObjectsError, `The Format TestSchema.TestFormat has an invalid 'formatTraits' attribute. The string 'badTraits' is not a valid format trait.`);
-      });
-    }); // formatTraits
-
-    describe("composite", () => {
-      let context: SchemaContext;
-      beforeEach(() => {
-        context = new SchemaContext();
-        context.addLocater(new TestSchemaLocater());
-      });
-
-      const invalidSpacer = {
-        type: "fractional",
-        composite: {
-          includeZero: false,
-          spacer: "spacer",
-          units: [
-            { name: "Formats.MILE" },
-          ],
-        },
-      };
-      it("sync - spacer must be a one character string", () => {
-        assert.throws(() => Schema.fromJsonSync(createSchemaJson(invalidSpacer), context), ECObjectsError, `The Format TestSchema.TestFormat has a composite with an invalid 'spacer' attribute. It should be an empty or one character string.`);
-      });
-      it("async - spacer must be a one character string", async () => {
-        assert.throws(() => Schema.fromJsonSync(createSchemaJson(invalidSpacer), context), ECObjectsError, `The Format TestSchema.TestFormat has a composite with an invalid 'spacer' attribute. It should be an empty or one character string.`);
-      });
-
-      const invalidCompositeWithoutUnits = {
-        type: "fractional",
-        composite: {},
-      };
-      it("sync - invalid composite without units", () => {
-        assert.throws(() => Schema.fromJsonSync(createSchemaJson(invalidCompositeWithoutUnits), context), ECObjectsError, `The Format TestSchema.TestFormat has an invalid 'Composite' attribute. It should have 1-4 units.`);
-      });
-      it("async - invalid composite without units", async () => {
-        await expect(Schema.fromJson(createSchemaJson(invalidCompositeWithoutUnits), context)).to.be.rejectedWith(ECObjectsError, `The Format TestSchema.TestFormat has an invalid 'Composite' attribute. It should have 1-4 units.`);
-      });
-
-      const invalidCompositeEmptyUnits = {
-        type: "fractional",
-        composite: {
-          units: [],
-        },
-      };
-      it("sync - invalid composite without units", () => {
-        assert.throws(() => Schema.fromJsonSync(createSchemaJson(invalidCompositeEmptyUnits), context), ECObjectsError, `The Format TestSchema.TestFormat has an invalid 'Composite' attribute. It should have 1-4 units.`);
-      });
-      it("async - invalid composite without units", async () => {
-        await expect(Schema.fromJson(createSchemaJson(invalidCompositeEmptyUnits), context)).to.be.rejectedWith(ECObjectsError, `The Format TestSchema.TestFormat has an invalid 'Composite' attribute. It should have 1-4 units.`);
-      });
-
-      const invalidCompositeTooManyUnits = {
-        type: "fractional",
-        composite: {
-          units: [
-            { name: "Formats.MILE" },
-            { name: "Formats.YRD" },
-            { name: "Formats.FT" },
-            { name: "Formats.IN" },
-            { name: "Formats.MILLIINCH" },
-          ],
-        },
-      };
-      it("sync - invalid composite with too many units", () => {
-        assert.throws(() => Schema.fromJsonSync(createSchemaJson(invalidCompositeTooManyUnits), context), ECObjectsError, `The Format TestSchema.TestFormat has an invalid 'Composite' attribute. It should have 1-4 units.`);
-      });
-      it("async - invalid composite with too many units", async () => {
-        await expect(Schema.fromJson(createSchemaJson(invalidCompositeTooManyUnits), context)).to.be.rejectedWith(ECObjectsError, `The Format TestSchema.TestFormat has an invalid 'Composite' attribute. It should have 1-4 units.`);
-      });
-
-      const invalidCompositeDuplicateUnits = {
-        type: "fractional",
-        composite: {
-          units: [
-            { name: "Formats.MILE" },
-            { name: "Formats.MILE" },
-          ],
-        },
-      };
-      it("sync - invalid composite with duplicate units", () => {
-        assert.throws(() => Schema.fromJsonSync(createSchemaJson(invalidCompositeDuplicateUnits), context), ECObjectsError, `The Format TestSchema.TestFormat has duplicate units, 'Formats.MILE'.`);
-      });
-      it("async - invalid composite with duplicate units", async () => {
-        await expect(Schema.fromJson(createSchemaJson(invalidCompositeDuplicateUnits), context)).to.be.rejectedWith(ECObjectsError, `The Format TestSchema.TestFormat has duplicate units, 'Formats.MILE'.`);
-      });
-
-      const validComposite = {
-        type: "decimal",
-        composite: {
-          includeZero: false,
-          spacer: "-",
-          units: [
-            {
-              name: "Formats.MILE",
-              label: "mile(s)",
-            },
-            {
-              name: "Formats.YRD",
-              label: "yrd(s)",
-            },
-            {
-              name: "Formats.FT",
-              label: "'",
-            },
-            {
-              name: "Formats.IN",
-              label: "\"",
-            },
-          ],
-        },
-      };
-      function validateTestFormat(format: Format | undefined) {
-        assert.isDefined(format);
-
-        expect(format!.name).eq("TestFormat");
-        expect(format!.fullName).eq("TestSchema.TestFormat");
-
-        expect(format!.includeZero).false;
-        expect(format!.spacer).eq("-");
-
-        assert.isDefined(format!.units);
-        expect(format!.units!.length).eq(4);
-        expect(format!.units![0][0].fullName).eq("Formats.MILE");
-        expect(format!.units![0][1]).eq("mile(s)");
-
-        expect(format!.units![1][0].fullName).eq("Formats.YRD");
-        expect(format!.units![1][1]).eq("yrd(s)");
-
-        expect(format!.units![2][0].fullName).eq("Formats.FT");
-        expect(format!.units![2][1]).eq("'");
-
-        expect(format!.units![3][0].fullName).eq("Formats.IN");
-        expect(format!.units![3][1]).eq("\"");
-      }
-      it("sync - ", () => {
-        const testSchema = Schema.fromJsonSync(createSchemaJson(validComposite), context);
-        assert.isDefined(testSchema);
-        const format = testSchema.getItemSync<Format>("TestFormat");
-        validateTestFormat(format);
-      });
-      it("async - ", async () => {
-        const testSchema = await Schema.fromJson(createSchemaJson(validComposite), context);
-        assert.isDefined(testSchema);
-        const format = await testSchema.getItem<Format>("TestFormat");
-        validateTestFormat(format);
-      });
-    }); // composite
-
-  }); // deserialize properly formatted ECJSON
-
-  describe("toJSON", () => {
-    let context: SchemaContext;
-    beforeEach(() => {
-      context = new SchemaContext();
-      context.addLocater(new TestSchemaLocater());
-    });
-
-    it("Basic test I", () => {
-      const testFormatJson = {
-        schemaItemType: "Format",
-        type: "Fractional",
-        precision: 4,
-        composite: {
-          includeZero: false,
-          spacer: "-",
-          units: [
-            {
-              name: "Formats.MILE",
-              label: "mile(s)",
-            },
-          ],
-        },
-      };
-      const ecSchema = Schema.fromJsonSync(createSchemaJson(testFormatJson), context);
-      assert.isDefined(ecSchema);
-      const format = ecSchema.getItemSync<Format>("TestFormat");
-      assert.isDefined(format);
-      const formatSerialization = format!.toJSON(false, true);
-      expect(formatSerialization).to.deep.equal(testFormatJson);
-    });
-
-    it("JSON stringify serialization", () => {
-      const testFormatJson = {
-        schemaItemType: "Format",
-        type: "Fractional",
-        precision: 4,
-        composite: {
-          includeZero: false,
-          spacer: "-",
-          units: [
-            {
-              name: "Formats.MILE",
-              label: "mile(s)",
-            },
-          ],
-        },
-      };
-      const ecSchema = Schema.fromJsonSync(createSchemaJson(testFormatJson), context);
-      assert.isDefined(ecSchema);
-      const format = ecSchema.getItemSync<Format>("TestFormat");
-      assert.isDefined(format);
-      const json = JSON.stringify(format);
-      const formatSerialization = JSON.parse(json);
-      expect(formatSerialization).to.deep.equal(testFormatJson);
-    });
-  }); // toJson
-
-  describe("toXml", () => {
-    let context: SchemaContext;
-    const newDom = createEmptyXmlDocument();
-
-    beforeEach(() => {
-      context = new SchemaContext();
-      context.addLocater(new TestSchemaLocater());
-    });
-
-    it("should properly serialize", async () => {
-      const testFormatJson = {
-        schemaItemType: "Format",
-        type: "Scientific",
-        precision: 4,
-        roundFactor: 0,
-        minWidth: 10,
-        showSignOption: "OnlyNegative",
-        formatTraits: "KeepSingleZero|TrailZeroes",
-        decimalSeparator: ".",
-        thousandSeparator: ",",
-        uomSeparator: " ",
-        stationSeparator: "_",
-        scientificType: "Normalized",
-        composite: {
-          includeZero: false,
-          spacer: "-",
-          units: [
-            {
-              name: "Formats.MILE",
-              label: "mile(s)",
-            },
-            {
-              name: "Formats.YRD",
-              label: "yard(s)",
-            },
-          ],
-        },
-      };
-
-      const ecschema = Schema.fromJsonSync(createSchemaJson(testFormatJson), context);
-      assert.isDefined(ecschema);
-      const format = ecschema.getItemSync<Format>("TestFormat");
-      assert.isDefined(format);
-
-      const serialized = await format!.toXml(newDom);
-      expect(serialized.nodeName).to.eql("Format");
-      expect(serialized.getAttribute("typeName")).to.eql("TestFormat");
-      expect(serialized.getAttribute("type")).to.eql("scientific");
-      expect(serialized.getAttribute("precision")).to.eql("4");
-      expect(serialized.getAttribute("roundFactor")).to.eql("0");
-      expect(serialized.getAttribute("minWidth")).to.eql("10");
-      expect(serialized.getAttribute("showSignOption")).to.eql("OnlyNegative");
-      // formatTraitsToArray ignores insertion order in favor of an arbitrary order
-      expect(serialized.getAttribute("formatTraits")).to.eql("TrailZeroes|KeepSingleZero");
-      expect(serialized.getAttribute("decimalSeparator")).to.eql(".");
-      expect(serialized.getAttribute("thousandSeparator")).to.eql(",");
-      expect(serialized.getAttribute("uomSeparator")).to.eql(" ");
-      expect(serialized.getAttribute("stationSeparator")).to.eql("_");
-      expect(serialized.getAttribute("scientificType")).to.eql("Normalized");
-
-      const compositeResult = getElementChildrenByTagName(serialized, "Composite");
-      assert.strictEqual(compositeResult.length, 1);
-      const composite = compositeResult[0];
-      expect(composite.getAttribute("spacer")).to.eql("-");
-      expect(composite.getAttribute("includeZero")).to.eql("false");
-
-      const units = getElementChildrenByTagName(composite, "Unit");
-      assert.strictEqual(units.length, 2);
-
-      const firstUnit = units[0];
-      expect(firstUnit.textContent).to.eql("f:MILE");
-      expect(firstUnit.getAttribute("label")).to.eql("mile(s)");
-
-      const secondUnit = units[1];
-      expect(secondUnit.textContent).to.eql("f:YRD");
-      expect(secondUnit.getAttribute("label")).to.eql("yard(s)");
-    });
-  });
-});
->>>>>>> 67a98fec
+});