--- conflicted
+++ resolved
@@ -559,11 +559,7 @@
     });
 
     it("should not add the same mixin when deserializing", () => {
-<<<<<<< HEAD
-      const testMixin = new Mixin(testClass.schema, "TestMixin");
-=======
       const testMixin = new Mixin(schema, "TestMixin");
->>>>>>> 2b596ff6
       (testClass as MutableEntityClass).addMixin(testMixin);
 
       const entityClassProps = {
@@ -580,17 +576,10 @@
     });
 
     it("should add a different mixin when deserializing", async () => {
-<<<<<<< HEAD
-      const refSchema = new Schema(testClass.schema.context, "RefSchema", "rs", 1, 0, 0);
-      await (testClass.schema as MutableSchema).addReference(refSchema);
-
-      const testMixin = new Mixin(testClass.schema, "TestMixin");
-=======
-      const refSchema = new Schema(schema.context, "RefSchema", "rs", 1, 0, 0); 
+      const refSchema = new Schema(schema.context, "RefSchema", "rs", 1, 0, 0);
       await (schema as MutableSchema).addReference(refSchema);
 
       const testMixin = new Mixin(schema, "TestMixin");
->>>>>>> 2b596ff6
       const refMixin = new Mixin(refSchema, "TestMixin");
       (testClass as MutableEntityClass).addMixin(refMixin);
 
