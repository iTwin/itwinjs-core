--- conflicted
+++ resolved
@@ -88,15 +88,6 @@
       await (entityClass as ECClass as MutableClass).setBaseClass(new DelayedPromiseWithProps(baseClass.key, async () => baseClass));
       (entityClass as MutableEntityClass).addMixin(mixin);
 
-<<<<<<< HEAD
-      expect(await entityClass.getProperty("MixinPrimProp")).toBeUndefined();
-      expect(await entityClass.getProperty("MixinPrimProp", true)).equal(mixinPrimProp);
-      expect(await entityClass.getInheritedProperty("MixinPrimProp")).equal(mixinPrimProp);
-
-      expect(await entityClass.getProperty("BasePrimProp")).toBeUndefined();
-      expect(await entityClass.getProperty("BasePrimProp", false)).toBeUndefined();
-      expect(await entityClass.getProperty("BasePrimProp", true)).equal(basePrimProp);
-=======
       expect(await entityClass.getProperty("MixinPrimProp", true)).to.be.undefined;
       expect(await entityClass.getProperty("MixinPrimProp")).equal(mixinPrimProp);
       expect(await entityClass.getInheritedProperty("MixinPrimProp")).equal(mixinPrimProp);
@@ -104,7 +95,6 @@
       expect(await entityClass.getProperty("BasePrimProp", true)).to.be.undefined;
       expect(await entityClass.getProperty("BasePrimProp", true)).to.be.undefined;
       expect(await entityClass.getProperty("BasePrimProp")).equal(basePrimProp);
->>>>>>> 2b4c7719
       expect(await entityClass.getInheritedProperty("BasePrimProp")).equal(basePrimProp);
       expect(await entityClass.getInheritedProperty("PrimProp")).toBeUndefined();
     });
@@ -121,15 +111,6 @@
       await (entityClass as ECClass as MutableClass).setBaseClass(new DelayedPromiseWithProps(baseClass.key, async () => baseClass));
       (entityClass as MutableEntityClass).addMixin(mixin);
 
-<<<<<<< HEAD
-      expect(entityClass.getPropertySync("MixinPrimProp")).toBeUndefined();
-      expect(entityClass.getPropertySync("MixinPrimProp", true)).equal(mixinPrimProp);
-      expect(entityClass.getInheritedPropertySync("MixinPrimProp")).equal(mixinPrimProp);
-
-      expect(entityClass.getPropertySync("BasePrimProp")).toBeUndefined();
-      expect(entityClass.getPropertySync("BasePrimProp", false)).toBeUndefined();
-      expect(entityClass.getPropertySync("BasePrimProp", true)).equal(basePrimProp);
-=======
       expect(entityClass.getPropertySync("MixinPrimProp", true)).to.be.undefined;
       expect(entityClass.getPropertySync("MixinPrimProp")).equal(mixinPrimProp);
       expect(entityClass.getInheritedPropertySync("MixinPrimProp")).equal(mixinPrimProp);
@@ -137,7 +118,6 @@
       expect(entityClass.getPropertySync("BasePrimProp", true)).to.be.undefined;
       expect(entityClass.getPropertySync("BasePrimProp", true)).to.be.undefined;
       expect(entityClass.getPropertySync("BasePrimProp")).equal(basePrimProp);
->>>>>>> 2b4c7719
       expect(entityClass.getInheritedPropertySync("BasePrimProp")).equal(basePrimProp);
       expect(entityClass.getInheritedPropertySync("PrimProp")).toBeUndefined();
     });
@@ -575,9 +555,6 @@
     it("should throw for invalid mixins synchronously", () => {
       expect(testClass).to.exist;
       const props = { ...baseJson, mixins: ["DoesNotExist"] };
-<<<<<<< HEAD
-      expect(() => testClass.fromJSONSync(props)).toThrowError(ECObjectsError, `Unable to find the referenced SchemaItem DoesNotExist.`);
-=======
       expect(() => testClass.fromJSONSync(props)).to.throw(ECSchemaError, `Unable to find the referenced SchemaItem DoesNotExist.`);
     });
 
@@ -617,7 +594,6 @@
       assert.isDefined(serialized.mixins);
       expect(serialized.mixins!.length).equal(2);
       assert.deepEqual(serialized.mixins, [refMixin.fullName, testMixin.fullName]);
->>>>>>> 2b4c7719
     });
   });
 
