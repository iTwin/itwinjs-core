--- conflicted
+++ resolved
@@ -1,540 +1,535 @@
-/*---------------------------------------------------------------------------------------------
-* Copyright (c) Bentley Systems, Incorporated. All rights reserved.
-* See LICENSE.md in the project root for license terms and full copyright notice.
-*--------------------------------------------------------------------------------------------*/
-import { SchemaMatchType } from "./ECObjects";
-import { ECSchemaError, ECSchemaStatus } from "./Exception";
-import { SchemaInfo } from "./Interfaces";
-import { MutableSchema, Schema } from "./Metadata/Schema";
-import { SchemaItem } from "./Metadata/SchemaItem";
-import { SchemaItemKey, SchemaKey } from "./SchemaKey";
-import { ECClassHierarchy } from "./utils/ECClassHierarchy";
-
-/**
- * @internal
- */
-class SchemaMap extends Array<SchemaEntry> { }
-
-/**
- * @internal
- */
-interface SchemaEntry {
-  schemaInfo: SchemaInfo;
-  schema: Schema;
-  schemaPromise?: Promise<Schema>;
-}
-
-/**
- * The interface defines what is needed to be an `ISchemaLocater`.
- * A Schema Locater loads the requested schema if it can or returns undefined.
- * Schema Locaters should always load the schema on each request and should not hold a cache of schemas.
- * Schema locaters should never be used directly to load a schema, they should be added to a `SchemaContext`
- * and the context should be used to load schemas.  The `SchemaContext` caches schemas and manages schema life time.
- * @public @preview
- */
-export interface ISchemaLocater {
-
-  /**
-   * Attempts to get a schema from the locater. Yields undefined if no matching schema is found.
-   * For schemas that may have references, construct and call through a SchemaContext instead.
-   * @param schemaKey key to look up
-   * @param matchType how to match key against candidate schemas
-   * @param context context for loading schema references
-   */
-  getSchema(schemaKey: SchemaKey, matchType: SchemaMatchType, context: SchemaContext): Promise<Schema | undefined>;
-
-  /**
-  * Gets the schema info which matches the provided SchemaKey.  The schema info may be returned before the schema is fully loaded.
-  * May return the entire Schema so long as it is completely loaded as it satisfies the SchemaInfo interface.
-  * @param schemaKey The SchemaKey describing the schema to get from the cache.
-  * @param matchType The match type to use when locating the schema
-  */
-  getSchemaInfo(schemaKey: SchemaKey, matchType: SchemaMatchType, context: SchemaContext): Promise<SchemaInfo | undefined>;
-
-  /**
-   * Attempts to get a schema from the locater. Yields undefined if no matching schema is found.
-   * For schemas that may have references, construct and call through a SchemaContext instead.
-   * @param schemaKey key to look up
-   * @param matchType how to match key against candidate schemas
-   * @param context context for loading schema references
-   */
-  getSchemaSync(schemaKey: SchemaKey, matchType: SchemaMatchType, context: SchemaContext): Schema | undefined;
-}
-
-/**
- * @internal
- */
-export class SchemaCache implements ISchemaLocater {
-  private _schema: SchemaMap;
-
-  constructor() {
-    this._schema = new SchemaMap();
-  }
-
-  public get count() { return this._schema.length; }
-
-  private loadedSchemaExists(schemaKey: SchemaKey): boolean {
-    return undefined !== this._schema.find((entry: SchemaEntry) => entry.schemaInfo.schemaKey.matches(schemaKey, SchemaMatchType.Latest) && !entry.schemaPromise);
-  }
-
-  private schemaPromiseExists(schemaKey: SchemaKey): boolean {
-    return undefined !== this._schema.find((entry: SchemaEntry) => entry.schemaInfo.schemaKey.matches(schemaKey, SchemaMatchType.Latest) && undefined !== entry.schemaPromise);
-  }
-
-  private findEntry(schemaKey: SchemaKey, matchType: SchemaMatchType): SchemaEntry | undefined {
-    return this._schema.find((entry: SchemaEntry) => entry.schemaInfo.schemaKey.matches(schemaKey, matchType));
-  }
-
-  private removeSchemaPromise(schemaKey: SchemaKey) {
-    const entry = this.findEntry(schemaKey, SchemaMatchType.Latest);
-    if (entry)
-      entry.schemaPromise = undefined;
-  }
-
-  private removeEntry(schemaKey: SchemaKey) {
-    this._schema = this._schema.filter((entry: SchemaEntry) => !entry.schemaInfo.schemaKey.matches(schemaKey));
-  }
-
-  /**
-   * Returns true if the schema exists in either the schema cache or the promise cache.  SchemaMatchType.Latest used.
-   * @param schemaKey The key to search for.
-   */
-  public schemaExists(schemaKey: SchemaKey): boolean {
-    return this.loadedSchemaExists(schemaKey) || this.schemaPromiseExists(schemaKey);
-  }
-
-  /**
-   * Adds a promise to load the schema to the cache. Does not allow for duplicate schemas in the cache of schemas or cache of promises, checks using SchemaMatchType.Latest.
-   * When the promise completes the schema will be added to the schema cache and the promise will be removed from the promise cache
-   * @param schemaInfo An object with the schema key for the schema being loaded and it's references
-   * @param schema The partially loaded schema that the promise will fulfill
-   * @param schemaPromise The schema promise to add to the cache.
-   */
-  public async addSchemaPromise(schemaInfo: SchemaInfo, schema: Schema, schemaPromise: Promise<Schema>) {
-    if (this.schemaExists(schemaInfo.schemaKey))
-      throw new ECSchemaError(ECSchemaStatus.DuplicateSchema, `The schema, ${schemaInfo.schemaKey.toString()}, already exists within this cache.`);
-
-    this._schema.push({ schemaInfo, schema, schemaPromise });
-
-    // This promise is cached and will be awaited when the user requests the full schema.
-    // If the promise competes successfully before the user requests the schema it will be removed from the cache
-    // If it fails it will remain in the cache until the user awaits it and handles the error
-    schemaPromise.then(() => {
-      this.removeSchemaPromise(schemaInfo.schemaKey);
-    }).catch(() => {
-<<<<<<< HEAD
-      // Error will still be thrown when the schema is requested from the cache
-      // This prevents unhandled rejections
-=======
-      // Leave the promise in the cache so that when the user requests the schema they get the rejection
->>>>>>> b608f4d4
-    });
-  }
-
-  /**
-   * Adds a schema to the cache. Does not allow for duplicate schemas, checks using SchemaMatchType.Latest.
-   * @param schema The schema to add to the cache.
-   */
-  public async addSchema(schema: Schema) {
-    if (this.schemaExists(schema.schemaKey))
-      throw new ECSchemaError(ECSchemaStatus.DuplicateSchema, `The schema, ${schema.schemaKey.toString()}, already exists within this cache.`);
-
-    this._schema.push({ schemaInfo: schema, schema });
-  }
-
-  /**
-   * Adds a schema to the cache. Does not allow for duplicate schemas, checks using SchemaMatchType.Latest.
-   * @param schema The schema to add to the cache.
-   */
-  public addSchemaSync(schema: Schema) {
-    if (this.schemaExists(schema.schemaKey))
-      throw new ECSchemaError(ECSchemaStatus.DuplicateSchema, `The schema, ${schema.schemaKey.toString()}, already exists within this cache.`);
-
-    this._schema.push({ schemaInfo: schema, schema });
-  }
-
-  /**
-   * Gets the schema which matches the provided SchemaKey.
-   * @param schemaKey The SchemaKey describing the schema to get from the cache.
-   * @param matchType The match type to use when locating the schema
-   */
-  public async getSchema(schemaKey: SchemaKey, matchType: SchemaMatchType = SchemaMatchType.Latest): Promise<Schema | undefined> {
-    if (this.count === 0)
-      return undefined;
-
-    const entry = this.findEntry(schemaKey, matchType);
-    if (!entry)
-      return undefined;
-
-    if (entry.schemaPromise) {
-      try {
-        const schema = await entry.schemaPromise;
-        return schema;
-      } catch (e) {
-        this.removeEntry(schemaKey);
-        throw e;
-      }
-    }
-
-    return entry.schema;
-  }
-
-  /**
-    * Gets the schema info which matches the provided SchemaKey.  The schema info may be returned before the schema is fully loaded.
-    * @param schemaKey The SchemaKey describing the schema to get from the cache.
-    * @param matchType The match type to use when locating the schema
-    */
-  public async getSchemaInfo(schemaKey: SchemaKey, matchType: SchemaMatchType = SchemaMatchType.Latest): Promise<SchemaInfo | undefined> {
-    if (this.count === 0)
-      return undefined;
-
-    const entry = this.findEntry(schemaKey, matchType);
-    if (entry)
-      return entry.schemaInfo;
-
-    return undefined;
-  }
-
-  /**
-   * Gets the schema which matches the provided SchemaKey.  If the schema is partially loaded an exception will be thrown.
-   * @param schemaKey The SchemaKey describing the schema to get from the cache.
-   * @param matchType The match type to use when locating the schema
-   */
-  public getSchemaSync(schemaKey: SchemaKey, matchType: SchemaMatchType = SchemaMatchType.Latest): Schema | undefined {
-    if (this.count === 0)
-      return undefined;
-
-    const entry = this.findEntry(schemaKey, matchType);
-    if (entry) {
-      if (entry.schemaPromise) {
-        throw new ECSchemaError(ECSchemaStatus.UnableToLoadSchema, `The Schema ${schemaKey.toString()} is partially loaded so cannot be loaded synchronously.`);
-      }
-      return entry.schema;
-    }
-
-    return undefined;
-  }
-
-  /**
-   * Generator function that can iterate through each schema in _schema SchemaMap and items for each Schema.
-   * Does not include schema items from schemas that are not completely loaded yet.
-   */
-  public * getSchemaItems(): Iterable<SchemaItem> {
-    for (const entry of this._schema) {
-      for (const schemaItem of entry.schema.getItems()) {
-        yield schemaItem;
-      }
-    }
-  }
-
-  /**
-   * Gets all the schemas from the schema cache.
-   * Does not include schemas from schemas that are not completely loaded yet.
-   * @returns An array of Schema objects.
-   */
-  public getAllSchemas(): Iterable<Schema> {
-    return this._schema.map((entry: SchemaEntry) => entry.schema);
-  }
-}
-
-/**
- * The SchemaContext, context object is used to facilitate schema and schema item location.
- *
- * The context controls the lifetime of each schema that it knows about. It has to be explicitly removed from the context to delete a schema object.
- *
- * The context is made up of a group of Schema Locators.
- * @public @preview
- */
-export class SchemaContext {
-  private _locaters: ISchemaLocater[];
-
-  private _knownSchemas: SchemaCache;
-  private _fallbackLocaterDefined: boolean;
-  private _classHierarchy: ECClassHierarchy;
-
-  constructor() {
-    this._locaters = [];
-
-    this._knownSchemas = new SchemaCache();
-    this._locaters.push(this._knownSchemas);
-    this._fallbackLocaterDefined = false;
-    this._classHierarchy = new ECClassHierarchy();
-  }
-
-  public get locaters(): ReadonlyArray<ISchemaLocater> { return this._locaters; }
-
-  /** @internal */
-  public get classHierarchy(): ECClassHierarchy {
-    return this._classHierarchy;
-  }
-
-  /**
-   * Adds a locater to the context.
-   *
-   * If no locaters are defined or a fallback locater is not defined, the new locater is added at the end of the locaters array.
-   * If a fallback locater is already defined, the new locater is inserted before the fallback locater.
-   *
-   * @param locater - The locater to be added.
-   */
-  public addLocater(locater: ISchemaLocater) {
-    const insertIndex = (this._locaters.length === 0 || !this._fallbackLocaterDefined) ? this._locaters.length : this._locaters.length - 1;
-    this._locaters.splice(insertIndex, 0, locater);
-  }
-
-  /**
-   * Adds a fallback locater to the context.
-   *
-   * If a fallback locater is already defined, it replaces the existing one.
-   * Otherwise, it adds the new locater to the end of the locaters array and marks the fallback locater as defined.
-   *
-   * @param locater - The locater to be added as a fallback.
-   */
-  public addFallbackLocater(locater: ISchemaLocater) {
-    if (this._fallbackLocaterDefined) {
-      this._locaters[this._locaters.length - 1] = locater;
-    } else {
-      this._locaters.push(locater);
-      this._fallbackLocaterDefined = true;
-    }
-  }
-
-  /**
-   * Adds the schema to this context.  Use addSchemaPromise instead when asynchronously loading schemas.
-   * @param schema The schema to add to this context
-   */
-  public async addSchema(schema: Schema) {
-    this.addSchemaSync(schema);
-  }
-
-  /**
-   * Adds the schema to this context
-   * @param schema The schema to add to this context
-   */
-  public addSchemaSync(schema: Schema) {
-    this._knownSchemas.addSchemaSync(schema);
-  }
-
-  /**
-   * Adds the given SchemaItem to the the SchemaContext by locating the schema, with the best match of SchemaMatchType.Exact, and
-   * @param schemaItem The SchemaItem to add
-   * @deprecated in 4.0 - will not be removed until after 2026-06-13. Use ecschema-editing package
-   */
-  public async addSchemaItem(schemaItem: SchemaItem) {
-    const schema = await this.getSchema(schemaItem.key.schemaKey, SchemaMatchType.Exact);
-    if (!schema)
-      throw new ECSchemaError(ECSchemaStatus.UnableToLocateSchema, `Unable to add the schema item ${schemaItem.name} to the schema ${schemaItem.key.schemaKey.toString()} because the schema could not be located.`);
-
-    (schema as MutableSchema).addItem(schemaItem);
-  }
-
-  /**
-   * Returns true if the schema is already in the context.  SchemaMatchType.Latest is used to find a match.
-   * @param schemaKey
-   */
-  public schemaExists(schemaKey: SchemaKey): boolean {
-    return this._knownSchemas.schemaExists(schemaKey);
-  }
-
-  /**
-   * Adds a promise to load the schema to the cache. Does not allow for duplicate schemas in the cache of schemas or cache of promises, checks using SchemaMatchType.Latest.
-   * When the promise completes the schema will be added to the schema cache and the promise will be removed from the promise cache.
-   * Use this method over addSchema when asynchronously loading schemas
-   * @param schemaInfo An object with the schema key for the schema being loaded and it's references
-   * @param schema The partially loaded schema that the promise will fulfill
-   * @param schemaPromise The schema promise to add to the cache.
-   */
-  public async addSchemaPromise(schemaInfo: SchemaInfo, schema: Schema, schemaPromise: Promise<Schema>) {
-    return this._knownSchemas.addSchemaPromise(schemaInfo, schema, schemaPromise);
-  }
-
-  /** Attempts to obtain a schema from this context that matches the specified criteria.
-   * @param schemaKey Identifies the schema to obtain.
-   * @param matchType Criteria by which to identify potentially matching schemas.
-   * @returns the schema matching the input criteria, or `undefined` if no such schema could be located.
-   */
-  public async getSchema(schemaKey: SchemaKey, matchType: SchemaMatchType = SchemaMatchType.Latest): Promise<Schema | undefined> {
-    // the first locater is _knownSchemas, so we don't have to check the cache explicitly here
-    for (const locater of this._locaters) {
-      const schema = await locater.getSchema(schemaKey, matchType, this);
-      if (undefined !== schema)
-        return schema;
-    }
-
-    return undefined;
-  }
-
-  /**
-   * Gets the schema info which matches the provided SchemaKey.  The schema info may be returned before the schema is fully loaded.
-   * The fully loaded schema can be gotten later from the context using [[getSchema]].
-   * @param schemaKey The SchemaKey describing the schema to get from the cache.
-   * @param matchType The match type to use when locating the schema
-   */
-  public async getSchemaInfo(schemaKey: SchemaKey, matchType: SchemaMatchType): Promise<SchemaInfo | undefined> {
-    for (const locater of this._locaters) {
-      const schemaInfo = await locater.getSchemaInfo(schemaKey, matchType, this);
-      if (undefined !== schemaInfo)
-        return schemaInfo;
-    }
-
-    return undefined;
-  }
-
-  /** Attempts to obtain a schema from this context that matches the specified criteria.
-   * Will return undefined if the schema is partially loaded.  Use [[getSchema]] to await until the schema is completely loaded.
-   * @param schemaKey Identifies the schema to obtain.
-   * @param matchType Criteria by which to identify potentially matching schemas.
-   * @returns the schema matching the input criteria, or `undefined` if no such schema could be located.
-   */
-  public getSchemaSync(schemaKey: SchemaKey, matchType: SchemaMatchType = SchemaMatchType.Latest): Schema | undefined {
-    // the first locater is _knownSchemas, so we don't have to check the cache explicitly here
-    for (const locater of this._locaters) {
-      const schema = locater.getSchemaSync(schemaKey, matchType, this);
-      if (undefined !== schema)
-        return schema;
-    }
-
-    return undefined;
-  }
-
-  /**
-   * Attempts to get a Schema from the context's cache.
-   * Will await a partially loaded schema then return when it is completely loaded.
-   * @param schemaKey The SchemaKey to identify the Schema.
-   * @param matchType The SchemaMatch type to use. Default is SchemaMatchType.Latest.
-   * @internal
-   */
-  public async getCachedSchema(schemaKey: SchemaKey, matchType: SchemaMatchType = SchemaMatchType.Latest): Promise<Schema | undefined> {
-    return this._knownSchemas.getSchema(schemaKey, matchType);
-  }
-
-  /**
-   * Attempts to get a Schema from the context's cache.
-   * Will return undefined if the cached schema is partially loaded.  Use [[getCachedSchema]] to await until the schema is completely loaded.
-   * @param schemaKey The SchemaKey to identify the Schema.
-   * @param matchType The SchemaMatch type to use. Default is SchemaMatchType.Latest.
-   * @internal
-   */
-  public getCachedSchemaSync(schemaKey: SchemaKey, matchType: SchemaMatchType = SchemaMatchType.Latest): Schema | undefined {
-    return this._knownSchemas.getSchemaSync(schemaKey, matchType);
-  }
-
-  /**
-   * Gets the schema item from the specified schema if it exists in this [[SchemaContext]].
-   * Will await a partially loaded schema then look in it for the requested item.
-   *
-   * @param schemaNameOrKey - The SchemaItemKey identifying the item to return or the name of the schema or the schema item full name.
-   * @param itemNameOrCtor - The name of the item to return or the constructor of the item to return.
-   * @param itemConstructor - The constructor of the item to return.
-   * @returns The requested schema item, or `undefined` if the item could not be found.
-   *
-   * @examples
-   * ```typescript
-   * const schemaItem = await schemaContext.getSchemaItem(new SchemaItemKey("TestElement", new SchemaKey("TestSchema")));
-   * const schemaItemWithCtor = await schemaContext.getSchemaItem(new SchemaItemKey("TestElement", new SchemaKey("TestSchema")), EntityClass);
-   * const schemaItemByName = await schemaContext.getSchemaItem("TestSchema", "TestElement");
-   * const schemaItemByNameWithCtor = await schemaContext.getSchemaItem("TestSchema", "TestElement", EntityClass);
-   * const schemaItemFullName = await schemaContext.getSchemaItem("TestSchema:TestElement", EntityClass);
-   * const schemaItemFullNameWithCtor = await schemaContext.getSchemaItem("TestSchema:TestElement", EntityClass);
-   * const schemaItemFullNameSep = await schemaContext.getSchemaItem("TestSchema.TestElement", EntityClass);
-   * const schemaItemFullNameSepWithCtor = await schemaContext.getSchemaItem("TestSchema.TestElement", EntityClass);
-   * ```
-   */
-  public async getSchemaItem<T extends typeof SchemaItem>(schemaNameOrKey: SchemaItemKey | string, itemNameOrCtor?: T): Promise<InstanceType<T> | undefined>
-  public async getSchemaItem<T extends typeof SchemaItem>(schemaNameOrKey: SchemaItemKey | string, itemNameOrCtor?: T): Promise<SchemaItem | undefined>
-  public async getSchemaItem<T extends typeof SchemaItem>(schemaNameOrKey: string, itemNameOrCtor: string, itemConstructor?: T): Promise<InstanceType<T> | undefined>
-  public async getSchemaItem<T extends typeof SchemaItem>(schemaNameOrKey: string, itemNameOrCtor: string, itemConstructor?: T): Promise<SchemaItem | undefined>
-  public async getSchemaItem<T extends typeof SchemaItem>(schemaNameOrKey: SchemaItemKey | string, itemNameOrCtor?: T | string, itemConstructor?: T): Promise<SchemaItem | InstanceType<T> | undefined> {
-    let schemaKey: SchemaKey;
-    if (typeof schemaNameOrKey === "string") {
-      const [schemaName, itemName] = SchemaItem.parseFullName(schemaNameOrKey);
-      schemaKey = (!schemaName) ? new SchemaKey(itemName) : new SchemaKey(schemaName);
-    } else {
-      schemaKey = schemaNameOrKey.schemaKey;
-    }
-
-    const schema = await this.getSchema(schemaKey, SchemaMatchType.Latest);
-
-    if (!schema)
-      return undefined;
-
-    if (typeof itemNameOrCtor === "string") // Separate schema and item name arguments with/without an itemConstructor
-      return itemConstructor ? schema.getItem(itemNameOrCtor, itemConstructor) : schema.getItem(itemNameOrCtor);
-
-    if (typeof schemaNameOrKey === "string") // Single schema item full name argument with/without an itemConstructor
-      return itemNameOrCtor ? schema.lookupItem(schemaNameOrKey, itemNameOrCtor) : schema.lookupItem(schemaNameOrKey);
-
-    // Schema Item Key with/without an itemConstructor
-    return itemNameOrCtor ? schema.getItem(schemaNameOrKey.name, itemNameOrCtor) : schema.getItem(schemaNameOrKey.name);
-  }
-
-  /**
-   * Gets the schema item from the specified schema if it exists in this [[SchemaContext]].
-   * Will return undefined if the cached schema is partially loaded. Use [[getSchemaItem]] to await until the schema is completely loaded.
-   *
-   * @param nameOrKey - The SchemaItemKey identifying the item to return or the name of the schema or the schema item full name.
-   * @param nameOrCtor - The name of the item to return or the constructor of the item to return.
-   * @param ctor - The constructor of the item to return.
-   * @returns The requested schema item, or `undefined` if the item could not be found.
-   *
-   * @example
-   * ```typescript
-   * const schemaItem = schemaContext.getSchemaItemSync(new SchemaItemKey("TestElement", new SchemaKey("TestSchema")));
-   * const schemaItemWithCtor = schemaContext.getSchemaItemSync(new SchemaItemKey("TestElement", new SchemaKey("TestSchema")), EntityClass);
-   * const schemaItemByName = schemaContext.getSchemaItemSync("TestSchema", "TestElement");
-   * const schemaItemByNameWithCtor = schemaContext.getSchemaItemSync("TestSchema", "TestElement", EntityClass);
-   * const schemaItemFullName = schemaContext.getSchemaItemSync("TestSchema:TestElement", EntityClass);
-   * const schemaItemFullNameWithCtor = schemaContext.getSchemaItemSync("TestSchema:TestElement", EntityClass);
-   * const schemaItemFullNameSep = schemaContext.getSchemaItemSync("TestSchema.TestElement", EntityClass);
-   * const schemaItemFullNameSepWithCtor = schemaContext.getSchemaItemSync("TestSchema.TestElement", EntityClass);
-   * ```
-   */
-  public getSchemaItemSync<T extends typeof SchemaItem>(schemaNameOrKey: SchemaItemKey | string, itemNameOrCtor?: T): InstanceType<T> | undefined
-  public getSchemaItemSync<T extends typeof SchemaItem>(schemaNameOrKey: SchemaItemKey | string, itemNameOrCtor?: T): SchemaItem | undefined
-  public getSchemaItemSync<T extends typeof SchemaItem>(schemaNameOrKey: string, itemNameOrCtor: string, itemConstructor?: T): InstanceType<T> | undefined
-  public getSchemaItemSync<T extends typeof SchemaItem>(schemaNameOrKey: string, itemNameOrCtor: string, itemConstructor?: T): SchemaItem | undefined
-  public getSchemaItemSync<T extends typeof SchemaItem>(schemaNameOrKey: SchemaItemKey | string, itemNameOrCtor?: T | string, itemConstructor?: T): SchemaItem | InstanceType<T> | undefined {
-    let schemaKey: SchemaKey;
-    if (typeof schemaNameOrKey === "string") {
-      const [schemaName, itemName] = SchemaItem.parseFullName(schemaNameOrKey);
-      schemaKey = (!schemaName) ? new SchemaKey(itemName) : new SchemaKey(schemaName);
-    } else {
-      schemaKey = schemaNameOrKey.schemaKey;
-    }
-
-    const schema = this.getSchemaSync(schemaKey, SchemaMatchType.Latest);
-    if (!schema)
-      return undefined;
-
-    // Separate schema and item name arguments with/without an itemConstructor
-    if (typeof itemNameOrCtor === "string") {
-      return itemConstructor ? schema.getItemSync(itemNameOrCtor, itemConstructor) : schema.getItemSync(itemNameOrCtor);
-    }
-
-    if (typeof schemaNameOrKey === "string") // Single schema item full name argument with/without an itemConstructor
-      return itemNameOrCtor ? schema.lookupItemSync(schemaNameOrKey, itemNameOrCtor) : schema.lookupItemSync(schemaNameOrKey);
-
-    // Schema Item Key with/without an itemConstructor
-    return itemNameOrCtor ? schema.getItemSync(schemaNameOrKey.name, itemNameOrCtor) : schema.getItemSync(schemaNameOrKey.name);
-  }
-
-  /**
-   * Iterates through the items of each schema known to the context.  This includes schemas added to the
-   * context using [[SchemaContext.addSchema]]. This does not include schemas that
-   * can be located by an ISchemaLocater instance added to the context.
-   * Does not include schema items from schemas that are not completely loaded yet.
-   */
-  public getSchemaItems(): Iterable<SchemaItem> {
-    return this._knownSchemas.getSchemaItems();
-  }
-
-  /**
-   * Gets all the Schemas known by the context. This includes schemas added to the
-   * context using [[SchemaContext.addSchema]]. This does not include schemas that
-   * can be located by an ISchemaLocater instance added to the context.  Does not
-   * include schemas that are partially loaded.
-   * @returns An array of Schema objects.
-   */
-  public getKnownSchemas(): Iterable<Schema> {
-    return this._knownSchemas.getAllSchemas();
-  }
-}
+/*---------------------------------------------------------------------------------------------
+* Copyright (c) Bentley Systems, Incorporated. All rights reserved.
+* See LICENSE.md in the project root for license terms and full copyright notice.
+*--------------------------------------------------------------------------------------------*/
+import { SchemaMatchType } from "./ECObjects";
+import { ECSchemaError, ECSchemaStatus } from "./Exception";
+import { SchemaInfo } from "./Interfaces";
+import { MutableSchema, Schema } from "./Metadata/Schema";
+import { SchemaItem } from "./Metadata/SchemaItem";
+import { SchemaItemKey, SchemaKey } from "./SchemaKey";
+import { ECClassHierarchy } from "./utils/ECClassHierarchy";
+
+/**
+ * @internal
+ */
+class SchemaMap extends Array<SchemaEntry> { }
+
+/**
+ * @internal
+ */
+interface SchemaEntry {
+  schemaInfo: SchemaInfo;
+  schema: Schema;
+  schemaPromise?: Promise<Schema>;
+}
+
+/**
+ * The interface defines what is needed to be an `ISchemaLocater`.
+ * A Schema Locater loads the requested schema if it can or returns undefined.
+ * Schema Locaters should always load the schema on each request and should not hold a cache of schemas.
+ * Schema locaters should never be used directly to load a schema, they should be added to a `SchemaContext`
+ * and the context should be used to load schemas.  The `SchemaContext` caches schemas and manages schema life time.
+ * @public @preview
+ */
+export interface ISchemaLocater {
+
+  /**
+   * Attempts to get a schema from the locater. Yields undefined if no matching schema is found.
+   * For schemas that may have references, construct and call through a SchemaContext instead.
+   * @param schemaKey key to look up
+   * @param matchType how to match key against candidate schemas
+   * @param context context for loading schema references
+   */
+  getSchema(schemaKey: SchemaKey, matchType: SchemaMatchType, context: SchemaContext): Promise<Schema | undefined>;
+
+  /**
+  * Gets the schema info which matches the provided SchemaKey.  The schema info may be returned before the schema is fully loaded.
+  * May return the entire Schema so long as it is completely loaded as it satisfies the SchemaInfo interface.
+  * @param schemaKey The SchemaKey describing the schema to get from the cache.
+  * @param matchType The match type to use when locating the schema
+  */
+  getSchemaInfo(schemaKey: SchemaKey, matchType: SchemaMatchType, context: SchemaContext): Promise<SchemaInfo | undefined>;
+
+  /**
+   * Attempts to get a schema from the locater. Yields undefined if no matching schema is found.
+   * For schemas that may have references, construct and call through a SchemaContext instead.
+   * @param schemaKey key to look up
+   * @param matchType how to match key against candidate schemas
+   * @param context context for loading schema references
+   */
+  getSchemaSync(schemaKey: SchemaKey, matchType: SchemaMatchType, context: SchemaContext): Schema | undefined;
+}
+
+/**
+ * @internal
+ */
+export class SchemaCache implements ISchemaLocater {
+  private _schema: SchemaMap;
+
+  constructor() {
+    this._schema = new SchemaMap();
+  }
+
+  public get count() { return this._schema.length; }
+
+  private loadedSchemaExists(schemaKey: SchemaKey): boolean {
+    return undefined !== this._schema.find((entry: SchemaEntry) => entry.schemaInfo.schemaKey.matches(schemaKey, SchemaMatchType.Latest) && !entry.schemaPromise);
+  }
+
+  private schemaPromiseExists(schemaKey: SchemaKey): boolean {
+    return undefined !== this._schema.find((entry: SchemaEntry) => entry.schemaInfo.schemaKey.matches(schemaKey, SchemaMatchType.Latest) && undefined !== entry.schemaPromise);
+  }
+
+  private findEntry(schemaKey: SchemaKey, matchType: SchemaMatchType): SchemaEntry | undefined {
+    return this._schema.find((entry: SchemaEntry) => entry.schemaInfo.schemaKey.matches(schemaKey, matchType));
+  }
+
+  private removeSchemaPromise(schemaKey: SchemaKey) {
+    const entry = this.findEntry(schemaKey, SchemaMatchType.Latest);
+    if (entry)
+      entry.schemaPromise = undefined;
+  }
+
+  private removeEntry(schemaKey: SchemaKey) {
+    this._schema = this._schema.filter((entry: SchemaEntry) => !entry.schemaInfo.schemaKey.matches(schemaKey));
+  }
+
+  /**
+   * Returns true if the schema exists in either the schema cache or the promise cache.  SchemaMatchType.Latest used.
+   * @param schemaKey The key to search for.
+   */
+  public schemaExists(schemaKey: SchemaKey): boolean {
+    return this.loadedSchemaExists(schemaKey) || this.schemaPromiseExists(schemaKey);
+  }
+
+  /**
+   * Adds a promise to load the schema to the cache. Does not allow for duplicate schemas in the cache of schemas or cache of promises, checks using SchemaMatchType.Latest.
+   * When the promise completes the schema will be added to the schema cache and the promise will be removed from the promise cache
+   * @param schemaInfo An object with the schema key for the schema being loaded and it's references
+   * @param schema The partially loaded schema that the promise will fulfill
+   * @param schemaPromise The schema promise to add to the cache.
+   */
+  public async addSchemaPromise(schemaInfo: SchemaInfo, schema: Schema, schemaPromise: Promise<Schema>) {
+    if (this.schemaExists(schemaInfo.schemaKey))
+      throw new ECSchemaError(ECSchemaStatus.DuplicateSchema, `The schema, ${schemaInfo.schemaKey.toString()}, already exists within this cache.`);
+
+    this._schema.push({ schemaInfo, schema, schemaPromise });
+
+    // This promise is cached and will be awaited when the user requests the full schema.
+    // If the promise competes successfully before the user requests the schema it will be removed from the cache
+    // If it fails it will remain in the cache until the user awaits it and handles the error
+    schemaPromise.then(() => {
+      this.removeSchemaPromise(schemaInfo.schemaKey);
+    }).catch(() => {
+      // Leave the promise in the cache so that when the user requests the schema they get the rejection
+    });
+  }
+
+  /**
+   * Adds a schema to the cache. Does not allow for duplicate schemas, checks using SchemaMatchType.Latest.
+   * @param schema The schema to add to the cache.
+   */
+  public async addSchema(schema: Schema) {
+    if (this.schemaExists(schema.schemaKey))
+      throw new ECSchemaError(ECSchemaStatus.DuplicateSchema, `The schema, ${schema.schemaKey.toString()}, already exists within this cache.`);
+
+    this._schema.push({ schemaInfo: schema, schema });
+  }
+
+  /**
+   * Adds a schema to the cache. Does not allow for duplicate schemas, checks using SchemaMatchType.Latest.
+   * @param schema The schema to add to the cache.
+   */
+  public addSchemaSync(schema: Schema) {
+    if (this.schemaExists(schema.schemaKey))
+      throw new ECSchemaError(ECSchemaStatus.DuplicateSchema, `The schema, ${schema.schemaKey.toString()}, already exists within this cache.`);
+
+    this._schema.push({ schemaInfo: schema, schema });
+  }
+
+  /**
+   * Gets the schema which matches the provided SchemaKey.
+   * @param schemaKey The SchemaKey describing the schema to get from the cache.
+   * @param matchType The match type to use when locating the schema
+   */
+  public async getSchema(schemaKey: SchemaKey, matchType: SchemaMatchType = SchemaMatchType.Latest): Promise<Schema | undefined> {
+    if (this.count === 0)
+      return undefined;
+
+    const entry = this.findEntry(schemaKey, matchType);
+    if (!entry)
+      return undefined;
+
+    if (entry.schemaPromise) {
+      try {
+        const schema = await entry.schemaPromise;
+        return schema;
+      } catch (e) {
+        this.removeEntry(schemaKey);
+        throw e;
+      }
+    }
+
+    return entry.schema;
+  }
+
+  /**
+    * Gets the schema info which matches the provided SchemaKey.  The schema info may be returned before the schema is fully loaded.
+    * @param schemaKey The SchemaKey describing the schema to get from the cache.
+    * @param matchType The match type to use when locating the schema
+    */
+  public async getSchemaInfo(schemaKey: SchemaKey, matchType: SchemaMatchType = SchemaMatchType.Latest): Promise<SchemaInfo | undefined> {
+    if (this.count === 0)
+      return undefined;
+
+    const entry = this.findEntry(schemaKey, matchType);
+    if (entry)
+      return entry.schemaInfo;
+
+    return undefined;
+  }
+
+  /**
+   * Gets the schema which matches the provided SchemaKey.  If the schema is partially loaded an exception will be thrown.
+   * @param schemaKey The SchemaKey describing the schema to get from the cache.
+   * @param matchType The match type to use when locating the schema
+   */
+  public getSchemaSync(schemaKey: SchemaKey, matchType: SchemaMatchType = SchemaMatchType.Latest): Schema | undefined {
+    if (this.count === 0)
+      return undefined;
+
+    const entry = this.findEntry(schemaKey, matchType);
+    if (entry) {
+      if (entry.schemaPromise) {
+        throw new ECSchemaError(ECSchemaStatus.UnableToLoadSchema, `The Schema ${schemaKey.toString()} is partially loaded so cannot be loaded synchronously.`);
+      }
+      return entry.schema;
+    }
+
+    return undefined;
+  }
+
+  /**
+   * Generator function that can iterate through each schema in _schema SchemaMap and items for each Schema.
+   * Does not include schema items from schemas that are not completely loaded yet.
+   */
+  public * getSchemaItems(): Iterable<SchemaItem> {
+    for (const entry of this._schema) {
+      for (const schemaItem of entry.schema.getItems()) {
+        yield schemaItem;
+      }
+    }
+  }
+
+  /**
+   * Gets all the schemas from the schema cache.
+   * Does not include schemas from schemas that are not completely loaded yet.
+   * @returns An array of Schema objects.
+   */
+  public getAllSchemas(): Iterable<Schema> {
+    return this._schema.map((entry: SchemaEntry) => entry.schema);
+  }
+}
+
+/**
+ * The SchemaContext, context object is used to facilitate schema and schema item location.
+ *
+ * The context controls the lifetime of each schema that it knows about. It has to be explicitly removed from the context to delete a schema object.
+ *
+ * The context is made up of a group of Schema Locators.
+ * @public @preview
+ */
+export class SchemaContext {
+  private _locaters: ISchemaLocater[];
+
+  private _knownSchemas: SchemaCache;
+  private _fallbackLocaterDefined: boolean;
+  private _classHierarchy: ECClassHierarchy;
+
+  constructor() {
+    this._locaters = [];
+
+    this._knownSchemas = new SchemaCache();
+    this._locaters.push(this._knownSchemas);
+    this._fallbackLocaterDefined = false;
+    this._classHierarchy = new ECClassHierarchy();
+  }
+
+  public get locaters(): ReadonlyArray<ISchemaLocater> { return this._locaters; }
+
+  /** @internal */
+  public get classHierarchy(): ECClassHierarchy {
+    return this._classHierarchy;
+  }
+
+  /**
+   * Adds a locater to the context.
+   *
+   * If no locaters are defined or a fallback locater is not defined, the new locater is added at the end of the locaters array.
+   * If a fallback locater is already defined, the new locater is inserted before the fallback locater.
+   *
+   * @param locater - The locater to be added.
+   */
+  public addLocater(locater: ISchemaLocater) {
+    const insertIndex = (this._locaters.length === 0 || !this._fallbackLocaterDefined) ? this._locaters.length : this._locaters.length - 1;
+    this._locaters.splice(insertIndex, 0, locater);
+  }
+
+  /**
+   * Adds a fallback locater to the context.
+   *
+   * If a fallback locater is already defined, it replaces the existing one.
+   * Otherwise, it adds the new locater to the end of the locaters array and marks the fallback locater as defined.
+   *
+   * @param locater - The locater to be added as a fallback.
+   */
+  public addFallbackLocater(locater: ISchemaLocater) {
+    if (this._fallbackLocaterDefined) {
+      this._locaters[this._locaters.length - 1] = locater;
+    } else {
+      this._locaters.push(locater);
+      this._fallbackLocaterDefined = true;
+    }
+  }
+
+  /**
+   * Adds the schema to this context.  Use addSchemaPromise instead when asynchronously loading schemas.
+   * @param schema The schema to add to this context
+   */
+  public async addSchema(schema: Schema) {
+    this.addSchemaSync(schema);
+  }
+
+  /**
+   * Adds the schema to this context
+   * @param schema The schema to add to this context
+   */
+  public addSchemaSync(schema: Schema) {
+    this._knownSchemas.addSchemaSync(schema);
+  }
+
+  /**
+   * Adds the given SchemaItem to the the SchemaContext by locating the schema, with the best match of SchemaMatchType.Exact, and
+   * @param schemaItem The SchemaItem to add
+   * @deprecated in 4.0 - will not be removed until after 2026-06-13. Use ecschema-editing package
+   */
+  public async addSchemaItem(schemaItem: SchemaItem) {
+    const schema = await this.getSchema(schemaItem.key.schemaKey, SchemaMatchType.Exact);
+    if (!schema)
+      throw new ECSchemaError(ECSchemaStatus.UnableToLocateSchema, `Unable to add the schema item ${schemaItem.name} to the schema ${schemaItem.key.schemaKey.toString()} because the schema could not be located.`);
+
+    (schema as MutableSchema).addItem(schemaItem);
+  }
+
+  /**
+   * Returns true if the schema is already in the context.  SchemaMatchType.Latest is used to find a match.
+   * @param schemaKey
+   */
+  public schemaExists(schemaKey: SchemaKey): boolean {
+    return this._knownSchemas.schemaExists(schemaKey);
+  }
+
+  /**
+   * Adds a promise to load the schema to the cache. Does not allow for duplicate schemas in the cache of schemas or cache of promises, checks using SchemaMatchType.Latest.
+   * When the promise completes the schema will be added to the schema cache and the promise will be removed from the promise cache.
+   * Use this method over addSchema when asynchronously loading schemas
+   * @param schemaInfo An object with the schema key for the schema being loaded and it's references
+   * @param schema The partially loaded schema that the promise will fulfill
+   * @param schemaPromise The schema promise to add to the cache.
+   */
+  public async addSchemaPromise(schemaInfo: SchemaInfo, schema: Schema, schemaPromise: Promise<Schema>) {
+    return this._knownSchemas.addSchemaPromise(schemaInfo, schema, schemaPromise);
+  }
+
+  /** Attempts to obtain a schema from this context that matches the specified criteria.
+   * @param schemaKey Identifies the schema to obtain.
+   * @param matchType Criteria by which to identify potentially matching schemas.
+   * @returns the schema matching the input criteria, or `undefined` if no such schema could be located.
+   */
+  public async getSchema(schemaKey: SchemaKey, matchType: SchemaMatchType = SchemaMatchType.Latest): Promise<Schema | undefined> {
+    // the first locater is _knownSchemas, so we don't have to check the cache explicitly here
+    for (const locater of this._locaters) {
+      const schema = await locater.getSchema(schemaKey, matchType, this);
+      if (undefined !== schema)
+        return schema;
+    }
+
+    return undefined;
+  }
+
+  /**
+   * Gets the schema info which matches the provided SchemaKey.  The schema info may be returned before the schema is fully loaded.
+   * The fully loaded schema can be gotten later from the context using [[getSchema]].
+   * @param schemaKey The SchemaKey describing the schema to get from the cache.
+   * @param matchType The match type to use when locating the schema
+   */
+  public async getSchemaInfo(schemaKey: SchemaKey, matchType: SchemaMatchType): Promise<SchemaInfo | undefined> {
+    for (const locater of this._locaters) {
+      const schemaInfo = await locater.getSchemaInfo(schemaKey, matchType, this);
+      if (undefined !== schemaInfo)
+        return schemaInfo;
+    }
+
+    return undefined;
+  }
+
+  /** Attempts to obtain a schema from this context that matches the specified criteria.
+   * Will return undefined if the schema is partially loaded.  Use [[getSchema]] to await until the schema is completely loaded.
+   * @param schemaKey Identifies the schema to obtain.
+   * @param matchType Criteria by which to identify potentially matching schemas.
+   * @returns the schema matching the input criteria, or `undefined` if no such schema could be located.
+   */
+  public getSchemaSync(schemaKey: SchemaKey, matchType: SchemaMatchType = SchemaMatchType.Latest): Schema | undefined {
+    // the first locater is _knownSchemas, so we don't have to check the cache explicitly here
+    for (const locater of this._locaters) {
+      const schema = locater.getSchemaSync(schemaKey, matchType, this);
+      if (undefined !== schema)
+        return schema;
+    }
+
+    return undefined;
+  }
+
+  /**
+   * Attempts to get a Schema from the context's cache.
+   * Will await a partially loaded schema then return when it is completely loaded.
+   * @param schemaKey The SchemaKey to identify the Schema.
+   * @param matchType The SchemaMatch type to use. Default is SchemaMatchType.Latest.
+   * @internal
+   */
+  public async getCachedSchema(schemaKey: SchemaKey, matchType: SchemaMatchType = SchemaMatchType.Latest): Promise<Schema | undefined> {
+    return this._knownSchemas.getSchema(schemaKey, matchType);
+  }
+
+  /**
+   * Attempts to get a Schema from the context's cache.
+   * Will return undefined if the cached schema is partially loaded.  Use [[getCachedSchema]] to await until the schema is completely loaded.
+   * @param schemaKey The SchemaKey to identify the Schema.
+   * @param matchType The SchemaMatch type to use. Default is SchemaMatchType.Latest.
+   * @internal
+   */
+  public getCachedSchemaSync(schemaKey: SchemaKey, matchType: SchemaMatchType = SchemaMatchType.Latest): Schema | undefined {
+    return this._knownSchemas.getSchemaSync(schemaKey, matchType);
+  }
+
+  /**
+   * Gets the schema item from the specified schema if it exists in this [[SchemaContext]].
+   * Will await a partially loaded schema then look in it for the requested item.
+   *
+   * @param schemaNameOrKey - The SchemaItemKey identifying the item to return or the name of the schema or the schema item full name.
+   * @param itemNameOrCtor - The name of the item to return or the constructor of the item to return.
+   * @param itemConstructor - The constructor of the item to return.
+   * @returns The requested schema item, or `undefined` if the item could not be found.
+   *
+   * @examples
+   * ```typescript
+   * const schemaItem = await schemaContext.getSchemaItem(new SchemaItemKey("TestElement", new SchemaKey("TestSchema")));
+   * const schemaItemWithCtor = await schemaContext.getSchemaItem(new SchemaItemKey("TestElement", new SchemaKey("TestSchema")), EntityClass);
+   * const schemaItemByName = await schemaContext.getSchemaItem("TestSchema", "TestElement");
+   * const schemaItemByNameWithCtor = await schemaContext.getSchemaItem("TestSchema", "TestElement", EntityClass);
+   * const schemaItemFullName = await schemaContext.getSchemaItem("TestSchema:TestElement", EntityClass);
+   * const schemaItemFullNameWithCtor = await schemaContext.getSchemaItem("TestSchema:TestElement", EntityClass);
+   * const schemaItemFullNameSep = await schemaContext.getSchemaItem("TestSchema.TestElement", EntityClass);
+   * const schemaItemFullNameSepWithCtor = await schemaContext.getSchemaItem("TestSchema.TestElement", EntityClass);
+   * ```
+   */
+  public async getSchemaItem<T extends typeof SchemaItem>(schemaNameOrKey: SchemaItemKey | string, itemNameOrCtor?: T): Promise<InstanceType<T> | undefined>
+  public async getSchemaItem<T extends typeof SchemaItem>(schemaNameOrKey: SchemaItemKey | string, itemNameOrCtor?: T): Promise<SchemaItem | undefined>
+  public async getSchemaItem<T extends typeof SchemaItem>(schemaNameOrKey: string, itemNameOrCtor: string, itemConstructor?: T): Promise<InstanceType<T> | undefined>
+  public async getSchemaItem<T extends typeof SchemaItem>(schemaNameOrKey: string, itemNameOrCtor: string, itemConstructor?: T): Promise<SchemaItem | undefined>
+  public async getSchemaItem<T extends typeof SchemaItem>(schemaNameOrKey: SchemaItemKey | string, itemNameOrCtor?: T | string, itemConstructor?: T): Promise<SchemaItem | InstanceType<T> | undefined> {
+    let schemaKey: SchemaKey;
+    if (typeof schemaNameOrKey === "string") {
+      const [schemaName, itemName] = SchemaItem.parseFullName(schemaNameOrKey);
+      schemaKey = (!schemaName) ? new SchemaKey(itemName) : new SchemaKey(schemaName);
+    } else {
+      schemaKey = schemaNameOrKey.schemaKey;
+    }
+
+    const schema = await this.getSchema(schemaKey, SchemaMatchType.Latest);
+
+    if (!schema)
+      return undefined;
+
+    if (typeof itemNameOrCtor === "string") // Separate schema and item name arguments with/without an itemConstructor
+      return itemConstructor ? schema.getItem(itemNameOrCtor, itemConstructor) : schema.getItem(itemNameOrCtor);
+
+    if (typeof schemaNameOrKey === "string") // Single schema item full name argument with/without an itemConstructor
+      return itemNameOrCtor ? schema.lookupItem(schemaNameOrKey, itemNameOrCtor) : schema.lookupItem(schemaNameOrKey);
+
+    // Schema Item Key with/without an itemConstructor
+    return itemNameOrCtor ? schema.getItem(schemaNameOrKey.name, itemNameOrCtor) : schema.getItem(schemaNameOrKey.name);
+  }
+
+  /**
+   * Gets the schema item from the specified schema if it exists in this [[SchemaContext]].
+   * Will return undefined if the cached schema is partially loaded. Use [[getSchemaItem]] to await until the schema is completely loaded.
+   *
+   * @param nameOrKey - The SchemaItemKey identifying the item to return or the name of the schema or the schema item full name.
+   * @param nameOrCtor - The name of the item to return or the constructor of the item to return.
+   * @param ctor - The constructor of the item to return.
+   * @returns The requested schema item, or `undefined` if the item could not be found.
+   *
+   * @example
+   * ```typescript
+   * const schemaItem = schemaContext.getSchemaItemSync(new SchemaItemKey("TestElement", new SchemaKey("TestSchema")));
+   * const schemaItemWithCtor = schemaContext.getSchemaItemSync(new SchemaItemKey("TestElement", new SchemaKey("TestSchema")), EntityClass);
+   * const schemaItemByName = schemaContext.getSchemaItemSync("TestSchema", "TestElement");
+   * const schemaItemByNameWithCtor = schemaContext.getSchemaItemSync("TestSchema", "TestElement", EntityClass);
+   * const schemaItemFullName = schemaContext.getSchemaItemSync("TestSchema:TestElement", EntityClass);
+   * const schemaItemFullNameWithCtor = schemaContext.getSchemaItemSync("TestSchema:TestElement", EntityClass);
+   * const schemaItemFullNameSep = schemaContext.getSchemaItemSync("TestSchema.TestElement", EntityClass);
+   * const schemaItemFullNameSepWithCtor = schemaContext.getSchemaItemSync("TestSchema.TestElement", EntityClass);
+   * ```
+   */
+  public getSchemaItemSync<T extends typeof SchemaItem>(schemaNameOrKey: SchemaItemKey | string, itemNameOrCtor?: T): InstanceType<T> | undefined
+  public getSchemaItemSync<T extends typeof SchemaItem>(schemaNameOrKey: SchemaItemKey | string, itemNameOrCtor?: T): SchemaItem | undefined
+  public getSchemaItemSync<T extends typeof SchemaItem>(schemaNameOrKey: string, itemNameOrCtor: string, itemConstructor?: T): InstanceType<T> | undefined
+  public getSchemaItemSync<T extends typeof SchemaItem>(schemaNameOrKey: string, itemNameOrCtor: string, itemConstructor?: T): SchemaItem | undefined
+  public getSchemaItemSync<T extends typeof SchemaItem>(schemaNameOrKey: SchemaItemKey | string, itemNameOrCtor?: T | string, itemConstructor?: T): SchemaItem | InstanceType<T> | undefined {
+    let schemaKey: SchemaKey;
+    if (typeof schemaNameOrKey === "string") {
+      const [schemaName, itemName] = SchemaItem.parseFullName(schemaNameOrKey);
+      schemaKey = (!schemaName) ? new SchemaKey(itemName) : new SchemaKey(schemaName);
+    } else {
+      schemaKey = schemaNameOrKey.schemaKey;
+    }
+
+    const schema = this.getSchemaSync(schemaKey, SchemaMatchType.Latest);
+    if (!schema)
+      return undefined;
+
+    // Separate schema and item name arguments with/without an itemConstructor
+    if (typeof itemNameOrCtor === "string") {
+      return itemConstructor ? schema.getItemSync(itemNameOrCtor, itemConstructor) : schema.getItemSync(itemNameOrCtor);
+    }
+
+    if (typeof schemaNameOrKey === "string") // Single schema item full name argument with/without an itemConstructor
+      return itemNameOrCtor ? schema.lookupItemSync(schemaNameOrKey, itemNameOrCtor) : schema.lookupItemSync(schemaNameOrKey);
+
+    // Schema Item Key with/without an itemConstructor
+    return itemNameOrCtor ? schema.getItemSync(schemaNameOrKey.name, itemNameOrCtor) : schema.getItemSync(schemaNameOrKey.name);
+  }
+
+  /**
+   * Iterates through the items of each schema known to the context.  This includes schemas added to the
+   * context using [[SchemaContext.addSchema]]. This does not include schemas that
+   * can be located by an ISchemaLocater instance added to the context.
+   * Does not include schema items from schemas that are not completely loaded yet.
+   */
+  public getSchemaItems(): Iterable<SchemaItem> {
+    return this._knownSchemas.getSchemaItems();
+  }
+
+  /**
+   * Gets all the Schemas known by the context. This includes schemas added to the
+   * context using [[SchemaContext.addSchema]]. This does not include schemas that
+   * can be located by an ISchemaLocater instance added to the context.  Does not
+   * include schemas that are partially loaded.
+   * @returns An array of Schema objects.
+   */
+  public getKnownSchemas(): Iterable<Schema> {
+    return this._knownSchemas.getAllSchemas();
+  }
+}