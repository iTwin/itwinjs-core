--- conflicted
+++ resolved
@@ -1,4 +1,3 @@
-<<<<<<< HEAD
 /*---------------------------------------------------------------------------------------------
 * Copyright (c) Bentley Systems, Incorporated. All rights reserved.
 * See LICENSE.md in the project root for license terms and full copyright notice.
@@ -23,10 +22,10 @@
 import { Unit } from "../Metadata/Unit";
 import { ECVersion, SchemaItemKey, SchemaKey } from "../SchemaKey";
 import { ISchemaPartVisitor, SchemaPartVisitorDelegate } from "../SchemaPartVisitorDelegate";
-import { getItemNamesFromFormatString } from "@bentley/imodeljs-quantity";
+import { getItemNamesFromFormatString } from "@itwin/core-quantity";
 import { AbstractParser, AbstractParserConstructor, CAProviderTuple } from "./AbstractParser";
 import { ClassProps, PropertyProps, RelationshipConstraintProps, SchemaReferenceProps } from "./JsonProps";
-import {validateSchemaReferences, validateSchemaReferencesSync} from "../Validation/ECRules";
+import { SchemaGraph } from "../utils/SchemaGraph";
 
 type AnyCAContainer = Schema | ECClass | Property | RelationshipConstraint;
 type AnyMutableCAContainer = MutableSchema | MutableClass | MutableProperty | MutableRelationshipConstraint;
@@ -163,11 +162,11 @@
       throw new ECObjectsError(ECObjectsStatus.UnableToLocateSchema, `Could not locate the referenced schema, ${ref.name}.${ref.version}, of ${this._schema!.schemaKey.name}`);
 
     await (this._schema as MutableSchema).addReference(refSchema);
-    const diagnostics = validateSchemaReferences(this._schema!);
+    const results = this.validateSchemaReferences(this._schema!);
 
     let errorMessage: string = "";
-    for await (const diagnostic of diagnostics) {
-      errorMessage += `${diagnostic.code}: ${diagnostic.messageText}\r\n`;
+    for (const result of results) {
+      errorMessage += `${result}\r\n`;
     }
 
     if (errorMessage) {
@@ -186,14 +185,44 @@
       throw new ECObjectsError(ECObjectsStatus.UnableToLocateSchema, `Could not locate the referenced schema, ${ref.name}.${ref.version}, of ${this._schema!.schemaKey.name}`);
 
     (this._schema as MutableSchema).addReferenceSync(refSchema);
-    const diagnostics = validateSchemaReferencesSync(this._schema!);
+    const results = this.validateSchemaReferences(this._schema!);
 
     let errorMessage: string = "";
-    for (const diagnostic of diagnostics) {
-      errorMessage += `${diagnostic.code}: ${diagnostic.messageText}\r\n`;
-    }
+    for (const result of results) {
+      errorMessage += `${result}\r\n`;
+    }
+
     if (errorMessage) {
       throw new ECObjectsError(ECObjectsStatus.InvalidECJson, `${errorMessage}`);
+    }
+  }
+
+  /**
+   * Validates schema references against multiple EC rules.
+   * @param schema The schema to validate.
+   */
+  private *validateSchemaReferences(schema: Schema): Iterable<string> {
+    const aliases = new Map();
+    for (const schemaRef of schema.references) {
+      if (schemaRef.customAttributes && schemaRef.customAttributes.has("CoreCustomAttributes.SupplementalSchema"))
+        yield `Referenced schema '${schemaRef.name}' of schema '${schema.name}' is a supplemental schema. Supplemental schemas are not allowed to be referenced.`;
+
+      if (schema.schemaKey.matches(schemaRef.schemaKey))
+        yield `Schema '${schema.name}' has reference cycles: '${schema.name} --> ${schemaRef.name}'`;
+
+      if (aliases.has(schemaRef.alias)) {
+        const currentRef = aliases.get(schemaRef.alias);
+        yield `Schema '${schema.name}' has multiple schema references (${currentRef.name}, $schemaRef.name}) with the same alias '${schemaRef.alias}', which is not allowed.`;
+      } else {
+        aliases.set(schemaRef.alias, schemaRef);
+      }
+    }
+
+    const graph = new SchemaGraph(schema);
+    const cycles = graph.detectCycles();
+    if (cycles) {
+      const result = cycles.map((cycle) => `${cycle.schema.name} --> ${cycle.refSchema.name}`).join(", ");
+      yield `Schema '${schema.name}' has reference cycles: ${result}`;
     }
   }
 
@@ -973,1011 +1002,4 @@
       (container as AnyMutableCAContainer).addCustomAttribute(customAttribute);
     }
   }
-}
-=======
-/*---------------------------------------------------------------------------------------------
-* Copyright (c) Bentley Systems, Incorporated. All rights reserved.
-* See LICENSE.md in the project root for license terms and full copyright notice.
-*--------------------------------------------------------------------------------------------*/
-
-import { SchemaContext } from "../Context";
-import { parsePrimitiveType, parseSchemaItemType, SchemaItemType, SchemaMatchType } from "../ECObjects";
-import { ECObjectsError, ECObjectsStatus } from "../Exception";
-import { AnyClass, AnySchemaItem } from "../Interfaces";
-import { ECClass, MutableClass } from "../Metadata/Class";
-import { Constant } from "../Metadata/Constant";
-import { CustomAttributeClass } from "../Metadata/CustomAttributeClass";
-import { EntityClass, MutableEntityClass } from "../Metadata/EntityClass";
-import { Format } from "../Metadata/Format";
-import { InvertedUnit } from "../Metadata/InvertedUnit";
-import { KindOfQuantity } from "../Metadata/KindOfQuantity";
-import { Mixin } from "../Metadata/Mixin";
-import { MutableProperty, Property } from "../Metadata/Property";
-import { MutableRelationshipConstraint, RelationshipClass, RelationshipConstraint } from "../Metadata/RelationshipClass";
-import { MutableSchema, Schema } from "../Metadata/Schema";
-import { SchemaItem } from "../Metadata/SchemaItem";
-import { Unit } from "../Metadata/Unit";
-import { ECVersion, SchemaItemKey, SchemaKey } from "../SchemaKey";
-import { ISchemaPartVisitor, SchemaPartVisitorDelegate } from "../SchemaPartVisitorDelegate";
-import { getItemNamesFromFormatString } from "../utils/FormatEnums";
-import { AbstractParser, AbstractParserConstructor, CAProviderTuple } from "./AbstractParser";
-import { ClassProps, PropertyProps, RelationshipConstraintProps, SchemaReferenceProps } from "./JsonProps";
-import { SchemaGraph } from "../utils/SchemaGraph";
-
-type AnyCAContainer = Schema | ECClass | Property | RelationshipConstraint;
-type AnyMutableCAContainer = MutableSchema | MutableClass | MutableProperty | MutableRelationshipConstraint;
-
-/**
- * This class properly handles the order the deserialization of ECSchemas and SchemaItems from serialized formats.
- * For example, when deserializing an ECClass most times all base class should be de-serialized before the given class.
- * @internal
- */
-export class SchemaReadHelper<T = unknown> {
-  private _context: SchemaContext;
-  private _visitorHelper?: SchemaPartVisitorDelegate;
-  private _parserType: AbstractParserConstructor<T, unknown>;
-  private _parser!: AbstractParser<unknown>;
-
-  // Cache of the schema currently being loaded. This schema is in the _context but to
-  // avoid going back to the context every time, the cache is used.
-  private _schema?: Schema;
-
-  constructor(parserType: AbstractParserConstructor<T>, context?: SchemaContext, visitor?: ISchemaPartVisitor) {
-    this._context = (undefined !== context) ? context : new SchemaContext();
-    this._visitorHelper = visitor ? new SchemaPartVisitorDelegate(visitor) : undefined;
-    this._parserType = parserType;
-  }
-
-  /**
-   * Populates the given Schema from a serialized representation.
-   * @param schema The Schema to populate
-   * @param rawSchema The serialized data to use to populate the Schema.
-   */
-  public async readSchema<U extends Schema>(schema: U, rawSchema: T): Promise<U> {
-    // Ensure context matches schema context
-    if (schema.context) {
-      if (this._context !== schema.context)
-        throw new ECObjectsError(ECObjectsStatus.DifferentSchemaContexts, "The SchemaContext of the schema must be the same SchemaContext held by the SchemaReadHelper.");
-    } else {
-      (schema as Schema as MutableSchema).setContext(this._context);
-    }
-
-    this._parser = new this._parserType(rawSchema);
-
-    // Loads all of the properties on the Schema object
-    await schema.fromJSON(this._parser.parseSchema());
-
-    this._schema = schema;
-
-    // Need to add this schema to the context to be able to locate schemaItems within the context.
-    await this._context.addSchema(schema);
-
-    // Load schema references first
-    // Need to figure out if other schemas are present.
-    for (const reference of this._parser.getReferences()) {
-      await this.loadSchemaReference(reference);
-    }
-
-    if (this._visitorHelper)
-      await this._visitorHelper.visitSchema(schema, false);
-
-    // Load all schema items
-    for (const [itemName, itemType, rawItem] of this._parser.getItems()) {
-      // Make sure the item has not already been read. No need to check the SchemaContext because all SchemaItems are added to a Schema,
-      // which would be found when adding to the context.
-      if (await schema.getItem(itemName) !== undefined)
-        continue;
-
-      const loadedItem = await this.loadSchemaItem(schema, itemName, itemType, rawItem);
-      if (loadedItem && this._visitorHelper) {
-        await this._visitorHelper.visitSchemaPart(loadedItem);
-      }
-    }
-
-    await this.loadCustomAttributes(schema, this._parser.getSchemaCustomAttributeProviders());
-
-    if (this._visitorHelper)
-      await this._visitorHelper.visitSchema(schema);
-
-    return schema;
-  }
-
-  /**
-   * Populates the given Schema from a serialized representation.
-   * @param schema The Schema to populate
-   * @param rawSchema The serialized data to use to populate the Schema.
-   */
-  public readSchemaSync<U extends Schema>(schema: U, rawSchema: T): U {
-    this._parser = new this._parserType(rawSchema);
-
-    // Loads all of the properties on the Schema object
-    schema.fromJSONSync(this._parser.parseSchema());
-
-    this._schema = schema;
-
-    // Need to add this schema to the context to be able to locate schemaItems within the context.
-    this._context.addSchemaSync(schema);
-
-    // Load schema references first
-    // Need to figure out if other schemas are present.
-    for (const reference of this._parser.getReferences()) {
-      this.loadSchemaReferenceSync(reference);
-    }
-
-    if (this._visitorHelper)
-      this._visitorHelper.visitSchemaSync(schema, false);
-
-    // Load all schema items
-    for (const [itemName, itemType, rawItem] of this._parser.getItems()) {
-      // Make sure the item has not already been read. No need to check the SchemaContext because all SchemaItems are added to a Schema,
-      // which would be found when adding to the context.
-      if (schema.getItemSync(itemName) !== undefined)
-        continue;
-
-      const loadedItem = this.loadSchemaItemSync(schema, itemName, itemType, rawItem);
-      if (loadedItem && this._visitorHelper) {
-        this._visitorHelper.visitSchemaPartSync(loadedItem);
-      }
-    }
-
-    this.loadCustomAttributesSync(schema, this._parser.getSchemaCustomAttributeProviders());
-
-    if (this._visitorHelper)
-      this._visitorHelper.visitSchemaSync(schema);
-
-    return schema;
-  }
-
-  /**
-   * Ensures that the schema references can be located and adds them to the schema.
-   * @param ref The object to read the SchemaReference's props from.
-   */
-  private async loadSchemaReference(ref: SchemaReferenceProps): Promise<void> {
-    const schemaKey = new SchemaKey(ref.name, ECVersion.fromString(ref.version));
-    const refSchema = await this._context.getSchema(schemaKey, SchemaMatchType.LatestWriteCompatible);
-    if (undefined === refSchema)
-      throw new ECObjectsError(ECObjectsStatus.UnableToLocateSchema, `Could not locate the referenced schema, ${ref.name}.${ref.version}, of ${this._schema!.schemaKey.name}`);
-
-    await (this._schema as MutableSchema).addReference(refSchema);
-    const results = this.validateSchemaReferences(this._schema!);
-
-    let errorMessage: string = "";
-    for (const result of results) {
-      errorMessage += `${result}\r\n`;
-    }
-
-    if (errorMessage) {
-      throw new ECObjectsError(ECObjectsStatus.InvalidECJson, `${errorMessage}`);
-    }
-  }
-
-  /**
-   * Ensures that the schema references can be located and adds them to the schema.
-   * @param ref The object to read the SchemaReference's props from.
-   */
-  private loadSchemaReferenceSync(ref: SchemaReferenceProps): void {
-    const schemaKey = new SchemaKey(ref.name, ECVersion.fromString(ref.version));
-    const refSchema = this._context.getSchemaSync(schemaKey, SchemaMatchType.LatestWriteCompatible);
-    if (!refSchema)
-      throw new ECObjectsError(ECObjectsStatus.UnableToLocateSchema, `Could not locate the referenced schema, ${ref.name}.${ref.version}, of ${this._schema!.schemaKey.name}`);
-
-    (this._schema as MutableSchema).addReferenceSync(refSchema);
-    const results = this.validateSchemaReferences(this._schema!);
-
-    let errorMessage: string = "";
-    for (const result of results) {
-      errorMessage += `${result}\r\n`;
-    }
-
-    if (errorMessage) {
-      throw new ECObjectsError(ECObjectsStatus.InvalidECJson, `${errorMessage}`);
-    }
-  }
-
-  /**
-   * Validates schema references against multiple EC rules.
-   * @param schema The schema to validate.
-   */
-  private *validateSchemaReferences(schema: Schema): Iterable<string> {
-    const aliases = new Map();
-    for (const schemaRef of schema.references) {
-      if (schemaRef.customAttributes && schemaRef.customAttributes.has("CoreCustomAttributes.SupplementalSchema"))
-        yield `Referenced schema '${schemaRef.name}' of schema '${schema.name}' is a supplemental schema. Supplemental schemas are not allowed to be referenced.`;
-
-      if (schema.schemaKey.matches(schemaRef.schemaKey))
-        yield `Schema '${schema.name}' has reference cycles: '${schema.name} --> ${schemaRef.name}'`;
-
-      if (aliases.has(schemaRef.alias)) {
-        const currentRef = aliases.get(schemaRef.alias);
-        yield `Schema '${schema.name}' has multiple schema references (${currentRef.name}, $schemaRef.name}) with the same alias '${schemaRef.alias}', which is not allowed.`;
-      } else {
-        aliases.set(schemaRef.alias, schemaRef);
-      }
-    }
-
-    const graph = new SchemaGraph(schema);
-    const cycles = graph.detectCycles();
-    if (cycles) {
-      const result = cycles.map((cycle) => `${cycle.schema.name} --> ${cycle.refSchema.name}`).join(", ");
-      yield `Schema '${schema.name}' has reference cycles: ${result}`;
-    }
-  }
-
-  /**
-   * Given the schema item object, the anticipated type and the name a schema item is created and loaded into the schema provided.
-   * @param schema The Schema the SchemaItem to.
-   * @param name The name of the schema item to be loaded.
-   * @param itemType The SchemaItemType of the item to load.
-   * @param schemaItemObject The Object to populate the SchemaItem with.
-   */
-  private async loadSchemaItem(schema: Schema, name: string, itemType: string, schemaItemObject: Readonly<unknown>): Promise<SchemaItem | undefined> {
-    let schemaItem: AnySchemaItem | undefined;
-
-    switch (parseSchemaItemType(itemType)) {
-      case SchemaItemType.EntityClass:
-        schemaItem = await (schema as MutableSchema).createEntityClass(name);
-        await this.loadEntityClass(schemaItem, schemaItemObject);
-        break;
-      case SchemaItemType.StructClass:
-        schemaItem = await (schema as MutableSchema).createStructClass(name);
-        const structProps = this._parser.parseStructClass(schemaItemObject);
-        await this.loadClass(schemaItem, structProps, schemaItemObject);
-        break;
-      case SchemaItemType.Mixin:
-        schemaItem = await (schema as MutableSchema).createMixinClass(name);
-        await this.loadMixin(schemaItem, schemaItemObject);
-        break;
-      case SchemaItemType.CustomAttributeClass:
-        schemaItem = await (schema as MutableSchema).createCustomAttributeClass(name);
-        const caClassProps = this._parser.parseCustomAttributeClass(schemaItemObject);
-        await this.loadClass(schemaItem, caClassProps, schemaItemObject);
-        break;
-      case SchemaItemType.RelationshipClass:
-        schemaItem = await (schema as MutableSchema).createRelationshipClass(name);
-        await this.loadRelationshipClass(schemaItem, schemaItemObject);
-        break;
-      case SchemaItemType.KindOfQuantity:
-        schemaItem = await (schema as MutableSchema).createKindOfQuantity(name);
-        await this.loadKindOfQuantity(schemaItem, schemaItemObject);
-        break;
-      case SchemaItemType.Unit:
-        schemaItem = await (schema as MutableSchema).createUnit(name);
-        await this.loadUnit(schemaItem, schemaItemObject);
-        break;
-      case SchemaItemType.Constant:
-        schemaItem = await (schema as MutableSchema).createConstant(name);
-        await this.loadConstant(schemaItem, schemaItemObject);
-        break;
-      case SchemaItemType.InvertedUnit:
-        schemaItem = await (schema as MutableSchema).createInvertedUnit(name);
-        await this.loadInvertedUnit(schemaItem, schemaItemObject);
-        break;
-      case SchemaItemType.Format:
-        schemaItem = await (schema as MutableSchema).createFormat(name);
-        await this.loadFormat(schemaItem, schemaItemObject);
-        break;
-      case SchemaItemType.Phenomenon:
-        schemaItem = await (schema as MutableSchema).createPhenomenon(name);
-        const phenomenonProps = this._parser.parsePhenomenon(schemaItemObject);
-        await schemaItem.fromJSON(phenomenonProps);
-        break;
-      case SchemaItemType.UnitSystem:
-        schemaItem = await (schema as MutableSchema).createUnitSystem(name);
-        await schemaItem.fromJSON(this._parser.parseUnitSystem(schemaItemObject));
-        break;
-      case SchemaItemType.PropertyCategory:
-        schemaItem = await (schema as MutableSchema).createPropertyCategory(name);
-        const propertyCategoryProps = this._parser.parsePropertyCategory(schemaItemObject);
-        await schemaItem.fromJSON(propertyCategoryProps);
-        break;
-      case SchemaItemType.Enumeration:
-        schemaItem = await (schema as MutableSchema).createEnumeration(name);
-        const enumerationProps = this._parser.parseEnumeration(schemaItemObject);
-        await schemaItem.fromJSON(enumerationProps);
-        break;
-      // NOTE: we are being permissive here and allowing unknown types to silently fail. Not sure if we want to hard fail or just do a basic deserialization
-    }
-
-    return schemaItem;
-  }
-
-  /**
-   * Given the schema item object, the anticipated type and the name a schema item is created and loaded into the schema provided.
-   * @param schema The Schema the SchemaItem to.
-   * @param name The name of the schema item to be loaded.
-   * @param itemType The SchemaItemType of the item to load.
-   * @param schemaItemObject The Object to populate the SchemaItem with.
-   */
-  private loadSchemaItemSync(schema: Schema, name: string, itemType: string, schemaItemObject: Readonly<unknown>): SchemaItem | undefined {
-    let schemaItem: AnySchemaItem | undefined;
-
-    switch (parseSchemaItemType(itemType)) {
-      case SchemaItemType.EntityClass:
-        schemaItem = (schema as MutableSchema).createEntityClassSync(name);
-        this.loadEntityClassSync(schemaItem, schemaItemObject);
-        break;
-      case SchemaItemType.StructClass:
-        schemaItem = (schema as MutableSchema).createStructClassSync(name);
-        const structProps = this._parser.parseStructClass(schemaItemObject);
-        this.loadClassSync(schemaItem, structProps, schemaItemObject);
-        break;
-      case SchemaItemType.Mixin:
-        schemaItem = (schema as MutableSchema).createMixinClassSync(name);
-        this.loadMixinSync(schemaItem, schemaItemObject);
-        break;
-      case SchemaItemType.CustomAttributeClass:
-        schemaItem = (schema as MutableSchema).createCustomAttributeClassSync(name);
-        const caClassProps = this._parser.parseCustomAttributeClass(schemaItemObject);
-        this.loadClassSync(schemaItem, caClassProps, schemaItemObject);
-        break;
-      case SchemaItemType.RelationshipClass:
-        schemaItem = (schema as MutableSchema).createRelationshipClassSync(name);
-        this.loadRelationshipClassSync(schemaItem, schemaItemObject);
-        break;
-      case SchemaItemType.KindOfQuantity:
-        schemaItem = (schema as MutableSchema).createKindOfQuantitySync(name);
-        this.loadKindOfQuantitySync(schemaItem, schemaItemObject);
-        break;
-      case SchemaItemType.Unit:
-        schemaItem = (schema as MutableSchema).createUnitSync(name);
-        this.loadUnitSync(schemaItem, schemaItemObject);
-        break;
-      case SchemaItemType.Constant:
-        schemaItem = (schema as MutableSchema).createConstantSync(name);
-        this.loadConstantSync(schemaItem, schemaItemObject);
-        break;
-      case SchemaItemType.InvertedUnit:
-        schemaItem = (schema as MutableSchema).createInvertedUnitSync(name);
-        this.loadInvertedUnitSync(schemaItem, schemaItemObject);
-        break;
-      case SchemaItemType.Format:
-        schemaItem = (schema as MutableSchema).createFormatSync(name);
-        this.loadFormatSync(schemaItem, schemaItemObject);
-        break;
-      case SchemaItemType.Phenomenon:
-        schemaItem = (schema as MutableSchema).createPhenomenonSync(name);
-        const phenomenonProps = this._parser.parsePhenomenon(schemaItemObject);
-        schemaItem.fromJSONSync(phenomenonProps);
-        break;
-      case SchemaItemType.UnitSystem:
-        schemaItem = (schema as MutableSchema).createUnitSystemSync(name);
-        schemaItem.fromJSONSync(this._parser.parseUnitSystem(schemaItemObject));
-        break;
-      case SchemaItemType.PropertyCategory:
-        schemaItem = (schema as MutableSchema).createPropertyCategorySync(name);
-        const propertyCategoryProps = this._parser.parsePropertyCategory(schemaItemObject);
-        schemaItem.fromJSONSync(propertyCategoryProps);
-        break;
-      case SchemaItemType.Enumeration:
-        schemaItem = (schema as MutableSchema).createEnumerationSync(name);
-        const enumerationProps = this._parser.parseEnumeration(schemaItemObject);
-        schemaItem.fromJSONSync(enumerationProps);
-        break;
-      // NOTE: we are being permissive here and allowing unknown types to silently fail. Not sure if we want to hard fail or just do a basic deserialization
-    }
-    return schemaItem;
-  }
-
-  /**
-   * Given the full (Schema.ItemName) or qualified (alias:ItemName) item name, returns
-   * a tuple of strings in the format ["SchemaName", "ItemName"]. The schema name may be
-   * empty if the item comes from the schema being parsed.
-   * @param fullOrQualifiedName The full or qualified name of the schema item.
-   * @param schema The schema that will be used to lookup the schema name by alias, if necessary.
-   */
-  private static resolveSchemaAndItemName(fullOrQualifiedName: string, schema?: Schema): [string, string] {
-    const [schemaName, itemName] = SchemaItem.parseFullName(fullOrQualifiedName);
-
-    // If a schema is provided we attempt to resolve the alias by looking at the reference schemas.
-    if (undefined !== schema && -1 !== fullOrQualifiedName.indexOf(":")) {
-      const refName = schema.getReferenceNameByAlias(schemaName);
-      if (undefined === refName)
-        throw new ECObjectsError(ECObjectsStatus.UnableToLocateSchema, `Could not resolve schema alias '${schemaName}' for schema item '${itemName}.`);
-      return [refName, itemName];
-    }
-
-    return [schemaName, itemName];
-  }
-
-  /**
-   * Finds the a SchemaItem matching the name first by checking the schema that is being deserialized. If it does
-   * not exist within the schema, the SchemaContext will be searched.
-   * @param name The full (Schema.ItemName) or qualified (alias:ItemName) name of the SchemaItem to search for.
-   * @param skipVisitor Used to break Mixin -appliesTo-> Entity -extends-> Mixin cycle.
-   * @param loadCallBack Only called if the SchemaItem had to be loaded.
-   * @return The SchemaItem if it had to be loaded, otherwise undefined.
-   */
-  private async findSchemaItem(name: string, skipVisitor = false, loadCallBack?: (item: SchemaItem) => void): Promise<SchemaItem | undefined> {
-    let schemaItem: SchemaItem | undefined;
-    // TODO: A better solution should be investigated for handling both an alias and the schema name.
-    const [schemaName, itemName] = SchemaReadHelper.resolveSchemaAndItemName(name, this._schema);
-    const isInThisSchema = (this._schema && this._schema.name.toLowerCase() === schemaName.toLowerCase());
-
-    if (undefined === schemaName || 0 === schemaName.length)
-      throw new ECObjectsError(ECObjectsStatus.InvalidECJson, `The SchemaItem ${name} is invalid without a schema name`);
-
-    if (isInThisSchema && undefined === await this._schema!.getItem(itemName)) {
-      const foundItem = this._parser.findItem(itemName);
-      if (foundItem) {
-        schemaItem = await this.loadSchemaItem(this._schema!, ...foundItem);
-        if (!skipVisitor && schemaItem && this._visitorHelper) {
-          await this._visitorHelper.visitSchemaPart(schemaItem);
-        }
-        if (loadCallBack && schemaItem)
-          loadCallBack(schemaItem);
-
-        return schemaItem;
-      }
-      throw new ECObjectsError(ECObjectsStatus.InvalidECJson, `Unable to locate SchemaItem ${name}.`);
-    }
-
-    schemaItem = await this._context.getSchemaItem(new SchemaItemKey(itemName, new SchemaKey(schemaName)));
-    if (undefined === schemaItem)
-      throw new ECObjectsError(ECObjectsStatus.InvalidECJson, `Unable to locate SchemaItem ${name}.`);
-
-    return schemaItem;
-  }
-
-  /**
-   * Finds the a SchemaItem matching the name first by checking the schema that is being deserialized. If it does
-   * not exist within the schema, the SchemaContext will be searched.
-   * @param name The full (Schema.ItemName) or qualified (alias:ItemName) name of the SchemaItem to search for.
-   * @param skipVisitor Used to break Mixin -appliesTo-> Entity -extends-> Mixin cycle.
-   * @param loadCallBack Only called if the SchemaItem had to be loaded.
-   * @return The SchemaItem if it had to be loaded, otherwise undefined.
-   */
-  private findSchemaItemSync(name: string, skipVisitor = false, loadCallBack?: (item: SchemaItem) => void): SchemaItem | undefined {
-    let schemaItem: SchemaItem | undefined;
-    // TODO: A better solution should be investigated for handling both an alias and the schema name.
-    const [schemaName, itemName] = SchemaReadHelper.resolveSchemaAndItemName(name, this._schema);
-    const isInThisSchema = (this._schema && this._schema.name.toLowerCase() === schemaName.toLowerCase());
-
-    if (undefined === schemaName || schemaName.length === 0)
-      throw new ECObjectsError(ECObjectsStatus.InvalidECJson, `The SchemaItem ${name} is invalid without a schema name`);
-
-    if (isInThisSchema && undefined === this._schema!.getItemSync(itemName)) {
-      const foundItem = this._parser.findItem(itemName);
-      if (foundItem) {
-        schemaItem = this.loadSchemaItemSync(this._schema!, ...foundItem);
-        if (!skipVisitor && schemaItem && this._visitorHelper) {
-          this._visitorHelper.visitSchemaPartSync(schemaItem);
-        }
-        if (loadCallBack && schemaItem)
-          loadCallBack(schemaItem);
-
-        return schemaItem;
-      }
-      throw new ECObjectsError(ECObjectsStatus.InvalidECJson, `Unable to locate SchemaItem ${name}.`);
-    }
-
-    schemaItem = this._context.getSchemaItemSync(new SchemaItemKey(itemName, new SchemaKey(schemaName)));
-    if (undefined === schemaItem)
-      throw new ECObjectsError(ECObjectsStatus.InvalidECJson, `Unable to locate SchemaItem ${name}.`);
-
-    return schemaItem;
-  }
-
-  /**
-   * Load dependencies on phenomenon and unitSystem for a Unit object and load the Unit from its serialized format.
-   * @param unit The Unit object that we are loading dependencies for and "deserializing into".
-   * @param rawUnit The serialized unit data
-   */
-  private async loadUnit(unit: Unit, rawUnit: Readonly<unknown>): Promise<void> {
-    const unitProps = this._parser.parseUnit(rawUnit);
-
-    await this.findSchemaItem(unitProps.phenomenon, true);
-    await this.findSchemaItem(unitProps.unitSystem, true);
-
-    await unit.fromJSON(unitProps);
-  }
-
-  /**
-   * Load dependencies on phenomenon and unitSystem for a Unit object and load the Unit from its serialized format.
-   * @param unit The Unit object that we are loading dependencies for and "deserializing into".
-   * @param rawUnit The serialized unit data
-   */
-  private loadUnitSync(unit: Unit, rawUnit: Readonly<unknown>) {
-    const unitProps = this._parser.parseUnit(rawUnit);
-
-    this.findSchemaItemSync(unitProps.phenomenon, true);
-    this.findSchemaItemSync(unitProps.unitSystem, true);
-
-    unit.fromJSONSync(unitProps);
-  }
-
-  /**
-   * Load the persistence unit and presentation unit dependencies for a KindOfQuantity object and load the KoQ from its serialized format.
-   * @param koq The KindOfQuantity object that we are loading dependencies for and "deserializing into".
-   * @param rawKoQ The serialized kind of quantity data
-   */
-  private async loadKindOfQuantity(koq: KindOfQuantity, rawKoQ: Readonly<unknown>): Promise<void> {
-    const koqProps = this._parser.parseKindOfQuantity(rawKoQ);
-    await this.findSchemaItem(koqProps.persistenceUnit);
-
-    if (undefined !== koqProps.presentationUnits) {
-      for (const formatString of koqProps.presentationUnits) {
-        for (const name of getItemNamesFromFormatString(formatString)) {
-          await this.findSchemaItem(name);
-        }
-      }
-    }
-
-    await koq.fromJSON(koqProps);
-  }
-
-  /**
-   * Load the persistence unit and presentation unit dependencies for a KindOfQuantity object and load the KoQ from its serialized format.
-   * @param koq The KindOfQuantity object that we are loading dependencies for and "deserializing into".
-   * @param rawKoQ The serialized kind of quantity data
-   */
-  private loadKindOfQuantitySync(koq: KindOfQuantity, rawKoQ: Readonly<unknown>) {
-    const koqProps = this._parser.parseKindOfQuantity(rawKoQ);
-    this.findSchemaItemSync(koqProps.persistenceUnit);
-
-    if (undefined !== koqProps.presentationUnits) {
-      for (const formatString of koqProps.presentationUnits) {
-        for (const name of getItemNamesFromFormatString(formatString)) {
-          this.findSchemaItemSync(name);
-        }
-      }
-    }
-    koq.fromJSONSync(koqProps);
-  }
-
-  /**
-   * Load the phenomenon dependency for a Constant object and load the Constant from its serialized format.
-   * @param constant The Constant object that we are loading the phenomenon dependency for
-   * @param rawConstant The serialized constant data
-   */
-  private async loadConstant(constant: Constant, rawConstant: Readonly<unknown>): Promise<void> {
-    const constantProps = this._parser.parseConstant(rawConstant);
-
-    await this.findSchemaItem(constantProps.phenomenon, true);
-    await constant.fromJSON(constantProps);
-  }
-
-  /**
-   * Load the phenomenon dependency for a Constant object and load the Constant from its serialized format.
-   * @param constant The Constant object that we are loading dependencies for and "deserializing into".
-   * @param rawConstant The serialized constant data
-   */
-  private loadConstantSync(constant: Constant, rawConstant: Readonly<unknown>) {
-    const constantProps = this._parser.parseConstant(rawConstant);
-
-    this.findSchemaItemSync(constantProps.phenomenon, true);
-    constant.fromJSONSync(constantProps);
-  }
-
-  /**
-   * Load the unit system and invertsUnit dependencies for an Inverted Unit object and load the Inverted Unit from its serialized format.
-   * @param invertedUnit The InvertedUnit object that we are loading dependencies for and "deserializing into".
-   * @param rawInvertedUnit The serialized inverted unit data.
-   */
-  private async loadInvertedUnit(invertedUnit: InvertedUnit, rawInvertedUnit: Readonly<unknown>): Promise<void> {
-    const invertedUnitProps = this._parser.parseInvertedUnit(rawInvertedUnit);
-
-    await this.findSchemaItem(invertedUnitProps.invertsUnit, true);
-    await this.findSchemaItem(invertedUnitProps.unitSystem, true);
-
-    await invertedUnit.fromJSON(invertedUnitProps);
-  }
-
-  /**
-   * Load the unit system and invertsUnit dependencies for an Inverted Unit object and load the Inverted Unit from its serialized format.
-   * @param invertedUnit The InvertedUnit object that we are loading dependencies for and "deserializing into".
-   * @param rawInvertedUnit The serialized inverted unit data.
-   */
-  private loadInvertedUnitSync(invertedUnit: InvertedUnit, rawInvertedUnit: Readonly<unknown>) {
-    const invertedUnitProps = this._parser.parseInvertedUnit(rawInvertedUnit);
-
-    this.findSchemaItemSync(invertedUnitProps.invertsUnit, true);
-    this.findSchemaItemSync(invertedUnitProps.unitSystem, true);
-
-    invertedUnit.fromJSONSync(invertedUnitProps);
-  }
-
-  /**
-   * Load the unit dependencies for a Format object and load the Format from its serialized format.
-   * @param format The Format object that we are loading dependencies for and "deserializing into".
-   * @param rawFormat The serialized format data.
-   */
-  private async loadFormat(format: Format, rawFormat: Readonly<unknown>): Promise<void> {
-    const formatProps = this._parser.parseFormat(rawFormat);
-
-    if (undefined !== formatProps.composite) {
-      const formatUnits = formatProps.composite.units;
-      for (const unit of formatUnits) {
-        await this.findSchemaItem(unit.name, true);
-      }
-    }
-    await format.fromJSON(formatProps);
-  }
-
-  /**
-   * Load the unit dependencies for a Format object and load the Format from its serialized format.
-   * @param format The Format object that we are loading dependencies for and "deserializing into".
-   * @param rawFormat The serialized format data.
-   */
-  private loadFormatSync(format: Format, rawFormat: Readonly<unknown>) {
-    const formatProps = this._parser.parseFormat(rawFormat);
-
-    if (undefined !== formatProps.composite) {
-      const formatUnits = formatProps.composite.units;
-      for (const unit of formatUnits) {
-        this.findSchemaItemSync(unit.name, true);
-      }
-    }
-
-    format.fromJSONSync(formatProps);
-  }
-
-  /**
-   * Load the base class and property type dependencies for an ECClass object and load the ECClass (and its properties) from its serialized format.
-   * @param classObj The ECClass object that we are loading dependencies for and "deserializing into".
-   * @param classProps The parsed class props object.
-   * @param rawClass The serialized class data.
-   */
-  private async loadClass(classObj: AnyClass, classProps: ClassProps, rawClass: Readonly<unknown>): Promise<void> {
-    const baseClassLoaded = async (baseClass: SchemaItem) => {
-      if (this._visitorHelper)
-        await this._visitorHelper.visitSchemaPart(baseClass);
-    };
-
-    // Load base class first
-    if (undefined !== classProps.baseClass) {
-      await this.findSchemaItem(classProps.baseClass, true, baseClassLoaded);
-    }
-
-    // Now deserialize the class itself, *before* any properties
-    // (We need to do this to break Entity -navProp-> Relationship -constraint-> Entity cycle.)
-    await (classObj as ECClass).fromJSON(classProps);
-
-    for (const [propName, propType, rawProp] of this._parser.getProperties(rawClass)) {
-      await this.loadPropertyTypes(classObj, propName, propType, rawProp);
-    }
-
-    await this.loadCustomAttributes(classObj, this._parser.getClassCustomAttributeProviders(rawClass));
-  }
-
-  /**
-   * Load the base class and property type dependencies for an ECClass object and load the ECClass (and its properties) from its serialized format.
-   * @param classObj The ECClass object that we are loading dependencies for and "deserializing into".
-   * @param classProps The parsed class props object.
-   * @param rawClass The serialized class data.
-   */
-  private loadClassSync(classObj: AnyClass, classProps: ClassProps, rawClass: Readonly<unknown>): void {
-    const baseClassLoaded = async (baseClass: SchemaItem) => {
-      if (this._visitorHelper)
-        this._visitorHelper.visitSchemaPartSync(baseClass);
-    };
-
-    // Load base class first
-    if (undefined !== classProps.baseClass) {
-      this.findSchemaItemSync(classProps.baseClass, true, baseClassLoaded);
-    }
-
-    // Now deserialize the class itself, *before* any properties
-    // (We need to do this to break Entity -navProp-> Relationship -constraint-> Entity cycle.)
-    (classObj as ECClass).fromJSONSync(classProps);
-
-    for (const [propName, propType, rawProp] of this._parser.getProperties(rawClass)) {
-      this.loadPropertyTypesSync(classObj, propName, propType, rawProp);
-    }
-
-    this.loadCustomAttributesSync(classObj, this._parser.getClassCustomAttributeProviders(rawClass));
-  }
-
-  /**
-   * Load the mixin, base class, and property type dependencies for an EntityClass object and load the EntityClass (and properties) from its serialized format.
-   * @param entity The EntityClass that we are loading dependencies for and "deserializing into".
-   * @param rawEntity The serialized entity class data.
-   */
-  private async loadEntityClass(entity: EntityClass, rawEntity: Readonly<unknown>): Promise<void> {
-    const entityClassProps = this._parser.parseEntityClass(rawEntity);
-
-    // Load Mixin classes first
-    if (undefined !== entityClassProps.mixins) {
-      for (const mixinName of entityClassProps.mixins)
-        await this.findSchemaItem(mixinName);
-    }
-
-    await this.loadClass(entity, entityClassProps, rawEntity);
-  }
-
-  /**
-   * Load the mixin, base class, and property type dependencies for an EntityClass object and load the EntityClass (and properties) from its serialized format.
-   * @param entity The EntityClass that we are loading dependencies for and "deserializing into".
-   * @param rawEntity The serialized entity class data.
-   */
-  private loadEntityClassSync(entity: EntityClass, rawEntity: Readonly<unknown>): void {
-    const entityClassProps = this._parser.parseEntityClass(rawEntity);
-
-    // Load Mixin classes first
-    if (undefined !== entityClassProps.mixins) {
-      for (const mixinName of entityClassProps.mixins)
-        this.findSchemaItemSync(mixinName);
-    }
-
-    this.loadClassSync(entity, entityClassProps, rawEntity);
-  }
-
-  /**
-   * Load the appliesTo class, base class, and property type dependencies for a Mixin object and load the Mixin (and properties) from its serialized format.
-   * @param mixin The Mixin that we are loading dependencies for and "deserializing into".
-   * @param rawMixin The serialized mixin data.
-   */
-  private async loadMixin(mixin: Mixin, rawMixin: Readonly<unknown>): Promise<void> {
-    const mixinProps = this._parser.parseMixin(rawMixin);
-
-    const appliesToLoaded = async (appliesToClass: SchemaItem) => {
-      if (this._visitorHelper)
-        await this._visitorHelper.visitSchemaPart(appliesToClass);
-    };
-
-    await this.findSchemaItem(mixinProps.appliesTo, true, appliesToLoaded);
-
-    await this.loadClass(mixin, mixinProps, rawMixin);
-  }
-
-  /**
-   * Load the appliesTo class, base class, and property type dependencies for a Mixin object and load the Mixin (and properties) from its serialized format.
-   * @param mixin The Mixin that we are loading dependencies for and "deserializing into".
-   * @param rawMixin The serialized mixin data.
-   */
-  private loadMixinSync(mixin: Mixin, rawMixin: Readonly<unknown>): void {
-    const mixinProps = this._parser.parseMixin(rawMixin);
-
-    const appliesToLoaded = async (appliesToClass: SchemaItem) => {
-      if (this._visitorHelper)
-        await this._visitorHelper.visitSchemaPart(appliesToClass);
-    };
-
-    this.findSchemaItemSync(mixinProps.appliesTo, true, appliesToLoaded);
-
-    this.loadClassSync(mixin, mixinProps, rawMixin);
-  }
-
-  /**
-   * Load the relationship constraint, base class, and property type dependencies for a RelationshipClass object and load the RelationshipClass (and properties) from its serialized format.
-   * @param rel The RelationshipClass that we are loading dependencies for and "deserializing into".
-   * @param rawRel The serialized relationship class data.
-   */
-  private async loadRelationshipClass(rel: RelationshipClass, rawRel: Readonly<unknown>): Promise<void> {
-    const relationshipClassProps = this._parser.parseRelationshipClass(rawRel);
-    await this.loadClass(rel, relationshipClassProps, rawRel);
-    await this.loadRelationshipConstraint(rel.source, relationshipClassProps.source);
-    await this.loadRelationshipConstraint(rel.target, relationshipClassProps.target);
-
-    const [sourceCustomAttributes, targetCustomAttributes] = this._parser.getRelationshipConstraintCustomAttributeProviders(rawRel);
-    await this.loadCustomAttributes(rel.source, sourceCustomAttributes);
-    await this.loadCustomAttributes(rel.target, targetCustomAttributes);
-  }
-
-  /**
-   * Load the relationship constraint, base class, and property type dependencies for a RelationshipClass object and load the RelationshipClass (and properties) from its serialized format.
-   * @param rel The RelationshipClass that we are loading dependencies for and "deserializing into".
-   * @param rawRel The serialized relationship class data.
-   */
-  private loadRelationshipClassSync(rel: RelationshipClass, rawRel: Readonly<unknown>): void {
-    const relationshipClassProps = this._parser.parseRelationshipClass(rawRel);
-    this.loadClassSync(rel, relationshipClassProps, rawRel);
-    this.loadRelationshipConstraintSync(rel.source, relationshipClassProps.source);
-    this.loadRelationshipConstraintSync(rel.target, relationshipClassProps.target);
-
-    const [sourceCustomAttributes, targetCustomAttributes] = this._parser.getRelationshipConstraintCustomAttributeProviders(rawRel);
-    this.loadCustomAttributesSync(rel.source, sourceCustomAttributes);
-    this.loadCustomAttributesSync(rel.target, targetCustomAttributes);
-  }
-
-  /**
-   * Load the abstract constraint and constraint class dependencies for a RelationshipConstraint object and load the RelationshipConstraint from its parsed props.
-   * @param relConstraint The RelationshipConstraint that we are loading dependencies for and "deserializing into".
-   * @param props The parsed relationship constraint props.
-   */
-  private async loadRelationshipConstraint(relConstraint: RelationshipConstraint, props: RelationshipConstraintProps): Promise<void> {
-    if (undefined !== props.abstractConstraint) {
-      await this.findSchemaItem(props.abstractConstraint);
-    }
-    if (undefined !== props.constraintClasses) { // TODO: this should be required
-      for (const constraintClass of props.constraintClasses) {
-        await this.findSchemaItem(constraintClass);
-      }
-    }
-    await relConstraint.fromJSON(props);
-  }
-
-  /**
-   * Load the abstract constraint and constraint class dependencies for a RelationshipConstraint object and load the RelationshipConstraint from its parsed props.
-   * @param relConstraint The RelationshipConstraint that we are loading dependencies for and "deserializing into".
-   * @param props The parsed relationship constraint props.
-   */
-  private loadRelationshipConstraintSync(relConstraint: RelationshipConstraint, props: RelationshipConstraintProps): void {
-    if (undefined !== props.abstractConstraint) {
-      this.findSchemaItemSync(props.abstractConstraint);
-    }
-    if (undefined !== props.constraintClasses) {
-      for (const constraintClass of props.constraintClasses) {
-        this.findSchemaItemSync(constraintClass);
-      }
-    }
-
-    relConstraint.fromJSONSync(props);
-  }
-
-  /**
-   * Load the type dependencies for a serialized property, then creates and deserialized the Property object in the given ECClass.
-   * @param classObj The ECClass that the Property should be created in.
-   * @param propName The name of the Property.
-   * @param propType The (serialized string) kind of property to create.
-   * @param rawProperty The serialized property data.
-   */
-  private async loadPropertyTypes(classObj: AnyClass, propName: string, propType: string, rawProperty: Readonly<unknown>): Promise<void> {
-
-    const loadTypeName = async (typeName: string) => {
-      if (undefined === parsePrimitiveType(typeName))
-        await this.findSchemaItem(typeName);
-    };
-
-    const lowerCasePropType = propType.toLowerCase();
-
-    switch (lowerCasePropType) {
-      case "primitiveproperty":
-        const primPropertyProps = this._parser.parsePrimitiveProperty(rawProperty);
-        await loadTypeName(primPropertyProps.typeName);
-        const primProp = await (classObj as MutableClass).createPrimitiveProperty(propName, primPropertyProps.typeName);
-        return this.loadProperty(primProp, primPropertyProps, rawProperty);
-
-      case "structproperty":
-        const structPropertyProps = this._parser.parseStructProperty(rawProperty);
-        await loadTypeName(structPropertyProps.typeName);
-        const structProp = await (classObj as MutableClass).createStructProperty(propName, structPropertyProps.typeName);
-        return this.loadProperty(structProp, structPropertyProps, rawProperty);
-
-      case "primitivearrayproperty":
-        const primArrPropertyProps = this._parser.parsePrimitiveArrayProperty(rawProperty);
-        await loadTypeName(primArrPropertyProps.typeName);
-        const primArrProp = await (classObj as MutableClass).createPrimitiveArrayProperty(propName, primArrPropertyProps.typeName);
-        return this.loadProperty(primArrProp, primArrPropertyProps, rawProperty);
-
-      case "structarrayproperty":
-        const structArrPropertyProps = this._parser.parseStructArrayProperty(rawProperty);
-        await loadTypeName(structArrPropertyProps.typeName);
-        const structArrProp = await (classObj as MutableClass).createStructArrayProperty(propName, structArrPropertyProps.typeName);
-        return this.loadProperty(structArrProp, structArrPropertyProps, rawProperty);
-
-      case "navigationproperty":
-        if (classObj.schemaItemType !== SchemaItemType.EntityClass && classObj.schemaItemType !== SchemaItemType.RelationshipClass && classObj.schemaItemType !== SchemaItemType.Mixin)
-          throw new ECObjectsError(ECObjectsStatus.InvalidECJson, `The Navigation Property ${classObj.name}.${propName} is invalid, because only EntityClasses, Mixins, and RelationshipClasses can have NavigationProperties.`);
-
-        const navPropertyProps = this._parser.parseNavigationProperty(rawProperty);
-        await this.findSchemaItem(navPropertyProps.relationshipName);
-        const navProp = await (classObj as MutableEntityClass).createNavigationProperty(propName, navPropertyProps.relationshipName, navPropertyProps.direction);
-        return this.loadProperty(navProp, navPropertyProps, rawProperty);
-    }
-  }
-
-  /**
-   * Load the type dependencies for a serialized property, then creates and deserialized the Property object in the given ECClass.
-   * @param classObj The ECClass that the Property should be created in.
-   * @param propName The name of the Property.
-   * @param propType The (serialized string) kind of property to create.
-   * @param rawProperty The serialized property data.
-   */
-  private loadPropertyTypesSync(classObj: AnyClass, propName: string, propType: string, rawProperty: Readonly<unknown>): void {
-    const loadTypeName = (typeName: string) => {
-      if (undefined === parsePrimitiveType(typeName))
-        this.findSchemaItemSync(typeName);
-    };
-
-    const lowerCasePropType = propType.toLowerCase();
-
-    switch (lowerCasePropType) {
-      case "primitiveproperty":
-        const primPropertyProps = this._parser.parsePrimitiveProperty(rawProperty);
-        loadTypeName(primPropertyProps.typeName);
-        const primProp = (classObj as MutableClass).createPrimitivePropertySync(propName, primPropertyProps.typeName);
-        return this.loadPropertySync(primProp, primPropertyProps, rawProperty);
-
-      case "structproperty":
-        const structPropertyProps = this._parser.parseStructProperty(rawProperty);
-        loadTypeName(structPropertyProps.typeName);
-        const structProp = (classObj as MutableClass).createStructPropertySync(propName, structPropertyProps.typeName);
-        return this.loadPropertySync(structProp, structPropertyProps, rawProperty);
-
-      case "primitivearrayproperty":
-        const primArrPropertyProps = this._parser.parsePrimitiveArrayProperty(rawProperty);
-        loadTypeName(primArrPropertyProps.typeName);
-        const primArrProp = (classObj as MutableClass).createPrimitiveArrayPropertySync(propName, primArrPropertyProps.typeName);
-        return this.loadPropertySync(primArrProp, primArrPropertyProps, rawProperty);
-
-      case "structarrayproperty":
-        const structArrPropertyProps = this._parser.parseStructArrayProperty(rawProperty);
-        loadTypeName(structArrPropertyProps.typeName);
-        const structArrProp = (classObj as MutableClass).createStructArrayPropertySync(propName, structArrPropertyProps.typeName);
-        return this.loadPropertySync(structArrProp, structArrPropertyProps, rawProperty);
-
-      case "navigationproperty":
-        if (classObj.schemaItemType !== SchemaItemType.EntityClass && classObj.schemaItemType !== SchemaItemType.RelationshipClass && classObj.schemaItemType !== SchemaItemType.Mixin)
-          throw new ECObjectsError(ECObjectsStatus.InvalidECJson, `The Navigation Property ${classObj.name}.${propName} is invalid, because only EntityClasses, Mixins, and RelationshipClasses can have NavigationProperties.`);
-
-        const navPropertyProps = this._parser.parseNavigationProperty(rawProperty);
-        this.findSchemaItemSync(navPropertyProps.relationshipName);
-        const navProp = (classObj as MutableEntityClass).createNavigationPropertySync(propName, navPropertyProps.relationshipName, navPropertyProps.direction);
-        return this.loadPropertySync(navProp, navPropertyProps, rawProperty);
-    }
-  }
-
-  /**
-   * Load the propertyCategory, kindOfQuantity, and customAttribute dependencies for a Property object and load the Property from its parsed props.
-   * @param propertyObj The Property that we are loading dependencies for and "deserializing into".
-   * @param props The parsed property props.
-   * @param rawProperty The serialized property data.
-   */
-  private async loadProperty<U extends Property>(propertyObj: U, props: PropertyProps, rawProperty: Readonly<unknown>): Promise<void> {
-    if (undefined !== props.category) {
-      await this.findSchemaItem(props.category);
-    }
-
-    if (undefined !== props.kindOfQuantity) {
-      await this.findSchemaItem(props.kindOfQuantity);
-    }
-
-    await propertyObj.fromJSON(props);
-    await this.loadCustomAttributes(propertyObj, this._parser.getPropertyCustomAttributeProviders(rawProperty));
-  }
-
-  /**
-   * Load the propertyCategory, kindOfQuantity, and customAttribute dependencies for a Property object and load the Property from its parsed props.
-   * @param propertyObj The Property that we are loading dependencies for and "deserializing into".
-   * @param props The parsed property props.
-   * @param rawProperty The serialized property data.
-   */
-  private loadPropertySync<U extends Property>(propertyObj: U, props: PropertyProps, rawProperty: Readonly<unknown>): void {
-    if (undefined !== props.category) {
-      this.findSchemaItemSync(props.category);
-    }
-
-    if (undefined !== props.kindOfQuantity) {
-      this.findSchemaItemSync(props.kindOfQuantity);
-    }
-
-    propertyObj.fromJSONSync(props);
-    this.loadCustomAttributesSync(propertyObj, this._parser.getPropertyCustomAttributeProviders(rawProperty));
-  }
-
-  /**
-   * Load the customAttribute class dependencies for a set of CustomAttribute objects and add
-   * them to a given custom attribute container.
-   * @param container The CustomAttributeContainer that each CustomAttribute will be added to.
-   * @param customAttributes An iterable set of parsed CustomAttribute objects.
-   */
-  private async loadCustomAttributes(container: AnyCAContainer, caProviders: Iterable<CAProviderTuple>): Promise<void> {
-    for (const providerTuple of caProviders) {
-      // First tuple entry is the CA class name.
-      const caClass = await this.findSchemaItem(providerTuple[0]) as CustomAttributeClass;
-
-      // Second tuple entry ia a function that provides the CA instance.
-      const provider = providerTuple[1];
-      const customAttribute = provider(caClass);
-      (container as AnyMutableCAContainer).addCustomAttribute(customAttribute);
-    }
-  }
-
-  /**
-   * Load the customAttribute class dependencies for a set of CustomAttribute objects and add them to a given custom attribute container.
-   * @param container The CustomAttributeContainer that each CustomAttribute will be added to.
-   * @param customAttributes An iterable set of parsed CustomAttribute objects.
-   */
-  private loadCustomAttributesSync(container: AnyCAContainer, caProviders: Iterable<CAProviderTuple>): void {
-    for (const providerTuple of caProviders) {
-      // First tuple entry is the CA class name.
-      const caClass = this.findSchemaItemSync(providerTuple[0]) as CustomAttributeClass;
-
-      // Second tuple entry ia a function that provides the CA instance.
-      const provider = providerTuple[1];
-      const customAttribute = provider(caClass);
-      (container as AnyMutableCAContainer).addCustomAttribute(customAttribute);
-    }
-  }
-}
->>>>>>> 67a98fec
+}