/*---------------------------------------------------------------------------------------------
 * Copyright (c) Bentley Systems, Incorporated. All rights reserved.
 * See LICENSE.md in the project root for license terms and full copyright notice.
 *--------------------------------------------------------------------------------------------*/

/**
 * Assists in tracking the loading progress of Schemas and SchemaItems. An instance of this
 * class is set in Schema and SchemaItem instances.
 * @internal
 */
export class SchemaLoadingController {
  private _complete;
  private _inProgress;
  private _promise?: Promise<void>;

  /**
   * Indicates of the Schema or SchemaItem has been fully loaded.
   */
  public get isComplete() {
    return this._complete;
  }

  /**
   * Marks that a Schema or SchemaItem has been fully loaded.
   */
  public set isComplete(value: boolean) {
    this._complete = value;
  }

  /**
   * Indicates that the loading of a Schema or SchemaItem is still in progress
   */
  public get inProgress() {
    return this._inProgress;
  }

  /**
   * Initializes a new SchemaLoadingController instance.
   */
  constructor() {
    this._complete = false;
    this._inProgress = false;
  }

  /**
   * Call this method when starting to load a Schema or SchemaItem
   * @param promise The promise used to update the controller state when the promise is resolved.
   */
  public start(promise: Promise<void>) {
    this._inProgress = true;
    promise.then(() => {
      this._complete = true;
      this._inProgress = false;
    }).catch(() => {
      // Errors are handled when wait() is called. This catch prevents unhandled rejection warnings.
<<<<<<< HEAD
=======
      this._complete = false;
>>>>>>> b608f4d4
      this._inProgress = false;
    });
    this._promise = promise;
  }

  /**
   * Waits on the Promise given in SchemaLoadingController.start().
   * @returns A Promised that can be awaited while the Schema or SchemaItem is being loaded.
   */
  public async wait(): Promise<void> {
    if (!this._promise)
      throw new Error("LoadingController 'start' must be called before 'wait'");
    return this._promise;
  }
}<|MERGE_RESOLUTION|>--- conflicted
+++ resolved
@@ -53,10 +53,7 @@
       this._inProgress = false;
     }).catch(() => {
       // Errors are handled when wait() is called. This catch prevents unhandled rejection warnings.
-<<<<<<< HEAD
-=======
       this._complete = false;
->>>>>>> b608f4d4
       this._inProgress = false;
     });
     this._promise = promise;
