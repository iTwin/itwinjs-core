{
  "name": "@itwin/mobile-manager",
  "version": "3.0.0-dev.71",
  "description": "iTwin.js MobileHost and MobileApp",
  "license": "MIT",
  "engines": {
    "node": ">=10.17.0 <15.0"
  },
  "scripts": {
    "compile": "npm run build",
    "build": "tsc 1>&2",
    "clean": "rimraf lib .rush/temp/package-deps*.json",
    "docs": "betools docs --includes=../../generated-docs/extract --json=../../generated-docs/core/mobile-manager/file.json --tsIndexFile=./__DOC_ONLY__.ts --onlyJson",
    "extract-api": "betools extract-api --entry=__DOC_ONLY__",
    "lint": "eslint -f visualstudio \"./src/**/*.ts\" 1>&2",
    "test": "",
    "cover": ""
  },
  "repository": {
    "type": "git",
    "url": "https://github.com/imodeljs/imodeljs/tree/master/core/mobile-manager"
  },
  "keywords": [
    "Bentley",
    "digital-twin",
    "iTwin",
    "iModel"
  ],
  "author": {
    "name": "Bentley Systems, Inc.",
    "url": "http://www.bentley.com"
  },
  "peerDependencies": {
<<<<<<< HEAD
    "@bentley/bentleyjs-core": "workspace:^3.0.0-dev.70",
    "@bentley/frontend-authorization-client": "workspace:^3.0.0-dev.70",
    "@bentley/imodeljs-backend": "workspace:^3.0.0-dev.70",
    "@bentley/imodeljs-common": "workspace:^3.0.0-dev.70",
    "@bentley/imodeljs-frontend": "workspace:^3.0.0-dev.70",
    "@bentley/itwin-client": "workspace:^3.0.0-dev.70",
    "@bentley/presentation-common": "workspace:^3.0.0-dev.70",
=======
    "@itwin/core-bentley": "workspace:^3.0.0-dev.71",
    "@bentley/frontend-authorization-client": "workspace:^3.0.0-dev.71",
    "@bentley/imodelhub-client": "workspace:^3.0.0-dev.71",
    "@itwin/core-backend": "workspace:^3.0.0-dev.71",
    "@itwin/core-common": "workspace:^3.0.0-dev.71",
    "@itwin/core-frontend": "workspace:^3.0.0-dev.71",
    "@bentley/itwin-client": "workspace:^3.0.0-dev.71",
    "@itwin/presentation-common": "workspace:^3.0.0-dev.71",
>>>>>>> 3899371a
    "js-base64": "^3.6.1",
    "ws": "^7.5.3"
  },
  "devDependencies": {
    "@itwin/core-bentley": "workspace:*",
    "@itwin/build-tools": "workspace:*",
    "@itwin/eslint-plugin": "workspace:*",
    "@bentley/frontend-authorization-client": "workspace:*",
<<<<<<< HEAD
    "@bentley/imodeljs-backend": "workspace:*",
    "@bentley/imodeljs-common": "workspace:*",
    "@bentley/imodeljs-frontend": "workspace:*",
=======
    "@bentley/imodelhub-client": "workspace:*",
    "@itwin/core-backend": "workspace:*",
    "@itwin/core-common": "workspace:*",
    "@itwin/core-frontend": "workspace:*",
>>>>>>> 3899371a
    "@bentley/itwin-client": "workspace:*",
    "@itwin/presentation-common": "workspace:*",
    "@types/chai": "^4.1.4",
    "@types/fs-extra": "^4.0.7",
    "@types/mocha": "^8.2.2",
    "@types/node": "14.14.31",
    "@types/ws": "^6.0.4",
    "chai": "^4.1.2",
    "chai-as-promised": "^7",
    "cpx": "^1.5.0",
    "dotenv": "^10.0.0",
    "dotenv-expand": "^5.1.0",
    "eslint": "^7.11.0",
    "js-base64": "^3.6.1",
    "mocha": "^8.3.2",
    "rimraf": "^3.0.2",
    "typescript": "~4.4.0",
    "ws": "^7.5.3"
  },
  "eslintConfig": {
    "plugins": [
      "@itwin"
    ],
    "extends": "plugin:@itwin/itwinjs-recommended"
  }
}<|MERGE_RESOLUTION|>--- conflicted
+++ resolved
@@ -31,24 +31,13 @@
     "url": "http://www.bentley.com"
   },
   "peerDependencies": {
-<<<<<<< HEAD
-    "@bentley/bentleyjs-core": "workspace:^3.0.0-dev.70",
-    "@bentley/frontend-authorization-client": "workspace:^3.0.0-dev.70",
-    "@bentley/imodeljs-backend": "workspace:^3.0.0-dev.70",
-    "@bentley/imodeljs-common": "workspace:^3.0.0-dev.70",
-    "@bentley/imodeljs-frontend": "workspace:^3.0.0-dev.70",
-    "@bentley/itwin-client": "workspace:^3.0.0-dev.70",
-    "@bentley/presentation-common": "workspace:^3.0.0-dev.70",
-=======
     "@itwin/core-bentley": "workspace:^3.0.0-dev.71",
     "@bentley/frontend-authorization-client": "workspace:^3.0.0-dev.71",
-    "@bentley/imodelhub-client": "workspace:^3.0.0-dev.71",
     "@itwin/core-backend": "workspace:^3.0.0-dev.71",
     "@itwin/core-common": "workspace:^3.0.0-dev.71",
     "@itwin/core-frontend": "workspace:^3.0.0-dev.71",
     "@bentley/itwin-client": "workspace:^3.0.0-dev.71",
     "@itwin/presentation-common": "workspace:^3.0.0-dev.71",
->>>>>>> 3899371a
     "js-base64": "^3.6.1",
     "ws": "^7.5.3"
   },
@@ -57,17 +46,10 @@
     "@itwin/build-tools": "workspace:*",
     "@itwin/eslint-plugin": "workspace:*",
     "@bentley/frontend-authorization-client": "workspace:*",
-<<<<<<< HEAD
-    "@bentley/imodeljs-backend": "workspace:*",
-    "@bentley/imodeljs-common": "workspace:*",
-    "@bentley/imodeljs-frontend": "workspace:*",
-=======
-    "@bentley/imodelhub-client": "workspace:*",
+    "@bentley/itwin-client": "workspace:*",
     "@itwin/core-backend": "workspace:*",
     "@itwin/core-common": "workspace:*",
     "@itwin/core-frontend": "workspace:*",
->>>>>>> 3899371a
-    "@bentley/itwin-client": "workspace:*",
     "@itwin/presentation-common": "workspace:*",
     "@types/chai": "^4.1.4",
     "@types/fs-extra": "^4.0.7",
