--- conflicted
+++ resolved
@@ -31,17 +31,6 @@
     "url": "http://www.bentley.com"
   },
   "peerDependencies": {
-<<<<<<< HEAD
-    "@bentley/bentleyjs-core": "workspace:^3.0.0-dev.3",
-    "@bentley/frontend-authorization-client": "workspace:^3.0.0-dev.3",
-    "@bentley/imodelhub-client": "workspace:^3.0.0-dev.3",
-    "@bentley/imodeljs-backend": "workspace:^3.0.0-dev.3",
-    "@bentley/imodeljs-common": "workspace:^3.0.0-dev.3",
-    "@bentley/imodeljs-frontend": "workspace:^3.0.0-dev.3",
-    "@bentley/itwin-client": "workspace:^3.0.0-dev.3",
-    "@bentley/presentation-common": "workspace:^3.0.0-dev.3",
-    "js-base64": "^3.6.1",
-=======
     "@bentley/bentleyjs-core": "workspace:^3.0.0-dev.7",
     "@bentley/frontend-authorization-client": "workspace:^3.0.0-dev.7",
     "@bentley/imodelhub-client": "workspace:^3.0.0-dev.7",
@@ -50,8 +39,7 @@
     "@bentley/imodeljs-frontend": "workspace:^3.0.0-dev.7",
     "@bentley/itwin-client": "workspace:^3.0.0-dev.7",
     "@bentley/presentation-common": "workspace:^3.0.0-dev.7",
-    "js-base64": "^2.4.5",
->>>>>>> 3b9050e4
+    "js-base64": "^3.6.1",
     "ws": "^7.5.3"
   },
   "devDependencies": {
