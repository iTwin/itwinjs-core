{
  "name": "@bentley/mobile-manager",
<<<<<<< HEAD
  "version": "3.0.0-dev.56",
=======
  "version": "3.0.0-dev.58",
>>>>>>> 2fc3f051
  "description": "iTwin.js MobileHost and MobileApp",
  "license": "MIT",
  "engines": {
    "node": ">=10.17.0 <15.0"
  },
  "scripts": {
    "compile": "npm run build",
    "build": "tsc 1>&2",
    "clean": "rimraf lib .rush/temp/package-deps*.json",
    "docs": "betools docs --includes=../../generated-docs/extract --json=../../generated-docs/core/mobile-manager/file.json --tsIndexFile=./__DOC_ONLY__.ts --onlyJson",
    "extract-api": "betools extract-api --entry=__DOC_ONLY__",
    "lint": "eslint -f visualstudio \"./src/**/*.ts\" 1>&2",
    "test": "",
    "cover": ""
  },
  "repository": {
    "type": "git",
    "url": "https://github.com/imodeljs/imodeljs/tree/master/core/mobile-manager"
  },
  "keywords": [
    "Bentley",
    "digital-twin",
    "iTwin",
    "iModel"
  ],
  "author": {
    "name": "Bentley Systems, Inc.",
    "url": "http://www.bentley.com"
  },
  "peerDependencies": {
<<<<<<< HEAD
    "@bentley/bentleyjs-core": "workspace:^3.0.0-dev.56",
    "@bentley/frontend-authorization-client": "workspace:^3.0.0-dev.56",
    "@bentley/imodelhub-client": "workspace:^3.0.0-dev.56",
    "@bentley/imodeljs-backend": "workspace:^3.0.0-dev.56",
    "@bentley/imodeljs-common": "workspace:^3.0.0-dev.56",
    "@bentley/imodeljs-frontend": "workspace:^3.0.0-dev.56",
    "@bentley/itwin-client": "workspace:^3.0.0-dev.56",
    "@bentley/presentation-common": "workspace:^3.0.0-dev.56",
=======
    "@bentley/bentleyjs-core": "workspace:^3.0.0-dev.58",
    "@bentley/frontend-authorization-client": "workspace:^3.0.0-dev.58",
    "@bentley/imodelhub-client": "workspace:^3.0.0-dev.58",
    "@bentley/imodeljs-backend": "workspace:^3.0.0-dev.58",
    "@bentley/imodeljs-common": "workspace:^3.0.0-dev.58",
    "@bentley/imodeljs-frontend": "workspace:^3.0.0-dev.58",
    "@bentley/itwin-client": "workspace:^3.0.0-dev.58",
    "@bentley/presentation-common": "workspace:^3.0.0-dev.58",
>>>>>>> 2fc3f051
    "js-base64": "^3.6.1",
    "ws": "^7.5.3"
  },
  "devDependencies": {
    "@bentley/bentleyjs-core": "workspace:*",
    "@bentley/build-tools": "workspace:*",
    "@bentley/eslint-plugin": "workspace:*",
    "@bentley/frontend-authorization-client": "workspace:*",
    "@bentley/imodelhub-client": "workspace:*",
    "@bentley/imodeljs-backend": "workspace:*",
    "@bentley/imodeljs-common": "workspace:*",
    "@bentley/imodeljs-frontend": "workspace:*",
    "@bentley/itwin-client": "workspace:*",
    "@bentley/presentation-common": "workspace:*",
    "@types/chai": "^4.1.4",
    "@types/fs-extra": "^4.0.7",
    "@types/mocha": "^8.2.2",
    "@types/node": "10.14.1",
    "@types/ws": "^6.0.4",
    "chai": "^4.1.2",
    "chai-as-promised": "^7",
    "cpx": "^1.5.0",
    "dotenv": "^10.0.0",
    "dotenv-expand": "^5.1.0",
    "eslint": "^7.11.0",
    "js-base64": "^3.6.1",
    "mocha": "^8.3.2",
    "rimraf": "^3.0.2",
    "typescript": "~4.3.0",
    "ws": "^7.5.3"
  },
  "eslintConfig": {
    "plugins": [
      "@bentley"
    ],
    "extends": "plugin:@bentley/imodeljs-recommended"
  }
}<|MERGE_RESOLUTION|>--- conflicted
+++ resolved
@@ -1,10 +1,6 @@
 {
   "name": "@bentley/mobile-manager",
-<<<<<<< HEAD
-  "version": "3.0.0-dev.56",
-=======
   "version": "3.0.0-dev.58",
->>>>>>> 2fc3f051
   "description": "iTwin.js MobileHost and MobileApp",
   "license": "MIT",
   "engines": {
@@ -35,16 +31,6 @@
     "url": "http://www.bentley.com"
   },
   "peerDependencies": {
-<<<<<<< HEAD
-    "@bentley/bentleyjs-core": "workspace:^3.0.0-dev.56",
-    "@bentley/frontend-authorization-client": "workspace:^3.0.0-dev.56",
-    "@bentley/imodelhub-client": "workspace:^3.0.0-dev.56",
-    "@bentley/imodeljs-backend": "workspace:^3.0.0-dev.56",
-    "@bentley/imodeljs-common": "workspace:^3.0.0-dev.56",
-    "@bentley/imodeljs-frontend": "workspace:^3.0.0-dev.56",
-    "@bentley/itwin-client": "workspace:^3.0.0-dev.56",
-    "@bentley/presentation-common": "workspace:^3.0.0-dev.56",
-=======
     "@bentley/bentleyjs-core": "workspace:^3.0.0-dev.58",
     "@bentley/frontend-authorization-client": "workspace:^3.0.0-dev.58",
     "@bentley/imodelhub-client": "workspace:^3.0.0-dev.58",
@@ -53,7 +39,6 @@
     "@bentley/imodeljs-frontend": "workspace:^3.0.0-dev.58",
     "@bentley/itwin-client": "workspace:^3.0.0-dev.58",
     "@bentley/presentation-common": "workspace:^3.0.0-dev.58",
->>>>>>> 2fc3f051
     "js-base64": "^3.6.1",
     "ws": "^7.5.3"
   },
