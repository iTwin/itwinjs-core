{
<<<<<<< HEAD
  "name": "@itwin/mobile-manager",
  "version": "3.0.0-dev.66",
=======
  "name": "@bentley/mobile-manager",
  "version": "3.0.0-dev.69",
>>>>>>> db3ee558
  "description": "iTwin.js MobileHost and MobileApp",
  "license": "MIT",
  "engines": {
    "node": ">=10.17.0 <15.0"
  },
  "scripts": {
    "compile": "npm run build",
    "build": "tsc 1>&2",
    "clean": "rimraf lib .rush/temp/package-deps*.json",
    "docs": "betools docs --includes=../../generated-docs/extract --json=../../generated-docs/core/mobile-manager/file.json --tsIndexFile=./__DOC_ONLY__.ts --onlyJson",
    "extract-api": "betools extract-api --entry=__DOC_ONLY__",
    "lint": "eslint -f visualstudio \"./src/**/*.ts\" 1>&2",
    "test": "",
    "cover": ""
  },
  "repository": {
    "type": "git",
    "url": "https://github.com/imodeljs/imodeljs/tree/master/core/mobile-manager"
  },
  "keywords": [
    "Bentley",
    "digital-twin",
    "iTwin",
    "iModel"
  ],
  "author": {
    "name": "Bentley Systems, Inc.",
    "url": "http://www.bentley.com"
  },
  "peerDependencies": {
<<<<<<< HEAD
    "@itwin/core-bentley": "workspace:^3.0.0-dev.66",
    "@bentley/frontend-authorization-client": "workspace:^3.0.0-dev.66",
    "@bentley/imodelhub-client": "workspace:^3.0.0-dev.66",
    "@itwin/core-backend": "workspace:^3.0.0-dev.66",
    "@itwin/core-common": "workspace:^3.0.0-dev.66",
    "@itwin/core-frontend": "workspace:^3.0.0-dev.66",
    "@bentley/itwin-client": "workspace:^3.0.0-dev.66",
    "@itwin/presentation-common": "workspace:^3.0.0-dev.66",
=======
    "@bentley/bentleyjs-core": "workspace:^3.0.0-dev.69",
    "@bentley/frontend-authorization-client": "workspace:^3.0.0-dev.69",
    "@bentley/imodelhub-client": "workspace:^3.0.0-dev.69",
    "@bentley/imodeljs-backend": "workspace:^3.0.0-dev.69",
    "@bentley/imodeljs-common": "workspace:^3.0.0-dev.69",
    "@bentley/imodeljs-frontend": "workspace:^3.0.0-dev.69",
    "@bentley/itwin-client": "workspace:^3.0.0-dev.69",
    "@bentley/presentation-common": "workspace:^3.0.0-dev.69",
>>>>>>> db3ee558
    "js-base64": "^3.6.1",
    "ws": "^7.5.3"
  },
  "devDependencies": {
    "@itwin/core-bentley": "workspace:*",
    "@itwin/build-tools": "workspace:*",
    "@itwin/eslint-plugin": "workspace:*",
    "@bentley/frontend-authorization-client": "workspace:*",
    "@bentley/imodelhub-client": "workspace:*",
    "@itwin/core-backend": "workspace:*",
    "@itwin/core-common": "workspace:*",
    "@itwin/core-frontend": "workspace:*",
    "@bentley/itwin-client": "workspace:*",
    "@itwin/presentation-common": "workspace:*",
    "@types/chai": "^4.1.4",
    "@types/fs-extra": "^4.0.7",
    "@types/mocha": "^8.2.2",
    "@types/node": "14.14.31",
    "@types/ws": "^6.0.4",
    "chai": "^4.1.2",
    "chai-as-promised": "^7",
    "cpx": "^1.5.0",
    "dotenv": "^10.0.0",
    "dotenv-expand": "^5.1.0",
    "eslint": "^7.11.0",
    "js-base64": "^3.6.1",
    "mocha": "^8.3.2",
    "rimraf": "^3.0.2",
    "typescript": "~4.4.0",
    "ws": "^7.5.3"
  },
  "eslintConfig": {
    "plugins": [
      "@itwin"
    ],
    "extends": "plugin:@itwin/itwinjs-recommended"
  }
}<|MERGE_RESOLUTION|>--- conflicted
+++ resolved
@@ -1,11 +1,6 @@
 {
-<<<<<<< HEAD
   "name": "@itwin/mobile-manager",
-  "version": "3.0.0-dev.66",
-=======
-  "name": "@bentley/mobile-manager",
   "version": "3.0.0-dev.69",
->>>>>>> db3ee558
   "description": "iTwin.js MobileHost and MobileApp",
   "license": "MIT",
   "engines": {
@@ -36,25 +31,14 @@
     "url": "http://www.bentley.com"
   },
   "peerDependencies": {
-<<<<<<< HEAD
-    "@itwin/core-bentley": "workspace:^3.0.0-dev.66",
-    "@bentley/frontend-authorization-client": "workspace:^3.0.0-dev.66",
-    "@bentley/imodelhub-client": "workspace:^3.0.0-dev.66",
-    "@itwin/core-backend": "workspace:^3.0.0-dev.66",
-    "@itwin/core-common": "workspace:^3.0.0-dev.66",
-    "@itwin/core-frontend": "workspace:^3.0.0-dev.66",
-    "@bentley/itwin-client": "workspace:^3.0.0-dev.66",
-    "@itwin/presentation-common": "workspace:^3.0.0-dev.66",
-=======
-    "@bentley/bentleyjs-core": "workspace:^3.0.0-dev.69",
+    "@itwin/core-bentley": "workspace:^3.0.0-dev.69",
     "@bentley/frontend-authorization-client": "workspace:^3.0.0-dev.69",
     "@bentley/imodelhub-client": "workspace:^3.0.0-dev.69",
-    "@bentley/imodeljs-backend": "workspace:^3.0.0-dev.69",
-    "@bentley/imodeljs-common": "workspace:^3.0.0-dev.69",
-    "@bentley/imodeljs-frontend": "workspace:^3.0.0-dev.69",
+    "@itwin/core-backend": "workspace:^3.0.0-dev.69",
+    "@itwin/core-common": "workspace:^3.0.0-dev.69",
+    "@itwin/core-frontend": "workspace:^3.0.0-dev.69",
     "@bentley/itwin-client": "workspace:^3.0.0-dev.69",
-    "@bentley/presentation-common": "workspace:^3.0.0-dev.69",
->>>>>>> db3ee558
+    "@itwin/presentation-common": "workspace:^3.0.0-dev.69",
     "js-base64": "^3.6.1",
     "ws": "^7.5.3"
   },
