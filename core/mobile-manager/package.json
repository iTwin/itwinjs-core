{
  "name": "@itwin/mobile-manager",
  "version": "3.0.0-dev.73",
  "description": "iTwin.js MobileHost and MobileApp",
  "license": "MIT",
  "engines": {
    "node": ">=10.17.0 <15.0"
  },
  "scripts": {
    "compile": "npm run -s build",
    "build": "tsc 1>&2",
    "clean": "rimraf lib .rush/temp/package-deps*.json",
    "docs": "betools docs --includes=../../generated-docs/extract --json=../../generated-docs/core/mobile-manager/file.json --tsIndexFile=./__DOC_ONLY__.ts --onlyJson",
    "extract-api": "betools extract-api --entry=__DOC_ONLY__",
    "lint": "eslint -f visualstudio \"./src/**/*.ts\" 1>&2",
    "test": "",
    "cover": ""
  },
  "repository": {
    "type": "git",
    "url": "https://github.com/imodeljs/imodeljs/tree/master/core/mobile-manager"
  },
  "keywords": [
    "Bentley",
    "digital-twin",
    "iTwin",
    "iModel"
  ],
  "author": {
    "name": "Bentley Systems, Inc.",
    "url": "http://www.bentley.com"
  },
  "peerDependencies": {
<<<<<<< HEAD
    "@itwin/core-bentley": "workspace:^3.0.0-dev.72",
    "@bentley/frontend-authorization-client": "workspace:^3.0.0-dev.72",
    "@itwin/core-backend": "workspace:^3.0.0-dev.72",
    "@itwin/core-common": "workspace:^3.0.0-dev.72",
    "@itwin/core-frontend": "workspace:^3.0.0-dev.72",
    "@bentley/itwin-client": "workspace:^3.0.0-dev.72",
    "@itwin/presentation-common": "workspace:^3.0.0-dev.72",
=======
    "@itwin/core-bentley": "workspace:^3.0.0-dev.73",
    "@bentley/frontend-authorization-client": "workspace:^3.0.0-dev.73",
    "@bentley/imodelhub-client": "workspace:^3.0.0-dev.73",
    "@itwin/core-backend": "workspace:^3.0.0-dev.73",
    "@itwin/core-common": "workspace:^3.0.0-dev.73",
    "@itwin/core-frontend": "workspace:^3.0.0-dev.73",
    "@bentley/itwin-client": "workspace:^3.0.0-dev.73",
    "@itwin/presentation-common": "workspace:^3.0.0-dev.73",
>>>>>>> 20f039af
    "js-base64": "^3.6.1",
    "ws": "^7.5.3"
  },
  "devDependencies": {
    "@itwin/core-bentley": "workspace:*",
    "@itwin/build-tools": "workspace:*",
    "@itwin/eslint-plugin": "workspace:*",
    "@bentley/frontend-authorization-client": "workspace:*",
    "@bentley/itwin-client": "workspace:*",
    "@itwin/core-backend": "workspace:*",
    "@itwin/core-common": "workspace:*",
    "@itwin/core-frontend": "workspace:*",
    "@itwin/presentation-common": "workspace:*",
    "@types/chai": "^4.1.4",
    "@types/fs-extra": "^4.0.7",
    "@types/mocha": "^8.2.2",
    "@types/node": "14.14.31",
    "@types/ws": "^6.0.4",
    "chai": "^4.1.2",
    "chai-as-promised": "^7",
    "cpx": "^1.5.0",
    "dotenv": "^10.0.0",
    "dotenv-expand": "^5.1.0",
    "eslint": "^7.11.0",
    "js-base64": "^3.6.1",
    "mocha": "^8.3.2",
    "rimraf": "^3.0.2",
    "typescript": "~4.4.0",
    "ws": "^7.5.3"
  },
  "eslintConfig": {
    "plugins": [
      "@itwin"
    ],
    "extends": "plugin:@itwin/itwinjs-recommended"
  }
}<|MERGE_RESOLUTION|>--- conflicted
+++ resolved
@@ -31,24 +31,13 @@
     "url": "http://www.bentley.com"
   },
   "peerDependencies": {
-<<<<<<< HEAD
-    "@itwin/core-bentley": "workspace:^3.0.0-dev.72",
-    "@bentley/frontend-authorization-client": "workspace:^3.0.0-dev.72",
-    "@itwin/core-backend": "workspace:^3.0.0-dev.72",
-    "@itwin/core-common": "workspace:^3.0.0-dev.72",
-    "@itwin/core-frontend": "workspace:^3.0.0-dev.72",
-    "@bentley/itwin-client": "workspace:^3.0.0-dev.72",
-    "@itwin/presentation-common": "workspace:^3.0.0-dev.72",
-=======
     "@itwin/core-bentley": "workspace:^3.0.0-dev.73",
     "@bentley/frontend-authorization-client": "workspace:^3.0.0-dev.73",
-    "@bentley/imodelhub-client": "workspace:^3.0.0-dev.73",
     "@itwin/core-backend": "workspace:^3.0.0-dev.73",
     "@itwin/core-common": "workspace:^3.0.0-dev.73",
     "@itwin/core-frontend": "workspace:^3.0.0-dev.73",
     "@bentley/itwin-client": "workspace:^3.0.0-dev.73",
     "@itwin/presentation-common": "workspace:^3.0.0-dev.73",
->>>>>>> 20f039af
     "js-base64": "^3.6.1",
     "ws": "^7.5.3"
   },
