--- conflicted
+++ resolved
@@ -1,8 +1,5 @@
 # Change Log - @bentley/mobile-manager
 
-<<<<<<< HEAD
-This log was last generated on Thu, 09 Sep 2021 21:04:58 GMT and should not be manually modified.
-=======
 This log was last generated on Wed, 15 Sep 2021 18:06:46 GMT and should not be manually modified.
 
 ## 2.19.12
@@ -11,7 +8,6 @@
 ### Updates
 
 - fix timming issue with authInit() called during startup()
->>>>>>> 2fc3f051
 
 ## 2.19.11
 Thu, 09 Sep 2021 21:04:58 GMT
