{
  "name": "@itwin/ecschema-rpcinterface-common",
<<<<<<< HEAD
  "version": "5.0.0-dev.80",
=======
  "version": "5.0.0-dev.81",
>>>>>>> 6cbef41a
  "description": "Schema RPC Interface common interface",
  "main": "lib/cjs/ecschema-rpc-interface.js",
  "module": "lib/esm/ecschema-rpc-interface.js",
  "typings": "lib/cjs/ecschema-rpc-interface",
  "license": "MIT",
  "repository": {
    "type": "git",
    "url": "https://github.com/iTwin/itwinjs-core.git",
    "directory": "core/ecschema-rpc/common"
  },
  "scripts": {
    "build": "npm run -s build:cjs && npm run -s build:esm",
    "build:cjs": "tsc 1>&2 --outDir lib/cjs",
    "build:esm": "tsc 1>&2 --module ES2022 --outDir lib/esm",
    "clean": "rimraf lib .rush/temp/package-deps*.json",
    "cover": "",
    "docs": "",
    "extract-api": "betools extract-api --entry=ecschema-rpc-interface",
    "lint": "eslint \"./src/**/*.ts\" 1>&2",
    "test": ""
  },
  "keywords": [
    "iModel",
    "BIS",
    "EC",
    "Schema"
  ],
  "author": {
    "name": "Bentley Systems, Inc.",
    "url": "http://www.bentley.com"
  },
  "peerDependencies": {
    "@itwin/core-bentley": "workspace:*",
    "@itwin/core-common": "workspace:*",
    "@itwin/core-geometry": "workspace:*",
    "@itwin/ecschema-metadata": "workspace:*"
  },
  "devDependencies": {
    "@itwin/build-tools": "workspace:*",
    "@itwin/core-bentley": "workspace:*",
    "@itwin/core-common": "workspace:*",
    "@itwin/core-geometry": "workspace:*",
    "@itwin/ecschema-metadata": "workspace:*",
    "@itwin/eslint-plugin": "5.0.0-dev.1",
    "eslint": "^9.13.0",
    "rimraf": "^3.0.2",
    "typescript": "~5.6.2"
  }
}<|MERGE_RESOLUTION|>--- conflicted
+++ resolved
@@ -1,10 +1,6 @@
 {
   "name": "@itwin/ecschema-rpcinterface-common",
-<<<<<<< HEAD
-  "version": "5.0.0-dev.80",
-=======
   "version": "5.0.0-dev.81",
->>>>>>> 6cbef41a
   "description": "Schema RPC Interface common interface",
   "main": "lib/cjs/ecschema-rpc-interface.js",
   "module": "lib/esm/ecschema-rpc-interface.js",
