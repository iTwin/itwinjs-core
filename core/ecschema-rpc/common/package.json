--- conflicted
+++ resolved
@@ -30,7 +30,6 @@
     "url": "http://www.bentley.com"
   },
   "peerDependencies": {
-<<<<<<< HEAD
     "@bentley/bentleyjs-core": "workspace:*",
     "@bentley/ecschema-metadata": "workspace:*",
     "@bentley/geometry-core": "workspace:*",
@@ -45,22 +44,6 @@
     "@bentley/geometry-core": "workspace:*",
     "@bentley/imodeljs-common": "workspace:*",
     "@bentley/itwin-client": "workspace:*",
-=======
-    "@bentley/bentleyjs-core": "2.17.0-dev.18",
-    "@bentley/ecschema-metadata": "2.17.0-dev.18",
-    "@bentley/geometry-core": "2.17.0-dev.18",
-    "@bentley/imodeljs-common": "2.17.0-dev.18",
-    "@bentley/itwin-client": "2.17.0-dev.18"
-  },
-  "devDependencies": {
-    "@bentley/bentleyjs-core": "2.17.0-dev.18",
-    "@bentley/build-tools": "2.17.0-dev.18",
-    "@bentley/ecschema-metadata": "2.17.0-dev.18",
-    "@bentley/eslint-plugin": "2.17.0-dev.18",
-    "@bentley/geometry-core": "2.17.0-dev.18",
-    "@bentley/imodeljs-common": "2.17.0-dev.18",
-    "@bentley/itwin-client": "2.17.0-dev.18",
->>>>>>> e1b945d8
     "eslint": "^6.8.0",
     "rimraf": "^3.0.2",
     "typescript": "~4.1.0"
