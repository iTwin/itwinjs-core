{
  "name": "@itwin/ecschema-rpcinterface-common",
<<<<<<< HEAD
  "version": "4.1.0-dev.32",
=======
  "version": "4.1.0-dev.66",
>>>>>>> b70af979
  "description": "Schema RPC Interface common interface",
  "main": "lib/cjs/ecschema-rpc-interface.js",
  "typings": "lib/cjs/ecschema-rpc-interface",
  "license": "MIT",
  "repository": {
    "type": "git",
    "url": "https://github.com/iTwin/itwinjs-core.git",
    "directory": "core/ecschema-rpc/common"
  },
  "scripts": {
    "build": "npm run -s build:cjs",
    "build:cjs": "tsc 1>&2 --outDir lib/cjs",
    "clean": "rimraf lib .rush/temp/package-deps*.json",
    "cover": "",
    "docs": "",
    "extract-api": "betools extract-api --entry=ecschema-rpc-interface",
    "lint": "eslint -f visualstudio \"./src/**/*.ts\" 1>&2",
    "test": ""
  },
  "keywords": [
    "iModel",
    "BIS",
    "EC",
    "Schema"
  ],
  "author": {
    "name": "Bentley Systems, Inc.",
    "url": "http://www.bentley.com"
  },
  "peerDependencies": {
    "@itwin/core-bentley": "workspace:*",
    "@itwin/core-common": "workspace:*",
    "@itwin/core-geometry": "workspace:*",
    "@itwin/ecschema-metadata": "workspace:*"
  },
  "devDependencies": {
    "@itwin/build-tools": "workspace:*",
    "@itwin/core-bentley": "workspace:*",
    "@itwin/core-common": "workspace:*",
    "@itwin/core-geometry": "workspace:*",
    "@itwin/ecschema-metadata": "workspace:*",
    "@itwin/eslint-plugin": "4.0.0-dev.36",
    "eslint": "^8.36.0",
    "rimraf": "^3.0.2",
    "typescript": "~5.0.2"
  },
  "eslintConfig": {
    "plugins": [
      "@itwin"
    ],
    "extends": "plugin:@itwin/itwinjs-recommended"
  }
}<|MERGE_RESOLUTION|>--- conflicted
+++ resolved
@@ -1,10 +1,6 @@
 {
   "name": "@itwin/ecschema-rpcinterface-common",
-<<<<<<< HEAD
-  "version": "4.1.0-dev.32",
-=======
   "version": "4.1.0-dev.66",
->>>>>>> b70af979
   "description": "Schema RPC Interface common interface",
   "main": "lib/cjs/ecschema-rpc-interface.js",
   "typings": "lib/cjs/ecschema-rpc-interface",
