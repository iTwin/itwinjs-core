{
<<<<<<< HEAD
  "name": "@itwin/ecschema-rpcinterface-common",
  "version": "3.0.0-dev.69",
=======
  "name": "@bentley/ecschema-rpcinterface-common",
  "version": "3.0.0-dev.70",
>>>>>>> 407e5cd3
  "description": "Schema RPC Interface common interface",
  "main": "lib/ecschema-rpc-interface.js",
  "typings": "lib/ecschema-rpc-interface",
  "license": "MIT",
  "repository": {
    "type": "git",
    "url": "https://github.com/imodeljs/imodeljs/tree/master/core/ecschema-rpc/common"
  },
  "scripts": {
    "compile": "npm run build",
    "build": "tsc 1>&2",
    "clean": "rimraf lib .rush/temp/package-deps*.json",
    "cover": "",
    "docs": "",
    "extract-api": "betools extract-api --entry=ecschema-rpc-interface",
    "lint": "eslint -f visualstudio \"./src/**/*.ts\" 1>&2",
    "test": ""
  },
  "keywords": [
    "iModel",
    "BIS",
    "EC",
    "Schema"
  ],
  "author": {
    "name": "Bentley Systems, Inc.",
    "url": "http://www.bentley.com"
  },
  "peerDependencies": {
    "@itwin/core-bentley": "workspace:*",
    "@itwin/ecschema-metadata": "workspace:*",
    "@itwin/core-geometry": "workspace:*",
    "@itwin/core-common": "workspace:*",
    "@bentley/itwin-client": "workspace:*"
  },
  "devDependencies": {
    "@itwin/core-bentley": "workspace:*",
    "@itwin/build-tools": "workspace:*",
    "@itwin/ecschema-metadata": "workspace:*",
    "@itwin/eslint-plugin": "workspace:*",
    "@itwin/core-geometry": "workspace:*",
    "@itwin/core-common": "workspace:*",
    "@bentley/itwin-client": "workspace:*",
    "eslint": "^7.11.0",
    "rimraf": "^3.0.2",
    "typescript": "~4.4.0"
  },
  "eslintConfig": {
    "plugins": [
      "@itwin"
    ],
    "extends": "plugin:@itwin/itwinjs-recommended"
  }
}<|MERGE_RESOLUTION|>--- conflicted
+++ resolved
@@ -1,11 +1,6 @@
 {
-<<<<<<< HEAD
   "name": "@itwin/ecschema-rpcinterface-common",
-  "version": "3.0.0-dev.69",
-=======
-  "name": "@bentley/ecschema-rpcinterface-common",
   "version": "3.0.0-dev.70",
->>>>>>> 407e5cd3
   "description": "Schema RPC Interface common interface",
   "main": "lib/ecschema-rpc-interface.js",
   "typings": "lib/ecschema-rpc-interface",
