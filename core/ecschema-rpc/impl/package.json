--- conflicted
+++ resolved
@@ -30,7 +30,6 @@
     "url": "http://www.bentley.com"
   },
   "peerDependencies": {
-<<<<<<< HEAD
     "@bentley/bentleyjs-core": "workspace:*",
     "@bentley/ecschema-metadata": "workspace:*",
     "@bentley/ecschema-rpcinterface-common": "workspace:*",
@@ -51,28 +50,6 @@
     "@bentley/imodeljs-backend": "workspace:*",
     "@bentley/imodeljs-common": "workspace:*",
     "@bentley/itwin-client": "workspace:*",
-=======
-    "@bentley/bentleyjs-core": "2.17.0-dev.17",
-    "@bentley/ecschema-metadata": "2.17.0-dev.17",
-    "@bentley/geometry-core": "2.17.0-dev.17",
-    "@bentley/imodelhub-client": "2.17.0-dev.17",
-    "@bentley/imodeljs-backend": "2.17.0-dev.17",
-    "@bentley/imodeljs-common": "2.17.0-dev.17",
-    "@bentley/itwin-client": "2.17.0-dev.17",
-    "@bentley/ecschema-rpcinterface-common": "2.17.0-dev.17"
-  },
-  "devDependencies": {
-    "@bentley/bentleyjs-core": "2.17.0-dev.17",
-    "@bentley/build-tools": "2.17.0-dev.17",
-    "@bentley/ecschema-metadata": "2.17.0-dev.17",
-    "@bentley/eslint-plugin": "2.17.0-dev.17",
-    "@bentley/geometry-core": "2.17.0-dev.17",
-    "@bentley/imodelhub-client": "2.17.0-dev.17",
-    "@bentley/imodeljs-backend": "2.17.0-dev.17",
-    "@bentley/imodeljs-common": "2.17.0-dev.17",
-    "@bentley/itwin-client": "2.17.0-dev.17",
-    "@bentley/ecschema-rpcinterface-common": "2.17.0-dev.17",
->>>>>>> 545f6bef
     "eslint": "^6.8.0",
     "rimraf": "^3.0.2",
     "typescript": "~4.1.0"
