{
<<<<<<< HEAD
  "name": "@itwin/ecschema-rpcinterface-impl",
  "version": "3.0.0-dev.69",
=======
  "name": "@bentley/ecschema-rpcinterface-impl",
  "version": "3.0.0-dev.70",
>>>>>>> 407e5cd3
  "description": "Schema RPC Interface backend implementation",
  "main": "lib/ecschema-rpc-impl.js",
  "typings": "lib/ecschema-rpc-impl",
  "license": "MIT",
  "repository": {
    "type": "git",
    "url": "https://github.com/imodeljs/imodeljs/tree/master/core/ecschema-rpc/impl"
  },
  "scripts": {
    "compile": "npm run build",
    "build": "tsc 1>&2",
    "clean": "rimraf lib .rush/temp/package-deps*.json",
    "cover": "",
    "docs": "",
    "extract-api": "betools extract-api --entry=ecschema-rpc-impl",
    "lint": "eslint -f visualstudio \"./src/**/*.ts\" 1>&2",
    "test": ""
  },
  "keywords": [
    "iModel",
    "BIS",
    "EC",
    "Schema"
  ],
  "author": {
    "name": "Bentley Systems, Inc.",
    "url": "http://www.bentley.com"
  },
  "peerDependencies": {
    "@itwin/core-bentley": "workspace:*",
    "@itwin/ecschema-metadata": "workspace:*",
    "@itwin/ecschema-rpcinterface-common": "workspace:*",
    "@itwin/core-geometry": "workspace:*",
    "@bentley/imodelhub-client": "workspace:*",
    "@itwin/core-backend": "workspace:*",
    "@itwin/core-common": "workspace:*",
    "@bentley/itwin-client": "workspace:*"
  },
  "devDependencies": {
    "@itwin/core-bentley": "workspace:*",
    "@itwin/build-tools": "workspace:*",
    "@itwin/ecschema-metadata": "workspace:*",
    "@itwin/ecschema-rpcinterface-common": "workspace:*",
    "@itwin/eslint-plugin": "workspace:*",
    "@itwin/core-geometry": "workspace:*",
    "@bentley/imodelhub-client": "workspace:*",
    "@itwin/core-backend": "workspace:*",
    "@itwin/core-common": "workspace:*",
    "@bentley/itwin-client": "workspace:*",
    "eslint": "^7.11.0",
    "rimraf": "^3.0.2",
    "typescript": "~4.4.0"
  },
  "eslintConfig": {
    "plugins": [
      "@itwin"
    ],
    "extends": "plugin:@itwin/itwinjs-recommended"
  }
}<|MERGE_RESOLUTION|>--- conflicted
+++ resolved
@@ -1,11 +1,6 @@
 {
-<<<<<<< HEAD
   "name": "@itwin/ecschema-rpcinterface-impl",
-  "version": "3.0.0-dev.69",
-=======
-  "name": "@bentley/ecschema-rpcinterface-impl",
   "version": "3.0.0-dev.70",
->>>>>>> 407e5cd3
   "description": "Schema RPC Interface backend implementation",
   "main": "lib/ecschema-rpc-impl.js",
   "typings": "lib/ecschema-rpc-impl",
