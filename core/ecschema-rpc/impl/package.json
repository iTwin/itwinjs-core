{
  "name": "@itwin/ecschema-rpcinterface-impl",
<<<<<<< HEAD
  "version": "3.5.0-dev.50",
=======
  "version": "3.5.0-dev.63",
>>>>>>> b3234bf8
  "description": "Schema RPC Interface backend implementation",
  "main": "lib/cjs/ecschema-rpc-impl.js",
  "typings": "lib/cjs/ecschema-rpc-impl",
  "license": "MIT",
  "repository": {
    "type": "git",
    "url": "https://github.com/iTwin/itwinjs-core/tree/master/core/ecschema-rpc/impl"
  },
  "scripts": {
    "build": "npm run -s build:cjs",
    "build:ci": "npm run -s build",
    "build:cjs": "tsc 1>&2 --outDir lib/cjs",
    "clean": "rimraf lib .rush/temp/package-deps*.json",
    "cover": "",
    "docs": "",
    "extract-api": "betools extract-api --entry=ecschema-rpc-impl",
    "lint": "eslint -f visualstudio \"./src/**/*.ts\" 1>&2",
    "test": ""
  },
  "keywords": [
    "iModel",
    "BIS",
    "EC",
    "Schema"
  ],
  "author": {
    "name": "Bentley Systems, Inc.",
    "url": "http://www.bentley.com"
  },
  "peerDependencies": {
    "@itwin/core-backend": "workspace:*",
    "@itwin/core-bentley": "workspace:*",
    "@itwin/core-common": "workspace:*",
    "@itwin/core-geometry": "workspace:*",
    "@itwin/ecschema-metadata": "workspace:*",
    "@itwin/ecschema-rpcinterface-common": "workspace:*"
  },
  "devDependencies": {
    "@itwin/build-tools": "workspace:*",
    "@itwin/core-backend": "workspace:*",
    "@itwin/core-bentley": "workspace:*",
    "@itwin/core-common": "workspace:*",
    "@itwin/core-geometry": "workspace:*",
    "@itwin/ecschema-metadata": "workspace:*",
    "@itwin/ecschema-rpcinterface-common": "workspace:*",
    "@itwin/eslint-plugin": "workspace:*",
    "eslint": "^7.11.0",
    "rimraf": "^3.0.2",
    "typescript": "~4.4.0"
  },
  "eslintConfig": {
    "plugins": [
      "@itwin"
    ],
    "extends": "plugin:@itwin/itwinjs-recommended"
  }
}<|MERGE_RESOLUTION|>--- conflicted
+++ resolved
@@ -1,10 +1,6 @@
 {
   "name": "@itwin/ecschema-rpcinterface-impl",
-<<<<<<< HEAD
-  "version": "3.5.0-dev.50",
-=======
   "version": "3.5.0-dev.63",
->>>>>>> b3234bf8
   "description": "Schema RPC Interface backend implementation",
   "main": "lib/cjs/ecschema-rpc-impl.js",
   "typings": "lib/cjs/ecschema-rpc-impl",
