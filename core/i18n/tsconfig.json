--- conflicted
+++ resolved
@@ -1,20 +1,4 @@
 {
   "extends": "./node_modules/@itwin/build-tools/tsconfig-base.json",
-<<<<<<< HEAD
-  "compilerOptions": {
-    "target": "es2017",
-    "module": "commonjs",
-    "outDir": "./lib",
-    "esModuleInterop": true,
-  },
-  "include": [
-    "./src/**/*.ts"
-  ],
-  "exclude": [
-    "lib",
-    "node_modules"
-  ]
-=======
   "include": ["./src/**/*.ts"]
->>>>>>> d6fcc8f3
 }