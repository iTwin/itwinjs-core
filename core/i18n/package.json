--- conflicted
+++ resolved
@@ -52,12 +52,8 @@
     "@types/i18next": "^8.4.2",
     "@types/i18next-browser-languagedetector": "^2.0.1",
     "@types/mocha": "^8.2.2",
-<<<<<<< HEAD
-=======
-    "@types/node": "16.11.59",
     "babel-loader": "~8.2.5",
     "babel-plugin-istanbul": "~6.1.1",
->>>>>>> ee3c479e
     "chai": "^4.1.2",
     "eslint": "^7.11.0",
     "rimraf": "^3.0.2",
