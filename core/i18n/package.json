{
  "name": "@itwin/core-i18n",
  "version": "3.0.0-dev.72",
  "description": "iModel.js localization code",
<<<<<<< HEAD
  "main": "lib/cjs/imodeljs-i18n.js",
  "module": "lib/esm/imodeljs-i18n.js",
  "typings": "lib/cjs/imodeljs-i18n",
=======
  "main": "lib/core-i18n",
  "typings": "lib/core-i18n",
>>>>>>> 200baec2
  "imodeljsSharedLibrary": true,
  "license": "MIT",
  "repository": {
    "type": "git",
    "url": "https://github.com/imodeljs/imodeljs/tree/master/core/i18n"
  },
  "scripts": {
<<<<<<< HEAD
    "compile": "npm run build",
    "build": "npm run build:cjs && npm run build:esm",
    "build:cjs": "tsc 1>&2 --outDir lib/cjs",
    "build:esm": "tsc 1>&2 --module ES2020 --outDir lib/esm",
=======
    "compile": "npm run -s build",
    "build": "tsc 1>&2",
>>>>>>> 200baec2
    "clean": "rimraf lib .rush/temp/package-deps*.json",
    "docs": "betools docs --includes=../../generated-docs/extract --json=../../generated-docs/core/core-i18n/file.json --tsIndexFile=./core-i18n.ts --onlyJson",
    "extract-api": "betools extract-api --entry=core-i18n",
    "lint": "eslint -f visualstudio \"./src/**/*.ts\" 1>&2",
    "test": "",
    "cover": ""
  },
  "keywords": [
    "Bentley",
    "BIM",
    "iModel"
  ],
  "author": {
    "name": "Bentley Systems, Inc.",
    "url": "http://www.bentley.com"
  },
  "peerDependencies": {
    "@itwin/core-bentley": "workspace:^3.0.0-dev.72"
  },
  "//devDependencies": [
    "NOTE: All peerDependencies should also be listed as devDependencies since peerDependencies are not considered by npm install",
    "NOTE: All tools used by scripts in this package must be listed as devDependencies"
  ],
  "devDependencies": {
    "@itwin/core-bentley": "workspace:*",
    "@itwin/build-tools": "workspace:*",
    "@itwin/eslint-plugin": "workspace:*",
    "@types/i18next": "^8.4.2",
    "@types/i18next-browser-languagedetector": "^2.0.1",
    "@types/node": "14.14.31",
    "eslint": "^7.11.0",
    "rimraf": "^3.0.2",
    "typescript": "~4.4.0"
  },
  "//dependencies": [
    "NOTE: these dependencies are specific to core-i18n",
    "NOTE: these dependencies should be only for things that DO NOT APPEAR IN THE API",
    "NOTE: core-i18n should remain UI technology agnostic, so no react/angular dependencies are allowed"
  ],
  "dependencies": {
    "i18next": "^10.2.2",
    "i18next-browser-languagedetector": "^2.1.0",
    "i18next-xhr-backend": "^2.0.1"
  },
  "eslintConfig": {
    "plugins": [
      "@itwin"
    ],
    "extends": "plugin:@itwin/itwinjs-recommended"
  }
}<|MERGE_RESOLUTION|>--- conflicted
+++ resolved
@@ -2,14 +2,9 @@
   "name": "@itwin/core-i18n",
   "version": "3.0.0-dev.72",
   "description": "iModel.js localization code",
-<<<<<<< HEAD
-  "main": "lib/cjs/imodeljs-i18n.js",
-  "module": "lib/esm/imodeljs-i18n.js",
-  "typings": "lib/cjs/imodeljs-i18n",
-=======
-  "main": "lib/core-i18n",
-  "typings": "lib/core-i18n",
->>>>>>> 200baec2
+  "main": "lib/cjs/core-i18n.js",
+  "module": "lib/esm/core-i18n.js",
+  "typings": "lib/cjs/core-i18n",
   "imodeljsSharedLibrary": true,
   "license": "MIT",
   "repository": {
@@ -17,15 +12,10 @@
     "url": "https://github.com/imodeljs/imodeljs/tree/master/core/i18n"
   },
   "scripts": {
-<<<<<<< HEAD
-    "compile": "npm run build",
-    "build": "npm run build:cjs && npm run build:esm",
+    "compile": "npm run -s build",
+    "build": "npm run -s build:cjs && npm run -s build:esm",
     "build:cjs": "tsc 1>&2 --outDir lib/cjs",
     "build:esm": "tsc 1>&2 --module ES2020 --outDir lib/esm",
-=======
-    "compile": "npm run -s build",
-    "build": "tsc 1>&2",
->>>>>>> 200baec2
     "clean": "rimraf lib .rush/temp/package-deps*.json",
     "docs": "betools docs --includes=../../generated-docs/extract --json=../../generated-docs/core/core-i18n/file.json --tsIndexFile=./core-i18n.ts --onlyJson",
     "extract-api": "betools extract-api --entry=core-i18n",
