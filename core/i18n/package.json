{
  "name": "@itwin/core-i18n",
  "version": "3.4.0-dev.43",
  "description": "iTwin.js localization code",
  "main": "lib/cjs/core-i18n.js",
  "module": "lib/esm/core-i18n.js",
  "typings": "lib/cjs/core-i18n",
  "license": "MIT",
  "repository": {
    "type": "git",
    "url": "https://github.com/iTwin/itwinjs-core/tree/master/core/i18n"
  },
  "scripts": {
    "build": "npm run -s build:cjs",
    "build:ci": "npm run -s build && npm run -s build:esm",
    "build:cjs": "tsc 1>&2 --outDir lib/cjs",
    "build:esm": "tsc 1>&2 --module ES2020 --outDir lib/esm",
    "clean": "rimraf lib .rush/temp/package-deps*.json",
    "docs": "betools docs --includes=../../generated-docs/extract --json=../../generated-docs/core/core-i18n/file.json --tsIndexFile=./core-i18n.ts --onlyJson",
    "extract-api": "betools extract-api --entry=core-i18n",
    "lint": "eslint -f visualstudio \"./src/**/*.ts\" 1>&2",
    "test": "npm run -s test:chrome",
    "test:chrome": "certa -r chrome",
    "test:debug": "certa -r chrome --debug",
    "webpack:test": "webpack --config ./src/test/utils/webpack.config.js 1>&2",
    "cover": "npm -s test"
  },
  "keywords": [
    "Bentley",
    "BIM",
    "iModel"
  ],
  "author": {
    "name": "Bentley Systems, Inc.",
    "url": "http://www.bentley.com"
  },
  "peerDependencies": {
    "@itwin/core-bentley": "workspace:^3.4.0-dev.43"
  },
  "//devDependencies": [
    "NOTE: All peerDependencies should also be listed as devDependencies since peerDependencies are not considered by npm install",
    "NOTE: All tools used by scripts in this package must be listed as devDependencies"
  ],
  "devDependencies": {
    "@itwin/build-tools": "workspace:*",
    "@itwin/certa": "workspace:*",
    "@itwin/core-bentley": "workspace:*",
    "@itwin/core-common": "workspace:*",
    "@itwin/eslint-plugin": "workspace:*",
<<<<<<< HEAD
    "@types/node": "16.11.59",
=======
    "@types/chai": "4.3.1",
>>>>>>> 74db07b7
    "@types/i18next": "^8.4.2",
    "@types/i18next-browser-languagedetector": "^2.0.1",
    "@types/mocha": "^8.2.2",
    "@types/node": "16.11.7",
    "chai": "^4.1.2",
    "eslint": "^7.11.0",
    "rimraf": "^3.0.2",
    "source-map-loader": "^4.0.0",
    "typescript": "~4.4.0",
    "webpack": "^5.64.4"
  },
  "//dependencies": [
    "NOTE: these dependencies are specific to core-i18n",
    "NOTE: these dependencies should be only for things that DO NOT APPEAR IN THE API",
    "NOTE: core-i18n should remain UI technology agnostic, so no react/angular dependencies are allowed"
  ],
  "dependencies": {
    "i18next": "^21.9.1",
    "i18next-browser-languagedetector": "^6.1.2",
    "i18next-http-backend": "^1.4.1"
  },
  "eslintConfig": {
    "plugins": [
      "@itwin"
    ],
    "extends": "plugin:@itwin/itwinjs-recommended"
  }
}<|MERGE_RESOLUTION|>--- conflicted
+++ resolved
@@ -47,15 +47,11 @@
     "@itwin/core-bentley": "workspace:*",
     "@itwin/core-common": "workspace:*",
     "@itwin/eslint-plugin": "workspace:*",
-<<<<<<< HEAD
-    "@types/node": "16.11.59",
-=======
     "@types/chai": "4.3.1",
->>>>>>> 74db07b7
     "@types/i18next": "^8.4.2",
     "@types/i18next-browser-languagedetector": "^2.0.1",
     "@types/mocha": "^8.2.2",
-    "@types/node": "16.11.7",
+    "@types/node": "16.11.59",
     "chai": "^4.1.2",
     "eslint": "^7.11.0",
     "rimraf": "^3.0.2",
