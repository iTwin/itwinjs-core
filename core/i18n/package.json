--- conflicted
+++ resolved
@@ -51,11 +51,7 @@
     "@types/i18next": "^8.4.2",
     "@types/i18next-browser-languagedetector": "^2.0.1",
     "@types/mocha": "^10.0.6",
-<<<<<<< HEAD
-    "@types/node": "~18.19.61",
-=======
     "@types/node": "~20.9.5",
->>>>>>> 3670ac42
     "babel-loader": "~8.2.5",
     "babel-plugin-istanbul": "~6.1.1",
     "chai": "^4.3.10",
