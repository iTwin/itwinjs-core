--- conflicted
+++ resolved
@@ -37,16 +37,10 @@
     "NOTE: All tools used by scripts in this package must be listed as devDependencies"
   ],
   "devDependencies": {
-<<<<<<< HEAD
-    "@bentley/bentleyjs-core": "workspace:*",
-    "@bentley/build-tools": "workspace:*",
-    "@bentley/eslint-plugin": "workspace:*",
-    "@bentley/imodeljs-common": "workspace:*",
-=======
     "@itwin/core-bentley": "workspace:*",
+    "@itwin/core-common": "workspace:*",
     "@itwin/build-tools": "workspace:*",
     "@itwin/eslint-plugin": "workspace:*",
->>>>>>> 52eac709
     "@types/i18next": "^8.4.2",
     "@types/i18next-browser-languagedetector": "^2.0.1",
     "@types/node": "14.14.31",
