--- conflicted
+++ resolved
@@ -1,12 +1,7 @@
 {
   "name": "@itwin/core-i18n",
-<<<<<<< HEAD
-  "version": "3.0.0-dev.137",
+  "version": "3.0.0-dev.138",
   "description": "iTwin.js localization code",
-=======
-  "version": "3.0.0-dev.138",
-  "description": "iModel.js localization code",
->>>>>>> 3ca9f744
   "main": "lib/cjs/core-i18n.js",
   "module": "lib/esm/core-i18n.js",
   "typings": "lib/cjs/core-i18n",
