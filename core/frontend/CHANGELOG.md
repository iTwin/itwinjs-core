--- conflicted
+++ resolved
@@ -1,15 +1,11 @@
 # Change Log - @bentley/imodeljs-frontend
 
-<<<<<<< HEAD
-This log was last generated on Thu, 09 Sep 2021 21:04:58 GMT and should not be manually modified.
-=======
 This log was last generated on Wed, 15 Sep 2021 18:06:46 GMT and should not be manually modified.
 
 ## 2.19.12
 Wed, 15 Sep 2021 18:06:46 GMT
 
 _Version update only_
->>>>>>> 2fc3f051
 
 ## 2.19.11
 Thu, 09 Sep 2021 21:04:58 GMT
@@ -385,7 +381,7 @@
 
 - Polish up InteractiveEditingSession API and promote to beta.
 - rework Authentication to use IpcHost
-- Fixed isAuthorized check. 
+- Fixed isAuthorized check.
 - Fix GPU Profiler for display-test-app
 - Grid drawing code
 - fixed z for edges and polylines when extended behind the eye
@@ -402,7 +398,7 @@
 - Align scheduling of tile content requests more closely with capabilities of HTTP and RPC.
 - Support for Bump Tool Settings
 - Add missing ViewState.viewFlags setter.
-- Simplified web app signIn, following the pattern established for desktops. The logic for silent signin has now been moved to WebViewerApp. 
+- Simplified web app signIn, following the pattern established for desktops. The logic for silent signin has now been moved to WebViewerApp.
 
 ## 2.13.0
 Tue, 09 Mar 2021 20:28:13 GMT
@@ -707,8 +703,8 @@
 
 - Added MapLayerSettingsService to persist custom map sources between sessions for same project/model
 - Support authorization via URL suffix for Cesium ion.  Handle PBR texture.
-- Fixes to front end methods to pull, merge and push. 
-- Fixed desktop authorization after recent changes. 
+- Fixes to front end methods to pull, merge and push.
+- Fixed desktop authorization after recent changes.
 - Support literal double-quote characters in quoted key-in arguments.
 - Restore reality model and schedule script init - inadvertently removed.
 - Generate normals for 3d view decorations.
@@ -805,7 +801,7 @@
 
 ### Updates
 
-- Change to use toast message to inform user of extension loaded. 
+- Change to use toast message to inform user of extension loaded.
 - Decorators can now optionally have their decorations cached to achieve a potential performance benefit.
 - Introduce IModelApp security options (including CSRF protection).
 - Fixed Web Accessibility issues
@@ -943,7 +939,7 @@
 
 ### Updates
 
-- Fixed setup of UserInfo from browser clients, and more cleanups to AccessToken API. 
+- Fixed setup of UserInfo from browser clients, and more cleanups to AccessToken API.
 - Add a peerDependency on @bentley/extension-client
 - lookAtViewAlignedVolume should adjust view delta for limits and not fail.
 - Show min/max window error for mouse wheel zoom.
@@ -956,7 +952,7 @@
 - `IModelApp.shutdown()` is now async.
 - Make locate work for background map with depth turned off.
 - Setup initialization of briefcase cache for offline workflows. (VSTS#286489)
-- Monitor progress of downloading briefcases, ability to cancel download of briefcases. 
+- Monitor progress of downloading briefcases, ability to cancel download of briefcases.
 - Introduce BriefcaseConnection, make IModelConnection abstract
 - Remove ^ for ulas client dep in the frontend"
 - Improve performance of shadow display on macOS by avoiding frequent calls to gl.getParameter().
@@ -969,7 +965,7 @@
 - WebGL Compatibility functionality moved to webgl-compatibility package
 - Added support for backward slashes in erroneous URLs of Reality Data in PW Context Share
 - Reality models now cast and receive solar shadows.
-- NativeApp.deleteBriefcase should work in offline scenarios. 
+- NativeApp.deleteBriefcase should work in offline scenarios.
 - Dont reproject tiles if GeoLocation from tool.
 - Support for progress/cancel from ios
 - Ensure view decorations are scaled based on device-pixel ratio.
@@ -1013,14 +1009,14 @@
 - Ensure the view updates in response to changes to terrain transparency.
 - openBriefcase should not access internet.
 - Fix material color inappropriately being applied in SolidFill mode when feature symbology overrides are in effect.
-- Added NativeApp.deleteBriefcase, avoided authorization exceptions when offline. 
-- Refactored NativeApp API and RPC interfaces. This continues to be WIP. 
-- Differentiated RemoteBriefcaseConnection-s from LocalBriefcaseConnection-s for use in web and native applications. These are now sub-classes of the abstract base class BriefcaseConnection. 
-- Setup ability to use NativeApp.openBriefcase() in offline scenarios. 
+- Added NativeApp.deleteBriefcase, avoided authorization exceptions when offline.
+- Refactored NativeApp API and RPC interfaces. This continues to be WIP.
+- Differentiated RemoteBriefcaseConnection-s from LocalBriefcaseConnection-s for use in web and native applications. These are now sub-classes of the abstract base class BriefcaseConnection.
+- Setup ability to use NativeApp.openBriefcase() in offline scenarios.
 - add new interface for native app
-- VSTS#217447, 162382: Cleanups to implementation of downloading/opening/discovering briefcases in native applications (WIP). 
+- VSTS#217447, 162382: Cleanups to implementation of downloading/opening/discovering briefcases in native applications (WIP).
 - initialize connectivity status on NativeApp.startup() and unregister callback on NativeApp.shutdown()
-- VSTS#296110: Setup a way to close briefcases when the native application is offline. 
+- VSTS#296110: Setup a way to close briefcases when the native application is offline.
 - Remove named clip code, we ended up not wanting to save clips independent of saved views.
 - Renamed OIDC constructs for consistency; Removed SAML support.
 - Support OrbitGT point cloud dislay.
@@ -1034,7 +1030,7 @@
 - Ensure unused tile trees are purged at regular intervals.
 - Added API in MessageManager to display either a Toast or Sticky message using React components.
 - Always accept point on reality model when snapping and remove message about nearest snap.
-- Optimize reality tile display.  
+- Optimize reality tile display.
 - Add mechanism to preload reality tiles included in an expanded frustum. Support display of ellipsoidal map tiles without depth buffering.
 - Reduce the number of surface shader variations by 75%
 - react to new clients packages from imodeljs-clients
@@ -1115,7 +1111,7 @@
 - Fix regression causing background map to be affected by view's symbology overrides.
 - Added support for backward slashes in erroneous URLs of Reality Data in PW Context Share
 - Prevent reuse of cached tiles after project extents change.
-- VSTS#256133: Fixed issue with reopening connections if the backend crashes. Fixes to integration tests. 
+- VSTS#256133: Fixed issue with reopening connections if the backend crashes. Fixes to integration tests.
 - Fix incorrect aspect ratio for 3d view attachments.
 - Overriding transparency of a textured surface or raster text multiplies the texture alpha by the override rather than replacing it.
 - Better documentation of OidcDesktopClient/IOidcFrontendClient
@@ -1128,7 +1124,7 @@
 - Resolve circular dependencies between tile-related types.
 - Support for TypeDoc 0.16.8
 - Mark as deprecated classes and interfaces that have moved to bentley/ui-abstract.
-- Change feature tracking API for plugins as requested by Design Review. 
+- Change feature tracking API for plugins as requested by Design Review.
 - EN: #124601 - Initial implementation of WebGL2
 
 ## 1.11.0
@@ -1163,7 +1159,7 @@
 
 ### Updates
 
-- Clear reality tile children loading flag when selecting. 
+- Clear reality tile children loading flag when selecting.
 - Animate change view operations
 - Average the gpu profiler times for the last 120 frames instead of updating each frame; also simplify PerformnaceMetrics
 - Implement tile availability testing for Cesium World Terrain.
@@ -1206,7 +1202,7 @@
 - Code quality report fixes
 - Make iModel.js viewports adhere to DPI of a host display.
 - Code cleanup from codeQL hits
-- Setup OidcDesktopClient for Electron use cases. 
+- Setup OidcDesktopClient for Electron use cases.
 - Don't execute our event loop if there is no need
 - Fix regression causing animation to be uneven.
 - Fix warnings from static analysis
@@ -1270,7 +1266,7 @@
 - Anisotropic filting of draped map tiles.
 - Add debug tool for drape frustum.
 - Added MarkerSet.changeViewport
-- Allow sub classes of OidcBrowserClient to override the settings passed to the underlying oidc-client library. 
+- Allow sub classes of OidcBrowserClient to override the settings passed to the underlying oidc-client library.
 - Tweaks to ambient occlusion settings.
 - Fixed issues with use of OIDC AuthCode workflow in Electron and Single Page Applications.
 - Update DefaultToolSettingsProvider to create responisve UI.
@@ -1298,7 +1294,7 @@
 - Fixed bug that caused duplicated points to be handled improperly in batched spatial<->geocoord conversions
 - MarkerSet applies only to a single ScreenViewport
 - Make viewport member of MarkerSet public
-- More OIDC fixes for logout of electron apps. 
+- More OIDC fixes for logout of electron apps.
 - Improve performance for multiple viewports.
 - Added New badge for UI items
 - Cross-platform function to open an image in a new window.
@@ -1351,7 +1347,7 @@
 - Added Cesium ION logo; fixed exception when opening a second viewport while terrain, shadows,  or planar classification are enabled.
 - Add checkbrowser.js, refine i18n in Tool
 - Don't try to correct clip plane handle location when plane has been moved outside project extents. Updated image for two finger drag svg.
-- Refine frustum calculation for planar projection to create a tighter fit. 
+- Refine frustum calculation for planar projection to create a tighter fit.
 - Added ViewManager.getElementToolTip for overriding default persistent element tooltip.
 - Various EVSM shadow tweaks
 - Fix scenario in which a tile request is canceled after its http request completes and it remains perpetually in the request queue.
@@ -1414,7 +1410,7 @@
 - Support reality model masking via black classifier geometry.
 - Support nearest snap for reality models.
 - Remove doubling of planar classifier size.  This caused excessive generation time.
-- Refine texture projection calculation to include height range (for terrain). 
+- Refine texture projection calculation to include height range (for terrain).
 - Ensure DisplayStyle3dState.sunDirection is synchronized with DisplayStyle3dSettings JSON.
 - Clip volume applied to view also applies to reality models.
 - Added SetupCameraTool for defining camera by eye point and target point.
@@ -1487,7 +1483,7 @@
 - Various OIDC related fixes - Bugs: 148507, 148508, Product Backlog Items: 148510, 148517, 148522.
 - Add PluginUiManager class and PluginUiProvider interface that will be used by Plugins to specify UI components to add to an iModeljs application.
 - Choose handle location for for section plane that is visible in the view.
-- Temporarily undid change to save tokens in local storage. 
+- Temporarily undid change to save tokens in local storage.
 - Added ToolAssistance support and Tool.iconSpec
 - The WebGL rendering system now takes advantage of Vertex Array Objects if they are available via an extension.  These provide a measurable performance increase in certain datasets.
 
@@ -1520,7 +1516,7 @@
 - Allow index.html to set a CDN from which to load imodeljs external modules.
 - Make Viewport.invaildateDecorations @beta, was @internal
 - Add default unhandled exception handler to ToolAdmin
-- Added feature tracking info to UserInfo obtained by OidcBrowserClient. 
+- Added feature tracking info to UserInfo obtained by OidcBrowserClient.
 - Ensure we never have two active snap or tooltip requests
 - Refine tile selection for map tiles
 - Prevent default symbology overrides applying to subcategories whose appearances were explicitly overridden.
@@ -1540,7 +1536,7 @@
 ### Updates
 
 - RPC system now accepts only basic values (primitives, "interface" objects, and binary).
-- Updated release tags. 
+- Updated release tags.
 - Added Viewport.changeViewedModel2d
 - Clip shape tool should only set AccuDraw rotation on 1st point.
 - Fix a prompt. Clip from element change to ignore selection set containing clip transient.
@@ -1573,7 +1569,7 @@
 - Set max tiles to skip to 1 for reality model tiles. (better user experience)
 - Set release tags for TiledGraphicsProvider classes
 - Reload tile tree if animation id changes
-- Removed use of OidcClientWrapper. 
+- Removed use of OidcClientWrapper.
 - Add cSpell comment.
 - Rename terrain to backgroundMap.
 - Add IModelApp.queryRenderCompatibility() API to allow querying of any rendering limitations of a client system.
@@ -1608,7 +1604,7 @@
 - Save ClipVector on ViewState instead of always creating new one from json.
 - Set initial GL state to match default
 - Dispose of planar classifiers.
-- Add spatial classifier UX 
+- Add spatial classifier UX
 - Hide clip decoration during modify. Easier right-click/touch tap support for non-handle pickable decoration.
 - Add orientation option button to toolsettings for ClipByPlane/ClipByShape tools.
 - ConvexClipPlaneSet modify handles. Make EmphasizeElements internal.
@@ -1678,7 +1674,7 @@
 - Remove "assembly lock" from SelectTool now that SelectionScope has been implemented.
 - Remove IModelApp subclasses
 - Remove IModelConnection.openStandalone and IModelConnection.closeStandalone
-- Setup a generic context for tracking client requests, and made various related enhancements to logging, usage tracking and authorization. 
+- Setup a generic context for tracking client requests, and made various related enhancements to logging, usage tracking and authorization.
 - Allow tile content to be requested without edge data, reducing tile size and download time.
 - Support image textures larger than WebGL capabilities by resizing them.
 - Update icons-generic-webfont version to latest available.
@@ -1759,7 +1755,7 @@
 - Fix clipping volume being inconsistently applied to view.
 - Don't make textures transparent unless technique enables it.
 - Fix incorrect "fit view" behavior when empty tiles exist.
-- Handle relative subpaths in reality model tile trees.  Handle Y for axis/ 
+- Handle relative subpaths in reality model tile trees.  Handle Y for axis/
 - Fix handling of null animation visibility - should be 100% not 0.
 - Added spatial <-> cartographic methods that check/use the geographic coordinate system before using ecef location.
 - DefaultViewTouchTool should not call handleEvent until it's installed as the active ViewTool.
@@ -1781,10 +1777,10 @@
 - Omit animation branches that are not visible.
 - Improve efficiency and completeness of SubCategory loading for ViewStates.
 - Save BUILD_SEMVER to globally accessible map. PluginAdmin and Plugin classes defined. IModelJsLoader improved.
-- Add optional iModel argument to EntityState.clone 
+- Add optional iModel argument to EntityState.clone
 - Added GeometricModelState.queryModelRange
 - Added creatorId, new method to list RD per project, identified numerous area for changes WIP
-- IModelConnection.close() always disposes the briefcase held at the backend in the case of ReadWrite connections. 
+- IModelConnection.close() always disposes the briefcase held at the backend in the case of ReadWrite connections.
 - Implemented spatial criterai when searching through all reality data associated to a project.
 - Problem with root document of reality data not in root of blob. Tiles could not be fetched. Root path is added to tiles names.
 - Threading issue accessing Reality Data, RealityData class was transformed to be the main data access object instead of the client that was used by most/all reality data causing cache data clash and mix between many reality data.
@@ -1844,7 +1840,7 @@
 - Fix IModelJsLoader to ensure react loaded before bwc.
 - MeasureLocationTool show lat/long and altitude.
 - Make raster text locate behave better.
-- Removed default OIDC scopes. All applications must now explicitly pass the required scopes. 
+- Removed default OIDC scopes. All applications must now explicitly pass the required scopes.
 - Can now await result from QuantityFormatter. Report delta relative to ACS when context lock enabled. Cleanup "Measure.Points" plug-in example until real measure tools are available.
 - Quantity formatter now allows async method to get FormatterSpec that can be used to format quantities.
 - QuantityFormatter.formatQuantity is now the only method to format quantities.
@@ -2013,7 +2009,7 @@
 
 ### Updates
 
-- Hydrated briefcases for ReadOnly cases from the latest checkpoint, rather than the seed files. This significantly improves performance of IModelDb/IModelConnection.open() for typical cases. 
+- Hydrated briefcases for ReadOnly cases from the latest checkpoint, rather than the seed files. This significantly improves performance of IModelDb/IModelConnection.open() for typical cases.
 
 ## 0.165.0
 Mon, 12 Nov 2018 15:47:00 GMT
