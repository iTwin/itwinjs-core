{
  "name": "@itwin/core-frontend",
<<<<<<< HEAD
  "version": "3.5.0-dev.50",
=======
  "version": "3.5.0-dev.63",
>>>>>>> b3234bf8
  "description": "iTwin.js frontend components",
  "main": "lib/cjs/core-frontend.js",
  "module": "lib/esm/core-frontend.js",
  "typings": "lib/cjs/core-frontend",
  "license": "MIT",
  "scripts": {
    "build": "npm run -s copy:public && npm run -s build:cjs",
    "build:ci": "npm run -s build && npm run -s build:esm",
    "build:cjs": "npm run -s copy:js:cjs && tsc 1>&2 --outDir lib/cjs",
    "build:esm": "npm run -s copy:js:esm && tsc 1>&2 --module ES2020 --outDir lib/esm",
    "clean": "rimraf lib .rush/temp/package-deps*.json",
    "copy:public": "cpx \"./src/public/**/*\" ./lib/public",
    "copy:js:cjs": "cpx \"./src/**/*.js\" ./lib/cjs",
    "copy:js:esm": "cpx \"./src/**/*.js\" ./lib/esm",
    "docs": "betools docs --includes=../../generated-docs/extract --json=../../generated-docs/core/core-frontend/file.json --tsIndexFile=./core-frontend.ts --onlyJson --excludes=webgl/**/*,**/primitives,**/map/*.d.ts,**/tile/*.d.ts,**/*-css.ts",
    "extract-api": "betools extract-api --entry=core-frontend && npm run extract-extension-api",
    "extract-extension-api": "eslint --no-eslintrc -c \"../../tools/eslint-plugin/dist/configs/extension-exports-config.js\" \"./src/**/*.ts\" 1>&2",
    "lint": "eslint -f visualstudio \"./src/**/*.ts\" 1>&2",
    "pseudolocalize": "betools pseudolocalize --englishDir ./src/public/locales/en --out ./public/locales/en-PSEUDO",
    "test": "npm run -s webpackTests && certa -r chrome",
    "cover": "npm -s test",
    "test:debug": "certa -r chrome --debug",
    "webpackTests": "webpack --config ./src/test/utils/webpack.config.js 1>&2"
  },
  "repository": {
    "type": "git",
    "url": "https://github.com/iTwin/itwinjs-core/tree/master/core/frontend"
  },
  "keywords": [
    "Bentley",
    "BIM",
    "iModel",
    "digital-twin",
    "iTwin"
  ],
  "author": {
    "name": "Bentley Systems, Inc.",
    "url": "http://www.bentley.com"
  },
  "peerDependencies": {
<<<<<<< HEAD
    "@itwin/appui-abstract": "workspace:^3.5.0-dev.50",
    "@itwin/core-bentley": "workspace:^3.5.0-dev.50",
    "@itwin/core-common": "workspace:^3.5.0-dev.50",
    "@itwin/core-geometry": "workspace:^3.5.0-dev.50",
    "@itwin/core-orbitgt": "workspace:^3.5.0-dev.50",
    "@itwin/core-quantity": "workspace:^3.5.0-dev.50",
    "@itwin/webgl-compatibility": "workspace:^3.5.0-dev.50"
=======
    "@itwin/appui-abstract": "workspace:^3.5.0-dev.63",
    "@itwin/core-bentley": "workspace:^3.5.0-dev.63",
    "@itwin/core-common": "workspace:^3.5.0-dev.63",
    "@itwin/core-geometry": "workspace:^3.5.0-dev.63",
    "@itwin/core-orbitgt": "workspace:^3.5.0-dev.63",
    "@itwin/core-quantity": "workspace:^3.5.0-dev.63",
    "@itwin/webgl-compatibility": "workspace:^3.5.0-dev.63"
>>>>>>> b3234bf8
  },
  "//devDependencies": [
    "NOTE: All peerDependencies should also be listed as devDependencies since peerDependencies are not considered by npm install",
    "NOTE: All tools used by scripts in this package must be listed as devDependencies"
  ],
  "devDependencies": {
    "@itwin/appui-abstract": "workspace:*",
    "@itwin/build-tools": "workspace:*",
    "@itwin/core-bentley": "workspace:*",
    "@itwin/core-common": "workspace:*",
    "@itwin/core-geometry": "workspace:*",
    "@itwin/core-orbitgt": "workspace:*",
    "@itwin/core-quantity": "workspace:*",
    "@itwin/certa": "workspace:*",
    "@itwin/eslint-plugin": "workspace:*",
    "@itwin/webgl-compatibility": "workspace:*",
    "@types/chai": "4.3.1",
    "@types/chai-as-promised": "^7",
    "@types/deep-assign": "^0.1.0",
    "@types/lodash": "^4.14.0",
    "@types/mocha": "^8.2.2",
    "@types/node": "18.11.5",
    "@types/qs": "^6.5.0",
    "@types/semver": "7.3.10",
    "@types/superagent": "^4.1.14",
    "@types/sinon": "^9.0.0",
    "babel-loader": "~8.2.5",
    "babel-plugin-istanbul": "~6.1.1",
    "chai": "^4.1.2",
    "chai-as-promised": "^7",
    "cpx2": "^3.0.0",
    "eslint": "^7.11.0",
    "glob": "^7.1.2",
    "mocha": "^10.0.0",
    "nyc": "^15.1.0",
    "rimraf": "^3.0.2",
    "sinon": "^9.0.2",
    "source-map-loader": "^4.0.0",
    "typescript": "~4.4.0",
    "webpack": "^5.64.4"
  },
  "//dependencies": [
    "NOTE: these dependencies should be only for things that DO NOT APPEAR IN THE API",
    "NOTE: core-frontend should remain UI technology agnostic, so no react/angular dependencies are allowed"
  ],
  "dependencies": {
    "@itwin/object-storage-azure": "~1.4.0",
    "@itwin/cloud-agnostic-core": "~1.4.0",
    "@itwin/object-storage-core": "~1.4.0",
    "@itwin/core-i18n": "workspace:*",
    "@itwin/core-telemetry": "workspace:*",
    "@loaders.gl/core": "^3.1.6",
    "@loaders.gl/draco": "^3.1.6",
    "deep-assign": "^2.0.0",
    "fuse.js": "^3.3.0",
    "lodash": "^4.17.10",
    "qs": "^6.5.1",
    "semver": "^7.3.5",
    "superagent": "7.1.3",
    "wms-capabilities": "0.4.0",
    "xml-js": "~1.6.11",
    "reflect-metadata": "0.1.13"
  },
  "nyc": {
    "extends": "./node_modules/@itwin/build-tools/.nycrc"
  },
  "eslintConfig": {
    "plugins": [
      "@itwin"
    ],
    "extends": "plugin:@itwin/itwinjs-recommended",
    "rules": {
      "@itwin/no-internal-barrel-imports": [
        "error",
        {
          "required-barrel-modules": [
            "./src/tile/internal.ts"
          ]
        }
      ],
      "@itwin/public-extension-exports": [
        "error",
        {
          "releaseTags": [
            "public",
            "preview"
          ],
          "outputApiFile": false
        }
      ]
    },
    "overrides": [
      {
        "files": [
          "*.test.ts",
          "*.test.tsx",
          "**/test/**/*.ts"
        ],
        "rules": {
          "@itwin/no-internal-barrel-imports": "off"
        }
      }
    ]
  }
}<|MERGE_RESOLUTION|>--- conflicted
+++ resolved
@@ -1,10 +1,6 @@
 {
   "name": "@itwin/core-frontend",
-<<<<<<< HEAD
-  "version": "3.5.0-dev.50",
-=======
   "version": "3.5.0-dev.63",
->>>>>>> b3234bf8
   "description": "iTwin.js frontend components",
   "main": "lib/cjs/core-frontend.js",
   "module": "lib/esm/core-frontend.js",
@@ -45,15 +41,6 @@
     "url": "http://www.bentley.com"
   },
   "peerDependencies": {
-<<<<<<< HEAD
-    "@itwin/appui-abstract": "workspace:^3.5.0-dev.50",
-    "@itwin/core-bentley": "workspace:^3.5.0-dev.50",
-    "@itwin/core-common": "workspace:^3.5.0-dev.50",
-    "@itwin/core-geometry": "workspace:^3.5.0-dev.50",
-    "@itwin/core-orbitgt": "workspace:^3.5.0-dev.50",
-    "@itwin/core-quantity": "workspace:^3.5.0-dev.50",
-    "@itwin/webgl-compatibility": "workspace:^3.5.0-dev.50"
-=======
     "@itwin/appui-abstract": "workspace:^3.5.0-dev.63",
     "@itwin/core-bentley": "workspace:^3.5.0-dev.63",
     "@itwin/core-common": "workspace:^3.5.0-dev.63",
@@ -61,7 +48,6 @@
     "@itwin/core-orbitgt": "workspace:^3.5.0-dev.63",
     "@itwin/core-quantity": "workspace:^3.5.0-dev.63",
     "@itwin/webgl-compatibility": "workspace:^3.5.0-dev.63"
->>>>>>> b3234bf8
   },
   "//devDependencies": [
     "NOTE: All peerDependencies should also be listed as devDependencies since peerDependencies are not considered by npm install",
