{
  "name": "@itwin/core-frontend",
  "version": "3.0.0-dev.73",
  "description": "iTwin.js frontend components",
  "main": "lib/core-frontend.js",
  "typings": "lib/core-frontend",
  "imodeljsSharedLibrary": true,
  "license": "MIT",
  "scripts": {
    "compile": "npm run -s build",
    "build": "npm run -s copy:assets && npm run -s pseudolocalize && tsc 1>&2",
    "clean": "rimraf lib .rush/temp/package-deps*.json",
    "copy:assets": "cpx ./src/loader/checkbrowser.js ./lib/loader && cpx \"./src/public/**/*\" ./lib/public",
    "docs": "betools docs --includes=../../generated-docs/extract --json=../../generated-docs/core/core-frontend/file.json --tsIndexFile=./core-frontend.ts --onlyJson --excludes=webgl/**/*,**/primitives --excludeGlob=**/*-css.ts",
    "extract-api": "betools extract-api --entry=core-frontend",
    "lint": "eslint -f visualstudio \"./src/**/*.ts\" 1>&2",
    "pseudolocalize": "betools pseudolocalize --englishDir ./src/public/locales/en --out ./lib/public/locales/en-PSEUDO",
    "test": "npm run -s webpackTests && certa -r chrome",
    "cover": "npm -s test -- --cover",
    "test:debug": "certa -r chrome --debug",
    "webpackTests": "webpack --config ./src/test/utils/webpack.config.js 1>&2"
  },
  "repository": {
    "type": "git",
    "url": "https://github.com/imodeljs/imodeljs/tree/master/core/frontend"
  },
  "keywords": [
    "Bentley",
    "BIM",
    "iModel",
    "digital-twin",
    "iTwin"
  ],
  "author": {
    "name": "Bentley Systems, Inc.",
    "url": "http://www.bentley.com"
  },
  "peerDependencies": {
<<<<<<< HEAD
    "@itwin/core-bentley": "workspace:^3.0.0-dev.72",
    "@bentley/frontend-authorization-client": "workspace:^3.0.0-dev.72",
    "@itwin/core-geometry": "workspace:^3.0.0-dev.72",
    "@itwin/core-common": "workspace:^3.0.0-dev.72",
    "@itwin/core-i18n": "workspace:^3.0.0-dev.72",
    "@itwin/core-quantity": "workspace:^3.0.0-dev.72",
    "@bentley/itwin-client": "workspace:^3.0.0-dev.72",
    "@itwin/core-orbitgt": "workspace:^3.0.0-dev.72",
    "@bentley/product-settings-client": "workspace:^3.0.0-dev.72",
    "@bentley/telemetry-client": "workspace:^3.0.0-dev.72",
    "@itwin/appui-abstract": "workspace:^3.0.0-dev.72",
    "@itwin/webgl-compatibility": "workspace:^3.0.0-dev.72"
=======
    "@itwin/core-bentley": "workspace:^3.0.0-dev.73",
    "@bentley/frontend-authorization-client": "workspace:^3.0.0-dev.73",
    "@itwin/core-geometry": "workspace:^3.0.0-dev.73",
    "@bentley/imodelhub-client": "workspace:^3.0.0-dev.73",
    "@itwin/core-common": "workspace:^3.0.0-dev.73",
    "@itwin/core-i18n": "workspace:^3.0.0-dev.73",
    "@itwin/core-quantity": "workspace:^3.0.0-dev.73",
    "@bentley/itwin-client": "workspace:^3.0.0-dev.73",
    "@itwin/core-orbitgt": "workspace:^3.0.0-dev.73",
    "@bentley/product-settings-client": "workspace:^3.0.0-dev.73",
    "@bentley/telemetry-client": "workspace:^3.0.0-dev.73",
    "@itwin/appui-abstract": "workspace:^3.0.0-dev.73",
    "@itwin/webgl-compatibility": "workspace:^3.0.0-dev.73"
>>>>>>> 20f039af
  },
  "//devDependencies": [
    "NOTE: All peerDependencies should also be listed as devDependencies since peerDependencies are not considered by npm install",
    "NOTE: All tools used by scripts in this package must be listed as devDependencies"
  ],
  "devDependencies": {
    "@itwin/core-bentley": "workspace:*",
    "@itwin/build-tools": "workspace:*",
    "@itwin/certa": "workspace:*",
    "@itwin/eslint-plugin": "workspace:*",
    "@bentley/frontend-authorization-client": "workspace:*",
    "@itwin/core-geometry": "workspace:*",
    "@itwin/core-common": "workspace:*",
    "@itwin/core-i18n": "workspace:*",
    "@itwin/core-quantity": "workspace:*",
    "@bentley/itwin-client": "workspace:*",
    "@itwin/core-orbitgt": "workspace:*",
    "@bentley/product-settings-client": "workspace:*",
    "@bentley/telemetry-client": "workspace:*",
    "@itwin/appui-abstract": "workspace:*",
    "@itwin/webgl-compatibility": "workspace:*",
    "@types/chai": "^4.1.4",
    "@types/chai-as-promised": "^7",
    "@types/mocha": "^8.2.2",
    "@types/node": "14.14.31",
    "@types/semver": "^5.5.0",
    "@types/sinon": "^9.0.0",
    "chai": "^4.1.2",
    "chai-as-promised": "^7",
    "cpx": "^1.5.0",
    "eslint": "^7.11.0",
    "glob": "^7.1.2",
    "mocha": "^8.3.2",
    "nyc": "^15.1.0",
    "rimraf": "^3.0.2",
    "sinon": "^9.0.2",
    "source-map-loader": "^1.0.0",
    "typescript": "~4.4.0",
    "webpack": "4.42.0"
  },
  "//dependencies": [
    "NOTE: these dependencies should be only for things that DO NOT APPEAR IN THE API",
    "NOTE: core-frontend should remain UI technology agnostic, so no react/angular dependencies are allowed"
  ],
  "dependencies": {
    "@bentley/reality-data-client": "workspace:*",
    "fuse.js": "^3.3.0",
    "semver": "^5.5.0",
    "wms-capabilities": "0.4.0",
    "xml-js": "~1.6.11"
  },
  "nyc": {
    "extends": "./node_modules/@itwin/build-tools/.nycrc"
  },
  "eslintConfig": {
    "plugins": [
      "@itwin"
    ],
    "extends": "plugin:@itwin/itwinjs-recommended",
    "rules": {
      "@itwin/no-internal-barrel-imports": [
        "error",
        {
          "required-barrel-modules": [
            "./src/tile/internal.ts"
          ]
        }
      ]
    },
    "overrides": [
      {
        "files": [
          "*.test.ts",
          "*.test.tsx",
          "**/test/**/*.ts",
          "**/test/**/*.tsx"
        ],
        "rules": {
          "@itwin/no-internal-barrel-imports": "off"
        }
      }
    ]
  }
}<|MERGE_RESOLUTION|>--- conflicted
+++ resolved
@@ -36,24 +36,9 @@
     "url": "http://www.bentley.com"
   },
   "peerDependencies": {
-<<<<<<< HEAD
-    "@itwin/core-bentley": "workspace:^3.0.0-dev.72",
-    "@bentley/frontend-authorization-client": "workspace:^3.0.0-dev.72",
-    "@itwin/core-geometry": "workspace:^3.0.0-dev.72",
-    "@itwin/core-common": "workspace:^3.0.0-dev.72",
-    "@itwin/core-i18n": "workspace:^3.0.0-dev.72",
-    "@itwin/core-quantity": "workspace:^3.0.0-dev.72",
-    "@bentley/itwin-client": "workspace:^3.0.0-dev.72",
-    "@itwin/core-orbitgt": "workspace:^3.0.0-dev.72",
-    "@bentley/product-settings-client": "workspace:^3.0.0-dev.72",
-    "@bentley/telemetry-client": "workspace:^3.0.0-dev.72",
-    "@itwin/appui-abstract": "workspace:^3.0.0-dev.72",
-    "@itwin/webgl-compatibility": "workspace:^3.0.0-dev.72"
-=======
     "@itwin/core-bentley": "workspace:^3.0.0-dev.73",
     "@bentley/frontend-authorization-client": "workspace:^3.0.0-dev.73",
     "@itwin/core-geometry": "workspace:^3.0.0-dev.73",
-    "@bentley/imodelhub-client": "workspace:^3.0.0-dev.73",
     "@itwin/core-common": "workspace:^3.0.0-dev.73",
     "@itwin/core-i18n": "workspace:^3.0.0-dev.73",
     "@itwin/core-quantity": "workspace:^3.0.0-dev.73",
@@ -63,7 +48,6 @@
     "@bentley/telemetry-client": "workspace:^3.0.0-dev.73",
     "@itwin/appui-abstract": "workspace:^3.0.0-dev.73",
     "@itwin/webgl-compatibility": "workspace:^3.0.0-dev.73"
->>>>>>> 20f039af
   },
   "//devDependencies": [
     "NOTE: All peerDependencies should also be listed as devDependencies since peerDependencies are not considered by npm install",
