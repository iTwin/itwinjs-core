--- conflicted
+++ resolved
@@ -95,11 +95,6 @@
     "NOTE: core-frontend should remain UI technology agnostic, so no react/angular dependencies are allowed"
   ],
   "dependencies": {
-<<<<<<< HEAD
-    "@bentley/itwin-registry-client": "workspace:*",
-    "@bentley/reality-data-client": "workspace:*",
-=======
->>>>>>> 52eac709
     "fuse.js": "^3.3.0",
     "semver": "^5.5.0",
     "wms-capabilities": "0.4.0",
