{
  "name": "@bentley/imodeljs-frontend",
  "version": "3.0.0-dev.3",
  "description": "iModel.js frontend components",
  "main": "lib/imodeljs-frontend.js",
  "typings": "lib/imodeljs-frontend",
  "imodeljsSharedLibrary": true,
  "license": "MIT",
  "scripts": {
    "compile": "npm run build",
    "build": "npm run copy:assets && npm run pseudolocalize && tsc 1>&2",
    "clean": "rimraf lib .rush/temp/package-deps*.json",
    "copy:assets": "cpx ./src/loader/checkbrowser.js ./lib/loader && cpx \"./src/public/**/*\" ./lib/public",
    "docs": "betools docs --includes=../../generated-docs/extract --json=../../generated-docs/core/imodeljs-frontend/file.json --tsIndexFile=./imodeljs-frontend.ts --onlyJson --excludes=webgl/**/*,**/primitives --excludeGlob=**/*-css.ts",
    "extract-api": "betools extract-api --entry=imodeljs-frontend",
    "lint": "eslint -f visualstudio \"./src/**/*.ts\" 1>&2",
    "pseudolocalize": "betools pseudolocalize --englishDir ./src/public/locales/en --out ./lib/public/locales/en-PSEUDO",
    "test": "npm run webpackTests && certa -r chrome",
    "cover": "npm test -- --cover",
    "test:debug": "certa -r chrome --debug",
    "webpackTests": "webpack --config ./src/test/utils/webpack.config.js 1>&2"
  },
  "repository": {
    "type": "git",
    "url": "https://github.com/imodeljs/imodeljs/tree/master/core/frontend"
  },
  "keywords": [
    "Bentley",
    "BIM",
    "iModel",
    "digital-twin",
    "iTwin"
  ],
  "author": {
    "name": "Bentley Systems, Inc.",
    "url": "http://www.bentley.com"
  },
  "peerDependencies": {
<<<<<<< HEAD
    "@bentley/bentleyjs-core": "workspace:^3.0.0-dev.2",
    "@bentley/frontend-authorization-client": "workspace:^3.0.0-dev.2",
    "@bentley/geometry-core": "workspace:^3.0.0-dev.2",
    "@bentley/imodelhub-client": "workspace:^3.0.0-dev.2",
    "@bentley/imodeljs-common": "workspace:^3.0.0-dev.2",
    "@bentley/imodeljs-i18n": "workspace:^3.0.0-dev.2",
    "@bentley/imodeljs-quantity": "workspace:^3.0.0-dev.2",
    "@bentley/itwin-client": "workspace:^3.0.0-dev.2",
    "@bentley/orbitgt-core": "workspace:^3.0.0-dev.2",
    "@bentley/product-settings-client": "workspace:^3.0.0-dev.2",
    "@bentley/telemetry-client": "workspace:^3.0.0-dev.2",
    "@bentley/ui-abstract": "workspace:^3.0.0-dev.2",
    "@bentley/webgl-compatibility": "workspace:^3.0.0-dev.2"
=======
    "@bentley/bentleyjs-core": "workspace:^3.0.0-dev.3",
    "@bentley/frontend-authorization-client": "workspace:^3.0.0-dev.3",
    "@bentley/geometry-core": "workspace:^3.0.0-dev.3",
    "@bentley/imodelhub-client": "workspace:^3.0.0-dev.3",
    "@bentley/imodeljs-common": "workspace:^3.0.0-dev.3",
    "@bentley/imodeljs-i18n": "workspace:^3.0.0-dev.3",
    "@bentley/imodeljs-quantity": "workspace:^3.0.0-dev.3",
    "@bentley/itwin-client": "workspace:^3.0.0-dev.3",
    "@bentley/orbitgt-core": "workspace:^3.0.0-dev.3",
    "@bentley/product-settings-client": "workspace:^3.0.0-dev.3",
    "@bentley/rbac-client": "workspace:^3.0.0-dev.3",
    "@bentley/telemetry-client": "workspace:^3.0.0-dev.3",
    "@bentley/ui-abstract": "workspace:^3.0.0-dev.3",
    "@bentley/webgl-compatibility": "workspace:^3.0.0-dev.3"
>>>>>>> 6fc5067b
  },
  "//devDependencies": [
    "NOTE: All peerDependencies should also be listed as devDependencies since peerDependencies are not considered by npm install",
    "NOTE: All tools used by scripts in this package must be listed as devDependencies"
  ],
  "devDependencies": {
    "@bentley/bentleyjs-core": "workspace:*",
    "@bentley/build-tools": "workspace:*",
    "@bentley/certa": "workspace:*",
    "@bentley/eslint-plugin": "workspace:*",
    "@bentley/frontend-authorization-client": "workspace:*",
    "@bentley/geometry-core": "workspace:*",
    "@bentley/imodelhub-client": "workspace:*",
    "@bentley/imodeljs-common": "workspace:*",
    "@bentley/imodeljs-i18n": "workspace:*",
    "@bentley/imodeljs-quantity": "workspace:*",
    "@bentley/itwin-client": "workspace:*",
    "@bentley/orbitgt-core": "workspace:*",
    "@bentley/product-settings-client": "workspace:*",
    "@bentley/telemetry-client": "workspace:*",
    "@bentley/ui-abstract": "workspace:*",
    "@bentley/webgl-compatibility": "workspace:*",
    "@types/chai": "^4.1.4",
    "@types/chai-as-promised": "^7",
    "@types/js-base64": "^2.3.1",
    "@types/mocha": "^8.2.2",
    "@types/node": "10.14.1",
    "@types/semver": "^5.5.0",
    "@types/sinon": "^9.0.0",
    "chai": "^4.1.2",
    "chai-as-promised": "^7",
    "cpx": "^1.5.0",
    "eslint": "^7.11.0",
    "glob": "^7.1.2",
    "mocha": "^8.3.2",
    "nyc": "^15.1.0",
    "rimraf": "^3.0.2",
    "sinon": "^9.0.2",
    "source-map-loader": "^1.0.0",
    "typescript": "~4.3.0",
    "webpack": "4.42.0"
  },
  "//dependencies": [
    "NOTE: these dependencies should be only for things that DO NOT APPEAR IN THE API",
    "NOTE: imodeljs-frontend should remain UI technology agnostic, so no react/angular dependencies are allowed"
  ],
  "dependencies": {
    "@bentley/context-registry-client": "workspace:*",
    "@bentley/extension-client": "workspace:*",
    "@bentley/reality-data-client": "workspace:*",
    "@bentley/usage-logging-client": "workspace:*",
    "fuse.js": "^3.3.0",
    "js-base64": "^2.4.5",
    "oidc-client": "^1.9.1",
    "semver": "^5.5.0",
    "wms-capabilities": "0.4.0",
    "xml-js": "~1.6.11"
  },
  "nyc": {
    "extends": "./node_modules/@bentley/build-tools/.nycrc"
  },
  "eslintConfig": {
    "plugins": [
      "@bentley"
    ],
    "extends": "plugin:@bentley/imodeljs-recommended",
    "rules": {
      "@bentley/no-internal-barrel-imports": [
        "error",
        {
          "required-barrel-modules": [
            "./src/tile/internal.ts"
          ]
        }
      ]
    },
    "overrides": [
      {
        "files": [
          "*.test.ts",
          "*.test.tsx",
          "**/test/**/*.ts",
          "**/test/**/*.tsx"
        ],
        "rules": {
          "@bentley/no-internal-barrel-imports": "off"
        }
      }
    ]
  }
}<|MERGE_RESOLUTION|>--- conflicted
+++ resolved
@@ -36,21 +36,6 @@
     "url": "http://www.bentley.com"
   },
   "peerDependencies": {
-<<<<<<< HEAD
-    "@bentley/bentleyjs-core": "workspace:^3.0.0-dev.2",
-    "@bentley/frontend-authorization-client": "workspace:^3.0.0-dev.2",
-    "@bentley/geometry-core": "workspace:^3.0.0-dev.2",
-    "@bentley/imodelhub-client": "workspace:^3.0.0-dev.2",
-    "@bentley/imodeljs-common": "workspace:^3.0.0-dev.2",
-    "@bentley/imodeljs-i18n": "workspace:^3.0.0-dev.2",
-    "@bentley/imodeljs-quantity": "workspace:^3.0.0-dev.2",
-    "@bentley/itwin-client": "workspace:^3.0.0-dev.2",
-    "@bentley/orbitgt-core": "workspace:^3.0.0-dev.2",
-    "@bentley/product-settings-client": "workspace:^3.0.0-dev.2",
-    "@bentley/telemetry-client": "workspace:^3.0.0-dev.2",
-    "@bentley/ui-abstract": "workspace:^3.0.0-dev.2",
-    "@bentley/webgl-compatibility": "workspace:^3.0.0-dev.2"
-=======
     "@bentley/bentleyjs-core": "workspace:^3.0.0-dev.3",
     "@bentley/frontend-authorization-client": "workspace:^3.0.0-dev.3",
     "@bentley/geometry-core": "workspace:^3.0.0-dev.3",
@@ -61,11 +46,9 @@
     "@bentley/itwin-client": "workspace:^3.0.0-dev.3",
     "@bentley/orbitgt-core": "workspace:^3.0.0-dev.3",
     "@bentley/product-settings-client": "workspace:^3.0.0-dev.3",
-    "@bentley/rbac-client": "workspace:^3.0.0-dev.3",
     "@bentley/telemetry-client": "workspace:^3.0.0-dev.3",
     "@bentley/ui-abstract": "workspace:^3.0.0-dev.3",
     "@bentley/webgl-compatibility": "workspace:^3.0.0-dev.3"
->>>>>>> 6fc5067b
   },
   "//devDependencies": [
     "NOTE: All peerDependencies should also be listed as devDependencies since peerDependencies are not considered by npm install",
