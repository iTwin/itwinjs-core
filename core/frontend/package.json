--- conflicted
+++ resolved
@@ -100,11 +100,6 @@
     "@bentley/reality-data-client": "workspace:*",
     "@bentley/usage-logging-client": "workspace:*",
     "fuse.js": "^3.3.0",
-<<<<<<< HEAD
-    "js-base64": "^2.4.5",
-=======
-    "oidc-client": "^1.9.1",
->>>>>>> 9d69900f
     "semver": "^5.5.0",
     "wms-capabilities": "0.4.0",
     "xml-js": "~1.6.11"
