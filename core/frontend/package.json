--- conflicted
+++ resolved
@@ -39,16 +39,6 @@
     "url": "http://www.bentley.com"
   },
   "peerDependencies": {
-<<<<<<< HEAD
-    "@itwin/appui-abstract": "workspace:^3.0.0-dev.181",
-    "@itwin/core-bentley": "workspace:^3.0.0-dev.181",
-    "@itwin/core-common": "workspace:^3.0.0-dev.181",
-    "@itwin/core-geometry": "workspace:^3.0.0-dev.181",
-    "@itwin/core-orbitgt": "workspace:^3.0.0-dev.181",
-    "@itwin/core-quantity": "workspace:^3.0.0-dev.181",
-    "@itwin/webgl-compatibility": "workspace:^3.0.0-dev.181"
-=======
-    "@bentley/itwin-client": "workspace:^3.0.0-dev.182",
     "@itwin/appui-abstract": "workspace:^3.0.0-dev.182",
     "@itwin/core-bentley": "workspace:^3.0.0-dev.182",
     "@itwin/core-common": "workspace:^3.0.0-dev.182",
@@ -56,7 +46,6 @@
     "@itwin/core-orbitgt": "workspace:^3.0.0-dev.182",
     "@itwin/core-quantity": "workspace:^3.0.0-dev.182",
     "@itwin/webgl-compatibility": "workspace:^3.0.0-dev.182"
->>>>>>> faab1c37
   },
   "//devDependencies": [
     "NOTE: All peerDependencies should also be listed as devDependencies since peerDependencies are not considered by npm install",
