{
<<<<<<< HEAD
  "name": "@itwin/core-frontend",
  "version": "3.0.0-dev.70",
  "description": "iTwin.js frontend components",
  "main": "lib/core-frontend.js",
  "typings": "lib/core-frontend",
=======
  "name": "@bentley/imodeljs-frontend",
  "version": "3.0.0-dev.71",
  "description": "iModel.js frontend components",
  "main": "lib/imodeljs-frontend.js",
  "typings": "lib/imodeljs-frontend",
>>>>>>> 688db697
  "imodeljsSharedLibrary": true,
  "license": "MIT",
  "scripts": {
    "compile": "npm run build",
    "build": "npm run copy:assets && npm run pseudolocalize && tsc 1>&2",
    "clean": "rimraf lib .rush/temp/package-deps*.json",
    "copy:assets": "cpx ./src/loader/checkbrowser.js ./lib/loader && cpx \"./src/public/**/*\" ./lib/public",
    "docs": "betools docs --includes=../../generated-docs/extract --json=../../generated-docs/core/core-frontend/file.json --tsIndexFile=./core-frontend.ts --onlyJson --excludes=webgl/**/*,**/primitives --excludeGlob=**/*-css.ts",
    "extract-api": "betools extract-api --entry=core-frontend",
    "lint": "eslint -f visualstudio \"./src/**/*.ts\" 1>&2",
    "pseudolocalize": "betools pseudolocalize --englishDir ./src/public/locales/en --out ./lib/public/locales/en-PSEUDO",
    "test": "npm run webpackTests && certa -r chrome",
    "cover": "npm test -- --cover",
    "test:debug": "certa -r chrome --debug",
    "webpackTests": "webpack --config ./src/test/utils/webpack.config.js 1>&2"
  },
  "repository": {
    "type": "git",
    "url": "https://github.com/imodeljs/imodeljs/tree/master/core/frontend"
  },
  "keywords": [
    "Bentley",
    "BIM",
    "iModel",
    "digital-twin",
    "iTwin"
  ],
  "author": {
    "name": "Bentley Systems, Inc.",
    "url": "http://www.bentley.com"
  },
  "peerDependencies": {
<<<<<<< HEAD
    "@itwin/core-bentley": "workspace:^3.0.0-dev.70",
    "@bentley/frontend-authorization-client": "workspace:^3.0.0-dev.70",
    "@itwin/core-geometry": "workspace:^3.0.0-dev.70",
    "@bentley/imodelhub-client": "workspace:^3.0.0-dev.70",
    "@itwin/core-common": "workspace:^3.0.0-dev.70",
    "@itwin/core-i18n": "workspace:^3.0.0-dev.70",
    "@itwin/core-quantity": "workspace:^3.0.0-dev.70",
    "@bentley/itwin-client": "workspace:^3.0.0-dev.70",
    "@itwin/core-orbitgt": "workspace:^3.0.0-dev.70",
    "@bentley/product-settings-client": "workspace:^3.0.0-dev.70",
    "@bentley/telemetry-client": "workspace:^3.0.0-dev.70",
    "@itwin/appui-abstract": "workspace:^3.0.0-dev.70",
    "@itwin/webgl-compatibility": "workspace:^3.0.0-dev.70"
=======
    "@bentley/bentleyjs-core": "workspace:^3.0.0-dev.71",
    "@bentley/frontend-authorization-client": "workspace:^3.0.0-dev.71",
    "@bentley/geometry-core": "workspace:^3.0.0-dev.71",
    "@bentley/imodelhub-client": "workspace:^3.0.0-dev.71",
    "@bentley/imodeljs-common": "workspace:^3.0.0-dev.71",
    "@bentley/imodeljs-i18n": "workspace:^3.0.0-dev.71",
    "@bentley/imodeljs-quantity": "workspace:^3.0.0-dev.71",
    "@bentley/itwin-client": "workspace:^3.0.0-dev.71",
    "@bentley/orbitgt-core": "workspace:^3.0.0-dev.71",
    "@bentley/product-settings-client": "workspace:^3.0.0-dev.71",
    "@bentley/telemetry-client": "workspace:^3.0.0-dev.71",
    "@bentley/ui-abstract": "workspace:^3.0.0-dev.71",
    "@bentley/webgl-compatibility": "workspace:^3.0.0-dev.71"
>>>>>>> 688db697
  },
  "//devDependencies": [
    "NOTE: All peerDependencies should also be listed as devDependencies since peerDependencies are not considered by npm install",
    "NOTE: All tools used by scripts in this package must be listed as devDependencies"
  ],
  "devDependencies": {
    "@itwin/core-bentley": "workspace:*",
    "@itwin/build-tools": "workspace:*",
    "@itwin/certa": "workspace:*",
    "@itwin/eslint-plugin": "workspace:*",
    "@bentley/frontend-authorization-client": "workspace:*",
    "@itwin/core-geometry": "workspace:*",
    "@bentley/imodelhub-client": "workspace:*",
    "@itwin/core-common": "workspace:*",
    "@itwin/core-i18n": "workspace:*",
    "@itwin/core-quantity": "workspace:*",
    "@bentley/itwin-client": "workspace:*",
    "@itwin/core-orbitgt": "workspace:*",
    "@bentley/product-settings-client": "workspace:*",
    "@bentley/telemetry-client": "workspace:*",
    "@itwin/appui-abstract": "workspace:*",
    "@itwin/webgl-compatibility": "workspace:*",
    "@types/chai": "^4.1.4",
    "@types/chai-as-promised": "^7",
    "@types/mocha": "^8.2.2",
    "@types/node": "14.14.31",
    "@types/semver": "^5.5.0",
    "@types/sinon": "^9.0.0",
    "chai": "^4.1.2",
    "chai-as-promised": "^7",
    "cpx": "^1.5.0",
    "eslint": "^7.11.0",
    "glob": "^7.1.2",
    "mocha": "^8.3.2",
    "nyc": "^15.1.0",
    "rimraf": "^3.0.2",
    "sinon": "^9.0.2",
    "source-map-loader": "^1.0.0",
    "typescript": "~4.4.0",
    "webpack": "4.42.0"
  },
  "//dependencies": [
    "NOTE: these dependencies should be only for things that DO NOT APPEAR IN THE API",
    "NOTE: core-frontend should remain UI technology agnostic, so no react/angular dependencies are allowed"
  ],
  "dependencies": {
    "@bentley/reality-data-client": "workspace:*",
    "fuse.js": "^3.3.0",
    "semver": "^5.5.0",
    "wms-capabilities": "0.4.0",
    "xml-js": "~1.6.11"
  },
  "nyc": {
    "extends": "./node_modules/@itwin/build-tools/.nycrc"
  },
  "eslintConfig": {
    "plugins": [
      "@itwin"
    ],
    "extends": "plugin:@itwin/itwinjs-recommended",
    "rules": {
      "@itwin/no-internal-barrel-imports": [
        "error",
        {
          "required-barrel-modules": [
            "./src/tile/internal.ts"
          ]
        }
      ]
    },
    "overrides": [
      {
        "files": [
          "*.test.ts",
          "*.test.tsx",
          "**/test/**/*.ts",
          "**/test/**/*.tsx"
        ],
        "rules": {
          "@itwin/no-internal-barrel-imports": "off"
        }
      }
    ]
  }
}<|MERGE_RESOLUTION|>--- conflicted
+++ resolved
@@ -1,17 +1,9 @@
 {
-<<<<<<< HEAD
   "name": "@itwin/core-frontend",
-  "version": "3.0.0-dev.70",
+  "version": "3.0.0-dev.71",
   "description": "iTwin.js frontend components",
   "main": "lib/core-frontend.js",
   "typings": "lib/core-frontend",
-=======
-  "name": "@bentley/imodeljs-frontend",
-  "version": "3.0.0-dev.71",
-  "description": "iModel.js frontend components",
-  "main": "lib/imodeljs-frontend.js",
-  "typings": "lib/imodeljs-frontend",
->>>>>>> 688db697
   "imodeljsSharedLibrary": true,
   "license": "MIT",
   "scripts": {
@@ -44,35 +36,19 @@
     "url": "http://www.bentley.com"
   },
   "peerDependencies": {
-<<<<<<< HEAD
-    "@itwin/core-bentley": "workspace:^3.0.0-dev.70",
-    "@bentley/frontend-authorization-client": "workspace:^3.0.0-dev.70",
-    "@itwin/core-geometry": "workspace:^3.0.0-dev.70",
-    "@bentley/imodelhub-client": "workspace:^3.0.0-dev.70",
-    "@itwin/core-common": "workspace:^3.0.0-dev.70",
-    "@itwin/core-i18n": "workspace:^3.0.0-dev.70",
-    "@itwin/core-quantity": "workspace:^3.0.0-dev.70",
-    "@bentley/itwin-client": "workspace:^3.0.0-dev.70",
-    "@itwin/core-orbitgt": "workspace:^3.0.0-dev.70",
-    "@bentley/product-settings-client": "workspace:^3.0.0-dev.70",
-    "@bentley/telemetry-client": "workspace:^3.0.0-dev.70",
-    "@itwin/appui-abstract": "workspace:^3.0.0-dev.70",
-    "@itwin/webgl-compatibility": "workspace:^3.0.0-dev.70"
-=======
-    "@bentley/bentleyjs-core": "workspace:^3.0.0-dev.71",
+    "@itwin/core-bentley": "workspace:^3.0.0-dev.71",
     "@bentley/frontend-authorization-client": "workspace:^3.0.0-dev.71",
-    "@bentley/geometry-core": "workspace:^3.0.0-dev.71",
+    "@itwin/core-geometry": "workspace:^3.0.0-dev.71",
     "@bentley/imodelhub-client": "workspace:^3.0.0-dev.71",
-    "@bentley/imodeljs-common": "workspace:^3.0.0-dev.71",
-    "@bentley/imodeljs-i18n": "workspace:^3.0.0-dev.71",
-    "@bentley/imodeljs-quantity": "workspace:^3.0.0-dev.71",
+    "@itwin/core-common": "workspace:^3.0.0-dev.71",
+    "@itwin/core-i18n": "workspace:^3.0.0-dev.71",
+    "@itwin/core-quantity": "workspace:^3.0.0-dev.71",
     "@bentley/itwin-client": "workspace:^3.0.0-dev.71",
-    "@bentley/orbitgt-core": "workspace:^3.0.0-dev.71",
+    "@itwin/core-orbitgt": "workspace:^3.0.0-dev.71",
     "@bentley/product-settings-client": "workspace:^3.0.0-dev.71",
     "@bentley/telemetry-client": "workspace:^3.0.0-dev.71",
-    "@bentley/ui-abstract": "workspace:^3.0.0-dev.71",
-    "@bentley/webgl-compatibility": "workspace:^3.0.0-dev.71"
->>>>>>> 688db697
+    "@itwin/appui-abstract": "workspace:^3.0.0-dev.71",
+    "@itwin/webgl-compatibility": "workspace:^3.0.0-dev.71"
   },
   "//devDependencies": [
     "NOTE: All peerDependencies should also be listed as devDependencies since peerDependencies are not considered by npm install",
