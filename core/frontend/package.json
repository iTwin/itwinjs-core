{
  "name": "@bentley/imodeljs-frontend",
<<<<<<< HEAD
  "version": "3.0.0-dev.56",
=======
  "version": "3.0.0-dev.58",
>>>>>>> 2fc3f051
  "description": "iModel.js frontend components",
  "main": "lib/imodeljs-frontend.js",
  "typings": "lib/imodeljs-frontend",
  "imodeljsSharedLibrary": true,
  "license": "MIT",
  "scripts": {
    "compile": "npm run build",
    "build": "npm run copy:assets && npm run pseudolocalize && tsc 1>&2",
    "clean": "rimraf lib .rush/temp/package-deps*.json",
    "copy:assets": "cpx ./src/loader/checkbrowser.js ./lib/loader && cpx \"./src/public/**/*\" ./lib/public",
    "docs": "betools docs --includes=../../generated-docs/extract --json=../../generated-docs/core/imodeljs-frontend/file.json --tsIndexFile=./imodeljs-frontend.ts --onlyJson --excludes=webgl/**/*,**/primitives --excludeGlob=**/*-css.ts",
    "extract-api": "betools extract-api --entry=imodeljs-frontend",
    "lint": "eslint -f visualstudio \"./src/**/*.ts\" 1>&2",
    "pseudolocalize": "betools pseudolocalize --englishDir ./src/public/locales/en --out ./lib/public/locales/en-PSEUDO",
    "test": "npm run webpackTests && certa -r chrome",
    "cover": "npm test -- --cover",
    "test:debug": "certa -r chrome --debug",
    "webpackTests": "webpack --config ./src/test/utils/webpack.config.js 1>&2"
  },
  "repository": {
    "type": "git",
    "url": "https://github.com/imodeljs/imodeljs/tree/master/core/frontend"
  },
  "keywords": [
    "Bentley",
    "BIM",
    "iModel",
    "digital-twin",
    "iTwin"
  ],
  "author": {
    "name": "Bentley Systems, Inc.",
    "url": "http://www.bentley.com"
  },
  "peerDependencies": {
<<<<<<< HEAD
    "@bentley/bentleyjs-core": "workspace:^3.0.0-dev.56",
    "@bentley/frontend-authorization-client": "workspace:^3.0.0-dev.56",
    "@bentley/geometry-core": "workspace:^3.0.0-dev.56",
    "@bentley/imodelhub-client": "workspace:^3.0.0-dev.56",
    "@bentley/imodeljs-common": "workspace:^3.0.0-dev.56",
    "@bentley/imodeljs-i18n": "workspace:^3.0.0-dev.56",
    "@bentley/imodeljs-quantity": "workspace:^3.0.0-dev.56",
    "@bentley/itwin-client": "workspace:^3.0.0-dev.56",
    "@bentley/orbitgt-core": "workspace:^3.0.0-dev.56",
    "@bentley/product-settings-client": "workspace:^3.0.0-dev.56",
    "@bentley/telemetry-client": "workspace:^3.0.0-dev.56",
    "@bentley/ui-abstract": "workspace:^3.0.0-dev.56",
    "@bentley/webgl-compatibility": "workspace:^3.0.0-dev.56"
=======
    "@bentley/bentleyjs-core": "workspace:^3.0.0-dev.58",
    "@bentley/frontend-authorization-client": "workspace:^3.0.0-dev.58",
    "@bentley/geometry-core": "workspace:^3.0.0-dev.58",
    "@bentley/imodelhub-client": "workspace:^3.0.0-dev.58",
    "@bentley/imodeljs-common": "workspace:^3.0.0-dev.58",
    "@bentley/imodeljs-i18n": "workspace:^3.0.0-dev.58",
    "@bentley/imodeljs-quantity": "workspace:^3.0.0-dev.58",
    "@bentley/itwin-client": "workspace:^3.0.0-dev.58",
    "@bentley/orbitgt-core": "workspace:^3.0.0-dev.58",
    "@bentley/product-settings-client": "workspace:^3.0.0-dev.58",
    "@bentley/telemetry-client": "workspace:^3.0.0-dev.58",
    "@bentley/ui-abstract": "workspace:^3.0.0-dev.58",
    "@bentley/webgl-compatibility": "workspace:^3.0.0-dev.58"
>>>>>>> 2fc3f051
  },
  "//devDependencies": [
    "NOTE: All peerDependencies should also be listed as devDependencies since peerDependencies are not considered by npm install",
    "NOTE: All tools used by scripts in this package must be listed as devDependencies"
  ],
  "devDependencies": {
    "@bentley/bentleyjs-core": "workspace:*",
    "@bentley/build-tools": "workspace:*",
    "@bentley/certa": "workspace:*",
    "@bentley/eslint-plugin": "workspace:*",
    "@bentley/frontend-authorization-client": "workspace:*",
    "@bentley/geometry-core": "workspace:*",
    "@bentley/imodelhub-client": "workspace:*",
    "@bentley/imodeljs-common": "workspace:*",
    "@bentley/imodeljs-i18n": "workspace:*",
    "@bentley/imodeljs-quantity": "workspace:*",
    "@bentley/itwin-client": "workspace:*",
    "@bentley/orbitgt-core": "workspace:*",
    "@bentley/product-settings-client": "workspace:*",
    "@bentley/telemetry-client": "workspace:*",
    "@bentley/ui-abstract": "workspace:*",
    "@bentley/webgl-compatibility": "workspace:*",
    "@types/chai": "^4.1.4",
    "@types/chai-as-promised": "^7",
    "@types/mocha": "^8.2.2",
    "@types/node": "10.14.1",
    "@types/semver": "^5.5.0",
    "@types/sinon": "^9.0.0",
    "chai": "^4.1.2",
    "chai-as-promised": "^7",
    "cpx": "^1.5.0",
    "eslint": "^7.11.0",
    "glob": "^7.1.2",
    "mocha": "^8.3.2",
    "nyc": "^15.1.0",
    "rimraf": "^3.0.2",
    "sinon": "^9.0.2",
    "source-map-loader": "^1.0.0",
    "typescript": "~4.3.0",
    "webpack": "4.42.0"
  },
  "//dependencies": [
    "NOTE: these dependencies should be only for things that DO NOT APPEAR IN THE API",
    "NOTE: imodeljs-frontend should remain UI technology agnostic, so no react/angular dependencies are allowed"
  ],
  "dependencies": {
    "@bentley/context-registry-client": "workspace:*",
    "@bentley/reality-data-client": "workspace:*",
    "fuse.js": "^3.3.0",
    "semver": "^5.5.0",
    "wms-capabilities": "0.4.0",
    "xml-js": "~1.6.11"
  },
  "nyc": {
    "extends": "./node_modules/@bentley/build-tools/.nycrc"
  },
  "eslintConfig": {
    "plugins": [
      "@bentley"
    ],
    "extends": "plugin:@bentley/imodeljs-recommended",
    "rules": {
      "@bentley/no-internal-barrel-imports": [
        "error",
        {
          "required-barrel-modules": [
            "./src/tile/internal.ts"
          ]
        }
      ]
    },
    "overrides": [
      {
        "files": [
          "*.test.ts",
          "*.test.tsx",
          "**/test/**/*.ts",
          "**/test/**/*.tsx"
        ],
        "rules": {
          "@bentley/no-internal-barrel-imports": "off"
        }
      }
    ]
  }
}<|MERGE_RESOLUTION|>--- conflicted
+++ resolved
@@ -1,10 +1,6 @@
 {
   "name": "@bentley/imodeljs-frontend",
-<<<<<<< HEAD
-  "version": "3.0.0-dev.56",
-=======
   "version": "3.0.0-dev.58",
->>>>>>> 2fc3f051
   "description": "iModel.js frontend components",
   "main": "lib/imodeljs-frontend.js",
   "typings": "lib/imodeljs-frontend",
@@ -40,21 +36,6 @@
     "url": "http://www.bentley.com"
   },
   "peerDependencies": {
-<<<<<<< HEAD
-    "@bentley/bentleyjs-core": "workspace:^3.0.0-dev.56",
-    "@bentley/frontend-authorization-client": "workspace:^3.0.0-dev.56",
-    "@bentley/geometry-core": "workspace:^3.0.0-dev.56",
-    "@bentley/imodelhub-client": "workspace:^3.0.0-dev.56",
-    "@bentley/imodeljs-common": "workspace:^3.0.0-dev.56",
-    "@bentley/imodeljs-i18n": "workspace:^3.0.0-dev.56",
-    "@bentley/imodeljs-quantity": "workspace:^3.0.0-dev.56",
-    "@bentley/itwin-client": "workspace:^3.0.0-dev.56",
-    "@bentley/orbitgt-core": "workspace:^3.0.0-dev.56",
-    "@bentley/product-settings-client": "workspace:^3.0.0-dev.56",
-    "@bentley/telemetry-client": "workspace:^3.0.0-dev.56",
-    "@bentley/ui-abstract": "workspace:^3.0.0-dev.56",
-    "@bentley/webgl-compatibility": "workspace:^3.0.0-dev.56"
-=======
     "@bentley/bentleyjs-core": "workspace:^3.0.0-dev.58",
     "@bentley/frontend-authorization-client": "workspace:^3.0.0-dev.58",
     "@bentley/geometry-core": "workspace:^3.0.0-dev.58",
@@ -68,7 +49,6 @@
     "@bentley/telemetry-client": "workspace:^3.0.0-dev.58",
     "@bentley/ui-abstract": "workspace:^3.0.0-dev.58",
     "@bentley/webgl-compatibility": "workspace:^3.0.0-dev.58"
->>>>>>> 2fc3f051
   },
   "//devDependencies": [
     "NOTE: All peerDependencies should also be listed as devDependencies since peerDependencies are not considered by npm install",
