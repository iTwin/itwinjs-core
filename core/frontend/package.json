{
  "name": "@itwin/core-frontend",
  "version": "4.8.1",
  "description": "iTwin.js frontend components",
  "main": "lib/cjs/core-frontend.js",
  "module": "lib/esm/core-frontend.js",
  "typings": "lib/cjs/core-frontend",
  "license": "MIT",
  "scripts": {
    "build": "npm run -s copy:public && npm run -s build:cjs && npm run -s build:esm && npm run -s webpackWorkers && npm run -s copy:workers",
    "build:cjs": "npm run -s copy:js:cjs && tsc 1>&2 --outDir lib/cjs",
    "build:esm": "npm run -s copy:js:esm && tsc 1>&2 --module ES2020 --outDir lib/esm",
    "clean": "rimraf lib .rush/temp/package-deps*.json",
    "copy:public": "cpx \"./src/public/**/*\" ./lib/public",
    "copy:js:cjs": "cpx \"./src/**/*.js\" ./lib/cjs",
    "copy:js:esm": "cpx \"./src/**/*.js\" ./lib/esm",
    "copy:workers": "cpx \"./lib/workers/webpack/parse-imdl-worker.js\" ./lib/public/scripts",
    "docs": "betools docs --includes=../../generated-docs/extract --json=../../generated-docs/core/core-frontend/file.json --tsIndexFile=./core-frontend.ts --onlyJson --excludes=webgl/**/*,**/map/*.d.ts,**/tile/*.d.ts,**/*-css.ts",
    "extract-api": "betools extract-api --entry=core-frontend && npm run extract-extension-api",
    "extract-extension-api": "eslint --no-inline-config -c extraction.eslint.config.js  \"./src/**/*.ts\" 1>&2",
    "lint": "eslint -f visualstudio \"./src/**/*.ts\" 1>&2",
    "lint-fix": "eslint --fix -f visualstudio \"./src/**/*.ts\" 1>&2",
    "pseudolocalize": "betools pseudolocalize --englishDir ./src/public/locales/en --out ./public/locales/en-PSEUDO",
    "test": "npm run -s webpackTests && certa -r chrome",
    "cover": "npm -s test",
    "test:debug": "certa -r chrome --debug",
    "webpackTests": "webpack --config ./src/test/utils/webpack.config.js 1>&2 && npm run -s webpackTestWorker",
    "webpackTestWorker": "webpack --config ./src/test/worker/webpack.config.js 1>&2 && cpx \"./lib/test/test-worker.js\" ./lib/test",
    "webpackWorkers": "webpack --config ./src/workers/ImdlParser/webpack.config.js 1>&2"
  },
  "repository": {
    "type": "git",
    "url": "https://github.com/iTwin/itwinjs-core.git",
    "directory": "core/frontend"
  },
  "keywords": [
    "Bentley",
    "BIM",
    "iModel",
    "digital-twin",
    "iTwin"
  ],
  "author": {
    "name": "Bentley Systems, Inc.",
    "url": "http://www.bentley.com"
  },
  "peerDependencies": {
    "@itwin/appui-abstract": "workspace:^4.8.1",
    "@itwin/core-bentley": "workspace:^4.8.1",
    "@itwin/core-common": "workspace:^4.8.1",
    "@itwin/core-geometry": "workspace:^4.8.1",
    "@itwin/core-orbitgt": "workspace:^4.8.1",
    "@itwin/core-quantity": "workspace:^4.8.1"
  },
  "//devDependencies": [
    "NOTE: All peerDependencies should also be listed as devDependencies since peerDependencies are not considered by npm install",
    "NOTE: All tools used by scripts in this package must be listed as devDependencies"
  ],
  "devDependencies": {
    "@itwin/appui-abstract": "workspace:*",
    "@itwin/build-tools": "workspace:*",
    "@itwin/core-bentley": "workspace:*",
    "@itwin/core-common": "workspace:*",
    "@itwin/core-geometry": "workspace:*",
    "@itwin/core-orbitgt": "workspace:*",
    "@itwin/core-quantity": "workspace:*",
    "@itwin/certa": "workspace:*",
    "@itwin/eslint-plugin": "^4.0.2",
    "@types/chai": "4.3.1",
    "@types/chai-as-promised": "^7",
    "@types/mocha": "^10.0.6",
    "@types/sinon": "^17.0.2",
    "babel-loader": "~8.2.5",
    "babel-plugin-istanbul": "~6.1.1",
    "chai": "^4.3.10",
    "chai-as-promised": "^7.1.1",
    "cpx2": "^3.0.0",
    "eslint": "^8.56.0",
    "glob": "^10.3.12",
    "mocha": "^10.2.0",
    "nyc": "^15.1.0",
    "rimraf": "^3.0.2",
    "sinon": "^17.0.1",
    "source-map-loader": "^4.0.0",
    "typescript": "~5.3.3",
    "typemoq": "^2.1.0",
    "webpack": "^5.76.0"
  },
  "//dependencies": [
    "NOTE: these dependencies should be only for things that DO NOT APPEAR IN THE API",
    "NOTE: core-frontend should remain UI technology agnostic, so no react/angular dependencies are allowed"
  ],
  "dependencies": {
    "@itwin/cloud-agnostic-core": "^2.2.4",
<<<<<<< HEAD
    "@itwin/object-storage-core": "^2.2.4",
=======
    "@itwin/object-storage-core": "^2.2.5",
>>>>>>> 717a42d9
    "@itwin/core-i18n": "workspace:*",
    "@itwin/core-telemetry": "workspace:*",
    "@itwin/webgl-compatibility": "workspace:*",
    "@loaders.gl/core": "^3.1.6",
    "@loaders.gl/draco": "^3.1.6",
    "fuse.js": "^3.3.0",
    "meshoptimizer": "~0.20.0",
    "wms-capabilities": "0.4.0"
  },
  "nyc": {
    "extends": "./node_modules/@itwin/build-tools/.nycrc"
  }
}<|MERGE_RESOLUTION|>--- conflicted
+++ resolved
@@ -92,11 +92,7 @@
   ],
   "dependencies": {
     "@itwin/cloud-agnostic-core": "^2.2.4",
-<<<<<<< HEAD
-    "@itwin/object-storage-core": "^2.2.4",
-=======
     "@itwin/object-storage-core": "^2.2.5",
->>>>>>> 717a42d9
     "@itwin/core-i18n": "workspace:*",
     "@itwin/core-telemetry": "workspace:*",
     "@itwin/webgl-compatibility": "workspace:*",
