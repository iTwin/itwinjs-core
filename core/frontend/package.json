--- conflicted
+++ resolved
@@ -67,14 +67,8 @@
     "@itwin/eslint-plugin": "4.0.0-dev.44",
     "@types/chai": "4.3.1",
     "@types/chai-as-promised": "^7",
-<<<<<<< HEAD
     "@types/mocha": "^10.0.6",
-    "@types/node": "18.16.1",
     "@types/sinon": "^17.0.2",
-=======
-    "@types/mocha": "^8.2.2",
-    "@types/sinon": "^10.0.15",
->>>>>>> a3db487f
     "babel-loader": "~8.2.5",
     "babel-plugin-istanbul": "~6.1.1",
     "chai": "^4.3.10",
