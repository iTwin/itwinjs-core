{
  "name": "@itwin/core-frontend",
<<<<<<< HEAD
  "version": "4.9.3",
=======
  "version": "5.0.0-dev.0",
>>>>>>> 62721a0e
  "description": "iTwin.js frontend components",
  "main": "lib/cjs/core-frontend.js",
  "module": "lib/esm/core-frontend.js",
  "typings": "lib/cjs/core-frontend",
  "license": "MIT",
  "scripts": {
    "build": "npm run -s copy:public && npm run -s build:cjs && npm run -s build:esm && npm run -s webpackWorkers && npm run -s copy:workers",
    "build:cjs": "npm run -s copy:js:cjs && tsc 1>&2 --outDir lib/cjs",
    "build:esm": "npm run -s copy:js:esm && tsc 1>&2 --module ES2020 --outDir lib/esm",
    "clean": "rimraf lib .rush/temp/package-deps*.json",
    "copy:public": "cpx \"./src/public/**/*\" ./lib/public",
    "copy:js:cjs": "cpx \"./src/**/*.js\" ./lib/cjs",
    "copy:js:esm": "cpx \"./src/**/*.js\" ./lib/esm",
    "copy:workers": "cpx \"./lib/workers/webpack/parse-imdl-worker.js\" ./lib/public/scripts",
    "docs": "betools docs --includes=../../generated-docs/extract --json=../../generated-docs/core/core-frontend/file.json --tsIndexFile=./core-frontend.ts --onlyJson --excludes=webgl/**/*,**/map/*.d.ts,**/tile/*.d.ts,**/*-css.ts",
    "extract-api": "betools extract-api --entry=core-frontend && npm run extract-extension-api",
    "extract-extension-api": "eslint --no-inline-config -c extraction.eslint.config.js  \"./src/**/*.ts\" 1>&2",
    "lint": "eslint \"./src/**/*.ts\" 1>&2",
    "lint-fix": "eslint --fix -f visualstudio \"./src/**/*.ts\" 1>&2",
    "pseudolocalize": "betools pseudolocalize --englishDir ./src/public/locales/en --out ./public/locales/en-PSEUDO",
    "test": "npm run webpackTestWorker && vitest --run",
    "cover": "npm run webpackTestWorker && vitest --run --coverage",
    "test:debug": "vitest --run",
    "webpackTests": "webpack --config ./src/test/utils/webpack.config.js 1>&2 && npm run -s webpackTestWorker",
    "webpackTestWorker": "webpack --config ./src/test/worker/webpack.config.js 1>&2 && cpx \"./lib/test/test-worker.js\" ./lib/test",
    "webpackWorkers": "webpack --config ./src/workers/ImdlParser/webpack.config.js 1>&2"
  },
  "repository": {
    "type": "git",
    "url": "https://github.com/iTwin/itwinjs-core.git",
    "directory": "core/frontend"
  },
  "keywords": [
    "Bentley",
    "BIM",
    "iModel",
    "digital-twin",
    "iTwin"
  ],
  "author": {
    "name": "Bentley Systems, Inc.",
    "url": "http://www.bentley.com"
  },
  "peerDependencies": {
<<<<<<< HEAD
    "@itwin/appui-abstract": "workspace:^4.9.3",
    "@itwin/core-bentley": "workspace:^4.9.3",
    "@itwin/core-common": "workspace:^4.9.3",
    "@itwin/core-geometry": "workspace:^4.9.3",
    "@itwin/core-orbitgt": "workspace:^4.9.3",
    "@itwin/core-quantity": "workspace:^4.9.3"
=======
    "@itwin/appui-abstract": "workspace:^5.0.0-dev.0",
    "@itwin/core-bentley": "workspace:^5.0.0-dev.0",
    "@itwin/core-common": "workspace:^5.0.0-dev.0",
    "@itwin/core-geometry": "workspace:^5.0.0-dev.0",
    "@itwin/core-orbitgt": "workspace:^5.0.0-dev.0",
    "@itwin/core-quantity": "workspace:^5.0.0-dev.0"
>>>>>>> 62721a0e
  },
  "//devDependencies": [
    "NOTE: All peerDependencies should also be listed as devDependencies since peerDependencies are not considered by npm install",
    "NOTE: All tools used by scripts in this package must be listed as devDependencies"
  ],
  "devDependencies": {
    "@itwin/appui-abstract": "workspace:*",
    "@itwin/build-tools": "workspace:*",
    "@itwin/core-bentley": "workspace:*",
    "@itwin/core-common": "workspace:*",
    "@itwin/core-geometry": "workspace:*",
    "@itwin/core-orbitgt": "workspace:*",
    "@itwin/core-quantity": "workspace:*",
<<<<<<< HEAD
    "@itwin/certa": "workspace:*",
    "@itwin/eslint-plugin": "^4.0.2",
    "@itwin/imodelread-common": "workspace:^",
    "@types/chai": "4.3.1",
=======
    "@itwin/eslint-plugin": "5.0.0-dev.1",
>>>>>>> 62721a0e
    "@types/chai-as-promised": "^7",
    "@vitest/browser": "^2.1.0",
    "@vitest/coverage-v8": "^2.1.0",
    "babel-loader": "~8.2.5",
    "babel-plugin-istanbul": "~6.1.1",
    "cpx2": "^3.0.0",
    "eslint": "^9.13.0",
    "glob": "^10.3.12",
    "playwright": "~1.47.1",
    "rimraf": "^3.0.2",
    "source-map-loader": "^4.0.0",
    "typescript": "~5.6.2",
    "typemoq": "^2.1.0",
    "vitest": "^2.1.0",
    "vite-multiple-assets": "^1.3.1",
    "vite-plugin-static-copy": "1.0.6",
    "webpack": "^5.76.0"
  },
  "//dependencies": [
    "NOTE: these dependencies should be only for things that DO NOT APPEAR IN THE API",
    "NOTE: core-frontend should remain UI technology agnostic, so no react/angular dependencies are allowed"
  ],
  "dependencies": {
    "@itwin/cloud-agnostic-core": "^2.2.4",
    "@itwin/object-storage-core": "^2.2.5",
    "@itwin/core-i18n": "workspace:*",
    "@itwin/core-telemetry": "workspace:*",
    "@itwin/imodelread-client-http": "workspace:^",
    "@itwin/imodelread-client-ipc": "workspace:^",
    "@itwin/webgl-compatibility": "workspace:*",
    "@loaders.gl/core": "^3.1.6",
    "@loaders.gl/draco": "^3.1.6",
    "fuse.js": "^3.3.0",
    "meshoptimizer": "~0.20.0",
    "wms-capabilities": "0.4.0"
  }
}<|MERGE_RESOLUTION|>--- conflicted
+++ resolved
@@ -1,10 +1,6 @@
 {
   "name": "@itwin/core-frontend",
-<<<<<<< HEAD
-  "version": "4.9.3",
-=======
   "version": "5.0.0-dev.0",
->>>>>>> 62721a0e
   "description": "iTwin.js frontend components",
   "main": "lib/cjs/core-frontend.js",
   "module": "lib/esm/core-frontend.js",
@@ -49,21 +45,12 @@
     "url": "http://www.bentley.com"
   },
   "peerDependencies": {
-<<<<<<< HEAD
-    "@itwin/appui-abstract": "workspace:^4.9.3",
-    "@itwin/core-bentley": "workspace:^4.9.3",
-    "@itwin/core-common": "workspace:^4.9.3",
-    "@itwin/core-geometry": "workspace:^4.9.3",
-    "@itwin/core-orbitgt": "workspace:^4.9.3",
-    "@itwin/core-quantity": "workspace:^4.9.3"
-=======
     "@itwin/appui-abstract": "workspace:^5.0.0-dev.0",
     "@itwin/core-bentley": "workspace:^5.0.0-dev.0",
     "@itwin/core-common": "workspace:^5.0.0-dev.0",
     "@itwin/core-geometry": "workspace:^5.0.0-dev.0",
     "@itwin/core-orbitgt": "workspace:^5.0.0-dev.0",
     "@itwin/core-quantity": "workspace:^5.0.0-dev.0"
->>>>>>> 62721a0e
   },
   "//devDependencies": [
     "NOTE: All peerDependencies should also be listed as devDependencies since peerDependencies are not considered by npm install",
@@ -77,14 +64,7 @@
     "@itwin/core-geometry": "workspace:*",
     "@itwin/core-orbitgt": "workspace:*",
     "@itwin/core-quantity": "workspace:*",
-<<<<<<< HEAD
-    "@itwin/certa": "workspace:*",
-    "@itwin/eslint-plugin": "^4.0.2",
-    "@itwin/imodelread-common": "workspace:^",
-    "@types/chai": "4.3.1",
-=======
     "@itwin/eslint-plugin": "5.0.0-dev.1",
->>>>>>> 62721a0e
     "@types/chai-as-promised": "^7",
     "@vitest/browser": "^2.1.0",
     "@vitest/coverage-v8": "^2.1.0",
