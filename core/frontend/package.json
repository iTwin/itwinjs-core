--- conflicted
+++ resolved
@@ -1,10 +1,6 @@
 {
   "name": "@itwin/core-frontend",
-<<<<<<< HEAD
-  "version": "5.0.0-dev.80",
-=======
   "version": "5.0.0-dev.81",
->>>>>>> 6cbef41a
   "description": "iTwin.js frontend components",
   "main": "lib/cjs/core-frontend.js",
   "module": "lib/esm/core-frontend.js",
