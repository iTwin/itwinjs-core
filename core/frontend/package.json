--- conflicted
+++ resolved
@@ -36,24 +36,9 @@
     "url": "http://www.bentley.com"
   },
   "peerDependencies": {
-<<<<<<< HEAD
-    "@bentley/bentleyjs-core": "workspace:^3.0.0-dev.70",
-    "@bentley/frontend-authorization-client": "workspace:^3.0.0-dev.70",
-    "@bentley/geometry-core": "workspace:^3.0.0-dev.70",
-    "@bentley/imodeljs-common": "workspace:^3.0.0-dev.70",
-    "@bentley/imodeljs-i18n": "workspace:^3.0.0-dev.70",
-    "@bentley/imodeljs-quantity": "workspace:^3.0.0-dev.70",
-    "@bentley/itwin-client": "workspace:^3.0.0-dev.70",
-    "@bentley/orbitgt-core": "workspace:^3.0.0-dev.70",
-    "@bentley/product-settings-client": "workspace:^3.0.0-dev.70",
-    "@bentley/telemetry-client": "workspace:^3.0.0-dev.70",
-    "@bentley/ui-abstract": "workspace:^3.0.0-dev.70",
-    "@bentley/webgl-compatibility": "workspace:^3.0.0-dev.70"
-=======
     "@itwin/core-bentley": "workspace:^3.0.0-dev.71",
     "@bentley/frontend-authorization-client": "workspace:^3.0.0-dev.71",
     "@itwin/core-geometry": "workspace:^3.0.0-dev.71",
-    "@bentley/imodelhub-client": "workspace:^3.0.0-dev.71",
     "@itwin/core-common": "workspace:^3.0.0-dev.71",
     "@itwin/core-i18n": "workspace:^3.0.0-dev.71",
     "@itwin/core-quantity": "workspace:^3.0.0-dev.71",
@@ -63,7 +48,6 @@
     "@bentley/telemetry-client": "workspace:^3.0.0-dev.71",
     "@itwin/appui-abstract": "workspace:^3.0.0-dev.71",
     "@itwin/webgl-compatibility": "workspace:^3.0.0-dev.71"
->>>>>>> 3899371a
   },
   "//devDependencies": [
     "NOTE: All peerDependencies should also be listed as devDependencies since peerDependencies are not considered by npm install",
@@ -75,18 +59,10 @@
     "@itwin/certa": "workspace:*",
     "@itwin/eslint-plugin": "workspace:*",
     "@bentley/frontend-authorization-client": "workspace:*",
-<<<<<<< HEAD
-    "@bentley/geometry-core": "workspace:*",
-    "@bentley/imodeljs-common": "workspace:*",
-    "@bentley/imodeljs-i18n": "workspace:*",
-    "@bentley/imodeljs-quantity": "workspace:*",
-=======
     "@itwin/core-geometry": "workspace:*",
-    "@bentley/imodelhub-client": "workspace:*",
     "@itwin/core-common": "workspace:*",
     "@itwin/core-i18n": "workspace:*",
     "@itwin/core-quantity": "workspace:*",
->>>>>>> 3899371a
     "@bentley/itwin-client": "workspace:*",
     "@itwin/core-orbitgt": "workspace:*",
     "@bentley/product-settings-client": "workspace:*",
