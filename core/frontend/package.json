--- conflicted
+++ resolved
@@ -36,21 +36,7 @@
     "url": "http://www.bentley.com"
   },
   "peerDependencies": {
-<<<<<<< HEAD
-    "@itwin/core-bentley": "workspace:^3.0.0-dev.76",
-    "@itwin/core-geometry": "workspace:^3.0.0-dev.76",
-    "@itwin/core-common": "workspace:^3.0.0-dev.76",
-    "@itwin/core-i18n": "workspace:^3.0.0-dev.76",
-    "@itwin/core-quantity": "workspace:^3.0.0-dev.76",
-    "@bentley/itwin-client": "workspace:^3.0.0-dev.76",
-    "@itwin/core-orbitgt": "workspace:^3.0.0-dev.76",
-    "@bentley/product-settings-client": "workspace:^3.0.0-dev.76",
-    "@bentley/telemetry-client": "workspace:^3.0.0-dev.76",
-    "@itwin/appui-abstract": "workspace:^3.0.0-dev.76",
-    "@itwin/webgl-compatibility": "workspace:^3.0.0-dev.76"
-=======
     "@itwin/core-bentley": "workspace:^3.0.0-dev.77",
-    "@bentley/frontend-authorization-client": "workspace:^3.0.0-dev.77",
     "@itwin/core-geometry": "workspace:^3.0.0-dev.77",
     "@itwin/core-common": "workspace:^3.0.0-dev.77",
     "@itwin/core-i18n": "workspace:^3.0.0-dev.77",
@@ -61,7 +47,6 @@
     "@bentley/telemetry-client": "workspace:^3.0.0-dev.77",
     "@itwin/appui-abstract": "workspace:^3.0.0-dev.77",
     "@itwin/webgl-compatibility": "workspace:^3.0.0-dev.77"
->>>>>>> 098498f9
   },
   "//devDependencies": [
     "NOTE: All peerDependencies should also be listed as devDependencies since peerDependencies are not considered by npm install",
