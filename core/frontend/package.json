--- conflicted
+++ resolved
@@ -1,10 +1,6 @@
 {
   "name": "@itwin/core-frontend",
-<<<<<<< HEAD
-  "version": "3.4.0-dev.43",
-=======
   "version": "3.4.0-dev.49",
->>>>>>> 34654961
   "description": "iTwin.js frontend components",
   "main": "lib/cjs/core-frontend.js",
   "module": "lib/esm/core-frontend.js",
@@ -43,15 +39,6 @@
     "url": "http://www.bentley.com"
   },
   "peerDependencies": {
-<<<<<<< HEAD
-    "@itwin/appui-abstract": "workspace:^3.4.0-dev.43",
-    "@itwin/core-bentley": "workspace:^3.4.0-dev.43",
-    "@itwin/core-common": "workspace:^3.4.0-dev.43",
-    "@itwin/core-geometry": "workspace:^3.4.0-dev.43",
-    "@itwin/core-orbitgt": "workspace:^3.4.0-dev.43",
-    "@itwin/core-quantity": "workspace:^3.4.0-dev.43",
-    "@itwin/webgl-compatibility": "workspace:^3.4.0-dev.43"
-=======
     "@itwin/appui-abstract": "workspace:^3.4.0-dev.49",
     "@itwin/core-bentley": "workspace:^3.4.0-dev.49",
     "@itwin/core-common": "workspace:^3.4.0-dev.49",
@@ -59,7 +46,6 @@
     "@itwin/core-orbitgt": "workspace:^3.4.0-dev.49",
     "@itwin/core-quantity": "workspace:^3.4.0-dev.49",
     "@itwin/webgl-compatibility": "workspace:^3.4.0-dev.49"
->>>>>>> 34654961
   },
   "//devDependencies": [
     "NOTE: All peerDependencies should also be listed as devDependencies since peerDependencies are not considered by npm install",
