--- conflicted
+++ resolved
@@ -36,24 +36,9 @@
     "url": "http://www.bentley.com"
   },
   "peerDependencies": {
-<<<<<<< HEAD
-    "@bentley/bentleyjs-core": "workspace:^3.0.0-dev.68",
-    "@bentley/frontend-authorization-client": "workspace:^3.0.0-dev.68",
-    "@bentley/geometry-core": "workspace:^3.0.0-dev.68",
-    "@bentley/imodeljs-common": "workspace:^3.0.0-dev.68",
-    "@bentley/imodeljs-i18n": "workspace:^3.0.0-dev.68",
-    "@bentley/imodeljs-quantity": "workspace:^3.0.0-dev.68",
-    "@bentley/itwin-client": "workspace:^3.0.0-dev.68",
-    "@bentley/orbitgt-core": "workspace:^3.0.0-dev.68",
-    "@bentley/product-settings-client": "workspace:^3.0.0-dev.68",
-    "@bentley/telemetry-client": "workspace:^3.0.0-dev.68",
-    "@bentley/ui-abstract": "workspace:^3.0.0-dev.68",
-    "@bentley/webgl-compatibility": "workspace:^3.0.0-dev.68"
-=======
     "@bentley/bentleyjs-core": "workspace:^3.0.0-dev.69",
     "@bentley/frontend-authorization-client": "workspace:^3.0.0-dev.69",
     "@bentley/geometry-core": "workspace:^3.0.0-dev.69",
-    "@bentley/imodelhub-client": "workspace:^3.0.0-dev.69",
     "@bentley/imodeljs-common": "workspace:^3.0.0-dev.69",
     "@bentley/imodeljs-i18n": "workspace:^3.0.0-dev.69",
     "@bentley/imodeljs-quantity": "workspace:^3.0.0-dev.69",
@@ -63,7 +48,6 @@
     "@bentley/telemetry-client": "workspace:^3.0.0-dev.69",
     "@bentley/ui-abstract": "workspace:^3.0.0-dev.69",
     "@bentley/webgl-compatibility": "workspace:^3.0.0-dev.69"
->>>>>>> 1a04be55
   },
   "//devDependencies": [
     "NOTE: All peerDependencies should also be listed as devDependencies since peerDependencies are not considered by npm install",
