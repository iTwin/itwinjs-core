{
  "name": "@itwin/core-frontend",
<<<<<<< HEAD
  "version": "3.0.0-extension.0",
=======
  "version": "3.0.0-dev.100",
>>>>>>> 9694a5a6
  "description": "iTwin.js frontend components",
  "main": "lib/cjs/core-frontend.js",
  "module": "lib/esm/core-frontend.js",
  "typings": "lib/cjs/core-frontend",
  "imodeljsSharedLibrary": true,
  "license": "MIT",
  "scripts": {
    "build": "npm run -s copy:public && npm run -s build:cjs",
    "build:ci": "npm run -s build && npm run -s build:esm",
    "build:cjs": "tsc 1>&2 --outDir lib/cjs",
    "build:esm": "tsc 1>&2 --module ES2020 --outDir lib/esm",
    "clean": "rimraf lib .rush/temp/package-deps*.json",
    "copy:public": "cpx \"./src/public/**/*\" ./lib/public",
    "docs": "betools docs --includes=../../generated-docs/extract --json=../../generated-docs/core/core-frontend/file.json --tsIndexFile=./core-frontend.ts --onlyJson --excludes=webgl/**/*,**/primitives --excludeGlob=**/*-css.ts",
    "extract-api": "betools extract-api --entry=core-frontend",
    "lint": "eslint -f visualstudio \"./src/**/*.ts\" 1>&2",
    "pseudolocalize": "betools pseudolocalize --englishDir ./src/public/locales/en --out ./public/locales/en-PSEUDO",
    "test": "npm run -s webpackTests && certa -r chrome",
    "cover": "npm -s test",
    "test:debug": "certa -r chrome --debug",
    "webpackTests": "webpack --config ./src/test/utils/webpack.config.js 1>&2"
  },
  "repository": {
    "type": "git",
    "url": "https://github.com/imodeljs/imodeljs/tree/master/core/frontend"
  },
  "keywords": [
    "Bentley",
    "BIM",
    "iModel",
    "digital-twin",
    "iTwin"
  ],
  "author": {
    "name": "Bentley Systems, Inc.",
    "url": "http://www.bentley.com"
  },
  "peerDependencies": {
<<<<<<< HEAD
    "@bentley/itwin-client": "workspace:^3.0.0-extension.0",
    "@bentley/product-settings-client": "workspace:^3.0.0-extension.0",
    "@itwin/appui-abstract": "workspace:^3.0.0-extension.0",
    "@itwin/core-bentley": "workspace:^3.0.0-extension.0",
    "@itwin/core-common": "workspace:^3.0.0-extension.0",
    "@itwin/core-geometry": "workspace:^3.0.0-extension.0",
    "@itwin/core-quantity": "workspace:^3.0.0-extension.0",
    "@itwin/core-orbitgt": "workspace:^3.0.0-extension.0",
    "@itwin/webgl-compatibility": "workspace:^3.0.0-extension.0"
=======
    "@itwin/core-bentley": "workspace:^3.0.0-dev.100",
    "@itwin/core-geometry": "workspace:^3.0.0-dev.100",
    "@itwin/core-common": "workspace:^3.0.0-dev.100",
    "@itwin/core-quantity": "workspace:^3.0.0-dev.100",
    "@bentley/itwin-client": "workspace:^3.0.0-dev.100",
    "@itwin/core-orbitgt": "workspace:^3.0.0-dev.100",
    "@bentley/product-settings-client": "workspace:^3.0.0-dev.100",
    "@itwin/appui-abstract": "workspace:^3.0.0-dev.100",
    "@itwin/webgl-compatibility": "workspace:^3.0.0-dev.100"
>>>>>>> 9694a5a6
  },
  "//devDependencies": [
    "NOTE: All peerDependencies should also be listed as devDependencies since peerDependencies are not considered by npm install",
    "NOTE: All tools used by scripts in this package must be listed as devDependencies"
  ],
  "devDependencies": {
    "@itwin/core-bentley": "workspace:*",
    "@itwin/build-tools": "workspace:*",
    "@itwin/certa": "workspace:*",
    "@itwin/eslint-plugin": "workspace:*",
    "@itwin/core-geometry": "workspace:*",
    "@itwin/core-common": "workspace:*",
    "@itwin/core-quantity": "workspace:*",
    "@bentley/itwin-client": "workspace:*",
    "@itwin/core-orbitgt": "workspace:*",
    "@bentley/product-settings-client": "workspace:*",
    "@itwin/appui-abstract": "workspace:*",
    "@itwin/webgl-compatibility": "workspace:*",
    "@types/chai": "^4.1.4",
    "@types/chai-as-promised": "^7",
    "@types/mocha": "^8.2.2",
    "@types/node": "14.14.31",
    "@types/semver": "^5.5.0",
    "@types/sinon": "^9.0.0",
    "chai": "^4.1.2",
    "chai-as-promised": "^7",
    "cpx": "^1.5.0",
    "eslint": "^7.11.0",
    "glob": "^7.1.2",
    "mocha": "^8.3.2",
    "nyc": "^15.1.0",
    "rimraf": "^3.0.2",
    "sinon": "^9.0.2",
    "source-map-loader": "^1.0.0",
    "typescript": "~4.4.0",
    "webpack": "4.42.0"
  },
  "//dependencies": [
    "NOTE: these dependencies should be only for things that DO NOT APPEAR IN THE API",
    "NOTE: core-frontend should remain UI technology agnostic, so no react/angular dependencies are allowed"
  ],
  "dependencies": {
    "@bentley/telemetry-client": "workspace:*",
    "@itwin/core-i18n": "workspace:*",
    "fuse.js": "^3.3.0",
    "semver": "^5.5.0",
    "wms-capabilities": "0.4.0",
    "xml-js": "~1.6.11"
  },
  "nyc": {
    "extends": "./node_modules/@itwin/build-tools/.nycrc"
  },
  "eslintConfig": {
    "plugins": [
      "@itwin"
    ],
    "extends": "plugin:@itwin/itwinjs-recommended",
    "rules": {
      "@itwin/no-internal-barrel-imports": [
        "error",
        {
          "required-barrel-modules": [
            "./src/tile/internal.ts"
          ]
        }
      ]
    },
    "overrides": [
      {
        "files": [
          "*.test.ts",
          "*.test.tsx",
          "**/test/**/*.ts",
          "**/test/**/*.tsx"
        ],
        "rules": {
          "@itwin/no-internal-barrel-imports": "off"
        }
      }
    ]
  }
}<|MERGE_RESOLUTION|>--- conflicted
+++ resolved
@@ -1,10 +1,6 @@
 {
   "name": "@itwin/core-frontend",
-<<<<<<< HEAD
   "version": "3.0.0-extension.0",
-=======
-  "version": "3.0.0-dev.100",
->>>>>>> 9694a5a6
   "description": "iTwin.js frontend components",
   "main": "lib/cjs/core-frontend.js",
   "module": "lib/esm/core-frontend.js",
@@ -43,17 +39,6 @@
     "url": "http://www.bentley.com"
   },
   "peerDependencies": {
-<<<<<<< HEAD
-    "@bentley/itwin-client": "workspace:^3.0.0-extension.0",
-    "@bentley/product-settings-client": "workspace:^3.0.0-extension.0",
-    "@itwin/appui-abstract": "workspace:^3.0.0-extension.0",
-    "@itwin/core-bentley": "workspace:^3.0.0-extension.0",
-    "@itwin/core-common": "workspace:^3.0.0-extension.0",
-    "@itwin/core-geometry": "workspace:^3.0.0-extension.0",
-    "@itwin/core-quantity": "workspace:^3.0.0-extension.0",
-    "@itwin/core-orbitgt": "workspace:^3.0.0-extension.0",
-    "@itwin/webgl-compatibility": "workspace:^3.0.0-extension.0"
-=======
     "@itwin/core-bentley": "workspace:^3.0.0-dev.100",
     "@itwin/core-geometry": "workspace:^3.0.0-dev.100",
     "@itwin/core-common": "workspace:^3.0.0-dev.100",
@@ -63,7 +48,6 @@
     "@bentley/product-settings-client": "workspace:^3.0.0-dev.100",
     "@itwin/appui-abstract": "workspace:^3.0.0-dev.100",
     "@itwin/webgl-compatibility": "workspace:^3.0.0-dev.100"
->>>>>>> 9694a5a6
   },
   "//devDependencies": [
     "NOTE: All peerDependencies should also be listed as devDependencies since peerDependencies are not considered by npm install",
