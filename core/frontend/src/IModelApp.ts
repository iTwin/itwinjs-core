--- conflicted
+++ resolved
@@ -1,4 +1,3 @@
-<<<<<<< HEAD
 /*---------------------------------------------------------------------------------------------
 * Copyright (c) Bentley Systems, Incorporated. All rights reserved.
 * See LICENSE.md in the project root for license terms and full copyright notice.
@@ -9,718 +8,6 @@
 
 const copyrightNotice = 'Copyright © 2017-2021 <a href="https://www.bentley.com" target="_blank" rel="noopener noreferrer">Bentley Systems, Inc.</a>';
 
-import { AccessToken, BeDuration, BentleyStatus, DbResult, dispose, Guid, GuidString, Logger } from "@itwin/core-bentley";
-import { AuthorizationClient, EmptyLocalization, IModelStatus, Localization, RpcConfiguration, RpcInterfaceDefinition, RpcRequest, SerializedRpcActivity } from "@itwin/core-common";
-import { UiAdmin } from "@itwin/appui-abstract";
-import { TelemetryManager } from "@bentley/telemetry-client";
-import { queryRenderCompatibility, WebGLRenderCompatibilityInfo } from "@itwin/webgl-compatibility";
-import { AccuDraw } from "./AccuDraw";
-import { AccuSnap } from "./AccuSnap";
-import * as auxCoordState from "./AuxCoordSys";
-import * as categorySelectorState from "./CategorySelectorState";
-import * as displayStyleState from "./DisplayStyleState";
-import * as drawingViewState from "./DrawingViewState";
-import { ElementLocateManager } from "./ElementLocateManager";
-import { EntityState } from "./EntityState";
-import { FrontendHubAccess } from "./FrontendHubAccess";
-import { FrontendLoggerCategory } from "./FrontendLoggerCategory";
-import * as modelselector from "./ModelSelectorState";
-import * as modelState from "./ModelState";
-import { NotificationManager } from "./NotificationManager";
-import { QuantityFormatter } from "./quantity-formatting/QuantityFormatter";
-import { RealityDataAccess } from "./RealityDataAccessProps";
-import { RenderSystem } from "./render/RenderSystem";
-import { System } from "./render/webgl/System";
-import * as sheetState from "./SheetViewState";
-import * as spatialViewState from "./SpatialViewState";
-import { TentativePoint } from "./TentativePoint";
-import { MapLayerFormatRegistry, MapLayerOptions, TileAdmin } from "./tile/internal";
-import * as accudrawTool from "./tools/AccuDrawTool";
-import * as clipViewTool from "./tools/ClipViewTool";
-import * as idleTool from "./tools/IdleTool";
-import * as measureTool from "./tools/MeasureTool";
-import * as selectTool from "./tools/SelectTool";
-import { ToolRegistry } from "./tools/Tool";
-import { ToolAdmin } from "./tools/ToolAdmin";
-import * as viewTool from "./tools/ViewTool";
-import { UserPreferencesAccess } from "./UserPreferences";
-import { ViewManager } from "./ViewManager";
-import * as viewState from "./ViewState";
-
-// eslint-disable-next-line @typescript-eslint/no-var-requires
-require("./IModeljs-css");
-
-// cSpell:ignore noopener noreferrer gprid forin nbsp csrf xsrf
-
-/** Options that can be supplied with [[IModelAppOptions]] to customize frontend security.
- * @public
- */
-export interface FrontendSecurityOptions {
-  /** Configures protection from Cross Site Request Forgery attacks. */
-  readonly csrfProtection?: {
-    /** If enabled, IModelApp will extract the CSRF token for the current session from the document's cookies and send it with each request as a header value. */
-    readonly enabled: boolean;
-    /** Defaults to XSRF-TOKEN. */
-    readonly cookieName?: string;
-    /** Defaults to X-XSRF-TOKEN. */
-    readonly headerName?: string;
-  };
-}
-
-/** Options that can be supplied to [[IModelApp.startup]] to customize frontend behavior.
- * @public
- */
-export interface IModelAppOptions {
-  /** If present, supplies the [[IModelClient]] for this session. */
-  hubAccess?: FrontendHubAccess;
-  /** If present, supplies the Id of this application. Applications must set this to the Bentley Global Product Registry Id (GPRID) for usage logging. */
-  applicationId?: string;
-  /** If present, supplies the version of this application. Must be set for usage logging. */
-  applicationVersion?: string;
-  /** If present, supplies the [[UserPreferencesAccess]] for this session.
-   * @beta
-   */
-  userPreferences?: UserPreferencesAccess;
-  /** If present, supplies the [[ViewManager]] for this session. */
-  viewManager?: ViewManager;
-  /** If present, supplies Map Layer Options for this session such as Azure Access Keys
-   * @beta
-  */
-  mapLayerOptions?: MapLayerOptions;
-  /** If present, supplies the properties with which to initialize the [[TileAdmin]] for this session. */
-  tileAdmin?: TileAdmin.Props;
-  /** If present, supplies the [[NotificationManager]] for this session. */
-  notifications?: NotificationManager;
-  /** If present, supplies the [[ToolAdmin]] for this session. */
-  toolAdmin?: ToolAdmin;
-  /** If present, supplies the [[AccuDraw]] for this session.
-   * @internal
-   */
-  accuDraw?: AccuDraw;
-  /** If present, supplies the [[AccuSnap]] for this session. */
-  accuSnap?: AccuSnap;
-  /** If present, supplies the [[Localization]] for this session. */
-  localization?: Localization;
-  /** If present, supplies the authorization information for various frontend APIs */
-  authorizationClient?: AuthorizationClient;
-  /** If present, supplies security options for the frontend. */
-  security?: FrontendSecurityOptions;
-  /** @internal */
-  sessionId?: GuidString;
-  /** @internal */
-  locateManager?: ElementLocateManager;
-  /** @internal */
-  tentativePoint?: TentativePoint;
-  /** @internal */
-  quantityFormatter?: QuantityFormatter;
-  /** @internal */
-  renderSys?: RenderSystem | RenderSystem.Options;
-  /** If present, supplies the [[UiAdmin]] for this session. */
-  uiAdmin?: UiAdmin;
-  rpcInterfaces?: RpcInterfaceDefinition[];
-  /** @beta */
-  realityDataAccess?: RealityDataAccess;
-}
-
-/** Options for [[IModelApp.makeModalDiv]]
- *  @internal
- */
-export interface ModalOptions {
-  /** Width for the Modal dialog box. */
-  width?: number;
-  /** The dialog should be dismissed if the user clicks anywhere or hits Enter or Escape on the keyboard. */
-  autoClose?: boolean;
-  /** Show an 'x' in the upper right corner to close the dialog */
-  closeBox?: boolean;
-  /** The parent for the semi transparent *darkening* div. If not present, use `document.body` */
-  rootDiv?: HTMLElement;
-}
-
-/** Return type for [[IModelApp.makeModalDiv]]
- * @internal
- */
-export interface ModalReturn {
-  /** The modal HTMLDivElement created. */
-  modal: HTMLDivElement;
-  /** A function that can be set as an event handler to stop the modal dialog. This can be used if `autoClose` or `closeBox` are not enabled. */
-  stop: (_ev: Event) => void;
-}
-
-/** We hang the IModelApp object off the global `window` object in IModelApp.startup for debugging purposes.
- * It's removed in IModelApp.shutdown.
- */
-interface IModelAppForDebugger {
-  iModelAppForDebugger?: typeof IModelApp;
-}
-
-/**
- * Global singleton that connects the user interface with the iModel.js services. There can be only one IModelApp active in a session. All
- * members of IModelApp are static, and it serves as a singleton object for gaining access to session information.
- *
- * Before any interactive operations may be performed by the `@itwin/core-frontend package`, [[IModelApp.startup]] must be called.
- * Applications may customize the frontend behavior of iModel.js by supplying options to [[IModelApp.startup]].
- *
- * @public
- */
-export class IModelApp {
-  private static _initialized = false;
-  private static _accuDraw: AccuDraw;
-  private static _accuSnap: AccuSnap;
-  private static _applicationId: string;
-  private static _applicationVersion: string;
-  private static _localization: Localization;
-  private static _locateManager: ElementLocateManager;
-  private static _notifications: NotificationManager;
-  private static _quantityFormatter: QuantityFormatter;
-  private static _renderSystem?: RenderSystem;
-  private static _userPreferences?: UserPreferencesAccess;
-  private static _tentativePoint: TentativePoint;
-  private static _tileAdmin: TileAdmin;
-  private static _toolAdmin: ToolAdmin;
-  private static _viewManager: ViewManager;
-  private static _uiAdmin: UiAdmin;
-  private static _wantEventLoop = false;
-  private static _animationRequested = false;
-  private static _animationInterval: BeDuration | undefined = BeDuration.fromSeconds(1);
-  private static _animationIntervalId?: number;
-  private static _securityOptions: FrontendSecurityOptions;
-  private static _mapLayerFormatRegistry: MapLayerFormatRegistry;
-  private static _hubAccess?: FrontendHubAccess;
-  private static _realityDataAccess?: RealityDataAccess;
-
-  // No instances of IModelApp may be created. All members are static and must be on the singleton object IModelApp.
-  protected constructor() { }
-
-  /** Provides authorization information for various frontend APIs */
-  public static authorizationClient?: AuthorizationClient;
-  /** The [[ToolRegistry]] for this session. */
-  public static readonly tools = new ToolRegistry();
-  /** A uniqueId for this session */
-  public static sessionId: GuidString;
-  /** The [[MapLayerProviderRegistry]] for this session.
-   * @internal
-   */
-  public static get mapLayerFormatRegistry(): MapLayerFormatRegistry { return this._mapLayerFormatRegistry; }
-  /** The [[RenderSystem]] for this session. */
-  public static get renderSystem(): RenderSystem { return this._renderSystem!; }
-  /** The [[ViewManager]] for this session. */
-  public static get viewManager(): ViewManager { return this._viewManager; }
-
-  /** The [[NotificationManager]] for this session. */
-  public static get notifications(): NotificationManager { return this._notifications; }
-  /** The [[TileAdmin]] for this session. */
-  public static get tileAdmin(): TileAdmin { return this._tileAdmin; }
-  /** The [[QuantityFormatter]] for this session.
-   * @alpha
-   */
-  public static get quantityFormatter(): QuantityFormatter { return this._quantityFormatter; }
-  /** The [[ToolAdmin]] for this session. */
-  public static get toolAdmin(): ToolAdmin { return this._toolAdmin; }
-  /** The [[AccuDraw]] for this session.
-   * @internal
-   */
-  public static get accuDraw(): AccuDraw { return this._accuDraw; }
-  /** The [[AccuSnap]] for this session. */
-  public static get accuSnap(): AccuSnap { return this._accuSnap; }
-  /** @internal */
-  public static get locateManager(): ElementLocateManager { return this._locateManager; }
-  /** @internal */
-  public static get tentativePoint(): TentativePoint { return this._tentativePoint; }
-  /** The [[Localization]] for this session. Defaults to [[EmptyLocalization]] if not provided via IModelAppOptions. */
-  public static get localization(): Localization { return this._localization; }
-  /** The [[UserPreferencesAccess]] for this session.
-   * @beta
-   */
-  public static get userPreferences(): UserPreferencesAccess | undefined { return this._userPreferences; }
-  /** The Id of this application. Applications must set this to the Global Product Registry ID (GPRID) for usage logging. */
-  public static get applicationId(): string { return this._applicationId; }
-  /** The version of this application. Must be set for usage logging. */
-  public static get applicationVersion(): string { return this._applicationVersion; }
-  /** @internal */
-  public static get initialized() { return this._initialized; }
-
-  /** Provides access to the IModelHub implementation for this IModelApp.
-   * @internal
-   */
-  public static get hubAccess(): FrontendHubAccess | undefined { return this._hubAccess; }
-  /** Provides access to the RealityData service implementation for this IModelApp
-   * @beta
-   */
-  public static get realityDataAccess(): RealityDataAccess | undefined { return this._realityDataAccess; }
-
-  /** @internal */
-  public static get hasRenderSystem() { return this._renderSystem !== undefined && this._renderSystem.isValid; }
-  /** The [[UiAdmin]] for this session. */
-  public static get uiAdmin() { return this._uiAdmin; }
-  /** The requested security options for the frontend. */
-  public static get securityOptions() { return this._securityOptions; }
-  /** The [[TelemetryManager]] for this session
-   * @internal
-   */
-  public static readonly telemetry: TelemetryManager = new TelemetryManager();
-
-  /** Map of classFullName to EntityState class */
-  private static _entityClasses = new Map<string, typeof EntityState>();
-
-  /** Register all of the subclasses of EntityState from a module.
-   * @internal
-   */
-  public static registerModuleEntities(moduleObj: any) {
-    for (const thisMember in moduleObj) { // eslint-disable-line guard-for-in
-      const thisEntityState = moduleObj[thisMember];
-      if (thisEntityState.prototype instanceof EntityState) {
-        this.registerEntityState(thisEntityState.classFullName, thisEntityState);
-      }
-    }
-  }
-
-  /** Register an EntityState class by its classFullName
-   * @internal
-   */
-  public static registerEntityState(classFullName: string, classType: typeof EntityState) {
-    const lowerName = classFullName.toLowerCase();
-    if (this._entityClasses.has(lowerName)) {
-      const errMsg = `Class ${classFullName} is already registered. Make sure static schemaName and className members are correct on class ${classType.name}`;
-      Logger.logError(FrontendLoggerCategory.IModelConnection, errMsg);
-      throw new Error(errMsg);
-    }
-
-    this._entityClasses.set(lowerName, classType);
-  }
-
-  /** @internal */
-  public static lookupEntityClass(classFullName: string) { return this._entityClasses.get(classFullName.toLowerCase()); }
-
-  /**
-   * Obtain WebGL rendering compatibility information for the client system.  This information describes whether the client meets the
-   * minimum rendering capabilities.  It also describes whether the system lacks any optional capabilities that could improve quality
-   * and/or performance.
-   */
-  public static queryRenderCompatibility(): WebGLRenderCompatibilityInfo {
-    if (undefined === System.instance || undefined === System.instance.options.useWebGL2)
-      return queryRenderCompatibility(true, System.createContext);
-    else
-      return queryRenderCompatibility(System.instance.options.useWebGL2, System.createContext);
-  }
-
-  /**
-   * This method must be called before any iModel.js frontend services are used.
-   * In your code, somewhere before you use any iModel.js services, call [[IModelApp.startup]]. E.g.:
-   * ``` ts
-   * IModelApp.startup( {applicationId: myAppId, localization: myLocalization} );
-   * ```
-   * @param opts The options for configuring IModelApp
-   */
-  public static async startup(opts?: IModelAppOptions): Promise<void> {
-    if (this._initialized)
-      return; // we're already initialized, do nothing.
-    this._initialized = true;
-
-    opts = opts ?? {};
-    this._securityOptions = opts.security || {};
-
-    // Make IModelApp globally accessible for debugging purposes. We'll remove it on shutdown.
-    (window as IModelAppForDebugger).iModelAppForDebugger = this;
-
-    // Initialize basic application details before log messages are sent out
-    this.sessionId = (opts.sessionId !== undefined) ? opts.sessionId : Guid.createValue();
-    this._applicationId = (opts.applicationId !== undefined) ? opts.applicationId : "2686";  // Default to product id of iModel.js
-    this._applicationVersion = (opts.applicationVersion !== undefined) ? opts.applicationVersion : "1.0.0";
-    this.authorizationClient = opts.authorizationClient;
-    this._hubAccess = opts.hubAccess;
-
-    this._setupRpcRequestContext();
-
-    // get the localization system set up so registering tools works. At startup, the only namespace is the system namespace.
-    if (opts.localization) {
-      this._localization = opts.localization;
-    } else {
-      this._localization = new EmptyLocalization();
-      Logger.logWarning("Localization", "No localization client provided. Localization will not be performed.");
-    }
-
-    await this.localization.registerNamespace("iModelJs", true);
-
-    // first register all the core tools. Subclasses may choose to override them.
-    const namespace = "CoreTools";
-    await this.localization.registerNamespace(namespace);
-    [
-      selectTool,
-      idleTool,
-      viewTool,
-      clipViewTool,
-      measureTool,
-      accudrawTool,
-    ].forEach((tool) => this.tools.registerModule(tool, namespace));
-
-    this.registerEntityState(EntityState.classFullName, EntityState);
-    [
-      modelState,
-      sheetState,
-      viewState,
-      drawingViewState,
-      spatialViewState,
-      displayStyleState,
-      modelselector,
-      categorySelectorState,
-      auxCoordState,
-    ].forEach((module) => this.registerModuleEntities(module));
-
-    this._renderSystem = (opts.renderSys instanceof RenderSystem) ? opts.renderSys : this.createRenderSys(opts.renderSys);
-
-    if (opts.userPreferences)
-      this._userPreferences = opts.userPreferences;
-    this._viewManager = (opts.viewManager !== undefined) ? opts.viewManager : new ViewManager();
-    this._tileAdmin = await TileAdmin.create(opts.tileAdmin);
-    this._notifications = (opts.notifications !== undefined) ? opts.notifications : new NotificationManager();
-    this._toolAdmin = (opts.toolAdmin !== undefined) ? opts.toolAdmin : new ToolAdmin();
-    this._accuDraw = (opts.accuDraw !== undefined) ? opts.accuDraw : new AccuDraw();
-    this._accuSnap = (opts.accuSnap !== undefined) ? opts.accuSnap : new AccuSnap();
-    this._locateManager = (opts.locateManager !== undefined) ? opts.locateManager : new ElementLocateManager();
-    this._tentativePoint = (opts.tentativePoint !== undefined) ? opts.tentativePoint : new TentativePoint();
-    this._quantityFormatter = (opts.quantityFormatter !== undefined) ? opts.quantityFormatter : new QuantityFormatter();
-    this._uiAdmin = (opts.uiAdmin !== undefined) ? opts.uiAdmin : new UiAdmin();
-    this._mapLayerFormatRegistry = new MapLayerFormatRegistry(opts.mapLayerOptions);
-    this._realityDataAccess = opts.realityDataAccess;
-
-    [
-      this.renderSystem,
-      this.viewManager,
-      this.toolAdmin,
-      this.accuDraw,
-      this.accuSnap,
-      this.locateManager,
-      this.tentativePoint,
-      this.uiAdmin,
-    ].forEach((sys) => {
-      if (sys)
-        sys.onInitialized();
-    });
-
-    // process async onInitialized methods
-    await this.quantityFormatter.onInitialized();
-  }
-
-  /** Must be called before the application exits to release any held resources. */
-  public static async shutdown() {
-    if (!this._initialized)
-      return;
-
-    (window as IModelAppForDebugger).iModelAppForDebugger = undefined;
-
-    this._wantEventLoop = false;
-    window.removeEventListener("resize", IModelApp.requestNextAnimation);
-    this.clearIntervalAnimation();
-    [this.toolAdmin, this.viewManager, this.tileAdmin].forEach((sys) => sys.onShutDown());
-    this._renderSystem = dispose(this._renderSystem);
-    this._entityClasses.clear();
-    this.authorizationClient = undefined;
-    this._initialized = false;
-  }
-
-  /** Controls how frequently the application polls for changes that may require a new animation frame to be requested.
-   * Such changes include resizing a Viewport or changing the device pixel ratio by zooming in or out in the browser.
-   * The default interval is 1 second. It may be desirable to override the default for specific apps and/or devices.
-   *  - Increasing the interval can conserve battery life on battery-powered devices at the expense of slower response to resize events.
-   *  - An application that only displays a single Viewport whose dimensions only change when the dimensions of the application window change, and which does not support changing application zoom level, could disable the interval altogether.
-   * @param interval The interval at which to poll for changes. If undefined (or negative), the application will never poll. If zero, the application will poll as frequently as possible.
-   * @beta
-   */
-  public static get animationInterval(): BeDuration | undefined { return IModelApp._animationInterval; }
-  public static set animationInterval(interval: BeDuration | undefined) {
-    if (undefined !== interval && interval.isTowardsPast)
-      interval = undefined;
-
-    if (interval !== IModelApp._animationInterval) {
-      IModelApp._animationInterval = interval;
-      if (IModelApp._wantEventLoop)
-        IModelApp.requestIntervalAnimation();
-    }
-  }
-
-  /** @internal */
-  public static requestNextAnimation() {
-    if (!IModelApp._animationRequested) {
-      IModelApp._animationRequested = true;
-      requestAnimationFrame(IModelApp.eventLoop);
-    }
-  }
-
-  /** @internal */
-  private static clearIntervalAnimation(): void {
-    if (undefined !== IModelApp._animationIntervalId) {
-      window.clearInterval(IModelApp._animationIntervalId);
-      IModelApp._animationIntervalId = undefined;
-    }
-  }
-
-  /** @internal */
-  private static requestIntervalAnimation(): void {
-    IModelApp.clearIntervalAnimation();
-
-    if (undefined !== IModelApp.animationInterval)
-      IModelApp._animationIntervalId = window.setInterval(() => {
-        IModelApp.requestNextAnimation();
-      }, IModelApp.animationInterval.milliseconds);
-  }
-
-  /** @internal */
-  public static startEventLoop() {
-    if (!IModelApp._wantEventLoop) {
-      IModelApp._wantEventLoop = true;
-      window.addEventListener("resize", IModelApp.requestNextAnimation);
-      IModelApp.requestIntervalAnimation();
-      IModelApp.requestNextAnimation();
-    }
-  }
-
-  /** Strictly for tests. @internal */
-  public static stopEventLoop() {
-    this._wantEventLoop = false;
-  }
-
-  /** The main event processing loop for Tools and rendering. */
-  private static eventLoop() {
-    IModelApp._animationRequested = false;
-    if (!IModelApp._wantEventLoop) // flag turned on at startup
-      return;
-
-    try {
-      IModelApp.toolAdmin.processEvent(); // eslint-disable-line @typescript-eslint/no-floating-promises
-      IModelApp.viewManager.renderLoop();
-      IModelApp.tileAdmin.process();
-    } catch (exception) {
-      ToolAdmin.exceptionHandler(exception); // eslint-disable-line @typescript-eslint/no-floating-promises
-
-      IModelApp._wantEventLoop = false;
-      IModelApp._animationRequested = true; // unrecoverable after exception, don't request any further frames.
-      window.removeEventListener("resize", IModelApp.requestNextAnimation);
-    }
-  }
-
-  /** Get the user's access token for this IModelApp, or a blank string if none is available.
-   * @note accessTokens expire periodically and are automatically refreshed, if possible. Therefore tokens should not be saved, and the value
-   * returned by this method may change over time throughout the course of a session.
-   */
-  public static async getAccessToken(): Promise<AccessToken> {
-    try {
-      return (await this.authorizationClient?.getAccessToken()) ?? "";
-    } catch (e) {
-      return "";
-    }
-  }
-
-  /** @internal */
-  public static createRenderSys(opts?: RenderSystem.Options): RenderSystem { return System.create(opts); }
-
-  private static _setupRpcRequestContext() {
-    RpcConfiguration.requestContext.getId = (_request: RpcRequest): string => {
-      return Guid.createValue();
-    };
-
-    RpcConfiguration.requestContext.serialize = async (_request: RpcRequest): Promise<SerializedRpcActivity> => {
-      const id = _request.id;
-      const serialized: SerializedRpcActivity = {
-        id,
-        applicationId: this.applicationId,
-        applicationVersion: this.applicationVersion,
-        sessionId: this.sessionId,
-        authorization: await this.getAccessToken(),
-      };
-
-      const csrf = IModelApp.securityOptions.csrfProtection;
-      if (csrf && csrf.enabled) {
-        const cookieName = csrf.cookieName || "XSRF-TOKEN";
-        const cookieValue = document.cookie.split("; ").find((r) => r.startsWith(`${cookieName}=`));
-
-        if (cookieValue) {
-          const headerName = csrf.headerName || "X-XSRF-TOKEN";
-          const headerValue = cookieValue.split("=")[1];
-          serialized.csrfToken = { headerName, headerValue };
-        }
-      }
-
-      return serialized;
-    };
-  }
-
-  /** Shortcut for creating an HTMLElement with optional parent, className, id, innerHTML, innerText
-   *  @internal
-   */
-  public static makeHTMLElement<K extends keyof HTMLElementTagNameMap>(type: K, opt?: {
-    /** The parent for the new HTMLElement */
-    parent?: HTMLElement;
-    /** The className for the new HTMLElement */
-    className?: string;
-    /** The Id for the new HTMLElement */
-    id?: string;
-    /** innerHTML for the new HTMLElement */
-    innerHTML?: string;
-    /** innerText for the new HTMLElement */
-    innerText?: string;
-  }) {
-    const el = document.createElement(type);
-    if (undefined !== opt) {
-      if (undefined !== opt.className)
-        el.className = opt.className;
-      if (undefined !== opt.id)
-        el.id = opt.id;
-      if (undefined !== opt.innerHTML)
-        el.innerHTML = opt.innerHTML;
-      if (undefined !== opt.innerText)
-        el.innerText = opt.innerText;
-      if (undefined !== opt.parent)
-        opt.parent.appendChild(el);
-    }
-    return el;
-  }
-
-  /** Make a modal dialog on top of the root of the application. The returned HTMLDivElement will be placed topmost, all other application
-   * windows will be covered with a semi-transparent background that intercepts all key/mouse/touch events until the modal is dismissed.
-   * @param options The options that describe how the modal should work.
-   * @internal
-   */
-  public static makeModalDiv(options: ModalOptions): ModalReturn {
-    const root = options.rootDiv ? options.rootDiv : document.body;
-    // create the overlay div to "black out" the application to indicate everything is inactive until the modal has been dismissed.
-    const overlay = IModelApp.makeHTMLElement("div", { parent: root, className: "imodeljs-modal-overlay" });
-    overlay.tabIndex = -1; // so we can catch keystroke events
-
-    // function to remove modal dialog
-    const stop = (ev: Event) => { root.removeChild(overlay); ev.stopPropagation(); };
-
-    if (options.autoClose) {
-      overlay.onclick = overlay.oncontextmenu = stop;
-      overlay.onkeydown = overlay.onkeyup = (ev: KeyboardEvent) => { // ignore all keystrokes other than enter and escape
-        switch (ev.key) {
-          case "Enter":
-          case "Escape":
-            stop(ev);
-            return;
-        }
-        ev.stopPropagation();
-      };
-      overlay.focus();
-    }
-
-    const modal = IModelApp.makeHTMLElement("div", { parent: overlay, className: "imodeljs-modal" });
-    if (undefined !== options.width) {
-      modal.style.width = `${options.width}px`;
-      // allow the dialog to be smaller than the width
-      modal.style.maxWidth = `min(100% - (2 * var(--width-border)), ${options.width}px)`;
-    }
-    if (options.closeBox) {
-      const close = IModelApp.makeHTMLElement("p", { parent: modal, className: "imodeljs-modal-close" });
-      close.innerText = "\u00d7"; // unicode "times" symbol
-      close.onclick = stop;
-    }
-
-    return { modal, stop };
-  }
-
-  /** Applications may implement this method to supply a Logo Card.
-   * @beta
-   */
-  public static applicationLogoCard?: () => HTMLTableRowElement;
-
-  /** Make a new Logo Card. Call this method from your implementation of [[IModelApp.applicationLogoCard]]
-   * @param opts Options for Logo Card
-   * @beta
-   */
-  public static makeLogoCard(
-    opts: {
-      /** The heading to be put at the top of this logo card inside an <h2>. May include HTML. */
-      heading: string | HTMLElement;
-      /** The URL or HTMLImageElement for the icon on this logo card. */
-      iconSrc?: string | HTMLImageElement;
-      /** The width of the icon, if `iconSrc` is a string. Default is 64. */
-      iconWidth?: number;
-      /** A *notice* string to be shown on the logo card. May include HTML.  */
-      notice?: string | HTMLElement;
-    }): HTMLTableRowElement {
-    const card = IModelApp.makeHTMLElement("tr");
-    const iconCell = IModelApp.makeHTMLElement("td", { parent: card, className: "logo-card-logo" });
-    if (undefined !== opts.iconSrc) {
-      if (typeof opts.iconSrc === "string") {
-        const logo = IModelApp.makeHTMLElement("img");
-        logo.src = opts.iconSrc;
-        logo.width = opts.iconWidth ? opts.iconWidth : 64;
-        opts.iconSrc = logo;
-      }
-      iconCell.appendChild(opts.iconSrc);
-    }
-    const noticeCell = IModelApp.makeHTMLElement("td", { parent: card, className: "logo-card-message" });
-    if (undefined !== opts.heading) {
-      if (typeof opts.heading === "string")
-        IModelApp.makeHTMLElement("h2", { parent: noticeCell, innerHTML: opts.heading });
-      else
-        noticeCell.appendChild(opts.heading);
-    }
-    if (undefined !== opts.notice) {
-      if (typeof opts.notice === "string")
-        IModelApp.makeHTMLElement("p", { parent: noticeCell, innerHTML: opts.notice });
-      else
-        noticeCell.appendChild(opts.notice);
-    }
-    return card;
-  }
-
-  /** Make the logo card for the iModel.js library itself. This card gets placed at the top of the stack.
-   *  @internal
-   */
-  public static makeIModelJsLogoCard() {
-    return this.makeLogoCard({
-      iconSrc: "images/about-imodeljs.svg",
-      heading: `<span style="font-weight:normal">${this.localization.getLocalizedString("Notices.PoweredBy")}</span>&nbsp;iModel.js`,
-      notice: `${require("../../package.json").version}<br>${copyrightNotice}`, // eslint-disable-line @typescript-eslint/no-var-requires
-    });
-  }
-
-  /** Format the tooltip strings returned by [[IModelConnection.getToolTipMessage]].
-   * @alpha
-   */
-  public static formatElementToolTip(msg: string[]): HTMLElement {
-    let out = "";
-    msg.forEach((line) => out += `${IModelApp.localization?.getLocalizedKeys(line)}<br>`);
-    const div = document.createElement("div");
-    div.innerHTML = out;
-    return div;
-  }
-
-  /** Localize an error status from iModel.js
-   * @param status one of the status values from [[BentleyStatus]], [[IModelStatus]] or [[DbResult]]
-   * @returns a localized error message
-   * @beta
-   */
-  public static translateStatus(status: number) {
-    let key: { scope: string, val: string, status?: string };
-    if (typeof status !== "number") {
-      key = { scope: "Errors", val: "IllegalValue" };
-    } else {
-      key = { scope: "BentleyStatus", val: BentleyStatus[status] };
-      if (!key.val)
-        key = { scope: "IModelStatus", val: IModelStatus[status] };
-      if (!key.val)
-        key = { scope: "DbResult", val: DbResult[status] };
-      if (!key.val)
-        key = { scope: "Errors", val: "Status", status: status.toString() };
-    }
-
-    return this.localization.getLocalizedString(`${key.scope}.${key.val}`, key);
-  }
-}
-=======
-/*---------------------------------------------------------------------------------------------
-* Copyright (c) Bentley Systems, Incorporated. All rights reserved.
-* See LICENSE.md in the project root for license terms and full copyright notice.
-*--------------------------------------------------------------------------------------------*/
-/** @packageDocumentation
- * @module IModelApp
- */
-
-const copyrightNotice = 'Copyright © 2017-2021 <a href="https://www.bentley.com" target="_blank" rel="noopener noreferrer">Bentley Systems, Inc.</a>';
-
-import { ConnectSettingsClient, SettingsAdmin } from "@bentley/product-settings-client";
 import { TelemetryManager } from "@bentley/telemetry-client";
 import { UiAdmin } from "@itwin/appui-abstract";
 import { AccessToken, BeDuration, BeEvent, BentleyStatus, DbResult, dispose, Guid, GuidString, Logger } from "@itwin/core-bentley";
@@ -758,6 +45,7 @@
 import { ToolRegistry } from "./tools/Tool";
 import { ToolAdmin } from "./tools/ToolAdmin";
 import * as viewTool from "./tools/ViewTool";
+import { UserPreferencesAccess } from "./UserPreferences";
 import { ViewManager } from "./ViewManager";
 import * as viewState from "./ViewState";
 
@@ -791,8 +79,10 @@
   applicationId?: string;
   /** If present, supplies the version of this application. Must be set for usage logging. */
   applicationVersion?: string;
-  /** If present, supplies the [[SettingsAdmin]] for this session. */
-  settings?: SettingsAdmin;
+  /** If present, supplies the [[UserPreferencesAccess]] for this session.
+   * @beta
+   */
+  userPreferences?: UserPreferencesAccess;
   /** If present, supplies the [[ViewManager]] for this session. */
   viewManager?: ViewManager;
   /** If present, supplies Map Layer Options for this session such as Azure Access Keys
@@ -885,7 +175,7 @@
   private static _notifications: NotificationManager;
   private static _quantityFormatter: QuantityFormatter;
   private static _renderSystem?: RenderSystem;
-  private static _settings: SettingsAdmin;
+  private static _userPreferences?: UserPreferencesAccess;
   private static _tentativePoint: TentativePoint;
   private static _tileAdmin: TileAdmin;
   private static _toolAdmin: ToolAdmin;
@@ -943,8 +233,10 @@
   public static get tentativePoint(): TentativePoint { return this._tentativePoint; }
   /** The [[Localization]] for this session. */
   public static get localization(): Localization { return this._localization; }
-  /** The [[SettingsAdmin]] for this session. */
-  public static get settings(): SettingsAdmin { return this._settings; }
+  /** The [[UserPreferencesAccess]] for this session.
+   * @beta
+   */
+  public static get userPreferences(): UserPreferencesAccess | undefined { return this._userPreferences; }
   /** The Id of this application. Applications must set this to the Global Product Registry ID (GPRID) for usage logging. */
   public static get applicationId(): string { return this._applicationId; }
   /** The version of this application. Must be set for usage logging. */
@@ -1069,7 +361,8 @@
     ].forEach((module) => this.registerModuleEntities(module));
 
     this._renderSystem = (opts.renderSys instanceof RenderSystem) ? opts.renderSys : this.createRenderSys(opts.renderSys);
-    this._settings = opts.settings ?? new ConnectSettingsClient(this.applicationId);
+    if (opts.userPreferences)
+      this._userPreferences = opts.userPreferences;
     this._viewManager = opts.viewManager ?? new ViewManager();
     this._tileAdmin = await TileAdmin.create(opts.tileAdmin);
     this._notifications = opts.notifications ?? new NotificationManager();
@@ -1409,5 +702,4 @@
 
     return this.localization.getLocalizedString(`${key.scope}.${key.val}`, key);
   }
-}
->>>>>>> eac56a73
+}