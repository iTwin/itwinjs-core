--- conflicted
+++ resolved
@@ -1,11 +1,10 @@
-<<<<<<< HEAD
 /*---------------------------------------------------------------------------------------------
 * Copyright (c) Bentley Systems, Incorporated. All rights reserved.
 * See LICENSE.md in the project root for license terms and full copyright notice.
 *--------------------------------------------------------------------------------------------*/
 
 import { assert, Id64, Id64Arg, Id64Set, Id64String } from "@itwin/core-bentley";
-import { SubCategoryAppearance } from "@itwin/core-common";
+import { QueryRowFormat, SubCategoryAppearance } from "@itwin/core-common";
 import { IModelConnection } from "./IModelConnection";
 
 /** A cancelable paginated request for subcategory information.
@@ -152,8 +151,8 @@
 
       try {
         const ecsql = this._ecsql[this._curECSqlIndex];
-        for await (const row of this._imodel.query(ecsql)) {
-          this._result.push(row);
+        for await (const row of this._imodel.query(ecsql, undefined, QueryRowFormat.UseJsPropertyNames)) {
+          this._result.push(row as ResultRow);
           if (this.wasCanceled)
             return undefined;
         }
@@ -298,306 +297,4 @@
       }
     }
   }
-}
-=======
-/*---------------------------------------------------------------------------------------------
-* Copyright (c) Bentley Systems, Incorporated. All rights reserved.
-* See LICENSE.md in the project root for license terms and full copyright notice.
-*--------------------------------------------------------------------------------------------*/
-
-import { assert, Id64, Id64Arg, Id64Set, Id64String } from "@itwin/core-bentley";
-import { QueryRowFormat, SubCategoryAppearance } from "@itwin/core-common";
-import { IModelConnection } from "./IModelConnection";
-
-/** A cancelable paginated request for subcategory information.
- * @see SubCategoriesCache
- * @internal
- */
-export interface SubCategoriesRequest {
-  /** The Ids of any categories which were requested but were not yet loaded. */
-  readonly missingCategoryIds: Id64Set;
-  /** A promise which resolves to true when all of the requested categories have been loaded, or to false if not all categories were loaded.
-   * Categories may fail to load if the request is explicitly canceled or if the IModelConnection is closed before all categories are loaded.
-   */
-  readonly promise: Promise<boolean>;
-  /** Cancels the request. */
-  cancel(): void;
-}
-
-const invalidCategoryIdEntry = new Set<string>();
-
-/** A cache of information about the subcategories contained within an [[IModelConnection]]. It is populated on demand.
- * @internal
- */
-export class SubCategoriesCache {
-  private readonly _byCategoryId = new Map<string, Id64Set>();
-  private readonly _appearances = new Map<string, SubCategoryAppearance>();
-  private readonly _imodel: IModelConnection;
-
-  public constructor(imodel: IModelConnection) { this._imodel = imodel; }
-
-  /** Get the Ids of all subcategories belonging to the category with the specified Id, or undefined if no such information is present. */
-  public getSubCategories(categoryId: string): Id64Set | undefined { return this._byCategoryId.get(categoryId); }
-
-  /** Get the base appearance of the subcategory with the specified Id, or undefined if no such information is present. */
-  public getSubCategoryAppearance(subCategoryId: Id64String): SubCategoryAppearance | undefined { return this._appearances.get(subCategoryId.toString()); }
-
-  /** Request that the subcategory information for all of the specified categories is loaded.
-   * If all such information has already been loaded, returns undefined.
-   * Otherwise, dispatches an asynchronous request to load those categories which are not already loaded and returns a cancellable request object
-   * containing the corresponding promise and the set of categories still to be loaded.
-   */
-  public load(categoryIds: Id64Arg): SubCategoriesRequest | undefined {
-    let missing: Id64Set | undefined;
-    for (const catId of Id64.iterable(categoryIds)) {
-      if (undefined === this._byCategoryId.get(catId)) {
-        if (undefined === missing)
-          missing = new Set<string>();
-
-        missing.add(catId);
-      }
-    }
-
-    if (undefined === missing)
-      return undefined;
-
-    const request = new SubCategoriesCache.Request(missing, this._imodel);
-    const promise = request.dispatch().then((result?: SubCategoriesCache.Result) => {
-      if (undefined !== result)
-        this.processResults(result, missing!);
-
-      return !request.wasCanceled;
-    });
-
-    return {
-      missingCategoryIds: missing,
-      promise,
-      cancel: () => request.cancel(),
-    };
-  }
-
-  public clear(): void {
-    this._byCategoryId.clear();
-    this._appearances.clear();
-  }
-
-  public onIModelConnectionClose(): void {
-    this.clear();
-  }
-
-  private static createSubCategoryAppearance(json?: any) {
-    let props: SubCategoryAppearance.Props | undefined;
-    if ("string" === typeof json && 0 < json.length)
-      props = JSON.parse(json);
-
-    return new SubCategoryAppearance(props);
-  }
-
-  private processResults(result: SubCategoriesCache.Result, missing: Id64Set): void {
-    for (const row of result)
-      this.add(row.parentId, row.id, SubCategoriesCache.createSubCategoryAppearance(row.appearance));
-
-    // Ensure that any category Ids which returned no results (e.g., non-existent category, invalid Id, etc) are still recorded so they are not repeatedly re-requested
-    for (const id of missing)
-      if (undefined === this._byCategoryId.get(id))
-        this._byCategoryId.set(id, invalidCategoryIdEntry);
-  }
-
-  private add(categoryId: string, subCategoryId: string, appearance: SubCategoryAppearance) {
-    let set = this._byCategoryId.get(categoryId);
-    if (undefined === set)
-      this._byCategoryId.set(categoryId, set = new Set<string>());
-
-    set.add(subCategoryId);
-    this._appearances.set(subCategoryId, appearance);
-  }
-}
-
-/** This namespace and the types within it are exported strictly for use in tests.
- * @internal
- */
-export namespace SubCategoriesCache { // eslint-disable-line no-redeclare
-  export interface ResultRow {
-    parentId: Id64String;
-    id: Id64String;
-    appearance: SubCategoryAppearance.Props;
-  }
-
-  export type Result = ResultRow[];
-
-  export class Request {
-    private readonly _imodel: IModelConnection;
-    private readonly _ecsql: string[] = [];
-    private readonly _result: Result = [];
-    private _canceled = false;
-    private _curECSqlIndex = 0;
-
-    public get wasCanceled() { return this._canceled || this._imodel.isClosed; }
-
-    public constructor(categoryIds: Set<string>, imodel: IModelConnection, maxCategoriesPerQuery = 200) {
-      this._imodel = imodel;
-
-      const catIds = [...categoryIds];
-      while (catIds.length !== 0) {
-        const end = (catIds.length > maxCategoriesPerQuery) ? maxCategoriesPerQuery : catIds.length;
-        const where = catIds.splice(0, end).join(",");
-        this._ecsql.push(`SELECT ECInstanceId as id, Parent.Id as parentId, Properties as appearance FROM BisCore.SubCategory WHERE Parent.Id IN (${where})`);
-      }
-    }
-
-    public cancel() { this._canceled = true; }
-
-    public async dispatch(): Promise<Result | undefined> {
-      if (this.wasCanceled || this._curECSqlIndex >= this._ecsql.length) // handle case of empty category Id set...
-        return undefined;
-
-      try {
-        const ecsql = this._ecsql[this._curECSqlIndex];
-        for await (const row of this._imodel.query(ecsql, undefined, QueryRowFormat.UseJsPropertyNames)) {
-          this._result.push(row as ResultRow);
-          if (this.wasCanceled)
-            return undefined;
-        }
-      } catch {
-        // ###TODO: detect cases in which retry is warranted
-        // Note that currently, if we succeed in obtaining some pages of results and fail to retrieve another page, we will end up processing the
-        // incomplete results. Since we're not retrying, that's the best we can do.
-      }
-
-      // Finished with current ECSql query. Dispatch the next if one exists.
-      if (++this._curECSqlIndex < this._ecsql.length) {
-        if (this.wasCanceled)
-          return undefined;
-        else
-          return this.dispatch();
-      }
-
-      // Even if we were canceled, we've retrieved all the rows. Might as well process them to prevent another request for some of the same rows from being enqueued.
-      return this._result;
-    }
-  }
-
-  export type QueueFunc = () => void;
-
-  export class QueueEntry {
-    public readonly categoryIds: Id64Set;
-    public readonly funcs: QueueFunc[];
-
-    public constructor(categoryIds: Id64Set, func: QueueFunc) {
-      this.categoryIds = categoryIds;
-      this.funcs = [func];
-    }
-  }
-
-  /** A "queue" of SubCategoriesRequests, which consists of between 0 and 2 entries. Each entry specifies the set of category IDs to be loaded and a list of functions to be executed
-   * when loading is completed. This is used to enforce ordering of operations upon subcategories despite the need to asynchronously load them. It incidentally also provides an
-   * opportunity to reduce the number of backend requests by batching consecutive requests.
-   * Chiefly used by [[Viewport]].
-   * @internal
-   */
-  export class Queue {
-    /* NB: Members marked protected for use in tests only. */
-    protected _current?: QueueEntry;
-    protected _next?: QueueEntry;
-    protected _request?: SubCategoriesRequest;
-    protected _disposed = false;
-
-    /** Push a request onto the queue. The requested categories will be loaded if necessary, and then
-     * the supplied function will be invoked. Any previously-pushed requests are guaranteed to be processed before this one.
-     */
-    public push(cache: SubCategoriesCache, categoryIds: Id64Arg, func: QueueFunc): void {
-      if (this._disposed)
-        return;
-      else if (undefined === this._current)
-        this.pushCurrent(cache, categoryIds, func);
-      else
-        this.pushNext(categoryIds, func);
-    }
-
-    /** Cancel all requests and empty the queue. */
-    public dispose(): void {
-      if (undefined !== this._request) {
-        assert(undefined !== this._current);
-        this._request.cancel();
-        this._request = undefined;
-      }
-
-      this._current = this._next = undefined;
-      this._disposed = true;
-    }
-
-    public get isEmpty(): boolean {
-      return undefined === this._current && undefined === this._next;
-    }
-
-    private pushCurrent(cache: SubCategoriesCache, categoryIds: Id64Arg, func: QueueFunc): void {
-      assert(undefined === this._next);
-      assert(undefined === this._current);
-      assert(undefined === this._request);
-
-      this._request = cache.load(categoryIds);
-      if (undefined === this._request) {
-        // All requested categories are already loaded.
-        func();
-        return;
-      } else {
-        // We need to load the requested categories before invoking the function.
-        this.processCurrent(cache, new QueueEntry(Id64.toIdSet(categoryIds, true), func));
-      }
-    }
-
-    private processCurrent(cache: SubCategoriesCache, entry: QueueEntry): void {
-      assert(undefined !== this._request);
-      assert(undefined === this._current);
-      assert(undefined === this._next);
-
-      this._current = entry;
-      this._request.promise.then((completed: boolean) => { // eslint-disable-line @typescript-eslint/no-floating-promises
-        if (this._disposed)
-          return;
-
-        // Invoke all the functions which were awaiting this set of categories.
-        assert(undefined !== this._current);
-        if (completed)
-          for (const func of this._current.funcs)
-            func();
-
-        this._request = undefined;
-        this._current = undefined;
-
-        // If we have more requests, process them.
-        const next = this._next;
-        this._next = undefined;
-        if (undefined !== next) {
-          this._request = cache.load(next.categoryIds);
-          if (undefined === this._request) {
-            // All categories loaded.
-            for (const func of next.funcs)
-              func();
-          } else {
-            // We need to load the requested categories before invoking the pending functions.
-            this.processCurrent(cache, next);
-          }
-        }
-      });
-    }
-
-    private pushNext(categoryIds: Id64Arg, func: QueueFunc): void {
-      assert(undefined !== this._current);
-      assert(undefined !== this._request);
-
-      if (undefined === this._next) {
-        // We have a request currently in process and none pending.
-        // We could potentially determine that this request doesn't require any categories that are not already loaded or being loaded by the current request.
-        // But we will find that out (synchronously) when current request completes, unless more requests come in. Probably not worth it.
-        this._next = new QueueEntry(Id64.toIdSet(categoryIds, true), func);
-      } else {
-        // We have a request currently in process, and one or more pending. Append this one to the pending.
-        this._next.funcs.push(func);
-        for (const categoryId of Id64.iterable(categoryIds))
-          this._next.categoryIds.add(categoryId);
-      }
-    }
-  }
-}
->>>>>>> 51caf2bd
+}