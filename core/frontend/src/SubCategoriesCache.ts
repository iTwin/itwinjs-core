/*---------------------------------------------------------------------------------------------
* Copyright (c) Bentley Systems, Incorporated. All rights reserved.
* See LICENSE.md in the project root for license terms and full copyright notice.
*--------------------------------------------------------------------------------------------*/

import { assert, CompressedId64Set, Id64, Id64Arg, Id64Set, Id64String, OrderedId64Iterable } from "@itwin/core-bentley";
import { SubCategoryAppearance, SubCategoryResultRow } from "@itwin/core-common";
import { IModelConnection } from "./IModelConnection";

/** A cancelable paginated request for subcategory information.
 * @see SubCategoriesCache
 * @internal
 */
export interface SubCategoriesRequest {
  /** The Ids of any categories which were requested but were not yet loaded. */
  readonly missingCategoryIds: Id64Set;
  /** A promise which resolves to true when all of the requested categories have been loaded, or to false if not all categories were loaded.
   * Categories may fail to load if the request is explicitly canceled or if the IModelConnection is closed before all categories are loaded.
   */
  readonly promise: Promise<boolean>;
  /** Cancels the request. */
  cancel(): void;
}

const invalidCategoryIdEntry = new Set<string>();

/** A cache of information about the subcategories contained within an [[IModelConnection]]. It is populated on demand.
 * @internal
 */
export class SubCategoriesCache {
  private readonly _byCategoryId = new Map<string, Id64Set>();
  private readonly _appearances = new Map<string, SubCategoryAppearance>();
  private readonly _imodel: IModelConnection;
  private _missingAtTimeOfPreload: Id64Set | undefined;

  public constructor(imodel: IModelConnection) { this._imodel = imodel; }

  /** Get the Ids of all subcategories belonging to the category with the specified Id, or undefined if no such information is present. */
  public getSubCategories(categoryId: string): Id64Set | undefined { return this._byCategoryId.get(categoryId); }

  /** Get the base appearance of the subcategory with the specified Id, or undefined if no such information is present. */
  public getSubCategoryAppearance(subCategoryId: Id64String): SubCategoryAppearance | undefined { return this._appearances.get(subCategoryId.toString()); }

  /** Request that the subcategory information for all of the specified categories is loaded.
   * If all such information has already been loaded, returns undefined.
   * Otherwise, dispatches an asynchronous request to load those categories which are not already loaded and returns a cancellable request object
   * containing the corresponding promise and the set of categories still to be loaded.
   */
  public load(categoryIds: Id64Arg): SubCategoriesRequest | undefined {
    const missing = this.getMissing(categoryIds);
    if (undefined === missing)
      return undefined;

    const request = new SubCategoriesCache.Request(missing, this._imodel);
    const promise = request.dispatch().then((result?: SubCategoriesCache.Result) => {
      if (undefined !== result)
        this.processResults(result, missing);

      return !request.wasCanceled;
    });

    return {
      missingCategoryIds: missing,
      promise,
      cancel: () => request.cancel(),
    };
  }

<<<<<<< HEAD
=======
  /**
   * Populates the notLoadedCategoryIds property of the HydrateViewStateRequestProps.
   * notLoadedCategoryIds is a subset of categoryIds, filtering out any ids which already have an entry in the cache.
   */
  public preload(options: HydrateViewStateRequestProps, categoryIds: Id64Arg): void {
    const missing = this.getMissing(categoryIds);

    if (undefined === missing)
      return;

    this._missingAtTimeOfPreload = missing;
    options.notLoadedCategoryIds = CompressedId64Set.sortAndCompress(missing);
  }

  /**
   * Populates the SubCategoriesCache using the categoryIdsResult of the HydrateViewStateResponseProps
   */
  public postload(options: HydrateViewStateResponseProps): void {
    if (options.categoryIdsResult === undefined)
      return;

    // missingAtTimeOfPreload shouldn't be undefined if options.categoryIdsResult is defined... but just to be safe we'll check
    const missing = this._missingAtTimeOfPreload === undefined ? new Set<string>() : this._missingAtTimeOfPreload;
    this.processResults(options.categoryIdsResult, missing);

    // clear missing
    this._missingAtTimeOfPreload = undefined;
  }

>>>>>>> 4584dcb1
  /** Given categoryIds, return which of these are not cached. */
  private getMissing(categoryIds: Id64Arg): Id64Set | undefined {
    let missing: Id64Set | undefined;
    for (const catId of Id64.iterable(categoryIds)) {
      if (undefined === this._byCategoryId.get(catId)) {
        if (undefined === missing)
          missing = new Set<string>();

        missing.add(catId);
      }
    }

    return missing;
  }

  public clear(): void {
    this._byCategoryId.clear();
    this._appearances.clear();
  }

  public onIModelConnectionClose(): void {
    this.clear();
  }

  private static createSubCategoryAppearance(json?: any) {
    let props: SubCategoryAppearance.Props | undefined;
    if ("string" === typeof json && 0 < json.length)
      props = JSON.parse(json);

    return new SubCategoryAppearance(props);
  }

  private processResults(result: SubCategoriesCache.Result, missing: Id64Set): void {
    for (const row of result)
      this.add(row.parentId, row.id, SubCategoriesCache.createSubCategoryAppearance(row.appearance));

    // Ensure that any category Ids which returned no results (e.g., non-existent category, invalid Id, etc) are still recorded so they are not repeatedly re-requested
    for (const id of missing)
      if (undefined === this._byCategoryId.get(id))
        this._byCategoryId.set(id, invalidCategoryIdEntry);
  }

  private add(categoryId: string, subCategoryId: string, appearance: SubCategoryAppearance) {
    let set = this._byCategoryId.get(categoryId);
    if (undefined === set)
      this._byCategoryId.set(categoryId, set = new Set<string>());

    set.add(subCategoryId);
    this._appearances.set(subCategoryId, appearance);
  }

  public async getCategoryInfo(inputCategoryIds: Id64String | Iterable<Id64String>): Promise<Map<Id64String, IModelConnection.Categories.CategoryInfo>> {
    // Eliminate duplicates...
    const categoryIds = new Set<string>(typeof inputCategoryIds === "string" ? [inputCategoryIds] : inputCategoryIds);
    const req = this.load(categoryIds);
    if (req)
      await req.promise;

    const map = new Map<Id64String, IModelConnection.Categories.CategoryInfo>();
    for (const categoryId of categoryIds) {
      const subCategoryIds = this._byCategoryId.get(categoryId);
      if (!subCategoryIds)
        continue;

      const subCategories = this.mapSubCategoryInfos(categoryId, subCategoryIds);
      map.set(categoryId, { id: categoryId, subCategories });
    }

    return map;
  }

  public async getSubCategoryInfo(categoryId: Id64String, inputSubCategoryIds: Id64String | Iterable<Id64String>): Promise<Map<Id64String, IModelConnection.Categories.SubCategoryInfo>> {
    // Eliminate duplicates...
    const subCategoryIds = new Set<string>(typeof inputSubCategoryIds === "string" ? [inputSubCategoryIds] : inputSubCategoryIds);
    const req = this.load(categoryId);
    if (req)
      await req.promise;

    return this.mapSubCategoryInfos(categoryId, subCategoryIds);
  }

  private mapSubCategoryInfos(categoryId: Id64String, subCategoryIds: Set<Id64String>): Map<Id64String, IModelConnection.Categories.SubCategoryInfo> {
    const map = new Map<Id64String, IModelConnection.Categories.SubCategoryInfo>();
    for (const id of subCategoryIds) {
      const appearance = this._appearances.get(id);
      assert(undefined !== appearance);
      if (appearance)
        map.set(id, { id, categoryId, appearance });
    }

    return map;
  }
}

/** This namespace and the types within it are exported strictly for use in tests.
 * @internal
 */
export namespace SubCategoriesCache { // eslint-disable-line no-redeclare
  export type Result = SubCategoryResultRow[];

  export class Request {
    private readonly _imodel: IModelConnection;
    private readonly _categoryIds: CompressedId64Set[] = [];
    private readonly _result: Result = [];
    private _canceled = false;
    private _curCategoryIdsIndex = 0;

    public get wasCanceled() { return this._canceled || this._imodel.isClosed; }

    public constructor(categoryIds: Set<string>, imodel: IModelConnection, maxCategoriesPerQuery = 200) {
      this._imodel = imodel;

      const catIds = [...categoryIds];
      OrderedId64Iterable.sortArray(catIds); // sort categories, so that given the same set of categoryIds we will always create the same batches.
      while (catIds.length !== 0) {
        const end = (catIds.length > maxCategoriesPerQuery) ? maxCategoriesPerQuery : catIds.length;
        const compressedIds = CompressedId64Set.compressArray(catIds.splice(0, end));
        this._categoryIds.push(compressedIds);
      }
    }

    public cancel() { this._canceled = true; }

    public async dispatch(): Promise<Result | undefined> {
      if (this.wasCanceled || this._curCategoryIdsIndex >= this._categoryIds.length) // handle case of empty category Id set...
        return undefined;

      try {
        const catIds = this._categoryIds[this._curCategoryIdsIndex];
        const result = await this._imodel.querySubCategories(catIds);
        this._result.push(...result);
        if (this.wasCanceled)
          return undefined;
      } catch {
        // ###TODO: detect cases in which retry is warranted
        // Note that currently, if we succeed in obtaining some pages of results and fail to retrieve another page, we will end up processing the
        // incomplete results. Since we're not retrying, that's the best we can do.
      }

      // Finished with current batch of categoryIds. Dispatch the next batch if one exists.
      if (++this._curCategoryIdsIndex < this._categoryIds.length) {
        if (this.wasCanceled)
          return undefined;
        else
          return this.dispatch();
      }

      // Even if we were canceled, we've retrieved all the rows. Might as well process them to prevent another request for some of the same rows from being enqueued.
      return this._result;
    }
  }

  export type QueueFunc = () => void;

  export class QueueEntry {
    public readonly categoryIds: Id64Set;
    public readonly funcs: QueueFunc[];

    public constructor(categoryIds: Id64Set, func: QueueFunc) {
      this.categoryIds = categoryIds;
      this.funcs = [func];
    }
  }

  /** A "queue" of SubCategoriesRequests, which consists of between 0 and 2 entries. Each entry specifies the set of category IDs to be loaded and a list of functions to be executed
   * when loading is completed. This is used to enforce ordering of operations upon subcategories despite the need to asynchronously load them. It incidentally also provides an
   * opportunity to reduce the number of backend requests by batching consecutive requests.
   * Chiefly used by [[Viewport]].
   * @internal
   */
  export class Queue {
    /* NB: Members marked protected for use in tests only. */
    protected _current?: QueueEntry;
    protected _next?: QueueEntry;
    protected _request?: SubCategoriesRequest;
    protected _disposed = false;

    /** Push a request onto the queue. The requested categories will be loaded if necessary, and then
     * the supplied function will be invoked. Any previously-pushed requests are guaranteed to be processed before this one.
     */
    public push(cache: SubCategoriesCache, categoryIds: Id64Arg, func: QueueFunc): void {
      if (this._disposed)
        return;
      else if (undefined === this._current)
        this.pushCurrent(cache, categoryIds, func);
      else
        this.pushNext(categoryIds, func);
    }

    /** Cancel all requests and empty the queue. */
    public dispose(): void {
      if (undefined !== this._request) {
        assert(undefined !== this._current);
        this._request.cancel();
        this._request = undefined;
      }

      this._current = this._next = undefined;
      this._disposed = true;
    }

    public get isEmpty(): boolean {
      return undefined === this._current && undefined === this._next;
    }

    private pushCurrent(cache: SubCategoriesCache, categoryIds: Id64Arg, func: QueueFunc): void {
      assert(undefined === this._next);
      assert(undefined === this._current);
      assert(undefined === this._request);

      this._request = cache.load(categoryIds);
      if (undefined === this._request) {
        // All requested categories are already loaded.
        func();
        return;
      } else {
        // We need to load the requested categories before invoking the function.
        this.processCurrent(cache, new QueueEntry(Id64.toIdSet(categoryIds, true), func));
      }
    }

    private processCurrent(cache: SubCategoriesCache, entry: QueueEntry): void {
      assert(undefined !== this._request);
      assert(undefined === this._current);
      assert(undefined === this._next);

      this._current = entry;
      this._request.promise.then((completed: boolean) => { // eslint-disable-line @typescript-eslint/no-floating-promises
        if (this._disposed)
          return;

        // Invoke all the functions which were awaiting this set of categories.
        assert(undefined !== this._current);
        if (completed)
          for (const func of this._current.funcs)
            func();

        this._request = undefined;
        this._current = undefined;

        // If we have more requests, process them.
        const next = this._next;
        this._next = undefined;
        if (undefined !== next) {
          this._request = cache.load(next.categoryIds);
          if (undefined === this._request) {
            // All categories loaded.
            for (const func of next.funcs)
              func();
          } else {
            // We need to load the requested categories before invoking the pending functions.
            this.processCurrent(cache, next);
          }
        }
      });
    }

    private pushNext(categoryIds: Id64Arg, func: QueueFunc): void {
      assert(undefined !== this._current);
      assert(undefined !== this._request);

      if (undefined === this._next) {
        // We have a request currently in process and none pending.
        // We could potentially determine that this request doesn't require any categories that are not already loaded or being loaded by the current request.
        // But we will find that out (synchronously) when current request completes, unless more requests come in. Probably not worth it.
        this._next = new QueueEntry(Id64.toIdSet(categoryIds, true), func);
      } else {
        // We have a request currently in process, and one or more pending. Append this one to the pending.
        this._next.funcs.push(func);
        for (const categoryId of Id64.iterable(categoryIds))
          this._next.categoryIds.add(categoryId);
      }
    }
  }
}<|MERGE_RESOLUTION|>--- conflicted
+++ resolved
@@ -66,38 +66,6 @@
     };
   }
 
-<<<<<<< HEAD
-=======
-  /**
-   * Populates the notLoadedCategoryIds property of the HydrateViewStateRequestProps.
-   * notLoadedCategoryIds is a subset of categoryIds, filtering out any ids which already have an entry in the cache.
-   */
-  public preload(options: HydrateViewStateRequestProps, categoryIds: Id64Arg): void {
-    const missing = this.getMissing(categoryIds);
-
-    if (undefined === missing)
-      return;
-
-    this._missingAtTimeOfPreload = missing;
-    options.notLoadedCategoryIds = CompressedId64Set.sortAndCompress(missing);
-  }
-
-  /**
-   * Populates the SubCategoriesCache using the categoryIdsResult of the HydrateViewStateResponseProps
-   */
-  public postload(options: HydrateViewStateResponseProps): void {
-    if (options.categoryIdsResult === undefined)
-      return;
-
-    // missingAtTimeOfPreload shouldn't be undefined if options.categoryIdsResult is defined... but just to be safe we'll check
-    const missing = this._missingAtTimeOfPreload === undefined ? new Set<string>() : this._missingAtTimeOfPreload;
-    this.processResults(options.categoryIdsResult, missing);
-
-    // clear missing
-    this._missingAtTimeOfPreload = undefined;
-  }
-
->>>>>>> 4584dcb1
   /** Given categoryIds, return which of these are not cached. */
   private getMissing(categoryIds: Id64Arg): Id64Set | undefined {
     let missing: Id64Set | undefined;
