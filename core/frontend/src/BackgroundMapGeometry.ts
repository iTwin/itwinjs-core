--- conflicted
+++ resolved
@@ -122,8 +122,6 @@
     });
 
     return Promise.all(promises);
-<<<<<<< HEAD
-=======
   }
 
   public async dbToWGS84CartographicFromGcs(db: XYAndZ[]): Promise<Cartographic[]> {
@@ -156,7 +154,6 @@
       }
       return result;
     });
->>>>>>> b70af979
   }
 
   public dbToCartographic(db: XYAndZ, result?: Cartographic): Cartographic {
@@ -193,7 +190,6 @@
 
     return Promise.all(promises);
   }
-
   public cartographicToDb(cartographic: Cartographic, result?: Point3d): Point3d {
     if (this.globeMode === GlobeMode.Plane) {
       const fraction = Point2d.create(0, 0);
