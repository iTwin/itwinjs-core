<<<<<<< HEAD
/*---------------------------------------------------------------------------------------------
* Copyright (c) Bentley Systems, Incorporated. All rights reserved.
* See LICENSE.md in the project root for license terms and full copyright notice.
*--------------------------------------------------------------------------------------------*/
/** @packageDocumentation
 * @module Rendering
 */

import { ProcessDetector } from "@itwin/core-bentley";
import { Point2d } from "@itwin/core-geometry";
import { ImageBuffer, ImageBufferFormat, ImageSource, ImageSourceFormat } from "@itwin/core-common";
import { ViewRect } from "./ViewRect";

interface Rgba {
  r: number;
  g: number;
  b: number;
  a: number;
}

const scratchRgba = { r: 0, g: 0, b: 0, a: 0 };

function rgbaFromAlpha(rgba: Rgba, src: Uint8Array, idx: number): number {
  rgba.r = rgba.g = rgba.b = rgba.a = src[idx];
  return idx + 1;
}

function rgbaFromRgb(rgba: Rgba, src: Uint8Array, idx: number): number {
  rgba.r = src[idx + 0];
  rgba.g = src[idx + 1];
  rgba.b = src[idx + 2];
  rgba.a = 255;
  return idx + 3;
}

function rgbaFromRgba(rgba: Rgba, src: Uint8Array, idx: number): number {
  rgbaFromRgb(rgba, src, idx);
  rgba.a = src[idx + 3];
  return idx + 4;
}

/** Resize a canvas to a desired size.  The final size will be targetSize plus barSize.  The original canvas is left untouched and a new, resized canvas with potential side bars is returned.
 * @param canvasIn the source [HTMLCanvasElement](https://developer.mozilla.org/docs/Web/API/HTMLCanvasElement) to resize.
 * @param targetSize the desired new size for the canvas image.
 * @param barSize total size of side bars to add to the image in width and height; defaults to (0, 0).  For example, if you specify (2, 0), a 1 pixel side bar will be added to the left and right sides of the resized image.  If an odd dimension is specified, the left or upper side of the image will be one pixel larger than the opposite side.  For example, if you specify (1, 0), a 1 pixel side bar will be added to the left side of the image and a 0 pixel side bar will be added to the right side of the image.
 * @param barStyle CSS style string to apply to any side bars; defaults to "#C0C0C0", which is silver.
 * @returns an [HTMLCanvasElement](https://developer.mozilla.org/docs/Web/API/HTMLCanvasElement) object containing the resized image and any requested side bars.
 * @public
 */
export function canvasToResizedCanvasWithBars(canvasIn: HTMLCanvasElement, targetSize: Point2d, barSize = new Point2d(0, 0), barStyle = "#C0C0C0"): HTMLCanvasElement {
  const canvasOut = document.createElement("canvas");
  canvasOut.width = targetSize.x + barSize.x;
  canvasOut.height = targetSize.y + barSize.y;

  let adjustImageX = barSize.x / 2;
  let adjustImageY = barSize.y / 2;

  if (1 === barSize.x % 2) {
    adjustImageX += 0.5;
  }
  if (1 === barSize.y % 2) {
    adjustImageY += 0.5;
  }

  const context = canvasOut.getContext("2d")!;
  context.fillStyle = barStyle;
  context.fillRect(0, 0, canvasOut.width, canvasOut.height);
  context.drawImage(canvasIn, adjustImageX, adjustImageY, targetSize.x, targetSize.y);
  return canvasOut;
}

/** Create a canvas element with the same dimensions and contents as an image buffer.
 * @param buffer the source [[ImageBuffer]] object from which the [HTMLCanvasElement](https://developer.mozilla.org/docs/Web/API/HTMLCanvasElement) object will be constructed.
 * @param preserveAlpha If false, the alpha channel will be set to 255 (fully opaque). This is recommended when converting an already-blended image (e.g., one obtained from [[Viewport.readImage]]).
 * @returns an [HTMLCanvasElement](https://developer.mozilla.org/docs/Web/API/HTMLCanvasElement) object containing the contents of the source image buffer, or undefined if the conversion fails.
 * @public
 */
export function imageBufferToCanvas(buffer: ImageBuffer, preserveAlpha: boolean = true): HTMLCanvasElement | undefined {
  const canvas = document.createElement("canvas");
  if (null === canvas)
    return undefined;

  canvas.width = buffer.width;
  canvas.height = buffer.height;

  const context = canvas.getContext("2d");
  if (null === context)
    return undefined;

  const imageData = context.createImageData(buffer.width, buffer.height);
  const extractRgba = ImageBufferFormat.Alpha === buffer.format ? rgbaFromAlpha : (ImageBufferFormat.Rgb === buffer.format ? rgbaFromRgb : rgbaFromRgba);

  const bufferData = buffer.data;
  let i = 0;
  let j = 0;
  const rgba = scratchRgba;
  while (i < bufferData.length) {
    i = extractRgba(rgba, bufferData, i);
    imageData.data[j + 0] = rgba.r;
    imageData.data[j + 1] = rgba.g;
    imageData.data[j + 2] = rgba.b;
    imageData.data[j + 3] = preserveAlpha ? rgba.a : 0xff;
    j += 4;
  }

  context.putImageData(imageData, 0, 0);
  return canvas;
}

/** Create an ImageBuffer in the specified format with the same dimensions and contents as a canvas.
 * @param canvas the source [HTMLCanvasElement](https://developer.mozilla.org/docs/Web/API/HTMLCanvasElement) object from which the [[ImageBuffer]] object will be constructed.
 * @param format the desired format of the created ImageBuffer; defaults to [[ImageBufferFormat.Rgba]].
 * @returns an [[ImageBuffer]] object containing the contents of the source canvas, or undefined if the conversion fails.
 * @public
 */
export function canvasToImageBuffer(canvas: HTMLCanvasElement, format = ImageBufferFormat.Rgba): ImageBuffer | undefined {
  const context = canvas.getContext("2d");
  if (null === context)
    return undefined;

  const imageData = context.getImageData(0, 0, canvas.width, canvas.height);

  let imageBufferData: Uint8Array | undefined;

  if (ImageBufferFormat.Rgba === format) {
    imageBufferData = new Uint8Array(imageData.data.length);
  } else if (ImageBufferFormat.Rgb === format) {
    imageBufferData = new Uint8Array((imageData.data.length / 4) * 3);
  } else if (ImageBufferFormat.Alpha === format) {
    imageBufferData = new Uint8Array(imageData.data.length / 4);
  }

  if (undefined === imageBufferData)
    return undefined;

  let i = 0;
  let j = 0;
  while (i < imageData.data.length) {
    if (ImageBufferFormat.Rgba === format) {
      imageBufferData[j + 0] = imageData.data[i + 0];
      imageBufferData[j + 1] = imageData.data[i + 1];
      imageBufferData[j + 2] = imageData.data[i + 2];
      imageBufferData[j + 3] = imageData.data[i + 3];
      j += 4;
    } else if (ImageBufferFormat.Rgb === format) {
      imageBufferData[j + 0] = imageData.data[i + 0];
      imageBufferData[j + 1] = imageData.data[i + 1];
      imageBufferData[j + 2] = imageData.data[i + 2];
      j += 3;
    } else if (ImageBufferFormat.Alpha === format) {
      imageBufferData[j] = imageData.data[i + 3];
      j++;
    }
    i += 4;
  }

  return ImageBuffer.create(imageBufferData, format, canvas.width);
}

/** Get a string describing the mime type associated with an ImageSource format.
 * @public
 */
export function getImageSourceMimeType(format: ImageSourceFormat): string {

  switch (format) {
    case ImageSourceFormat.Jpeg:
      return "image/jpeg";
    case ImageSourceFormat.Png:
      return "image/png";
    case ImageSourceFormat.Svg:
      return "image/svg+xml;charset=utf-8";
  }
  return "";
}

/** Get the ImageSourceFormat corresponding to the mime type string, or undefined if the string does not identify a supported ImageSourceFormat.
 * @public
 */
export function getImageSourceFormatForMimeType(mimeType: string): ImageSourceFormat | undefined {
  switch (mimeType) {
    case "image/jpeg": return ImageSourceFormat.Jpeg;
    case "image/png": return ImageSourceFormat.Png;
    case "image/svg+xml;charset=utf-8": return ImageSourceFormat.Svg;
    default: return undefined;
  }
}

/** Extract an html Image element from a binary jpeg or png.
 * @param source The ImageSource containing the binary jpeg or png data.
 * @returns a Promise which resolves to an HTMLImageElement containing the uncompressed bitmap image in RGBA format.
 * @public
 */
export async function imageElementFromImageSource(source: ImageSource): Promise<HTMLImageElement> {
  const blob = new Blob([source.data], { type: getImageSourceMimeType(source.format) });
  return imageElementFromUrl(URL.createObjectURL(blob));
}

/** Create an html Image element from a URL.
 * @param url The URL pointing to the image data.
 * @returns A Promise resolving to an HTMLImageElement when the image data has been loaded from the URL.
 * @see tryImageElementFromUrl.
 * @public
 */
export async function imageElementFromUrl(url: string): Promise<HTMLImageElement> {
  return new Promise((resolve: (image: HTMLImageElement) => void, reject) => {
    const image = new Image();
    image.onload = () => resolve(image);

    // The "error" produced by Image is not an Error. It looks like an Event, but isn't one.
    image.onerror = () => reject(new Error("Failed to create image from url"));
    image.src = url;
  });
}

/** Try to create an html Image element from a URL.
 * @param url The URL pointing to the image data.
 * @returns A Promise resolving to an HTMLImageElement when the image data has been loaded from the URL, or to `undefined` if an exception occurred.
 * @see imageElementFromUrl
 * @public
 */
export async function tryImageElementFromUrl(url: string): Promise<HTMLImageElement | undefined> {
  try {
    return await imageElementFromUrl(url);
  } catch (_) {
    return undefined;
  }
}
/**
 * Extract the dimensions of the jpeg or png data encoded in an ImageSource.
 * @param source The ImageSource containing the binary jpeg or png data.
 * @returns a Promise resolving to a Point2d of which x corresponds to the integer width of the uncompressed bitmap and y to the height.
 * @public
 */
export async function extractImageSourceDimensions(source: ImageSource): Promise<Point2d> {
  const image = await imageElementFromImageSource(source);
  return new Point2d(image.naturalWidth, image.naturalHeight);
}

/**
 * Produces a data url in "image/png" format from the contents of an ImageBuffer.
 * @param buffer The ImageBuffer, of any format.
 * @param preserveAlpha If false, the alpha channel will be set to 255 (fully opaque). This is recommended when converting an already-blended image (e.g., one obtained from [[Viewport.readImage]]).
 * @returns a data url as a string suitable for setting as the `src` property of an HTMLImageElement, or undefined if the url could not be created.
 * @public
 */
export function imageBufferToPngDataUrl(buffer: ImageBuffer, preserveAlpha = true): string | undefined {
  // The default format (and the only format required to be supported) for toDataUrl() is "image/png".
  const canvas = imageBufferToCanvas(buffer, preserveAlpha);
  return undefined !== canvas ? canvas.toDataURL() : undefined;
}

/**
 * Converts the contents of an ImageBuffer to PNG format.
 * @param buffer The ImageBuffer, of any format.
 * @param preserveAlpha If false, the alpha channel will be set to 255 (fully opaque). This is recommended when converting an already-blended image (e.g., one obtained from [[Viewport.readImage]]).
 * @returns a base64-encoded string representing the image as a PNG, or undefined if the conversion failed.
 * @public
 */
export function imageBufferToBase64EncodedPng(buffer: ImageBuffer, preserveAlpha = true): string | undefined {
  const urlPrefix = "data:image/png;base64,";
  const url = imageBufferToPngDataUrl(buffer, preserveAlpha);
  if (undefined === url || !url.startsWith(urlPrefix))
    return undefined;

  return url.substring(urlPrefix.length);
}

/** Open an image specified as a data URL in a new window or tab. Works around differences between browsers and Electron.
 * @param url The base64-encoded image URL.
 * @param title An optional title to apply to the new window.
 * @beta
 */
export function openImageDataUrlInNewWindow(url: string, title?: string): void {
  if (ProcessDetector.isElectronAppFrontend) {
    window.open(url, title);
  } else {
    const win = window.open();
    if (null === win)
      return;

    const div = win.document.createElement("div");
    div.innerHTML = `<img src='${url}'/>`;
    win.document.body.append(div);
    if (undefined !== title)
      win.document.title = title;
  }
}

/** Determine the maximum [[ViewRect]] that can be fitted and centered in specified ViewRect given a required aspect ratio.
 * @param viewRect The rectangle in which the returned rectangle is to be centered and fitted.
 * @param aspectRatio Ratio of width to height.
 * @returns A ViewRect centered in the input rectangle.
 * @public
 */
export function getCenteredViewRect(viewRect: ViewRect, aspectRatio = 1.4): ViewRect {
  // Determine scale that ensures ability to return an image with the prescribed aspectRatio
  const scale = Math.min(viewRect.width / aspectRatio, viewRect.height);
  const finalWidth = scale * aspectRatio;
  const finalHeight = scale;
  const left = (viewRect.width - finalWidth) / 2.0;
  const right = left + finalWidth;
  const top = (viewRect.height - finalHeight) / 2.0;
  const bottom = top + finalHeight;
  return new ViewRect(left, top, right, bottom);
}

/** Produce a jpeg compressed to no more than specified bytes and of no less than specified quality.
 * @param canvas Canvas containing the image to be compressed.
 * @param maxBytes Maximum size of output jpeg in bytes.
 * @param minCompressionQuality The minimum acceptable image quality as a number between 0 (lowest quality) and 1 (highest quality).
 * @returns A [data URL](https://developer.mozilla.org/en-US/docs/Web/HTTP/Basics_of_HTTP/Data_URIs) for the image, or `undefined` if the compression and size constraints could not be met.
 * @public
 */
export function getCompressedJpegFromCanvas(canvas: HTMLCanvasElement, maxBytes = 60000, minCompressionQuality = 0.1): string | undefined {
  const decrements = 0.1; // Decrements of quality
  const bytesPerCharacter = 2; // Assume 16-bit per character
  let quality = 1.0; // JPEG Compression quality

  while (quality > minCompressionQuality) {
    const data = canvas.toDataURL("image/jpeg", quality);
    // If we are less than 60 Kb, we are good
    if (data.length * bytesPerCharacter < maxBytes)
      return data;

    quality -= decrements;
  }

  return undefined;
}
=======
/*---------------------------------------------------------------------------------------------
* Copyright (c) Bentley Systems, Incorporated. All rights reserved.
* See LICENSE.md in the project root for license terms and full copyright notice.
*--------------------------------------------------------------------------------------------*/
/** @packageDocumentation
 * @module Rendering
 */

import { ProcessDetector } from "@itwin/core-bentley";
import { Point2d } from "@itwin/core-geometry";
import { ImageBuffer, ImageBufferFormat, ImageSource, ImageSourceFormat } from "@itwin/core-common";
import { ViewRect } from "./ViewRect";

interface Rgba {
  r: number;
  g: number;
  b: number;
  a: number;
}

const scratchRgba = { r: 0, g: 0, b: 0, a: 0 };

function rgbaFromAlpha(rgba: Rgba, src: Uint8Array, idx: number): number {
  rgba.r = rgba.g = rgba.b = rgba.a = src[idx];
  return idx + 1;
}

function rgbaFromRgb(rgba: Rgba, src: Uint8Array, idx: number): number {
  rgba.r = src[idx + 0];
  rgba.g = src[idx + 1];
  rgba.b = src[idx + 2];
  rgba.a = 255;
  return idx + 3;
}

function rgbaFromRgba(rgba: Rgba, src: Uint8Array, idx: number): number {
  rgbaFromRgb(rgba, src, idx);
  rgba.a = src[idx + 3];
  return idx + 4;
}

/** Resize a canvas to a desired size.  The final size will be targetSize plus barSize.  The original canvas is left untouched and a new, resized canvas with potential side bars is returned.
 * @param canvasIn the source [HTMLCanvasElement](https://developer.mozilla.org/docs/Web/API/HTMLCanvasElement) to resize.
 * @param targetSize the desired new size for the canvas image.
 * @param barSize total size of side bars to add to the image in width and height; defaults to (0, 0).  For example, if you specify (2, 0), a 1 pixel side bar will be added to the left and right sides of the resized image.  If an odd dimension is specified, the left or upper side of the image will be one pixel larger than the opposite side.  For example, if you specify (1, 0), a 1 pixel side bar will be added to the left side of the image and a 0 pixel side bar will be added to the right side of the image.
 * @param barStyle CSS style string to apply to any side bars; defaults to "#C0C0C0", which is silver.
 * @returns an [HTMLCanvasElement](https://developer.mozilla.org/docs/Web/API/HTMLCanvasElement) object containing the resized image and any requested side bars.
 * @public
 */
export function canvasToResizedCanvasWithBars(canvasIn: HTMLCanvasElement, targetSize: Point2d, barSize = new Point2d(0, 0), barStyle = "#C0C0C0"): HTMLCanvasElement {
  const canvasOut = document.createElement("canvas");
  canvasOut.width = targetSize.x + barSize.x;
  canvasOut.height = targetSize.y + barSize.y;

  let adjustImageX = barSize.x / 2;
  let adjustImageY = barSize.y / 2;

  if (1 === barSize.x % 2) {
    adjustImageX += 0.5;
  }
  if (1 === barSize.y % 2) {
    adjustImageY += 0.5;
  }

  const context = canvasOut.getContext("2d")!;
  context.fillStyle = barStyle;
  context.fillRect(0, 0, canvasOut.width, canvasOut.height);
  context.drawImage(canvasIn, adjustImageX, adjustImageY, targetSize.x, targetSize.y);
  return canvasOut;
}

/** Create a canvas element with the same dimensions and contents as an image buffer.
 * @param buffer the source [[ImageBuffer]] object from which the [HTMLCanvasElement](https://developer.mozilla.org/docs/Web/API/HTMLCanvasElement) object will be constructed.
 * @param preserveAlpha If false, the alpha channel will be set to 255 (fully opaque). This is recommended when converting an already-blended image (e.g., one obtained from [[Viewport.readImage]]).
 * @returns an [HTMLCanvasElement](https://developer.mozilla.org/docs/Web/API/HTMLCanvasElement) object containing the contents of the source image buffer, or undefined if the conversion fails.
 * @public
 */
export function imageBufferToCanvas(buffer: ImageBuffer, preserveAlpha: boolean = true): HTMLCanvasElement | undefined {
  const canvas = document.createElement("canvas");
  if (null === canvas)
    return undefined;

  canvas.width = buffer.width;
  canvas.height = buffer.height;

  const context = canvas.getContext("2d");
  if (null === context)
    return undefined;

  const imageData = context.createImageData(buffer.width, buffer.height);
  const extractRgba = ImageBufferFormat.Alpha === buffer.format ? rgbaFromAlpha : (ImageBufferFormat.Rgb === buffer.format ? rgbaFromRgb : rgbaFromRgba);

  const bufferData = buffer.data;
  let i = 0;
  let j = 0;
  const rgba = scratchRgba;
  while (i < bufferData.length) {
    i = extractRgba(rgba, bufferData, i);
    imageData.data[j + 0] = rgba.r;
    imageData.data[j + 1] = rgba.g;
    imageData.data[j + 2] = rgba.b;
    imageData.data[j + 3] = preserveAlpha ? rgba.a : 0xff;
    j += 4;
  }

  context.putImageData(imageData, 0, 0);
  return canvas;
}

/** Create an ImageBuffer in the specified format with the same dimensions and contents as a canvas.
 * @param canvas the source [HTMLCanvasElement](https://developer.mozilla.org/docs/Web/API/HTMLCanvasElement) object from which the [[ImageBuffer]] object will be constructed.
 * @param format the desired format of the created ImageBuffer; defaults to [[ImageBufferFormat.Rgba]].
 * @returns an [[ImageBuffer]] object containing the contents of the source canvas, or undefined if the conversion fails.
 * @public
 */
export function canvasToImageBuffer(canvas: HTMLCanvasElement, format = ImageBufferFormat.Rgba): ImageBuffer | undefined {
  const context = canvas.getContext("2d");
  if (null === context)
    return undefined;

  const imageData = context.getImageData(0, 0, canvas.width, canvas.height);

  let imageBufferData: Uint8Array | undefined;

  if (ImageBufferFormat.Rgba === format) {
    imageBufferData = new Uint8Array(imageData.data.length);
  } else if (ImageBufferFormat.Rgb === format) {
    imageBufferData = new Uint8Array((imageData.data.length / 4) * 3);
  } else if (ImageBufferFormat.Alpha === format) {
    imageBufferData = new Uint8Array(imageData.data.length / 4);
  }

  if (undefined === imageBufferData)
    return undefined;

  let i = 0;
  let j = 0;
  while (i < imageData.data.length) {
    if (ImageBufferFormat.Rgba === format) {
      imageBufferData[j + 0] = imageData.data[i + 0];
      imageBufferData[j + 1] = imageData.data[i + 1];
      imageBufferData[j + 2] = imageData.data[i + 2];
      imageBufferData[j + 3] = imageData.data[i + 3];
      j += 4;
    } else if (ImageBufferFormat.Rgb === format) {
      imageBufferData[j + 0] = imageData.data[i + 0];
      imageBufferData[j + 1] = imageData.data[i + 1];
      imageBufferData[j + 2] = imageData.data[i + 2];
      j += 3;
    } else if (ImageBufferFormat.Alpha === format) {
      imageBufferData[j] = imageData.data[i + 3];
      j++;
    }
    i += 4;
  }

  return ImageBuffer.create(imageBufferData, format, canvas.width);
}

/** Get a string describing the mime type associated with an ImageSource format.
 * @public
 */
export function getImageSourceMimeType(format: ImageSourceFormat): string {

  switch (format) {
    case ImageSourceFormat.Jpeg:
      return "image/jpeg";
    case ImageSourceFormat.Png:
      return "image/png";
    case ImageSourceFormat.Svg:
      return "image/svg+xml;charset=utf-8";
  }
  return "";
}

/** Get the ImageSourceFormat corresponding to the mime type string, or undefined if the string does not identify a supported ImageSourceFormat.
 * @public
 */
export function getImageSourceFormatForMimeType(mimeType: string): ImageSourceFormat | undefined {
  switch (mimeType) {
    case "image/jpeg": return ImageSourceFormat.Jpeg;
    case "image/png": return ImageSourceFormat.Png;
    case "image/svg+xml;charset=utf-8": return ImageSourceFormat.Svg;
    default: return undefined;
  }
}

/** Extract an html Image element from a binary jpeg or png.
 * @param source The ImageSource containing the binary jpeg or png data.
 * @returns a Promise which resolves to an HTMLImageElement containing the uncompressed bitmap image in RGBA format.
 * @public
 */
export async function imageElementFromImageSource(source: ImageSource): Promise<HTMLImageElement> {
  const blob = new Blob([source.data], { type: getImageSourceMimeType(source.format) });
  return imageElementFromUrl(URL.createObjectURL(blob));
}

/** Create an html Image element from a URL.
 * @param url The URL pointing to the image data.
 * @returns A Promise resolving to an HTMLImageElement when the image data has been loaded from the URL.
 * @see tryImageElementFromUrl.
 * @public
 */
export async function imageElementFromUrl(url: string): Promise<HTMLImageElement> {
  return new Promise((resolve: (image: HTMLImageElement) => void, reject) => {
    const image = new Image();
    image.onload = () => resolve(image);

    // The "error" produced by Image is not an Error. It looks like an Event, but isn't one.
    image.onerror = () => reject(new Error("Failed to create image from url"));
    image.src = url;
  });
}

/** Try to create an html Image element from a URL.
 * @param url The URL pointing to the image data.
 * @returns A Promise resolving to an HTMLImageElement when the image data has been loaded from the URL, or to `undefined` if an exception occurred.
 * @see imageElementFromUrl
 * @public
 */
export async function tryImageElementFromUrl(url: string): Promise<HTMLImageElement | undefined> {
  try {
    return await imageElementFromUrl(url);
  } catch {
    return undefined;
  }
}
/**
 * Extract the dimensions of the jpeg or png data encoded in an ImageSource.
 * @param source The ImageSource containing the binary jpeg or png data.
 * @returns a Promise resolving to a Point2d of which x corresponds to the integer width of the uncompressed bitmap and y to the height.
 * @public
 */
export async function extractImageSourceDimensions(source: ImageSource): Promise<Point2d> {
  const image = await imageElementFromImageSource(source);
  return new Point2d(image.naturalWidth, image.naturalHeight);
}

/**
 * Produces a data url in "image/png" format from the contents of an ImageBuffer.
 * @param buffer The ImageBuffer, of any format.
 * @param preserveAlpha If false, the alpha channel will be set to 255 (fully opaque). This is recommended when converting an already-blended image (e.g., one obtained from [[Viewport.readImage]]).
 * @returns a data url as a string suitable for setting as the `src` property of an HTMLImageElement, or undefined if the url could not be created.
 * @public
 */
export function imageBufferToPngDataUrl(buffer: ImageBuffer, preserveAlpha = true): string | undefined {
  // The default format (and the only format required to be supported) for toDataUrl() is "image/png".
  const canvas = imageBufferToCanvas(buffer, preserveAlpha);
  return undefined !== canvas ? canvas.toDataURL() : undefined;
}

/**
 * Converts the contents of an ImageBuffer to PNG format.
 * @param buffer The ImageBuffer, of any format.
 * @param preserveAlpha If false, the alpha channel will be set to 255 (fully opaque). This is recommended when converting an already-blended image (e.g., one obtained from [[Viewport.readImage]]).
 * @returns a base64-encoded string representing the image as a PNG, or undefined if the conversion failed.
 * @public
 */
export function imageBufferToBase64EncodedPng(buffer: ImageBuffer, preserveAlpha = true): string | undefined {
  const urlPrefix = "data:image/png;base64,";
  const url = imageBufferToPngDataUrl(buffer, preserveAlpha);
  if (undefined === url || !url.startsWith(urlPrefix))
    return undefined;

  return url.substring(urlPrefix.length);
}

/** Open an image specified as a data URL in a new window or tab. Works around differences between browsers and Electron.
 * @param url The base64-encoded image URL.
 * @param title An optional title to apply to the new window.
 * @beta
 */
export function openImageDataUrlInNewWindow(url: string, title?: string): void {
  if (ProcessDetector.isElectronAppFrontend) {
    window.open(url, title);
  } else {
    const win = window.open();
    if (null === win)
      return;

    const div = win.document.createElement("div");
    div.innerHTML = `<img src='${url}'/>`;
    win.document.body.append(div);
    if (undefined !== title)
      win.document.title = title;
  }
}

/** Determine the maximum [[ViewRect]] that can be fitted and centered in specified ViewRect given a required aspect ratio.
 * @param viewRect The rectangle in which the returned rectangle is to be centered and fitted.
 * @param aspectRatio Ratio of width to height.
 * @returns A ViewRect centered in the input rectangle.
 * @public
 */
export function getCenteredViewRect(viewRect: ViewRect, aspectRatio = 1.4): ViewRect {
  // Determine scale that ensures ability to return an image with the prescribed aspectRatio
  const scale = Math.min(viewRect.width / aspectRatio, viewRect.height);
  const finalWidth = scale * aspectRatio;
  const finalHeight = scale;
  const left = (viewRect.width - finalWidth) / 2.0;
  const right = left + finalWidth;
  const top = (viewRect.height - finalHeight) / 2.0;
  const bottom = top + finalHeight;
  return new ViewRect(left, top, right, bottom);
}

/** Produce a jpeg compressed to no more than specified bytes and of no less than specified quality.
 * @param canvas Canvas containing the image to be compressed.
 * @param maxBytes Maximum size of output jpeg in bytes.
 * @param minCompressionQuality The minimum acceptable image quality as a number between 0 (lowest quality) and 1 (highest quality).
 * @returns A [data URL](https://developer.mozilla.org/en-US/docs/Web/HTTP/Basics_of_HTTP/Data_URIs) for the image, or `undefined` if the compression and size constraints could not be met.
 * @public
 */
export function getCompressedJpegFromCanvas(canvas: HTMLCanvasElement, maxBytes = 60000, minCompressionQuality = 0.1): string | undefined {
  const decrements = 0.1; // Decrements of quality
  const bytesPerCharacter = 2; // Assume 16-bit per character
  let quality = 1.0; // JPEG Compression quality

  while (quality > minCompressionQuality) {
    const data = canvas.toDataURL("image/jpeg", quality);
    // If we are less than 60 Kb, we are good
    if (data.length * bytesPerCharacter < maxBytes)
      return data;

    quality -= decrements;
  }

  return undefined;
}
>>>>>>> 4d41f4fb
<|MERGE_RESOLUTION|>--- conflicted
+++ resolved
@@ -1,4 +1,3 @@
-<<<<<<< HEAD
 /*---------------------------------------------------------------------------------------------
 * Copyright (c) Bentley Systems, Incorporated. All rights reserved.
 * See LICENSE.md in the project root for license terms and full copyright notice.
@@ -222,7 +221,7 @@
 export async function tryImageElementFromUrl(url: string): Promise<HTMLImageElement | undefined> {
   try {
     return await imageElementFromUrl(url);
-  } catch (_) {
+  } catch {
     return undefined;
   }
 }
@@ -327,335 +326,4 @@
   }
 
   return undefined;
-}
-=======
-/*---------------------------------------------------------------------------------------------
-* Copyright (c) Bentley Systems, Incorporated. All rights reserved.
-* See LICENSE.md in the project root for license terms and full copyright notice.
-*--------------------------------------------------------------------------------------------*/
-/** @packageDocumentation
- * @module Rendering
- */
-
-import { ProcessDetector } from "@itwin/core-bentley";
-import { Point2d } from "@itwin/core-geometry";
-import { ImageBuffer, ImageBufferFormat, ImageSource, ImageSourceFormat } from "@itwin/core-common";
-import { ViewRect } from "./ViewRect";
-
-interface Rgba {
-  r: number;
-  g: number;
-  b: number;
-  a: number;
-}
-
-const scratchRgba = { r: 0, g: 0, b: 0, a: 0 };
-
-function rgbaFromAlpha(rgba: Rgba, src: Uint8Array, idx: number): number {
-  rgba.r = rgba.g = rgba.b = rgba.a = src[idx];
-  return idx + 1;
-}
-
-function rgbaFromRgb(rgba: Rgba, src: Uint8Array, idx: number): number {
-  rgba.r = src[idx + 0];
-  rgba.g = src[idx + 1];
-  rgba.b = src[idx + 2];
-  rgba.a = 255;
-  return idx + 3;
-}
-
-function rgbaFromRgba(rgba: Rgba, src: Uint8Array, idx: number): number {
-  rgbaFromRgb(rgba, src, idx);
-  rgba.a = src[idx + 3];
-  return idx + 4;
-}
-
-/** Resize a canvas to a desired size.  The final size will be targetSize plus barSize.  The original canvas is left untouched and a new, resized canvas with potential side bars is returned.
- * @param canvasIn the source [HTMLCanvasElement](https://developer.mozilla.org/docs/Web/API/HTMLCanvasElement) to resize.
- * @param targetSize the desired new size for the canvas image.
- * @param barSize total size of side bars to add to the image in width and height; defaults to (0, 0).  For example, if you specify (2, 0), a 1 pixel side bar will be added to the left and right sides of the resized image.  If an odd dimension is specified, the left or upper side of the image will be one pixel larger than the opposite side.  For example, if you specify (1, 0), a 1 pixel side bar will be added to the left side of the image and a 0 pixel side bar will be added to the right side of the image.
- * @param barStyle CSS style string to apply to any side bars; defaults to "#C0C0C0", which is silver.
- * @returns an [HTMLCanvasElement](https://developer.mozilla.org/docs/Web/API/HTMLCanvasElement) object containing the resized image and any requested side bars.
- * @public
- */
-export function canvasToResizedCanvasWithBars(canvasIn: HTMLCanvasElement, targetSize: Point2d, barSize = new Point2d(0, 0), barStyle = "#C0C0C0"): HTMLCanvasElement {
-  const canvasOut = document.createElement("canvas");
-  canvasOut.width = targetSize.x + barSize.x;
-  canvasOut.height = targetSize.y + barSize.y;
-
-  let adjustImageX = barSize.x / 2;
-  let adjustImageY = barSize.y / 2;
-
-  if (1 === barSize.x % 2) {
-    adjustImageX += 0.5;
-  }
-  if (1 === barSize.y % 2) {
-    adjustImageY += 0.5;
-  }
-
-  const context = canvasOut.getContext("2d")!;
-  context.fillStyle = barStyle;
-  context.fillRect(0, 0, canvasOut.width, canvasOut.height);
-  context.drawImage(canvasIn, adjustImageX, adjustImageY, targetSize.x, targetSize.y);
-  return canvasOut;
-}
-
-/** Create a canvas element with the same dimensions and contents as an image buffer.
- * @param buffer the source [[ImageBuffer]] object from which the [HTMLCanvasElement](https://developer.mozilla.org/docs/Web/API/HTMLCanvasElement) object will be constructed.
- * @param preserveAlpha If false, the alpha channel will be set to 255 (fully opaque). This is recommended when converting an already-blended image (e.g., one obtained from [[Viewport.readImage]]).
- * @returns an [HTMLCanvasElement](https://developer.mozilla.org/docs/Web/API/HTMLCanvasElement) object containing the contents of the source image buffer, or undefined if the conversion fails.
- * @public
- */
-export function imageBufferToCanvas(buffer: ImageBuffer, preserveAlpha: boolean = true): HTMLCanvasElement | undefined {
-  const canvas = document.createElement("canvas");
-  if (null === canvas)
-    return undefined;
-
-  canvas.width = buffer.width;
-  canvas.height = buffer.height;
-
-  const context = canvas.getContext("2d");
-  if (null === context)
-    return undefined;
-
-  const imageData = context.createImageData(buffer.width, buffer.height);
-  const extractRgba = ImageBufferFormat.Alpha === buffer.format ? rgbaFromAlpha : (ImageBufferFormat.Rgb === buffer.format ? rgbaFromRgb : rgbaFromRgba);
-
-  const bufferData = buffer.data;
-  let i = 0;
-  let j = 0;
-  const rgba = scratchRgba;
-  while (i < bufferData.length) {
-    i = extractRgba(rgba, bufferData, i);
-    imageData.data[j + 0] = rgba.r;
-    imageData.data[j + 1] = rgba.g;
-    imageData.data[j + 2] = rgba.b;
-    imageData.data[j + 3] = preserveAlpha ? rgba.a : 0xff;
-    j += 4;
-  }
-
-  context.putImageData(imageData, 0, 0);
-  return canvas;
-}
-
-/** Create an ImageBuffer in the specified format with the same dimensions and contents as a canvas.
- * @param canvas the source [HTMLCanvasElement](https://developer.mozilla.org/docs/Web/API/HTMLCanvasElement) object from which the [[ImageBuffer]] object will be constructed.
- * @param format the desired format of the created ImageBuffer; defaults to [[ImageBufferFormat.Rgba]].
- * @returns an [[ImageBuffer]] object containing the contents of the source canvas, or undefined if the conversion fails.
- * @public
- */
-export function canvasToImageBuffer(canvas: HTMLCanvasElement, format = ImageBufferFormat.Rgba): ImageBuffer | undefined {
-  const context = canvas.getContext("2d");
-  if (null === context)
-    return undefined;
-
-  const imageData = context.getImageData(0, 0, canvas.width, canvas.height);
-
-  let imageBufferData: Uint8Array | undefined;
-
-  if (ImageBufferFormat.Rgba === format) {
-    imageBufferData = new Uint8Array(imageData.data.length);
-  } else if (ImageBufferFormat.Rgb === format) {
-    imageBufferData = new Uint8Array((imageData.data.length / 4) * 3);
-  } else if (ImageBufferFormat.Alpha === format) {
-    imageBufferData = new Uint8Array(imageData.data.length / 4);
-  }
-
-  if (undefined === imageBufferData)
-    return undefined;
-
-  let i = 0;
-  let j = 0;
-  while (i < imageData.data.length) {
-    if (ImageBufferFormat.Rgba === format) {
-      imageBufferData[j + 0] = imageData.data[i + 0];
-      imageBufferData[j + 1] = imageData.data[i + 1];
-      imageBufferData[j + 2] = imageData.data[i + 2];
-      imageBufferData[j + 3] = imageData.data[i + 3];
-      j += 4;
-    } else if (ImageBufferFormat.Rgb === format) {
-      imageBufferData[j + 0] = imageData.data[i + 0];
-      imageBufferData[j + 1] = imageData.data[i + 1];
-      imageBufferData[j + 2] = imageData.data[i + 2];
-      j += 3;
-    } else if (ImageBufferFormat.Alpha === format) {
-      imageBufferData[j] = imageData.data[i + 3];
-      j++;
-    }
-    i += 4;
-  }
-
-  return ImageBuffer.create(imageBufferData, format, canvas.width);
-}
-
-/** Get a string describing the mime type associated with an ImageSource format.
- * @public
- */
-export function getImageSourceMimeType(format: ImageSourceFormat): string {
-
-  switch (format) {
-    case ImageSourceFormat.Jpeg:
-      return "image/jpeg";
-    case ImageSourceFormat.Png:
-      return "image/png";
-    case ImageSourceFormat.Svg:
-      return "image/svg+xml;charset=utf-8";
-  }
-  return "";
-}
-
-/** Get the ImageSourceFormat corresponding to the mime type string, or undefined if the string does not identify a supported ImageSourceFormat.
- * @public
- */
-export function getImageSourceFormatForMimeType(mimeType: string): ImageSourceFormat | undefined {
-  switch (mimeType) {
-    case "image/jpeg": return ImageSourceFormat.Jpeg;
-    case "image/png": return ImageSourceFormat.Png;
-    case "image/svg+xml;charset=utf-8": return ImageSourceFormat.Svg;
-    default: return undefined;
-  }
-}
-
-/** Extract an html Image element from a binary jpeg or png.
- * @param source The ImageSource containing the binary jpeg or png data.
- * @returns a Promise which resolves to an HTMLImageElement containing the uncompressed bitmap image in RGBA format.
- * @public
- */
-export async function imageElementFromImageSource(source: ImageSource): Promise<HTMLImageElement> {
-  const blob = new Blob([source.data], { type: getImageSourceMimeType(source.format) });
-  return imageElementFromUrl(URL.createObjectURL(blob));
-}
-
-/** Create an html Image element from a URL.
- * @param url The URL pointing to the image data.
- * @returns A Promise resolving to an HTMLImageElement when the image data has been loaded from the URL.
- * @see tryImageElementFromUrl.
- * @public
- */
-export async function imageElementFromUrl(url: string): Promise<HTMLImageElement> {
-  return new Promise((resolve: (image: HTMLImageElement) => void, reject) => {
-    const image = new Image();
-    image.onload = () => resolve(image);
-
-    // The "error" produced by Image is not an Error. It looks like an Event, but isn't one.
-    image.onerror = () => reject(new Error("Failed to create image from url"));
-    image.src = url;
-  });
-}
-
-/** Try to create an html Image element from a URL.
- * @param url The URL pointing to the image data.
- * @returns A Promise resolving to an HTMLImageElement when the image data has been loaded from the URL, or to `undefined` if an exception occurred.
- * @see imageElementFromUrl
- * @public
- */
-export async function tryImageElementFromUrl(url: string): Promise<HTMLImageElement | undefined> {
-  try {
-    return await imageElementFromUrl(url);
-  } catch {
-    return undefined;
-  }
-}
-/**
- * Extract the dimensions of the jpeg or png data encoded in an ImageSource.
- * @param source The ImageSource containing the binary jpeg or png data.
- * @returns a Promise resolving to a Point2d of which x corresponds to the integer width of the uncompressed bitmap and y to the height.
- * @public
- */
-export async function extractImageSourceDimensions(source: ImageSource): Promise<Point2d> {
-  const image = await imageElementFromImageSource(source);
-  return new Point2d(image.naturalWidth, image.naturalHeight);
-}
-
-/**
- * Produces a data url in "image/png" format from the contents of an ImageBuffer.
- * @param buffer The ImageBuffer, of any format.
- * @param preserveAlpha If false, the alpha channel will be set to 255 (fully opaque). This is recommended when converting an already-blended image (e.g., one obtained from [[Viewport.readImage]]).
- * @returns a data url as a string suitable for setting as the `src` property of an HTMLImageElement, or undefined if the url could not be created.
- * @public
- */
-export function imageBufferToPngDataUrl(buffer: ImageBuffer, preserveAlpha = true): string | undefined {
-  // The default format (and the only format required to be supported) for toDataUrl() is "image/png".
-  const canvas = imageBufferToCanvas(buffer, preserveAlpha);
-  return undefined !== canvas ? canvas.toDataURL() : undefined;
-}
-
-/**
- * Converts the contents of an ImageBuffer to PNG format.
- * @param buffer The ImageBuffer, of any format.
- * @param preserveAlpha If false, the alpha channel will be set to 255 (fully opaque). This is recommended when converting an already-blended image (e.g., one obtained from [[Viewport.readImage]]).
- * @returns a base64-encoded string representing the image as a PNG, or undefined if the conversion failed.
- * @public
- */
-export function imageBufferToBase64EncodedPng(buffer: ImageBuffer, preserveAlpha = true): string | undefined {
-  const urlPrefix = "data:image/png;base64,";
-  const url = imageBufferToPngDataUrl(buffer, preserveAlpha);
-  if (undefined === url || !url.startsWith(urlPrefix))
-    return undefined;
-
-  return url.substring(urlPrefix.length);
-}
-
-/** Open an image specified as a data URL in a new window or tab. Works around differences between browsers and Electron.
- * @param url The base64-encoded image URL.
- * @param title An optional title to apply to the new window.
- * @beta
- */
-export function openImageDataUrlInNewWindow(url: string, title?: string): void {
-  if (ProcessDetector.isElectronAppFrontend) {
-    window.open(url, title);
-  } else {
-    const win = window.open();
-    if (null === win)
-      return;
-
-    const div = win.document.createElement("div");
-    div.innerHTML = `<img src='${url}'/>`;
-    win.document.body.append(div);
-    if (undefined !== title)
-      win.document.title = title;
-  }
-}
-
-/** Determine the maximum [[ViewRect]] that can be fitted and centered in specified ViewRect given a required aspect ratio.
- * @param viewRect The rectangle in which the returned rectangle is to be centered and fitted.
- * @param aspectRatio Ratio of width to height.
- * @returns A ViewRect centered in the input rectangle.
- * @public
- */
-export function getCenteredViewRect(viewRect: ViewRect, aspectRatio = 1.4): ViewRect {
-  // Determine scale that ensures ability to return an image with the prescribed aspectRatio
-  const scale = Math.min(viewRect.width / aspectRatio, viewRect.height);
-  const finalWidth = scale * aspectRatio;
-  const finalHeight = scale;
-  const left = (viewRect.width - finalWidth) / 2.0;
-  const right = left + finalWidth;
-  const top = (viewRect.height - finalHeight) / 2.0;
-  const bottom = top + finalHeight;
-  return new ViewRect(left, top, right, bottom);
-}
-
-/** Produce a jpeg compressed to no more than specified bytes and of no less than specified quality.
- * @param canvas Canvas containing the image to be compressed.
- * @param maxBytes Maximum size of output jpeg in bytes.
- * @param minCompressionQuality The minimum acceptable image quality as a number between 0 (lowest quality) and 1 (highest quality).
- * @returns A [data URL](https://developer.mozilla.org/en-US/docs/Web/HTTP/Basics_of_HTTP/Data_URIs) for the image, or `undefined` if the compression and size constraints could not be met.
- * @public
- */
-export function getCompressedJpegFromCanvas(canvas: HTMLCanvasElement, maxBytes = 60000, minCompressionQuality = 0.1): string | undefined {
-  const decrements = 0.1; // Decrements of quality
-  const bytesPerCharacter = 2; // Assume 16-bit per character
-  let quality = 1.0; // JPEG Compression quality
-
-  while (quality > minCompressionQuality) {
-    const data = canvas.toDataURL("image/jpeg", quality);
-    // If we are less than 60 Kb, we are good
-    if (data.length * bytesPerCharacter < maxBytes)
-      return data;
-
-    quality -= decrements;
-  }
-
-  return undefined;
-}
->>>>>>> 4d41f4fb
+}