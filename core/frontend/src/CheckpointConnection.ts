/*---------------------------------------------------------------------------------------------
* Copyright (c) Bentley Systems, Incorporated. All rights reserved.
* See LICENSE.md in the project root for license terms and full copyright notice.
*--------------------------------------------------------------------------------------------*/
/** @packageDocumentation
 * @module IModelConnection
 */

import { BentleyStatus, GuidString, Logger } from "@bentley/bentleyjs-core";
import {
  IModelConnectionProps, IModelError, IModelReadRpcInterface, IModelRpcOpenProps, IModelVersion, RpcManager, RpcNotFoundResponse, RpcOperation,
  RpcRequest, RpcRequestEvent,
} from "@bentley/imodeljs-common";
import { FrontendLoggerCategory } from "./FrontendLoggerCategory";
import { AuthorizedFrontendRequestContext } from "./FrontendRequestContext";
import { IModelApp } from "./IModelApp";
import { IModelConnection } from "./IModelConnection";
import { IModelRoutingContext } from "./IModelRoutingContext";

const loggerCategory: string = FrontendLoggerCategory.IModelConnection;

/**
 * An IModelConnection to a checkpoint of an iModel, hosted on a remote backend over RPC.
 * Due to the nature of RPC requests, the backend servicing this connection may change over time, and there may even be more than one backend
 * at servicing requests at the same time. For this reason, this type of connection may only be used with Checkpoint iModels that are
 * guaranteed to be the same on every backend. Obviously Checkpoint iModels only allow readonly access.
 * @public
 */
export class CheckpointConnection extends IModelConnection {
  // SWB
  /** The Guid that identifies the *context* that owns this iModel. */
<<<<<<< HEAD
  // SWB
  public override get contextId(): GuidString { return super.contextId!; } // GuidString | undefined for the superclass, but required for BriefcaseConnection
=======
  public override get iTwinId(): GuidString { return super.iTwinId!; } // GuidString | undefined for the superclass, but required for BriefcaseConnection
>>>>>>> 3a9b8d08
  /** The Guid that identifies this iModel. */
  public override get iModelId(): GuidString { return super.iModelId!; } // GuidString | undefined for the superclass, but required for BriefcaseConnection

  /** Returns `true` if [[close]] has already been called. */
  public get isClosed(): boolean { return this._isClosed ? true : false; }
  protected _isClosed?: boolean;

  /** Type guard for instanceof [[CheckpointConnection]] */
  public override isCheckpointConnection(): this is CheckpointConnection { return true; }

  /**
   * Open a readonly IModelConnection to an iModel over RPC.
   */
<<<<<<< HEAD
  // SWB
  public static async openRemote(contextId: string, iModelId: string, version: IModelVersion = IModelVersion.latest()): Promise<CheckpointConnection> {
=======
  public static async openRemote(iTwinId: string, iModelId: string, version: IModelVersion = IModelVersion.latest()): Promise<CheckpointConnection> {
>>>>>>> 3a9b8d08
    const routingContext = IModelRoutingContext.current || IModelRoutingContext.default;

    const requestContext = await AuthorizedFrontendRequestContext.create();
    requestContext.enter();

    const changeset = { id: await IModelApp.hubAccess.getChangesetIdFromVersion({ requestContext, iModelId, version }) };
    requestContext.enter();

    const iModelRpcProps: IModelRpcOpenProps = { iTwinId, iModelId, changeset };
    const openResponse = await this.callOpen(requestContext, iModelRpcProps, routingContext);
    requestContext.enter();

    const connection = new this(openResponse);
    RpcManager.setIModel(connection);
    connection.routingContext = routingContext;
    RpcRequest.notFoundHandlers.addListener(connection._reopenConnectionHandler);

    IModelConnection.onOpen.raiseEvent(connection);
    return connection;
  }

  private static async callOpen(requestContext: AuthorizedFrontendRequestContext, iModelToken: IModelRpcOpenProps, routingContext: IModelRoutingContext): Promise<IModelConnectionProps> {
    requestContext.enter();

    // Try opening the iModel repeatedly accommodating any pending responses from the backend.
    // Waits for an increasing amount of time (but within a range) before checking on the pending request again.
    const connectionRetryIntervalRange = { min: 100, max: 5000 }; // in milliseconds
    let connectionRetryInterval = Math.min(connectionRetryIntervalRange.min, IModelConnection.connectionTimeout);

    const openForReadOperation = RpcOperation.lookup(IModelReadRpcInterface, "openForRead");
    if (!openForReadOperation)
      throw new IModelError(BentleyStatus.ERROR, "IModelReadRpcInterface.openForRead() is not available");
    openForReadOperation.policy.retryInterval = () => connectionRetryInterval;

    Logger.logTrace(loggerCategory, `Received open request in IModelConnection.open`, () => iModelToken);
    Logger.logTrace(loggerCategory, `Setting retry interval in IModelConnection.open`, () => ({ ...iModelToken, connectionRetryInterval }));

    const startTime = Date.now();

    const removeListener = RpcRequest.events.addListener((type: RpcRequestEvent, request: RpcRequest) => {
      if (type !== RpcRequestEvent.PendingUpdateReceived)
        return;
      if (!(openForReadOperation && request.operation === openForReadOperation))
        return;

      requestContext.enter();
      Logger.logTrace(loggerCategory, "Received pending open notification in IModelConnection.open", () => iModelToken);

      const connectionTimeElapsed = Date.now() - startTime;
      if (connectionTimeElapsed > IModelConnection.connectionTimeout) {
        Logger.logError(loggerCategory, `Timed out opening connection in IModelConnection.open (took longer than ${IModelConnection.connectionTimeout} milliseconds)`, () => iModelToken);
        throw new IModelError(BentleyStatus.ERROR, "Opening a connection was timed out"); // NEEDS_WORK: More specific error status
      }

      connectionRetryInterval = Math.min(connectionRetryIntervalRange.max, connectionRetryInterval * 2, IModelConnection.connectionTimeout - connectionTimeElapsed);
      if (request.retryInterval !== connectionRetryInterval) {
        request.retryInterval = connectionRetryInterval;
        Logger.logTrace(loggerCategory, `Adjusted open connection retry interval to ${request.retryInterval} milliseconds in IModelConnection.open`, () => iModelToken);
      }
    });

    requestContext.useContextForRpc = true;
    const openPromise = IModelReadRpcInterface.getClientForRouting(routingContext.token).openForRead(iModelToken);

    let openResponse: IModelConnectionProps;
    try {
      openResponse = await openPromise;
    } finally {
      requestContext.enter();
      Logger.logTrace(loggerCategory, "Completed open request in IModelConnection.open", () => iModelToken);
      removeListener();
    }

    return openResponse;
  }

  private _reopenConnectionHandler = async (request: RpcRequest<RpcNotFoundResponse>, response: any, resubmit: () => void, reject: (reason: any) => void) => {
    if (!response.hasOwnProperty("isIModelNotFoundResponse"))
      return;

    const iModelRpcProps = request.parameters[0];
    if (this._fileKey !== iModelRpcProps.key)
      return; // The handler is called for a different connection than this

    const requestContext: AuthorizedFrontendRequestContext = await AuthorizedFrontendRequestContext.create(request.id); // Reuse activityId
    requestContext.enter();

    Logger.logTrace(loggerCategory, "Attempting to reopen connection", () => iModelRpcProps);

    try {
      const openResponse = await CheckpointConnection.callOpen(requestContext, iModelRpcProps, this.routingContext);
      // The new/reopened connection may have a new rpcKey and/or changeSetId, but the other IModelRpcTokenProps should be the same
      this._fileKey = openResponse.key;
      this.changeset = openResponse.changeset!;

    } catch (error) {
      reject(error.message);
    } finally {
      requestContext.enter();
    }

    Logger.logTrace(loggerCategory, "Resubmitting original request after reopening connection", () => iModelRpcProps);
    request.parameters[0] = this.getRpcProps(); // Modify the token of the original request before resubmitting it.
    resubmit();
  };

  /** Close this CheckpointConnection */
  public async close(): Promise<void> {
    if (this.isClosed)
      return;

    this.beforeClose();
    const requestContext = await AuthorizedFrontendRequestContext.create();
    requestContext.enter();

    RpcRequest.notFoundHandlers.removeListener(this._reopenConnectionHandler);
    requestContext.useContextForRpc = true;

    const closePromise: Promise<boolean> = IModelReadRpcInterface.getClientForRouting(this.routingContext.token).close(this.getRpcProps()); // Ensure the method isn't awaited right away.
    try {
      await closePromise;
    } finally {
      requestContext.enter();
      this._isClosed = true;
    }
  }
}
<|MERGE_RESOLUTION|>--- conflicted
+++ resolved
@@ -1,183 +1,173 @@
-/*---------------------------------------------------------------------------------------------
-* Copyright (c) Bentley Systems, Incorporated. All rights reserved.
-* See LICENSE.md in the project root for license terms and full copyright notice.
-*--------------------------------------------------------------------------------------------*/
-/** @packageDocumentation
- * @module IModelConnection
- */
-
-import { BentleyStatus, GuidString, Logger } from "@bentley/bentleyjs-core";
-import {
-  IModelConnectionProps, IModelError, IModelReadRpcInterface, IModelRpcOpenProps, IModelVersion, RpcManager, RpcNotFoundResponse, RpcOperation,
-  RpcRequest, RpcRequestEvent,
-} from "@bentley/imodeljs-common";
-import { FrontendLoggerCategory } from "./FrontendLoggerCategory";
-import { AuthorizedFrontendRequestContext } from "./FrontendRequestContext";
-import { IModelApp } from "./IModelApp";
-import { IModelConnection } from "./IModelConnection";
-import { IModelRoutingContext } from "./IModelRoutingContext";
-
-const loggerCategory: string = FrontendLoggerCategory.IModelConnection;
-
-/**
- * An IModelConnection to a checkpoint of an iModel, hosted on a remote backend over RPC.
- * Due to the nature of RPC requests, the backend servicing this connection may change over time, and there may even be more than one backend
- * at servicing requests at the same time. For this reason, this type of connection may only be used with Checkpoint iModels that are
- * guaranteed to be the same on every backend. Obviously Checkpoint iModels only allow readonly access.
- * @public
- */
-export class CheckpointConnection extends IModelConnection {
-  // SWB
-  /** The Guid that identifies the *context* that owns this iModel. */
-<<<<<<< HEAD
-  // SWB
-  public override get contextId(): GuidString { return super.contextId!; } // GuidString | undefined for the superclass, but required for BriefcaseConnection
-=======
-  public override get iTwinId(): GuidString { return super.iTwinId!; } // GuidString | undefined for the superclass, but required for BriefcaseConnection
->>>>>>> 3a9b8d08
-  /** The Guid that identifies this iModel. */
-  public override get iModelId(): GuidString { return super.iModelId!; } // GuidString | undefined for the superclass, but required for BriefcaseConnection
-
-  /** Returns `true` if [[close]] has already been called. */
-  public get isClosed(): boolean { return this._isClosed ? true : false; }
-  protected _isClosed?: boolean;
-
-  /** Type guard for instanceof [[CheckpointConnection]] */
-  public override isCheckpointConnection(): this is CheckpointConnection { return true; }
-
-  /**
-   * Open a readonly IModelConnection to an iModel over RPC.
-   */
-<<<<<<< HEAD
-  // SWB
-  public static async openRemote(contextId: string, iModelId: string, version: IModelVersion = IModelVersion.latest()): Promise<CheckpointConnection> {
-=======
-  public static async openRemote(iTwinId: string, iModelId: string, version: IModelVersion = IModelVersion.latest()): Promise<CheckpointConnection> {
->>>>>>> 3a9b8d08
-    const routingContext = IModelRoutingContext.current || IModelRoutingContext.default;
-
-    const requestContext = await AuthorizedFrontendRequestContext.create();
-    requestContext.enter();
-
-    const changeset = { id: await IModelApp.hubAccess.getChangesetIdFromVersion({ requestContext, iModelId, version }) };
-    requestContext.enter();
-
-    const iModelRpcProps: IModelRpcOpenProps = { iTwinId, iModelId, changeset };
-    const openResponse = await this.callOpen(requestContext, iModelRpcProps, routingContext);
-    requestContext.enter();
-
-    const connection = new this(openResponse);
-    RpcManager.setIModel(connection);
-    connection.routingContext = routingContext;
-    RpcRequest.notFoundHandlers.addListener(connection._reopenConnectionHandler);
-
-    IModelConnection.onOpen.raiseEvent(connection);
-    return connection;
-  }
-
-  private static async callOpen(requestContext: AuthorizedFrontendRequestContext, iModelToken: IModelRpcOpenProps, routingContext: IModelRoutingContext): Promise<IModelConnectionProps> {
-    requestContext.enter();
-
-    // Try opening the iModel repeatedly accommodating any pending responses from the backend.
-    // Waits for an increasing amount of time (but within a range) before checking on the pending request again.
-    const connectionRetryIntervalRange = { min: 100, max: 5000 }; // in milliseconds
-    let connectionRetryInterval = Math.min(connectionRetryIntervalRange.min, IModelConnection.connectionTimeout);
-
-    const openForReadOperation = RpcOperation.lookup(IModelReadRpcInterface, "openForRead");
-    if (!openForReadOperation)
-      throw new IModelError(BentleyStatus.ERROR, "IModelReadRpcInterface.openForRead() is not available");
-    openForReadOperation.policy.retryInterval = () => connectionRetryInterval;
-
-    Logger.logTrace(loggerCategory, `Received open request in IModelConnection.open`, () => iModelToken);
-    Logger.logTrace(loggerCategory, `Setting retry interval in IModelConnection.open`, () => ({ ...iModelToken, connectionRetryInterval }));
-
-    const startTime = Date.now();
-
-    const removeListener = RpcRequest.events.addListener((type: RpcRequestEvent, request: RpcRequest) => {
-      if (type !== RpcRequestEvent.PendingUpdateReceived)
-        return;
-      if (!(openForReadOperation && request.operation === openForReadOperation))
-        return;
-
-      requestContext.enter();
-      Logger.logTrace(loggerCategory, "Received pending open notification in IModelConnection.open", () => iModelToken);
-
-      const connectionTimeElapsed = Date.now() - startTime;
-      if (connectionTimeElapsed > IModelConnection.connectionTimeout) {
-        Logger.logError(loggerCategory, `Timed out opening connection in IModelConnection.open (took longer than ${IModelConnection.connectionTimeout} milliseconds)`, () => iModelToken);
-        throw new IModelError(BentleyStatus.ERROR, "Opening a connection was timed out"); // NEEDS_WORK: More specific error status
-      }
-
-      connectionRetryInterval = Math.min(connectionRetryIntervalRange.max, connectionRetryInterval * 2, IModelConnection.connectionTimeout - connectionTimeElapsed);
-      if (request.retryInterval !== connectionRetryInterval) {
-        request.retryInterval = connectionRetryInterval;
-        Logger.logTrace(loggerCategory, `Adjusted open connection retry interval to ${request.retryInterval} milliseconds in IModelConnection.open`, () => iModelToken);
-      }
-    });
-
-    requestContext.useContextForRpc = true;
-    const openPromise = IModelReadRpcInterface.getClientForRouting(routingContext.token).openForRead(iModelToken);
-
-    let openResponse: IModelConnectionProps;
-    try {
-      openResponse = await openPromise;
-    } finally {
-      requestContext.enter();
-      Logger.logTrace(loggerCategory, "Completed open request in IModelConnection.open", () => iModelToken);
-      removeListener();
-    }
-
-    return openResponse;
-  }
-
-  private _reopenConnectionHandler = async (request: RpcRequest<RpcNotFoundResponse>, response: any, resubmit: () => void, reject: (reason: any) => void) => {
-    if (!response.hasOwnProperty("isIModelNotFoundResponse"))
-      return;
-
-    const iModelRpcProps = request.parameters[0];
-    if (this._fileKey !== iModelRpcProps.key)
-      return; // The handler is called for a different connection than this
-
-    const requestContext: AuthorizedFrontendRequestContext = await AuthorizedFrontendRequestContext.create(request.id); // Reuse activityId
-    requestContext.enter();
-
-    Logger.logTrace(loggerCategory, "Attempting to reopen connection", () => iModelRpcProps);
-
-    try {
-      const openResponse = await CheckpointConnection.callOpen(requestContext, iModelRpcProps, this.routingContext);
-      // The new/reopened connection may have a new rpcKey and/or changeSetId, but the other IModelRpcTokenProps should be the same
-      this._fileKey = openResponse.key;
-      this.changeset = openResponse.changeset!;
-
-    } catch (error) {
-      reject(error.message);
-    } finally {
-      requestContext.enter();
-    }
-
-    Logger.logTrace(loggerCategory, "Resubmitting original request after reopening connection", () => iModelRpcProps);
-    request.parameters[0] = this.getRpcProps(); // Modify the token of the original request before resubmitting it.
-    resubmit();
-  };
-
-  /** Close this CheckpointConnection */
-  public async close(): Promise<void> {
-    if (this.isClosed)
-      return;
-
-    this.beforeClose();
-    const requestContext = await AuthorizedFrontendRequestContext.create();
-    requestContext.enter();
-
-    RpcRequest.notFoundHandlers.removeListener(this._reopenConnectionHandler);
-    requestContext.useContextForRpc = true;
-
-    const closePromise: Promise<boolean> = IModelReadRpcInterface.getClientForRouting(this.routingContext.token).close(this.getRpcProps()); // Ensure the method isn't awaited right away.
-    try {
-      await closePromise;
-    } finally {
-      requestContext.enter();
-      this._isClosed = true;
-    }
-  }
-}
+/*---------------------------------------------------------------------------------------------
+* Copyright (c) Bentley Systems, Incorporated. All rights reserved.
+* See LICENSE.md in the project root for license terms and full copyright notice.
+*--------------------------------------------------------------------------------------------*/
+/** @packageDocumentation
+ * @module IModelConnection
+ */
+
+import { BentleyStatus, GuidString, Logger } from "@bentley/bentleyjs-core";
+import {
+  IModelConnectionProps, IModelError, IModelReadRpcInterface, IModelRpcOpenProps, IModelVersion, RpcManager, RpcNotFoundResponse, RpcOperation,
+  RpcRequest, RpcRequestEvent,
+} from "@bentley/imodeljs-common";
+import { FrontendLoggerCategory } from "./FrontendLoggerCategory";
+import { AuthorizedFrontendRequestContext } from "./FrontendRequestContext";
+import { IModelApp } from "./IModelApp";
+import { IModelConnection } from "./IModelConnection";
+import { IModelRoutingContext } from "./IModelRoutingContext";
+
+const loggerCategory: string = FrontendLoggerCategory.IModelConnection;
+
+/**
+ * An IModelConnection to a checkpoint of an iModel, hosted on a remote backend over RPC.
+ * Due to the nature of RPC requests, the backend servicing this connection may change over time, and there may even be more than one backend
+ * at servicing requests at the same time. For this reason, this type of connection may only be used with Checkpoint iModels that are
+ * guaranteed to be the same on every backend. Obviously Checkpoint iModels only allow readonly access.
+ * @public
+ */
+export class CheckpointConnection extends IModelConnection {
+  // SWB
+  /** The Guid that identifies the *context* that owns this iModel. */
+  public override get iTwinId(): GuidString { return super.iTwinId!; } // GuidString | undefined for the superclass, but required for BriefcaseConnection
+  /** The Guid that identifies this iModel. */
+  public override get iModelId(): GuidString { return super.iModelId!; } // GuidString | undefined for the superclass, but required for BriefcaseConnection
+
+  /** Returns `true` if [[close]] has already been called. */
+  public get isClosed(): boolean { return this._isClosed ? true : false; }
+  protected _isClosed?: boolean;
+
+  /** Type guard for instanceof [[CheckpointConnection]] */
+  public override isCheckpointConnection(): this is CheckpointConnection { return true; }
+
+  /**
+   * Open a readonly IModelConnection to an iModel over RPC.
+   */
+  public static async openRemote(iTwinId: string, iModelId: string, version: IModelVersion = IModelVersion.latest()): Promise<CheckpointConnection> {
+    const routingContext = IModelRoutingContext.current || IModelRoutingContext.default;
+
+    const requestContext = await AuthorizedFrontendRequestContext.create();
+    requestContext.enter();
+
+    const changeset = { id: await IModelApp.hubAccess.getChangesetIdFromVersion({ requestContext, iModelId, version }) };
+    requestContext.enter();
+
+    const iModelRpcProps: IModelRpcOpenProps = { iTwinId, iModelId, changeset };
+    const openResponse = await this.callOpen(requestContext, iModelRpcProps, routingContext);
+    requestContext.enter();
+
+    const connection = new this(openResponse);
+    RpcManager.setIModel(connection);
+    connection.routingContext = routingContext;
+    RpcRequest.notFoundHandlers.addListener(connection._reopenConnectionHandler);
+
+    IModelConnection.onOpen.raiseEvent(connection);
+    return connection;
+  }
+
+  private static async callOpen(requestContext: AuthorizedFrontendRequestContext, iModelToken: IModelRpcOpenProps, routingContext: IModelRoutingContext): Promise<IModelConnectionProps> {
+    requestContext.enter();
+
+    // Try opening the iModel repeatedly accommodating any pending responses from the backend.
+    // Waits for an increasing amount of time (but within a range) before checking on the pending request again.
+    const connectionRetryIntervalRange = { min: 100, max: 5000 }; // in milliseconds
+    let connectionRetryInterval = Math.min(connectionRetryIntervalRange.min, IModelConnection.connectionTimeout);
+
+    const openForReadOperation = RpcOperation.lookup(IModelReadRpcInterface, "openForRead");
+    if (!openForReadOperation)
+      throw new IModelError(BentleyStatus.ERROR, "IModelReadRpcInterface.openForRead() is not available");
+    openForReadOperation.policy.retryInterval = () => connectionRetryInterval;
+
+    Logger.logTrace(loggerCategory, `Received open request in IModelConnection.open`, () => iModelToken);
+    Logger.logTrace(loggerCategory, `Setting retry interval in IModelConnection.open`, () => ({ ...iModelToken, connectionRetryInterval }));
+
+    const startTime = Date.now();
+
+    const removeListener = RpcRequest.events.addListener((type: RpcRequestEvent, request: RpcRequest) => {
+      if (type !== RpcRequestEvent.PendingUpdateReceived)
+        return;
+      if (!(openForReadOperation && request.operation === openForReadOperation))
+        return;
+
+      requestContext.enter();
+      Logger.logTrace(loggerCategory, "Received pending open notification in IModelConnection.open", () => iModelToken);
+
+      const connectionTimeElapsed = Date.now() - startTime;
+      if (connectionTimeElapsed > IModelConnection.connectionTimeout) {
+        Logger.logError(loggerCategory, `Timed out opening connection in IModelConnection.open (took longer than ${IModelConnection.connectionTimeout} milliseconds)`, () => iModelToken);
+        throw new IModelError(BentleyStatus.ERROR, "Opening a connection was timed out"); // NEEDS_WORK: More specific error status
+      }
+
+      connectionRetryInterval = Math.min(connectionRetryIntervalRange.max, connectionRetryInterval * 2, IModelConnection.connectionTimeout - connectionTimeElapsed);
+      if (request.retryInterval !== connectionRetryInterval) {
+        request.retryInterval = connectionRetryInterval;
+        Logger.logTrace(loggerCategory, `Adjusted open connection retry interval to ${request.retryInterval} milliseconds in IModelConnection.open`, () => iModelToken);
+      }
+    });
+
+    requestContext.useContextForRpc = true;
+    const openPromise = IModelReadRpcInterface.getClientForRouting(routingContext.token).openForRead(iModelToken);
+
+    let openResponse: IModelConnectionProps;
+    try {
+      openResponse = await openPromise;
+    } finally {
+      requestContext.enter();
+      Logger.logTrace(loggerCategory, "Completed open request in IModelConnection.open", () => iModelToken);
+      removeListener();
+    }
+
+    return openResponse;
+  }
+
+  private _reopenConnectionHandler = async (request: RpcRequest<RpcNotFoundResponse>, response: any, resubmit: () => void, reject: (reason: any) => void) => {
+    if (!response.hasOwnProperty("isIModelNotFoundResponse"))
+      return;
+
+    const iModelRpcProps = request.parameters[0];
+    if (this._fileKey !== iModelRpcProps.key)
+      return; // The handler is called for a different connection than this
+
+    const requestContext: AuthorizedFrontendRequestContext = await AuthorizedFrontendRequestContext.create(request.id); // Reuse activityId
+    requestContext.enter();
+
+    Logger.logTrace(loggerCategory, "Attempting to reopen connection", () => iModelRpcProps);
+
+    try {
+      const openResponse = await CheckpointConnection.callOpen(requestContext, iModelRpcProps, this.routingContext);
+      // The new/reopened connection may have a new rpcKey and/or changeSetId, but the other IModelRpcTokenProps should be the same
+      this._fileKey = openResponse.key;
+      this.changeset = openResponse.changeset!;
+
+    } catch (error) {
+      reject(error.message);
+    } finally {
+      requestContext.enter();
+    }
+
+    Logger.logTrace(loggerCategory, "Resubmitting original request after reopening connection", () => iModelRpcProps);
+    request.parameters[0] = this.getRpcProps(); // Modify the token of the original request before resubmitting it.
+    resubmit();
+  };
+
+  /** Close this CheckpointConnection */
+  public async close(): Promise<void> {
+    if (this.isClosed)
+      return;
+
+    this.beforeClose();
+    const requestContext = await AuthorizedFrontendRequestContext.create();
+    requestContext.enter();
+
+    RpcRequest.notFoundHandlers.removeListener(this._reopenConnectionHandler);
+    requestContext.useContextForRpc = true;
+
+    const closePromise: Promise<boolean> = IModelReadRpcInterface.getClientForRouting(this.routingContext.token).close(this.getRpcProps()); // Ensure the method isn't awaited right away.
+    try {
+      await closePromise;
+    } finally {
+      requestContext.enter();
+      this._isClosed = true;
+    }
+  }
+}