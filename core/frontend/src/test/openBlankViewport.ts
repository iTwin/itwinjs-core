--- conflicted
+++ resolved
@@ -204,15 +204,7 @@
   public containsColorDef(color: ColorDef): boolean { return this.contains(Color.fromColorDef(color)); }
 }
 
-<<<<<<< HEAD
-/** Read depth, geometry type, and feature for each pixel. Return only the unique ones.
- * Omit `readRect` to read the contents of the entire viewport.
- * @internal
- */
-export function readUniquePixelData(vp: Viewport, readRect?: ViewRect, excludeNonLocatable = false, excludedElements?: Iterable<string>): PixelDataSet {
-=======
 export function processPixels(vp: Viewport, processor: (pixel: Pixel.Data) => void, readRect?: ViewRect, excludeNonLocatable?: boolean): void {
->>>>>>> e2c129d3
   const rect = undefined !== readRect ? readRect : vp.viewRect;
 
   vp.readPixels(rect, Pixel.Selector.All, (pixels: Pixel.Buffer | undefined) => {
@@ -227,14 +219,9 @@
 
     for (let x = sRect.left; x < sRect.right; x++)
       for (let y = sRect.top; y < sRect.bottom; y++)
-<<<<<<< HEAD
-        set.insert(pixels.getPixel(x, y));
-  }, excludeNonLocatable, excludedElements);
-=======
         processor(pixels.getPixel(x, y));
   }, excludeNonLocatable);
 }
->>>>>>> e2c129d3
 
 /** Read depth, geometry type, and feature for each pixel. Return only the unique ones.
  * Omit `readRect` to read the contents of the entire viewport.
