/*---------------------------------------------------------------------------------------------
* Copyright (c) Bentley Systems, Incorporated. All rights reserved.
* See LICENSE.md in the project root for license terms and full copyright notice.
*--------------------------------------------------------------------------------------------*/
import { expect } from "chai";
import { Id64String } from "@itwin/core-bentley";
import { Angle, AxisIndex, LineSegment3d, Matrix3d, Point3d, Transform, XYZ, XYZProps } from "@itwin/core-geometry";
import { EmptyLocalization, GeometryClass, RenderSchedule, SnapRequestProps, SnapResponseProps } from "@itwin/core-common";
import { IModelConnection } from "../IModelConnection";
import { HitDetail, HitPriority, HitSource, SnapDetail, SnapMode } from "../HitDetail";
import { LocateResponse, SnapStatus } from "../ElementLocateManager";
import { ScreenViewport } from "../Viewport";
import { AccuSnap } from "../AccuSnap";
import { IModelApp } from "../IModelApp";
import { testBlankViewportAsync } from "./openBlankViewport";

interface HitDetailProps {
  hitPoint?: XYZProps; // defaults to [0, 0, 0]
  testPoint?: XYZProps; // defaults to hitPoint
  iModel?: IModelConnection;
  sourceId?: Id64String;
  modelId?: Id64String;
  subCategoryId?: Id64String;
  isClassifier?: boolean;
  geometryClass?: GeometryClass;
}

function makeHitDetail(vp: ScreenViewport, props?: HitDetailProps): HitDetail {
<<<<<<< HEAD
  const hitPoint = props?.hitPoint ?? [0, 0, 0];
  return new HitDetail(
    Point3d.fromJSON(props?.testPoint ?? hitPoint),
    vp,
    HitSource.AccuSnap,
    Point3d.fromJSON(hitPoint),
    props?.sourceId ?? "0",
    HitPriority.Unknown,
    0,
    0,
    props?.subCategoryId,
    props?.geometryClass,
    props?.modelId,
    props?.iModel,
    undefined,
    props?.isClassifier
  );
=======
  const hitPoint = props?.hitPoint ?? [ 0, 0, 0 ];
  return new HitDetail({
    testPoint: Point3d.fromJSON(props?.testPoint ?? hitPoint),
    viewport: vp,
    hitSource: HitSource.AccuSnap,
    hitPoint: Point3d.fromJSON(hitPoint),
    sourceId: props?.sourceId ?? "0",
    priority: HitPriority.Unknown,
    distXY: 0,
    distFraction: 0,
    subCategoryId: props?.subCategoryId,
    geometryClass: props?.geometryClass,
    modelId: props?.modelId,
    sourceIModel: props?.iModel,
    isClassifier: props?.isClassifier,
  });
>>>>>>> 1fd0616b
}

describe("AccuSnap", () => {
  before(async () => IModelApp.startup({ localization: new EmptyLocalization() }));
  after(async () => IModelApp.shutdown());

  describe("requestSnap", () => {
    function overrideRequestSnap(iModel: IModelConnection, impl?: (props: SnapRequestProps) => SnapResponseProps): void {
      iModel.requestSnap = async (props) => Promise.resolve(impl ? impl(props) : {
        status: SnapStatus.Success,
        hitPoint: props.testPoint,
        snapPoint: props.testPoint,
        normal: [0, 1, 0],
        curve: { lineSegment: [[0, 0, 0], [1, 0, 0]] },
      });
    }

    type SnapResponse = SnapStatus | SnapDetail;

    interface SnapDetailProps {
      point: XYZProps;
      normal: XYZProps;
      curve: [XYZProps, XYZProps];
    }

    function expectPoint(actual: XYZ, expected: XYZProps): void {
      const expectedPt = Point3d.fromJSON(expected);
      expect(Math.abs(actual.x - expectedPt.x)).most(0.0000001);
      expect(Math.abs(actual.y - expectedPt.y)).most(0.0000001);
      expect(Math.abs(actual.z - expectedPt.z)).most(0.0000001);
    }

    function expectSnapDetail(response: SnapResponse, expected: SnapDetailProps): SnapDetail {
      expect(response).instanceOf(SnapDetail);
      const detail = response as SnapDetail;

      expectPoint(detail.snapPoint, expected.point);

      expect(detail.normal).not.to.be.undefined;
      expectPoint(detail.normal!, expected.normal);

      const segment = detail.primitive as LineSegment3d;
      expect(segment).instanceOf(LineSegment3d);
      expectPoint(segment.point0Ref, expected.curve[0]);
      expectPoint(segment.point1Ref, expected.curve[1]);

      expectPoint(detail.hitPoint, expected.point);

      return detail;
    }

    async function requestSnap(vp: ScreenViewport, hit: HitDetailProps, snapModes: SnapMode[] = []): Promise<SnapResponse> {
      const response = new LocateResponse();
      const detail = await AccuSnap.requestSnap(makeHitDetail(vp, hit), snapModes, 1, 1, undefined, response);
      if (detail) {
        expect(response.snapStatus).to.equal(SnapStatus.Success);
        return detail;
      } else {
        expect(response.snapStatus).not.to.equal(SnapStatus.Success);
        return response.snapStatus;
      }
    }

    async function testSnap(hit: HitDetailProps, verify: (response: SnapResponse) => void, snapModes: SnapMode[] = [], configureViewport?: (vp: ScreenViewport) => void): Promise<void> {
      await testBlankViewportAsync(async (vp) => {
        overrideRequestSnap(vp.iModel);
        if (configureViewport)
          configureViewport(vp);

        const response = await requestSnap(vp, hit, snapModes);
        verify(response);
      });
    }

    it("fails for intersection on map, model, or classifier", async () => {
      const modes = [SnapMode.Intersection];
      await testSnap({ sourceId: "0x123", modelId: "0x123" }, (response) => expect(response).to.equal(SnapStatus.NoSnapPossible), modes);
      await testSnap({ isClassifier: true }, (response) => expect(response).to.equal(SnapStatus.NoSnapPossible), modes);
      await testSnap(
        { sourceId: "0x123", modelId: "0x123" },
        (response) => expect(response).to.equal(SnapStatus.NoSnapPossible),
        modes,
        (vp) => vp.mapLayerFromHit = () => { return [] as any; }
      );
    });

    it("produces expected result with no display transform", async () => {
      await testSnap(
        { sourceId: "0x123", modelId: "0x456", hitPoint: [1, 2, 3] },
        (response) => expectSnapDetail(response, { point: [1, 2, 3], normal: [0, 1, 0], curve: [[0, 0, 0], [1, 0, 0]] })
      );
    });

    it("applies elevation to elements in plan projection models", async () => {
      await testSnap(
        { sourceId: "0x123", modelId: "0x456", hitPoint: [1, 2, 3] },
        (response) => expectSnapDetail(response, { point: [1, 2, 7], normal: [0, 1, 0], curve: [[0, 0, 4], [1, 0, 4]] }),
        [],
        (vp) => vp.view.getModelElevation = () => 4
      );
    });

    class Transformer {
      public constructor(public readonly transform: Transform) { }

      public getModelDisplayTransform(): Transform {
        return this.transform.clone();
      }
    }

    it("applies model display transform to elements", async () => {
      await testSnap(
        { sourceId: "0x123", modelId: "0x456", hitPoint: [1, 2, 3] },
        (response) => expectSnapDetail(response, { point: [0, 2, 4], normal: [0, 1, 0], curve: [[-1, 0, 1], [0, 0, 1]] }),
        [],
        (vp) => vp.view.modelDisplayTransformProvider = new Transformer(Transform.createTranslationXYZ(-1, 0, 1))
      );

      await testSnap(
        { sourceId: "0x123", modelId: "0x456", hitPoint: [1, 2, 3] },
        (response) => expectSnapDetail(response, { point: [-1, -2, -3], normal: [0, -1, 0], curve: [[0, 0, 0], [-1, 0, 0]] }),
        [],
        (vp) => vp.view.modelDisplayTransformProvider = new Transformer(Transform.createRefs(undefined, Matrix3d.createUniformScale(-1)))
      );

      await testSnap(
        { sourceId: "0x123", modelId: "0x456", hitPoint: [1, 2, 3] },
        (response) => expectSnapDetail(response, { point: [2, -1, 3], normal: [1, 0, 0], curve: [[0, 0, 0], [0, -1, 0]] }),
        [],
        (vp) => vp.view.modelDisplayTransformProvider = new Transformer(Transform.createRefs(undefined, Matrix3d.createRotationAroundAxisIndex(AxisIndex.Z, Angle.createDegrees(-90))))
      );
    });

    function makeElementTransformScript(transform: Transform): RenderSchedule.Script {
      const elementTimeline = { getAnimationTransform: () => transform };
      const modelTimeline = { getTimelineForElement: () => elementTimeline };
      const script = {
        find: () => modelTimeline,
        toJSON: () => [],
      };

      return script as unknown as RenderSchedule.Script;
    }

    it("applies schedule script transforms to elements", async () => {
      await testSnap(
        { sourceId: "0x123", modelId: "0x456", hitPoint: [1, 2, 3] },
        (response) => expectSnapDetail(response, { point: [0, 2, 4], normal: [0, 1, 0], curve: [[-1, 0, 1], [0, 0, 1]] }),
        [],
        (vp) => vp.view.displayStyle.scheduleScript = makeElementTransformScript(Transform.createTranslationXYZ(-1, 0, 1))
      );

      await testSnap(
        { sourceId: "0x123", modelId: "0x456", hitPoint: [1, 2, 3] },
        (response) => expectSnapDetail(response, { point: [-1, -2, -3], normal: [0, -1, 0], curve: [[0, 0, 0], [-1, 0, 0]] }),
        [],
        (vp) => vp.view.displayStyle.scheduleScript = makeElementTransformScript(Transform.createRefs(undefined, Matrix3d.createUniformScale(-1)))
      );

      await testSnap(
        { sourceId: "0x123", modelId: "0x456", hitPoint: [1, 2, 3] },
        (response) => expectSnapDetail(response, { point: [2, -1, 3], normal: [1, 0, 0], curve: [[0, 0, 0], [0, -1, 0]] }),
        [],
        (vp) => vp.view.displayStyle.scheduleScript = makeElementTransformScript(Transform.createRefs(undefined, Matrix3d.createRotationAroundAxisIndex(AxisIndex.Z, Angle.createDegrees(-90))))
      );
    });

    it("applies multiple transforms", async () => {
      await testSnap(
        { sourceId: "0x123", modelId: "0x456", hitPoint: [1, 2, 3] },
        (response) => expectSnapDetail(response, { point: [2, -1, 9], normal: [1, 0, 0], curve: [[0, 0, 6], [0, -1, 6]] }),
        [],
        (vp) => {
          vp.view.getModelElevation = () => 10;
          vp.view.modelDisplayTransformProvider = new Transformer(Transform.createRefs(undefined, Matrix3d.createRotationAroundAxisIndex(AxisIndex.Z, Angle.createDegrees(-90))));
          vp.view.displayStyle.scheduleScript = makeElementTransformScript(Transform.createTranslationXYZ(0, 0, -4));
        }
      );
    });

    it("applies elevation and model display transform", async () => {
      await testSnap(
        { sourceId: "0x123", modelId: "0x456", hitPoint: [1, 2, 3] },
        (response) => expectSnapDetail(response, { point: [2, 1, 9], normal: [0, 1, 0], curve: [[1, -1, 6], [2, -1, 6]] }),
        [],
        (vp) => {
          vp.view.modelDisplayTransformProvider = new Transformer(Transform.createRefs(new Point3d(1, -1, 10), Matrix3d.createIdentity()));
          vp.view.getModelElevation = () => -4;
        }
      );
    });
  });
});<|MERGE_RESOLUTION|>--- conflicted
+++ resolved
@@ -26,25 +26,6 @@
 }
 
 function makeHitDetail(vp: ScreenViewport, props?: HitDetailProps): HitDetail {
-<<<<<<< HEAD
-  const hitPoint = props?.hitPoint ?? [0, 0, 0];
-  return new HitDetail(
-    Point3d.fromJSON(props?.testPoint ?? hitPoint),
-    vp,
-    HitSource.AccuSnap,
-    Point3d.fromJSON(hitPoint),
-    props?.sourceId ?? "0",
-    HitPriority.Unknown,
-    0,
-    0,
-    props?.subCategoryId,
-    props?.geometryClass,
-    props?.modelId,
-    props?.iModel,
-    undefined,
-    props?.isClassifier
-  );
-=======
   const hitPoint = props?.hitPoint ?? [ 0, 0, 0 ];
   return new HitDetail({
     testPoint: Point3d.fromJSON(props?.testPoint ?? hitPoint),
@@ -61,7 +42,6 @@
     sourceIModel: props?.iModel,
     isClassifier: props?.isClassifier,
   });
->>>>>>> 1fd0616b
 }
 
 describe("AccuSnap", () => {
