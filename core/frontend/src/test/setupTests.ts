// By importing a barrel file within a setup file, we would be disabling vitest's ability to mock modules. But it's the easiest way to avoid circular import runtime errors within vitest.
// Link to a section covering this issue: https://vitest.dev/guide/common-errors.html#cannot-mock-mocked-file-js-because-it-is-already-loaded
// Not importing all of core frontend, as it's not needed. Only MockRender namespace is causing circular import runtime errors.
<<<<<<< HEAD
import "../core-frontend";
=======
import "../internal/render/MockRender";

// Import custom matchers
import "./setupCustomMatchers";
>>>>>>> 5576a15d
<|MERGE_RESOLUTION|>--- conflicted
+++ resolved
@@ -1,11 +1,7 @@
 // By importing a barrel file within a setup file, we would be disabling vitest's ability to mock modules. But it's the easiest way to avoid circular import runtime errors within vitest.
 // Link to a section covering this issue: https://vitest.dev/guide/common-errors.html#cannot-mock-mocked-file-js-because-it-is-already-loaded
 // Not importing all of core frontend, as it's not needed. Only MockRender namespace is causing circular import runtime errors.
-<<<<<<< HEAD
-import "../core-frontend";
-=======
 import "../internal/render/MockRender";
 
 // Import custom matchers
-import "./setupCustomMatchers";
->>>>>>> 5576a15d
+import "./setupCustomMatchers";