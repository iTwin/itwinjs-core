/*---------------------------------------------------------------------------------------------
 * Copyright (c) Bentley Systems, Incorporated. All rights reserved.
 * See LICENSE.md in the project root for license terms and full copyright notice.
 *--------------------------------------------------------------------------------------------*/
import { afterAll, afterEach, beforeAll, beforeEach, describe, expect, it } from "vitest";
import { Cone, Point3d, PolyfaceBuilder, Range3d, Sphere, StrokeOptions, Transform } from "@itwin/core-geometry";
import { ColorByName, ColorIndex, EmptyLocalization, FeatureIndex, FillFlags, QParams3d, QPoint3dList, RenderMode } from "@itwin/core-common";
import { GraphicBuilder, ViewportGraphicBuilderOptions } from "../../render/GraphicBuilder";
import { IModelApp, IModelAppOptions } from "../../IModelApp";
import { IModelConnection } from "../../IModelConnection";
import { createBlankConnection } from "../createBlankConnection";
import { RenderSystem } from "../../render/RenderSystem";
import { ScreenViewport } from "../../Viewport";
import { MeshParams } from "../../common/internal/render/MeshParams";
import { SurfaceType } from "../../common/internal/render/SurfaceParams";
import { MeshRenderGeometry } from "../../render/webgl/Mesh";
import { openBlankViewport } from "../openBlankViewport";
import { GraphicType } from "../../common/render/GraphicType";
import { MeshArgs } from "../../render/MeshArgs";

describe("GraphicBuilder", () => {
  let imodel: IModelConnection;
  let viewport: ScreenViewport;

  beforeAll(async () => {
    const opts: IModelAppOptions = {
      // One test wants to confirm number of segment and silhouette edges produced - disable indexed edges.
      tileAdmin: { enableIndexedEdges: false },
      localization: new EmptyLocalization(),
    };
    await IModelApp.startup(opts);
    imodel = createBlankConnection();
  });

  beforeEach(() => {
    viewport = openBlankViewport();
  });

  afterEach(() => viewport.dispose());

  afterAll(async () => {
    await imodel.close();
    await IModelApp.shutdown();
  });

<<<<<<< HEAD
	type BuilderOpts = Omit<ViewportGraphicBuilderOptions, "viewport" | "type">;

	function makeBuilder(type: GraphicType, options: BuilderOpts): GraphicBuilder {
	  return IModelApp.renderSystem.createGraphic({ type, viewport, ...options });
	}

	const graphicTypes = [GraphicType.ViewBackground, GraphicType.Scene, GraphicType.WorldDecoration, GraphicType.WorldOverlay, GraphicType.ViewOverlay];

	describe("generates normals", () => {
	  function expectNormals(type: GraphicType, options: BuilderOpts, expected: boolean): void {
	    const builder = makeBuilder(type, options);
	    expect(builder.wantNormals).toEqual(expected);
	  }

	  it("for scene graphics only by default", () => {
	    for (const type of graphicTypes)
	      expectNormals(type, {}, type === GraphicType.Scene);
	  });

	  it("always if generating edges", () => {
	    expect(viewport.viewFlags.edgesRequired()).toBe(true);
	    for (const type of graphicTypes) {
	      expectNormals(type, { generateEdges: true }, true);
	      expectNormals(type, { generateEdges: false }, type === GraphicType.Scene);
	      expectNormals(type, { generateEdges: true, wantNormals: false }, false);
	    }
	  });

	  it("always if explicitly requested", () => {
	    for (const type of graphicTypes)
	      expectNormals(type, { wantNormals: true }, true);
	  });

	  it("never if explicitly specified", () => {
	    for (const type of graphicTypes)
	      expectNormals(type, { wantNormals: false }, false);
	  });
	});

	describe("generates edges", () => {
	  function expectEdges(type: GraphicType, options: BuilderOpts, expected: boolean): void {
	    const builder = makeBuilder(type, options);
	    expect(builder.wantEdges).toEqual(expected);
	  }

	  it("by default only for scene graphics, if view flags require them", () => {
	    expect(viewport.viewFlags.edgesRequired()).toBe(true);
	    for (const type of graphicTypes)
	      expectEdges(type, {}, type === GraphicType.Scene);
	  });

	  it("never, if view flags do not require them", () => {
	    const vf = viewport.viewFlags.copy({ renderMode: RenderMode.SmoothShade, visibleEdges: false });
	    viewport.viewFlags = vf;
	    expect(viewport.viewFlags.edgesRequired()).toBe(false);

	    for (const type of graphicTypes)
	      expectEdges(type, {}, false);
	  });

	  it("always if explicitly requested", () => {
	    for (const type of graphicTypes)
	      expectEdges(type, { generateEdges: true }, true);
	  });

	  it("never if explicitly specified", () => {
	    for (const type of graphicTypes)
	      expectEdges(type, { generateEdges: false }, false);
	  });
	});

	describe("createTriMesh", () => {
	  it("should create a simple mesh graphic", () => {
	    const points = [new Point3d(0, 0, 0), new Point3d(10, 0, 0), new Point3d(0, 10, 0)];
	    const qpoints = new QPoint3dList(QParams3d.fromRange(Range3d.createArray(points)));
	    for (const point of points)
	      qpoints.add(point);

	    const colors = new ColorIndex();
	    colors.initUniform(ColorByName.tan);

	    const args: MeshArgs = {
	      points: qpoints,
	      vertIndices: [0, 1, 2],
	      colors,
	      fillFlags: FillFlags.None,
	      features: new FeatureIndex(),
	    };

	    const graphic = IModelApp.renderSystem.createTriMesh(args);
	    expect(graphic).toBeDefined();
	  });
	});

	describe("createMesh", () => {
	  let renderSystemCreateMesh: typeof RenderSystem.prototype.createMesh;
	  let createMeshInvoked = false;

	  afterEach(() => {
	    if (renderSystemCreateMesh)
	      IModelApp.renderSystem.createMesh = renderSystemCreateMesh; // eslint-disable-line @typescript-eslint/unbound-method
	  });

	  function overrideCreateMesh(verifyParams?: (params: MeshParams) => void, verifyGraphic?: (graphic: MeshGraphic) => void): void {
	    if (!renderSystemCreateMesh)
	      renderSystemCreateMesh = IModelApp.renderSystem.createMesh; // eslint-disable-line @typescript-eslint/unbound-method

	    createMeshInvoked = false;

	    // eslint-disable-next-line @typescript-eslint/unbound-method
	    IModelApp.renderSystem.createMesh = (params: MeshParams, instances?: InstancedGraphicParams) => {
	      createMeshInvoked = true;
	      if (verifyParams)
	        verifyParams(params);

	      const graphic = renderSystemCreateMesh.apply(IModelApp.renderSystem, [params, instances]) as MeshGraphic;
	      expect(graphic).toBeInstanceOf(MeshGraphic);
	      if (verifyGraphic)
	        verifyGraphic(graphic);

	      return graphic;
	    };
	  }

	  function injectNormalsCheck(expectNormals: boolean): void {
	    const verifyParams = (params: MeshParams) => {
	      expect(params.vertices.numRgbaPerVertex).toEqual(5);
	    };
	    const verifyGraphic = (graphic: MeshGraphic) => {
	      expect(graphic.meshData.type).toEqual(expectNormals ? SurfaceType.Lit : SurfaceType.Unlit);
	    };

	    overrideCreateMesh(verifyParams, verifyGraphic);
	  }

	  function createTriangle(): Point3d[] {
	    return [new Point3d(0, 0, 0), new Point3d(100, 0, 0), new Point3d(0, 100, 0)];
	  }

	  it("should preserve polyface normals", () => {
	    const test = (wantNormals: boolean, requestNormals: boolean) => {
	      // If normals are present and wanted, use them.
	      // If present and unwanted, ignore them.
	      // If wanted but not present, generate them.
	      injectNormalsCheck(requestNormals);
	      expect(createMeshInvoked).toBe(false);

	      const options = StrokeOptions.createForFacets();
	      options.needNormals = wantNormals;
	      const pfBuilder = PolyfaceBuilder.create(options);
	      pfBuilder.addTriangleFacet(createTriangle());

	      const gfBuilder = IModelApp.renderSystem.createGraphic({ placement: Transform.createIdentity(), type: GraphicType.WorldDecoration, viewport, wantNormals: requestNormals });
	      gfBuilder.addPolyface(pfBuilder.claimPolyface(), false);
	      const gf = gfBuilder.finish();
	      gf.dispose();
	      expect(createMeshInvoked).toBe(true);
	    };

	    test(false, false);
	    test(true, true);
	    test(false, true);
	    test(true, false);
	  });

	  it("should generate normals for shapes if requested", () => {
	    const test = (wantNormals: boolean) => {
	      injectNormalsCheck(wantNormals);
	      expect(createMeshInvoked).toBe(false);

	      const builder = IModelApp.renderSystem.createGraphic({ placement: Transform.createIdentity(), type: GraphicType.WorldDecoration, viewport, wantNormals });
	      builder.addShape(createTriangle());
	      const gf = builder.finish();
	      gf.dispose();
	      expect(createMeshInvoked).toBe(true);
	    };

	    test(false);
	    test(true);
	  });

	  it("should produce edges", { timeout: 20000 }, () => {
	    // macOS is slow.
	    function expectEdges(expected: "silhouette" | "segment" | "both" | "none", addToGraphic: (builder: GraphicBuilder) => void, generateEdges?: boolean): void {
	      let expectSilhouettes = false;
	      let expectSegments = false;
	      switch (expected) {
	        case "both":
	          expectSilhouettes = expectSegments = true;
	          break;
	        case "silhouette":
	          expectSilhouettes = true;
	          break;
	        case "segment":
	          expectSegments = true;
	          break;
	      }

	      const verifyParams = (params: MeshParams) => {
	        expect(undefined === params.edges).toEqual("none" === expected);
	        expect(params.edges?.polylines).toBeUndefined();
	        if (params.edges) {
	          expect(undefined !== params.edges.segments).toEqual(expectSegments);
	          expect(undefined !== params.edges.silhouettes).toEqual(expectSilhouettes);
	        }
	      };

	      expect(viewport.viewFlags.edgesRequired()).toBe(true);

	      overrideCreateMesh(verifyParams);
	      expect(createMeshInvoked).toBe(false);

	      const builder = IModelApp.renderSystem.createGraphic({ placement: Transform.createIdentity(), type: GraphicType.Scene, viewport, generateEdges });
	      expect(builder.wantEdges).toEqual(generateEdges ?? true);
	      addToGraphic(builder);

	      const gf = builder.finish();
	      gf.dispose();
	      expect(createMeshInvoked).toBe(true);
	    }

	    expectEdges("silhouette", (builder) => {
	      builder.addSolidPrimitive(Sphere.createCenterRadius(new Point3d(0, 0, 0), 1));
	    });

	    expectEdges("segment", (builder) => {
	      builder.addShape([new Point3d(0, 0, 0), new Point3d(0, 1, 0), new Point3d(0, 1, 1), new Point3d(0, 0, 0)]);
	    });

	    expectEdges("both", (builder) => {
	      const cone = Cone.createAxisPoints(new Point3d(0, 0, 0), new Point3d(0, 0, 1), 0.5, 0.25, true)!;
	      expect(cone).toBeDefined();
	      builder.addSolidPrimitive(cone);
	    });

	    expectEdges(
	      "none",
	      (builder) => {
	        builder.addSolidPrimitive(Sphere.createCenterRadius(new Point3d(0, 0, 0), 1));
	      },
	      false,
	    );
	  });
	});
=======
  type BuilderOpts = Omit<ViewportGraphicBuilderOptions, "viewport" | "type">;

  function makeBuilder(type: GraphicType, options: BuilderOpts): GraphicBuilder {
    return IModelApp.renderSystem.createGraphic({ type, viewport, ...options });
  }

  const graphicTypes = [GraphicType.ViewBackground, GraphicType.Scene, GraphicType.WorldDecoration, GraphicType.WorldOverlay, GraphicType.ViewOverlay];

  describe("generates normals", () => {
    function expectNormals(type: GraphicType, options: BuilderOpts, expected: boolean): void {
      const builder = makeBuilder(type, options);
      expect(builder.wantNormals).to.equal(expected);
    }

    it("for scene graphics only by default", () => {
      for (const type of graphicTypes)
        expectNormals(type, {}, type === GraphicType.Scene);
    });

    it("always if generating edges", () => {
      expect(viewport.viewFlags.edgesRequired()).to.be.true;
      for (const type of graphicTypes) {
        expectNormals(type, { generateEdges: true }, true);
        expectNormals(type, { generateEdges: false }, type === GraphicType.Scene);
        expectNormals(type, { generateEdges: true, wantNormals: false }, false);
      }
    });

    it("always if explicitly requested", () => {
      for (const type of graphicTypes)
        expectNormals(type, { wantNormals: true }, true);
    });

    it("never if explicitly specified", () => {
      for (const type of graphicTypes)
        expectNormals(type, { wantNormals: false }, false);
    });
  });

  describe("generates edges", () => {
    function expectEdges(type: GraphicType, options: BuilderOpts, expected: boolean): void {
      const builder = makeBuilder(type, options);
      expect(builder.wantEdges).to.equal(expected);
    }

    it("by default only for scene graphics, if view flags require them", () => {
      expect(viewport.viewFlags.edgesRequired()).to.be.true;
      for (const type of graphicTypes)
        expectEdges(type, {}, type === GraphicType.Scene);
    });

    it("never, if view flags do not require them", () => {
      const vf = viewport.viewFlags.copy({ renderMode: RenderMode.SmoothShade, visibleEdges: false });
      viewport.viewFlags = vf;
      expect(viewport.viewFlags.edgesRequired()).to.be.false;

      for (const type of graphicTypes)
        expectEdges(type, {}, false);
    });

    it("always if explicitly requested", () => {
      for (const type of graphicTypes)
        expectEdges(type, { generateEdges: true }, true);
    });

    it("never if explicitly specified", () => {
      for (const type of graphicTypes)
        expectEdges(type, { generateEdges: false }, false);
    });
  });

  describe("createTriMesh", () => {
    it("should create a simple mesh graphic", () => {
      const points = [new Point3d(0, 0, 0), new Point3d(10, 0, 0), new Point3d(0, 10, 0)];
      const qpoints = new QPoint3dList(QParams3d.fromRange(Range3d.createArray(points)));
      for (const point of points)
        qpoints.add(point);

      const colors = new ColorIndex();
      colors.initUniform(ColorByName.tan);

      const args: MeshArgs = {
        points: qpoints,
        vertIndices: [0, 1, 2],
        colors,
        fillFlags: FillFlags.None,
        features: new FeatureIndex(),
      };

      const graphic = IModelApp.renderSystem.createTriMesh(args);
      expect(graphic).not.to.be.undefined;
    });
  });

  describe("createMesh", () => {
    let renderSystemCreateMesh: typeof RenderSystem.prototype.createMeshGeometry;
    let createMeshInvoked = false;

    afterEach(() => {
      if (renderSystemCreateMesh)
        IModelApp.renderSystem.createMeshGeometry = renderSystemCreateMesh; // eslint-disable-line @typescript-eslint/unbound-method
    });

    function overrideCreateMesh(verifyParams?: (params: MeshParams) => void, verifyGraphic?: (graphic: MeshRenderGeometry) => void): void {
      if (!renderSystemCreateMesh)
        renderSystemCreateMesh = IModelApp.renderSystem.createMeshGeometry; // eslint-disable-line @typescript-eslint/unbound-method

      createMeshInvoked = false;

      // eslint-disable-next-line @typescript-eslint/unbound-method
      IModelApp.renderSystem.createMeshGeometry = (params: MeshParams, viOrigin?: Point3d) => {
        createMeshInvoked = true;
        if (verifyParams)
          verifyParams(params);

        const graphic = renderSystemCreateMesh.apply(IModelApp.renderSystem, [params, viOrigin]) as MeshRenderGeometry;
        expect(graphic).instanceof(MeshRenderGeometry);
        if (verifyGraphic)
          verifyGraphic(graphic);

        return graphic;
      };
    }

    function injectNormalsCheck(expectNormals: boolean): void {
      const verifyParams = (params: MeshParams) => {
        expect(params.vertices.numRgbaPerVertex).to.equal(5);
      };
      const verifyGraphic = (graphic: MeshRenderGeometry) => {
        expect(graphic.data.type).to.equal(expectNormals ? SurfaceType.Lit : SurfaceType.Unlit);
      };

      overrideCreateMesh(verifyParams, verifyGraphic);
    }

    function createTriangle(): Point3d[] {
      return [ new Point3d(0, 0, 0), new Point3d(100, 0, 0), new Point3d(0, 100, 0) ];
    }

    it("should preserve polyface normals", () => {
      const test = (wantNormals: boolean, requestNormals: boolean) => {
        // If normals are present and wanted, use them.
        // If present and unwanted, ignore them.
        // If wanted but not present, generate them.
        injectNormalsCheck(requestNormals);
        expect(createMeshInvoked).to.be.false;

        const options = StrokeOptions.createForFacets();
        options.needNormals = wantNormals;
        const pfBuilder = PolyfaceBuilder.create(options);
        pfBuilder.addTriangleFacet(createTriangle());

        const gfBuilder = IModelApp.renderSystem.createGraphic({ placement: Transform.createIdentity(), type: GraphicType.WorldDecoration, viewport, wantNormals: requestNormals });
        gfBuilder.addPolyface(pfBuilder.claimPolyface(), false);
        const gf = gfBuilder.finish();
        gf.dispose();
        expect(createMeshInvoked).to.be.true;
      };

      test(false, false);
      test(true, true);
      test(false, true);
      test(true, false);
    });

    it("should generate normals for shapes if requested", () => {
      const test = (wantNormals: boolean) => {
        injectNormalsCheck(wantNormals);
        expect(createMeshInvoked).to.be.false;

        const builder = IModelApp.renderSystem.createGraphic({ placement: Transform.createIdentity(), type: GraphicType.WorldDecoration, viewport, wantNormals });
        builder.addShape(createTriangle());
        const gf = builder.finish();
        gf.dispose();
        expect(createMeshInvoked).to.be.true;
      };

      test(false);
      test(true);
    });

    it("should produce edges", () => {
      function expectEdges(expected: "silhouette" | "segment" | "both" | "none", addToGraphic: (builder: GraphicBuilder) => void, generateEdges?: boolean): void {
        let expectSilhouettes = false;
        let expectSegments = false;
        switch (expected) {
          case "both":
            expectSilhouettes = expectSegments = true;
            break;
          case "silhouette":
            expectSilhouettes = true;
            break;
          case "segment":
            expectSegments = true;
            break;
        }

        const verifyParams = (params: MeshParams) => {
          expect(undefined === params.edges).to.equal("none" === expected);
          expect(params.edges?.polylines).to.be.undefined;
          if (params.edges) {
            expect(undefined !== params.edges.segments).to.equal(expectSegments);
            expect(undefined !== params.edges.silhouettes).to.equal(expectSilhouettes);
          }
        };

        expect(viewport.viewFlags.edgesRequired()).to.be.true;

        overrideCreateMesh(verifyParams);
        expect(createMeshInvoked).to.be.false;

        const builder = IModelApp.renderSystem.createGraphic({ placement: Transform.createIdentity(), type: GraphicType.Scene, viewport, generateEdges });
        expect(builder.wantEdges).to.equal(generateEdges ?? true);
        addToGraphic(builder);

        const gf = builder.finish();
        gf.dispose();
        expect(createMeshInvoked).to.be.true;
      }

      expectEdges("silhouette", (builder) => {
        builder.addSolidPrimitive(Sphere.createCenterRadius(new Point3d(0, 0, 0), 1));
      });

      expectEdges("segment", (builder) => {
        builder.addShape([new Point3d(0, 0, 0), new Point3d(0, 1, 0), new Point3d(0, 1, 1), new Point3d(0, 0, 0)]);
      });

      expectEdges("both", (builder) => {
        const cone = Cone.createAxisPoints(new Point3d(0, 0, 0), new Point3d(0, 0, 1), 0.5, 0.25, true)!;
        expect(cone).not.to.be.undefined;
        builder.addSolidPrimitive(cone);
      });

      expectEdges("none", (builder) => {
        builder.addSolidPrimitive(Sphere.createCenterRadius(new Point3d(0, 0, 0), 1));
      }, false);
    }).timeout(20000); // macOS is slow.
  });
>>>>>>> 64fd47fb
});<|MERGE_RESOLUTION|>--- conflicted
+++ resolved
@@ -43,7 +43,6 @@
     await IModelApp.shutdown();
   });
 
-<<<<<<< HEAD
 	type BuilderOpts = Omit<ViewportGraphicBuilderOptions, "viewport" | "type">;
 
 	function makeBuilder(type: GraphicType, options: BuilderOpts): GraphicBuilder {
@@ -139,28 +138,28 @@
 	});
 
 	describe("createMesh", () => {
-	  let renderSystemCreateMesh: typeof RenderSystem.prototype.createMesh;
+	  let renderSystemCreateMesh: typeof RenderSystem.prototype.createMeshGeometry;
 	  let createMeshInvoked = false;
 
 	  afterEach(() => {
 	    if (renderSystemCreateMesh)
-	      IModelApp.renderSystem.createMesh = renderSystemCreateMesh; // eslint-disable-line @typescript-eslint/unbound-method
-	  });
-
-	  function overrideCreateMesh(verifyParams?: (params: MeshParams) => void, verifyGraphic?: (graphic: MeshGraphic) => void): void {
+	      IModelApp.renderSystem.createMeshGeometry = renderSystemCreateMesh; // eslint-disable-line @typescript-eslint/unbound-method
+	  });
+
+	  function overrideCreateMesh(verifyParams?: (params: MeshParams) => void, verifyGraphic?: (graphic: MeshRenderGeometry) => void): void {
 	    if (!renderSystemCreateMesh)
-	      renderSystemCreateMesh = IModelApp.renderSystem.createMesh; // eslint-disable-line @typescript-eslint/unbound-method
+	      renderSystemCreateMesh = IModelApp.renderSystem.createMeshGeometry; // eslint-disable-line @typescript-eslint/unbound-method
 
 	    createMeshInvoked = false;
 
 	    // eslint-disable-next-line @typescript-eslint/unbound-method
-	    IModelApp.renderSystem.createMesh = (params: MeshParams, instances?: InstancedGraphicParams) => {
+	    IModelApp.renderSystem.createMeshGeometry = (params: MeshParams, viOrigin?: Point3d) => {
 	      createMeshInvoked = true;
 	      if (verifyParams)
 	        verifyParams(params);
 
-	      const graphic = renderSystemCreateMesh.apply(IModelApp.renderSystem, [params, instances]) as MeshGraphic;
-	      expect(graphic).toBeInstanceOf(MeshGraphic);
+	      const graphic = renderSystemCreateMesh.apply(IModelApp.renderSystem, [params, viOrigin]) as MeshRenderGeometry;
+	      expect(graphic).toBeInstanceOf(MeshRenderGeometry);
 	      if (verifyGraphic)
 	        verifyGraphic(graphic);
 
@@ -172,8 +171,8 @@
 	    const verifyParams = (params: MeshParams) => {
 	      expect(params.vertices.numRgbaPerVertex).toEqual(5);
 	    };
-	    const verifyGraphic = (graphic: MeshGraphic) => {
-	      expect(graphic.meshData.type).toEqual(expectNormals ? SurfaceType.Lit : SurfaceType.Unlit);
+	    const verifyGraphic = (graphic: MeshRenderGeometry) => {
+	      expect(graphic.data.type).toEqual(expectNormals ? SurfaceType.Lit : SurfaceType.Unlit);
 	    };
 
 	    overrideCreateMesh(verifyParams, verifyGraphic);
@@ -288,245 +287,4 @@
 	    );
 	  });
 	});
-=======
-  type BuilderOpts = Omit<ViewportGraphicBuilderOptions, "viewport" | "type">;
-
-  function makeBuilder(type: GraphicType, options: BuilderOpts): GraphicBuilder {
-    return IModelApp.renderSystem.createGraphic({ type, viewport, ...options });
-  }
-
-  const graphicTypes = [GraphicType.ViewBackground, GraphicType.Scene, GraphicType.WorldDecoration, GraphicType.WorldOverlay, GraphicType.ViewOverlay];
-
-  describe("generates normals", () => {
-    function expectNormals(type: GraphicType, options: BuilderOpts, expected: boolean): void {
-      const builder = makeBuilder(type, options);
-      expect(builder.wantNormals).to.equal(expected);
-    }
-
-    it("for scene graphics only by default", () => {
-      for (const type of graphicTypes)
-        expectNormals(type, {}, type === GraphicType.Scene);
-    });
-
-    it("always if generating edges", () => {
-      expect(viewport.viewFlags.edgesRequired()).to.be.true;
-      for (const type of graphicTypes) {
-        expectNormals(type, { generateEdges: true }, true);
-        expectNormals(type, { generateEdges: false }, type === GraphicType.Scene);
-        expectNormals(type, { generateEdges: true, wantNormals: false }, false);
-      }
-    });
-
-    it("always if explicitly requested", () => {
-      for (const type of graphicTypes)
-        expectNormals(type, { wantNormals: true }, true);
-    });
-
-    it("never if explicitly specified", () => {
-      for (const type of graphicTypes)
-        expectNormals(type, { wantNormals: false }, false);
-    });
-  });
-
-  describe("generates edges", () => {
-    function expectEdges(type: GraphicType, options: BuilderOpts, expected: boolean): void {
-      const builder = makeBuilder(type, options);
-      expect(builder.wantEdges).to.equal(expected);
-    }
-
-    it("by default only for scene graphics, if view flags require them", () => {
-      expect(viewport.viewFlags.edgesRequired()).to.be.true;
-      for (const type of graphicTypes)
-        expectEdges(type, {}, type === GraphicType.Scene);
-    });
-
-    it("never, if view flags do not require them", () => {
-      const vf = viewport.viewFlags.copy({ renderMode: RenderMode.SmoothShade, visibleEdges: false });
-      viewport.viewFlags = vf;
-      expect(viewport.viewFlags.edgesRequired()).to.be.false;
-
-      for (const type of graphicTypes)
-        expectEdges(type, {}, false);
-    });
-
-    it("always if explicitly requested", () => {
-      for (const type of graphicTypes)
-        expectEdges(type, { generateEdges: true }, true);
-    });
-
-    it("never if explicitly specified", () => {
-      for (const type of graphicTypes)
-        expectEdges(type, { generateEdges: false }, false);
-    });
-  });
-
-  describe("createTriMesh", () => {
-    it("should create a simple mesh graphic", () => {
-      const points = [new Point3d(0, 0, 0), new Point3d(10, 0, 0), new Point3d(0, 10, 0)];
-      const qpoints = new QPoint3dList(QParams3d.fromRange(Range3d.createArray(points)));
-      for (const point of points)
-        qpoints.add(point);
-
-      const colors = new ColorIndex();
-      colors.initUniform(ColorByName.tan);
-
-      const args: MeshArgs = {
-        points: qpoints,
-        vertIndices: [0, 1, 2],
-        colors,
-        fillFlags: FillFlags.None,
-        features: new FeatureIndex(),
-      };
-
-      const graphic = IModelApp.renderSystem.createTriMesh(args);
-      expect(graphic).not.to.be.undefined;
-    });
-  });
-
-  describe("createMesh", () => {
-    let renderSystemCreateMesh: typeof RenderSystem.prototype.createMeshGeometry;
-    let createMeshInvoked = false;
-
-    afterEach(() => {
-      if (renderSystemCreateMesh)
-        IModelApp.renderSystem.createMeshGeometry = renderSystemCreateMesh; // eslint-disable-line @typescript-eslint/unbound-method
-    });
-
-    function overrideCreateMesh(verifyParams?: (params: MeshParams) => void, verifyGraphic?: (graphic: MeshRenderGeometry) => void): void {
-      if (!renderSystemCreateMesh)
-        renderSystemCreateMesh = IModelApp.renderSystem.createMeshGeometry; // eslint-disable-line @typescript-eslint/unbound-method
-
-      createMeshInvoked = false;
-
-      // eslint-disable-next-line @typescript-eslint/unbound-method
-      IModelApp.renderSystem.createMeshGeometry = (params: MeshParams, viOrigin?: Point3d) => {
-        createMeshInvoked = true;
-        if (verifyParams)
-          verifyParams(params);
-
-        const graphic = renderSystemCreateMesh.apply(IModelApp.renderSystem, [params, viOrigin]) as MeshRenderGeometry;
-        expect(graphic).instanceof(MeshRenderGeometry);
-        if (verifyGraphic)
-          verifyGraphic(graphic);
-
-        return graphic;
-      };
-    }
-
-    function injectNormalsCheck(expectNormals: boolean): void {
-      const verifyParams = (params: MeshParams) => {
-        expect(params.vertices.numRgbaPerVertex).to.equal(5);
-      };
-      const verifyGraphic = (graphic: MeshRenderGeometry) => {
-        expect(graphic.data.type).to.equal(expectNormals ? SurfaceType.Lit : SurfaceType.Unlit);
-      };
-
-      overrideCreateMesh(verifyParams, verifyGraphic);
-    }
-
-    function createTriangle(): Point3d[] {
-      return [ new Point3d(0, 0, 0), new Point3d(100, 0, 0), new Point3d(0, 100, 0) ];
-    }
-
-    it("should preserve polyface normals", () => {
-      const test = (wantNormals: boolean, requestNormals: boolean) => {
-        // If normals are present and wanted, use them.
-        // If present and unwanted, ignore them.
-        // If wanted but not present, generate them.
-        injectNormalsCheck(requestNormals);
-        expect(createMeshInvoked).to.be.false;
-
-        const options = StrokeOptions.createForFacets();
-        options.needNormals = wantNormals;
-        const pfBuilder = PolyfaceBuilder.create(options);
-        pfBuilder.addTriangleFacet(createTriangle());
-
-        const gfBuilder = IModelApp.renderSystem.createGraphic({ placement: Transform.createIdentity(), type: GraphicType.WorldDecoration, viewport, wantNormals: requestNormals });
-        gfBuilder.addPolyface(pfBuilder.claimPolyface(), false);
-        const gf = gfBuilder.finish();
-        gf.dispose();
-        expect(createMeshInvoked).to.be.true;
-      };
-
-      test(false, false);
-      test(true, true);
-      test(false, true);
-      test(true, false);
-    });
-
-    it("should generate normals for shapes if requested", () => {
-      const test = (wantNormals: boolean) => {
-        injectNormalsCheck(wantNormals);
-        expect(createMeshInvoked).to.be.false;
-
-        const builder = IModelApp.renderSystem.createGraphic({ placement: Transform.createIdentity(), type: GraphicType.WorldDecoration, viewport, wantNormals });
-        builder.addShape(createTriangle());
-        const gf = builder.finish();
-        gf.dispose();
-        expect(createMeshInvoked).to.be.true;
-      };
-
-      test(false);
-      test(true);
-    });
-
-    it("should produce edges", () => {
-      function expectEdges(expected: "silhouette" | "segment" | "both" | "none", addToGraphic: (builder: GraphicBuilder) => void, generateEdges?: boolean): void {
-        let expectSilhouettes = false;
-        let expectSegments = false;
-        switch (expected) {
-          case "both":
-            expectSilhouettes = expectSegments = true;
-            break;
-          case "silhouette":
-            expectSilhouettes = true;
-            break;
-          case "segment":
-            expectSegments = true;
-            break;
-        }
-
-        const verifyParams = (params: MeshParams) => {
-          expect(undefined === params.edges).to.equal("none" === expected);
-          expect(params.edges?.polylines).to.be.undefined;
-          if (params.edges) {
-            expect(undefined !== params.edges.segments).to.equal(expectSegments);
-            expect(undefined !== params.edges.silhouettes).to.equal(expectSilhouettes);
-          }
-        };
-
-        expect(viewport.viewFlags.edgesRequired()).to.be.true;
-
-        overrideCreateMesh(verifyParams);
-        expect(createMeshInvoked).to.be.false;
-
-        const builder = IModelApp.renderSystem.createGraphic({ placement: Transform.createIdentity(), type: GraphicType.Scene, viewport, generateEdges });
-        expect(builder.wantEdges).to.equal(generateEdges ?? true);
-        addToGraphic(builder);
-
-        const gf = builder.finish();
-        gf.dispose();
-        expect(createMeshInvoked).to.be.true;
-      }
-
-      expectEdges("silhouette", (builder) => {
-        builder.addSolidPrimitive(Sphere.createCenterRadius(new Point3d(0, 0, 0), 1));
-      });
-
-      expectEdges("segment", (builder) => {
-        builder.addShape([new Point3d(0, 0, 0), new Point3d(0, 1, 0), new Point3d(0, 1, 1), new Point3d(0, 0, 0)]);
-      });
-
-      expectEdges("both", (builder) => {
-        const cone = Cone.createAxisPoints(new Point3d(0, 0, 0), new Point3d(0, 0, 1), 0.5, 0.25, true)!;
-        expect(cone).not.to.be.undefined;
-        builder.addSolidPrimitive(cone);
-      });
-
-      expectEdges("none", (builder) => {
-        builder.addSolidPrimitive(Sphere.createCenterRadius(new Point3d(0, 0, 0), 1));
-      }, false);
-    }).timeout(20000); // macOS is slow.
-  });
->>>>>>> 64fd47fb
 });