--- conflicted
+++ resolved
@@ -1,516 +1,509 @@
-/*---------------------------------------------------------------------------------------------
-* Copyright (c) Bentley Systems, Incorporated. All rights reserved.
-* See LICENSE.md in the project root for license terms and full copyright notice.
-*--------------------------------------------------------------------------------------------*/
-import { assert, expect } from "chai";
-import { Arc3d, AuxChannel, AuxChannelData, AuxChannelDataType, LineString3d, Loop, Point3d, PolyfaceAuxData, PolyfaceBuilder, Range3d, Transform } from "@bentley/geometry-core";
-import { ColorDef, GraphicParams } from "@bentley/imodeljs-common";
-import { GraphicType } from "../../../render/GraphicBuilder";
-import { IModelApp } from "../../../IModelApp";
-import { MockRender } from "../../../render/MockRender";
-import { ScreenViewport } from "../../../Viewport";
-import { DisplayParams } from "../../../render/primitives/DisplayParams";
-import { Geometry } from "../../../render/primitives/geometry/GeometryPrimitives";
-import { Mesh, MeshGraphicArgs } from "../../../render/primitives/mesh/MeshPrimitives";
-import { PolyfacePrimitive, PolyfacePrimitiveList } from "../../../render/primitives/Polyface";
-import { PrimitiveBuilder } from "../../../render/primitives/geometry/GeometryListBuilder";
-import { StrokesPrimitiveList, StrokesPrimitivePointLists } from "../../../render/primitives/Strokes";
-import { ToleranceRatio, Triangle } from "../../../render/primitives/Primitives";
-<<<<<<< HEAD
-import { IModelConnection } from "./../../../IModelConnection";
-import { createBlankConnection } from "../../createBlankConnection";
-import { MeshParams } from "./../../../render/primitives/VertexTable";
-import { MeshBuilder, MeshEdgeCreationOptions } from "./../../../render/primitives/mesh/MeshBuilder";
-=======
-import { MeshBuilder, MeshEdgeCreationOptions, MeshParams } from "../../../render-primitives";
-import { openBlankViewport } from "../../openBlankViewport";
->>>>>>> 8c5891b1
-
-class FakeDisplayParams extends DisplayParams {
-  public constructor() {
-    super(DisplayParams.Type.Linear, ColorDef.black, ColorDef.black);
-  }
-}
-
-const edgeOptions = new MeshEdgeCreationOptions(MeshEdgeCreationOptions.Type.NoEdges);
-
-describe("Mesh Builder Tests", () => {
-  let viewport: ScreenViewport;
-
-  before(async () => {   // Create a ViewState to load into a Viewport
-    await MockRender.App.startup();
-    viewport = openBlankViewport();
-  });
-
-  after(async () => {
-    viewport.dispose();
-    await MockRender.App.shutdown();
-  });
-
-  it("constructor", () => {
-    const displayParams = new FakeDisplayParams();
-    const type = Mesh.PrimitiveType.Mesh;
-    const range = Range3d.createNull();
-    const is2d = false;
-    const isPlanar = true;
-    const tolerance = 0.15;
-    const areaTolerance = ToleranceRatio.facetArea * tolerance;
-
-    const mb = MeshBuilder.create({ displayParams, type, range, is2d, isPlanar, tolerance, areaTolerance });
-    expect(mb.currentPolyface).to.be.undefined;
-    expect(mb.mesh.displayParams).to.equal(displayParams);
-    expect(mb.mesh.type).to.equal(type);
-    expect(mb.mesh.is2d).to.equal(is2d);
-    expect(mb.mesh.isPlanar).to.equal(isPlanar);
-    expect(mb.tolerance).to.equal(tolerance);
-    expect(mb.areaTolerance).to.equal(areaTolerance);
-  });
-
-  it("addStrokePointLists", () => {
-    const primBuilder = new PrimitiveBuilder(IModelApp.renderSystem, {type: GraphicType.Scene, viewport });
-
-    const pointA = new Point3d(-100, 0, 0);
-    const pointB = new Point3d(0, 100, 0);
-    const pointC = new Point3d(100, 0, 0);
-    const arc = Arc3d.createCircularStartMiddleEnd(pointA, pointB, pointC);
-    assert(arc !== undefined && arc instanceof Arc3d);
-    if (arc === undefined || !(arc instanceof Arc3d))
-      return;
-
-    primBuilder.addArc(arc, false, false);
-
-    assert(!(primBuilder.accum.geometries.isEmpty));
-
-    const arcGeom: Geometry | undefined = primBuilder.accum.geometries.first;
-    assert(arcGeom !== undefined);
-    if (arcGeom === undefined)
-      return;
-
-    const strokesPrimList: StrokesPrimitiveList | undefined = arcGeom.getStrokes(0.22);
-
-    assert(strokesPrimList !== undefined);
-    if (strokesPrimList === undefined)
-      return;
-
-    expect(strokesPrimList.length).to.be.greaterThan(0);
-    const strksPrims: StrokesPrimitivePointLists = strokesPrimList[0].strokes;
-
-    const fillColor = ColorDef.white.tbgr;
-
-    const displayParams = new FakeDisplayParams();
-    const type = Mesh.PrimitiveType.Polyline;
-    const range = Range3d.createArray([new Point3d(), new Point3d(10000, 10000, 10000)]);
-    const is2d = false;
-    const isPlanar = true;
-    const tolerance = 0.15;
-    const areaTolerance = ToleranceRatio.facetArea * tolerance;
-
-    let mb = MeshBuilder.create({ displayParams, type, range, is2d, isPlanar, tolerance, areaTolerance });
-
-    // calls addPolyline for each stroke points list in strokes
-    expect(mb.mesh.polylines!.length).to.equal(0);
-    mb.addStrokePointLists(strksPrims, false, fillColor);
-    expect(mb.mesh.polylines!.length).to.equal(strksPrims.length);
-    const lengthA = mb.mesh.points.length;
-    const lengthB = strksPrims[0].points.length;
-    expect(lengthA).to.be.lte(lengthB);
-    expect(mb.mesh.points.length).to.be.greaterThan(0);
-    // calls addPointString for each stroke points list in strokes
-    mb = MeshBuilder.create({ displayParams, type, range, is2d, isPlanar, tolerance, areaTolerance });
-    expect(mb.mesh.polylines!.length).to.equal(0);
-    expect(mb.mesh.points.length).to.equal(0);
-    mb.addStrokePointLists(strksPrims, true, fillColor);
-    expect(mb.mesh.polylines!.length).to.equal(strksPrims.length);
-    expect(mb.mesh.points.length).to.equal(strksPrims[0].points.length);
-  });
-
-  it("addFromPolyface", () => {
-    const points: Point3d[] = [];
-    points.push(new Point3d(0, 0, 0));
-    points.push(new Point3d(1, 0, 0));
-    points.push(new Point3d(1, 1, 0));
-    points.push(new Point3d(0, 1, 0));
-
-    const line = LineString3d.create(points);
-    const loop = Loop.create(line);
-
-    const gfParams: GraphicParams = new GraphicParams();
-    gfParams.lineColor = ColorDef.white;
-    gfParams.fillColor = ColorDef.black; // forces region outline flag
-    const displayParams: DisplayParams = DisplayParams.createForMesh(gfParams, false);
-
-    const loopRange: Range3d = new Range3d();
-    loop.range(undefined, loopRange);
-    expect(loopRange).to.not.be.null;
-
-    const loopGeom = Geometry.createFromLoop(loop, Transform.createIdentity(), loopRange, displayParams, false);
-
-    // query polyface list from loopGeom
-    const pfPrimList: PolyfacePrimitiveList | undefined = loopGeom.getPolyfaces(0);
-    assert(pfPrimList !== undefined);
-    if (pfPrimList === undefined)
-      return;
-
-    expect(pfPrimList.length).to.be.greaterThan(0);
-    const pfPrim: PolyfacePrimitive = pfPrimList[0];
-    expect(pfPrim.indexedPolyface.pointCount).to.equal(points.length);
-
-    const range = Range3d.createArray([new Point3d(), new Point3d(1000, 1000, 1000)]);
-    const is2d = false;
-    const isPlanar = true;
-    const tolerance = 0.15;
-    const areaTolerance = ToleranceRatio.facetArea * tolerance;
-
-    const type = Mesh.PrimitiveType.Mesh;
-    const mb = MeshBuilder.create({ displayParams, type, range, is2d, isPlanar, tolerance, areaTolerance });
-
-    const includeParams = false;
-    const fillColor = ColorDef.white.tbgr;
-    mb.addFromPolyface(pfPrim.indexedPolyface, { edgeOptions, includeParams, fillColor });
-
-    expect(mb.triangleSet.length).to.equal(2);
-  });
-
-  it("addFromPolyfaceVisitor", () => {
-
-    const points: Point3d[] = [];
-    points.push(new Point3d(0, 0, 0));
-    points.push(new Point3d(1, 0, 0));
-    points.push(new Point3d(1, 1, 0));
-    points.push(new Point3d(0, 1, 0));
-
-    const line = LineString3d.create(points);
-    const loop = Loop.create(line);
-
-    const gfParams: GraphicParams = new GraphicParams();
-    gfParams.lineColor = ColorDef.white;
-    gfParams.fillColor = ColorDef.black; // forces region outline flag
-    const displayParams: DisplayParams = DisplayParams.createForMesh(gfParams, false);
-
-    const loopRange: Range3d = new Range3d();
-    loop.range(undefined, loopRange);
-    expect(loopRange).to.not.be.null;
-
-    const loopGeom = Geometry.createFromLoop(loop, Transform.createIdentity(), loopRange, displayParams, false);
-
-    // query polyface list from loopGeom
-    const pfPrimList: PolyfacePrimitiveList | undefined = loopGeom.getPolyfaces(0);
-    assert(pfPrimList !== undefined);
-    if (pfPrimList === undefined)
-      return;
-
-    expect(pfPrimList.length).to.be.greaterThan(0);
-    const pfPrim: PolyfacePrimitive = pfPrimList[0];
-    expect(pfPrim.indexedPolyface.pointCount).to.equal(points.length);
-
-    const range = Range3d.createArray([new Point3d(), new Point3d(1000, 1000, 1000)]);
-    const is2d = false;
-    const isPlanar = true;
-    const tolerance = 0.15;
-    const areaTolerance = ToleranceRatio.facetArea * tolerance;
-
-    const type = Mesh.PrimitiveType.Mesh;
-    const mb = MeshBuilder.create({ displayParams, type, range, is2d, isPlanar, tolerance, areaTolerance });
-
-    const visitor = pfPrim.indexedPolyface.createVisitor();
-    const includeParams = false;
-    const fillColor = ColorDef.white.tbgr;
-    mb.addFromPolyfaceVisitor(visitor, { edgeOptions, includeParams, fillColor });
-
-    expect(mb.triangleSet.length).to.equal(1);
-  });
-
-  it("createTriangleVertices", () => {
-    const points: Point3d[] = [];
-    points.push(new Point3d(0, 0, 0));
-    points.push(new Point3d(1, 0, 0));
-    points.push(new Point3d(1, 1, 0));
-    points.push(new Point3d(0, 1, 0));
-
-    const line = LineString3d.create(points);
-    const loop = Loop.create(line);
-
-    const gfParams: GraphicParams = new GraphicParams();
-    gfParams.lineColor = ColorDef.white;
-    gfParams.fillColor = ColorDef.black; // forces region outline flag
-    const displayParams: DisplayParams = DisplayParams.createForMesh(gfParams, false);
-
-    const loopRange: Range3d = new Range3d();
-    loop.range(undefined, loopRange);
-    expect(loopRange).to.not.be.null;
-
-    const loopGeom = Geometry.createFromLoop(loop, Transform.createIdentity(), loopRange, displayParams, false);
-
-    // query polyface list from loopGeom
-    const pfPrimList: PolyfacePrimitiveList | undefined = loopGeom.getPolyfaces(0);
-    assert(pfPrimList !== undefined);
-    if (pfPrimList === undefined)
-      return;
-
-    expect(pfPrimList.length).to.be.greaterThan(0);
-    const pfPrim: PolyfacePrimitive = pfPrimList[0];
-    expect(pfPrim.indexedPolyface.pointCount).to.equal(points.length);
-    const range = Range3d.createArray([new Point3d(), new Point3d(1000, 1000, 1000)]);
-    const is2d = false;
-    const isPlanar = true;
-    const tolerance = 0.15;
-    const areaTolerance = ToleranceRatio.facetArea * tolerance;
-
-    const type = Mesh.PrimitiveType.Mesh;
-    const mb = MeshBuilder.create({ displayParams, type, range, is2d, isPlanar, tolerance, areaTolerance });
-
-    const includeParams = false;
-    const visitor = pfPrim.indexedPolyface.createVisitor();
-    const fillColor = ColorDef.white.tbgr;
-    const triangleCount = visitor.pointCount - 2;
-    const haveParam = includeParams && visitor.paramCount > 0;
-    const triangleIndex = 0;
-    const vertices = mb.createTriangleVertices(triangleIndex, visitor, { edgeOptions, fillColor, includeParams, haveParam, triangleCount });
-
-    expect(vertices!.length).to.equal(3);
-  });
-
-  it("createTriangle", () => {
-    const points: Point3d[] = [];
-    points.push(new Point3d(0, 0, 0));
-    points.push(new Point3d(1, 0, 0));
-    points.push(new Point3d(1, 1, 0));
-    points.push(new Point3d(0, 1, 0));
-
-    const line = LineString3d.create(points);
-    const loop = Loop.create(line);
-
-    const gfParams: GraphicParams = new GraphicParams();
-    gfParams.lineColor = ColorDef.white;
-    gfParams.fillColor = ColorDef.black; // forces region outline flag
-    const displayParams: DisplayParams = DisplayParams.createForMesh(gfParams, false);
-
-    const loopRange: Range3d = new Range3d();
-    loop.range(undefined, loopRange);
-    const loopGeom = Geometry.createFromLoop(loop, Transform.createIdentity(), loopRange, displayParams, false);
-    // query polyface list from loopGeom
-    const pfPrimList: PolyfacePrimitiveList | undefined = loopGeom.getPolyfaces(0);
-    if (pfPrimList === undefined)
-      return;
-    const pfPrim: PolyfacePrimitive = pfPrimList[0];
-    const range = Range3d.createArray([new Point3d(), new Point3d(1000, 1000, 1000)]);
-    const is2d = false;
-    const isPlanar = true;
-    const tolerance = 0.15;
-    const areaTolerance = ToleranceRatio.facetArea * tolerance;
-
-    const type = Mesh.PrimitiveType.Mesh;
-    const mb = MeshBuilder.create({ displayParams, type, range, is2d, isPlanar, tolerance, areaTolerance });
-
-    const includeParams = false;
-    const visitor = pfPrim.indexedPolyface.createVisitor();
-    const fillColor = ColorDef.white.tbgr;
-    const triangleCount = visitor.pointCount - 2;
-    const haveParam = includeParams && visitor.paramCount > 0;
-    const triangleIndex = 0;
-    const triangle = mb.createTriangleVertices(triangleIndex, visitor, { edgeOptions, fillColor, includeParams, haveParam, triangleCount });
-
-    expect(triangle).to.not.be.undefined;
-  });
-
-  it("addPolyline", () => {
-    const displayParams = new FakeDisplayParams();
-    let type = Mesh.PrimitiveType.Mesh;
-    const range = Range3d.createArray([new Point3d(), new Point3d(1000, 1000, 1000)]);
-    const is2d = false;
-    const isPlanar = true;
-    const tolerance = 0.15;
-    const areaTolerance = ToleranceRatio.facetArea * tolerance;
-
-    let mb = MeshBuilder.create({ displayParams, type, range, is2d, isPlanar, tolerance, areaTolerance });
-
-    let points = [new Point3d(), new Point3d(100, 100, 100), new Point3d(200, 200, 200)];
-    const fillColor = ColorDef.white.tbgr;
-
-    // throws assertion error if type is mesh (should be point or polyline)
-    expect(() => mb.addPolyline(points, fillColor)).to.throw("Assert: Programmer Error");
-
-    points = [new Point3d(), new Point3d(1, 1, 1), new Point3d(2, 2, 2)];
-    type = Mesh.PrimitiveType.Polyline;
-    mb = MeshBuilder.create({ displayParams, type, range, is2d, isPlanar, tolerance, areaTolerance });
-
-    expect(mb.mesh.polylines!.length).to.equal(0);
-    mb.addPolyline(points, fillColor);
-    expect(mb.mesh.polylines!.length).to.equal(1);
-
-    points = [new Point3d()];
-    mb = MeshBuilder.create({ displayParams, type, range, is2d, isPlanar, tolerance, areaTolerance });
-
-    // if array is less than 1 in length, no polylines added
-    expect(mb.mesh.polylines!.length).to.equal(0);
-    mb.addPolyline(points, fillColor);
-    expect(mb.mesh.polylines!.length).to.equal(0);
-  });
-
-  it("addPointString", () => {
-    const displayParams = new FakeDisplayParams();
-    let type = Mesh.PrimitiveType.Mesh;
-    const range = Range3d.createArray([new Point3d(), new Point3d(1000, 1000, 1000)]);
-    const is2d = false;
-    const isPlanar = true;
-    const tolerance = 0.15;
-    const areaTolerance = ToleranceRatio.facetArea * tolerance;
-
-    let mb = MeshBuilder.create({ displayParams, type, range, is2d, isPlanar, tolerance, areaTolerance });
-
-    let points = [new Point3d(), new Point3d(100, 100, 100), new Point3d(200, 200, 200)];
-    const fillColor = ColorDef.white.tbgr;
-
-    // throws assertion error if type is mesh (should be point or polyline)
-    expect(() => mb.addPointString(points, fillColor)).to.throw("Assert: Programmer Error");
-
-    points = [new Point3d(), new Point3d(1, 1, 1), new Point3d(2, 2, 2)];
-    type = Mesh.PrimitiveType.Polyline;
-    mb = MeshBuilder.create({ displayParams, type, range, is2d, isPlanar, tolerance, areaTolerance });
-
-    expect(mb.mesh.polylines!.length).to.equal(0);
-    mb.addPointString(points, fillColor);
-    expect(mb.mesh.polylines!.length).to.equal(1);
-
-    points = [new Point3d()];
-    mb = MeshBuilder.create({ displayParams, type, range, is2d, isPlanar, tolerance, areaTolerance });
-
-    // if array is less than 1 in length, no polylines added
-    expect(mb.mesh.polylines!.length).to.equal(0);
-    mb.addPointString(points, fillColor);
-    expect(mb.mesh.polylines!.length).to.equal(0);
-  });
-
-  it("addTriangle", () => {
-    const triangle = new Triangle();
-    triangle.setIndices(1, 2, 3);
-
-    const displayParams = new FakeDisplayParams();
-    const type = Mesh.PrimitiveType.Mesh;
-    const range = Range3d.createArray([new Point3d(), new Point3d(1000, 1000, 1000)]);
-    const is2d = false;
-    const isPlanar = true;
-    const tolerance = 0.15;
-    const areaTolerance = ToleranceRatio.facetArea * tolerance;
-
-    let mb = MeshBuilder.create({ displayParams, type, range, is2d, isPlanar, tolerance, areaTolerance });
-    expect(mb.mesh.triangles!.length).to.equal(0);
-    mb.addTriangle(triangle);
-    expect(mb.mesh.triangles!.length).to.equal(1);
-
-    // degenerate case
-    triangle.setIndices(0, 0, 0);
-    mb = MeshBuilder.create({ displayParams, type, range, is2d, isPlanar, tolerance, areaTolerance });
-    expect(() => mb.addTriangle(triangle)).to.throw("Programmer Error");
-  });
-
-  function createMeshBuilder(type: Mesh.PrimitiveType, range: Range3d, options?: Partial<Omit<MeshBuilder.Props, "range" | "type">>): MeshBuilder {
-    options = options ?? { };
-    const tolerance = options.tolerance ?? 0.15;
-    return MeshBuilder.create({
-      type,
-      range,
-      tolerance,
-      areaTolerance: options.areaTolerance ?? ToleranceRatio.facetArea * tolerance,
-      displayParams: options.displayParams ?? new FakeDisplayParams(),
-      is2d: options.is2d ?? false,
-      isPlanar: options.isPlanar ?? true,
-    });
-  }
-
-  describe("aux data", () => {
-    function expectAuxChannelTable(mesh: Mesh, expectedUint16Data: number[]): void {
-      const args = new MeshGraphicArgs();
-      mesh.getGraphics(args, IModelApp.renderSystem);
-      const meshParams = MeshParams.create(args.meshArgs);
-      const aux = meshParams.auxChannels!;
-      expect(aux).not.to.be.undefined;
-      expect(Array.from(new Uint16Array(aux.data.buffer))).to.deep.equal(expectedUint16Data);
-    }
-
-    it("preserves aux data for triangle facets", () => {
-      const pfBuilder = PolyfaceBuilder.create();
-      pfBuilder.addTriangleFacet([new Point3d(0, 0, 0), new Point3d(1, 0, 0), new Point3d(1, 1, 0)]);
-
-      const pf = pfBuilder.claimPolyface();
-      const channelData = new AuxChannelData(1, [0, 0x7fff, 0xffff]);
-      const channel = new AuxChannel([channelData], AuxChannelDataType.Scalar, "s");
-      pf.data.auxData = new PolyfaceAuxData([channel], [0, 1, 2]);
-
-      const meshBuilder = createMeshBuilder(Mesh.PrimitiveType.Mesh, Range3d.fromJSON({ low: [0, 0, 0], high: [1, 1, 0] }));
-      meshBuilder.addFromPolyface(pf, { edgeOptions, includeParams: false, fillColor: 0 });
-      const mesh = meshBuilder.mesh;
-      expect(mesh.points.length).to.equal(3);
-      expect(mesh.auxChannels!.length).to.equal(1);
-      expect(mesh.auxChannels).to.deep.equal(pf.data.auxData.channels);
-
-      expectAuxChannelTable(mesh, [0, 0x7fff, 0xffff, 0]); // trailing zero is unused byte in last texel.
-    });
-
-    it("preserves aux data for facets with more than 3 sides", () => {
-      const pfBuilder = PolyfaceBuilder.create();
-      pfBuilder.addQuadFacet([new Point3d(0, 0, 0), new Point3d(0, 1, 0), new Point3d(1, 1, 0), new Point3d(1, 0, 0)]);
-
-      const pf = pfBuilder.claimPolyface();
-      const channelData = new AuxChannelData(1, [0, 0x4fff, 0xbfff, 0xffff]);
-      const channel = new AuxChannel([channelData], AuxChannelDataType.Scalar, "s");
-      pf.data.auxData = new PolyfaceAuxData([channel], [0, 1, 2, 3]);
-
-      const meshBuilder = createMeshBuilder(Mesh.PrimitiveType.Mesh, Range3d.fromJSON({ low: [0, 0, 0], high: [1, 1, 0] }));
-      meshBuilder.addFromPolyface(pf, { edgeOptions, includeParams: false, fillColor: 0 });
-      const mesh = meshBuilder.mesh;
-      expect(mesh.points.length).to.equal(6);
-      expect(mesh.auxChannels!.length).to.equal(1);
-
-      const aux = mesh.auxChannels![0];
-      expect(aux.data.length).to.equal(1);
-      const expectedData = [0, 0x4fff, 0xbfff, 0, 0xbfff, 0xffff];
-      expect(aux.data[0].values).to.deep.equal(expectedData);
-      expectAuxChannelTable(mesh, expectedData);
-    });
-
-    it("maps aux data to vertices based on indices", () => {
-      const pfBuilder = PolyfaceBuilder.create();
-      pfBuilder.addQuadFacet([new Point3d(0, 0, 0), new Point3d(0, 1, 0), new Point3d(1, 1, 0), new Point3d(1, 0, 0)]);
-
-      const pf = pfBuilder.claimPolyface();
-      const channelData = new AuxChannelData(1, [0x4000, 0x6000, 0x8000]);
-      const channel = new AuxChannel([channelData], AuxChannelDataType.Scalar, "s");
-      pf.data.auxData = new PolyfaceAuxData([channel], [2, 0, 0, 1]);
-
-      const meshBuilder = createMeshBuilder(Mesh.PrimitiveType.Mesh, Range3d.fromJSON({ low: [0, 0, 0], high: [1, 1, 0] }));
-      meshBuilder.addFromPolyface(pf, { edgeOptions, includeParams: false, fillColor: 0 });
-      const mesh = meshBuilder.mesh;
-      expect(mesh.points.length).to.equal(6);
-      expect(mesh.auxChannels!.length).to.equal(1);
-
-      const aux = mesh.auxChannels![0];
-      expect(aux.data.length).to.equal(1);
-      expect(aux.data[0].values).to.deep.equal([0x8000, 0x4000, 0x4000, 0x8000, 0x4000, 0x6000]);
-      expectAuxChannelTable(mesh, [0xffff, 0, 0, 0xffff, 0, 0x8000]);
-    });
-
-    it("produces aux data for vector channel", () => {
-      const pfBuilder = PolyfaceBuilder.create();
-      pfBuilder.addQuadFacet([new Point3d(0, 0, 0), new Point3d(0, 1, 0), new Point3d(1, 1, 0), new Point3d(1, 0, 0)]);
-
-      const pf = pfBuilder.claimPolyface();
-      const channelData = new AuxChannelData(1, [0, 1, 2, 3, 4, 0xffff]);
-      const channel = new AuxChannel([channelData], AuxChannelDataType.Vector, "v");
-      pf.data.auxData = new PolyfaceAuxData([channel], [0, 1, 1, 0]);
-
-      const meshBuilder = createMeshBuilder(Mesh.PrimitiveType.Mesh, Range3d.fromJSON({ low: [0, 0, 0], high: [1, 1, 0] }));
-      meshBuilder.addFromPolyface(pf, { edgeOptions, includeParams: false, fillColor: 0 });
-
-      const aux = meshBuilder.mesh.auxChannels![0];
-      expect(aux.data[0].values).to.deep.equal([
-        0, 1, 2, 3, 4, 0xffff, 3, 4, 0xffff,
-        0, 1, 2, 3, 4, 0xffff, 0, 1, 2,
-      ]);
-      expectAuxChannelTable(meshBuilder.mesh, [
-        0, 0, 0, 0xffff, 0xffff, 0xffff, 0xffff, 0xffff, 0xffff,
-        0, 0, 0, 0xffff, 0xffff, 0xffff, 0, 0, 0,
-      ]);
-    });
-  });
-});
+/*---------------------------------------------------------------------------------------------
+* Copyright (c) Bentley Systems, Incorporated. All rights reserved.
+* See LICENSE.md in the project root for license terms and full copyright notice.
+*--------------------------------------------------------------------------------------------*/
+import { assert, expect } from "chai";
+import { Arc3d, AuxChannel, AuxChannelData, AuxChannelDataType, LineString3d, Loop, Point3d, PolyfaceAuxData, PolyfaceBuilder, Range3d, Transform } from "@bentley/geometry-core";
+import { ColorDef, GraphicParams } from "@bentley/imodeljs-common";
+import { GraphicType } from "../../../render/GraphicBuilder";
+import { IModelApp } from "../../../IModelApp";
+import { MockRender } from "../../../render/MockRender";
+import { ScreenViewport } from "../../../Viewport";
+import { DisplayParams } from "../../../render/primitives/DisplayParams";
+import { Geometry } from "../../../render/primitives/geometry/GeometryPrimitives";
+import { Mesh, MeshGraphicArgs } from "../../../render/primitives/mesh/MeshPrimitives";
+import { PolyfacePrimitive, PolyfacePrimitiveList } from "../../../render/primitives/Polyface";
+import { PrimitiveBuilder } from "../../../render/primitives/geometry/GeometryListBuilder";
+import { StrokesPrimitiveList, StrokesPrimitivePointLists } from "../../../render/primitives/Strokes";
+import { ToleranceRatio, Triangle } from "../../../render/primitives/Primitives";
+import { MeshParams } from "./../../../render/primitives/VertexTable";
+import { MeshBuilder, MeshEdgeCreationOptions } from "./../../../render/primitives/mesh/MeshBuilder";
+
+class FakeDisplayParams extends DisplayParams {
+  public constructor() {
+    super(DisplayParams.Type.Linear, ColorDef.black, ColorDef.black);
+  }
+}
+
+const edgeOptions = new MeshEdgeCreationOptions(MeshEdgeCreationOptions.Type.NoEdges);
+
+describe("Mesh Builder Tests", () => {
+  let viewport: ScreenViewport;
+
+  before(async () => {   // Create a ViewState to load into a Viewport
+    await MockRender.App.startup();
+    viewport = openBlankViewport();
+  });
+
+  after(async () => {
+    viewport.dispose();
+    await MockRender.App.shutdown();
+  });
+
+  it("constructor", () => {
+    const displayParams = new FakeDisplayParams();
+    const type = Mesh.PrimitiveType.Mesh;
+    const range = Range3d.createNull();
+    const is2d = false;
+    const isPlanar = true;
+    const tolerance = 0.15;
+    const areaTolerance = ToleranceRatio.facetArea * tolerance;
+
+    const mb = MeshBuilder.create({ displayParams, type, range, is2d, isPlanar, tolerance, areaTolerance });
+    expect(mb.currentPolyface).to.be.undefined;
+    expect(mb.mesh.displayParams).to.equal(displayParams);
+    expect(mb.mesh.type).to.equal(type);
+    expect(mb.mesh.is2d).to.equal(is2d);
+    expect(mb.mesh.isPlanar).to.equal(isPlanar);
+    expect(mb.tolerance).to.equal(tolerance);
+    expect(mb.areaTolerance).to.equal(areaTolerance);
+  });
+
+  it("addStrokePointLists", () => {
+    const primBuilder = new PrimitiveBuilder(IModelApp.renderSystem, {type: GraphicType.Scene, viewport });
+
+    const pointA = new Point3d(-100, 0, 0);
+    const pointB = new Point3d(0, 100, 0);
+    const pointC = new Point3d(100, 0, 0);
+    const arc = Arc3d.createCircularStartMiddleEnd(pointA, pointB, pointC);
+    assert(arc !== undefined && arc instanceof Arc3d);
+    if (arc === undefined || !(arc instanceof Arc3d))
+      return;
+
+    primBuilder.addArc(arc, false, false);
+
+    assert(!(primBuilder.accum.geometries.isEmpty));
+
+    const arcGeom: Geometry | undefined = primBuilder.accum.geometries.first;
+    assert(arcGeom !== undefined);
+    if (arcGeom === undefined)
+      return;
+
+    const strokesPrimList: StrokesPrimitiveList | undefined = arcGeom.getStrokes(0.22);
+
+    assert(strokesPrimList !== undefined);
+    if (strokesPrimList === undefined)
+      return;
+
+    expect(strokesPrimList.length).to.be.greaterThan(0);
+    const strksPrims: StrokesPrimitivePointLists = strokesPrimList[0].strokes;
+
+    const fillColor = ColorDef.white.tbgr;
+
+    const displayParams = new FakeDisplayParams();
+    const type = Mesh.PrimitiveType.Polyline;
+    const range = Range3d.createArray([new Point3d(), new Point3d(10000, 10000, 10000)]);
+    const is2d = false;
+    const isPlanar = true;
+    const tolerance = 0.15;
+    const areaTolerance = ToleranceRatio.facetArea * tolerance;
+
+    let mb = MeshBuilder.create({ displayParams, type, range, is2d, isPlanar, tolerance, areaTolerance });
+
+    // calls addPolyline for each stroke points list in strokes
+    expect(mb.mesh.polylines!.length).to.equal(0);
+    mb.addStrokePointLists(strksPrims, false, fillColor);
+    expect(mb.mesh.polylines!.length).to.equal(strksPrims.length);
+    const lengthA = mb.mesh.points.length;
+    const lengthB = strksPrims[0].points.length;
+    expect(lengthA).to.be.lte(lengthB);
+    expect(mb.mesh.points.length).to.be.greaterThan(0);
+    // calls addPointString for each stroke points list in strokes
+    mb = MeshBuilder.create({ displayParams, type, range, is2d, isPlanar, tolerance, areaTolerance });
+    expect(mb.mesh.polylines!.length).to.equal(0);
+    expect(mb.mesh.points.length).to.equal(0);
+    mb.addStrokePointLists(strksPrims, true, fillColor);
+    expect(mb.mesh.polylines!.length).to.equal(strksPrims.length);
+    expect(mb.mesh.points.length).to.equal(strksPrims[0].points.length);
+  });
+
+  it("addFromPolyface", () => {
+    const points: Point3d[] = [];
+    points.push(new Point3d(0, 0, 0));
+    points.push(new Point3d(1, 0, 0));
+    points.push(new Point3d(1, 1, 0));
+    points.push(new Point3d(0, 1, 0));
+
+    const line = LineString3d.create(points);
+    const loop = Loop.create(line);
+
+    const gfParams: GraphicParams = new GraphicParams();
+    gfParams.lineColor = ColorDef.white;
+    gfParams.fillColor = ColorDef.black; // forces region outline flag
+    const displayParams: DisplayParams = DisplayParams.createForMesh(gfParams, false);
+
+    const loopRange: Range3d = new Range3d();
+    loop.range(undefined, loopRange);
+    expect(loopRange).to.not.be.null;
+
+    const loopGeom = Geometry.createFromLoop(loop, Transform.createIdentity(), loopRange, displayParams, false);
+
+    // query polyface list from loopGeom
+    const pfPrimList: PolyfacePrimitiveList | undefined = loopGeom.getPolyfaces(0);
+    assert(pfPrimList !== undefined);
+    if (pfPrimList === undefined)
+      return;
+
+    expect(pfPrimList.length).to.be.greaterThan(0);
+    const pfPrim: PolyfacePrimitive = pfPrimList[0];
+    expect(pfPrim.indexedPolyface.pointCount).to.equal(points.length);
+
+    const range = Range3d.createArray([new Point3d(), new Point3d(1000, 1000, 1000)]);
+    const is2d = false;
+    const isPlanar = true;
+    const tolerance = 0.15;
+    const areaTolerance = ToleranceRatio.facetArea * tolerance;
+
+    const type = Mesh.PrimitiveType.Mesh;
+    const mb = MeshBuilder.create({ displayParams, type, range, is2d, isPlanar, tolerance, areaTolerance });
+
+    const includeParams = false;
+    const fillColor = ColorDef.white.tbgr;
+    mb.addFromPolyface(pfPrim.indexedPolyface, { edgeOptions, includeParams, fillColor });
+
+    expect(mb.triangleSet.length).to.equal(2);
+  });
+
+  it("addFromPolyfaceVisitor", () => {
+
+    const points: Point3d[] = [];
+    points.push(new Point3d(0, 0, 0));
+    points.push(new Point3d(1, 0, 0));
+    points.push(new Point3d(1, 1, 0));
+    points.push(new Point3d(0, 1, 0));
+
+    const line = LineString3d.create(points);
+    const loop = Loop.create(line);
+
+    const gfParams: GraphicParams = new GraphicParams();
+    gfParams.lineColor = ColorDef.white;
+    gfParams.fillColor = ColorDef.black; // forces region outline flag
+    const displayParams: DisplayParams = DisplayParams.createForMesh(gfParams, false);
+
+    const loopRange: Range3d = new Range3d();
+    loop.range(undefined, loopRange);
+    expect(loopRange).to.not.be.null;
+
+    const loopGeom = Geometry.createFromLoop(loop, Transform.createIdentity(), loopRange, displayParams, false);
+
+    // query polyface list from loopGeom
+    const pfPrimList: PolyfacePrimitiveList | undefined = loopGeom.getPolyfaces(0);
+    assert(pfPrimList !== undefined);
+    if (pfPrimList === undefined)
+      return;
+
+    expect(pfPrimList.length).to.be.greaterThan(0);
+    const pfPrim: PolyfacePrimitive = pfPrimList[0];
+    expect(pfPrim.indexedPolyface.pointCount).to.equal(points.length);
+
+    const range = Range3d.createArray([new Point3d(), new Point3d(1000, 1000, 1000)]);
+    const is2d = false;
+    const isPlanar = true;
+    const tolerance = 0.15;
+    const areaTolerance = ToleranceRatio.facetArea * tolerance;
+
+    const type = Mesh.PrimitiveType.Mesh;
+    const mb = MeshBuilder.create({ displayParams, type, range, is2d, isPlanar, tolerance, areaTolerance });
+
+    const visitor = pfPrim.indexedPolyface.createVisitor();
+    const includeParams = false;
+    const fillColor = ColorDef.white.tbgr;
+    mb.addFromPolyfaceVisitor(visitor, { edgeOptions, includeParams, fillColor });
+
+    expect(mb.triangleSet.length).to.equal(1);
+  });
+
+  it("createTriangleVertices", () => {
+    const points: Point3d[] = [];
+    points.push(new Point3d(0, 0, 0));
+    points.push(new Point3d(1, 0, 0));
+    points.push(new Point3d(1, 1, 0));
+    points.push(new Point3d(0, 1, 0));
+
+    const line = LineString3d.create(points);
+    const loop = Loop.create(line);
+
+    const gfParams: GraphicParams = new GraphicParams();
+    gfParams.lineColor = ColorDef.white;
+    gfParams.fillColor = ColorDef.black; // forces region outline flag
+    const displayParams: DisplayParams = DisplayParams.createForMesh(gfParams, false);
+
+    const loopRange: Range3d = new Range3d();
+    loop.range(undefined, loopRange);
+    expect(loopRange).to.not.be.null;
+
+    const loopGeom = Geometry.createFromLoop(loop, Transform.createIdentity(), loopRange, displayParams, false);
+
+    // query polyface list from loopGeom
+    const pfPrimList: PolyfacePrimitiveList | undefined = loopGeom.getPolyfaces(0);
+    assert(pfPrimList !== undefined);
+    if (pfPrimList === undefined)
+      return;
+
+    expect(pfPrimList.length).to.be.greaterThan(0);
+    const pfPrim: PolyfacePrimitive = pfPrimList[0];
+    expect(pfPrim.indexedPolyface.pointCount).to.equal(points.length);
+    const range = Range3d.createArray([new Point3d(), new Point3d(1000, 1000, 1000)]);
+    const is2d = false;
+    const isPlanar = true;
+    const tolerance = 0.15;
+    const areaTolerance = ToleranceRatio.facetArea * tolerance;
+
+    const type = Mesh.PrimitiveType.Mesh;
+    const mb = MeshBuilder.create({ displayParams, type, range, is2d, isPlanar, tolerance, areaTolerance });
+
+    const includeParams = false;
+    const visitor = pfPrim.indexedPolyface.createVisitor();
+    const fillColor = ColorDef.white.tbgr;
+    const triangleCount = visitor.pointCount - 2;
+    const haveParam = includeParams && visitor.paramCount > 0;
+    const triangleIndex = 0;
+    const vertices = mb.createTriangleVertices(triangleIndex, visitor, { edgeOptions, fillColor, includeParams, haveParam, triangleCount });
+
+    expect(vertices!.length).to.equal(3);
+  });
+
+  it("createTriangle", () => {
+    const points: Point3d[] = [];
+    points.push(new Point3d(0, 0, 0));
+    points.push(new Point3d(1, 0, 0));
+    points.push(new Point3d(1, 1, 0));
+    points.push(new Point3d(0, 1, 0));
+
+    const line = LineString3d.create(points);
+    const loop = Loop.create(line);
+
+    const gfParams: GraphicParams = new GraphicParams();
+    gfParams.lineColor = ColorDef.white;
+    gfParams.fillColor = ColorDef.black; // forces region outline flag
+    const displayParams: DisplayParams = DisplayParams.createForMesh(gfParams, false);
+
+    const loopRange: Range3d = new Range3d();
+    loop.range(undefined, loopRange);
+    const loopGeom = Geometry.createFromLoop(loop, Transform.createIdentity(), loopRange, displayParams, false);
+    // query polyface list from loopGeom
+    const pfPrimList: PolyfacePrimitiveList | undefined = loopGeom.getPolyfaces(0);
+    if (pfPrimList === undefined)
+      return;
+    const pfPrim: PolyfacePrimitive = pfPrimList[0];
+    const range = Range3d.createArray([new Point3d(), new Point3d(1000, 1000, 1000)]);
+    const is2d = false;
+    const isPlanar = true;
+    const tolerance = 0.15;
+    const areaTolerance = ToleranceRatio.facetArea * tolerance;
+
+    const type = Mesh.PrimitiveType.Mesh;
+    const mb = MeshBuilder.create({ displayParams, type, range, is2d, isPlanar, tolerance, areaTolerance });
+
+    const includeParams = false;
+    const visitor = pfPrim.indexedPolyface.createVisitor();
+    const fillColor = ColorDef.white.tbgr;
+    const triangleCount = visitor.pointCount - 2;
+    const haveParam = includeParams && visitor.paramCount > 0;
+    const triangleIndex = 0;
+    const triangle = mb.createTriangleVertices(triangleIndex, visitor, { edgeOptions, fillColor, includeParams, haveParam, triangleCount });
+
+    expect(triangle).to.not.be.undefined;
+  });
+
+  it("addPolyline", () => {
+    const displayParams = new FakeDisplayParams();
+    let type = Mesh.PrimitiveType.Mesh;
+    const range = Range3d.createArray([new Point3d(), new Point3d(1000, 1000, 1000)]);
+    const is2d = false;
+    const isPlanar = true;
+    const tolerance = 0.15;
+    const areaTolerance = ToleranceRatio.facetArea * tolerance;
+
+    let mb = MeshBuilder.create({ displayParams, type, range, is2d, isPlanar, tolerance, areaTolerance });
+
+    let points = [new Point3d(), new Point3d(100, 100, 100), new Point3d(200, 200, 200)];
+    const fillColor = ColorDef.white.tbgr;
+
+    // throws assertion error if type is mesh (should be point or polyline)
+    expect(() => mb.addPolyline(points, fillColor)).to.throw("Assert: Programmer Error");
+
+    points = [new Point3d(), new Point3d(1, 1, 1), new Point3d(2, 2, 2)];
+    type = Mesh.PrimitiveType.Polyline;
+    mb = MeshBuilder.create({ displayParams, type, range, is2d, isPlanar, tolerance, areaTolerance });
+
+    expect(mb.mesh.polylines!.length).to.equal(0);
+    mb.addPolyline(points, fillColor);
+    expect(mb.mesh.polylines!.length).to.equal(1);
+
+    points = [new Point3d()];
+    mb = MeshBuilder.create({ displayParams, type, range, is2d, isPlanar, tolerance, areaTolerance });
+
+    // if array is less than 1 in length, no polylines added
+    expect(mb.mesh.polylines!.length).to.equal(0);
+    mb.addPolyline(points, fillColor);
+    expect(mb.mesh.polylines!.length).to.equal(0);
+  });
+
+  it("addPointString", () => {
+    const displayParams = new FakeDisplayParams();
+    let type = Mesh.PrimitiveType.Mesh;
+    const range = Range3d.createArray([new Point3d(), new Point3d(1000, 1000, 1000)]);
+    const is2d = false;
+    const isPlanar = true;
+    const tolerance = 0.15;
+    const areaTolerance = ToleranceRatio.facetArea * tolerance;
+
+    let mb = MeshBuilder.create({ displayParams, type, range, is2d, isPlanar, tolerance, areaTolerance });
+
+    let points = [new Point3d(), new Point3d(100, 100, 100), new Point3d(200, 200, 200)];
+    const fillColor = ColorDef.white.tbgr;
+
+    // throws assertion error if type is mesh (should be point or polyline)
+    expect(() => mb.addPointString(points, fillColor)).to.throw("Assert: Programmer Error");
+
+    points = [new Point3d(), new Point3d(1, 1, 1), new Point3d(2, 2, 2)];
+    type = Mesh.PrimitiveType.Polyline;
+    mb = MeshBuilder.create({ displayParams, type, range, is2d, isPlanar, tolerance, areaTolerance });
+
+    expect(mb.mesh.polylines!.length).to.equal(0);
+    mb.addPointString(points, fillColor);
+    expect(mb.mesh.polylines!.length).to.equal(1);
+
+    points = [new Point3d()];
+    mb = MeshBuilder.create({ displayParams, type, range, is2d, isPlanar, tolerance, areaTolerance });
+
+    // if array is less than 1 in length, no polylines added
+    expect(mb.mesh.polylines!.length).to.equal(0);
+    mb.addPointString(points, fillColor);
+    expect(mb.mesh.polylines!.length).to.equal(0);
+  });
+
+  it("addTriangle", () => {
+    const triangle = new Triangle();
+    triangle.setIndices(1, 2, 3);
+
+    const displayParams = new FakeDisplayParams();
+    const type = Mesh.PrimitiveType.Mesh;
+    const range = Range3d.createArray([new Point3d(), new Point3d(1000, 1000, 1000)]);
+    const is2d = false;
+    const isPlanar = true;
+    const tolerance = 0.15;
+    const areaTolerance = ToleranceRatio.facetArea * tolerance;
+
+    let mb = MeshBuilder.create({ displayParams, type, range, is2d, isPlanar, tolerance, areaTolerance });
+    expect(mb.mesh.triangles!.length).to.equal(0);
+    mb.addTriangle(triangle);
+    expect(mb.mesh.triangles!.length).to.equal(1);
+
+    // degenerate case
+    triangle.setIndices(0, 0, 0);
+    mb = MeshBuilder.create({ displayParams, type, range, is2d, isPlanar, tolerance, areaTolerance });
+    expect(() => mb.addTriangle(triangle)).to.throw("Programmer Error");
+  });
+
+  function createMeshBuilder(type: Mesh.PrimitiveType, range: Range3d, options?: Partial<Omit<MeshBuilder.Props, "range" | "type">>): MeshBuilder {
+    options = options ?? { };
+    const tolerance = options.tolerance ?? 0.15;
+    return MeshBuilder.create({
+      type,
+      range,
+      tolerance,
+      areaTolerance: options.areaTolerance ?? ToleranceRatio.facetArea * tolerance,
+      displayParams: options.displayParams ?? new FakeDisplayParams(),
+      is2d: options.is2d ?? false,
+      isPlanar: options.isPlanar ?? true,
+    });
+  }
+
+  describe("aux data", () => {
+    function expectAuxChannelTable(mesh: Mesh, expectedUint16Data: number[]): void {
+      const args = new MeshGraphicArgs();
+      mesh.getGraphics(args, IModelApp.renderSystem);
+      const meshParams = MeshParams.create(args.meshArgs);
+      const aux = meshParams.auxChannels!;
+      expect(aux).not.to.be.undefined;
+      expect(Array.from(new Uint16Array(aux.data.buffer))).to.deep.equal(expectedUint16Data);
+    }
+
+    it("preserves aux data for triangle facets", () => {
+      const pfBuilder = PolyfaceBuilder.create();
+      pfBuilder.addTriangleFacet([new Point3d(0, 0, 0), new Point3d(1, 0, 0), new Point3d(1, 1, 0)]);
+
+      const pf = pfBuilder.claimPolyface();
+      const channelData = new AuxChannelData(1, [0, 0x7fff, 0xffff]);
+      const channel = new AuxChannel([channelData], AuxChannelDataType.Scalar, "s");
+      pf.data.auxData = new PolyfaceAuxData([channel], [0, 1, 2]);
+
+      const meshBuilder = createMeshBuilder(Mesh.PrimitiveType.Mesh, Range3d.fromJSON({ low: [0, 0, 0], high: [1, 1, 0] }));
+      meshBuilder.addFromPolyface(pf, { edgeOptions, includeParams: false, fillColor: 0 });
+      const mesh = meshBuilder.mesh;
+      expect(mesh.points.length).to.equal(3);
+      expect(mesh.auxChannels!.length).to.equal(1);
+      expect(mesh.auxChannels).to.deep.equal(pf.data.auxData.channels);
+
+      expectAuxChannelTable(mesh, [0, 0x7fff, 0xffff, 0]); // trailing zero is unused byte in last texel.
+    });
+
+    it("preserves aux data for facets with more than 3 sides", () => {
+      const pfBuilder = PolyfaceBuilder.create();
+      pfBuilder.addQuadFacet([new Point3d(0, 0, 0), new Point3d(0, 1, 0), new Point3d(1, 1, 0), new Point3d(1, 0, 0)]);
+
+      const pf = pfBuilder.claimPolyface();
+      const channelData = new AuxChannelData(1, [0, 0x4fff, 0xbfff, 0xffff]);
+      const channel = new AuxChannel([channelData], AuxChannelDataType.Scalar, "s");
+      pf.data.auxData = new PolyfaceAuxData([channel], [0, 1, 2, 3]);
+
+      const meshBuilder = createMeshBuilder(Mesh.PrimitiveType.Mesh, Range3d.fromJSON({ low: [0, 0, 0], high: [1, 1, 0] }));
+      meshBuilder.addFromPolyface(pf, { edgeOptions, includeParams: false, fillColor: 0 });
+      const mesh = meshBuilder.mesh;
+      expect(mesh.points.length).to.equal(6);
+      expect(mesh.auxChannels!.length).to.equal(1);
+
+      const aux = mesh.auxChannels![0];
+      expect(aux.data.length).to.equal(1);
+      const expectedData = [0, 0x4fff, 0xbfff, 0, 0xbfff, 0xffff];
+      expect(aux.data[0].values).to.deep.equal(expectedData);
+      expectAuxChannelTable(mesh, expectedData);
+    });
+
+    it("maps aux data to vertices based on indices", () => {
+      const pfBuilder = PolyfaceBuilder.create();
+      pfBuilder.addQuadFacet([new Point3d(0, 0, 0), new Point3d(0, 1, 0), new Point3d(1, 1, 0), new Point3d(1, 0, 0)]);
+
+      const pf = pfBuilder.claimPolyface();
+      const channelData = new AuxChannelData(1, [0x4000, 0x6000, 0x8000]);
+      const channel = new AuxChannel([channelData], AuxChannelDataType.Scalar, "s");
+      pf.data.auxData = new PolyfaceAuxData([channel], [2, 0, 0, 1]);
+
+      const meshBuilder = createMeshBuilder(Mesh.PrimitiveType.Mesh, Range3d.fromJSON({ low: [0, 0, 0], high: [1, 1, 0] }));
+      meshBuilder.addFromPolyface(pf, { edgeOptions, includeParams: false, fillColor: 0 });
+      const mesh = meshBuilder.mesh;
+      expect(mesh.points.length).to.equal(6);
+      expect(mesh.auxChannels!.length).to.equal(1);
+
+      const aux = mesh.auxChannels![0];
+      expect(aux.data.length).to.equal(1);
+      expect(aux.data[0].values).to.deep.equal([0x8000, 0x4000, 0x4000, 0x8000, 0x4000, 0x6000]);
+      expectAuxChannelTable(mesh, [0xffff, 0, 0, 0xffff, 0, 0x8000]);
+    });
+
+    it("produces aux data for vector channel", () => {
+      const pfBuilder = PolyfaceBuilder.create();
+      pfBuilder.addQuadFacet([new Point3d(0, 0, 0), new Point3d(0, 1, 0), new Point3d(1, 1, 0), new Point3d(1, 0, 0)]);
+
+      const pf = pfBuilder.claimPolyface();
+      const channelData = new AuxChannelData(1, [0, 1, 2, 3, 4, 0xffff]);
+      const channel = new AuxChannel([channelData], AuxChannelDataType.Vector, "v");
+      pf.data.auxData = new PolyfaceAuxData([channel], [0, 1, 1, 0]);
+
+      const meshBuilder = createMeshBuilder(Mesh.PrimitiveType.Mesh, Range3d.fromJSON({ low: [0, 0, 0], high: [1, 1, 0] }));
+      meshBuilder.addFromPolyface(pf, { edgeOptions, includeParams: false, fillColor: 0 });
+
+      const aux = meshBuilder.mesh.auxChannels![0];
+      expect(aux.data[0].values).to.deep.equal([
+        0, 1, 2, 3, 4, 0xffff, 3, 4, 0xffff,
+        0, 1, 2, 3, 4, 0xffff, 0, 1, 2,
+      ]);
+      expectAuxChannelTable(meshBuilder.mesh, [
+        0, 0, 0, 0xffff, 0xffff, 0xffff, 0xffff, 0xffff, 0xffff,
+        0, 0, 0, 0xffff, 0xffff, 0xffff, 0, 0, 0,
+      ]);
+    });
+  });
+});