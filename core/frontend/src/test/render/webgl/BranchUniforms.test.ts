--- conflicted
+++ resolved
@@ -37,14 +37,8 @@
   const branch = new GraphicBranch();
   if (undefined !== info.noViewClip)
     branch.viewFlagOverrides.clipVolume = !info.noViewClip;
-<<<<<<< HEAD
-
-  const graphic = IModelApp.renderSystem.createGraphicBranch(branch, Transform.identity, { clipVolume: info.clip });
+  const graphic = IModelApp.renderSystem.createGraphicBranch(branch, Transform.identity, { clipVolume: info.clip, disableClipStyle: info.disableClipStyle });
   expect(graphic instanceof Branch).toBe(true);
-=======
-  const graphic = IModelApp.renderSystem.createGraphicBranch(branch, Transform.identity, { clipVolume: info.clip, disableClipStyle: info.disableClipStyle });
-  expect(graphic instanceof Branch).to.be.true;
->>>>>>> 020769b2
   return graphic as Branch;
 }
 
@@ -110,16 +104,11 @@
   for (const _branch of branches)
     target.popBranch();
 
-<<<<<<< HEAD
+  if (viewportClipStyleAlphaValues)
+    expectClipStyle(uniforms, viewportClipStyleAlphaValues);
+
   expect(uniforms.clipStack.hasViewClip).toEqual(hadViewClip);
   expect(uniforms.clipStack.hasClip).toEqual(hadClip);
-=======
-  if (viewportClipStyleAlphaValues)
-    expectClipStyle(uniforms, viewportClipStyleAlphaValues);
-
-  expect(uniforms.clipStack.hasViewClip).to.equal(hadViewClip);
-  expect(uniforms.clipStack.hasClip).to.equal(hadClip);
->>>>>>> 020769b2
   expectClipStack(target, prevClips);
 
   dispose(target);
