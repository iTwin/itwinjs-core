<<<<<<< HEAD
/*---------------------------------------------------------------------------------------------
* Copyright (c) Bentley Systems, Incorporated. All rights reserved.
* See LICENSE.md in the project root for license terms and full copyright notice.
*--------------------------------------------------------------------------------------------*/
import { expect } from "chai";
import { ClipPrimitive, ClipShape, ClipVector, Point3d, Transform, UnionOfConvexClipPlaneSets } from "@bentley/geometry-core";
import { IModelApp } from "../../../IModelApp";
import { ClipVolume } from "../../../render/webgl/ClipVolume";

describe("ClipVolume", async () => {
  before(async () => {
    await IModelApp.startup();
  });

  after(async () => {
    await IModelApp.shutdown();
  });

  it("should ignore empty ClipVectors", () => {
    let clipVector = ClipVector.createEmpty();
    expect(ClipVolume.create(clipVector)).to.be.undefined;

    clipVector = ClipVector.createCapture([]);
    expect(ClipVolume.create(clipVector)).to.be.undefined;

    clipVector = ClipVector.createCapture([ClipPrimitive.createCapture(UnionOfConvexClipPlaneSets.createEmpty())]);
    expect(ClipVolume.create(clipVector)).to.be.undefined;
  });

  it("should support single-primitive ClipVectors", () => {
    const points = [
      Point3d.create(1.0, 1.0, 0.0),
      Point3d.create(2.0, 1.0, 0.0),
      Point3d.create(2.0, 2.0, 0.0),
      Point3d.create(1.0, 2.0, 0.0),
    ];

    const shape = ClipShape.createShape(points, 1.0, 2.0)!;
    expect(shape).not.to.be.undefined;

    const clipVector = ClipVector.create([ shape ])!;
    expect(clipVector).not.to.be.undefined;

    const clipVolume = ClipVolume.create(clipVector)!;
    expect(clipVolume).to.not.be.undefined;

    const data = new Float32Array(clipVolume.getData(Transform.createIdentity()).buffer);
    const expectedData = [0, 1, 0, -1, -1, 0, 0, 2, 0, -1, 0, 2, 1, 0, 0, -1, 0, 0, 1, -1, 0, 0, -1, 2, 2, 2, 2, 0];
    expect(data.length).to.equal(expectedData.length);
    for (let i = 0; i < data.length; i++)
      expect(data[i]).to.equal(expectedData[i]);
  });

  it("should support compound ClipVectors", () => {
    const vec = ClipVector.createEmpty();
    expect(vec.appendShape([ Point3d.create(1, 1, 0), Point3d.create(2, 1, 0), Point3d.create(2, 2, 0), Point3d.create(1, 2, 0) ], 1, 2)).to.be.true;
    let vol = ClipVolume.create(vec)!;
    expect(vol).not.to.be.undefined;
    expect(vol.clipVector).to.equal(vec);
    expect(vol.numRows).to.equal(7); // 6 planes plus a boundary marker

    let planes = vec.clips[0].fetchClipPlanesRef()!;
    expect(planes).not.to.be.undefined;
    planes = planes.clone();
    vec.appendReference(ClipPrimitive.createCapture(planes));
    vol = ClipVolume.create(vec)!;
    expect(vol).not.to.be.undefined;
    expect(vol.numRows).to.equal(14); // 6 planes per ClipPrimitive, plus a plane after each serving as boundary marker.

    const planesData = [0, 1, 0, -1, -1, 0, 0, 2, 0, -1, 0, 2, 1, 0, 0, -1, 0, 0, 1, -1, 0, 0, -1, 2];
    const boundaryData = [2, 2, 2, 0];
    const expectedData = planesData.concat(boundaryData, planesData).concat(boundaryData);

    const data = new Float32Array(vol.getData(Transform.createIdentity()).buffer);
    expect(data.length).to.equal(expectedData.length);
    for (let i = 0; i < data.length; i++)
      expect(data[i]).to.equal(expectedData[i]);
  });
});
=======
/*---------------------------------------------------------------------------------------------
* Copyright (c) Bentley Systems, Incorporated. All rights reserved.
* See LICENSE.md in the project root for license terms and full copyright notice.
*--------------------------------------------------------------------------------------------*/
import { expect } from "chai";
import { ClipPrimitive, ClipShape, ClipVector, Point3d, Transform, UnionOfConvexClipPlaneSets } from "@itwin/core-geometry";
import { ClipVolume } from "../../../render/webgl/ClipVolume";
import { IModelApp } from "../../../IModelApp";

describe("ClipVolume", async () => {
  before(async () => {
    await IModelApp.startup();
  });

  after(async () => {
    await IModelApp.shutdown();
  });

  it("should ignore empty ClipVectors", () => {
    let clipVector = ClipVector.createEmpty();
    expect(ClipVolume.create(clipVector)).to.be.undefined;

    clipVector = ClipVector.createCapture([]);
    expect(ClipVolume.create(clipVector)).to.be.undefined;

    clipVector = ClipVector.createCapture([ClipPrimitive.createCapture(UnionOfConvexClipPlaneSets.createEmpty())]);
    expect(ClipVolume.create(clipVector)).to.be.undefined;
  });

  it("should support single-primitive ClipVectors", () => {
    const points = [
      Point3d.create(1.0, 1.0, 0.0),
      Point3d.create(2.0, 1.0, 0.0),
      Point3d.create(2.0, 2.0, 0.0),
      Point3d.create(1.0, 2.0, 0.0),
    ];

    const shape = ClipShape.createShape(points, 1.0, 2.0)!;
    expect(shape).not.to.be.undefined;

    const clipVector = ClipVector.create([ shape ])!;
    expect(clipVector).not.to.be.undefined;

    const clipVolume = ClipVolume.create(clipVector)!;
    expect(clipVolume).to.not.be.undefined;

    const data = new Float32Array(clipVolume.getData(Transform.createIdentity()).buffer);
    const expectedData = [0, 1, 0, -1, -1, 0, 0, 2, 0, -1, 0, 2, 1, 0, 0, -1, 0, 0, 1, -1, 0, 0, -1, 2, 2, 2, 2, 0];
    expect(data.length).to.equal(expectedData.length);
    for (let i = 0; i < data.length; i++)
      expect(data[i]).to.equal(expectedData[i]);
  });

  it("should support compound ClipVectors", () => {
    const vec = ClipVector.createEmpty();
    expect(vec.appendShape([ Point3d.create(1, 1, 0), Point3d.create(2, 1, 0), Point3d.create(2, 2, 0), Point3d.create(1, 2, 0) ], 1, 2)).to.be.true;
    let vol = ClipVolume.create(vec)!;
    expect(vol).not.to.be.undefined;
    expect(vol.clipVector).to.equal(vec);
    expect(vol.numRows).to.equal(7); // 6 planes plus a boundary marker

    let planes = vec.clips[0].fetchClipPlanesRef()!;
    expect(planes).not.to.be.undefined;
    planes = planes.clone();
    vec.appendReference(ClipPrimitive.createCapture(planes));
    vol = ClipVolume.create(vec)!;
    expect(vol).not.to.be.undefined;
    expect(vol.numRows).to.equal(14); // 6 planes per ClipPrimitive, plus a plane after each serving as boundary marker.

    const planesData = [0, 1, 0, -1, -1, 0, 0, 2, 0, -1, 0, 2, 1, 0, 0, -1, 0, 0, 1, -1, 0, 0, -1, 2];
    const boundaryData = [2, 2, 2, 0];
    const expectedData = planesData.concat(boundaryData, planesData).concat(boundaryData);

    const data = new Float32Array(vol.getData(Transform.createIdentity()).buffer);
    expect(data.length).to.equal(expectedData.length);
    for (let i = 0; i < data.length; i++)
      expect(data[i]).to.equal(expectedData[i]);
  });
});
>>>>>>> 67a98fec
<|MERGE_RESOLUTION|>--- conflicted
+++ resolved
@@ -1,84 +1,3 @@
-<<<<<<< HEAD
-/*---------------------------------------------------------------------------------------------
-* Copyright (c) Bentley Systems, Incorporated. All rights reserved.
-* See LICENSE.md in the project root for license terms and full copyright notice.
-*--------------------------------------------------------------------------------------------*/
-import { expect } from "chai";
-import { ClipPrimitive, ClipShape, ClipVector, Point3d, Transform, UnionOfConvexClipPlaneSets } from "@bentley/geometry-core";
-import { IModelApp } from "../../../IModelApp";
-import { ClipVolume } from "../../../render/webgl/ClipVolume";
-
-describe("ClipVolume", async () => {
-  before(async () => {
-    await IModelApp.startup();
-  });
-
-  after(async () => {
-    await IModelApp.shutdown();
-  });
-
-  it("should ignore empty ClipVectors", () => {
-    let clipVector = ClipVector.createEmpty();
-    expect(ClipVolume.create(clipVector)).to.be.undefined;
-
-    clipVector = ClipVector.createCapture([]);
-    expect(ClipVolume.create(clipVector)).to.be.undefined;
-
-    clipVector = ClipVector.createCapture([ClipPrimitive.createCapture(UnionOfConvexClipPlaneSets.createEmpty())]);
-    expect(ClipVolume.create(clipVector)).to.be.undefined;
-  });
-
-  it("should support single-primitive ClipVectors", () => {
-    const points = [
-      Point3d.create(1.0, 1.0, 0.0),
-      Point3d.create(2.0, 1.0, 0.0),
-      Point3d.create(2.0, 2.0, 0.0),
-      Point3d.create(1.0, 2.0, 0.0),
-    ];
-
-    const shape = ClipShape.createShape(points, 1.0, 2.0)!;
-    expect(shape).not.to.be.undefined;
-
-    const clipVector = ClipVector.create([ shape ])!;
-    expect(clipVector).not.to.be.undefined;
-
-    const clipVolume = ClipVolume.create(clipVector)!;
-    expect(clipVolume).to.not.be.undefined;
-
-    const data = new Float32Array(clipVolume.getData(Transform.createIdentity()).buffer);
-    const expectedData = [0, 1, 0, -1, -1, 0, 0, 2, 0, -1, 0, 2, 1, 0, 0, -1, 0, 0, 1, -1, 0, 0, -1, 2, 2, 2, 2, 0];
-    expect(data.length).to.equal(expectedData.length);
-    for (let i = 0; i < data.length; i++)
-      expect(data[i]).to.equal(expectedData[i]);
-  });
-
-  it("should support compound ClipVectors", () => {
-    const vec = ClipVector.createEmpty();
-    expect(vec.appendShape([ Point3d.create(1, 1, 0), Point3d.create(2, 1, 0), Point3d.create(2, 2, 0), Point3d.create(1, 2, 0) ], 1, 2)).to.be.true;
-    let vol = ClipVolume.create(vec)!;
-    expect(vol).not.to.be.undefined;
-    expect(vol.clipVector).to.equal(vec);
-    expect(vol.numRows).to.equal(7); // 6 planes plus a boundary marker
-
-    let planes = vec.clips[0].fetchClipPlanesRef()!;
-    expect(planes).not.to.be.undefined;
-    planes = planes.clone();
-    vec.appendReference(ClipPrimitive.createCapture(planes));
-    vol = ClipVolume.create(vec)!;
-    expect(vol).not.to.be.undefined;
-    expect(vol.numRows).to.equal(14); // 6 planes per ClipPrimitive, plus a plane after each serving as boundary marker.
-
-    const planesData = [0, 1, 0, -1, -1, 0, 0, 2, 0, -1, 0, 2, 1, 0, 0, -1, 0, 0, 1, -1, 0, 0, -1, 2];
-    const boundaryData = [2, 2, 2, 0];
-    const expectedData = planesData.concat(boundaryData, planesData).concat(boundaryData);
-
-    const data = new Float32Array(vol.getData(Transform.createIdentity()).buffer);
-    expect(data.length).to.equal(expectedData.length);
-    for (let i = 0; i < data.length; i++)
-      expect(data[i]).to.equal(expectedData[i]);
-  });
-});
-=======
 /*---------------------------------------------------------------------------------------------
 * Copyright (c) Bentley Systems, Incorporated. All rights reserved.
 * See LICENSE.md in the project root for license terms and full copyright notice.
@@ -157,5 +76,4 @@
     for (let i = 0; i < data.length; i++)
       expect(data[i]).to.equal(expectedData[i]);
   });
-});
->>>>>>> 67a98fec
+});