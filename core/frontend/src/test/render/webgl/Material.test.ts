/*---------------------------------------------------------------------------------------------
* Copyright (c) Bentley Systems, Incorporated. All rights reserved.
* See LICENSE.md in the project root for license terms and full copyright notice.
*--------------------------------------------------------------------------------------------*/

import { describe, expect, it } from "vitest";
<<<<<<< HEAD
import { ColorDef, RenderMaterialParams } from "@itwin/core-common";
import { Material } from "../../../render/webgl/Material";
=======
import { ColorDef, RenderMaterial } from "@itwin/core-common";
import { Material } from "../../../internal/render/webgl/Material";
>>>>>>> 0f6efe7d

// Equivalent to the glsl function used in glsl/Material.ts to unpack a vec3 material param from a packed float value.
function unpackMaterialParam(f: number): XY {
  const v = { x: 0, y: 0, z: 0 };
  v.y = Math.floor(f / 256.0);
  v.x = Math.floor(f - v.y * 256.0);
  return v;
}

/** Equivalent to the glsl function used in glsl/Material.ts to unpack and normalize a vec3 material param from a packed float value.
 * @internal
 */
export function unpackAndNormalizeMaterialParam(f: number): XY {
  const v = unpackMaterialParam(f);
  v.x /= 255.0;
  v.y /= 255.0;
  return v;
}

interface XY {
  x: number;
  y: number;
}

interface XYZ extends XY {
  z: number;
}

interface PackedMaterialParams {
  x: number; // diffuse and specular weights
  y: number; // texture weight and specular red
  z: number; // specular green and blue
  w: number; // specular exponent
}

function colorFromVec(vec: XYZ): ColorDef {
  return ColorDef.from(vec.x * 255, vec.y * 255, vec.z * 255);
}

interface MaterialParams {
  diffuseColor?: ColorDef;
  diffuse: number;
  transparency: number;
  specular: number;
  specularExponent: number;
  specularColor?: ColorDef;
}

interface DecodedMaterialParams extends MaterialParams {
  rgbOverridden: boolean;
  alphaOverridden: boolean;
  textureWeight: number;
}

function decodeMaterialParams(params: PackedMaterialParams, rgba: Float32Array): DecodedMaterialParams {
  const matWeights = unpackAndNormalizeMaterialParam(params.x);
  const textureWeightAndSpecularR = unpackAndNormalizeMaterialParam(params.y);
  const specularGB = unpackAndNormalizeMaterialParam(params.z);
  const specularExponent = params.w;

  const matSpecular = { x: textureWeightAndSpecularR.y, y: specularGB.x, z: specularGB.y, w: specularExponent };

  const rgbOverridden = -1 !== rgba[0];
  const diffuseColor = rgbOverridden ? ColorDef.from(rgba[0] * 255 + 0.5, rgba[1] * 255 + 0.5, rgba[2] * 255 + 0.5) : undefined;
  const alphaOverridden = -1 !== rgba[3];
  const transparency = alphaOverridden ? 1 - rgba[3] : 0;

  return {
    diffuseColor,
    specularColor: colorFromVec(matSpecular),
    diffuse: matWeights.x,
    specular: matWeights.y,
    textureWeight: textureWeightAndSpecularR.x,
    specularExponent: matSpecular.w,
    transparency,
    rgbOverridden,
    alphaOverridden,
  };
}

function expectEqualFloats(expected: number, actual: number): void {
  const epsilon = 1.0 / 255.0;
  expect(Math.abs(expected - actual)).to.be.at.most(epsilon, `Expected: ${expected} Actual: ${actual}`);
}

function expectMaterialParams(expected: RenderMaterialParams): void {
  const material = new Material(expected);
  const shaderParams = {
    x: material.fragUniforms[0],
    y: material.fragUniforms[1],
    z: material.fragUniforms[2],
    w: material.fragUniforms[3],
  };

  const actual = decodeMaterialParams(shaderParams, material.rgba);

  expectEqualFloats(expected.diffuse, actual.diffuse);
  expectEqualFloats(actual.specularExponent, expected.specularExponent);

  if (undefined === expected.diffuseColor) {
    expect(actual.diffuseColor).toBeUndefined();
  } else {
    expect(actual.diffuseColor).toBeDefined();
    expect(actual.diffuseColor!.tbgr).toEqual(expected.diffuseColor.tbgr);
  }

  expect(actual.specularColor).toBeDefined();
  if (undefined === expected.specularColor)
    expect(actual.specularColor!.tbgr).toEqual(0xffffff);
  else
    expect(actual.specularColor!.tbgr).toEqual(expected.specularColor.tbgr);

  expect(actual.rgbOverridden).toEqual(undefined !== expected.diffuseColor);
  expect(actual.alphaOverridden).toEqual(undefined !== expected.alpha);

  expect(actual.textureWeight).toEqual(undefined !== material.textureMapping ? material.textureMapping.params.weight : 1.0);
  expectEqualFloats(expected.specular, actual.specular);
  if (undefined !== expected.alpha)
    expectEqualFloats(1.0 - expected.alpha, actual.transparency);
}

function makeMaterialParams(input: MaterialParams): RenderMaterialParams {
  const params = RenderMaterialParams.fromColors(undefined, input.diffuseColor, input.specularColor);
  params.diffuse = input.diffuse;
  params.alpha = 1.0 - input.transparency;
  params.specular = input.specular;
  params.specularExponent = input.specularExponent;
  return params;
}

describe("Material", () => {
  it("should pack and unpack parameters", () => {
    expectMaterialParams(makeMaterialParams({
      diffuseColor: ColorDef.black,
      diffuse: 0.0,
      transparency: 0.0,
      specular: 0.0,
      specularExponent: 0.0,
      specularColor: ColorDef.black,
    }));

    expectMaterialParams(makeMaterialParams({
      diffuseColor: ColorDef.white,
      diffuse: 1.0,
      transparency: 1.0,
      specular: 1.0,
      specularExponent: 1234.5,
      specularColor: ColorDef.white,
    }));

    expectMaterialParams(makeMaterialParams({
      diffuseColor: ColorDef.red,
      diffuse: 0.95,
      transparency: 0.12,
      specular: 0.7,
      specularExponent: -5.4321,
      specularColor: ColorDef.blue,
    }));

    expectMaterialParams(RenderMaterialParams.defaults);
  });
});<|MERGE_RESOLUTION|>--- conflicted
+++ resolved
@@ -4,13 +4,9 @@
 *--------------------------------------------------------------------------------------------*/
 
 import { describe, expect, it } from "vitest";
-<<<<<<< HEAD
 import { ColorDef, RenderMaterialParams } from "@itwin/core-common";
-import { Material } from "../../../render/webgl/Material";
-=======
-import { ColorDef, RenderMaterial } from "@itwin/core-common";
 import { Material } from "../../../internal/render/webgl/Material";
->>>>>>> 0f6efe7d
+
 
 // Equivalent to the glsl function used in glsl/Material.ts to unpack a vec3 material param from a packed float value.
 function unpackMaterialParam(f: number): XY {
