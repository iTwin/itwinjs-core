--- conflicted
+++ resolved
@@ -1,119 +1,3 @@
-<<<<<<< HEAD
-/*---------------------------------------------------------------------------------------------
-* Copyright (c) Bentley Systems, Incorporated. All rights reserved.
-* See LICENSE.md in the project root for license terms and full copyright notice.
-*--------------------------------------------------------------------------------------------*/
-
-import { assert, expect } from "chai";
-import { Capabilities } from "@bentley/webgl-compatibility";
-import { IModelApp } from "../../../IModelApp";
-import { Debug } from "../../../render/webgl/Diagnostics";
-import { FrameBuffer } from "../../../render/webgl/FrameBuffer";
-import { GL } from "../../../render/webgl/GL";
-import { RenderBuffer } from "../../../render/webgl/RenderBuffer";
-import { System } from "../../../render/webgl/System";
-import { TextureHandle } from "../../../render/webgl/Texture";
-
-describe("FrameBuffer tests", () => {
-  // eslint-disable-next-line no-return-await
-  before(async () => {
-    await IModelApp.startup();
-  });
-  // eslint-disable-next-line no-return-await
-  after(async () => await IModelApp.shutdown());
-
-  it("should produce and bind a valid framebuffer with single color attachment", () => {
-    if (!IModelApp.hasRenderSystem)
-      return;
-
-    const texture: TextureHandle | undefined = TextureHandle.createForAttachment(1, 1, GL.Texture.Format.Rgb, GL.Texture.DataType.UnsignedByte);
-    assert(undefined !== texture);
-    if (undefined === texture) {
-      return;
-    }
-
-    const fb = FrameBuffer.create([texture]);
-    assert(undefined !== fb);
-    if (undefined === fb) {
-      return;
-    }
-
-    expect(fb.bind()).to.be.true;
-    expect(Debug.isValidFrameBuffer).to.be.true;
-    fb.unbind();
-  });
-
-  it("should produce and bind a valid framebuffer with two color attachments (if available)", () => {
-    if (!IModelApp.hasRenderSystem)
-      return;
-
-    const caps: Capabilities = System.instance.capabilities;
-    if (caps.maxColorAttachments < 2) {
-      return;
-    }
-
-    const texture0: TextureHandle | undefined = TextureHandle.createForAttachment(1, 1, GL.Texture.Format.Rgb, GL.Texture.DataType.UnsignedByte);
-    assert(undefined !== texture0);
-    if (undefined === texture0) {
-      return;
-    }
-
-    const texture1: TextureHandle | undefined = TextureHandle.createForAttachment(1, 1, GL.Texture.Format.Rgb, GL.Texture.DataType.UnsignedByte);
-    assert(undefined !== texture1);
-    if (undefined === texture1) {
-      return;
-    }
-
-    const fb = FrameBuffer.create([texture0, texture1]);
-    assert(undefined !== fb);
-    if (undefined === fb) {
-      return;
-    }
-
-    expect(fb.bind()).to.be.true;
-    expect(Debug.isValidFrameBuffer).to.be.true;
-    fb.unbind();
-  });
-
-  it("should produce and bind a valid framebuffer with two color attachments (if available) and one depth renderbuffer", () => {
-    if (!IModelApp.hasRenderSystem)
-      return;
-
-    const caps: Capabilities = System.instance.capabilities;
-    if (caps.maxColorAttachments < 2) {
-      return;
-    }
-
-    const texture0: TextureHandle | undefined = TextureHandle.createForAttachment(1, 1, GL.Texture.Format.Rgb, GL.Texture.DataType.UnsignedByte);
-    assert(undefined !== texture0);
-    if (undefined === texture0) {
-      return;
-    }
-
-    const texture1: TextureHandle | undefined = TextureHandle.createForAttachment(1, 1, GL.Texture.Format.Rgb, GL.Texture.DataType.UnsignedByte);
-    assert(undefined !== texture1);
-    if (undefined === texture1) {
-      return;
-    }
-
-    const depthRB: RenderBuffer | undefined = RenderBuffer.create(1, 1, GL.RenderBuffer.Format.DepthComponent16);
-    assert(undefined !== depthRB);
-    if (undefined === depthRB) {
-      return;
-    }
-
-    const fb = FrameBuffer.create([texture0, texture1], depthRB);
-    assert(undefined !== fb);
-    if (undefined === fb) {
-      return;
-    }
-
-    expect(fb.bind()).to.be.true;
-    expect(Debug.isValidFrameBuffer).to.be.true;
-    fb.unbind();
-  });
-});
-=======
 /*---------------------------------------------------------------------------------------------
 * Copyright (c) Bentley Systems, Incorporated. All rights reserved.
 * See LICENSE.md in the project root for license terms and full copyright notice.
@@ -225,5 +109,4 @@
     expect(Debug.isValidFrameBuffer).to.be.true;
     fb.unbind();
   });
-});
->>>>>>> 67a98fec
+});