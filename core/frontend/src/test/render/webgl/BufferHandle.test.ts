<<<<<<< HEAD
/*---------------------------------------------------------------------------------------------
* Copyright (c) Bentley Systems, Incorporated. All rights reserved.
* See LICENSE.md in the project root for license terms and full copyright notice.
*--------------------------------------------------------------------------------------------*/
import { expect } from "chai";
import { IModelApp } from "../../../IModelApp";
import { BufferHandle } from "../../../render/webgl/AttributeBuffers";
import { GL } from "../../../render/webgl/GL";

describe("BufferHandle", () => {
  before(async () => {
    await IModelApp.startup();
  });
  after(async () => IModelApp.shutdown());

  it("disposes", () => {
    const buf = new BufferHandle(GL.Buffer.Target.ArrayBuffer);
    expect(buf.isDisposed).to.be.false;
    buf.dispose();
    expect(buf.isDisposed).to.be.true;
  });

  it("bind", () => {
    const buf = new BufferHandle(GL.Buffer.Target.ArrayBuffer);
    expect(buf.isBound(GL.Buffer.Binding.ArrayBuffer)).to.be.false;
    expect(buf.isBound(GL.Buffer.Binding.ElementArrayBuffer)).to.be.false;

    buf.bind();
    expect(buf.isBound(GL.Buffer.Binding.ArrayBuffer)).to.be.true;
    expect(buf.isBound(GL.Buffer.Binding.ElementArrayBuffer)).to.be.false;

    buf.unbind();
    expect(buf.isBound(GL.Buffer.Binding.ArrayBuffer)).to.be.false;
  });
});
=======
/*---------------------------------------------------------------------------------------------
* Copyright (c) Bentley Systems, Incorporated. All rights reserved.
* See LICENSE.md in the project root for license terms and full copyright notice.
*--------------------------------------------------------------------------------------------*/
import { expect } from "chai";
import { IModelApp } from "../../../IModelApp";
import { GL } from "../../../render/webgl/GL";
import { BufferHandle } from "../../../render/webgl/AttributeBuffers";

describe("BufferHandle", () => {
  before(async () => IModelApp.startup());
  after(async () => IModelApp.shutdown());

  it("disposes", () => {
    const buf = new BufferHandle(GL.Buffer.Target.ArrayBuffer);
    expect(buf.isDisposed).to.be.false;
    buf.dispose();
    expect(buf.isDisposed).to.be.true;
  });

  it("bind", () => {
    const buf = new BufferHandle(GL.Buffer.Target.ArrayBuffer);
    expect(buf.isBound(GL.Buffer.Binding.ArrayBuffer)).to.be.false;
    expect(buf.isBound(GL.Buffer.Binding.ElementArrayBuffer)).to.be.false;

    buf.bind();
    expect(buf.isBound(GL.Buffer.Binding.ArrayBuffer)).to.be.true;
    expect(buf.isBound(GL.Buffer.Binding.ElementArrayBuffer)).to.be.false;

    buf.unbind();
    expect(buf.isBound(GL.Buffer.Binding.ArrayBuffer)).to.be.false;
  });
});
>>>>>>> 67a98fec
<|MERGE_RESOLUTION|>--- conflicted
+++ resolved
@@ -1,40 +1,3 @@
-<<<<<<< HEAD
-/*---------------------------------------------------------------------------------------------
-* Copyright (c) Bentley Systems, Incorporated. All rights reserved.
-* See LICENSE.md in the project root for license terms and full copyright notice.
-*--------------------------------------------------------------------------------------------*/
-import { expect } from "chai";
-import { IModelApp } from "../../../IModelApp";
-import { BufferHandle } from "../../../render/webgl/AttributeBuffers";
-import { GL } from "../../../render/webgl/GL";
-
-describe("BufferHandle", () => {
-  before(async () => {
-    await IModelApp.startup();
-  });
-  after(async () => IModelApp.shutdown());
-
-  it("disposes", () => {
-    const buf = new BufferHandle(GL.Buffer.Target.ArrayBuffer);
-    expect(buf.isDisposed).to.be.false;
-    buf.dispose();
-    expect(buf.isDisposed).to.be.true;
-  });
-
-  it("bind", () => {
-    const buf = new BufferHandle(GL.Buffer.Target.ArrayBuffer);
-    expect(buf.isBound(GL.Buffer.Binding.ArrayBuffer)).to.be.false;
-    expect(buf.isBound(GL.Buffer.Binding.ElementArrayBuffer)).to.be.false;
-
-    buf.bind();
-    expect(buf.isBound(GL.Buffer.Binding.ArrayBuffer)).to.be.true;
-    expect(buf.isBound(GL.Buffer.Binding.ElementArrayBuffer)).to.be.false;
-
-    buf.unbind();
-    expect(buf.isBound(GL.Buffer.Binding.ArrayBuffer)).to.be.false;
-  });
-});
-=======
 /*---------------------------------------------------------------------------------------------
 * Copyright (c) Bentley Systems, Incorporated. All rights reserved.
 * See LICENSE.md in the project root for license terms and full copyright notice.
@@ -67,5 +30,4 @@
     buf.unbind();
     expect(buf.isBound(GL.Buffer.Binding.ArrayBuffer)).to.be.false;
   });
-});
->>>>>>> 67a98fec
+});