--- conflicted
+++ resolved
@@ -27,20 +27,10 @@
       });
     }
 
-<<<<<<< HEAD
-    public override activateGraphicParams() {}
-    public override resolveGradient() {
-      return undefined;
-    }
-    public finish() {
-      return {} as any;
-    }
-=======
     public override activateGraphicParams() { }
     public override resolveGradient() { return undefined; }
     public finish() { return {} as any; }
     public finishTemplate() { return {} as any; }
->>>>>>> 64fd47fb
 
     public override addLineString(points: Point3d[]) {
       this.primitive = { type: "linestring", points };
