/*---------------------------------------------------------------------------------------------
 * Copyright (c) Bentley Systems, Incorporated. All rights reserved.
 * See LICENSE.md in the project root for license terms and full copyright notice.
 *--------------------------------------------------------------------------------------------*/
import { afterAll, beforeAll, describe, expect, it } from "vitest";
import { Angle, Point2d, Point3d, Range3d, Transform, XYAndZ } from "@itwin/core-geometry";
import {
  ColorDef,
  EmptyLocalization,
  Feature,
  FillFlags,
  GeometryClass,
  Gradient,
  GraphicParams,
  ImageBuffer,
  ImageBufferFormat,
  ImageSource,
  ImageSourceFormat,
  LinePixels,
  ModelFeature,
  RenderFeatureTable,
  RenderMaterial,
  RenderTexture,
  TextureTransparency,
} from "@itwin/core-common";
import { createWorkerProxy } from "../../common/WorkerProxy";
import { TestWorker } from "../worker/test-worker";
import { IModelApp } from "../../IModelApp";
import { MeshGraphic } from "../../render/webgl/Mesh";
import { GraphicDescriptionBuilder, GraphicDescriptionBuilderOptions, imageBufferToPngDataUrl } from "../../common";
import { GraphicType } from "../../common/render/GraphicType";
import { GraphicDescriptionImpl, isGraphicDescription } from "../../common/internal/render/GraphicDescriptionBuilderImpl";
import { Batch, Branch, GraphicsArray } from "../../webgl";
import { ImdlModel } from "../../common/imdl/ImdlModel";
import { Id64, Id64String, TransientIdSequence } from "@itwin/core-bentley";
import { GraphicDescriptionContext, WorkerGraphicDescriptionContext } from "../../common/render/GraphicDescriptionContext";
import { WorkerTexture } from "../../common/internal/render/GraphicDescriptionContextImpl";
import { _textures } from "../../common/internal/Symbols";
import { Material } from "../../render/webgl/Material";
import { IModelConnection } from "../../IModelConnection";

function expectRange(range: Readonly<Range3d>, translation: XYAndZ | undefined, lx: number, ly: number, lz: number, hx: number, hy: number, hz: number): void {
  if (!translation) {
    translation = { x: 0, y: 0, z: 0 };
  }

  expect(range.low.x).toEqual(lx - translation.x);
  expect(range.low.y).toEqual(ly - translation.y);
  expect(range.low.z).toEqual(lz - translation.z);
  expect(range.high.x).toEqual(hx - translation.x);
  expect(range.high.y).toEqual(hy - translation.y);
  expect(range.high.z).toEqual(hz - translation.z);
}

function expectFeature(index: number, featureTable: RenderFeatureTable, expected: ModelFeature): void {
  const actual = ModelFeature.create();
  featureTable.getFeature(index, actual);
  expect(actual).toEqual(expected);
}

function createIModel(): IModelConnection {
  return { transientIds: new TransientIdSequence() } as unknown as IModelConnection;
}

describe("GraphicDescriptionBuilder", () => {
  beforeAll(async () => {
    await IModelApp.startup({ localization: new EmptyLocalization() });
    Material.preserveParams = true;
  });

  afterAll(async () => {
    Material.preserveParams = false;
    await IModelApp.shutdown();
  });

  async function createContexts(): Promise<{ iModel: IModelConnection, workerContext: WorkerGraphicDescriptionContext, mainContext: GraphicDescriptionContext }> {
    const iModel = createIModel();
    const contextProps = IModelApp.renderSystem.createWorkerGraphicDescriptionContextProps(iModel);
    const workerContext = WorkerGraphicDescriptionContext.fromProps(contextProps);
    const mainContext = await IModelApp.renderSystem.resolveGraphicDescriptionContext(workerContext.toProps(new Set()), iModel);
    return { iModel, workerContext, mainContext };
  }

  const computeChordTolerance = () => 0;
  const graphicTypes = [GraphicType.ViewBackground, GraphicType.Scene, GraphicType.WorldDecoration, GraphicType.WorldOverlay, GraphicType.ViewOverlay];

  function expectOption(workerContext: WorkerGraphicDescriptionContext, options: Omit<GraphicDescriptionBuilderOptions, "context" | "computeChordTolerance">, option: "wantEdges" | "wantNormals" | "preserveOrder", expected: boolean): void {
    const builder = GraphicDescriptionBuilder.create({ ...options, context: workerContext, computeChordTolerance });
    expect(builder[option]).toEqual(expected);
  }

  it("preserves order for overlay and background graphics", async () => {
    const { workerContext } = await createContexts();
    for (const type of graphicTypes) {
      expectOption(workerContext, { type }, "preserveOrder", type === GraphicType.ViewOverlay || type === GraphicType.WorldOverlay || type === GraphicType.ViewBackground);
    }
  });

  it("wants edges for scene graphics or if explicitly requested", async () => {
    const { workerContext } = await createContexts();
    for (const type of graphicTypes) {
      expectOption(workerContext, { type, generateEdges: true }, "wantEdges", true);
      expectOption(workerContext, { type, generateEdges: false }, "wantEdges", false);
      expectOption(workerContext, { type }, "wantEdges", GraphicType.Scene === type);
    }
  });

  it("wants normals for scene graphics or if edges are requested", async () => {
    const { workerContext } = await createContexts();
    for (const type of graphicTypes) {
      expectOption(workerContext, { type, generateEdges: true }, "wantNormals", true);
      expectOption(workerContext, { type }, "wantNormals", GraphicType.Scene === type);
      expectOption(workerContext, { type, generateEdges: false }, "wantNormals", GraphicType.Scene === type);
    }
  });

  function finish(builder: GraphicDescriptionBuilder): GraphicDescriptionImpl {
    const descr = builder.finish();
    if (!isGraphicDescription(descr)) {
      throw new Error("not a graphic description");
    }

    return descr;
  }

  it("creates a graphic", async () => {
    const { workerContext, mainContext } = await createContexts();
    const builder = GraphicDescriptionBuilder.create({ type: GraphicType.ViewOverlay, context: workerContext, computeChordTolerance });
    expect(builder.wantEdges).toBe(false);
    builder.setSymbology(ColorDef.blue, ColorDef.blue, 2);
    builder.addShape2d([new Point2d(0, 0), new Point2d(10, 0), new Point2d(10, 5), new Point2d(0, 5)], 2);

    const descr = finish(builder);
    expect(descr.batch).toBeUndefined();
    expect(descr.type).toEqual(GraphicType.ViewOverlay);
    expect(descr.translation!.x).toEqual(5);
    expect(descr.translation!.y).toEqual(2.5);
    expect(descr.translation!.z).toEqual(2);
    expect(descr.translation).toBeDefined();
    expect(descr.primitives.length).toEqual(1);
    expect(descr.primitives[0].type).toEqual("mesh");

    const meshParams = descr.primitives[0].params as ImdlModel.MeshParams;
    expect(meshParams.vertices.uniformColor).toEqual(ColorDef.blue.toJSON());
    expect(meshParams.isPlanar).toBe(true);
    expect(meshParams.edges).toBeUndefined();

<<<<<<< HEAD
    const branch = (await IModelApp.renderSystem.createGraphicFromDescription({ description: descr, context: mainContext })) as Branch;
    expect(branch instanceof Branch).toBe(true);
    expect(branch.branch.entries.length).toEqual(1);
=======
    const branch = IModelApp.renderSystem.createGraphicFromDescription({ description: descr, context: mainContext }) as Branch;
    expect(branch instanceof Branch).to.be.true;
    expect(branch.branch.entries.length).to.equal(1);
>>>>>>> 64fd47fb

    const mesh = branch.branch.entries[0] as MeshGraphic;
    expect(mesh instanceof MeshGraphic).toBe(true);
    expect(mesh.primitives.length).toEqual(1);
    expectRange(mesh.meshRange, undefined, -5, -2.5, 0, 5, 2.5, 0);

    const gfPrim = mesh.primitives[0].toPrimitive();
    const geom = gfPrim.cachedGeometry.asMesh!;
    expect(geom.lut.colorInfo.isUniform).toBe(true);
    expect(geom.lut.colorInfo.uniform.red).toEqual(0);
    expect(geom.lut.colorInfo.uniform.blue).toEqual(1);
    expect(geom.lut.colorInfo.uniform.green).toEqual(0);
    expect(geom.lut.colorInfo.uniform.alpha).toEqual(1);
  });

  it("creates a graphic with edges", async () => {
    const { workerContext, mainContext } = await createContexts();
    const builder = GraphicDescriptionBuilder.create({ type: GraphicType.Scene, context: workerContext, computeChordTolerance });
    expect(builder.wantEdges).toBe(true);
    builder.setSymbology(ColorDef.blue, ColorDef.blue, 3, LinePixels.HiddenLine);
    builder.addShape2d([new Point2d(0, 0), new Point2d(10, 0), new Point2d(10, 5), new Point2d(0, 5)], 2);

    const descr = finish(builder);
    expect(descr.batch).toBeUndefined();
    expect(descr.type).toEqual(GraphicType.Scene);
    expect(descr.translation!.x).toEqual(5);
    expect(descr.translation!.y).toEqual(2.5);
    expect(descr.translation!.z).toEqual(2);
    expect(descr.translation).toBeDefined();
    expect(descr.primitives.length).toEqual(1);
    expect(descr.primitives[0].type).toEqual("mesh");

    const meshParams = descr.primitives[0].params as ImdlModel.MeshParams;
    const edgeParams = meshParams.edges!;
<<<<<<< HEAD
    expect(edgeParams).toBeDefined();
    expect(edgeParams.linePixels).toEqual(LinePixels.HiddenLine);
    expect(edgeParams.weight).toEqual(3);
    expect(edgeParams.polylines).toBeUndefined();
    expect(edgeParams.segments).toBeUndefined();
    expect(edgeParams.silhouettes).toBeUndefined();
    expect(edgeParams.indexed).toBeDefined();

    const branch = (await IModelApp.renderSystem.createGraphicFromDescription({ description: descr, context: mainContext })) as Branch;
    expect(branch instanceof Branch).toBe(true);
    expect(branch.branch.entries.length).toEqual(1);
=======
    expect(edgeParams).not.to.be.undefined;
    expect(edgeParams.linePixels).to.equal(LinePixels.HiddenLine);
    expect(edgeParams.weight).to.equal(3);
    expect(edgeParams.polylines).to.be.undefined;
    expect(edgeParams.segments).to.be.undefined;
    expect(edgeParams.silhouettes).to.be.undefined;
    expect(edgeParams.indexed).not.to.be.undefined;

    const branch = IModelApp.renderSystem.createGraphicFromDescription({ description: descr, context: mainContext }) as Branch;
    expect(branch instanceof Branch).to.be.true;
    expect(branch.branch.entries.length).to.equal(1);
>>>>>>> 64fd47fb

    const mesh = branch.branch.entries[0] as MeshGraphic;
    expect(mesh instanceof MeshGraphic).toBe(true);
    expect(mesh.primitives.length).toEqual(2);
    expectRange(mesh.meshRange, undefined, -5, -2.5, 0, 5, 2.5, 0);

    const gfPrim = mesh.primitives[0].toPrimitive();
    const geom = gfPrim.cachedGeometry.asMesh!;
    expect(geom.lut.colorInfo.isUniform).toBe(true);
    expect(geom.lut.colorInfo.uniform.red).toEqual(0);
    expect(geom.lut.colorInfo.uniform.blue).toEqual(1);
    expect(geom.lut.colorInfo.uniform.green).toEqual(0);
    expect(geom.lut.colorInfo.uniform.alpha).toEqual(1);

    const edges = mesh.primitives[1].toPrimitive().cachedGeometry.asMesh!;
    expect(edges.asIndexedEdge).toBeDefined();
    expect(edges.asIndexedEdge!.lut.colorInfo.isUniform).toBe(true);
    expect(edges.asIndexedEdge!.lut.colorInfo.uniform.red).toEqual(0);
    expect(edges.asIndexedEdge!.lut.colorInfo.uniform.blue).toEqual(1);
    expect(edges.asIndexedEdge!.lut.colorInfo.uniform.green).toEqual(0);
    expect(edges.asIndexedEdge!.lut.colorInfo.uniform.alpha).toEqual(1);
  });

  it("applies a placement transform to the graphics", async () => {
    const { workerContext, mainContext } = await createContexts();
    const builder = GraphicDescriptionBuilder.create({
      type: GraphicType.WorldDecoration,
      context: workerContext,
      computeChordTolerance,
      placement: Transform.createTranslationXYZ(6, 7, 8),
    });

    builder.setSymbology(ColorDef.blue, ColorDef.blue, 3, LinePixels.HiddenLine);
    builder.addShape2d([new Point2d(0, 0), new Point2d(10, 0), new Point2d(10, 5), new Point2d(0, 5)], 2);

    const descr = finish(builder);
    expect(descr.translation!.x).toEqual(5 + 6);
    expect(descr.translation!.y).toEqual(2.5 + 7);
    expect(descr.translation!.z).toEqual(2 + 8);

<<<<<<< HEAD
    const branch = (await IModelApp.renderSystem.createGraphicFromDescription({ description: descr, context: mainContext })) as Branch;
=======
    const branch = IModelApp.renderSystem.createGraphicFromDescription({ description: descr, context: mainContext }) as Branch;
>>>>>>> 64fd47fb
    const mesh = branch.branch.entries[0] as MeshGraphic;
    expect(mesh.primitives.length).toEqual(1);
    expectRange(mesh.meshRange, undefined, -5, -2.5, 0, 5, 2.5, 0);
  });

  it("creates a view-independent graphic", async () => {
    const { workerContext, mainContext } = await createContexts();
    const viewIndependentOrigin = new Point3d(6, 7, 8);
    const builder = GraphicDescriptionBuilder.create({
      type: GraphicType.WorldDecoration,
      context: workerContext,
      computeChordTolerance,
      viewIndependentOrigin,
    });

    builder.setSymbology(ColorDef.blue, ColorDef.blue, 3, LinePixels.HiddenLine);
    builder.addShape2d([new Point2d(0, 0), new Point2d(10, 0), new Point2d(10, 5), new Point2d(0, 5)], 2);

    const descr = finish(builder);

    const mod = descr.primitives[0].modifier as ImdlModel.ViewIndependentOrigin;
    expect(mod.type).toEqual("viewIndependentOrigin");
    const origin = Point3d.fromJSON(mod.origin);
    expect(origin.isExactEqual(viewIndependentOrigin)).toBe(true);

<<<<<<< HEAD
    const branch = (await IModelApp.renderSystem.createGraphicFromDescription({ description: descr, context: mainContext })) as Branch;
=======
    const branch = IModelApp.renderSystem.createGraphicFromDescription({ description: descr, context: mainContext }) as Branch;
>>>>>>> 64fd47fb
    const mesh = branch.branch.entries[0] as MeshGraphic;
    const geom = mesh.primitives[0].cachedGeometry;
    expect(geom.viewIndependentOrigin!.isExactEqual(viewIndependentOrigin)).toBe(true);
  });

  it("creates a batch containing a single feature with only an Id", async () => {
    const { workerContext, mainContext } = await createContexts();
    const builder = GraphicDescriptionBuilder.create({
      type: GraphicType.WorldOverlay,
      context: workerContext,
      computeChordTolerance,
      pickable: {
        id: "0x123",
        noFlash: true,
        locateOnly: true,
        noHilite: false,
      },
    });

    builder.addShape2d([new Point2d(0, 0), new Point2d(10, 0), new Point2d(10, 5), new Point2d(0, 5)], 2);

    const descr = finish(builder);
    const batchDescr = descr.batch!;
    expect(batchDescr).toBeDefined();
    expect(batchDescr.featureTable.numFeatures).toEqual(1);
    expect(batchDescr.featureTable.multiModel).toBe(false);
    expect(batchDescr.featureTable.numSubCategories).toBeUndefined();
    expect(batchDescr.noFlash).toBe(true);
    expect(batchDescr.locateOnly).toBe(true);
    expect(batchDescr.noHilite).toBe(false);
    expect(batchDescr.noEmphasis).toBeUndefined();
    expect(batchDescr.modelId).toEqual("0x123");
    expect(batchDescr.isVolumeClassifier).toBeUndefined();
    expectRange(Range3d.fromJSON(batchDescr.range), descr.translation, 0, 0, 2, 10, 5, 2);

<<<<<<< HEAD
    const branch = (await IModelApp.renderSystem.createGraphicFromDescription({ description: descr, context: mainContext })) as Branch;
    expect(branch instanceof Branch).toBe(true);
    expect(branch.branch.entries.length).toEqual(1);
=======
    const branch = IModelApp.renderSystem.createGraphicFromDescription({ description: descr, context: mainContext }) as Branch;
    expect(branch instanceof Branch).to.be.true;
    expect(branch.branch.entries.length).to.equal(1);
>>>>>>> 64fd47fb

    const batch = branch.branch.entries[0] as Batch;
    expect(batch instanceof Batch).toBe(true);

    expect(batch.options.noFlash).toBe(true);
    expect(batch.options.locateOnly).toBe(true);
    expect(batch.options.noHilite).toBe(false);
    expect(batch.options.noEmphasis).toBeUndefined();
    expect(batch.locateOnly).toBe(true);

    expect(batch.featureTable.batchModelId).toEqual("0x123");
    expect(batch.featureTable.numFeatures).toEqual(1);
    expectFeature(0, batch.featureTable, { elementId: "0x123", geometryClass: GeometryClass.Primary, subCategoryId: "0", modelId: "0x123" });

    expectRange(batch.range, descr.translation, 0, 0, 2, 10, 5, 2);

    const mesh = batch.graphic as MeshGraphic;
    expect(mesh instanceof MeshGraphic).toBe(true);
    expect(mesh.primitives.length).toEqual(1);
  });

  it("creates a batch containing a single full feature with a model Id", async () => {
    const { workerContext, mainContext } = await createContexts();
    const builder = GraphicDescriptionBuilder.create({
      type: GraphicType.WorldOverlay,
      context: workerContext,
      computeChordTolerance,
      pickable: {
        id: "0x123",
        geometryClass: GeometryClass.Construction,
        modelId: "0x456",
        subCategoryId: "0x789",
      },
    });

    builder.addShape2d([new Point2d(0, 0), new Point2d(10, 0), new Point2d(10, 5), new Point2d(0, 5)], 2);

    const descr = finish(builder);
    const batchDescr = descr.batch!;
    expect(batchDescr).toBeDefined();
    expect(batchDescr.featureTable.numFeatures).toEqual(1);
    expect(batchDescr.featureTable.multiModel).toBe(false);
    expect(batchDescr.featureTable.numSubCategories).toBeUndefined();
    expect(batchDescr.modelId).toEqual("0x456");
    expectRange(Range3d.fromJSON(batchDescr.range), descr.translation, 0, 0, 2, 10, 5, 2);

<<<<<<< HEAD
    const branch = (await IModelApp.renderSystem.createGraphicFromDescription({ description: descr, context: mainContext })) as Branch;
    expect(branch instanceof Branch).toBe(true);
    expect(branch.branch.entries.length).toEqual(1);
=======
    const branch = IModelApp.renderSystem.createGraphicFromDescription({ description: descr, context: mainContext }) as Branch;
    expect(branch instanceof Branch).to.be.true;
    expect(branch.branch.entries.length).to.equal(1);
>>>>>>> 64fd47fb

    const batch = branch.branch.entries[0] as Batch;
    expect(batch instanceof Batch).toBe(true);

    expect(batch.featureTable.batchModelId).toEqual("0x456");
    expect(batch.featureTable.numFeatures).toEqual(1);
    expectFeature(0, batch.featureTable, { elementId: "0x123", modelId: "0x456", subCategoryId: "0x789", geometryClass: GeometryClass.Construction });

    expectRange(batch.range, descr.translation, 0, 0, 2, 10, 5, 2);

    const mesh = batch.graphic as MeshGraphic;
    expect(mesh instanceof MeshGraphic).toBe(true);
    expect(mesh.primitives.length).toEqual(1);
  });

  it("creates a batch containing multiple features", async () => {
    const { workerContext, mainContext } = await createContexts();
    const builder = GraphicDescriptionBuilder.create({
      type: GraphicType.WorldOverlay,
      context: workerContext,
      computeChordTolerance,
      pickable: {
        id: "0xa1",
        geometryClass: GeometryClass.Construction,
        modelId: "0xb1",
        subCategoryId: "0xc1",
      },
    });

    builder.addPointString([new Point3d(1, 1, 1)]);

    builder.activatePickableId("0xa2");
    builder.addPointString([new Point3d(2, 2, 2)]);

    builder.activateFeature(new Feature("0xa3", "0xc2", GeometryClass.Primary));
    builder.addPointString([new Point3d(3, 3, 3)]);

    const descr = finish(builder);
    const batchDescr = descr.batch!;
    expect(batchDescr).toBeDefined();
    expect(batchDescr.featureTable.numFeatures).toEqual(3);
    expect(batchDescr.featureTable.multiModel).toBe(false);
    expect(batchDescr.featureTable.numSubCategories).toBeUndefined();
    expect(batchDescr.modelId).toEqual("0xb1");
    expectRange(Range3d.fromJSON(batchDescr.range), descr.translation, 1, 1, 1, 3, 3, 3);

<<<<<<< HEAD
    const branch = (await IModelApp.renderSystem.createGraphicFromDescription({ description: descr, context: mainContext })) as Branch;
    expect(branch instanceof Branch).toBe(true);
    expect(branch.branch.entries.length).toEqual(1);
=======
    const branch = IModelApp.renderSystem.createGraphicFromDescription({ description: descr, context: mainContext }) as Branch;
    expect(branch instanceof Branch).to.be.true;
    expect(branch.branch.entries.length).to.equal(1);
>>>>>>> 64fd47fb

    const batch = branch.branch.entries[0] as Batch;
    expect(batch instanceof Batch).toBe(true);

    expect(batch.featureTable.batchModelId).toEqual("0xb1");
    expect(batch.featureTable.numFeatures).toEqual(3);

    expectRange(batch.range, descr.translation, 1, 1, 1, 3, 3, 3);

    expectFeature(0, batch.featureTable, { elementId: "0xa1", subCategoryId: "0xc1", geometryClass: GeometryClass.Construction, modelId: "0xb1" });
    expectFeature(1, batch.featureTable, { elementId: "0xa2", subCategoryId: "0xc1", geometryClass: GeometryClass.Construction, modelId: "0xb1" });
    expectFeature(2, batch.featureTable, { elementId: "0xa3", subCategoryId: "0xc2", geometryClass: GeometryClass.Primary, modelId: "0xb1" });
  });

  // This is an encoded png containing a 3x3 square with white in top left pixel, blue in middle pixel, and green in
  // bottom right pixel.  The rest of the square is red.
  const pngData: Uint8Array = new Uint8Array([
    137, 80, 78, 71, 13, 10, 26, 10, 0, 0, 0, 13, 73, 72, 68, 82, 0, 0, 0, 3, 0, 0, 0, 3, 8, 2, 0, 0, 0, 217, 74, 34, 232, 0, 0, 0, 1, 115, 82, 71, 66, 0, 174, 206, 28, 233, 0, 0, 0, 4, 103, 65, 77, 65, 0, 0, 177, 143, 11, 252, 97, 5, 0, 0, 0, 9,
    112, 72, 89, 115, 0, 0, 14, 195, 0, 0, 14, 195, 1, 199, 111, 168, 100, 0, 0, 0, 24, 73, 68, 65, 84, 24, 87, 99, 248, 15, 4, 12, 12, 64, 4, 198, 64, 46, 132, 5, 162, 254, 51, 0, 0, 195, 90, 10, 246, 127, 175, 154, 145, 0, 0, 0, 0, 73, 69, 78,
    68, 174, 66, 96, 130,
  ]);

  const gradient = Gradient.Symb.fromJSON({
    mode: 3,
    flags: 1,
    tint: 0.042133128966509004,
    shift: 3.45912515864202,
    angle: Angle.createDegrees(92.94598821201656),
    keys: [
      { value: 0.6804815398789292, color: 610 },
      { value: 0.731472008309797, color: 230 },
    ],
  });

  it("creates and resolves textures", async () => {
    const { workerContext } = await createContexts();
    function expectWorkerTexture(texture: WorkerTexture, type: RenderTexture.Type, source: ImageSource | ImageBuffer | URL | Gradient.Symb, transparency: TextureTransparency | undefined): void {
      expect(texture.type).toEqual(type);
      expect(texture.source.transparency).toEqual(transparency);
      if (source instanceof ImageSource) {
        expect(texture.source.imageSource).toEqual(source.data);
        expect(texture.source.format).toEqual(source.format);
      } else if (source instanceof ImageBuffer) {
        expect(texture.source.imageBuffer).toEqual(source.data);
        expect(texture.source.format).toEqual(source.format);
        expect(texture.source.width).toEqual(source.width);
      } else if (source instanceof URL) {
        expect(texture.source.url).toEqual(source.toString());
      } else {
        expect(source instanceof Gradient.Symb).toBe(true);
        expect(texture.source.gradient).toEqual(source);
      }
    }

    const wkGrad = workerContext.createGradientTexture(gradient) as WorkerTexture;
    expectWorkerTexture(wkGrad, RenderTexture.Type.Normal, gradient, undefined);

    const imgBuf = ImageBuffer.create(new Uint8Array([255, 0, 0, 0, 255, 0, 0, 63, 255, 0, 0, 127, 255, 0, 0, 191]), ImageBufferFormat.Rgba, 2);

    const wkBuf = workerContext.createTexture({
      type: RenderTexture.Type.TileSection,
      transparency: TextureTransparency.Translucent,
      source: imgBuf,
    }) as WorkerTexture;
    expectWorkerTexture(wkBuf, RenderTexture.Type.TileSection, imgBuf, TextureTransparency.Translucent);

    const imgSrc = new ImageSource(pngData, ImageSourceFormat.Png);
    const wkSrc = workerContext.createTexture({
      type: RenderTexture.Type.SkyBox,
      transparency: TextureTransparency.Opaque,
      source: imgSrc,
    }) as WorkerTexture;
    expectWorkerTexture(wkSrc, RenderTexture.Type.SkyBox, imgSrc, TextureTransparency.Opaque);

    const pngUrl = imageBufferToPngDataUrl(imgBuf, true)!;
    expect(pngUrl).toBeDefined();
    const url = new URL(pngUrl);
    const wkUrl = workerContext.createTexture({
      source: url,
    }) as WorkerTexture;
    expectWorkerTexture(wkUrl, RenderTexture.Type.Normal, url, undefined);

    const xfers = new Set<Transferable>();
    const contextProps = workerContext.toProps(xfers);
    expect(xfers.size).toEqual(2);
    expect(Array.from(xfers).every((x) => x instanceof ArrayBuffer)).toBe(true);

    const iModel = createIModel();
    const context = await IModelApp.renderSystem.resolveGraphicDescriptionContext(contextProps, iModel);
    expect(context[_textures].size).toEqual(4);
  });

  // eslint-disable-next-line deprecation/deprecation
  function expectMaterial(mat: Material, expected: Partial<RenderMaterial.Params>): void {
    expect(mat.params).toBeDefined();
    const actual = {
      ...mat.params,
      textureMapping: undefined,
      alpha: mat.params!.alpha,
      // eslint-disable-next-line @typescript-eslint/naming-convention
      _alpha: undefined, // stupid class instead of interface
    };
    delete actual._alpha;

    expected = {
      // eslint-disable-next-line deprecation/deprecation
      ...RenderMaterial.Params.defaults,
      diffuseColor: undefined,
      alpha: undefined,
      ...expected,
      textureMapping: undefined,
    };

    expect(actual).toEqual(expected);
  }

  it("creates a graphic containing materials and textures", async () => {
    const { workerContext } = await createContexts();
    const builder = GraphicDescriptionBuilder.create({ type: GraphicType.WorldDecoration, context: workerContext, computeChordTolerance });
    const addShape = () => {
      builder.addShape2d([new Point2d(0, 0), new Point2d(10, 0), new Point2d(10, 5), new Point2d(0, 5)], 2);
    };

    const addShapeWithMaterial = (material: RenderMaterial) => {
      const params = new GraphicParams();
      params.material = material;
      builder.activateGraphicParams(params);
      addShape();
    };

    // 0: blue material, no texture
    const blueMaterial = workerContext.createMaterial({
      diffuse: {
        color: ColorDef.blue,
        weight: 0.5,
      },
    });
    addShapeWithMaterial(blueMaterial);

    // 1: material with gradient texture and specular.
    const gradTx = workerContext.createGradientTexture(gradient);
    const gradMaterial = workerContext.createMaterial({
      textureMapping: { texture: gradTx },
      specular: {
        color: ColorDef.red,
        weight: 0.25,
        exponent: 10,
      },
    });
    addShapeWithMaterial(gradMaterial);

    // 2: material with texture from PNG and alpha.
    const pngTx = workerContext.createTexture({ source: new ImageSource(pngData, ImageSourceFormat.Png) });
    const pngMaterial = workerContext.createMaterial({
      textureMapping: { texture: pngTx },
      alpha: 0.75,
    });
    addShapeWithMaterial(pngMaterial);

    // 3: material with texture from ImageBuffer.
    const imgBuf = ImageBuffer.create(new Uint8Array([255, 0, 0, 0, 255, 0, 0, 63, 255, 0, 0, 127, 255, 0, 0, 191]), ImageBufferFormat.Rgba, 2);
    const imgTx = workerContext.createTexture({ source: imgBuf });
    const imgMaterial = workerContext.createMaterial({ textureMapping: { texture: imgTx } });
    addShapeWithMaterial(imgMaterial);

    // 4: material with texture from URL.
    const urlTx = workerContext.createTexture({ source: new URL(imageBufferToPngDataUrl(imgBuf, true)!) });
    const urlMaterial = workerContext.createMaterial({ textureMapping: { texture: urlTx } });
    addShapeWithMaterial(urlMaterial);

    // 5: no material - just a gradient texture.
    const gfParams = new GraphicParams();
    gfParams.gradient = gradient;
    gfParams.fillFlags = FillFlags.Always; // prevent it from producing an outline for the gradient (polyline geometry).
    builder.activateGraphicParams(gfParams);
    addShape();

    const description = builder.finish() as GraphicDescriptionImpl;
    expect(description.primitives.length).toEqual(6);

    // NOTE: The ordering of the primitives is based on the ordering of their DisplayParams, which can change from run to run because
    // materials and textures are assigned GUIDs for ordered comparisons.
    // Figure out what order they ended up in so we can test their properties.
    const meshIndices = description.primitives.map((primitive) => {
      expect(primitive.type).toEqual("mesh");
      const params = (primitive.params as ImdlModel.MeshParams).surface;
      if (params.textureMapping === undefined) {
        // The first mesh we created has only a material - no texture.
        return 0;
      } else if (params.material === undefined) {
        // We use the same gradient twice above, so we end up reusing the texture created from it for two meshes.
        // The last mesh uses the gradient directly, so has no material.
        expect(params.textureMapping.texture).toEqual("0");
        return 5;
      } else {
        expect(typeof params.textureMapping.texture).toEqual("string");
        const txIndex = Number.parseInt(params.textureMapping.texture as string, 10);
        expect(Number.isNaN(txIndex)).toBe(false);
        expect(txIndex).least(0);
        expect(txIndex).most(4);
        return txIndex + 1;
      }
    });

    const context = await IModelApp.renderSystem.resolveGraphicDescriptionContext(workerContext.toProps(new Set()), createIModel());
<<<<<<< HEAD
    const branch = (await IModelApp.renderSystem.createGraphicFromDescription({ description, context })) as Branch;
    expect(branch).toBeDefined();
    expect(branch instanceof Branch).toBe(true);
    expect(branch.branch.entries.length).toEqual(1);
=======
    const branch = IModelApp.renderSystem.createGraphicFromDescription({ description, context }) as Branch;
    expect(branch).not.to.be.undefined;
    expect(branch instanceof Branch).to.be.true;
    expect(branch.branch.entries.length).to.equal(1);
>>>>>>> 64fd47fb

    const array = branch.branch.entries[0] as GraphicsArray;
    expect(array instanceof GraphicsArray).toBe(true);
    expect(array.graphics.length).toEqual(6);

    const meshes = array.graphics as MeshGraphic[];
    expect(meshes.every((x) => x instanceof MeshGraphic));

    for (let i = 0; i < meshes.length; i++) {
      const index = meshIndices.indexOf(i);
      expect(index).least(0);
      const mesh = meshes[index];
      expect(mesh.meshData.texture === undefined).toEqual(i === 0);

      if (i === 5) {
        expect(mesh.meshData.materialInfo).toBeUndefined();
        continue;
      }

      expect(mesh.meshData.materialInfo?.isAtlas).toBe(false);
      const mat = mesh.meshData.materialInfo as Material;
      expect(mat instanceof Material).toBe(true);

      switch (i) {
        case 0:
          expectMaterial(mat, {
            diffuseColor: ColorDef.blue,
            diffuse: 0.5,
          });
          break;
        case 1:
          expectMaterial(mat, {
            specularColor: ColorDef.red,
            specular: 0.25,
            specularExponent: 10,
          });
          break;
        case 2:
          expectMaterial(mat, { alpha: 0.75 });
          break;
        case 3:
        case 4:
          expectMaterial(mat, {});
          break;
      }
    }
  });

  describe.skip("Worker", () => {
    const createWorker = () => createWorkerProxy<TestWorker>("./test-worker.js");

    it("throws on invalid context", async () => {
      const worker = createWorker();
      await expect(worker.createGraphic({} as any)).rejects.toThrow("Invalid WorkerGraphicDescriptionContextProps");
      worker.terminate();
      expect(worker.isTerminated).toBe(true);
    });

    function expectTransientId(id: string, expectedLocalId: number): void {
      expect(Id64.isTransient(id)).toBe(true);
      expect(Id64.getLocalId(id)).toEqual(expectedLocalId);
    }

    function makeTransientId(localId: number): Id64String {
      return Id64.fromLocalAndBriefcaseIds(localId, 0xffffff);
    }

    it("creates a graphic description", async () => {
      const worker = createWorker();

      const iModel = createIModel();
      const wkCtxt = IModelApp.renderSystem.createWorkerGraphicDescriptionContextProps(iModel);
      const result = await worker.createGraphic(wkCtxt);
      expect(result.description).toBeDefined();
      expect(result.context).toBeDefined();

      worker.terminate();

      const d = result.description as GraphicDescriptionImpl;

      expect(d.translation!.x).toEqual(5);
      expect(d.translation!.y).toEqual(10);
      expect(d.translation!.z).toEqual(-1);

      expect(d.batch).toBeDefined();
      expect(d.batch!.featureTable.numFeatures).toEqual(3);
      expectTransientId(d.batch!.modelId, 2);
      expectRange(Range3d.fromJSON(d.batch!.range), d.translation, 0, 0, -4, 10, 20, 2);

      expect(d.primitives.length).toEqual(3);
      expect(d.primitives[0].type).toEqual("mesh");
      expect(d.primitives[1].type).toEqual("polyline");
      expect(d.primitives[2].type).toEqual("point");
      for (const primitive of d.primitives) {
        expect(primitive.modifier!.type).toEqual("viewIndependentOrigin");
        const origin = (primitive.modifier as ImdlModel.ViewIndependentOrigin).origin;
        expect(origin.x).toEqual(0);
        expect(origin.y).toEqual(1);
        expect(origin.z).toEqual(2);
      }
    });

    it("remaps transient Ids and creates a RenderGraphic", async () => {
      const iModel = createIModel();
      const transientIds = iModel.transientIds;
      expectTransientId(transientIds.getNext(), 1);

      const worker = createWorker();
      const result = await worker.createGraphic(IModelApp.renderSystem.createWorkerGraphicDescriptionContextProps(iModel));
      worker.terminate();

      expectTransientId(transientIds.getNext(), 2);
      expectTransientId(transientIds.getNext(), 3);

      const resolvedContext = await IModelApp.renderSystem.resolveGraphicDescriptionContext(result.context, iModel);
<<<<<<< HEAD
      const graphic = await IModelApp.renderSystem.createGraphicFromDescription({ context: resolvedContext, description: result.description });
      expect(graphic).toBeDefined();
=======
      const graphic = IModelApp.renderSystem.createGraphicFromDescription({ context: resolvedContext, description: result.description });
      expect(graphic).not.to.be.undefined;
>>>>>>> 64fd47fb

      const branch = graphic as Branch;
      expect(branch.branch.entries.length).toEqual(1);
      const batch = branch.branch.entries[0] as Batch;
      expect(batch instanceof Batch).toBe(true);

      // TestWorker.createWorker assigns the following Ids, starting with transient local Id 2 because we allocated 1 above.
      //   modelId: 0xffffff0000000003
      //   point string: elem 0xffffff00000000002, subcat 0xffffff0000000004, class Construction
      //   shape: elem 0xffffff0000000005 subcat: 0x123 class: Primary
      //   polyline: elem 0x456 subcat: 0xffffff0000000006 class: Primary
      // The  transient Ids should be remapped so that their local Ids are increased by 2, because we allocated 2 more transient Ids before resolving the context.
      const ft = batch.featureTable;
      expect(ft.numFeatures).toEqual(3);
      const modelId = ft.batchModelId;
      expectTransientId(modelId, 5);
      expectFeature(0, ft, { elementId: makeTransientId(4), subCategoryId: makeTransientId(6), geometryClass: GeometryClass.Construction, modelId });
      expectFeature(1, ft, { elementId: makeTransientId(7), subCategoryId: "0x123", geometryClass: GeometryClass.Primary, modelId });
      expectFeature(2, ft, { elementId: "0x456", subCategoryId: makeTransientId(8), geometryClass: GeometryClass.Primary, modelId });

      const list = batch.graphic as GraphicsArray;
      expect(list instanceof GraphicsArray).toBe(true);
      expect(list.graphics.length).toEqual(3);
      expect(list.graphics[0] instanceof MeshGraphic).toBe(true);
    });
  });
});<|MERGE_RESOLUTION|>--- conflicted
+++ resolved
@@ -145,15 +145,9 @@
     expect(meshParams.isPlanar).toBe(true);
     expect(meshParams.edges).toBeUndefined();
 
-<<<<<<< HEAD
-    const branch = (await IModelApp.renderSystem.createGraphicFromDescription({ description: descr, context: mainContext })) as Branch;
+    const branch = IModelApp.renderSystem.createGraphicFromDescription({ description: descr, context: mainContext }) as Branch;
     expect(branch instanceof Branch).toBe(true);
     expect(branch.branch.entries.length).toEqual(1);
-=======
-    const branch = IModelApp.renderSystem.createGraphicFromDescription({ description: descr, context: mainContext }) as Branch;
-    expect(branch instanceof Branch).to.be.true;
-    expect(branch.branch.entries.length).to.equal(1);
->>>>>>> 64fd47fb
 
     const mesh = branch.branch.entries[0] as MeshGraphic;
     expect(mesh instanceof MeshGraphic).toBe(true);
@@ -188,7 +182,6 @@
 
     const meshParams = descr.primitives[0].params as ImdlModel.MeshParams;
     const edgeParams = meshParams.edges!;
-<<<<<<< HEAD
     expect(edgeParams).toBeDefined();
     expect(edgeParams.linePixels).toEqual(LinePixels.HiddenLine);
     expect(edgeParams.weight).toEqual(3);
@@ -197,22 +190,9 @@
     expect(edgeParams.silhouettes).toBeUndefined();
     expect(edgeParams.indexed).toBeDefined();
 
-    const branch = (await IModelApp.renderSystem.createGraphicFromDescription({ description: descr, context: mainContext })) as Branch;
+    const branch = IModelApp.renderSystem.createGraphicFromDescription({ description: descr, context: mainContext }) as Branch;
     expect(branch instanceof Branch).toBe(true);
     expect(branch.branch.entries.length).toEqual(1);
-=======
-    expect(edgeParams).not.to.be.undefined;
-    expect(edgeParams.linePixels).to.equal(LinePixels.HiddenLine);
-    expect(edgeParams.weight).to.equal(3);
-    expect(edgeParams.polylines).to.be.undefined;
-    expect(edgeParams.segments).to.be.undefined;
-    expect(edgeParams.silhouettes).to.be.undefined;
-    expect(edgeParams.indexed).not.to.be.undefined;
-
-    const branch = IModelApp.renderSystem.createGraphicFromDescription({ description: descr, context: mainContext }) as Branch;
-    expect(branch instanceof Branch).to.be.true;
-    expect(branch.branch.entries.length).to.equal(1);
->>>>>>> 64fd47fb
 
     const mesh = branch.branch.entries[0] as MeshGraphic;
     expect(mesh instanceof MeshGraphic).toBe(true);
@@ -253,11 +233,7 @@
     expect(descr.translation!.y).toEqual(2.5 + 7);
     expect(descr.translation!.z).toEqual(2 + 8);
 
-<<<<<<< HEAD
-    const branch = (await IModelApp.renderSystem.createGraphicFromDescription({ description: descr, context: mainContext })) as Branch;
-=======
     const branch = IModelApp.renderSystem.createGraphicFromDescription({ description: descr, context: mainContext }) as Branch;
->>>>>>> 64fd47fb
     const mesh = branch.branch.entries[0] as MeshGraphic;
     expect(mesh.primitives.length).toEqual(1);
     expectRange(mesh.meshRange, undefined, -5, -2.5, 0, 5, 2.5, 0);
@@ -283,11 +259,7 @@
     const origin = Point3d.fromJSON(mod.origin);
     expect(origin.isExactEqual(viewIndependentOrigin)).toBe(true);
 
-<<<<<<< HEAD
-    const branch = (await IModelApp.renderSystem.createGraphicFromDescription({ description: descr, context: mainContext })) as Branch;
-=======
     const branch = IModelApp.renderSystem.createGraphicFromDescription({ description: descr, context: mainContext }) as Branch;
->>>>>>> 64fd47fb
     const mesh = branch.branch.entries[0] as MeshGraphic;
     const geom = mesh.primitives[0].cachedGeometry;
     expect(geom.viewIndependentOrigin!.isExactEqual(viewIndependentOrigin)).toBe(true);
@@ -323,15 +295,9 @@
     expect(batchDescr.isVolumeClassifier).toBeUndefined();
     expectRange(Range3d.fromJSON(batchDescr.range), descr.translation, 0, 0, 2, 10, 5, 2);
 
-<<<<<<< HEAD
-    const branch = (await IModelApp.renderSystem.createGraphicFromDescription({ description: descr, context: mainContext })) as Branch;
+    const branch = IModelApp.renderSystem.createGraphicFromDescription({ description: descr, context: mainContext }) as Branch;
     expect(branch instanceof Branch).toBe(true);
     expect(branch.branch.entries.length).toEqual(1);
-=======
-    const branch = IModelApp.renderSystem.createGraphicFromDescription({ description: descr, context: mainContext }) as Branch;
-    expect(branch instanceof Branch).to.be.true;
-    expect(branch.branch.entries.length).to.equal(1);
->>>>>>> 64fd47fb
 
     const batch = branch.branch.entries[0] as Batch;
     expect(batch instanceof Batch).toBe(true);
@@ -378,15 +344,9 @@
     expect(batchDescr.modelId).toEqual("0x456");
     expectRange(Range3d.fromJSON(batchDescr.range), descr.translation, 0, 0, 2, 10, 5, 2);
 
-<<<<<<< HEAD
-    const branch = (await IModelApp.renderSystem.createGraphicFromDescription({ description: descr, context: mainContext })) as Branch;
+    const branch = IModelApp.renderSystem.createGraphicFromDescription({ description: descr, context: mainContext }) as Branch;
     expect(branch instanceof Branch).toBe(true);
     expect(branch.branch.entries.length).toEqual(1);
-=======
-    const branch = IModelApp.renderSystem.createGraphicFromDescription({ description: descr, context: mainContext }) as Branch;
-    expect(branch instanceof Branch).to.be.true;
-    expect(branch.branch.entries.length).to.equal(1);
->>>>>>> 64fd47fb
 
     const batch = branch.branch.entries[0] as Batch;
     expect(batch instanceof Batch).toBe(true);
@@ -433,15 +393,9 @@
     expect(batchDescr.modelId).toEqual("0xb1");
     expectRange(Range3d.fromJSON(batchDescr.range), descr.translation, 1, 1, 1, 3, 3, 3);
 
-<<<<<<< HEAD
-    const branch = (await IModelApp.renderSystem.createGraphicFromDescription({ description: descr, context: mainContext })) as Branch;
+    const branch = IModelApp.renderSystem.createGraphicFromDescription({ description: descr, context: mainContext }) as Branch;
     expect(branch instanceof Branch).toBe(true);
     expect(branch.branch.entries.length).toEqual(1);
-=======
-    const branch = IModelApp.renderSystem.createGraphicFromDescription({ description: descr, context: mainContext }) as Branch;
-    expect(branch instanceof Branch).to.be.true;
-    expect(branch.branch.entries.length).to.equal(1);
->>>>>>> 64fd47fb
 
     const batch = branch.branch.entries[0] as Batch;
     expect(batch instanceof Batch).toBe(true);
@@ -647,17 +601,10 @@
     });
 
     const context = await IModelApp.renderSystem.resolveGraphicDescriptionContext(workerContext.toProps(new Set()), createIModel());
-<<<<<<< HEAD
-    const branch = (await IModelApp.renderSystem.createGraphicFromDescription({ description, context })) as Branch;
+    const branch = IModelApp.renderSystem.createGraphicFromDescription({ description, context }) as Branch;
     expect(branch).toBeDefined();
     expect(branch instanceof Branch).toBe(true);
     expect(branch.branch.entries.length).toEqual(1);
-=======
-    const branch = IModelApp.renderSystem.createGraphicFromDescription({ description, context }) as Branch;
-    expect(branch).not.to.be.undefined;
-    expect(branch instanceof Branch).to.be.true;
-    expect(branch.branch.entries.length).to.equal(1);
->>>>>>> 64fd47fb
 
     const array = branch.branch.entries[0] as GraphicsArray;
     expect(array instanceof GraphicsArray).toBe(true);
@@ -773,13 +720,8 @@
       expectTransientId(transientIds.getNext(), 3);
 
       const resolvedContext = await IModelApp.renderSystem.resolveGraphicDescriptionContext(result.context, iModel);
-<<<<<<< HEAD
-      const graphic = await IModelApp.renderSystem.createGraphicFromDescription({ context: resolvedContext, description: result.description });
+      const graphic = IModelApp.renderSystem.createGraphicFromDescription({ context: resolvedContext, description: result.description });
       expect(graphic).toBeDefined();
-=======
-      const graphic = IModelApp.renderSystem.createGraphicFromDescription({ context: resolvedContext, description: result.description });
-      expect(graphic).not.to.be.undefined;
->>>>>>> 64fd47fb
 
       const branch = graphic as Branch;
       expect(branch.branch.entries.length).toEqual(1);
