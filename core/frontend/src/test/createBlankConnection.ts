/*---------------------------------------------------------------------------------------------
* Copyright (c) Bentley Systems, Incorporated. All rights reserved.
* See LICENSE.md in the project root for license terms and full copyright notice.
*--------------------------------------------------------------------------------------------*/
import { Guid } from "@bentley/bentleyjs-core";
import { Range3d } from "@bentley/geometry-core";
import { Cartographic } from "@bentley/imodeljs-common";
import { BlankConnection } from "../IModelConnection";

/** Open a blank connection for tests. */
export function createBlankConnection(name = "test-blank-connection",
  location = Cartographic.fromDegrees(-75.686694, 40.065757, 0),
  extents = new Range3d(-1000, -1000, -100, 1000, 1000, 100),
<<<<<<< HEAD
  // SWB
  contextId = Guid.createValue()): BlankConnection {
  return BlankConnection.create({ name, location, extents, contextId });
=======
  iTwinId = Guid.createValue()): BlankConnection {
  return BlankConnection.create({ name, location, extents, iTwinId });
>>>>>>> 3a9b8d08
}<|MERGE_RESOLUTION|>--- conflicted
+++ resolved
@@ -11,12 +11,6 @@
 export function createBlankConnection(name = "test-blank-connection",
   location = Cartographic.fromDegrees(-75.686694, 40.065757, 0),
   extents = new Range3d(-1000, -1000, -100, 1000, 1000, 100),
-<<<<<<< HEAD
-  // SWB
-  contextId = Guid.createValue()): BlankConnection {
-  return BlankConnection.create({ name, location, extents, contextId });
-=======
   iTwinId = Guid.createValue()): BlankConnection {
   return BlankConnection.create({ name, location, extents, iTwinId });
->>>>>>> 3a9b8d08
 }