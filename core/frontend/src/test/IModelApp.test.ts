/*---------------------------------------------------------------------------------------------
* Copyright (c) Bentley Systems, Incorporated. All rights reserved.
* See LICENSE.md in the project root for license terms and full copyright notice.
*--------------------------------------------------------------------------------------------*/
import { assert, expect } from "chai";
<<<<<<< HEAD
import { I18N } from "@bentley/imodeljs-i18n";
=======
import { I18NNamespace } from "@itwin/core-i18n";
>>>>>>> 52eac709
import { AccuDraw } from "../AccuDraw";
import { IModelApp, IModelAppOptions } from "../IModelApp";
import { MockRender } from "../render/MockRender";
import { IdleTool } from "../tools/IdleTool";
import { SelectionTool } from "../tools/SelectTool";
import { Tool } from "../tools/Tool";
import { PanViewTool, RotateViewTool } from "../tools/ViewTool";
import { BentleyStatus, DbResult, IModelStatus } from "@itwin/core-bentley";

/** class to simulate overriding the default AccuDraw */
class TestAccuDraw extends AccuDraw { }

/** class to simulate overriding the Idle tool */
class TestIdleTool extends IdleTool { }

let testVal1: string;
let testVal2: string;

/** class to test immediate tool */
class TestImmediate extends Tool {
  public static override toolId = "Test.Immediate";
  constructor(val1: string, val2: string) { testVal1 = val1; testVal2 = val2; super(); }
}

class AnotherImmediate extends Tool {
  public static override toolId = "Test.AnotherImmediate";
}

class ThirdImmediate extends Tool {
  public static override toolId = "Test.ThirdImmediate";
}

class FourthImmediate extends Tool {
  public static override toolId = "Test.FourthImmediate";
}

class TestRotateTool extends RotateViewTool { }
class TestSelectTool extends SelectionTool { }

class TestApp extends MockRender.App {
  public static override async startup(opts?: IModelAppOptions): Promise<void> {
    opts = opts ? opts : {};
    opts.accuDraw = new TestAccuDraw();
    opts.localization = new I18N("iModelJs", this.supplyI18NOptions());
    await MockRender.App.startup(opts);

    const namespace = "TestApp";
    TestImmediate.register(namespace);
    AnotherImmediate.register(namespace);
    ThirdImmediate.register(namespace);
    FourthImmediate.register(namespace);
    TestIdleTool.register();
    TestRotateTool.register();
    TestSelectTool.register();
    IModelApp.toolAdmin.onInitialized();

    // register an anonymous class with the toolId "Null.Tool"
    const testNull = class extends Tool { public static override toolId = "Null.Tool"; public override async run() { testVal1 = "fromNullTool"; return true; } };
    testNull.register(namespace);
  }

  protected static supplyI18NOptions() { return { urlTemplate: `${window.location.origin}/locales/{{lng}}/{{ns}}.json` }; }
}

describe("IModelApp", () => {
  before(async () => {
    await TestApp.startup({ localization: new I18N("iModelJs") });
    await IModelApp.localization.registerNamespace("TestApp");  // we must wait for the localization read to finish.
  });
  after(async () => TestApp.shutdown());

  it("TestApp should override correctly", async () => {
    assert.instanceOf(IModelApp.accuDraw, TestAccuDraw, "accudraw override");
    assert.instanceOf(IModelApp.toolAdmin.idleTool, TestIdleTool, "idle tool override");
    assert.isTrue(await IModelApp.tools.run("Test.Immediate", "test1", "test2"), "immediate tool ran");
    assert.equal(testVal1, "test1", "arg1 was correct");
    assert.equal(testVal2, "test2", "arg2 was correct");
    assert.isFalse(await IModelApp.tools.run("Not.Found"), "toolId is not registered");
    assert.isTrue(await IModelApp.tools.run("View.Pan"), "run view pan");
    assert.instanceOf(IModelApp.toolAdmin.viewTool, PanViewTool, "pan tool is active");

    assert.isTrue(await IModelApp.tools.run("Null.Tool"), "run null");
    assert.equal(testVal1, "fromNullTool");
  });

  it("Should get localized keyin, flyover, and description for tools", async () => {
    assert.equal(TestImmediate.keyin, "Localized TestImmediate Keyin");
    assert.equal(TestImmediate.flyover, "Localized TestImmediate Flyover");
    assert.equal(TestImmediate.description, "Test of an Immediate Command");

    assert.equal(AnotherImmediate.keyin, "Localized AnotherImmediate keyin and flyover");
    assert.equal(AnotherImmediate.flyover, "Localized AnotherImmediate keyin and flyover");
    assert.equal(AnotherImmediate.description, "Another Immediate Command description");

    assert.equal(ThirdImmediate.keyin, "Localized ThirdImmediate Keyin");
    assert.equal(ThirdImmediate.flyover, "ThirdImmediate flyover and description");
    assert.equal(ThirdImmediate.description, "ThirdImmediate flyover and description");

    assert.equal(FourthImmediate.keyin, "Localized FourthImmediate keyin, flyover, and description");
    assert.equal(FourthImmediate.flyover, "Localized FourthImmediate keyin, flyover, and description");
    assert.equal(FourthImmediate.description, "Localized FourthImmediate keyin, flyover, and description");

    // here we are testing to make sure we can override the Select command but the keyin comes from the superclass because the toolId is not overridden
    const selTool = IModelApp.tools.create("Select")!;
    assert.instanceOf(selTool, TestSelectTool, "test select tool is active");
    assert.equal(selTool.keyin, "select elements", "keyin comes from superclass");
  });

  it("Should do localizations", () => {
    // we have "TrivialTest.Test1" as the key in TestApp.json
    assert.equal(IModelApp.localization.getLocalizedString("TestApp:TrivialTests.Test1"), "Localized Trivial Test 1");
    assert.equal(IModelApp.localization.getLocalizedString("TestApp:TrivialTests.Test2"), "Localized Trivial Test 2");
    assert.equal(IModelApp.localization.getLocalizedString("LocateFailure.NoElements"), "No Elements Found", "message from default (iModelJs) namespace");

    // there is no key for TrivialTest.Test3
    assert.equal(IModelApp.localization.getLocalizedString("TestApp:TrivialTests.Test3"), "TrivialTests.Test3");

    // Should properly substitute the values in localized strings with interpolations
    assert.equal(IModelApp.localization.getLocalizedString("TestApp:SubstitutionTests.Test1", { varA: "Variable1", varB: "Variable2" }), "Substitute Variable1 and Variable2");
    assert.equal(IModelApp.localization.getLocalizedString("TestApp:SubstitutionTests.Test2", { varA: "Variable1", varB: "Variable2" }), "Reverse substitute Variable2 and Variable1");

    assert.equal(IModelApp.translateStatus(IModelStatus.AlreadyOpen), "Already open");
    assert.equal(IModelApp.translateStatus(IModelStatus.DuplicateCode), "Duplicate code");
    assert.equal(IModelApp.translateStatus(DbResult.BE_SQLITE_ERROR_AlreadyOpen), "Database already open");
    assert.equal(IModelApp.translateStatus(BentleyStatus.ERROR), "Error");
    assert.equal(IModelApp.translateStatus(BentleyStatus.SUCCESS), "Success");
    assert.equal(IModelApp.translateStatus(101), "DbResult.BE_SQLITE_DONE");
    assert.equal(IModelApp.translateStatus(11111), "Status: 11111");
    assert.equal(IModelApp.translateStatus(undefined as any), "Illegal value");

  });

  it("Should support WebGL", () => {
    expect(IModelApp.hasRenderSystem).to.be.true;
    let canvas = document.getElementById("WebGLTestCanvas") as HTMLCanvasElement;
    if (null === canvas) {
      canvas = document.createElement("canvas");
      if (null !== canvas) {
        canvas.id = "WebGLTestCanvas";
        document.body.appendChild(document.createTextNode("WebGL tests"));
        document.body.appendChild(canvas);
      }
    }
    canvas.width = 300;
    canvas.height = 150;
    expect(canvas).not.to.be.undefined;
    if (undefined !== canvas) {
      const context = canvas.getContext("webgl");
      expect(context).not.to.be.null;
      expect(context).not.to.be.undefined;
    }
  });

  it("Should create mock render system without WebGL", () => {
    expect(IModelApp.hasRenderSystem).to.be.true;
    expect(IModelApp.renderSystem).instanceof(MockRender.System);
  });

  it("Is globally accessible via window while active", async () => {
    const debug = window as { iModelAppForDebugger?: typeof IModelApp };
    expect(debug.iModelAppForDebugger).not.to.be.undefined;
    expect(debug.iModelAppForDebugger).to.equal(IModelApp);
    const viewMgr = debug.iModelAppForDebugger!.viewManager;
    expect(viewMgr).to.equal(IModelApp.viewManager);

    await TestApp.shutdown();
    expect(debug.iModelAppForDebugger).to.be.undefined;

    await TestApp.startup();
    expect(debug.iModelAppForDebugger).not.to.be.undefined;
    expect(debug.iModelAppForDebugger!.viewManager).to.equal(IModelApp.viewManager);
    expect(debug.iModelAppForDebugger!.viewManager).not.to.equal(viewMgr);
  });
});
<|MERGE_RESOLUTION|>--- conflicted
+++ resolved
@@ -1,184 +1,180 @@
-/*---------------------------------------------------------------------------------------------
-* Copyright (c) Bentley Systems, Incorporated. All rights reserved.
-* See LICENSE.md in the project root for license terms and full copyright notice.
-*--------------------------------------------------------------------------------------------*/
-import { assert, expect } from "chai";
-<<<<<<< HEAD
-import { I18N } from "@bentley/imodeljs-i18n";
-=======
-import { I18NNamespace } from "@itwin/core-i18n";
->>>>>>> 52eac709
-import { AccuDraw } from "../AccuDraw";
-import { IModelApp, IModelAppOptions } from "../IModelApp";
-import { MockRender } from "../render/MockRender";
-import { IdleTool } from "../tools/IdleTool";
-import { SelectionTool } from "../tools/SelectTool";
-import { Tool } from "../tools/Tool";
-import { PanViewTool, RotateViewTool } from "../tools/ViewTool";
-import { BentleyStatus, DbResult, IModelStatus } from "@itwin/core-bentley";
-
-/** class to simulate overriding the default AccuDraw */
-class TestAccuDraw extends AccuDraw { }
-
-/** class to simulate overriding the Idle tool */
-class TestIdleTool extends IdleTool { }
-
-let testVal1: string;
-let testVal2: string;
-
-/** class to test immediate tool */
-class TestImmediate extends Tool {
-  public static override toolId = "Test.Immediate";
-  constructor(val1: string, val2: string) { testVal1 = val1; testVal2 = val2; super(); }
-}
-
-class AnotherImmediate extends Tool {
-  public static override toolId = "Test.AnotherImmediate";
-}
-
-class ThirdImmediate extends Tool {
-  public static override toolId = "Test.ThirdImmediate";
-}
-
-class FourthImmediate extends Tool {
-  public static override toolId = "Test.FourthImmediate";
-}
-
-class TestRotateTool extends RotateViewTool { }
-class TestSelectTool extends SelectionTool { }
-
-class TestApp extends MockRender.App {
-  public static override async startup(opts?: IModelAppOptions): Promise<void> {
-    opts = opts ? opts : {};
-    opts.accuDraw = new TestAccuDraw();
-    opts.localization = new I18N("iModelJs", this.supplyI18NOptions());
-    await MockRender.App.startup(opts);
-
-    const namespace = "TestApp";
-    TestImmediate.register(namespace);
-    AnotherImmediate.register(namespace);
-    ThirdImmediate.register(namespace);
-    FourthImmediate.register(namespace);
-    TestIdleTool.register();
-    TestRotateTool.register();
-    TestSelectTool.register();
-    IModelApp.toolAdmin.onInitialized();
-
-    // register an anonymous class with the toolId "Null.Tool"
-    const testNull = class extends Tool { public static override toolId = "Null.Tool"; public override async run() { testVal1 = "fromNullTool"; return true; } };
-    testNull.register(namespace);
-  }
-
-  protected static supplyI18NOptions() { return { urlTemplate: `${window.location.origin}/locales/{{lng}}/{{ns}}.json` }; }
-}
-
-describe("IModelApp", () => {
-  before(async () => {
-    await TestApp.startup({ localization: new I18N("iModelJs") });
-    await IModelApp.localization.registerNamespace("TestApp");  // we must wait for the localization read to finish.
-  });
-  after(async () => TestApp.shutdown());
-
-  it("TestApp should override correctly", async () => {
-    assert.instanceOf(IModelApp.accuDraw, TestAccuDraw, "accudraw override");
-    assert.instanceOf(IModelApp.toolAdmin.idleTool, TestIdleTool, "idle tool override");
-    assert.isTrue(await IModelApp.tools.run("Test.Immediate", "test1", "test2"), "immediate tool ran");
-    assert.equal(testVal1, "test1", "arg1 was correct");
-    assert.equal(testVal2, "test2", "arg2 was correct");
-    assert.isFalse(await IModelApp.tools.run("Not.Found"), "toolId is not registered");
-    assert.isTrue(await IModelApp.tools.run("View.Pan"), "run view pan");
-    assert.instanceOf(IModelApp.toolAdmin.viewTool, PanViewTool, "pan tool is active");
-
-    assert.isTrue(await IModelApp.tools.run("Null.Tool"), "run null");
-    assert.equal(testVal1, "fromNullTool");
-  });
-
-  it("Should get localized keyin, flyover, and description for tools", async () => {
-    assert.equal(TestImmediate.keyin, "Localized TestImmediate Keyin");
-    assert.equal(TestImmediate.flyover, "Localized TestImmediate Flyover");
-    assert.equal(TestImmediate.description, "Test of an Immediate Command");
-
-    assert.equal(AnotherImmediate.keyin, "Localized AnotherImmediate keyin and flyover");
-    assert.equal(AnotherImmediate.flyover, "Localized AnotherImmediate keyin and flyover");
-    assert.equal(AnotherImmediate.description, "Another Immediate Command description");
-
-    assert.equal(ThirdImmediate.keyin, "Localized ThirdImmediate Keyin");
-    assert.equal(ThirdImmediate.flyover, "ThirdImmediate flyover and description");
-    assert.equal(ThirdImmediate.description, "ThirdImmediate flyover and description");
-
-    assert.equal(FourthImmediate.keyin, "Localized FourthImmediate keyin, flyover, and description");
-    assert.equal(FourthImmediate.flyover, "Localized FourthImmediate keyin, flyover, and description");
-    assert.equal(FourthImmediate.description, "Localized FourthImmediate keyin, flyover, and description");
-
-    // here we are testing to make sure we can override the Select command but the keyin comes from the superclass because the toolId is not overridden
-    const selTool = IModelApp.tools.create("Select")!;
-    assert.instanceOf(selTool, TestSelectTool, "test select tool is active");
-    assert.equal(selTool.keyin, "select elements", "keyin comes from superclass");
-  });
-
-  it("Should do localizations", () => {
-    // we have "TrivialTest.Test1" as the key in TestApp.json
-    assert.equal(IModelApp.localization.getLocalizedString("TestApp:TrivialTests.Test1"), "Localized Trivial Test 1");
-    assert.equal(IModelApp.localization.getLocalizedString("TestApp:TrivialTests.Test2"), "Localized Trivial Test 2");
-    assert.equal(IModelApp.localization.getLocalizedString("LocateFailure.NoElements"), "No Elements Found", "message from default (iModelJs) namespace");
-
-    // there is no key for TrivialTest.Test3
-    assert.equal(IModelApp.localization.getLocalizedString("TestApp:TrivialTests.Test3"), "TrivialTests.Test3");
-
-    // Should properly substitute the values in localized strings with interpolations
-    assert.equal(IModelApp.localization.getLocalizedString("TestApp:SubstitutionTests.Test1", { varA: "Variable1", varB: "Variable2" }), "Substitute Variable1 and Variable2");
-    assert.equal(IModelApp.localization.getLocalizedString("TestApp:SubstitutionTests.Test2", { varA: "Variable1", varB: "Variable2" }), "Reverse substitute Variable2 and Variable1");
-
-    assert.equal(IModelApp.translateStatus(IModelStatus.AlreadyOpen), "Already open");
-    assert.equal(IModelApp.translateStatus(IModelStatus.DuplicateCode), "Duplicate code");
-    assert.equal(IModelApp.translateStatus(DbResult.BE_SQLITE_ERROR_AlreadyOpen), "Database already open");
-    assert.equal(IModelApp.translateStatus(BentleyStatus.ERROR), "Error");
-    assert.equal(IModelApp.translateStatus(BentleyStatus.SUCCESS), "Success");
-    assert.equal(IModelApp.translateStatus(101), "DbResult.BE_SQLITE_DONE");
-    assert.equal(IModelApp.translateStatus(11111), "Status: 11111");
-    assert.equal(IModelApp.translateStatus(undefined as any), "Illegal value");
-
-  });
-
-  it("Should support WebGL", () => {
-    expect(IModelApp.hasRenderSystem).to.be.true;
-    let canvas = document.getElementById("WebGLTestCanvas") as HTMLCanvasElement;
-    if (null === canvas) {
-      canvas = document.createElement("canvas");
-      if (null !== canvas) {
-        canvas.id = "WebGLTestCanvas";
-        document.body.appendChild(document.createTextNode("WebGL tests"));
-        document.body.appendChild(canvas);
-      }
-    }
-    canvas.width = 300;
-    canvas.height = 150;
-    expect(canvas).not.to.be.undefined;
-    if (undefined !== canvas) {
-      const context = canvas.getContext("webgl");
-      expect(context).not.to.be.null;
-      expect(context).not.to.be.undefined;
-    }
-  });
-
-  it("Should create mock render system without WebGL", () => {
-    expect(IModelApp.hasRenderSystem).to.be.true;
-    expect(IModelApp.renderSystem).instanceof(MockRender.System);
-  });
-
-  it("Is globally accessible via window while active", async () => {
-    const debug = window as { iModelAppForDebugger?: typeof IModelApp };
-    expect(debug.iModelAppForDebugger).not.to.be.undefined;
-    expect(debug.iModelAppForDebugger).to.equal(IModelApp);
-    const viewMgr = debug.iModelAppForDebugger!.viewManager;
-    expect(viewMgr).to.equal(IModelApp.viewManager);
-
-    await TestApp.shutdown();
-    expect(debug.iModelAppForDebugger).to.be.undefined;
-
-    await TestApp.startup();
-    expect(debug.iModelAppForDebugger).not.to.be.undefined;
-    expect(debug.iModelAppForDebugger!.viewManager).to.equal(IModelApp.viewManager);
-    expect(debug.iModelAppForDebugger!.viewManager).not.to.equal(viewMgr);
-  });
-});
+/*---------------------------------------------------------------------------------------------
+* Copyright (c) Bentley Systems, Incorporated. All rights reserved.
+* See LICENSE.md in the project root for license terms and full copyright notice.
+*--------------------------------------------------------------------------------------------*/
+import { assert, expect } from "chai";
+import { I18N } from "@itwin/core-i18n";
+import { AccuDraw } from "../AccuDraw";
+import { IModelApp, IModelAppOptions } from "../IModelApp";
+import { MockRender } from "../render/MockRender";
+import { IdleTool } from "../tools/IdleTool";
+import { SelectionTool } from "../tools/SelectTool";
+import { Tool } from "../tools/Tool";
+import { PanViewTool, RotateViewTool } from "../tools/ViewTool";
+import { BentleyStatus, DbResult, IModelStatus } from "@itwin/core-bentley";
+
+/** class to simulate overriding the default AccuDraw */
+class TestAccuDraw extends AccuDraw { }
+
+/** class to simulate overriding the Idle tool */
+class TestIdleTool extends IdleTool { }
+
+let testVal1: string;
+let testVal2: string;
+
+/** class to test immediate tool */
+class TestImmediate extends Tool {
+  public static override toolId = "Test.Immediate";
+  constructor(val1: string, val2: string) { testVal1 = val1; testVal2 = val2; super(); }
+}
+
+class AnotherImmediate extends Tool {
+  public static override toolId = "Test.AnotherImmediate";
+}
+
+class ThirdImmediate extends Tool {
+  public static override toolId = "Test.ThirdImmediate";
+}
+
+class FourthImmediate extends Tool {
+  public static override toolId = "Test.FourthImmediate";
+}
+
+class TestRotateTool extends RotateViewTool { }
+class TestSelectTool extends SelectionTool { }
+
+class TestApp extends MockRender.App {
+  public static override async startup(opts?: IModelAppOptions): Promise<void> {
+    opts = opts ? opts : {};
+    opts.accuDraw = new TestAccuDraw();
+    opts.localization = new I18N("iModelJs", this.supplyI18NOptions());
+    await MockRender.App.startup(opts);
+
+    const namespace = "TestApp";
+    TestImmediate.register(namespace);
+    AnotherImmediate.register(namespace);
+    ThirdImmediate.register(namespace);
+    FourthImmediate.register(namespace);
+    TestIdleTool.register();
+    TestRotateTool.register();
+    TestSelectTool.register();
+    IModelApp.toolAdmin.onInitialized();
+
+    // register an anonymous class with the toolId "Null.Tool"
+    const testNull = class extends Tool { public static override toolId = "Null.Tool"; public override async run() { testVal1 = "fromNullTool"; return true; } };
+    testNull.register(namespace);
+  }
+
+  protected static supplyI18NOptions() { return { urlTemplate: `${window.location.origin}/locales/{{lng}}/{{ns}}.json` }; }
+}
+
+describe("IModelApp", () => {
+  before(async () => {
+    await TestApp.startup({ localization: new I18N("iModelJs") });
+    await IModelApp.localization.registerNamespace("TestApp");  // we must wait for the localization read to finish.
+  });
+  after(async () => TestApp.shutdown());
+
+  it("TestApp should override correctly", async () => {
+    assert.instanceOf(IModelApp.accuDraw, TestAccuDraw, "accudraw override");
+    assert.instanceOf(IModelApp.toolAdmin.idleTool, TestIdleTool, "idle tool override");
+    assert.isTrue(await IModelApp.tools.run("Test.Immediate", "test1", "test2"), "immediate tool ran");
+    assert.equal(testVal1, "test1", "arg1 was correct");
+    assert.equal(testVal2, "test2", "arg2 was correct");
+    assert.isFalse(await IModelApp.tools.run("Not.Found"), "toolId is not registered");
+    assert.isTrue(await IModelApp.tools.run("View.Pan"), "run view pan");
+    assert.instanceOf(IModelApp.toolAdmin.viewTool, PanViewTool, "pan tool is active");
+
+    assert.isTrue(await IModelApp.tools.run("Null.Tool"), "run null");
+    assert.equal(testVal1, "fromNullTool");
+  });
+
+  it("Should get localized keyin, flyover, and description for tools", async () => {
+    assert.equal(TestImmediate.keyin, "Localized TestImmediate Keyin");
+    assert.equal(TestImmediate.flyover, "Localized TestImmediate Flyover");
+    assert.equal(TestImmediate.description, "Test of an Immediate Command");
+
+    assert.equal(AnotherImmediate.keyin, "Localized AnotherImmediate keyin and flyover");
+    assert.equal(AnotherImmediate.flyover, "Localized AnotherImmediate keyin and flyover");
+    assert.equal(AnotherImmediate.description, "Another Immediate Command description");
+
+    assert.equal(ThirdImmediate.keyin, "Localized ThirdImmediate Keyin");
+    assert.equal(ThirdImmediate.flyover, "ThirdImmediate flyover and description");
+    assert.equal(ThirdImmediate.description, "ThirdImmediate flyover and description");
+
+    assert.equal(FourthImmediate.keyin, "Localized FourthImmediate keyin, flyover, and description");
+    assert.equal(FourthImmediate.flyover, "Localized FourthImmediate keyin, flyover, and description");
+    assert.equal(FourthImmediate.description, "Localized FourthImmediate keyin, flyover, and description");
+
+    // here we are testing to make sure we can override the Select command but the keyin comes from the superclass because the toolId is not overridden
+    const selTool = IModelApp.tools.create("Select")!;
+    assert.instanceOf(selTool, TestSelectTool, "test select tool is active");
+    assert.equal(selTool.keyin, "select elements", "keyin comes from superclass");
+  });
+
+  it("Should do localizations", () => {
+    // we have "TrivialTest.Test1" as the key in TestApp.json
+    assert.equal(IModelApp.localization.getLocalizedString("TestApp:TrivialTests.Test1"), "Localized Trivial Test 1");
+    assert.equal(IModelApp.localization.getLocalizedString("TestApp:TrivialTests.Test2"), "Localized Trivial Test 2");
+    assert.equal(IModelApp.localization.getLocalizedString("LocateFailure.NoElements"), "No Elements Found", "message from default (iModelJs) namespace");
+
+    // there is no key for TrivialTest.Test3
+    assert.equal(IModelApp.localization.getLocalizedString("TestApp:TrivialTests.Test3"), "TrivialTests.Test3");
+
+    // Should properly substitute the values in localized strings with interpolations
+    assert.equal(IModelApp.localization.getLocalizedString("TestApp:SubstitutionTests.Test1", { varA: "Variable1", varB: "Variable2" }), "Substitute Variable1 and Variable2");
+    assert.equal(IModelApp.localization.getLocalizedString("TestApp:SubstitutionTests.Test2", { varA: "Variable1", varB: "Variable2" }), "Reverse substitute Variable2 and Variable1");
+
+    assert.equal(IModelApp.translateStatus(IModelStatus.AlreadyOpen), "Already open");
+    assert.equal(IModelApp.translateStatus(IModelStatus.DuplicateCode), "Duplicate code");
+    assert.equal(IModelApp.translateStatus(DbResult.BE_SQLITE_ERROR_AlreadyOpen), "Database already open");
+    assert.equal(IModelApp.translateStatus(BentleyStatus.ERROR), "Error");
+    assert.equal(IModelApp.translateStatus(BentleyStatus.SUCCESS), "Success");
+    assert.equal(IModelApp.translateStatus(101), "DbResult.BE_SQLITE_DONE");
+    assert.equal(IModelApp.translateStatus(11111), "Status: 11111");
+    assert.equal(IModelApp.translateStatus(undefined as any), "Illegal value");
+
+  });
+
+  it("Should support WebGL", () => {
+    expect(IModelApp.hasRenderSystem).to.be.true;
+    let canvas = document.getElementById("WebGLTestCanvas") as HTMLCanvasElement;
+    if (null === canvas) {
+      canvas = document.createElement("canvas");
+      if (null !== canvas) {
+        canvas.id = "WebGLTestCanvas";
+        document.body.appendChild(document.createTextNode("WebGL tests"));
+        document.body.appendChild(canvas);
+      }
+    }
+    canvas.width = 300;
+    canvas.height = 150;
+    expect(canvas).not.to.be.undefined;
+    if (undefined !== canvas) {
+      const context = canvas.getContext("webgl");
+      expect(context).not.to.be.null;
+      expect(context).not.to.be.undefined;
+    }
+  });
+
+  it("Should create mock render system without WebGL", () => {
+    expect(IModelApp.hasRenderSystem).to.be.true;
+    expect(IModelApp.renderSystem).instanceof(MockRender.System);
+  });
+
+  it("Is globally accessible via window while active", async () => {
+    const debug = window as { iModelAppForDebugger?: typeof IModelApp };
+    expect(debug.iModelAppForDebugger).not.to.be.undefined;
+    expect(debug.iModelAppForDebugger).to.equal(IModelApp);
+    const viewMgr = debug.iModelAppForDebugger!.viewManager;
+    expect(viewMgr).to.equal(IModelApp.viewManager);
+
+    await TestApp.shutdown();
+    expect(debug.iModelAppForDebugger).to.be.undefined;
+
+    await TestApp.startup();
+    expect(debug.iModelAppForDebugger).not.to.be.undefined;
+    expect(debug.iModelAppForDebugger!.viewManager).to.equal(IModelApp.viewManager);
+    expect(debug.iModelAppForDebugger!.viewManager).not.to.equal(viewMgr);
+  });
+});