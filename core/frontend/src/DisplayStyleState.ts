/*---------------------------------------------------------------------------------------------
* Copyright (c) Bentley Systems, Incorporated. All rights reserved.
* See LICENSE.md in the project root for license terms and full copyright notice.
*--------------------------------------------------------------------------------------------*/
/** @packageDocumentation
 * @module Views
 */
<<<<<<< HEAD
import { assert, BeEvent, Id64, Id64String } from "@itwin/core-bentley";
import { Range1d, Vector3d } from "@itwin/core-geometry";
=======
import { assert, BeEvent, Id64, Id64Arg, Id64String } from "@itwin/core-bentley";
import { Angle, Range1d, Vector3d } from "@itwin/core-geometry";
>>>>>>> c6f03a72
import {
  BackgroundMapProps, BackgroundMapProvider, BackgroundMapProviderProps, BackgroundMapSettings,
  BaseLayerSettings, BaseMapLayerSettings, ColorDef, ContextRealityModelProps, DisplayStyle3dSettings, DisplayStyle3dSettingsProps,
  DisplayStyleProps, DisplayStyleSettings, Environment, FeatureAppearance, GlobeMode, ImageMapLayerSettings, LightSettings, MapLayerProps,
  MapLayerSettings, MapSubLayerProps, RenderSchedule, RenderTimelineProps,
  SolarShadowSettings, SubCategoryOverride, SubLayerId, TerrainHeightOriginMode, ThematicDisplay, ThematicDisplayMode, ThematicGradientMode, ViewFlags,
} from "@itwin/core-common";
import { ApproximateTerrainHeights } from "./ApproximateTerrainHeights";
import { BackgroundMapGeometry } from "./BackgroundMapGeometry";
import { ContextRealityModelState } from "./ContextRealityModelState";
import { ElementState } from "./EntityState";
import { IModelApp } from "./IModelApp";
import { IModelConnection } from "./IModelConnection";
import { PlanarClipMaskState } from "./PlanarClipMaskState";
import { getCesiumOSMBuildingsUrl, MapLayerIndex, TileTreeReference } from "./tile/internal";

/** @internal */
export class TerrainDisplayOverrides {
  public wantSkirts?: boolean;
  public wantNormals?: boolean;
  public produceGeometry?: boolean;
}

/** Options controlling display of [OpenStreetMap Buildings](https://cesium.com/platform/cesium-ion/content/cesium-osm-buildings/).
 * @see [[DisplayStyleState.setOSMBuildingDisplay]].
 * @public
 * @extensions
 */
export interface OsmBuildingDisplayOptions {
  /** If defined, enables or disables display of the buildings by attaching or detaching the OpenStreetMap Buildings reality model. */
  onOff?: boolean;
  /** If defined, overrides aspects of the appearance of the OpenStreetMap building meshes. */
  appearanceOverrides?: FeatureAppearance;
}

/** A DisplayStyle defines the parameters for 'styling' the contents of a [[ViewState]].
 * @public
 * @extensions
 */
export abstract class DisplayStyleState extends ElementState implements DisplayStyleProps {
  public static override get className() { return "DisplayStyle"; }
  private _scriptReference?: RenderSchedule.ScriptReference;
  private _ellipsoidMapGeometry: BackgroundMapGeometry | undefined;
  private _attachedRealityModelPlanarClipMasks = new Map<Id64String, PlanarClipMaskState>();
  /** @internal */
  protected _queryRenderTimelinePropsPromise?: Promise<RenderTimelineProps | undefined>;
  private _assigningScript = false;

  /** Event raised just before the [[scheduleScriptReference]] property is changed.
   * @deprecated in 3.x. use [[onScheduleScriptChanged]].
   */
  public readonly onScheduleScriptReferenceChanged = new BeEvent<(newScriptReference: RenderSchedule.ScriptReference | undefined) => void>();
  /** Event raised just before the [[scheduleScript]] property is changed. */
  public readonly onScheduleScriptChanged = new BeEvent<(newScript: RenderSchedule.Script | undefined) => void>();
  /** Event raised just after [[setOSMBuildingDisplay]] changes the enabled state of the OSM buildings. */
  public readonly onOSMBuildingDisplayChanged = new BeEvent<(osmBuildingDisplayEnabled: boolean) => void>();

  /** The container for this display style's settings. */
  public abstract get settings(): DisplayStyleSettings;

  /** @internal */
  public abstract overrideTerrainDisplay(): TerrainDisplayOverrides | undefined;

  /** Construct a new DisplayStyleState from its JSON representation.
   * @param props JSON representation of the display style.
   * @param iModel IModelConnection containing the display style.
   * @param source If the constructor is being invoked from [[EntityState.clone]], the display style that is being cloned.
   */
  constructor(props: DisplayStyleProps, iModel: IModelConnection, source?: DisplayStyleState) {
    super(props, iModel);
    const styles = this.jsonProperties.styles;

    if (source)
      this._scriptReference = source._scriptReference;

    if (styles) {
      // ###TODO Use DisplayStyleSettings.planarClipMasks
      if (styles.planarClipOvr)
        for (const planarClipOvr of styles.planarClipOvr)
          if (Id64.isValid(planarClipOvr.modelId))
            this._attachedRealityModelPlanarClipMasks.set(planarClipOvr.modelId, PlanarClipMaskState.fromJSON(planarClipOvr));
    }
  }

  /** Ensures all of the data required by the display style is loaded. This method is invoked for you by [[ViewState.load]], but if
   * you obtain a display style by some other means you should `await` this method before using the display style.
   */
  public async load(): Promise<void> {
    // If we were cloned, we may already have a valid schedule state, and our display style Id may be invalid / different.
    // Preserve it if still usable.
    if (this._scriptReference) {
      if (this.settings.renderTimeline === this._scriptReference.sourceId) {
        // The script came from the same RenderTimeline element. Keep it.
        return;
      }

      if (undefined === this.settings.renderTimeline) {
        // The script came from a display style's JSON properties. Keep it if (1) this style is not persistent or (2) this style has the same Id
        if (this.id === this._scriptReference.sourceId || !Id64.isValidId64(this.id))
          return;
      }
    }

    // The schedule script stored in JSON properties takes precedence over the RenderTimeline if both are defined.
    if (this.settings.scheduleScriptProps)
      this.loadScriptReferenceFromScript(this.settings.scheduleScriptProps);
    else
      await this.loadScriptReferenceFromTimeline(this.settings.renderTimeline);
  }

  private loadScriptReferenceFromScript(scriptProps: Readonly<RenderSchedule.ScriptProps>): void {
    let newState;
    try {
      const script = RenderSchedule.Script.fromJSON(scriptProps);
      if (script)
        newState = new RenderSchedule.ScriptReference(this.id, script);
    } catch (_) {
      // schedule state is undefined.
    }

    if (newState !== this._scriptReference) {
      this.onScheduleScriptReferenceChanged.raiseEvent(newState); // eslint-disable-line deprecation/deprecation
      this.onScheduleScriptChanged.raiseEvent(newState?.script);
      this._scriptReference = newState;
    }
  }

  private async loadScriptReferenceFromTimeline(timelineId: Id64String | undefined): Promise<void> {
    let newState;
    if (timelineId && Id64.isValidId64(timelineId)) {
      try {
        // If a subsequent call to loadScriptReferenceFromTimeline is made while we're awaiting this one, we'll abort this one.
        const promise = this._queryRenderTimelinePropsPromise = this.queryRenderTimelineProps(timelineId);
        const timeline = await promise;
        if (promise !== this._queryRenderTimelinePropsPromise)
          return;

        if (timeline) {
          const scriptProps = JSON.parse(timeline.script);
          const script = RenderSchedule.Script.fromJSON(scriptProps);
          if (script)
            newState = new RenderSchedule.ScriptReference(timelineId, script);
        }
      } catch (_) {
        // schedule state is undefined.
      }
    }

    this._queryRenderTimelinePropsPromise = undefined;
    if (newState !== this._scriptReference) {
      this.onScheduleScriptReferenceChanged.raiseEvent(newState); // eslint-disable-line deprecation/deprecation
      this.onScheduleScriptChanged.raiseEvent(newState?.script);
      this._scriptReference = newState;
    }
  }

  /** @internal */
  protected async queryRenderTimelineProps(timelineId: Id64String): Promise<RenderTimelineProps | undefined> {
    try {
      return await this.iModel.elements.loadProps(timelineId, { renderTimeline: { omitScriptElementIds: true } }) as RenderTimelineProps;
    } catch (_) {
      return undefined;
    }
  }

  /** @internal */
  public get displayTerrain() {
    return this.viewFlags.backgroundMap && this.settings.backgroundMap.applyTerrain;
  }

  /** @internal */
  public get globeMode(): GlobeMode { return this.settings.backgroundMap.globeMode; }

  /** Settings controlling how the base map is displayed within a view.
   *  The base map can be provided by any map imagery source or set to be a single color.
   */
  public get backgroundMapBase(): BaseLayerSettings {
    return this.settings.mapImagery.backgroundBase;
  }
  public set backgroundMapBase(base: BaseLayerSettings) {
    this.settings.mapImagery.backgroundBase = base;
    this._synchBackgroundMapImagery();
  }

  /** The settings controlling how a background map is displayed within a view.
   * @see [[ViewFlags.backgroundMap]] for toggling display of the map on or off.
   */
  public get backgroundMapSettings(): BackgroundMapSettings { return this.settings.backgroundMap; }
  public set backgroundMapSettings(settings: BackgroundMapSettings) {
    this.settings.backgroundMap = settings;
  }

  /** Modify a subset of the background map display settings.
   * @param name props JSON representation of the properties to change. Any properties not present will retain their current values in `this.backgroundMapSettings`.
   * @see [[ViewFlags.backgroundMap]] for toggling display of the map.
   * @see [[changeBackgroundMapProvider]] to change the type of map imagery displayed.
   *
   * Example that changes only the elevation, leaving the provider and type unchanged:
   * ``` ts
   *  style.changeBackgroundMapProps({ groundBias: 16.2 });
   * ```
   * @public
   */
  public changeBackgroundMapProps(props: BackgroundMapProps): void {
    const newSettings = this.backgroundMapSettings.clone(props);
    this.backgroundMapSettings = newSettings;
  }

  /** Change aspects of the [BackgroundMapProvider]($common) from which background map imagery is obtained.
   * Any properties not explicitly specified by `props` will retain their current values.
   * @public
   */
  public changeBackgroundMapProvider(props: BackgroundMapProviderProps): void {
    const base = this.settings.mapImagery.backgroundBase;
    if (base instanceof ColorDef) {
      this.settings.mapImagery.backgroundBase = BaseMapLayerSettings.fromProvider(BackgroundMapProvider.fromJSON(props));
    } else {
      const provider = base.provider ? base.provider.clone(props) : BackgroundMapProvider.fromJSON(props);
      this.settings.mapImagery.backgroundBase = base.cloneWithProvider(provider);
    }

    this._synchBackgroundMapImagery();
  }

  /** Call a function for each reality model attached to this display style.
   * @see [DisplayStyleSettings.contextRealityModels]($common).
   */
  public forEachRealityModel(func: (model: ContextRealityModelState) => void): void {
    for (const model of this.settings.contextRealityModels.models) {
      assert(model instanceof ContextRealityModelState);
      func(model);
    }
  }

  /** @internal */
  public forEachRealityTileTreeRef(func: (ref: TileTreeReference) => void): void {
    this.forEachRealityModel((model) => func(model.treeRef));
  }

  /** @internal */
  public forEachTileTreeRef(func: (ref: TileTreeReference) => void): void {
    this.forEachRealityTileTreeRef(func);
  }

  /** Performs logical comparison against another display style. Two display styles are logically equivalent if they have the same name, Id, and settings.
   * @param other The display style to which to compare.
   * @returns true if the specified display style is logically equivalent to this display style - i.e., both styles have the same values for all of their settings.
   */
  public equalState(other: DisplayStyleState): boolean {
    if (this.name !== other.name || this.id !== other.id)
      return false;
    else
      return JSON.stringify(this.settings) === JSON.stringify(other.settings);
  }

  /** The name of this DisplayStyle */
  public get name(): string { return this.code.value; }

  /** Change the Id of the [RenderTimeline]($backend) element that hosts the [RenderSchedule.Script]($common) to be applied by this display style for
   * animating the contents of the view, and update [[scheduleScript]] using the script associated with the [RenderTimeline]($backend) element.
   * @see [DisplayStyleSettings.renderTimeline]($common).
   */
  public async changeRenderTimeline(timelineId: Id64String | undefined): Promise<void> {
    // Potentially trigger async loading of new schedule state.
    this.settings.renderTimeline = timelineId;

    // Await async loading if necessary.
    // Note the `await` in loadScriptReferenceFromTimeline will resolve before this one [per the spec](https://262.ecma-international.org/6.0/#sec-triggerpromisereactions).
    if (this._queryRenderTimelinePropsPromise)
      await this._queryRenderTimelinePropsPromise;
  }

  /** The [RenderSchedule.Script]($common) that animates the contents of the view, if any.
   * @see [[changeRenderTimeline]] to change the script.
   */
  public get scheduleScript(): RenderSchedule.Script | undefined {
    return this._scriptReference?.script;
  }

  public set scheduleScript(script: RenderSchedule.Script | undefined) {
    if (script === this.scheduleScript)
      return;

    try {
      const scriptRef = script ? new RenderSchedule.ScriptReference(script) : undefined;
      this.onScheduleScriptReferenceChanged.raiseEvent(scriptRef); // eslint-disable-line deprecation/deprecation
      this.onScheduleScriptChanged.raiseEvent(script);
      this._scriptReference = scriptRef;

      this._assigningScript = true;
      this.settings.scheduleScriptProps = script?.toJSON();

      if (!script)
        this.loadScriptReferenceFromTimeline(this.settings.renderTimeline); // eslint-disable-line @typescript-eslint/no-floating-promises
    } finally {
      this._assigningScript = false;
    }
  }

  /** The [RenderSchedule.Script]($common) that animates the contents of the view, if any, along with the Id of the element that hosts the script.
   * @note The host element may be a [RenderTimeline]($backend) or a [DisplayStyle]($backend).
   * @deprecated in 3.x. Use [[scheduleScript]].
   */
  public get scheduleScriptReference(): RenderSchedule.ScriptReference | undefined {
    return this._scriptReference;
  }

  /** Attach a [ContextRealityModel]($common) to this display style.
   * @see [DisplayStyleSettings.contextRealityModels]($common).
   * @see [ContextRealityModels.add]($common)
   */
  public attachRealityModel(props: ContextRealityModelProps): ContextRealityModelState {
    const model = this.settings.contextRealityModels.add(props);
    assert(model instanceof ContextRealityModelState);
    return model;
  }

  /** Detach the first [ContextRealityModel]($common) that matches the specified name and url.
   * @see [DisplayStyleSettings.contextRealityModels]($common)
   * @see [ContextRealityModels.delete]($common)
   */
  public detachRealityModelByNameAndUrl(name: string, url: string): boolean {
    const model = this.settings.contextRealityModels.models.find((x) => x.matchesNameAndUrl(name, url));
    return undefined !== model && this.settings.contextRealityModels.delete(model);
  }

  /** Get the [[ContextRealityModelState]] that displays the OpenStreetMap worldwide building layer, if enabled.
   * @see [[setOSMBuildingDisplay]]
   */
  public getOSMBuildingRealityModel(): ContextRealityModelState | undefined {
    if (!this.iModel.isGeoLocated || this.globeMode !== GlobeMode.Ellipsoid)  // The OSM tile tree is ellipsoidal.
      return undefined;

    const url = getCesiumOSMBuildingsUrl();
    if (undefined === url)
      return undefined;

    return this.contextRealityModelStates.find((x) => x.url === url);
  }

  /** Set the display of the OpenStreetMap worldwide building layer in this display style by attaching or detaching the reality model displaying the buildings.
   * The OSM buildings are displayed from a reality model aggregated and served from Cesium ion.<(https://cesium.com/content/cesium-osm-buildings/>
   * The options [[OsmBuildingDisplayOptions]] control the display and appearance overrides.
   */
  public setOSMBuildingDisplay(options: OsmBuildingDisplayOptions): boolean {
    if (!this.iModel.isGeoLocated || this.globeMode !== GlobeMode.Ellipsoid)  // The OSM tile tree is ellipsoidal.
      return false;

    const url = getCesiumOSMBuildingsUrl();
    if (undefined === url)
      return false;

    let model = this.settings.contextRealityModels.models.find((x) => x.url === url);
    if (options.onOff === false) {
      const turnedOff = undefined !== model && this.settings.contextRealityModels.delete(model);
      if (turnedOff)
        this.onOSMBuildingDisplayChanged.raiseEvent(false);

      return turnedOff;
    }

    if (!model) {
      const name = IModelApp.localization.getLocalizedString("iModelJs:RealityModelNames.OSMBuildings");
      model = this.attachRealityModel({ tilesetUrl: url, name });
      this.onOSMBuildingDisplayChanged.raiseEvent(true);
    }

    if (options.appearanceOverrides)
      model.appearanceOverrides = options.appearanceOverrides;

    return true;
  }

  /** Return if a context reality model is attached.
   * @see [[ContextRealityModelProps]].
   */
  public hasAttachedRealityModel(name: string, url: string): boolean {
    return undefined !== this.settings.contextRealityModels.models.find((x) => x.matchesNameAndUrl(name, url));
  }

  /** @internal */
  public getMapLayers(isOverlay: boolean) { return isOverlay ? this.settings.mapImagery.overlayLayers : this.settings.mapImagery.backgroundLayers; }

  /** Attach a map layer to display style.
   * @param Settings representing the map layer.
   * @param mapLayerIndex the [[MapLayerIndex]] where the map layer should be attached.
   * @public
   */
  public attachMapLayer(options: { settings: MapLayerSettings, mapLayerIndex: MapLayerIndex }): void {
    const layerSettings = options.settings.clone({});
    if (undefined === layerSettings)
      return;

    const isOverlay = options.mapLayerIndex.isOverlay;
    const insertIndex = options.mapLayerIndex.index;
    const layers = this.getMapLayers(isOverlay);

    if (insertIndex < 0 || insertIndex > (layers.length - 1)) {
      this.getMapLayers(isOverlay).push(layerSettings);
    } else {
      layers.splice(insertIndex, 0, layerSettings);
    }

    this._synchBackgroundMapImagery();
  }

  /**
   * @param mapLayerIndex the [[MapLayerIndex]] where the map layer should be attached.
   * @internal
   */
  public attachMapLayerProps(options: { props: MapLayerProps, mapLayerIndex: MapLayerIndex }): void {
    const settings = MapLayerSettings.fromJSON(options.props);
    if (undefined === settings)
      return;

    this.attachMapLayer({ settings, mapLayerIndex: options.mapLayerIndex });
  }

  /** @internal */
  public hasAttachedMapLayer(name: string, source: string, isOverlay: boolean): boolean {
    return -1 !== this.findMapLayerIndexByNameAndSource(name, source, isOverlay);
  }

  /** @internal */
  public detachMapLayerByNameAndSource(name: string, source: string, isOverlay: boolean): void {
    const index = this.findMapLayerIndexByNameAndSource(name, source, isOverlay);
    if (- 1 !== index)
      this.detachMapLayerByIndex({ index, isOverlay });
  }

  /** Detach map layer at index (-1 to remove all layers)
   * @param mapLayerIndex the [[MapLayerIndex]] of the map layer to detach.
   * @public
   */
  public detachMapLayerByIndex(mapLayerIndex: MapLayerIndex): void {
    const layers = this.getMapLayers(mapLayerIndex.isOverlay);
    const index = mapLayerIndex.index;
    if (index < 0)
      layers.length = 0;
    else
      layers.splice(index, 1);

    this._synchBackgroundMapImagery();
  }

  /**
   * Lookup a maplayer index by name and source.
   * @param name Name of of the layer.
   * @param source Unique string identifying the layer.
   * @param isOverlay true if layer is overlay, otherwise layer is background. Defaults to false.
   * @public
   *
   */
  public findMapLayerIndexByNameAndSource(name: string, source: string, isOverlay: boolean) {
    return this.getMapLayers(isOverlay).findIndex((layer) => layer.matchesNameAndSource(name, source));
  }

  /** Return the map layer settings for a map layer at the provided index.
   * @param mapLayerIndex the [[MapLayerIndex]] of the map layer.
   * @public
   */
  public mapLayerAtIndex(mapLayerIndex: MapLayerIndex): MapLayerSettings | undefined {
    const layers = this.getMapLayers(mapLayerIndex.isOverlay);
    const index = mapLayerIndex.index;
    return (index < 0 || index >= layers.length) ? undefined : layers[index];
  }

  /** Return map base transparency as a number between 0 and 1.
   * @public
   */
  public get baseMapTransparency(): number {
    return this.settings.mapImagery.baseTransparency;
  }

  /** Change the map base transparency as a number between 0 and 1.
   * @public
   */
  public changeBaseMapTransparency(transparency: number) {
    if (this.settings.mapImagery.backgroundBase instanceof ColorDef) {
      this.settings.mapImagery.backgroundBase = this.settings.mapImagery.backgroundBase.withTransparency(transparency * 255);
    } else {
      this.settings.mapImagery.backgroundBase = this.settings.mapImagery.backgroundBase.clone({ transparency });
    }
    this._synchBackgroundMapImagery();
  }

  /** Modify a subset of a map layer settings.
   * @param props props JSON representation of the properties to change. Any properties not present will retain their current values.
   * @param mapLayerIndex the [[MapLayerIndex]] where the map layer should be inserted.
   *
   * Example that changes only the visibility of the first overlay map layer.
   * ``` ts
   *  style.changeMapLayerProps({ visible: false }, 0, false);
   * ```
   * @public
   */
  public changeMapLayerProps(props: Partial<MapLayerProps>, mapLayerIndex: MapLayerIndex) {
    const index = mapLayerIndex.index;
    const layers = this.getMapLayers(mapLayerIndex.isOverlay);
    if (index < 0 || index >= layers.length)
      return;
    layers[index] = layers[index].clone(props);
    this._synchBackgroundMapImagery();
  }

  /** Change the credentials for a map layer.
   * @param mapLayerIndex the [[MapLayerIndex]] of the map layer to change the credentials of.
   * @public
   */
  public changeMapLayerCredentials(mapLayerIndex: MapLayerIndex, userName?: string, password?: string,) {
    const layers = this.getMapLayers(mapLayerIndex.isOverlay);
    const index = mapLayerIndex.index;
    if (index < 0 || index >= layers.length)
      return;
    const layer = layers[index];
    if (layer instanceof ImageMapLayerSettings) {
      layer.setCredentials(userName, password);
      this._synchBackgroundMapImagery();
    }
  }

  /** Modify a subset of a sub-layer settings.
   * @param props props JSON representation of the properties to change. Any properties not present will retain their current values.
   * @param subLayerId Id of the sub-layer that should be modified.
   * @param mapLayerIndex the [[MapLayerIndex]] of the map layer that contains the sub-layer to be modified.
   *
   * @public
   */
  public changeMapSubLayerProps(props: Partial<MapSubLayerProps>, subLayerId: SubLayerId, mapLayerIndex: MapLayerIndex) {
    const mapLayerSettings = this.mapLayerAtIndex(mapLayerIndex);
    if (undefined === mapLayerSettings)
      return;

    if (!(mapLayerSettings instanceof ImageMapLayerSettings)) {
      assert(false);
      return;
    }

    const subLayers = new Array<MapSubLayerProps>();
    for (const subLayer of mapLayerSettings.subLayers) {
      subLayers.push((subLayerId === -1 || subLayer.id === subLayerId) ? subLayer.clone(props).toJSON() : subLayer.toJSON());
    }

    this.changeMapLayerProps({ subLayers }, mapLayerIndex);
  }

  /* @internal */
  private _synchBackgroundMapImagery() {
    this.settings.synchMapImagery();
  }

  /** Move map layer to top.
   * @param mapLayerIndex the [[MapLayerIndex]] of the map layer to move.
   * @public
   *
   */
  public moveMapLayerToTop(mapLayerIndex: MapLayerIndex) {
    const layers = this.getMapLayers(mapLayerIndex.isOverlay);
    const index = mapLayerIndex.index;
    if (index >= 0 && index < layers.length - 1) {
      const layer = layers.splice(index, 1);
      layers.push(layer[0]);
      this._synchBackgroundMapImagery();
    }
  }

  /** Move map layer to bottom.
   * @param mapLayerIndex the [[MapLayerIndex]] of the map layer to move.
   * @public
   */
  public moveMapLayerToBottom(mapLayerIndex: MapLayerIndex) {
    const layers = this.getMapLayers(mapLayerIndex.isOverlay);
    const index = mapLayerIndex.index;
    if (index > 0 && index < layers.length) {
      const layer = layers.splice(index, 1);
      layers.unshift(layer[0]);
      this._synchBackgroundMapImagery();
    }
  }

  /** Reorder map layers
   * @param fromIndex index of map layer to move
   * @param toIndex insert index. If equal to length of map array the map layer is moved to end of array.
   * @param isOverlay true if map-layer is part of the overlay map, otherwise it is part of the background map.
   * @public
   */
  public moveMapLayerToIndex(fromIndex: number, toIndex: number, isOverlay: boolean) {
    const layers = this.getMapLayers(isOverlay);
    if (fromIndex === toIndex)
      return;

    if (fromIndex < 0 || fromIndex >= layers.length || toIndex > layers.length)
      return;

    const layer = layers.splice(fromIndex, 1);
    layers.splice(toIndex, 0, layer[0]); // note: if toIndex === settings.mapImagery.backgroundLayers.length item is appended
    this._synchBackgroundMapImagery();
  }

  /** Flags controlling various aspects of the display style.
   * @see [DisplayStyleSettings.viewFlags]($common)
   */
  public get viewFlags(): ViewFlags { return this.settings.viewFlags; }
  public set viewFlags(flags: ViewFlags) { this.settings.viewFlags = flags; }

  /** The background color for this DisplayStyle */
  public get backgroundColor(): ColorDef { return this.settings.backgroundColor; }
  public set backgroundColor(val: ColorDef) { this.settings.backgroundColor = val; }

  /** The color used to draw geometry in monochrome mode.
   * @see [ViewFlags.monochrome]($common) for enabling monochrome mode.
   */
  public get monochromeColor(): ColorDef { return this.settings.monochromeColor; }
  public set monochromeColor(val: ColorDef) { this.settings.monochromeColor = val; }

  private _backgroundMapGeometry?: {
    bimElevationBias: number;
    geometry: BackgroundMapGeometry;
    globeMode: GlobeMode;
  };

  /** @internal */
  public anyMapLayersVisible(overlay: boolean): boolean {
    const layers = this.getMapLayers(overlay);

    for (const mapLayer of layers)
      if (mapLayer.visible)
        return true;

    return false;
  }

  /** @internal */
  public getIsBackgroundMapVisible(): boolean {
    return undefined !== this.iModel.ecefLocation && (this.viewFlags.backgroundMap || this.anyMapLayersVisible(false));
  }
  /** @internal */
  public get backgroundMapElevationBias(): number | undefined {
    if (this.backgroundMapSettings.applyTerrain) {
      const terrainSettings = this.backgroundMapSettings.terrainSettings;
      switch (terrainSettings.heightOriginMode) {
        case TerrainHeightOriginMode.Ground:
          return (undefined === this.iModel.projectCenterAltitude) ? undefined : terrainSettings.heightOrigin + terrainSettings.exaggeration * this.iModel.projectCenterAltitude;

        case TerrainHeightOriginMode.Geodetic:
          return terrainSettings.heightOrigin;

        case TerrainHeightOriginMode.Geoid:
          return (undefined === this.iModel.geodeticToSeaLevel) ? undefined : terrainSettings.heightOrigin + this.iModel.geodeticToSeaLevel;
      }
    } else {
      return this.backgroundMapSettings.groundBias;
    }

  }

  /** @internal */
  public getBackgroundMapGeometry(): BackgroundMapGeometry | undefined {
    if (undefined === this.iModel.ecefLocation)
      return undefined;

    const bimElevationBias = this.backgroundMapElevationBias;

    if (undefined === bimElevationBias)
      return undefined;

    const globeMode = this.globeMode;
    if (undefined === this._backgroundMapGeometry || this._backgroundMapGeometry.globeMode !== globeMode || this._backgroundMapGeometry.bimElevationBias !== bimElevationBias) {
      const geometry = new BackgroundMapGeometry(bimElevationBias, globeMode, this.iModel);
      this._backgroundMapGeometry = { bimElevationBias, geometry, globeMode };
    }
    return this._backgroundMapGeometry.geometry;
  }

  /** [[ContextRealityModelState]]s attached to this display style.
   * @see [DisplayStyleSettings.contextRealityModels]($common).
   */
  public get contextRealityModelStates(): ReadonlyArray<ContextRealityModelState> {
    return this.settings.contextRealityModels.models as ContextRealityModelState[];
  }

  /** @internal */
  public getGlobalGeometryAndHeightRange(): { geometry: BackgroundMapGeometry, heightRange: Range1d } | undefined {
    let geometry = this.getIsBackgroundMapVisible() ? this.getBackgroundMapGeometry() : undefined;
    const terrainRange = ApproximateTerrainHeights.instance.globalHeightRange;
    let heightRange = this.displayTerrain ? terrainRange : Range1d.createXX(-1, 1);
    if (this.globeMode === GlobeMode.Ellipsoid && this.contextRealityModelStates.find((model) => model.isGlobal)) {
      if (!geometry) {
        if (!this._ellipsoidMapGeometry)
          this._ellipsoidMapGeometry = new BackgroundMapGeometry(0, GlobeMode.Ellipsoid, this.iModel);

        geometry = this._ellipsoidMapGeometry;
      }

      heightRange = terrainRange;
    }

    return geometry ? { geometry, heightRange } : undefined;
  }

  /** Returns true if this is a 3d display style. */
  public is3d(): this is DisplayStyle3dState { return this instanceof DisplayStyle3dState; }

  /** Customize the way geometry belonging to a [[SubCategory]] is drawn by this display style.
   * @param id The ID of the SubCategory whose appearance is to be overridden.
   * @param ovr The overrides to apply to the [[SubCategoryAppearance]].
   * @see [[dropSubCategoryOverride]]
   */
  public overrideSubCategory(id: Id64String, ovr: SubCategoryOverride) { this.settings.overrideSubCategory(id, ovr); }

  /** Remove any [[SubCategoryOverride]] applied to a [[SubCategoryAppearance]] by this style.
   * @param id The ID of the [[SubCategory]].
   * @see [[overrideSubCategory]]
   */
  public dropSubCategoryOverride(id: Id64String) { this.settings.dropSubCategoryOverride(id); }

  /** Returns true if an [[SubCategoryOverride]]s are defined by this style. */
  public get hasSubCategoryOverride() { return this.settings.hasSubCategoryOverride; }

  /** Obtain the overrides applied to a [[SubCategoryAppearance]] by this style.
   * @param id The ID of the [[SubCategory]].
   * @returns The corresponding SubCategoryOverride, or undefined if the SubCategory's appearance is not overridden.
   * @see [[overrideSubCategory]]
   */
  public getSubCategoryOverride(id: Id64String): SubCategoryOverride | undefined { return this.settings.getSubCategoryOverride(id); }

  /** For each subcategory belonging to any of the specified categories, make it visible by turning off the "invisible" flag in its subcategory appearance.
   * This requires that the categories and subcategories have been previously loaded by, e.g., a call to IModelConnection.querySubCategories.
   * @returns true if the visibility of any subcategory was modified.
   * @see Viewport.changeCategoryDisplay
   * @see ViewCreator3dOptions.allSubCategoriesVisible
   * @internal
   */
  public enableAllLoadedSubCategories(categoryIds: Id64Arg): boolean {
    let anyChanged = false;
    for (const categoryId of Id64.iterable(categoryIds)) {
      const subCategoryIds = this.iModel.subcategories.getSubCategories(categoryId);
      if (undefined !== subCategoryIds)
        for (const subCategoryId of subCategoryIds)
          if (this.setSubCategoryVisible(subCategoryId, true))
            anyChanged = true;
    }

    return anyChanged;
  }

  /** Change the "invisible" flag for the given subcategory's appearance.
   * This requires that the subcategory appearance has been previously loaded by, e.g., a call to IModelConnection.Categories.getSubCategoryInfo.
   * @returns true if the visibility of any subcategory was modified.
   * @see [[enableAllLoadedSubCategories]]
   * @internal
   */
  public setSubCategoryVisible(subCategoryId: Id64String, visible: boolean): boolean {
    const app = this.iModel.subcategories.getSubCategoryAppearance(subCategoryId);
    if (undefined === app)
      return false; // category not enabled or subcategory not found

    const curOvr = this.getSubCategoryOverride(subCategoryId);
    const isAlreadyVisible = undefined !== curOvr && undefined !== curOvr.invisible ? !curOvr.invisible : !app.invisible;
    if (isAlreadyVisible === visible)
      return false;

    // Preserve existing overrides - just flip the visibility flag.
    const json = undefined !== curOvr ? curOvr.toJSON() : {};
    json.invisible = !visible;
    this.overrideSubCategory(subCategoryId, SubCategoryOverride.fromJSON(json));
    return true;
  }

  /** Returns true if solar shadow display is enabled by this display style. */
  public get wantShadows(): boolean {
    return this.is3d() && this.viewFlags.shadows && false !== IModelApp.renderSystem.options.displaySolarShadows;
  }

  /** @internal */
  protected registerSettingsEventListeners(): void {
    this.settings.onScheduleScriptPropsChanged.addListener((scriptProps) => {
      if (this._assigningScript)
        return;

      try {
        this._assigningScript = true;
        if (scriptProps)
          this.loadScriptReferenceFromScript(scriptProps);
        else
          this.loadScriptReferenceFromTimeline(this.settings.renderTimeline); // eslint-disable-line @typescript-eslint/no-floating-promises
      } finally {
        this._assigningScript = false;
      }
    });

    this.settings.onRenderTimelineChanged.addListener((newTimeline) => {
      // Cancel any in-progress loading of script from timeline.
      this._queryRenderTimelinePropsPromise = undefined;

      if (!this.settings.scheduleScriptProps)
        this.loadScriptReferenceFromTimeline(newTimeline); // eslint-disable-line @typescript-eslint/no-floating-promises
    });

    this.settings.onPlanarClipMaskChanged.addListener((id, newSettings) => {
      if (newSettings)
        this._attachedRealityModelPlanarClipMasks.set(id, PlanarClipMaskState.create(newSettings));
      else
        this._attachedRealityModelPlanarClipMasks.delete(id);
    });
  }

  /** @internal */
  protected createRealityModel(props: ContextRealityModelProps): ContextRealityModelState {
    return new ContextRealityModelState(props, this.iModel, this);
  }

  /** @internal */
  public getPlanarClipMaskState(modelId: Id64String): PlanarClipMaskState | undefined {
    const model = this.iModel.models.getLoaded(modelId)?.asSpatialModel;
    return (model && model.isRealityModel) ? this._attachedRealityModelPlanarClipMasks.get(modelId) : undefined;
  }
}

/** A display style that can be applied to 2d views.
 * @public
 * @extensions
 */
export class DisplayStyle2dState extends DisplayStyleState {
  public static override get className() { return "DisplayStyle2d"; }
  private readonly _settings: DisplayStyleSettings;

  public get settings(): DisplayStyleSettings { return this._settings; }

  /** @internal */
  public overrideTerrainDisplay(): TerrainDisplayOverrides | undefined { return undefined; }

  constructor(props: DisplayStyleProps, iModel: IModelConnection) {
    super(props, iModel);
    this._settings = new DisplayStyleSettings(this.jsonProperties, {
      createContextRealityModel: (modelProps) => this.createRealityModel(modelProps),
      deferContextRealityModels: true,
    });

    this._settings.contextRealityModels.populate();
    this.registerSettingsEventListeners();
  }
}

/** A [[DisplayStyleState]] that can be applied to spatial views.
 * @public
 * @extensions
 */
export class DisplayStyle3dState extends DisplayStyleState {
  public static override get className() { return "DisplayStyle3d"; }
  private _settings: DisplayStyle3dSettings;

  public get settings(): DisplayStyle3dSettings { return this._settings; }

  public constructor(props: DisplayStyleProps, iModel: IModelConnection, source?: DisplayStyle3dState) {
    super(props, iModel, source);
    this._settings = new DisplayStyle3dSettings(this.jsonProperties, {
      createContextRealityModel: (modelProps) => this.createRealityModel(modelProps),
      deferContextRealityModels: true,
    });

    this._settings.contextRealityModels.populate();
    this.registerSettingsEventListeners();
  }

  public get environment(): Environment {
    return this.settings.environment;
  }
  public set environment(env: Environment) {
    this.settings.environment = env;
  }

  public get lights(): LightSettings { return this.settings.lights; }
  public set lights(lights: LightSettings) { this.settings.lights = lights; }

  /** The direction of the solar light. */
  public get sunDirection(): Readonly<Vector3d> {
    return this.settings.lights.solar.direction;
  }

  /** Set the solar light direction based on time value
   * @param time The time in unix time milliseconds.
   * @see [DisplayStyle3dSettings.sunTime]($common) to obtain the current sun time.
   * @see [DisplayStyle3dSettings.setSunTime]($common).
   */
  public setSunTime(time: number) {
    this.settings.setSunTime(time, this.iModel);
  }

  /** Settings controlling shadow display. */
  public get solarShadows(): SolarShadowSettings {
    return this.settings.solarShadows;
  }
  public set solarShadows(settings: SolarShadowSettings) {
    this.settings.solarShadows = settings;
  }

  /** @internal */
  protected override registerSettingsEventListeners(): void {
    super.registerSettingsEventListeners();

    this.settings.onOverridesApplied.addListener((overrides: DisplayStyle3dSettingsProps) => {
      if (overrides.thematic && this.settings.thematic.displayMode === ThematicDisplayMode.Height && undefined === overrides.thematic.range) {
        // Use the project extents as reasonable default height range.
        // NB: assumes using Z axis...
        const extents = this.iModel.projectExtents;
        const props = { ...overrides.thematic };
        props.range = { low: extents.zLow, high: extents.zHigh };
        this.settings.thematic = ThematicDisplay.fromJSON(props);
      }
    });
  }

  /** @internal */
  public overrideTerrainDisplay(): TerrainDisplayOverrides | undefined {
    if (undefined !== this.settings.thematic) {
      const ovr = new TerrainDisplayOverrides();
      if (this.viewFlags.thematicDisplay && ThematicGradientMode.IsoLines === this.settings.thematic.gradientSettings.mode)
        ovr.wantSkirts = false;
      if (this.viewFlags.thematicDisplay && (ThematicDisplayMode.Slope === this.settings.thematic.displayMode || ThematicDisplayMode.HillShade === this.settings.thematic.displayMode))
        ovr.wantNormals = true;
      return ovr;
    }
    return undefined;
  }
}<|MERGE_RESOLUTION|>--- conflicted
+++ resolved
@@ -5,13 +5,8 @@
 /** @packageDocumentation
  * @module Views
  */
-<<<<<<< HEAD
-import { assert, BeEvent, Id64, Id64String } from "@itwin/core-bentley";
-import { Range1d, Vector3d } from "@itwin/core-geometry";
-=======
 import { assert, BeEvent, Id64, Id64Arg, Id64String } from "@itwin/core-bentley";
 import { Angle, Range1d, Vector3d } from "@itwin/core-geometry";
->>>>>>> c6f03a72
 import {
   BackgroundMapProps, BackgroundMapProvider, BackgroundMapProviderProps, BackgroundMapSettings,
   BaseLayerSettings, BaseMapLayerSettings, ColorDef, ContextRealityModelProps, DisplayStyle3dSettings, DisplayStyle3dSettingsProps,
