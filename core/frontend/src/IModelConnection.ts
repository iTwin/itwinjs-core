/*---------------------------------------------------------------------------------------------
* Copyright (c) Bentley Systems, Incorporated. All rights reserved.
* See LICENSE.md in the project root for license terms and full copyright notice.
*--------------------------------------------------------------------------------------------*/
/** @packageDocumentation
 * @module IModelConnection
 */

import {
  assert, BeEvent, CompressedId64Set, GeoServiceStatus, GuidString, Id64, Id64Arg, Id64Set, Id64String, Logger, OneAtATimeAction, OpenMode,
  PickAsyncMethods, TransientIdSequence,
} from "@itwin/core-bentley";
import {
  AxisAlignedBox3d, Cartographic, CodeProps, CodeSpec, DbQueryRequest, DbResult, EcefLocation, EcefLocationProps, ECSqlReader, ElementLoadOptions,
  ElementMeshRequestProps,
  ElementProps, EntityQueryParams, FontMap, GeoCoordStatus, GeographicCRSProps, GeometryContainmentRequestProps, GeometryContainmentResponseProps, GeometrySummaryRequestProps, ImageSourceFormat, IModel, IModelConnectionProps, IModelError,
  IModelReadRpcInterface, IModelStatus, mapToGeoServiceStatus, MassPropertiesPerCandidateRequestProps, MassPropertiesPerCandidateResponseProps,
  MassPropertiesRequestProps, MassPropertiesResponseProps, ModelExtentsProps, ModelProps, ModelQueryParams, NoContentError, Placement, Placement2d,
  Placement3d, QueryBinder, QueryOptions, QueryOptionsBuilder, QueryRowFormat, RpcManager, SnapRequestProps, SnapResponseProps,
  SnapshotIModelRpcInterface, SubCategoryAppearance, SubCategoryResultRow, TextureData, TextureLoadProps, ThumbnailProps, ViewDefinitionProps,
  ViewIdString, ViewQueryParams, ViewStateLoadProps, ViewStateProps, ViewStoreRpc,
} from "@itwin/core-common";
import { Point3d, Range3d, Range3dProps, Transform, XYAndZ, XYZProps } from "@itwin/core-geometry";
import { BriefcaseConnection } from "./BriefcaseConnection";
import { CheckpointConnection } from "./CheckpointConnection";
import { FrontendLoggerCategory } from "./common/FrontendLoggerCategory";
import { EntityState } from "./EntityState";
import { GeoServices } from "./GeoServices";
import { IModelApp } from "./IModelApp";
import { IModelRoutingContext } from "./IModelRoutingContext";
import { ModelState } from "./ModelState";
import { HiliteSet, SelectionSet } from "./SelectionSet";
import { SubCategoriesCache } from "./SubCategoriesCache";
import { BingElevationProvider } from "./tile/internal";
import { Tiles } from "./Tiles";
import { ViewState } from "./ViewState";

const loggerCategory: string = FrontendLoggerCategory.IModelConnection;

/** The properties for creating a [Blank IModelConnection]($docs/learning/frontend/BlankConnection)
 * @public
 */
export interface BlankConnectionProps {
  /** A name for this blank connection. */
  name: string;
  /** The spatial location for the blank connection. */
  location: Cartographic | EcefLocationProps;
  /** The volume of interest, in meters, centered around `location` */
  extents: Range3dProps;
  /** An offset to be applied to all spatial coordinates. */
  globalOrigin?: XYZProps;
  /** The optional Guid that identifies the iTwin associated with the [[BlankConnection]]. */
  iTwinId?: GuidString;
}

/** A connection to a [IModelDb]($backend) hosted on the backend.
 * @public
 * @extensions
 */
export abstract class IModelConnection extends IModel {
  /** The [[ModelState]]s in this IModelConnection. */
  public readonly models: IModelConnection.Models;
  /** The [[ElementState]]s in this IModelConnection. */
  public readonly elements: IModelConnection.Elements;
  /** The [[CodeSpec]]s in this IModelConnection. */
  public readonly codeSpecs: IModelConnection.CodeSpecs;
  /** The [[ViewState]]s in this IModelConnection. */
  public readonly views: IModelConnection.Views;
  /** The set of currently hilited elements for this IModelConnection. */
  public readonly hilited: HiliteSet;
  /** The set of currently selected elements for this IModelConnection. */
  public readonly selectionSet: SelectionSet;
  /** The set of Tiles for this IModelConnection. */
  public readonly tiles: Tiles;
  /** The set of [Category]($backend)'s in this IModelConnection. */
  public readonly categories: IModelConnection.Categories;
  /** A cache of information about SubCategories chiefly used for rendering.
   * @internal
   */
  public get subcategories(): SubCategoriesCache { return this.categories.cache; }
  /** Generator for unique Ids of transient graphics for this IModelConnection. */
  public readonly transientIds = new TransientIdSequence();
  /** The Geographic location services available for this iModelConnection. */
  public readonly geoServices: GeoServices;
  /** @internal Whether GCS has been disabled for this iModelConnection. */
  protected _gcsDisabled = false;
  /** @internal Return true if a GCS is not defined for this iModelConnection; also returns true if GCS is defined but disabled. */
  public get noGcsDefined(): boolean { return this._gcsDisabled || undefined === this.geographicCoordinateSystem; }
  /** @internal */
  public disableGCS(disable: boolean): void { this._gcsDisabled = disable; }
  /** The displayed extents of this iModel, initialized to [IModel.projectExtents]($common). The displayed extents can be made larger via
   * [[expandDisplayedExtents]], but never smaller, to accommodate data sources like reality models that may exceed the project extents.
   * @note Do not modify these extents directly - use [[expandDisplayedExtents]] only.
   * @deprecated in 3.6. These extents are still computed, but no longer used to determine the viewed extents of a [[SpatialViewState]]. It is not useful to
   * perpetually expand the iModel's extents.
   */
  public readonly displayedExtents: AxisAlignedBox3d;
  private readonly _extentsExpansion = Range3d.createNull();
  /** The maximum time (in milliseconds) to wait before timing out the request to open a connection to a new iModel */
  public static connectionTimeout: number = 10 * 60 * 1000;

  /** The RPC routing for this connection. */
  public routingContext: IModelRoutingContext = IModelRoutingContext.default;

  /** Type guard for instanceof [[BriefcaseConnection]] */
  public isBriefcaseConnection(): this is BriefcaseConnection { return false; }

  /** Type guard for instanceof [[CheckpointConnection]]
   * @beta
  */
  public isCheckpointConnection(): this is CheckpointConnection { return false; }

  /** Type guard for instanceof [[SnapshotConnection]] */
  public isSnapshotConnection(): this is SnapshotConnection { return false; }

  /** Type guard for instanceof [[BlankConnection]] */
  public isBlankConnection(): this is BlankConnection { return false; }

  /** Returns `true` if this is a briefcase copy of an iModel that is synchronized with iModelHub. */
  public get isBriefcase(): boolean { return this.isBriefcaseConnection(); }

  /** Returns `true` if this is a *snapshot* iModel.
   * @see [[SnapshotConnection.openSnapshot]]
   */
  public get isSnapshot(): boolean { return this.isSnapshotConnection(); }

  /** True if this is a [Blank Connection]($docs/learning/frontend/BlankConnection). */
  public get isBlank(): boolean { return this.isBlankConnection(); }

  /** Check the [[openMode]] of this IModelConnection to see if it was opened read-only. */
  public get isReadonly(): boolean { return this.openMode === OpenMode.Readonly; }

  /** Check if the IModelConnection is open (i.e. it has a *connection* to a backend server).
   * Returns false for [[BlankConnection]] instances and after [[IModelConnection.close]] has been called.
   * @note no RPC operations are valid on this IModelConnection if this method returns false.
   */
  public get isOpen(): boolean { return !this.isClosed; }

  /** Check if the IModelConnection is closed (i.e. it has no *connection* to a backend server).
   * Returns true for [[BlankConnection]] instances and after [[IModelConnection.close]] has been called.
   * @note no RPC operations are valid on this IModelConnection if this method returns true.
   */
  public abstract get isClosed(): boolean;

  /** Event called immediately before *any* IModelConnection is closed.
   * @note This static event is called when *any* IModelConnection is closed, and the specific IModelConnection is passed as its argument. To
   * monitor closing a specific IModelConnection, use the `onClose` instance event.
   * @note Be careful not to perform any asynchronous operations on the IModelConnection because it will close before they are processed.
   */
  public static readonly onClose = new BeEvent<(_imodel: IModelConnection) => void>();

  /** Event called immediately after *any* IModelConnection is opened. */
  public static readonly onOpen = new BeEvent<(_imodel: IModelConnection) => void>();

  /** Event called immediately before *this* IModelConnection is closed.
   * @note This event is called only for this IModelConnection. To monitor *all* IModelConnections,use the static event.
   * @note Be careful not to perform any asynchronous operations on the IModelConnection because it will close before they are processed.
   * @beta
   */
  public readonly onClose = new BeEvent<(_imodel: IModelConnection) => void>();

  /** The font map for this IModelConnection. Only valid after calling #loadFontMap and waiting for the returned promise to be fulfilled. */
  public fontMap?: FontMap;

  /** Load the FontMap for this IModelConnection.
   * @returns Returns a Promise<FontMap> that is fulfilled when the FontMap member of this IModelConnection is valid.
   */
  public async loadFontMap(): Promise<FontMap> {
    if (undefined === this.fontMap) {
      this.fontMap = new FontMap();
      if (this.isOpen) {
        const fontProps = await IModelReadRpcInterface.getClientForRouting(this.routingContext.token).readFontJson(this.getRpcProps());
        this.fontMap.addFonts(fontProps.fonts);
      }
    }
    return this.fontMap;
  }

  /** Find the first registered base class of the given EntityState className. This class will "handle" the State for the supplied className.
   * @param className The full name of the class of interest.
   * @param defaultClass If no base class of the className is registered, return this value.
   * @note this method is async since it may have to query the server to get the class hierarchy.
   */
  public async findClassFor<T extends typeof EntityState>(className: string, defaultClass: T | undefined): Promise<T | undefined> {
    let ctor = IModelApp.lookupEntityClass(className) as T | undefined;
    if (undefined !== ctor)
      return ctor;

    // it's not registered, we need to query its class hierarchy.
    ctor = defaultClass; // in case we cant find a registered class that handles this class

    // wait until we get the full list of base classes from backend
    if (this.isOpen) {
      const baseClasses = await IModelReadRpcInterface.getClientForRouting(this.routingContext.token).getClassHierarchy(this.getRpcProps(), className);

      // Make sure some other async code didn't register this class while we were await-ing above
      ctor = IModelApp.lookupEntityClass(className) as T | undefined;
      if (undefined !== ctor)
        return ctor;

      // walk through the list until we find a registered base class
      baseClasses.some((baseClass: string) => {
        const test = IModelApp.lookupEntityClass(baseClass) as T | undefined;
        if (test === undefined)
          return false; // nope, not registered

        ctor = test; // found it, save it
        IModelApp.registerEntityState(className, ctor); // and register the fact that our starting class is handled by this subclass.
        return true; // stop
      });
    }
    return ctor; // either the baseClass handler or defaultClass if we didn't find a registered baseClass
  }

  /** @internal */
  protected constructor(iModelProps: IModelConnectionProps) {
    super(iModelProps);
    super.initialize(iModelProps.name!, iModelProps);
    this.models = new IModelConnection.Models(this);
    this.elements = new IModelConnection.Elements(this);
    this.codeSpecs = new IModelConnection.CodeSpecs(this);
    this.views = new IModelConnection.Views(this);
    this.categories = new IModelConnection.Categories(this);

    this.selectionSet = new SelectionSet(this);
    this.hilited = new HiliteSet(this);

    this.tiles = new Tiles(this);
    this.geoServices = GeoServices.createForIModel(this);
    /* eslint-disable-next-line deprecation/deprecation */
    this.displayedExtents = Range3d.fromJSON(this.projectExtents);

    this.onProjectExtentsChanged.addListener(() => {
      // Compute new displayed extents as the union of the ranges we previously expanded by with the new project extents.
      /* eslint-disable-next-line deprecation/deprecation */
      this.expandDisplayedExtents(this._extentsExpansion);
    });

    this.hilited.onModelSubCategoryModeChanged.addListener(() => {
      IModelApp.viewManager.onSelectionSetChanged(this);
    });
  }

  /** Called prior to connection closing. Raises close events and calls tiles.dispose.
   * @internal
   */
  protected beforeClose(): void {
    this.onClose.raiseEvent(this); // event for this connection
    IModelConnection.onClose.raiseEvent(this); // event for all connections
    this.tiles.dispose();
    this.subcategories.onIModelConnectionClose();
  }

  /** Close this IModelConnection. */
  public abstract close(): Promise<void>;

  /** Allow to execute query and read results along with meta data. The result are streamed.
   *
   * See also:
   * - [ECSQL Overview]($docs/learning/frontend/ExecutingECSQL)
   * - [Code Examples]($docs/learning/frontend/ECSQLCodeExamples)
   * - [ECSQL Row Format]($docs/learning/ECSQLRowFormat)
   *
   * @param params The values to bind to the parameters (if the ECSQL has any).
   * @param config Allow to specify certain flags which control how query is executed.
   * @returns Returns an [ECSqlReader]($common) which helps iterate over the result set and also give access to metadata.
   * @beta
   * */
  public createQueryReader(ecsql: string, params?: QueryBinder, config?: QueryOptions): ECSqlReader {
    const executor = {
      execute: async (request: DbQueryRequest) => {
        return IModelReadRpcInterface.getClientForRouting(this.routingContext.token).queryRows(this.getRpcProps(), request);
      },
    };
    return new ECSqlReader(executor, ecsql, params, config);
  }

  /**
   * queries the BisCore.SubCategory table for the entries that are children of the passed categoryIds
   * @param compressedCategoryIds compressed category Ids
   * @returns array of SubCategoryResultRow
   * @internal
   */
  public async querySubCategories(compressedCategoryIds: CompressedId64Set): Promise<SubCategoryResultRow[]> {
    return IModelReadRpcInterface.getClientForRouting(this.routingContext.token).querySubCategories(this.getRpcProps(), compressedCategoryIds);
  }

  /** Execute a query and stream its results
   * The result of the query is async iterator over the rows. The iterator will get next page automatically once rows in current page has been read.
   * [ECSQL row]($docs/learning/ECSQLRowFormat).
   *
   * See also:
   * - [ECSQL Overview]($docs/learning/frontend/ExecutingECSQL)
   * - [Code Examples]($docs/learning/frontend/ECSQLCodeExamples)
   *
   * @param ecsql The ECSQL statement to execute
   * @param params The values to bind to the parameters (if the ECSQL has any).
   * @param options Allow to specify certain flags which control how query is executed.
   * @returns Returns the query result as an *AsyncIterableIterator<any>*  which lazy load result as needed. The row format is determined by *rowFormat* parameter.
   * See [ECSQL row format]($docs/learning/ECSQLRowFormat) for details about the format of the returned rows.
   * @throws [IModelError]($common) If there was any error while submitting, preparing or stepping into query
   * @deprecated in 3.7. Use [[createQueryReader]] instead; it accepts the same parameters.
   */
  public async * query(ecsql: string, params?: QueryBinder, options?: QueryOptions): AsyncIterableIterator<any> {
    const builder = new QueryOptionsBuilder(options);
    const reader = this.createQueryReader(ecsql, params, builder.getOptions());
    while (await reader.step())
      yield reader.formatCurrentRow();
  }

  /** Compute number of rows that would be returned by the ECSQL.
   *
   * See also:
   * - [ECSQL Overview]($docs/learning/frontend/ExecutingECSQL)
   * - [Code Examples]($docs/learning/frontend/ECSQLCodeExamples)
   *
   * @param ecsql The ECSQL statement to execute
   * @param params The values to bind to the parameters (if the ECSQL has any).
   * See "[iTwin.js Types used in ECSQL Parameter Bindings]($docs/learning/ECSQLParameterTypes)" for details.
   * @returns Return row count.
   * @throws [IModelError]($common) If the statement is invalid
   * @deprecated in 3.7. Count the number of results using `count(*)` where the original query is a subquery instead. E.g., `SELECT count(*) FROM (<query-whose-rows-to-count>)`.
   */

  public async queryRowCount(ecsql: string, params?: QueryBinder): Promise<number> {
    for await (const row of this.createQueryReader(`select count(*) from (${ecsql})`, params)) {
      return row[0] as number;
    }
    throw new IModelError(DbResult.BE_SQLITE_ERROR, "Failed to get row count");
  }
  /** Cancel any previous query with same token and run execute the current specified query.
   * The result of the query is async iterator over the rows. The iterator will get next page automatically once rows in current page has been read.
   * [ECSQL row]($docs/learning/ECSQLRowFormat).
   *
   * See also:
   * - [ECSQL Overview]($docs/learning/frontend/ExecutingECSQL)
   * - [Code Examples]($docs/learning/frontend/ECSQLCodeExamples)
   *
   * @param ecsql The ECSQL statement to execute
   * @param token None empty restart token. The previous query with same token would be cancelled. This would cause
   * exception which user code must handle.
   * @param params The values to bind to the parameters (if the ECSQL has any).
   * @param options Allow to specify certain flags which control how query is executed.
   * @returns Returns the query result as an *AsyncIterableIterator<any>*  which lazy load result as needed. The row format is determined by *rowFormat* parameter.
   * See [ECSQL row format]($docs/learning/ECSQLRowFormat) for details about the format of the returned rows.
   * @throws [IModelError]($common) If there was any error while submitting, preparing or stepping into query
   * @deprecated in 3.7. Use [[createQueryReader]] instead. Pass in the restart token as part of the `config` argument; e.g., `{ restartToken: myToken }` or `new QueryOptionsBuilder().setRestartToken(myToken).getOptions()`.
   */
  public async * restartQuery(token: string, ecsql: string, params?: QueryBinder, options?: QueryOptions): AsyncIterableIterator<any> {
    for await (const row of this.createQueryReader(ecsql, params, new QueryOptionsBuilder(options).setRestartToken(token).getOptions())) {
      yield row;
    }
  }
  /** Query for a set of element ids that satisfy the supplied query params
   * @param params The query parameters. The `limit` and `offset` members should be used to page results.
   * @throws [IModelError]($common) If the generated statement is invalid or would return too many rows.
   */
  public async queryEntityIds(params: EntityQueryParams): Promise<Id64Set> {
    return new Set(this.isOpen ? await IModelReadRpcInterface.getClientForRouting(this.routingContext.token).queryEntityIds(this.getRpcProps(), params) : undefined);
  }

  private _snapRpc = new OneAtATimeAction<SnapResponseProps>(async (props: SnapRequestProps) => IModelReadRpcInterface.getClientForRouting(this.routingContext.token).requestSnap(this.getRpcProps(), IModelApp.sessionId, props));
  /** Request a snap from the backend.
   * @note callers must gracefully handle Promise rejected with AbandonedError
   * @internal
   */
  public async requestSnap(props: SnapRequestProps): Promise<SnapResponseProps> {
    return this.isOpen ? this._snapRpc.request(props) : { status: 2 };
  }

  private _toolTipRpc = new OneAtATimeAction<string[]>(async (id: string) => IModelReadRpcInterface.getClientForRouting(this.routingContext.token).getToolTipMessage(this.getRpcProps(), id));
  /** Request a tooltip from the backend.
   * @note If another call to this method occurs before preceding call(s) return, all preceding calls will be abandoned - only the most recent will resolve. Therefore callers must gracefully handle Promise rejected with AbandonedError.
   */
  public async getToolTipMessage(id: Id64String): Promise<string[]> {
    return this.isOpen ? this._toolTipRpc.request(id) : [];
  }

  /** Request element clip containment status from the backend. */
  public async getGeometryContainment(requestProps: GeometryContainmentRequestProps): Promise<GeometryContainmentResponseProps> { return IModelReadRpcInterface.getClientForRouting(this.routingContext.token).getGeometryContainment(this.getRpcProps(), requestProps); }

  /** Obtain a summary of the geometry belonging to one or more [GeometricElement]($backend)s suitable for debugging and diagnostics.
   * @param requestProps Specifies the elements to query and options for how to format the output.
   * @returns A string containing the summary, typically consisting of multiple lines.
   * @note Trying to parse the output to programmatically inspect an element's geometry is not recommended.
   * @see [GeometryStreamIterator]($common) to more directly inspect a geometry stream.
   */
  public async getGeometrySummary(requestProps: GeometrySummaryRequestProps): Promise<string> {
    return IModelReadRpcInterface.getClientForRouting(this.routingContext.token).getGeometrySummary(this.getRpcProps(), requestProps);
  }

  /** Request a named texture image from the backend.
   * @param textureLoadProps The texture load properties which must contain a name property (a valid 64-bit integer identifier). It optionally can contain the maximum texture size supported by the client.
   * @see [[Id64]]
   * @public
   */
  public async queryTextureData(textureLoadProps: TextureLoadProps): Promise<TextureData | undefined> {
    if (this.isOpen) {
      const rpcClient = IModelReadRpcInterface.getClientForRouting(this.routingContext.token);
      const img = rpcClient.queryTextureData(this.getRpcProps(), textureLoadProps);
      return img;
    }
    return undefined;
  }

  /** Request element mass properties from the backend.
   * @note For better performance use [[getMassPropertiesPerCandidate]] when called from a loop with identical operations and a single candidate per iteration.
   */
  public async getMassProperties(requestProps: MassPropertiesRequestProps): Promise<MassPropertiesResponseProps> {
    return IModelReadRpcInterface.getClientForRouting(this.routingContext.token).getMassProperties(this.getRpcProps(), requestProps);
  }

  /** Request mass properties for multiple elements from the backend. */
  public async getMassPropertiesPerCandidate(requestProps: MassPropertiesPerCandidateRequestProps): Promise<MassPropertiesPerCandidateResponseProps[]> {
    return IModelReadRpcInterface.getClientForRouting(this.routingContext.token).getMassPropertiesPerCandidate(this.getRpcProps(), requestProps);
  }

  /** Produce encoded [Polyface]($core-geometry)s from the geometry stream of a [GeometricElement]($backend).
   * A polyface is produced for each geometric entry in the element's geometry stream, excluding geometry like open curves that can't be converted into polyfaces.
   * The polyfaces can be decoded using [readElementMeshes]($common).
   * Symbology, UV parameters, and normal vectors are not included in the result.
   * @param requestProps A description of how to produce the polyfaces and from which element to obtain them.
   * @returns an encoded list of polyfaces that can be decoded by [readElementMeshes]($common).
   * @throws Error if [ElementMeshRequestProps.source]($common) does not refer to a [GeometricElement]($backend).
   * @note This function is intended to support limited analysis of an element's geometry as a mesh. It is not intended for producing graphics.
   * @see [[TileAdmin.requestElementGraphics]] to obtain meshes appropriate for display.
   * @beta
   */
  public async generateElementMeshes(requestProps: ElementMeshRequestProps): Promise<Uint8Array> {
    return IModelReadRpcInterface.getClientForRouting(this.routingContext.token).generateElementMeshes(this.getRpcProps(), requestProps);
  }

  /** Convert a point in this iModel's Spatial coordinates to a [[Cartographic]] using the Geographic location services for this IModelConnection.
   * @param spatial A point in the iModel's spatial coordinates
   * @param result If defined, use this for output
   * @returns A Cartographic location (Horizontal datum depends on iModel's GCS)
   * @throws IModelError if [[isGeoLocated]] is false or point could not be converted.
   * @see [[cartographicFromSpatial]] if you have more than one point to convert, or you don't know whether the iModel has a GCS.
   */
  public async spatialToCartographicFromGcs(spatial: XYAndZ, result?: Cartographic): Promise<Cartographic> {
    if (!this.isGeoLocated && this.noGcsDefined)
      throw new IModelError(GeoServiceStatus.NoGeoLocation, "iModel is not GeoLocated");

    const geoConverter = this.geoServices.getConverter()!;
    const coordResponse = await geoConverter.getGeoCoordinatesFromIModelCoordinates([spatial]);

    if (1 !== coordResponse.geoCoords.length || GeoCoordStatus.NoGCSDefined === coordResponse.geoCoords[0].s)
      throw new IModelError(GeoServiceStatus.NoGeoLocation, "iModel is not GeoLocated");

    if (GeoCoordStatus.Success !== coordResponse.geoCoords[0].s) {
      const geoServiceStatus = mapToGeoServiceStatus(coordResponse.geoCoords[0].s);
      throw new IModelError(geoServiceStatus, "Error converting spatial to cartographic");
    }

    const longLatHeight = Point3d.fromJSON(coordResponse.geoCoords[0].p); // x is longitude in degrees, y is latitude in degrees, z is height in meters...
    return Cartographic.fromDegrees({ longitude: longLatHeight.x, latitude: longLatHeight.y, height: longLatHeight.z }, result);
  }

  /** Convert a point in this iModel's Spatial coordinates to a [[Cartographic]] using the Geographic location services for this IModelConnection or [[IModel.ecefLocation]].
   * @param spatial A point in the iModel's spatial coordinates
   * @param result If defined, use this for output
   * @returns A Cartographic location (Horizontal datum depends on iModel's GCS)
   * @throws IModelError if [[isGeoLocated]] is false or point could not be converted.
   * @see [[cartographicFromSpatial]] to convert multiple points at once.
   * @see [[spatialToCartographicFromEcef]] to synchronously convert points using the iModel's ECEF transform.
   */
  public async spatialToCartographic(spatial: XYAndZ, result?: Cartographic): Promise<Cartographic> {
    return (this.noGcsDefined ? this.spatialToCartographicFromEcef(spatial, result) : this.spatialToCartographicFromGcs(spatial, result));
  }

  /** Convert points in this iModel's spatial coordinate system to [Cartographic]($common) coordinates using either a [[GeoConverter]] or the iModel's [EcefLocation]($common).
<<<<<<< HEAD
   * @param spatial Coordiantes to be converted from the iModel's spatial coordinate system
=======
   * @param spatial Coordinates to be converted from the iModel's spatial coordinate system
>>>>>>> b70af979
   * @returns The `spatial` coordinates converted to cartographic coordinates, of the same length and order as the `spatial`.
   * @throws IModelError if [[isGeoLocated]] is false or any point could not be converted.
   * @see [[spatialFromCartographic]] to perform the inverse conversion.
   * @see [[spatialToCartographicFromEcef]] to synchronously convert points using the iModel's ECEF transform.
   */
  public async cartographicFromSpatial(spatial: XYAndZ[]): Promise<Cartographic[]> {
<<<<<<< HEAD
=======
    return this.cartographicFromSpatialWithGcs(spatial);
  }

  /** Convert points in this iModel's spatial coordinate system to [Cartographic]($common) coordinates using either a [[GeoConverter]] or the iModel's [EcefLocation]($common).
   * @param spatial Coordinates to be converted from the iModel's spatial coordinate system
   * @returns The `spatial` coordinates converted to cartographic coordinates (WGS84 horizontal datum), of the same length and order as the `spatial`.
   * @throws IModelError if [[isGeoLocated]] is false or any point could not be converted.
   * @see [[cartographicFromSpatial]] to perform conversion using iModel's GCS horizontal datum
   * @beta
   */
  public async wgs84CartographicFromSpatial(spatial: XYAndZ[]): Promise<Cartographic[]> {
    return this.cartographicFromSpatialWithGcs(spatial, "WGS84");
  }

  /** @internal */
  public async cartographicFromSpatialWithGcs(spatial: XYAndZ[], datumOrGCRS?: string | GeographicCRSProps): Promise<Cartographic[]> {
>>>>>>> b70af979
    if (this.noGcsDefined)
      return spatial.map((p) => this.spatialToCartographicFromEcef(p));

    if (!this.isGeoLocated)
      throw new IModelError(GeoServiceStatus.NoGeoLocation, "iModel is not GeoLocated");

    if (!this.isOpen)
      throw new IModelError(GeoServiceStatus.NoGeoLocation, "iModel is not open");

    if (spatial.length === 0)
      return [];

<<<<<<< HEAD
    const geoConverter = this.geoServices.getConverter();
=======
    const geoConverter = this.geoServices.getConverter(datumOrGCRS);
>>>>>>> b70af979
    assert(undefined !== geoConverter);

    const coordResponse = await geoConverter.getGeoCoordinatesFromIModelCoordinates(spatial);
    if (coordResponse.geoCoords.length !== spatial.length)
      throw new IModelError(GeoServiceStatus.NoGeoLocation, "iModel is not GeoLocated");

    return coordResponse.geoCoords.map((coord) => {
      switch (coord.s) {
        case GeoCoordStatus.NoGCSDefined:
          throw new IModelError(GeoServiceStatus.NoGeoLocation, "iModel is not GeoLocated");
        case GeoCoordStatus.Success:
          const llh = Point3d.fromJSON(coord.p);
          return Cartographic.fromDegrees({ longitude: llh.x, latitude: llh.y, height: llh.z });
        default:
          throw new IModelError(mapToGeoServiceStatus(coord.s), "Error converting spatial to cartographic");
      }
    });
  }

  /** Convert a [Cartographic]($common) to a point in this iModel's spatial coordinate system using a [[GeoConverter]].
   * @param cartographic A cartographic location
   * @param result If defined, use this for output
   * @returns A point in this iModel's spatial coordinates
   * @throws IModelError if [[isGeoLocated]] is false or cartographic location could not be converted.
   * @see [[spatialFromCartographic]] to convert multiple points at once, or you don't know whether the iModel has a GCS.
   */
  public async cartographicToSpatialFromGcs(cartographic: Cartographic, result?: Point3d): Promise<Point3d> {
    if (!this.isGeoLocated && this.noGcsDefined)
      throw new IModelError(GeoServiceStatus.NoGeoLocation, "iModel is not GeoLocated");

    const geoConverter = this.geoServices.getConverter()!;
    const geoCoord = Point3d.create(cartographic.longitudeDegrees, cartographic.latitudeDegrees, cartographic.height); // x is longitude in degrees, y is latitude in degrees, z is height in meters...
    const coordResponse = await geoConverter.getIModelCoordinatesFromGeoCoordinates([geoCoord]);

    if (1 !== coordResponse.iModelCoords.length || GeoCoordStatus.NoGCSDefined === coordResponse.iModelCoords[0].s)
      throw new IModelError(GeoServiceStatus.NoGeoLocation, "iModel is not GeoLocated");

    if (GeoCoordStatus.Success !== coordResponse.iModelCoords[0].s) {
      const geoServiceStatus = mapToGeoServiceStatus(coordResponse.iModelCoords[0].s);
      throw new IModelError(geoServiceStatus, "Error converting cartographic to spatial");
    }

    result = result ? result : Point3d.createZero();
    result.setFromJSON(coordResponse.iModelCoords[0].p);
    return result;
  }

  /** Convert a [Cartographic]($common) to a point in this iModel's Spatial coordinates using a [[GeoConverter]] or[[IModel.ecefLocation]($common).
   * @param cartographic A cartographic location
   * @param result If defined, use this for output
   * @returns A point in this iModel's spatial coordinates
   * @throws IModelError if [[isGeoLocated]] is false or cartographic location could not be converted.
   * @see [[spatialFromCartographic]] to convert multiple points at once.
   * @see [[cartographicToSpatialFromEcef]] to synchronously convert points using the iModel's ECEF transform.
   */
  public async cartographicToSpatial(cartographic: Cartographic, result?: Point3d): Promise<Point3d> {
    return (this.noGcsDefined ? this.cartographicToSpatialFromEcef(cartographic, result) : this.cartographicToSpatialFromGcs(cartographic, result));
  }

  /** Convert [Cartographic]($common) coordinates into points in this iModel's spatial coordinate system using a [[GeoConverter]] or the iModel's [EcefLocation]($common).
   * @param cartographic Coordinates to be converted to the iModel's spatial coordinate system.
   * @returns The `cartographic` coordinates converted to spatial coordinates, of the same length and order as `cartographic`.
   * @throws IModelError if [[isGeoLocated]] is false or any point could not be converted.
   * @see [[cartographicFromSpatial]] to perform the inverse conversion.
   */
  public async spatialFromCartographic(cartographic: Cartographic[]): Promise<Point3d[]> {
    if (this.noGcsDefined)
      return cartographic.map((p) => this.cartographicToSpatialFromEcef(p));

<<<<<<< HEAD
=======
    const geoCoords = cartographic.map((p) => Point3d.create(p.longitudeDegrees, p.latitudeDegrees, p.height));
    return this.toSpatialFromGcs(geoCoords);
  }

  /** Convert geographic coordinates into points in this iModel's spatial coordinate system using a [[GeoConverter]] or the iModel's [EcefLocation]($common).
   * @param geoCoords Coordinates to be converted are in the coordinate system described by the `datumOrGCRS` parameter.  Defaults iModel's spatial coordinate system otherwise.
   * @param datumOrGCRS Datum name or Geographic CRS object definition to use for the conversion.
   * @returns The `geographics` coordinates converted to spatial coordinates, of the same length and order as `geographics`.
   * @throws IModelError if [[isGeoLocated]] is false or any point could not be converted.
   * @beta
   */
  public async toSpatialFromGcs(geoCoords: XYAndZ[], datumOrGCRS?: string | GeographicCRSProps): Promise<Point3d[]> {

>>>>>>> b70af979
    if (!this.isGeoLocated)
      throw new IModelError(GeoServiceStatus.NoGeoLocation, "iModel is not GeoLocated");

    if (!this.isOpen)
      throw new IModelError(GeoServiceStatus.NoGeoLocation, "iModel is not open");

<<<<<<< HEAD
    if (cartographic.length === 0)
      return [];

    const geoConverter = this.geoServices.getConverter();
    assert(undefined !== geoConverter);

    const geoCoords = cartographic.map((p) => Point3d.create(p.longitudeDegrees, p.latitudeDegrees, p.height));
    const coordResponse = await geoConverter.getIModelCoordinatesFromGeoCoordinates(geoCoords);
    if (coordResponse.iModelCoords.length !== cartographic.length)
=======
    if (geoCoords.length === 0)
      return [];

    const geoConverter = this.geoServices.getConverter(datumOrGCRS);
    assert(undefined !== geoConverter);

    const coordResponse = await geoConverter.getIModelCoordinatesFromGeoCoordinates(geoCoords);
    if (coordResponse.iModelCoords.length !== geoCoords.length)
>>>>>>> b70af979
      throw new IModelError(GeoServiceStatus.NoGeoLocation, "iModel is not GeoLocated");

    return coordResponse.iModelCoords.map((coord) => {
      switch (coord.s) {
        case GeoCoordStatus.NoGCSDefined:
          throw new IModelError(GeoServiceStatus.NoGeoLocation, "iModel is not GeoLocated");
        case GeoCoordStatus.Success:
          return Point3d.fromJSON(coord.p);
        default:
          throw new IModelError(mapToGeoServiceStatus(coord.s), "Error converting cartographic to spatial");
      }
    });
  }

  /** Expand this iModel's [[displayedExtents]] to include the specified range.
   * This is done automatically when reality models are added to a spatial view. In some cases a [[TiledGraphicsProvider]] may wish to expand
   * the extents explicitly to include its geometry.
   * @deprecated in 3.6. See [[displayedExtents]].
   */
  public expandDisplayedExtents(range: Range3d): void {
    this._extentsExpansion.extendRange(range);
    /* eslint-disable-next-line deprecation/deprecation */
    this.displayedExtents.setFrom(this.projectExtents);
    /* eslint-disable-next-line deprecation/deprecation */
    this.displayedExtents.extendRange(this._extentsExpansion);
  }

  /** @internal */
  public getMapEcefToDb(bimElevationBias: number): Transform {
    if (!this.ecefLocation)
      return Transform.createIdentity();

    const mapEcefToDb = this.ecefLocation.getTransform().inverse();
    if (!mapEcefToDb) {
      assert(false);
      return Transform.createIdentity();
    }
    mapEcefToDb.origin.z += bimElevationBias;

    return mapEcefToDb;
  }
  private _geodeticToSeaLevel?: number | Promise<number>;
  private _projectCenterAltitude?: number | Promise<number>;

  /** Event called immediately after map elevation request is completed. This occurs only in the case where background map terrain is displayed
   * with either geoid or ground offset. These require a query to BingElevation and therefore synching the view may be required
   * when the request is completed.
   * @internal
   */
  public readonly onMapElevationLoaded = new BeEvent<(_imodel: IModelConnection) => void>();

  /** The offset between sea level and the geodetic ellipsoid. This will return undefined only if the request for the offset to Bing Elevation
   * is required, and in this case the [[onMapElevationLoaded]] event is raised when the request is completed.
   * @internal
   */
  public get geodeticToSeaLevel(): number | undefined {
    if (undefined === this._geodeticToSeaLevel) {
      const elevationProvider = new BingElevationProvider();
      this._geodeticToSeaLevel = elevationProvider.getGeodeticToSeaLevelOffset(this.projectExtents.center, this);
      this._geodeticToSeaLevel.then((geodeticToSeaLevel) => {
        this._geodeticToSeaLevel = geodeticToSeaLevel;
        this.onMapElevationLoaded.raiseEvent(this);
      }).catch((_error) => this._geodeticToSeaLevel = 0.0);
    }
    return ("number" === typeof this._geodeticToSeaLevel) ? this._geodeticToSeaLevel : undefined;
  }

  /** The altitude (geodetic) at the project center. This will return undefined only if the request for the offset to Bing Elevation
   * is required, and in this case the [[onMapElevationLoaded]] event is raised when the request is completed.
   * @internal
   */
  public get projectCenterAltitude(): number | undefined {
    if (undefined === this._projectCenterAltitude) {
      const elevationProvider = new BingElevationProvider();
      this._projectCenterAltitude = elevationProvider.getHeightValue(this.projectExtents.center, this);
      this._projectCenterAltitude.then((projectCenterAltitude) => {
        this._projectCenterAltitude = projectCenterAltitude;
        this.onMapElevationLoaded.raiseEvent(this);
      }).catch((_error) => this._projectCenterAltitude = 0.0);
    }
    return ("number" === typeof this._projectCenterAltitude) ? this._projectCenterAltitude : undefined;
  }
}

/** A connection that exists without an iModel. Useful for connecting to Reality Data services.
 * @note This class exists because our display system requires an IModelConnection type even if only reality data is drawn.
 * @public
 */
export class BlankConnection extends IModelConnection {
  public override isBlankConnection(): this is BlankConnection { return true; }

  /** The Guid that identifies the iTwin for this BlankConnection.
   * @note This can also be set via the [[create]] method using [[BlankConnectionProps.iTwinId]].
   */
  public override get iTwinId(): GuidString | undefined { return this._iTwinId; }
  public override set iTwinId(iTwinId: GuidString | undefined) { this._iTwinId = iTwinId; }
  /** A BlankConnection does not have an associated iModel, so its `iModelId` is alway `undefined`. */
  public override get iModelId(): undefined { return undefined; } // GuidString | undefined for the superclass, but always undefined for BlankConnection

  /** A BlankConnection is always considered closed because it does not have a specific backend nor associated iModel.
   * @returns `true` is always returned since RPC operations and iModel queries are not valid.
   * @note Even though true is always returned, it is still valid to call [[close]] to dispose frontend resources.
   */
  public get isClosed(): boolean { return true; }

  /** Create a new [Blank IModelConnection]($docs/learning/frontend/BlankConnection).
   * @param props The properties to use for the new BlankConnection.
   */
  public static create(props: BlankConnectionProps): BlankConnection {
    return new this({
      rootSubject: { name: props.name },
      projectExtents: props.extents,
      globalOrigin: props.globalOrigin,
      ecefLocation: props.location instanceof Cartographic ? EcefLocation.createFromCartographicOrigin(props.location) : props.location,
      key: "",
      iTwinId: props.iTwinId,
    });
  }

  /** There are no connections to the backend to close in the case of a BlankConnection.
   * However, there are frontend resources (like the tile cache) that can be disposed.
   * @note A BlankConnection should not be used after calling `close`.
   */
  public async close(): Promise<void> {
    this.beforeClose();
  }

  /** @internal */
  public closeSync(): void {
    this.beforeClose();
  }
}

/** A connection to a [SnapshotDb]($backend) hosted on a backend.
 * @public
 */
export class SnapshotConnection extends IModelConnection {
  /** Type guard for instanceof [[SnapshotConnection]] */
  public override isSnapshotConnection(): this is SnapshotConnection { return true; }

  /** The Guid that identifies this iModel. */
  public override get iModelId(): GuidString { return super.iModelId!; } // GuidString | undefined for the superclass, but required for SnapshotConnection

  /** Returns `true` if [[close]] has already been called. */
  public get isClosed(): boolean { return this._isClosed ? true : false; }
  private _isClosed?: boolean;

  /** Returns `true` if this is a connection to a remote snapshot iModel resolved by the backend.
   * @see [[openRemote]]
   */
  public get isRemote(): boolean { return this._isRemote ? true : false; }
  private _isRemote?: boolean;

  /** Open an IModelConnection to a read-only snapshot iModel from a file name.
   * @note This method is intended for desktop or mobile applications and should not be used for web applications.
   */
  public static async openFile(filePath: string): Promise<SnapshotConnection> {
    const routingContext = IModelRoutingContext.current || IModelRoutingContext.default;
    RpcManager.setIModel({ iModelId: "undefined", key: filePath });

    const openResponse = await SnapshotIModelRpcInterface.getClientForRouting(routingContext.token).openFile(filePath);
    Logger.logTrace(loggerCategory, "SnapshotConnection.openFile", () => ({ filePath }));
    const connection = new SnapshotConnection(openResponse);
    connection.routingContext = routingContext;
    IModelConnection.onOpen.raiseEvent(connection);
    return connection;
  }

  /** Open an IModelConnection to a remote read-only snapshot iModel from a key that will be resolved by the backend.
   * @note This method is intended for web applications.
   */
  public static async openRemote(fileKey: string): Promise<SnapshotConnection> {
    const routingContext = IModelRoutingContext.current || IModelRoutingContext.default;
    RpcManager.setIModel({ iModelId: "undefined", key: fileKey });

    const openResponse = await SnapshotIModelRpcInterface.getClientForRouting(routingContext.token).openRemote(fileKey);
    Logger.logTrace(loggerCategory, "SnapshotConnection.openRemote", () => ({ fileKey }));
    const connection = new SnapshotConnection(openResponse);
    connection.routingContext = routingContext;
    connection._isRemote = true;
    IModelConnection.onOpen.raiseEvent(connection);
    return connection;
  }

  /** Close this SnapshotConnection.
   * @note For local snapshot files, `close` closes the connection and the underlying [SnapshotDb]($backend) database file.
   * For remote snapshots, `close` only closes the connection and frees any frontend resources allocated to the connection.
   * @see [[openFile]], [[openRemote]]
   */
  public async close(): Promise<void> {
    if (this.isClosed)
      return;

    this.beforeClose();
    try {
      if (!this.isRemote) {
        await SnapshotIModelRpcInterface.getClientForRouting(this.routingContext.token).close(this.getRpcProps());
      }
    } finally {
      this._isClosed = true;
    }
  }
}

/** @public */
export namespace IModelConnection { // eslint-disable-line no-redeclare

  /** The id/name/class of a ViewDefinition. Returned by [[IModelConnection.Views.getViewList]] */
  export interface ViewSpec {
    /** The element id of the ViewDefinition. This string may be passed to [[IModelConnection.Views.load]]. */
    id: string;
    /** The name of the view. This string may be used to create a list with the possible view names. */
    name: string;
    /** The fullClassName of the ViewDefinition. Useful for sorting the list of views. */
    class: string;
  }

  /** The collection of loaded ModelState objects for an [[IModelConnection]]. */
  export class Models implements Iterable<ModelState> {
    private _loaded = new Map<string, ModelState>();

    /** @internal */
    public get loaded(): Map<string, ModelState> { return this._loaded; }

    /** An iterator over all currently-loaded models. */
    public [Symbol.iterator](): Iterator<ModelState> {
      return this._loaded.values()[Symbol.iterator]();
    }

    /** @internal */
    constructor(private _iModel: IModelConnection) { }

    /** The Id of the [RepositoryModel]($backend). */
    public get repositoryModelId(): string { return "0x1"; }

    /** @internal */
    public async getDictionaryModel(): Promise<Id64String> {
      const res = await this._iModel.models.queryProps({ from: "bis.DictionaryModel", wantPrivate: true });
      if (res.length !== 1 || res[0].id === undefined)
        throw new IModelError(IModelStatus.BadModel, "bis.DictionaryModel");
      return res[0].id;
    }

    /** Get a batch of [[ModelProps]] given a list of Model ids. */
    public async getProps(modelIds: Id64Arg): Promise<ModelProps[]> {
      const iModel = this._iModel;
      return iModel.isOpen ? IModelReadRpcInterface.getClientForRouting(iModel.routingContext.token).getModelProps(iModel.getRpcProps(), [...Id64.toIdSet(modelIds)]) : [];
    }

    /** Find a ModelState in the set of loaded Models by ModelId. */
    public getLoaded(id: string): ModelState | undefined {
      return this._loaded.get(id);
    }

    /** Given a set of modelIds, return the subset of corresponding models that are not currently loaded.
     * @param modelIds The set of model Ids
     * @returns The subset of the supplied Ids corresponding to models that are not currently loaded, or undefined if all of the specified models are loaded.
     */
    public filterLoaded(modelIds: Id64Arg): Id64Set | undefined {
      let unloaded: Set<string> | undefined;
      for (const id of Id64.iterable(modelIds)) {
        if (undefined === this.getLoaded(id)) {
          if (undefined === unloaded)
            unloaded = new Set<string>();

          unloaded.add(id);
        }
      }

      return unloaded;
    }

    /** load a set of Models by Ids. After the returned Promise resolves, you may get the ModelState objects by calling getLoadedModel. */
    public async load(modelIds: Id64Arg): Promise<void> {
      const notLoaded = this.filterLoaded(modelIds);
      if (undefined === notLoaded)
        return; // all requested models are already loaded

      try {
        const propArray = await this.getProps(notLoaded);
        await this.updateLoadedWithModelProps(propArray);
      } catch (err) {
        // ignore error, we had nothing to do.
      }
    }

    /** Given an array of modelProps, find the class for each model and construct it. save it in the iModelConnection's loaded set. */
    public async updateLoadedWithModelProps(modelProps: ModelProps[]): Promise<void> {
      try {
        for (const props of modelProps) {
          const ctor = await this._iModel.findClassFor(props.classFullName, ModelState);
          if (undefined === this.getLoaded(props.id!)) { // do not overwrite if someone else loads it while we await
            const modelState = new ctor!(props, this._iModel); // create a new instance of the appropriate ModelState subclass
            this._loaded.set(modelState.id, modelState); // save it in loaded set
          }
        }
      } catch (err) {
        // ignore error, we had nothing to do.
      }
    }

    /** Remove a model from the set of loaded models. Used internally by BriefcaseConnection in response to txn events.
     * @internal
     */
    public unload(modelId: Id64String): void {
      this._loaded.delete(modelId);
    }

    /** Query for a set of model ranges by ModelIds.
     * @param modelIds the Id or Ids of the [GeometricModel]($backend)s for which to query the ranges.
     * @returns An array containing the range of each model of each unique model Id, omitting the range for any Id which did no identify a GeometricModel.
     * @note The contents of the returned array do not follow a deterministic order.
     * @throws [IModelError]($common) if exactly one model Id is specified and that Id does not identify a GeometricModel.
     * @see [[queryExtents]] for a similar function that does not throw and produces a deterministically-ordered result.
     */
    public async queryModelRanges(modelIds: Id64Arg): Promise<Range3dProps[]> {
      const iModel = this._iModel;
      return iModel.isOpen ? IModelReadRpcInterface.getClientForRouting(iModel.routingContext.token).queryModelRanges(iModel.getRpcProps(), [...Id64.toIdSet(modelIds)]) : [];
    }

    /** For each [GeometricModel]($backend) specified by Id, attempts to obtain the union of the volumes of all geometric elements within that model.
     * @param modelIds The Id or Ids of the geometric models for which to obtain the extents.
     * @returns An array of results, one per supplied Id, in the order in which the Ids were supplied. If the extents could not be obtained, the
     * corresponding results entry's `extents` will be a "null" range (@see [Range3d.isNull]($geometry) and its `status` will indicate
     * why the extents could not be obtained (e.g., because the Id did not identify a [GeometricModel]($backend)).
     */
    public async queryExtents(modelIds: Id64String | Id64String[]): Promise<ModelExtentsProps[]> {
      const iModel = this._iModel;
      if (!iModel.isOpen)
        return [];

      if (typeof modelIds === "string")
        modelIds = [modelIds];

      return IModelReadRpcInterface.getClientForRouting(iModel.routingContext.token).queryModelExtents(iModel.getRpcProps(), modelIds);
    }

    /** Query for a set of ModelProps of the specified ModelQueryParams.
     * @param queryParams The query parameters. The `limit` and `offset` members should be used to page results.
     * @throws [IModelError]($common) If the generated statement is invalid or would return too many props.
     */
    public async queryProps(queryParams: ModelQueryParams): Promise<ModelProps[]> {
      const iModel = this._iModel;
      if (!iModel.isOpen)
        return [];
      const params: ModelQueryParams = { ...queryParams }; // make a copy
      params.from = queryParams.from || ModelState.classFullName; // use "BisCore:Model" as default class name
      params.where = queryParams.where || "";
      if (!queryParams.wantPrivate) {
        if (params.where.length > 0)
          params.where += " AND ";

        params.where += "IsPrivate=FALSE ";
      }
      if (!queryParams.wantTemplate) {
        if (params.where.length > 0)
          params.where += " AND ";

        params.where += "IsTemplate=FALSE ";
      }
      return IModelReadRpcInterface.getClientForRouting(iModel.routingContext.token).queryModelProps(iModel.getRpcProps(), params);
    }

    /** Asynchronously stream ModelProps using the specified ModelQueryParams. */
    public async * query(queryParams: ModelQueryParams): AsyncIterableIterator<ModelProps> {
      // NOTE: this implementation has the desired API signature, but its implementation must be improved to actually page results
      const modelPropsArray: ModelProps[] = await this.queryProps(queryParams);
      for (const modelProps of modelPropsArray) {
        yield modelProps;
      }
    }
  }

  /** Options controlling the results produced by [[IModelConnection.Elements.getPlacements]].
   * @public
   */
  export interface GetPlacementsOptions {
    /** The types of elements for which to query [Placement]($common)s:
     *  - "2d": Include only [GeometricElement2d]($backend)s.
     *  - "3d": Include only [GeometricElement3d]($backend)s.
     *  - `undefined`: Include both 2d and 3d [GeometricElement]($backend)s.
     */
    type?: "3d" | "2d";
  }

  /** The collection of Elements for an [[IModelConnection]]. */
  export class Elements {
    /** @internal */
    public constructor(private _iModel: IModelConnection) { }

    /** The Id of the [root subject element]($docs/bis/guide/references/glossary.md#subject-root) for this iModel. */
    public get rootSubjectId(): Id64String { return "0x1"; }

    /** Get a set of element ids that satisfy a query */
    public async queryIds(params: EntityQueryParams): Promise<Id64Set> { return this._iModel.queryEntityIds(params); }

    /** Get an array of [[ElementProps]] given one or more element ids.
     * @note This method returns **all** of the properties of the element (excluding GeometryStream), which may be a very large amount of data - consider using
     * [[IModelConnection.query]] to select only those properties of interest to limit the amount of data returned.
     */
    public async getProps(arg: Id64Arg): Promise<ElementProps[]> {
      const iModel = this._iModel;
      return iModel.isOpen ? IModelReadRpcInterface.getClientForRouting(iModel.routingContext.token).getElementProps(this._iModel.getRpcProps(), [...Id64.toIdSet(arg)]) : [];
    }

    /** Obtain the properties of a single element, optionally specifying specific properties to include or exclude.
     * For example, [[getProps]] and [[queryProps]] omit the [GeometryStreamProps]($common) property of [GeometricElementProps]($common) and [GeometryPartProps]($common)
     * because it can be quite large and is generally not useful to frontend code. The following code requests that the geometry stream be included:
     * ```ts
     *  const props = await iModel.elements.loadProps(elementId, { wantGeometry: true });
     * ```
     * @param identifier Identifies the element by its Id, federation Guid, or [Code]($common).
     * @param options Optionally includes or excludes specific properties.
     * @returns The properties of the requested element; or `undefined` if no element exists with the specified identifier or the iModel is not open.
     * @throws [IModelError]($common) if the element exists but could not be loaded.
     */
    public async loadProps(identifier: Id64String | GuidString | CodeProps, options?: ElementLoadOptions): Promise<ElementProps | undefined> {
      const imodel = this._iModel;
      return imodel.isOpen ? IModelReadRpcInterface.getClientForRouting(imodel.routingContext.token).loadElementProps(imodel.getRpcProps(), identifier, options) : undefined;
    }

    /** Get an array  of [[ElementProps]] that satisfy a query
     * @param params The query parameters. The `limit` and `offset` members should be used to page results.
     * @throws [IModelError]($common) If the generated statement is invalid or would return too many props.
     */
    public async queryProps(params: EntityQueryParams): Promise<ElementProps[]> {
      const iModel = this._iModel;
      return iModel.isOpen ? IModelReadRpcInterface.getClientForRouting(iModel.routingContext.token).queryElementProps(iModel.getRpcProps(), params) : [];
    }

    /** Obtain the [Placement]($common)s of a set of [GeometricElement]($backend)s.
     * @param elementIds The Ids of the elements whose placements are to be queried.
     * @param options Options customizing how the placements are queried.
     * @returns an array of placements, each having an additional `elementId` property identifying the element from which the placement was obtained.
     * @note Any Id that does not identify a geometric element with a valid bounding box and origin is omitted from the returned array.
     */
    public async getPlacements(elementIds: Iterable<Id64String>, options?: Readonly<GetPlacementsOptions>): Promise<Array<Placement & { elementId: Id64String }>> {
      let ids: Id64String[];
      if (typeof elementIds === "string")
        ids = [elementIds];
      else if (!Array.isArray(elementIds))
        ids = Array.from(elementIds);
      else
        ids = elementIds;

      if (ids.length === 0)
        return [];

      const select3d = `
        SELECT
          ECInstanceId,
          Origin.x as x, Origin.y as y, Origin.z as z,
          BBoxLow.x as lx, BBoxLow.y as ly, BBoxLow.z as lz,
          BBoxHigh.x as hx, BBoxHigh.y as hy, BBoxHigh.z as hz,
          Yaw, Pitch, Roll,
          NULL as Rotation
        FROM bis.GeometricElement3d
        WHERE Origin IS NOT NULL AND BBoxLow IS NOT NULL AND BBoxHigh IS NOT NULL`;

      // Note: For the UNION ALL statement, the column aliases in select2d are ignored - so they
      // must match those in select3d.
      const select2d = `
        SELECT
          ECInstanceId,
          Origin.x as x, Origin.y as y, NULL as z,
          BBoxLow.x as lx, BBoxLow.y as ly, NULL as lz,
          BBoxHigh.x as hx, BBoxHigh.y as hy, NULL as hz,
          NULL as yaw, NULL as pitch, NULL as roll,
          Rotation
        FROM bis.GeometricElement2d
        WHERE Origin IS NOT NULL AND BBoxLow IS NOT NULL AND BBoxHigh IS NOT NULL`;

      const idCriterion = `ECInstanceId IN (${ids.join(",")})`;

      let ecsql;
      switch (options?.type) {
        case "3d":
          ecsql = `${select3d} AND ${idCriterion}`;
          break;
        case "2d":
          ecsql = `${select2d} AND ${idCriterion}`;
          break;
        default:
          ecsql = `
            SELECT * FROM (
              ${select3d}
              UNION ALL
              ${select2d}
            ) WHERE ${idCriterion}`;
          break;
      }

      const placements = new Array<Placement & { elementId: Id64String }>();
      for await (const queryRow of this._iModel.createQueryReader(ecsql, undefined, { rowFormat: QueryRowFormat.UseJsPropertyNames })) {
        const row = queryRow.toRow();
        const origin = [row.x, row.y, row.z];
        const bbox = {
          low: { x: row.lx, y: row.ly, z: row.lz },
          high: { x: row.hx, y: row.hy, z: row.hz },
        };

        let placement;
        if (undefined === row.lz)
          placement = Placement2d.fromJSON({ bbox, origin, angle: row.rotation });
        else
          placement = Placement3d.fromJSON({ bbox, origin, angles: { yaw: row.yaw, pitch: row.pitch, roll: row.roll } });

        const placementWithId = (placement as Placement & { elementId: Id64String });
        placementWithId.elementId = row.id;
        placements.push(placementWithId);
      }

      return placements;
    }
  }

  /** The collection of [[CodeSpec]] entities for an [[IModelConnection]]. */
  export class CodeSpecs {
    private _loaded?: CodeSpec[];

    /** @internal */
    constructor(private _iModel: IModelConnection) { }

    /** Loads all CodeSpec from the remote IModelDb. */
    private async _loadAllCodeSpecs(): Promise<void> {
      if (this._loaded)
        return;

      this._loaded = [];
      const codeSpecArray: any[] = await IModelReadRpcInterface.getClientForRouting(this._iModel.routingContext.token).getAllCodeSpecs(this._iModel.getRpcProps());
      for (const codeSpec of codeSpecArray) {
        this._loaded.push(CodeSpec.createFromJson(this._iModel, Id64.fromString(codeSpec.id), codeSpec.name, codeSpec.jsonProperties));
      }
    }

    /** Look up a CodeSpec by Id.
     * @param codeSpecId The Id of the CodeSpec to load
     * @returns The CodeSpec with the specified Id
     * @throws [[IModelError]] if the Id is invalid or if no CodeSpec with that Id could be found.
     */
    public async getById(codeSpecId: Id64String): Promise<CodeSpec> {
      if (!Id64.isValid(codeSpecId))
        throw new IModelError(IModelStatus.InvalidId, "Invalid codeSpecId", () => ({ codeSpecId }));

      await this._loadAllCodeSpecs(); // ensure all codeSpecs have been downloaded
      const found: CodeSpec | undefined = this._loaded!.find((codeSpec: CodeSpec) => codeSpec.id === codeSpecId);
      if (!found)
        throw new IModelError(IModelStatus.NotFound, "CodeSpec not found");

      return found;
    }

    /** Look up a CodeSpec by name.
     * @param name The name of the CodeSpec to load
     * @returns The CodeSpec with the specified name
     * @throws [[IModelError]] if no CodeSpec with the specified name could be found.
     */
    public async getByName(name: string): Promise<CodeSpec> {
      await this._loadAllCodeSpecs(); // ensure all codeSpecs have been downloaded
      const found: CodeSpec | undefined = this._loaded!.find((codeSpec: CodeSpec) => codeSpec.name === name);
      if (!found)
        throw new IModelError(IModelStatus.NotFound, "CodeSpec not found");

      return found;
    }
  }

  /** The collection of views for an [[IModelConnection]]. */
  export class Views {
    /** @internal */
    constructor(private _iModel: IModelConnection) { }
    private _writeViewStoreProxy?: PickAsyncMethods<ViewStoreRpc.Writer>;
    private _readViewStoreProxy?: PickAsyncMethods<ViewStoreRpc.Reader>;

    public get viewStoreWriter() {
      return this._writeViewStoreProxy ??= new Proxy(this, {
        get(views, methodName: string) {
          const iModel = views._iModel;
          return async (...args: any[]) => IModelReadRpcInterface.getClientForRouting(iModel.routingContext.token).callViewStore(iModel.getRpcProps(), ViewStoreRpc.version, true, methodName, ...args);
        },
      }) as unknown as PickAsyncMethods<ViewStoreRpc.Writer>;
    }
    public get viewsStoreReader() {
      return this._readViewStoreProxy ??= new Proxy(this, {
        get(views, methodName: string) {
          const iModel = views._iModel;
          return async (...args: any[]) => IModelReadRpcInterface.getClientForRouting(iModel.routingContext.token).callViewStore(iModel.getRpcProps(), ViewStoreRpc.version, false, methodName, ...args);
        },
      }) as unknown as PickAsyncMethods<ViewStoreRpc.Reader>;
    }

    /** Query for an array of ViewDefinitionProps
     * @param queryParams Query parameters specifying the views to return. The `limit` and `offset` members should be used to page results.
     * @throws [IModelError]($common) If the generated statement is invalid or would return too many props.
     */
    public async queryProps(queryParams: ViewQueryParams): Promise<ViewDefinitionProps[]> {
      const iModel = this._iModel;
      if (iModel.isClosed)
        return [];

      const params: ViewQueryParams = { ...queryParams }; // make a copy
      params.from = queryParams.from || ViewState.classFullName; // use "BisCore:ViewDefinition" as default class name
      params.where = queryParams.where || "";
      if (queryParams.wantPrivate === undefined || !queryParams.wantPrivate) {
        if (params.where.length > 0)
          params.where += " AND ";

        params.where += "IsPrivate=FALSE ";
      }
      const viewProps = await IModelReadRpcInterface.getClientForRouting(iModel.routingContext.token).queryElementProps(iModel.getRpcProps(), params);
      assert((viewProps.length === 0) || ("categorySelectorId" in viewProps[0]), "invalid view definition");  // spot check that the first returned element is-a ViewDefinitionProps
      return viewProps as ViewDefinitionProps[];
    }

    /** Get an array of the ViewSpecs for all views in this IModel that satisfy a ViewQueryParams.
     *
     * This is typically used to create a list for UI.
     *
     * For example:
     * ```ts
     * [[include:IModelConnection.Views.getSpatialViewList]]
     * ```
     * @param queryParams The parameters for the views to find. The `limit` and `offset` members should be used to page results.
     * @throws [IModelError]($common) If the generated statement is invalid or would return too many props.
     */
    public async getViewList(queryParams: ViewQueryParams): Promise<ViewSpec[]> {
      const views: ViewSpec[] = [];
      const viewProps: ViewDefinitionProps[] = await this.queryProps(queryParams);
      viewProps.forEach((viewProp) => {
        views.push({ id: viewProp.id as string, name: viewProp.code.value!, class: viewProp.classFullName });
      });

      return views;
    }

    /** Query the Id of the default view associated with this iModel. Applications can choose to use this as the default view to which to open a viewport upon startup, or the initial selection
     * within a view selection dialog, or similar purposes.
     * @returns the Id of the default view, or an invalid ID if no default view is defined.
     */
    public async queryDefaultViewId(): Promise<Id64String> {
      const iModel = this._iModel;
      return iModel.isOpen ? IModelReadRpcInterface.getClientForRouting(iModel.routingContext.token).getDefaultViewId(iModel.getRpcProps()) : Id64.invalid;
    }

    /** Load a [[ViewState]] object from the specified [[ViewDefinition]] id. */
    public async load(viewDefinitionId: ViewIdString): Promise<ViewState> {
      const options: ViewStateLoadProps = {
        displayStyle: {
          omitScheduleScriptElementIds: !IModelApp.tileAdmin.enableFrontendScheduleScripts,
          compressExcludedElementIds: true,
        },
      };
      const viewProps = await IModelReadRpcInterface.getClientForRouting(this._iModel.routingContext.token).getViewStateData(this._iModel.getRpcProps(), viewDefinitionId, options);
      const viewState = await this.convertViewStatePropsToViewState(viewProps);
      return viewState;
    }

    /** Return the [[ViewState]] object associated with the [[ViewStateProps]] passed in. */
    public async convertViewStatePropsToViewState(viewProps: ViewStateProps): Promise<ViewState> {
      const className = viewProps.viewDefinitionProps.classFullName;
      const ctor = await this._iModel.findClassFor<typeof EntityState>(className, undefined) as typeof ViewState | undefined;

      if (undefined === ctor)
        throw new IModelError(IModelStatus.WrongClass, "Invalid ViewState class", () => viewProps);

      const viewState = ctor.createFromProps(viewProps, this._iModel)!;
      await viewState.load(); // loads models for ModelSelector

      return viewState;
    }

    /** Get a thumbnail for a view.
     * @param viewId The id of the view of the thumbnail.
     * @returns A Promise of the ThumbnailProps.
     * @throws "No content" error if invalid thumbnail.
     * @deprecated in 3.x use ViewStore apis
     */
    public async getThumbnail(_viewId: Id64String): Promise<ThumbnailProps> {
      // eslint-disable-next-line deprecation/deprecation
      const val = await IModelReadRpcInterface.getClientForRouting(this._iModel.routingContext.token).getViewThumbnail(this._iModel.getRpcProps(), _viewId.toString());
      const intValues = new Uint32Array(val.buffer, 0, 4);

      if (intValues[1] !== ImageSourceFormat.Jpeg && intValues[1] !== ImageSourceFormat.Png)
        throw new NoContentError();

      return { format: intValues[1] === ImageSourceFormat.Jpeg ? "jpeg" : "png", width: intValues[2], height: intValues[3], image: new Uint8Array(val.buffer, 16, intValues[0]) };
    }
  }

  /** @public */
  export namespace Categories {
    /** A subset of the information describing a [SubCategory]($backend), supplied by [[IModelConnection.Categories.getCategoryInfo]]
     * or [[IModelConnection.Categories.getSubCategoryInfo]].
     */
    export interface SubCategoryInfo {
      /** The [SubCategory]($backend)'s element Id. */
      readonly id: Id64String;
      /** The Id of the [Category]($backend) to which this [SubCategory]($backend) belongs. */
      readonly categoryId: Id64String;
      /** Visual parameters applied to geometry belonging to this [SubCategory]($backend). */
      readonly appearance: Readonly<SubCategoryAppearance>;
    }

    /** A subset of the information describing a [Category]($backend), supplied by [[IModelConnection.Categories.getCategoryInfo]]. */
    export interface CategoryInfo {
      /** The category's element Id. */
      readonly id: Id64String;
      /** For each [SubCategory]($backend) belonging to this [Category]($backend), a mapping from the SubCategory's element Id to its properties. */
      readonly subCategories: Map<Id64String, SubCategoryInfo>;
    }
  }

  /** Provides access to information about the [Category]($backend)'s stored in an [[IModelConnection]].
   * This information is cached internally so that repeated requests need not query the backend.
   * @see [[IModelConnection.categories]] for the categories associated with a specific iModel.
   */
  export class Categories {
    /** @internal */
    public readonly cache: SubCategoriesCache;

    /** @internal */
    public constructor(iModel: IModelConnection) {
      this.cache = new SubCategoriesCache(iModel);
    }

    /** Obtain information about one or more [Category]($backend)'s. */
    public async getCategoryInfo(categoryIds: Iterable<Id64String>): Promise<Map<Id64String, Categories.CategoryInfo>> {
      return this.cache.getCategoryInfo(categoryIds);
    }

    /** Obtain information about one or more [SubCategory]($backend)'s belonging to the specified [Category]($backend). */
    public async getSubCategoryInfo(args: {
      category: Id64String;
      subCategories: Iterable<Id64String>;
    }): Promise<Map<Id64String, Categories.SubCategoryInfo>> {
      return this.cache.getSubCategoryInfo(args.category, args.subCategories);
    }
  }
}<|MERGE_RESOLUTION|>--- conflicted
+++ resolved
@@ -469,19 +469,13 @@
   }
 
   /** Convert points in this iModel's spatial coordinate system to [Cartographic]($common) coordinates using either a [[GeoConverter]] or the iModel's [EcefLocation]($common).
-<<<<<<< HEAD
-   * @param spatial Coordiantes to be converted from the iModel's spatial coordinate system
-=======
    * @param spatial Coordinates to be converted from the iModel's spatial coordinate system
->>>>>>> b70af979
    * @returns The `spatial` coordinates converted to cartographic coordinates, of the same length and order as the `spatial`.
    * @throws IModelError if [[isGeoLocated]] is false or any point could not be converted.
    * @see [[spatialFromCartographic]] to perform the inverse conversion.
    * @see [[spatialToCartographicFromEcef]] to synchronously convert points using the iModel's ECEF transform.
    */
   public async cartographicFromSpatial(spatial: XYAndZ[]): Promise<Cartographic[]> {
-<<<<<<< HEAD
-=======
     return this.cartographicFromSpatialWithGcs(spatial);
   }
 
@@ -498,7 +492,6 @@
 
   /** @internal */
   public async cartographicFromSpatialWithGcs(spatial: XYAndZ[], datumOrGCRS?: string | GeographicCRSProps): Promise<Cartographic[]> {
->>>>>>> b70af979
     if (this.noGcsDefined)
       return spatial.map((p) => this.spatialToCartographicFromEcef(p));
 
@@ -511,11 +504,7 @@
     if (spatial.length === 0)
       return [];
 
-<<<<<<< HEAD
-    const geoConverter = this.geoServices.getConverter();
-=======
     const geoConverter = this.geoServices.getConverter(datumOrGCRS);
->>>>>>> b70af979
     assert(undefined !== geoConverter);
 
     const coordResponse = await geoConverter.getGeoCoordinatesFromIModelCoordinates(spatial);
@@ -585,8 +574,6 @@
     if (this.noGcsDefined)
       return cartographic.map((p) => this.cartographicToSpatialFromEcef(p));
 
-<<<<<<< HEAD
-=======
     const geoCoords = cartographic.map((p) => Point3d.create(p.longitudeDegrees, p.latitudeDegrees, p.height));
     return this.toSpatialFromGcs(geoCoords);
   }
@@ -600,24 +587,12 @@
    */
   public async toSpatialFromGcs(geoCoords: XYAndZ[], datumOrGCRS?: string | GeographicCRSProps): Promise<Point3d[]> {
 
->>>>>>> b70af979
     if (!this.isGeoLocated)
       throw new IModelError(GeoServiceStatus.NoGeoLocation, "iModel is not GeoLocated");
 
     if (!this.isOpen)
       throw new IModelError(GeoServiceStatus.NoGeoLocation, "iModel is not open");
 
-<<<<<<< HEAD
-    if (cartographic.length === 0)
-      return [];
-
-    const geoConverter = this.geoServices.getConverter();
-    assert(undefined !== geoConverter);
-
-    const geoCoords = cartographic.map((p) => Point3d.create(p.longitudeDegrees, p.latitudeDegrees, p.height));
-    const coordResponse = await geoConverter.getIModelCoordinatesFromGeoCoordinates(geoCoords);
-    if (coordResponse.iModelCoords.length !== cartographic.length)
-=======
     if (geoCoords.length === 0)
       return [];
 
@@ -626,7 +601,6 @@
 
     const coordResponse = await geoConverter.getIModelCoordinatesFromGeoCoordinates(geoCoords);
     if (coordResponse.iModelCoords.length !== geoCoords.length)
->>>>>>> b70af979
       throw new IModelError(GeoServiceStatus.NoGeoLocation, "iModel is not GeoLocated");
 
     return coordResponse.iModelCoords.map((coord) => {
