/*---------------------------------------------------------------------------------------------
* Copyright (c) Bentley Systems, Incorporated. All rights reserved.
* See LICENSE.md in the project root for license terms and full copyright notice.
*--------------------------------------------------------------------------------------------*/
/** @packageDocumentation
 * @module IModelConnection
 */

import {
<<<<<<< HEAD
  assert, BeEvent, CompressedId64Set, DbResult, GeoServiceStatus, GuidString, Id64, Id64Arg, Id64Set, Id64String, IModelStatus, Logger, OneAtATimeAction, OpenMode,
=======
  assert, BeEvent, BentleyStatus, CompressedId64Set, GeoServiceStatus, GuidString, Id64, Id64Arg, Id64Set, Id64String, Logger, OneAtATimeAction, OpenMode,
>>>>>>> ee635e68
  PickAsyncMethods, TransientIdSequence,
} from "@itwin/core-bentley";
import {
  AxisAlignedBox3d, Cartographic, CodeProps, CodeSpec, DbQueryRequest, EcefLocation, EcefLocationProps, ECSqlReader, ElementLoadOptions, ElementMeshRequestProps,
  ElementProps, EntityQueryParams, FontMap, GeoCoordStatus, GeographicCRSProps, GeometryContainmentRequestProps, GeometryContainmentResponseProps, GeometrySummaryRequestProps, ImageSourceFormat, IModel, IModelConnectionProps, IModelError,
  IModelReadRpcInterface, mapToGeoServiceStatus, MassPropertiesPerCandidateRequestProps, MassPropertiesPerCandidateResponseProps,
  MassPropertiesRequestProps, MassPropertiesResponseProps, ModelExtentsProps, ModelProps, ModelQueryParams, NoContentError, Placement, Placement2d,
  Placement3d, QueryBinder, QueryOptions, QueryOptionsBuilder, QueryRowFormat, RpcManager, SnapRequestProps, SnapResponseProps,
  SnapshotIModelRpcInterface, SubCategoryAppearance, SubCategoryResultRow, TextureData, TextureLoadProps, ThumbnailProps, ViewDefinitionProps,
  ViewIdString, ViewQueryParams, ViewStateLoadProps, ViewStateProps, ViewStoreRpc,
} from "@itwin/core-common";
import { Point3d, Range3d, Range3dProps, Transform, XYAndZ, XYZProps } from "@itwin/core-geometry";
import { ElementNotFoundError, type IModelReadAPI, type IModelReadIpcAPI, MeshesNotFoundError, type QueryRequest } from "@itwin/imodelread-common";
import { IpcIModelRead } from "@itwin/imodelread-client-ipc";
import { BriefcaseConnection } from "./BriefcaseConnection";
import { CheckpointConnection } from "./CheckpointConnection";
import { FrontendLoggerCategory } from "./common/FrontendLoggerCategory";
import { EntityState } from "./EntityState";
import { GeoServices } from "./GeoServices";
import { IModelApp } from "./IModelApp";
import { IModelRoutingContext } from "./IModelRoutingContext";
import { ModelState } from "./ModelState";
import { HiliteSet, SelectionSet } from "./SelectionSet";
import { SubCategoriesCache } from "./SubCategoriesCache";
import { BingElevationProvider } from "./tile/internal";
import { Tiles } from "./Tiles";
import { ViewState } from "./ViewState";
import { _requestSnap } from "./common/internal/Symbols";
import { IpcApp } from "./IpcApp";

const loggerCategory: string = FrontendLoggerCategory.IModelConnection;

/** The properties for creating a [Blank IModelConnection]($docs/learning/frontend/BlankConnection)
 * @public
 */
export interface BlankConnectionProps {
  /** A name for this blank connection. */
  name: string;
  /** The spatial location for the blank connection. */
  location: Cartographic | EcefLocationProps;
  /** The volume of interest, in meters, centered around `location` */
  extents: Range3dProps;
  /** An offset to be applied to all spatial coordinates. */
  globalOrigin?: XYZProps;
  /** The optional Guid that identifies the iTwin associated with the [[BlankConnection]]. */
  iTwinId?: GuidString;
}

/** A connection to a [IModelDb]($backend) hosted on the backend.
 * @public
 * @extensions
 */
export abstract class IModelConnection extends IModel {
  protected readonly _iModelReadApi: IModelReadAPI;
  /** The [[ModelState]]s in this IModelConnection. */
  public readonly models: IModelConnection.Models;
  /** The [[ElementState]]s in this IModelConnection. */
  public readonly elements: IModelConnection.Elements;
  /** The [[CodeSpec]]s in this IModelConnection. */
  public readonly codeSpecs: IModelConnection.CodeSpecs;
  /** The [[ViewState]]s in this IModelConnection. */
  public readonly views: IModelConnection.Views;
  /** The set of currently hilited elements for this IModelConnection. */
  public readonly hilited: HiliteSet;
  /** The set of currently selected elements for this IModelConnection. */
  public readonly selectionSet: SelectionSet;
  /** The set of Tiles for this IModelConnection. */
  public readonly tiles: Tiles;
  /** The set of [Category]($backend)'s in this IModelConnection. */
  public readonly categories: IModelConnection.Categories;
  /** A cache of information about SubCategories chiefly used for rendering.
   * @internal
   */
  public get subcategories(): SubCategoriesCache { return this.categories.cache; }
  /** Generator for unique Ids of transient graphics for this IModelConnection. */
  public readonly transientIds = new TransientIdSequence();
  /** The Geographic location services available for this iModelConnection. */
  public readonly geoServices: GeoServices;
  /** @internal Whether GCS has been disabled for this iModelConnection. */
  protected _gcsDisabled = false;
  /** @internal Return true if a GCS is not defined for this iModelConnection; also returns true if GCS is defined but disabled. */
  public get noGcsDefined(): boolean { return this._gcsDisabled || undefined === this.geographicCoordinateSystem; }
  /** @internal */
  public disableGCS(disable: boolean): void { this._gcsDisabled = disable; }
  /** The displayed extents of this iModel, initialized to [IModel.projectExtents]($common). The displayed extents can be made larger via
   * [[expandDisplayedExtents]], but never smaller, to accommodate data sources like reality models that may exceed the project extents.
   * @note Do not modify these extents directly - use [[expandDisplayedExtents]] only.
   * @deprecated in 3.6. These extents are still computed, but no longer used to determine the viewed extents of a [[SpatialViewState]]. It is not useful to
   * perpetually expand the iModel's extents.
   */
  public readonly displayedExtents: AxisAlignedBox3d;
  private readonly _extentsExpansion = Range3d.createNull();
  /** The maximum time (in milliseconds) to wait before timing out the request to open a connection to a new iModel */
  public static connectionTimeout: number = 10 * 60 * 1000;

  /** The RPC routing for this connection. */
  public routingContext: IModelRoutingContext = IModelRoutingContext.default;

  /** Type guard for instanceof [[BriefcaseConnection]] */
  public isBriefcaseConnection(): this is BriefcaseConnection { return false; }

  /** Type guard for instanceof [[CheckpointConnection]]
   * @beta
  */
  public isCheckpointConnection(): this is CheckpointConnection { return false; }

  /** Type guard for instanceof [[SnapshotConnection]] */
  public isSnapshotConnection(): this is SnapshotConnection { return false; }

  /** Type guard for instanceof [[BlankConnection]] */
  public isBlankConnection(): this is BlankConnection { return false; }

  /** Returns `true` if this is a briefcase copy of an iModel that is synchronized with iModelHub. */
  public get isBriefcase(): boolean { return this.isBriefcaseConnection(); }

  /** Returns `true` if this is a *snapshot* iModel.
   * @see [[SnapshotConnection.openSnapshot]]
   */
  public get isSnapshot(): boolean { return this.isSnapshotConnection(); }

  /** True if this is a [Blank Connection]($docs/learning/frontend/BlankConnection). */
  public get isBlank(): boolean { return this.isBlankConnection(); }

  /** Check the [[openMode]] of this IModelConnection to see if it was opened read-only. */
  public get isReadonly(): boolean { return this.openMode === OpenMode.Readonly; }

  /** Check if the IModelConnection is open (i.e. it has a *connection* to a backend server).
   * Returns false for [[BlankConnection]] instances and after [[IModelConnection.close]] has been called.
   * @note no RPC operations are valid on this IModelConnection if this method returns false.
   */
  public get isOpen(): boolean { return !this.isClosed; }

  /** Check if the IModelConnection is closed (i.e. it has no *connection* to a backend server).
   * Returns true for [[BlankConnection]] instances and after [[IModelConnection.close]] has been called.
   * @note no RPC operations are valid on this IModelConnection if this method returns true.
   */
  public abstract get isClosed(): boolean;

  /** Event raised immediately before *any* IModelConnection is [[close]]d.
   * @note This static event is raised when *any* IModelConnection is closed, and the specific IModelConnection is passed as its argument. To
   * monitor closing a specific IModelConnection, listen for the `onClose` instance event instead.
   * @note Be careful not to perform any asynchronous operations on the IModelConnection because it will close before they are processed.
   */
  public static readonly onClose = new BeEvent<(_imodel: IModelConnection) => void>();

  /** Event called immediately after *any* IModelConnection is opened. */
  public static readonly onOpen = new BeEvent<(_imodel: IModelConnection) => void>();

  /** Event raised immediately before this IModelConnection is [[close]]d.
   * @note This event is raised only for this specific IModelConnection. To monitor *all* IModelConnections, listen for the static `onClose` event instead.
   * @note Be careful not to perform any asynchronous operations on the IModelConnection because it will close before they are processed.
   */
  public readonly onClose = new BeEvent<(_imodel: IModelConnection) => void>();

  /** The font map for this IModelConnection. Only valid after calling #loadFontMap and waiting for the returned promise to be fulfilled. */
  public fontMap?: FontMap;

  /** Load the FontMap for this IModelConnection.
   * @returns Returns a Promise<FontMap> that is fulfilled when the FontMap member of this IModelConnection is valid.
   */
  public async loadFontMap(): Promise<FontMap> {
    if (undefined === this.fontMap) {
      this.fontMap = new FontMap();
      if (this.isOpen) {
        const fontProps = await IModelReadRpcInterface.getClientForRouting(this.routingContext.token).readFontJson(this.getRpcProps());
        this.fontMap.addFonts(fontProps.fonts);
      }
    }
    return this.fontMap;
  }

  /** Find the first registered base class of the given EntityState className. This class will "handle" the State for the supplied className.
   * @param className The full name of the class of interest.
   * @param defaultClass If no base class of the className is registered, return this value.
   * @note this method is async since it may have to query the server to get the class hierarchy.
   */
  public async findClassFor<T extends typeof EntityState>(className: string, defaultClass: T | undefined): Promise<T | undefined> {
    let ctor = IModelApp.lookupEntityClass(className) as T | undefined;
    if (undefined !== ctor)
      return ctor;

    // it's not registered, we need to query its class hierarchy.
    ctor = defaultClass; // in case we cant find a registered class that handles this class

    // wait until we get the full list of base classes from backend
    if (this.isOpen) {
      const baseClasses = await IModelReadRpcInterface.getClientForRouting(this.routingContext.token).getClassHierarchy(this.getRpcProps(), className);

      // Make sure some other async code didn't register this class while we were await-ing above
      ctor = IModelApp.lookupEntityClass(className) as T | undefined;
      if (undefined !== ctor)
        return ctor;

      // walk through the list until we find a registered base class
      baseClasses.some((baseClass: string) => {
        const test = IModelApp.lookupEntityClass(baseClass) as T | undefined;
        if (test === undefined)
          return false; // nope, not registered

        ctor = test; // found it, save it
        IModelApp.registerEntityState(className, ctor); // and register the fact that our starting class is handled by this subclass.
        return true; // stop
      });
    }
    return ctor; // either the baseClass handler or defaultClass if we didn't find a registered baseClass
  }

  /** @internal */
  protected constructor(iModelProps: IModelConnectionProps, iModelReadApi: IModelReadAPI) {
    super(iModelProps);
    this._iModelReadApi = iModelReadApi;
    super.initialize(iModelProps.name!, iModelProps);
    this.models = new IModelConnection.Models(this);
    this.elements = new IModelConnection.Elements(this);
    this.codeSpecs = new IModelConnection.CodeSpecs(this);
    this.views = new IModelConnection.Views(this);
    this.categories = new IModelConnection.Categories(this);

    this.selectionSet = new SelectionSet(this);
    this.hilited = new HiliteSet(this);

    this.tiles = new Tiles(this);
    this.geoServices = GeoServices.createForIModel(this);
    /* eslint-disable-next-line @typescript-eslint/no-deprecated */
    this.displayedExtents = Range3d.fromJSON(this.projectExtents);

    this.onProjectExtentsChanged.addListener(() => {
      // Compute new displayed extents as the union of the ranges we previously expanded by with the new project extents.
      /* eslint-disable-next-line @typescript-eslint/no-deprecated */
      this.expandDisplayedExtents(this._extentsExpansion);
    });

    this.hilited.onModelSubCategoryModeChanged.addListener(() => {
      IModelApp.viewManager.onSelectionSetChanged(this);
    });
  }

  /** Called prior to connection closing. Raises close events and calls tiles.dispose.
   * @internal
   */
  protected beforeClose(): void {
    this.onClose.raiseEvent(this); // event for this connection
    IModelConnection.onClose.raiseEvent(this); // event for all connections
    this.tiles.dispose();
    this.subcategories.onIModelConnectionClose();
  }

  /** Close this IModelConnection. */
  public abstract close(): Promise<void>;

  /** Allow to execute query and read results along with meta data. The result are streamed.
   *
   * See also:
   * - [ECSQL Overview]($docs/learning/frontend/ExecutingECSQL)
   * - [Code Examples]($docs/learning/frontend/ECSQLCodeExamples)
   * - [ECSQL Row Format]($docs/learning/ECSQLRowFormat)
   *
   * @param params The values to bind to the parameters (if the ECSQL has any).
   * @param config Allow to specify certain flags which control how query is executed.
   * @returns Returns an [ECSqlReader]($common) which helps iterate over the result set and also give access to metadata.
   * @public
   * @deprecated in 4.10. Use [[runQuery]] instead.
   * */
  public createQueryReader(ecsql: string, params?: QueryBinder, config?: QueryOptions): ECSqlReader {
    const executor = {
      execute: async (request: DbQueryRequest) => {
        return IModelReadRpcInterface.getClientForRouting(this.routingContext.token).queryRows(this.getRpcProps(), request);
      },
    };
    return new ECSqlReader(executor, ecsql, params, config);
  }

  /**
   * queries the BisCore.SubCategory table for the entries that are children of the passed categoryIds
   * @param compressedCategoryIds compressed category Ids
   * @returns array of SubCategoryResultRow
   * @internal
   */
  public async querySubCategories(compressedCategoryIds: CompressedId64Set): Promise<SubCategoryResultRow[]> {
    return IModelReadRpcInterface.getClientForRouting(this.routingContext.token).querySubCategories(this.getRpcProps(), compressedCategoryIds);
  }

  /**
   * queries the BisCore.SubCategory table for entries that are children of used spatial categories and 3D elements.
   * @returns array of SubCategoryResultRow
   * @internal
   */
  public async queryAllUsedSpatialSubCategories(): Promise<SubCategoryResultRow[]> {
    return IModelReadRpcInterface.getClientForRouting(this.routingContext.token).queryAllUsedSpatialSubCategories(this.getRpcProps());
  }

  /** Execute a query and stream its results
   * The result of the query is async iterator over the rows. The iterator will get next page automatically once rows in current page has been read.
   * [ECSQL row]($docs/learning/ECSQLRowFormat).
   *
   * See also:
   * - [ECSQL Overview]($docs/learning/frontend/ExecutingECSQL)
   * - [Code Examples]($docs/learning/frontend/ECSQLCodeExamples)
   *
   * @param ecsql The ECSQL statement to execute
   * @param params The values to bind to the parameters (if the ECSQL has any).
   * @param options Allow to specify certain flags which control how query is executed.
   * @returns Returns the query result as an *AsyncIterableIterator<any>*  which lazy load result as needed. The row format is determined by *rowFormat* parameter.
   * See [ECSQL row format]($docs/learning/ECSQLRowFormat) for details about the format of the returned rows.
   * @throws [IModelError]($common) If there was any error while submitting, preparing or stepping into query
   * @deprecated in 3.7. Use [[createQueryReader]] instead; it accepts the same parameters.
   */
  public async * query(ecsql: string, params?: QueryBinder, options?: QueryOptions): AsyncIterableIterator<any> {
    const builder = new QueryOptionsBuilder(options);
    const reader = this.createQueryReader(ecsql, params, builder.getOptions()); // eslint-disable-line @typescript-eslint/no-deprecated
    while (await reader.step())
      yield reader.formatCurrentRow();
  }

  public runQuery(query:QueryRequest): AsyncIterable<object> {
    return this._iModelReadApi.runQuery(query);
  }

  /** Compute number of rows that would be returned by the ECSQL.
   *
   * See also:
   * - [ECSQL Overview]($docs/learning/frontend/ExecutingECSQL)
   * - [Code Examples]($docs/learning/frontend/ECSQLCodeExamples)
   *
   * @param ecsql The ECSQL statement to execute
   * @param params The values to bind to the parameters (if the ECSQL has any).
   * See "[iTwin.js Types used in ECSQL Parameter Bindings]($docs/learning/ECSQLParameterTypes)" for details.
   * @returns Return row count.
   * @throws [IModelError]($common) If the statement is invalid
   * @deprecated in 3.7. Count the number of results using `count(*)` where the original query is a subquery instead. E.g., `SELECT count(*) FROM (<query-whose-rows-to-count>)`.
   */

  public async queryRowCount(ecsql: string, params?: QueryBinder): Promise<number> {
    for await (const row of this.createQueryReader(`select count(*) from (${ecsql})`, params)) { // eslint-disable-line @typescript-eslint/no-deprecated
      return row[0] as number;
    }
    throw new IModelError(DbResult.BE_SQLITE_ERROR, "Failed to get row count");
  }
  /** Cancel any previous query with same token and run execute the current specified query.
   * The result of the query is async iterator over the rows. The iterator will get next page automatically once rows in current page has been read.
   * [ECSQL row]($docs/learning/ECSQLRowFormat).
   *
   * See also:
   * - [ECSQL Overview]($docs/learning/frontend/ExecutingECSQL)
   * - [Code Examples]($docs/learning/frontend/ECSQLCodeExamples)
   *
   * @param ecsql The ECSQL statement to execute
   * @param token None empty restart token. The previous query with same token would be cancelled. This would cause
   * exception which user code must handle.
   * @param params The values to bind to the parameters (if the ECSQL has any).
   * @param options Allow to specify certain flags which control how query is executed.
   * @returns Returns the query result as an *AsyncIterableIterator<any>*  which lazy load result as needed. The row format is determined by *rowFormat* parameter.
   * See [ECSQL row format]($docs/learning/ECSQLRowFormat) for details about the format of the returned rows.
   * @throws [IModelError]($common) If there was any error while submitting, preparing or stepping into query
   * @deprecated in 3.7. Use [[createQueryReader]] instead. Pass in the restart token as part of the `config` argument; e.g., `{ restartToken: myToken }` or `new QueryOptionsBuilder().setRestartToken(myToken).getOptions()`.
   */
  public async * restartQuery(token: string, ecsql: string, params?: QueryBinder, options?: QueryOptions): AsyncIterableIterator<any> {
    for await (const row of this.createQueryReader(ecsql, params, new QueryOptionsBuilder(options).setRestartToken(token).getOptions())) { // eslint-disable-line @typescript-eslint/no-deprecated
      yield row;
    }
  }
  /** Query for a set of element ids that satisfy the supplied query params
   * @param params The query parameters. The `limit` and `offset` members should be used to page results.
   * @throws [IModelError]($common) If the generated statement is invalid or would return too many rows.
   */
  public async queryEntityIds(params: EntityQueryParams): Promise<Id64Set> {
    return new Set(this.isOpen ? await IModelReadRpcInterface.getClientForRouting(this.routingContext.token).queryEntityIds(this.getRpcProps(), params) : undefined);
  }

  private _snapRpc = new OneAtATimeAction<SnapResponseProps>(
    async (props: SnapRequestProps) =>
      IModelReadRpcInterface.getClientForRouting(this.routingContext.token).requestSnap(this.getRpcProps(), IModelApp.sessionId, props),
  );

  /** Request a snap from the backend.
   * @note callers must gracefully handle Promise rejected with AbandonedError
   * @internal
   */
  public async [_requestSnap](props: SnapRequestProps): Promise<SnapResponseProps> {
    return this.isOpen ? this._snapRpc.request(props) : { status: 2 };
  }

  /** @internal
   * @deprecated in 4.8. Use AccuSnap.doSnapRequest.
   */
  public async requestSnap(props: SnapRequestProps): Promise<SnapResponseProps> {
    return this[_requestSnap](props);
  }

  private _getTooltip = new OneAtATimeAction<string[]>(async (id: string) =>
    this._iModelReadApi.getTooltipMessage(id).then((res) => res.lines),
  );
  /** Request a tooltip from the backend.
   * @note If another call to this method occurs before preceding call(s) return, all preceding calls will be abandoned - only the most recent will resolve. Therefore callers must gracefully handle Promise rejected with AbandonedError.
   */
  public async getToolTipMessage(id: Id64String): Promise<string[]> {
    return this.isOpen ? this._getTooltip.request(id) : [];
  }

  /** Request element clip containment status from the backend. */
  public async getGeometryContainment(requestProps: GeometryContainmentRequestProps): Promise<GeometryContainmentResponseProps> { return IModelReadRpcInterface.getClientForRouting(this.routingContext.token).getGeometryContainment(this.getRpcProps(), requestProps); }

  /** Obtain a summary of the geometry belonging to one or more [GeometricElement]($backend)s suitable for debugging and diagnostics.
   * @param requestProps Specifies the elements to query and options for how to format the output.
   * @returns A string containing the summary, typically consisting of multiple lines.
   * @note Trying to parse the output to programmatically inspect an element's geometry is not recommended.
   * @see [GeometryStreamIterator]($common) to more directly inspect a geometry stream.
   */
  public async getGeometrySummary(requestProps: GeometrySummaryRequestProps): Promise<string> {
    return IModelReadRpcInterface.getClientForRouting(this.routingContext.token).getGeometrySummary(this.getRpcProps(), requestProps);
  }

  /** Request a named texture image from the backend.
   * @param textureLoadProps The texture load properties which must contain a name property (a valid 64-bit integer identifier). It optionally can contain the maximum texture size supported by the client.
   * @see [[Id64]]
   * @public
   */
  public async queryTextureData(textureLoadProps: TextureLoadProps): Promise<TextureData | undefined> {
    if (this.isOpen) {
      const rpcClient = IModelReadRpcInterface.getClientForRouting(this.routingContext.token);
      const img = rpcClient.queryTextureData(this.getRpcProps(), textureLoadProps);
      return img;
    }
    return undefined;
  }

  /** Request element mass properties from the backend. */
  public async getMassProperties(requestProps: MassPropertiesRequestProps): Promise<MassPropertiesResponseProps> {
    return IModelReadRpcInterface.getClientForRouting(this.routingContext.token).getMassProperties(this.getRpcProps(), requestProps);
  }

  /** Request mass properties for multiple elements from the backend.
   * @deprecated in 4.11. Use [[IModelConnection.getMassProperties]].
   */
  public async getMassPropertiesPerCandidate(requestProps: MassPropertiesPerCandidateRequestProps): Promise<MassPropertiesPerCandidateResponseProps[]> {  // eslint-disable-line @typescript-eslint/no-deprecated
    return IModelReadRpcInterface.getClientForRouting(this.routingContext.token).getMassPropertiesPerCandidate(this.getRpcProps(), requestProps);
  }

  /** Produce encoded [Polyface]($core-geometry)s from the geometry stream of a [GeometricElement]($backend).
   * A polyface is produced for each geometric entry in the element's geometry stream, excluding geometry like open curves that can't be converted into polyfaces.
   * The polyfaces can be decoded using [readElementMeshes]($common).
   * Symbology, UV parameters, and normal vectors are not included in the result.
   * @param requestProps A description of how to produce the polyfaces and from which element to obtain them.
   * @returns an encoded list of polyfaces that can be decoded by [readElementMeshes]($common).
   * @throws Error if [ElementMeshRequestProps.source]($common) does not refer to a [GeometricElement]($backend).
   * @note This function is intended to support limited analysis of an element's geometry as a mesh. It is not intended for producing graphics.
   * @see [[TileAdmin.requestElementGraphics]] to obtain meshes appropriate for display.
   * @beta
   */
  public async generateElementMeshes(requestProps: ElementMeshRequestProps): Promise<Uint8Array> {
    let meshes: Uint8Array;
    try {
     meshes = await this._iModelReadApi.getElementMeshes(requestProps.source, requestProps);
    } catch (error: unknown) {
      if (error instanceof ElementNotFoundError || error instanceof MeshesNotFoundError)
        throw new IModelError(BentleyStatus.ERROR, "Geometric element required");

      throw error;
    }

    return meshes;
  }

  /** Convert a point in this iModel's Spatial coordinates to a [[Cartographic]] using the Geographic location services for this IModelConnection.
   * @param spatial A point in the iModel's spatial coordinates
   * @param result If defined, use this for output
   * @returns A Cartographic location (Horizontal datum depends on iModel's GCS)
   * @throws IModelError if [[isGeoLocated]] is false or point could not be converted.
   * @see [[cartographicFromSpatial]] if you have more than one point to convert, or you don't know whether the iModel has a GCS.
   */
  public async spatialToCartographicFromGcs(spatial: XYAndZ, result?: Cartographic): Promise<Cartographic> {
    if (!this.isGeoLocated && this.noGcsDefined)
      throw new IModelError(GeoServiceStatus.NoGeoLocation, "iModel is not GeoLocated");

    const geoConverter = this.geoServices.getConverter()!;
    const coordResponse = await geoConverter.getGeoCoordinatesFromIModelCoordinates([spatial]);

    if (1 !== coordResponse.geoCoords.length || GeoCoordStatus.NoGCSDefined === coordResponse.geoCoords[0].s)
      throw new IModelError(GeoServiceStatus.NoGeoLocation, "iModel is not GeoLocated");

    if (GeoCoordStatus.Success !== coordResponse.geoCoords[0].s) {
      const geoServiceStatus = mapToGeoServiceStatus(coordResponse.geoCoords[0].s);
      throw new IModelError(geoServiceStatus, "Error converting spatial to cartographic");
    }

    const longLatHeight = Point3d.fromJSON(coordResponse.geoCoords[0].p); // x is longitude in degrees, y is latitude in degrees, z is height in meters...
    return Cartographic.fromDegrees({ longitude: longLatHeight.x, latitude: longLatHeight.y, height: longLatHeight.z }, result);
  }

  /** Convert a point in this iModel's Spatial coordinates to a [[Cartographic]] using the Geographic location services for this IModelConnection or [[IModel.ecefLocation]].
   * @param spatial A point in the iModel's spatial coordinates
   * @param result If defined, use this for output
   * @returns A Cartographic location (Horizontal datum depends on iModel's GCS)
   * @throws IModelError if [[isGeoLocated]] is false or point could not be converted.
   * @see [[cartographicFromSpatial]] to convert multiple points at once.
   * @see [[spatialToCartographicFromEcef]] to synchronously convert points using the iModel's ECEF transform.
   */
  public async spatialToCartographic(spatial: XYAndZ, result?: Cartographic): Promise<Cartographic> {
    return (this.noGcsDefined ? this.spatialToCartographicFromEcef(spatial, result) : this.spatialToCartographicFromGcs(spatial, result));
  }

  /** Convert points in this iModel's spatial coordinate system to [Cartographic]($common) coordinates using either a [[GeoConverter]] or the iModel's [EcefLocation]($common).
   * @param spatial Coordinates to be converted from the iModel's spatial coordinate system
   * @returns The `spatial` coordinates converted to cartographic coordinates, of the same length and order as the `spatial`.
   * @throws IModelError if [[isGeoLocated]] is false or any point could not be converted.
   * @see [[spatialFromCartographic]] to perform the inverse conversion.
   * @see [[spatialToCartographicFromEcef]] to synchronously convert points using the iModel's ECEF transform.
   */
  public async cartographicFromSpatial(spatial: XYAndZ[]): Promise<Cartographic[]> {
    return this.cartographicFromSpatialWithGcs(spatial);
  }

  /** Convert points in this iModel's spatial coordinate system to [Cartographic]($common) coordinates using either a [[GeoConverter]] or the iModel's [EcefLocation]($common).
   * @param spatial Coordinates to be converted from the iModel's spatial coordinate system
   * @returns The `spatial` coordinates converted to cartographic coordinates (WGS84 horizontal datum), of the same length and order as the `spatial`.
   * @throws IModelError if [[isGeoLocated]] is false or any point could not be converted.
   * @see [[cartographicFromSpatial]] to perform conversion using iModel's GCS horizontal datum
   * @beta
   */
  public async wgs84CartographicFromSpatial(spatial: XYAndZ[]): Promise<Cartographic[]> {
    return this.cartographicFromSpatialWithGcs(spatial, "WGS84");
  }

  /** @internal */
  public async cartographicFromSpatialWithGcs(spatial: XYAndZ[], datumOrGCRS?: string | GeographicCRSProps): Promise<Cartographic[]> {
    if (this.noGcsDefined)
      return spatial.map((p) => this.spatialToCartographicFromEcef(p));

    if (!this.isGeoLocated)
      throw new IModelError(GeoServiceStatus.NoGeoLocation, "iModel is not GeoLocated");

    if (!this.isOpen)
      throw new IModelError(GeoServiceStatus.NoGeoLocation, "iModel is not open");

    if (spatial.length === 0)
      return [];

    const geoConverter = this.geoServices.getConverter(datumOrGCRS);
    assert(undefined !== geoConverter);

    const coordResponse = await geoConverter.getGeoCoordinatesFromIModelCoordinates(spatial);
    if (coordResponse.geoCoords.length !== spatial.length)
      throw new IModelError(GeoServiceStatus.NoGeoLocation, "iModel is not GeoLocated");

    return coordResponse.geoCoords.map((coord) => {
      switch (coord.s) {
        case GeoCoordStatus.NoGCSDefined:
          throw new IModelError(GeoServiceStatus.NoGeoLocation, "iModel is not GeoLocated");
        case GeoCoordStatus.Success:
          const llh = Point3d.fromJSON(coord.p);
          return Cartographic.fromDegrees({ longitude: llh.x, latitude: llh.y, height: llh.z });
        default:
          throw new IModelError(mapToGeoServiceStatus(coord.s), "Error converting spatial to cartographic");
      }
    });
  }

  /** Convert a [Cartographic]($common) to a point in this iModel's spatial coordinate system using a [[GeoConverter]].
   * @param cartographic A cartographic location
   * @param result If defined, use this for output
   * @returns A point in this iModel's spatial coordinates
   * @throws IModelError if [[isGeoLocated]] is false or cartographic location could not be converted.
   * @see [[spatialFromCartographic]] to convert multiple points at once, or you don't know whether the iModel has a GCS.
   */
  public async cartographicToSpatialFromGcs(cartographic: Cartographic, result?: Point3d): Promise<Point3d> {
    if (!this.isGeoLocated && this.noGcsDefined)
      throw new IModelError(GeoServiceStatus.NoGeoLocation, "iModel is not GeoLocated");

    const geoConverter = this.geoServices.getConverter()!;
    const geoCoord = Point3d.create(cartographic.longitudeDegrees, cartographic.latitudeDegrees, cartographic.height); // x is longitude in degrees, y is latitude in degrees, z is height in meters...
    const coordResponse = await geoConverter.getIModelCoordinatesFromGeoCoordinates([geoCoord]);

    if (1 !== coordResponse.iModelCoords.length || GeoCoordStatus.NoGCSDefined === coordResponse.iModelCoords[0].s)
      throw new IModelError(GeoServiceStatus.NoGeoLocation, "iModel is not GeoLocated");

    if (GeoCoordStatus.Success !== coordResponse.iModelCoords[0].s) {
      const geoServiceStatus = mapToGeoServiceStatus(coordResponse.iModelCoords[0].s);
      throw new IModelError(geoServiceStatus, "Error converting cartographic to spatial");
    }

    result = result ? result : Point3d.createZero();
    result.setFromJSON(coordResponse.iModelCoords[0].p);
    return result;
  }

  /** Convert a [Cartographic]($common) to a point in this iModel's Spatial coordinates using a [[GeoConverter]] or[[IModel.ecefLocation]($common).
   * @param cartographic A cartographic location
   * @param result If defined, use this for output
   * @returns A point in this iModel's spatial coordinates
   * @throws IModelError if [[isGeoLocated]] is false or cartographic location could not be converted.
   * @see [[spatialFromCartographic]] to convert multiple points at once.
   * @see [[cartographicToSpatialFromEcef]] to synchronously convert points using the iModel's ECEF transform.
   */
  public async cartographicToSpatial(cartographic: Cartographic, result?: Point3d): Promise<Point3d> {
    return (this.noGcsDefined ? this.cartographicToSpatialFromEcef(cartographic, result) : this.cartographicToSpatialFromGcs(cartographic, result));
  }

  /** Convert [Cartographic]($common) coordinates into points in this iModel's spatial coordinate system using a [[GeoConverter]] or the iModel's [EcefLocation]($common).
   * @param cartographic Coordinates to be converted to the iModel's spatial coordinate system.
   * @returns The `cartographic` coordinates converted to spatial coordinates, of the same length and order as `cartographic`.
   * @throws IModelError if [[isGeoLocated]] is false or any point could not be converted.
   * @see [[cartographicFromSpatial]] to perform the inverse conversion.
   */
  public async spatialFromCartographic(cartographic: Cartographic[]): Promise<Point3d[]> {
    if (this.noGcsDefined)
      return cartographic.map((p) => this.cartographicToSpatialFromEcef(p));

    const geoCoords = cartographic.map((p) => Point3d.create(p.longitudeDegrees, p.latitudeDegrees, p.height));
    return this.toSpatialFromGcs(geoCoords);
  }

  /** Convert geographic coordinates into points in this iModel's spatial coordinate system using a [[GeoConverter]] or the iModel's [EcefLocation]($common).
   * @param geoCoords Coordinates to be converted are in the coordinate system described by the `datumOrGCRS` parameter.  Defaults iModel's spatial coordinate system otherwise.
   * @param datumOrGCRS Datum name or Geographic CRS object definition to use for the conversion.
   * @returns The `geographics` coordinates converted to spatial coordinates, of the same length and order as `geographics`.
   * @throws IModelError if [[isGeoLocated]] is false or any point could not be converted.
   * @beta
   */
  public async toSpatialFromGcs(geoCoords: XYAndZ[], datumOrGCRS?: string | GeographicCRSProps): Promise<Point3d[]> {

    if (!this.isGeoLocated)
      throw new IModelError(GeoServiceStatus.NoGeoLocation, "iModel is not GeoLocated");

    if (!this.isOpen)
      throw new IModelError(GeoServiceStatus.NoGeoLocation, "iModel is not open");

    if (geoCoords.length === 0)
      return [];

    const geoConverter = this.geoServices.getConverter(datumOrGCRS);
    assert(undefined !== geoConverter);

    const coordResponse = await geoConverter.getIModelCoordinatesFromGeoCoordinates(geoCoords);
    if (coordResponse.iModelCoords.length !== geoCoords.length)
      throw new IModelError(GeoServiceStatus.NoGeoLocation, "iModel is not GeoLocated");

    return coordResponse.iModelCoords.map((coord) => {
      switch (coord.s) {
        case GeoCoordStatus.NoGCSDefined:
          throw new IModelError(GeoServiceStatus.NoGeoLocation, "iModel is not GeoLocated");
        case GeoCoordStatus.Success:
          return Point3d.fromJSON(coord.p);
        default:
          throw new IModelError(mapToGeoServiceStatus(coord.s), "Error converting cartographic to spatial");
      }
    });
  }

  /** Expand this iModel's [[displayedExtents]] to include the specified range.
   * This is done automatically when reality models are added to a spatial view. In some cases a [[TiledGraphicsProvider]] may wish to expand
   * the extents explicitly to include its geometry.
   * @deprecated in 3.6. See [[displayedExtents]].
   */
  public expandDisplayedExtents(range: Range3d): void {
    this._extentsExpansion.extendRange(range);
    /* eslint-disable-next-line @typescript-eslint/no-deprecated */
    this.displayedExtents.setFrom(this.projectExtents);
    /* eslint-disable-next-line @typescript-eslint/no-deprecated */
    this.displayedExtents.extendRange(this._extentsExpansion);
  }

  /** @internal */
  public getMapEcefToDb(bimElevationBias: number): Transform {
    if (!this.ecefLocation)
      return Transform.createIdentity();

    const mapEcefToDb = this.ecefLocation.getTransform().inverse();
    if (!mapEcefToDb) {
      assert(false);
      return Transform.createIdentity();
    }
    mapEcefToDb.origin.z += bimElevationBias;

    return mapEcefToDb;
  }
  private _geodeticToSeaLevel?: number | Promise<number>;
  private _projectCenterAltitude?: number | Promise<number>;

  /** Event called immediately after map elevation request is completed. This occurs only in the case where background map terrain is displayed
   * with either geoid or ground offset. These require a query to BingElevation and therefore synching the view may be required
   * when the request is completed.
   * @internal
   */
  public readonly onMapElevationLoaded = new BeEvent<(_imodel: IModelConnection) => void>();

  /** The offset between sea level and the geodetic ellipsoid. This will return undefined only if the request for the offset to Bing Elevation
   * is required, and in this case the [[onMapElevationLoaded]] event is raised when the request is completed.
   * @internal
   */
  public get geodeticToSeaLevel(): number | undefined {
    if (undefined === this._geodeticToSeaLevel) {
      const elevationProvider = new BingElevationProvider();
      this._geodeticToSeaLevel = elevationProvider.getGeodeticToSeaLevelOffset(this.projectExtents.center, this);
      this._geodeticToSeaLevel.then((geodeticToSeaLevel) => {
        this._geodeticToSeaLevel = geodeticToSeaLevel;
        this.onMapElevationLoaded.raiseEvent(this);
      }).catch((_error) => this._geodeticToSeaLevel = 0.0);
    }
    return ("number" === typeof this._geodeticToSeaLevel) ? this._geodeticToSeaLevel : undefined;
  }

  /** The altitude (geodetic) at the project center. This will return undefined only if the request for the offset to Bing Elevation
   * is required, and in this case the [[onMapElevationLoaded]] event is raised when the request is completed.
   * @internal
   */
  public get projectCenterAltitude(): number | undefined {
    if (undefined === this._projectCenterAltitude) {
      const elevationProvider = new BingElevationProvider();
      this._projectCenterAltitude = elevationProvider.getHeightValue(this.projectExtents.center, this);
      this._projectCenterAltitude.then((projectCenterAltitude) => {
        this._projectCenterAltitude = projectCenterAltitude;
        this.onMapElevationLoaded.raiseEvent(this);
      }).catch((_error) => this._projectCenterAltitude = 0.0);
    }
    return ("number" === typeof this._projectCenterAltitude) ? this._projectCenterAltitude : undefined;
  }
}

/** A connection that exists without an iModel. Useful for connecting to Reality Data services.
 * @note This class exists because our display system requires an IModelConnection type even if only reality data is drawn.
 * @public
 */
export class BlankConnection extends IModelConnection {
  public override isBlankConnection(): this is BlankConnection { return true; }

  /** @internal */
  protected constructor(props: IModelConnectionProps) {
    const mockIModelReadApi: IModelReadAPI = {
      getConnectionProps: async () => props,
      getTooltipMessage: async () => ({ lines: [] }),
      getElementMeshes: () => { throw new IModelError(IModelStatus.BadRequest, "getElementMeshes not available for blank connection") },
      async *runQuery () {},
    }

    super(props, mockIModelReadApi);
  }

  /** The Guid that identifies the iTwin for this BlankConnection.
   * @note This can also be set via the [[create]] method using [[BlankConnectionProps.iTwinId]].
   */
  public override get iTwinId(): GuidString | undefined { return this._iTwinId; }
  public override set iTwinId(iTwinId: GuidString | undefined) { this._iTwinId = iTwinId; }
  /** A BlankConnection does not have an associated iModel, so its `iModelId` is alway `undefined`. */
  public override get iModelId(): undefined { return undefined; } // GuidString | undefined for the superclass, but always undefined for BlankConnection

  /** A BlankConnection is always considered closed because it does not have a specific backend nor associated iModel.
   * @returns `true` is always returned since RPC operations and iModel queries are not valid.
   * @note Even though true is always returned, it is still valid to call [[close]] to dispose frontend resources.
   */
  public get isClosed(): boolean { return true; }

  /** Create a new [Blank IModelConnection]($docs/learning/frontend/BlankConnection).
   * @param props The properties to use for the new BlankConnection.
   */
  public static create(props: BlankConnectionProps): BlankConnection {
    return new this({
      name: props.name,
      rootSubject: { name: props.name },
      projectExtents: props.extents,
      globalOrigin: props.globalOrigin,
      ecefLocation: props.location instanceof Cartographic ? EcefLocation.createFromCartographicOrigin(props.location) : props.location,
      key: "",
      iTwinId: props.iTwinId,
    });
  }

  /** There are no connections to the backend to close in the case of a BlankConnection.
   * However, there are frontend resources (like the tile cache) that can be disposed.
   * @note A BlankConnection should not be used after calling `close`.
   */
  public async close(): Promise<void> {
    this.beforeClose();
  }

  /** @internal */
  public closeSync(): void {
    this.beforeClose();
  }
}

/** A connection to a [SnapshotDb]($backend) hosted on a backend.
 * @public
 */
export class SnapshotConnection extends IModelConnection {
  /** Type guard for instanceof [[SnapshotConnection]] */
  public override isSnapshotConnection(): this is SnapshotConnection { return true; }

  /** The Guid that identifies this iModel. */
  public override get iModelId(): GuidString { return super.iModelId!; } // GuidString | undefined for the superclass, but required for SnapshotConnection

  /** Returns `true` if [[close]] has already been called. */
  public get isClosed(): boolean { return this._isClosed ? true : false; }
  private _isClosed?: boolean;

  /** Returns `true` if this is a connection to a remote snapshot iModel resolved by the backend.
   * @see [[openRemote]]
   */
  public get isRemote(): boolean { return this._isRemote ? true : false; }
  private _isRemote?: boolean;

  /** Open an IModelConnection to a read-only snapshot iModel from a file name.
   * @note This method is intended for desktop or mobile applications and should not be used for web applications.
   */
  public static async openFile(filePath: string): Promise<SnapshotConnection> {
    const routingContext = IModelRoutingContext.current || IModelRoutingContext.default;
    RpcManager.setIModel({ iModelId: "undefined", key: filePath });

    const connectionProps = await SnapshotIModelRpcInterface.getClientForRouting(routingContext.token).openFile(filePath);
    Logger.logTrace(loggerCategory, "SnapshotConnection.openFile", () => ({ filePath }));

    const connection = new SnapshotConnection(connectionProps, new IpcIModelRead(connectionProps.key, IpcApp.makeIpcProxy<IModelReadIpcAPI>("iModelRead")));
    IModelConnection.onOpen.raiseEvent(connection);
    return connection;
  }

  /** Open an IModelConnection to a remote read-only snapshot iModel from a key that will be resolved by the backend.
   * @note This method is intended for web applications.
   * @deprecated in 4.10. Use [[CheckpointConnection.openRemote]].
   */
  public static async openRemote(fileKey: string): Promise<SnapshotConnection> {
    const routingContext = IModelRoutingContext.current || IModelRoutingContext.default;
    RpcManager.setIModel({ iModelId: "undefined", key: fileKey });

    const openResponse = await SnapshotIModelRpcInterface.getClientForRouting(routingContext.token).openRemote(fileKey); // eslint-disable-line @typescript-eslint/no-deprecated
    Logger.logTrace(loggerCategory, "SnapshotConnection.openRemote", () => ({ fileKey }));
    const connection = new SnapshotConnection(openResponse, new IpcIModelRead(openResponse.key, IpcApp.makeIpcProxy<IModelReadIpcAPI>("iModelRead")));
    connection.routingContext = routingContext;
    connection._isRemote = true;
    IModelConnection.onOpen.raiseEvent(connection);
    return connection;
  }

  /** Close this SnapshotConnection.
   * @note For local snapshot files, `close` closes the connection and the underlying [SnapshotDb]($backend) database file.
   * For remote snapshots, `close` only closes the connection and frees any frontend resources allocated to the connection.
   * @see [[openFile]], [[openRemote]]
   */
  public async close(): Promise<void> {
    if (this.isClosed)
      return;

    this.beforeClose();
    try {
      if (!this.isRemote) {
        await SnapshotIModelRpcInterface.getClientForRouting(this.routingContext.token).close(this.getRpcProps());
      }
    } finally {
      this._isClosed = true;
    }
  }
}

/** @public */
export namespace IModelConnection {

  /** The id/name/class of a ViewDefinition. Returned by [[IModelConnection.Views.getViewList]] */
  export interface ViewSpec {
    /** The element id of the ViewDefinition. This string may be passed to [[IModelConnection.Views.load]]. */
    id: string;
    /** The name of the view. This string may be used to create a list with the possible view names. */
    name: string;
    /** The fullClassName of the ViewDefinition. Useful for sorting the list of views. */
    class: string;
  }

  /** The collection of loaded ModelState objects for an [[IModelConnection]]. */
  export class Models implements Iterable<ModelState> {
    private _loaded = new Map<string, ModelState>();

    /** @internal */
    public get loaded(): Map<string, ModelState> { return this._loaded; }

    /** An iterator over all currently-loaded models. */
    public [Symbol.iterator](): Iterator<ModelState> {
      return this._loaded.values()[Symbol.iterator]();
    }

    /** @internal */
    constructor(private _iModel: IModelConnection) { }

    /** The Id of the [RepositoryModel]($backend). */
    public get repositoryModelId(): string { return "0x1"; }

    /** @internal */
    public async getDictionaryModel(): Promise<Id64String> {
      const res = await this._iModel.models.queryProps({ from: "bis.DictionaryModel", wantPrivate: true });
      if (res.length !== 1 || res[0].id === undefined)
        throw new IModelError(IModelStatus.BadModel, "bis.DictionaryModel");
      return res[0].id;
    }

    /** Get a batch of [[ModelProps]] given a list of Model ids. */
    public async getProps(modelIds: Id64Arg): Promise<ModelProps[]> {
      const iModel = this._iModel;
      return iModel.isOpen ? IModelReadRpcInterface.getClientForRouting(iModel.routingContext.token).getModelProps(iModel.getRpcProps(), [...Id64.toIdSet(modelIds)]) : [];
    }

    /** Find a ModelState in the set of loaded Models by ModelId. */
    public getLoaded(id: string): ModelState | undefined {
      return this._loaded.get(id);
    }

    /** Given a set of modelIds, return the subset of corresponding models that are not currently loaded.
     * @param modelIds The set of model Ids
     * @returns The subset of the supplied Ids corresponding to models that are not currently loaded, or undefined if all of the specified models are loaded.
     */
    public filterLoaded(modelIds: Id64Arg): Id64Set | undefined {
      let unloaded: Set<string> | undefined;
      for (const id of Id64.iterable(modelIds)) {
        if (undefined === this.getLoaded(id)) {
          if (undefined === unloaded)
            unloaded = new Set<string>();

          unloaded.add(id);
        }
      }

      return unloaded;
    }

    /** load a set of Models by Ids. After the returned Promise resolves, you may get the ModelState objects by calling getLoadedModel. */
    public async load(modelIds: Id64Arg): Promise<void> {
      const notLoaded = this.filterLoaded(modelIds);
      if (undefined === notLoaded)
        return; // all requested models are already loaded

      try {
        const propArray = await this.getProps(notLoaded);
        await this.updateLoadedWithModelProps(propArray);
      } catch {
        // ignore error, we had nothing to do.
      }
    }

    /** Given an array of modelProps, find the class for each model and construct it. save it in the iModelConnection's loaded set. */
    public async updateLoadedWithModelProps(modelProps: ModelProps[]): Promise<void> {
      try {
        for (const props of modelProps) {
          const ctor = await this._iModel.findClassFor(props.classFullName, ModelState);
          if (undefined === this.getLoaded(props.id!)) { // do not overwrite if someone else loads it while we await
            const modelState = new ctor!(props, this._iModel); // create a new instance of the appropriate ModelState subclass
            this._loaded.set(modelState.id, modelState); // save it in loaded set
          }
        }
      } catch {
        // ignore error, we had nothing to do.
      }
    }

    /** Remove a model from the set of loaded models. Used internally by BriefcaseConnection in response to txn events.
     * @internal
     */
    public unload(modelId: Id64String): void {
      this._loaded.delete(modelId);
    }

    /** Query for a set of model ranges by ModelIds.
     * @param modelIds the Id or Ids of the [GeometricModel]($backend)s for which to query the ranges.
     * @returns An array containing the range of each model of each unique model Id, omitting the range for any Id which did no identify a GeometricModel.
     * @note The contents of the returned array do not follow a deterministic order.
     * @throws [IModelError]($common) if exactly one model Id is specified and that Id does not identify a GeometricModel.
     * @see [[queryExtents]] for a similar function that does not throw and produces a deterministically-ordered result.
     */
    public async queryModelRanges(modelIds: Id64Arg): Promise<Range3dProps[]> {
      const iModel = this._iModel;
      return iModel.isOpen ? IModelReadRpcInterface.getClientForRouting(iModel.routingContext.token).queryModelRanges(iModel.getRpcProps(), [...Id64.toIdSet(modelIds)]) : [];
    }

    /** For each [GeometricModel]($backend) specified by Id, attempts to obtain the union of the volumes of all geometric elements within that model.
     * @param modelIds The Id or Ids of the geometric models for which to obtain the extents.
     * @returns An array of results, one per supplied Id, in the order in which the Ids were supplied. If the extents could not be obtained, the
     * corresponding results entry's `extents` will be a "null" range (@see [Range3d.isNull]($geometry) and its `status` will indicate
     * why the extents could not be obtained (e.g., because the Id did not identify a [GeometricModel]($backend)).
     */
    public async queryExtents(modelIds: Id64String | Id64String[]): Promise<ModelExtentsProps[]> {
      const iModel = this._iModel;
      if (!iModel.isOpen)
        return [];

      if (typeof modelIds === "string")
        modelIds = [modelIds];

      return IModelReadRpcInterface.getClientForRouting(iModel.routingContext.token).queryModelExtents(iModel.getRpcProps(), modelIds);
    }

    /** Query for a set of ModelProps of the specified ModelQueryParams.
     * @param queryParams The query parameters. The `limit` and `offset` members should be used to page results.
     * @throws [IModelError]($common) If the generated statement is invalid or would return too many props.
     */
    public async queryProps(queryParams: ModelQueryParams): Promise<ModelProps[]> {
      const iModel = this._iModel;
      if (!iModel.isOpen)
        return [];
      const params: ModelQueryParams = { ...queryParams }; // make a copy
      params.from = queryParams.from || ModelState.classFullName; // use "BisCore:Model" as default class name
      params.where = queryParams.where || "";
      if (!queryParams.wantPrivate) {
        if (params.where.length > 0)
          params.where += " AND ";

        params.where += "IsPrivate=FALSE ";
      }
      if (!queryParams.wantTemplate) {
        if (params.where.length > 0)
          params.where += " AND ";

        params.where += "IsTemplate=FALSE ";
      }
      return IModelReadRpcInterface.getClientForRouting(iModel.routingContext.token).queryModelProps(iModel.getRpcProps(), params);
    }

    /** Asynchronously stream ModelProps using the specified ModelQueryParams. */
    public async * query(queryParams: ModelQueryParams): AsyncIterableIterator<ModelProps> {
      // NOTE: this implementation has the desired API signature, but its implementation must be improved to actually page results
      const modelPropsArray: ModelProps[] = await this.queryProps(queryParams);
      for (const modelProps of modelPropsArray) {
        yield modelProps;
      }
    }
  }

  /** Options controlling the results produced by [[IModelConnection.Elements.getPlacements]].
   * @public
   */
  export interface GetPlacementsOptions {
    /** The types of elements for which to query [Placement]($common)s:
     *  - "2d": Include only [GeometricElement2d]($backend)s.
     *  - "3d": Include only [GeometricElement3d]($backend)s.
     *  - `undefined`: Include both 2d and 3d [GeometricElement]($backend)s.
     */
    type?: "3d" | "2d";
  }

  /** The collection of Elements for an [[IModelConnection]]. */
  export class Elements {
    /** @internal */
    public constructor(private _iModel: IModelConnection) { }

    /** The Id of the [root subject element]($docs/bis/guide/references/glossary.md#subject-root) for this iModel. */
    public get rootSubjectId(): Id64String { return "0x1"; }

    /** Get a set of element ids that satisfy a query */
    public async queryIds(params: EntityQueryParams): Promise<Id64Set> { return this._iModel.queryEntityIds(params); }

    /** Get an array of [[ElementProps]] given one or more element ids.
     * @note This method returns **all** of the properties of the element (excluding GeometryStream), which may be a very large amount of data - consider using
     * [[IModelConnection.query]] to select only those properties of interest to limit the amount of data returned.
     */
    public async getProps(arg: Id64Arg): Promise<ElementProps[]> {
      const iModel = this._iModel;
      return iModel.isOpen ? IModelReadRpcInterface.getClientForRouting(iModel.routingContext.token).getElementProps(this._iModel.getRpcProps(), [...Id64.toIdSet(arg)]) : [];
    }

    /** Obtain the properties of a single element, optionally specifying specific properties to include or exclude.
     * For example, [[getProps]] and [[queryProps]] omit the [GeometryStreamProps]($common) property of [GeometricElementProps]($common) and [GeometryPartProps]($common)
     * because it can be quite large and is generally not useful to frontend code. The following code requests that the geometry stream be included:
     * ```ts
     *  const props = await iModel.elements.loadProps(elementId, { wantGeometry: true });
     * ```
     * @param identifier Identifies the element by its Id, federation Guid, or [Code]($common).
     * @param options Optionally includes or excludes specific properties.
     * @returns The properties of the requested element; or `undefined` if no element exists with the specified identifier or the iModel is not open.
     * @throws [IModelError]($common) if the element exists but could not be loaded.
     */
    public async loadProps(identifier: Id64String | GuidString | CodeProps, options?: ElementLoadOptions): Promise<ElementProps | undefined> {
      const imodel = this._iModel;
      return imodel.isOpen ? IModelReadRpcInterface.getClientForRouting(imodel.routingContext.token).loadElementProps(imodel.getRpcProps(), identifier, options) : undefined;
    }

    /** Get an array  of [[ElementProps]] that satisfy a query
     * @param params The query parameters. The `limit` and `offset` members should be used to page results.
     * @throws [IModelError]($common) If the generated statement is invalid or would return too many props.
     */
    public async queryProps(params: EntityQueryParams): Promise<ElementProps[]> {
      const iModel = this._iModel;
      return iModel.isOpen ? IModelReadRpcInterface.getClientForRouting(iModel.routingContext.token).queryElementProps(iModel.getRpcProps(), params) : [];
    }

    /** Obtain the [Placement]($common)s of a set of [GeometricElement]($backend)s.
     * @param elementIds The Ids of the elements whose placements are to be queried.
     * @param options Options customizing how the placements are queried.
     * @returns an array of placements, each having an additional `elementId` property identifying the element from which the placement was obtained.
     * @note Any Id that does not identify a geometric element with a valid bounding box and origin is omitted from the returned array.
     */
    public async getPlacements(elementIds: Iterable<Id64String>, options?: Readonly<GetPlacementsOptions>): Promise<Array<Placement & { elementId: Id64String }>> {
      let ids: Id64String[];
      if (typeof elementIds === "string")
        ids = [elementIds];
      else if (!Array.isArray(elementIds))
        ids = Array.from(elementIds);
      else
        ids = elementIds;

      if (ids.length === 0)
        return [];

      const select3d = `
        SELECT
          ECInstanceId,
          Origin.x as x, Origin.y as y, Origin.z as z,
          BBoxLow.x as lx, BBoxLow.y as ly, BBoxLow.z as lz,
          BBoxHigh.x as hx, BBoxHigh.y as hy, BBoxHigh.z as hz,
          Yaw, Pitch, Roll,
          NULL as Rotation
        FROM bis.GeometricElement3d
        WHERE Origin IS NOT NULL AND BBoxLow IS NOT NULL AND BBoxHigh IS NOT NULL`;

      // Note: For the UNION ALL statement, the column aliases in select2d are ignored - so they
      // must match those in select3d.
      const select2d = `
        SELECT
          ECInstanceId,
          Origin.x as x, Origin.y as y, NULL as z,
          BBoxLow.x as lx, BBoxLow.y as ly, NULL as lz,
          BBoxHigh.x as hx, BBoxHigh.y as hy, NULL as hz,
          NULL as yaw, NULL as pitch, NULL as roll,
          Rotation
        FROM bis.GeometricElement2d
        WHERE Origin IS NOT NULL AND BBoxLow IS NOT NULL AND BBoxHigh IS NOT NULL`;

      const idCriterion = `ECInstanceId IN (${ids.join(",")})`;

      let ecsql;
      switch (options?.type) {
        case "3d":
          ecsql = `${select3d} AND ${idCriterion}`;
          break;
        case "2d":
          ecsql = `${select2d} AND ${idCriterion}`;
          break;
        default:
          ecsql = `
            SELECT * FROM (
              ${select3d}
              UNION ALL
              ${select2d}
            ) WHERE ${idCriterion}`;
          break;
      }

      const placements = new Array<Placement & { elementId: Id64String }>();
      for await (const queryRow of this._iModel.createQueryReader(ecsql, undefined, { rowFormat: QueryRowFormat.UseJsPropertyNames })) { // eslint-disable-line @typescript-eslint/no-deprecated
        const row = queryRow.toRow();
        const origin = [row.x, row.y, row.z];
        const bbox = {
          low: { x: row.lx, y: row.ly, z: row.lz },
          high: { x: row.hx, y: row.hy, z: row.hz },
        };

        let placement;
        if (undefined === row.lz)
          placement = Placement2d.fromJSON({ bbox, origin, angle: row.rotation });
        else
          placement = Placement3d.fromJSON({ bbox, origin, angles: { yaw: row.yaw, pitch: row.pitch, roll: row.roll } });

        const placementWithId = (placement as Placement & { elementId: Id64String });
        placementWithId.elementId = row.id;
        placements.push(placementWithId);
      }

      return placements;
    }
  }

  /** The collection of [[CodeSpec]] entities for an [[IModelConnection]]. */
  export class CodeSpecs {
    private _loaded?: CodeSpec[];

    /** @internal */
    constructor(private _iModel: IModelConnection) { }

    /** Loads all CodeSpec from the remote IModelDb. */
    private async _loadAllCodeSpecs(): Promise<void> {
      if (this._loaded)
        return;

      this._loaded = [];
      const codeSpecArray: any[] = await IModelReadRpcInterface.getClientForRouting(this._iModel.routingContext.token).getAllCodeSpecs(this._iModel.getRpcProps());
      for (const codeSpec of codeSpecArray) {
        this._loaded.push(CodeSpec.createFromJson(this._iModel, Id64.fromString(codeSpec.id), codeSpec.name, codeSpec.jsonProperties));
      }
    }

    /** Look up a CodeSpec by Id.
     * @param codeSpecId The Id of the CodeSpec to load
     * @returns The CodeSpec with the specified Id
     * @throws [[IModelError]] if the Id is invalid or if no CodeSpec with that Id could be found.
     */
    public async getById(codeSpecId: Id64String): Promise<CodeSpec> {
      if (!Id64.isValid(codeSpecId))
        throw new IModelError(IModelStatus.InvalidId, "Invalid codeSpecId", () => ({ codeSpecId }));

      await this._loadAllCodeSpecs(); // ensure all codeSpecs have been downloaded
      const found: CodeSpec | undefined = this._loaded!.find((codeSpec: CodeSpec) => codeSpec.id === codeSpecId);
      if (!found)
        throw new IModelError(IModelStatus.NotFound, "CodeSpec not found");

      return found;
    }

    /** Look up a CodeSpec by name.
     * @param name The name of the CodeSpec to load
     * @returns The CodeSpec with the specified name
     * @throws [[IModelError]] if no CodeSpec with the specified name could be found.
     */
    public async getByName(name: string): Promise<CodeSpec> {
      await this._loadAllCodeSpecs(); // ensure all codeSpecs have been downloaded
      const found: CodeSpec | undefined = this._loaded!.find((codeSpec: CodeSpec) => codeSpec.name === name);
      if (!found)
        throw new IModelError(IModelStatus.NotFound, "CodeSpec not found");

      return found;
    }
  }

  /** The collection of views for an [[IModelConnection]]. */
  export class Views {
    /** @internal */
    constructor(private _iModel: IModelConnection) { }
    private _writeViewStoreProxy?: PickAsyncMethods<ViewStoreRpc.Writer>;
    private _readViewStoreProxy?: PickAsyncMethods<ViewStoreRpc.Reader>;

    public get viewStoreWriter() {
      return this._writeViewStoreProxy ??= new Proxy(this, {
        get(views, methodName: string) {
          const iModel = views._iModel;
          return async (...args: any[]) => IModelReadRpcInterface.getClientForRouting(iModel.routingContext.token).callViewStore(iModel.getRpcProps(), ViewStoreRpc.version, true, methodName, ...args);
        },
      }) as unknown as PickAsyncMethods<ViewStoreRpc.Writer>;
    }
    public get viewsStoreReader() {
      return this._readViewStoreProxy ??= new Proxy(this, {
        get(views, methodName: string) {
          const iModel = views._iModel;
          return async (...args: any[]) => IModelReadRpcInterface.getClientForRouting(iModel.routingContext.token).callViewStore(iModel.getRpcProps(), ViewStoreRpc.version, false, methodName, ...args);
        },
      }) as unknown as PickAsyncMethods<ViewStoreRpc.Reader>;
    }

    /** Query for an array of ViewDefinitionProps
     * @param queryParams Query parameters specifying the views to return. The `limit` and `offset` members should be used to page results.
     * @throws [IModelError]($common) If the generated statement is invalid or would return too many props.
     */
    public async queryProps(queryParams: ViewQueryParams): Promise<ViewDefinitionProps[]> {
      const iModel = this._iModel;
      if (iModel.isClosed)
        return [];

      const params: ViewQueryParams = { ...queryParams }; // make a copy
      params.from = queryParams.from || ViewState.classFullName; // use "BisCore:ViewDefinition" as default class name
      params.where = queryParams.where || "";
      if (queryParams.wantPrivate === undefined || !queryParams.wantPrivate) {
        if (params.where.length > 0)
          params.where += " AND ";

        params.where += "IsPrivate=FALSE ";
      }
      const viewProps = await IModelReadRpcInterface.getClientForRouting(iModel.routingContext.token).queryElementProps(iModel.getRpcProps(), params);
      assert((viewProps.length === 0) || ("categorySelectorId" in viewProps[0]), "invalid view definition");  // spot check that the first returned element is-a ViewDefinitionProps
      return viewProps as ViewDefinitionProps[];
    }

    /** Get an array of the ViewSpecs for all views in this IModel that satisfy a ViewQueryParams.
     *
     * This is typically used to create a list for UI.
     *
     * For example:
     * ```ts
     * [[include:IModelConnection.Views.getSpatialViewList]]
     * ```
     * @param queryParams The parameters for the views to find. The `limit` and `offset` members should be used to page results.
     * @throws [IModelError]($common) If the generated statement is invalid or would return too many props.
     */
    public async getViewList(queryParams: ViewQueryParams): Promise<ViewSpec[]> {
      const views: ViewSpec[] = [];
      const viewProps: ViewDefinitionProps[] = await this.queryProps(queryParams);
      viewProps.forEach((viewProp) => {
        views.push({ id: viewProp.id as string, name: viewProp.code.value!, class: viewProp.classFullName });
      });

      return views;
    }

    /** Query the Id of the default [ViewDefinition]($backend), if any, stored in this iModel's property table.
     * The default view is typically chosen by the application (such as a connector) that created the iModel.
     * There is no guarantee that this view will be suitable for the purposes of any other applications.
     * Most applications should ignore the default view and instead create a [[ViewState]] that fits their own requirements using APIs like [[ViewCreator3d]].
     * @returns the Id of the default view as defined in the iModel's property table, or an invalid ID if no default view is defined.
     * @deprecated in 4.2. Create a ViewState to your own specifications.
     */
    public async queryDefaultViewId(): Promise<Id64String> {
      const iModel = this._iModel;
      return iModel.isOpen ? IModelReadRpcInterface.getClientForRouting(iModel.routingContext.token).getDefaultViewId(iModel.getRpcProps()) : Id64.invalid;
    }

    /** Load a [[ViewState]] object from the specified [[ViewDefinition]] id. */
    public async load(viewDefinitionId: ViewIdString): Promise<ViewState> {
      const options: ViewStateLoadProps = {
        displayStyle: {
          omitScheduleScriptElementIds: !IModelApp.tileAdmin.enableFrontendScheduleScripts,
          compressExcludedElementIds: true,
        },
      };
      const viewProps = await IModelReadRpcInterface.getClientForRouting(this._iModel.routingContext.token).getViewStateData(this._iModel.getRpcProps(), viewDefinitionId, options);
      const viewState = await this.convertViewStatePropsToViewState(viewProps);
      return viewState;
    }

    /** Return the [[ViewState]] object associated with the [[ViewStateProps]] passed in. */
    public async convertViewStatePropsToViewState(viewProps: ViewStateProps): Promise<ViewState> {
      const className = viewProps.viewDefinitionProps.classFullName;
      const ctor = await this._iModel.findClassFor<typeof EntityState>(className, undefined) as typeof ViewState | undefined;

      if (undefined === ctor)
        throw new IModelError(IModelStatus.WrongClass, "Invalid ViewState class", () => viewProps);

      const viewState = ctor.createFromProps(viewProps, this._iModel)!;
      await viewState.load(); // loads models for ModelSelector

      return viewState;
    }

    /** Get a thumbnail for a view.
     * @param viewId The id of the view of the thumbnail.
     * @returns A Promise of the ThumbnailProps.
     * @throws "No content" error if invalid thumbnail.
     * @deprecated in 3.x use ViewStore apis
     */
    public async getThumbnail(_viewId: Id64String): Promise<ThumbnailProps> {
      // eslint-disable-next-line @typescript-eslint/no-deprecated
      const val = await IModelReadRpcInterface.getClientForRouting(this._iModel.routingContext.token).getViewThumbnail(this._iModel.getRpcProps(), _viewId.toString());
      const intValues = new Uint32Array(val.buffer, 0, 4);

      if (intValues[1] !== ImageSourceFormat.Jpeg && intValues[1] !== ImageSourceFormat.Png)
        throw new NoContentError();

      return { format: intValues[1] === ImageSourceFormat.Jpeg ? "jpeg" : "png", width: intValues[2], height: intValues[3], image: new Uint8Array(val.buffer, 16, intValues[0]) };
    }
  }

  /** @public */
  export namespace Categories {
    /** A subset of the information describing a [SubCategory]($backend), supplied by [[IModelConnection.Categories.getCategoryInfo]]
     * or [[IModelConnection.Categories.getSubCategoryInfo]].
     */
    export interface SubCategoryInfo {
      /** The [SubCategory]($backend)'s element Id. */
      readonly id: Id64String;
      /** The Id of the [Category]($backend) to which this [SubCategory]($backend) belongs. */
      readonly categoryId: Id64String;
      /** Visual parameters applied to geometry belonging to this [SubCategory]($backend). */
      readonly appearance: Readonly<SubCategoryAppearance>;
    }

    /** A subset of the information describing a [Category]($backend), supplied by [[IModelConnection.Categories.getCategoryInfo]]. */
    export interface CategoryInfo {
      /** The category's element Id. */
      readonly id: Id64String;
      /** For each [SubCategory]($backend) belonging to this [Category]($backend), a mapping from the SubCategory's element Id to its properties. */
      readonly subCategories: Map<Id64String, SubCategoryInfo>;
    }
  }

  /** Provides access to information about the [Category]($backend)'s stored in an [[IModelConnection]].
   * This information is cached internally so that repeated requests need not query the backend.
   * @see [[IModelConnection.categories]] for the categories associated with a specific iModel.
   */
  export class Categories {
    /** @internal */
    public readonly cache: SubCategoriesCache;

    /** @internal */
    public constructor(iModel: IModelConnection) {
      this.cache = new SubCategoriesCache(iModel);
    }

    /** Obtain information about one or more [Category]($backend)'s. */
    public async getCategoryInfo(categoryIds: Iterable<Id64String>): Promise<Map<Id64String, Categories.CategoryInfo>> {
      return this.cache.getCategoryInfo(categoryIds);
    }

    /** Obtain information about one or more [SubCategory]($backend)'s belonging to the specified [Category]($backend). */
    public async getSubCategoryInfo(args: {
      category: Id64String;
      subCategories: Iterable<Id64String>;
    }): Promise<Map<Id64String, Categories.SubCategoryInfo>> {
      return this.cache.getSubCategoryInfo(args.category, args.subCategories);
    }
  }
}<|MERGE_RESOLUTION|>--- conflicted
+++ resolved
@@ -7,11 +7,7 @@
  */
 
 import {
-<<<<<<< HEAD
-  assert, BeEvent, CompressedId64Set, DbResult, GeoServiceStatus, GuidString, Id64, Id64Arg, Id64Set, Id64String, IModelStatus, Logger, OneAtATimeAction, OpenMode,
-=======
-  assert, BeEvent, BentleyStatus, CompressedId64Set, GeoServiceStatus, GuidString, Id64, Id64Arg, Id64Set, Id64String, Logger, OneAtATimeAction, OpenMode,
->>>>>>> ee635e68
+  assert, BeEvent, BentleyStatus, CompressedId64Set, DbResult, GeoServiceStatus, GuidString, Id64, Id64Arg, Id64Set, Id64String, IModelStatus, Logger, OneAtATimeAction, OpenMode,
   PickAsyncMethods, TransientIdSequence,
 } from "@itwin/core-bentley";
 import {
