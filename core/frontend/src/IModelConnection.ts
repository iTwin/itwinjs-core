/*---------------------------------------------------------------------------------------------
* Copyright (c) Bentley Systems, Incorporated. All rights reserved.
* See LICENSE.md in the project root for license terms and full copyright notice.
*--------------------------------------------------------------------------------------------*/
/** @packageDocumentation
 * @module IModelConnection
 */

import {
  assert, BeEvent, BentleyStatus, CompressedId64Set, GeoServiceStatus, GuidString, Id64, Id64Arg, Id64Set, Id64String, IModelStatus, Logger, OneAtATimeAction, OpenMode,
  PickAsyncMethods, TransientIdSequence,
} from "@itwin/core-bentley";
import {
  Cartographic, CodeProps, CodeScopeSpec, CodeSpec, CodeSpecProperties, DbQueryRequest, DbResponseStatus, EcefLocation, EcefLocationProps, ECSqlReader, ElementLoadOptions, ElementMeshRequestProps,
  ElementProps, EntityQueryParams, FontMap, GeoCoordStatus, GeographicCRSProps, GeometryContainmentRequestProps, GeometryContainmentResponseProps, GeometrySummaryRequestProps, IModel, IModelConnectionProps, IModelError,
  IModelReadRpcInterface, mapToGeoServiceStatus, MassPropertiesPerCandidateRequestProps, MassPropertiesPerCandidateResponseProps,
  MassPropertiesRequestProps, MassPropertiesResponseProps, ModelExtentsProps, ModelProps, ModelQueryParams, Placement, Placement2d,
  Placement3d, QueryBinder, QueryOptions, QueryParamType, QueryRowFormat, RpcManager, SnapRequestProps, SnapResponseProps,
  SnapshotIModelRpcInterface, SubCategoryAppearance, SubCategoryResultRow, TextureData, TextureLoadProps, ViewDefinitionProps,
  ViewIdString, ViewQueryParams, ViewStateLoadProps, ViewStateProps, ViewStoreRpc,
} from "@itwin/core-common";
import { Point3d, Range3d, Range3dProps, Transform, XYAndZ, XYZProps } from "@itwin/core-geometry";
import {
  ElementNotFoundError,
  type IModelReadAPI,
  type IModelReadIpcAPI,
  MaxTextureSizeNotGreaterThanZeroError,
  MeshesNotFoundError,
  type QueryArgs,
  Texture as TextureIModelRead,
  TextureMapping,
  TextureNotFoundError,
} from "@itwin/imodelread-common";
import { IpcIModelRead } from "@itwin/imodelread-client-ipc";
import { BriefcaseConnection } from "./BriefcaseConnection";
import { CheckpointConnection } from "./CheckpointConnection";
import { FrontendLoggerCategory } from "./common/FrontendLoggerCategory";
import { EntityState } from "./EntityState";
import { GeoServices } from "./GeoServices";
import { IModelApp } from "./IModelApp";
import { IModelRoutingContext } from "./IModelRoutingContext";
import { ModelState } from "./ModelState";
import { HiliteSet, SelectionSet } from "./SelectionSet";
import { SubCategoriesCache } from "./SubCategoriesCache";
import { BingElevationProvider } from "./tile/internal";
import { Tiles } from "./Tiles";
import { ViewState } from "./ViewState";
import { _requestSnap } from "./common/internal/Symbols";
import { IpcApp } from "./IpcApp";
import { SchemaContext } from "@itwin/ecschema-metadata";
import { ECSchemaRpcLocater } from '@itwin/ecschema-rpcinterface-common';


const loggerCategory: string = FrontendLoggerCategory.IModelConnection;

/** The properties for creating a [Blank IModelConnection]($docs/learning/frontend/BlankConnection)
 * @public
 */
export interface BlankConnectionProps {
  /** A name for this blank connection. */
  name: string;
  /** The spatial location for the blank connection. */
  location: Cartographic | EcefLocationProps;
  /** The volume of interest, in meters, centered around `location` */
  extents: Range3dProps;
  /** An offset to be applied to all spatial coordinates. */
  globalOrigin?: XYZProps;
  /** The optional Guid that identifies the iTwin associated with the [[BlankConnection]]. */
  iTwinId?: GuidString;
}

/** A connection to a [IModelDb]($backend) hosted on the backend.
 * @public
 * @extensions
 */
export abstract class IModelConnection extends IModel {
  protected readonly _iModelReadApi: IModelReadAPI;
  /** The [[ModelState]]s in this IModelConnection. */
  public readonly models: IModelConnection.Models;
  /** The [[ElementState]]s in this IModelConnection. */
  public readonly elements: IModelConnection.Elements;
  /** The [[CodeSpec]]s in this IModelConnection. */
  public readonly codeSpecs: IModelConnection.CodeSpecs;
  /** The [[ViewState]]s in this IModelConnection. */
  public readonly views: IModelConnection.Views;
  /** The set of currently hilited elements for this IModelConnection. */
  public readonly hilited: HiliteSet;
  /** The set of currently selected elements for this IModelConnection. */
  public readonly selectionSet: SelectionSet;
  /** The set of Tiles for this IModelConnection. */
  public readonly tiles: Tiles;
  /** The set of [Category]($backend)'s in this IModelConnection. */
  public readonly categories: IModelConnection.Categories;
  /** A cache of information about SubCategories chiefly used for rendering.
   * @internal
   */
  public get subcategories(): SubCategoriesCache { return this.categories.cache; }
  /** Generator for unique Ids of transient graphics for this IModelConnection. */
  public readonly transientIds = new TransientIdSequence();
  /** The Geographic location services available for this iModelConnection. */
  public readonly geoServices: GeoServices;
  /** @internal Whether GCS has been disabled for this iModelConnection. */
  protected _gcsDisabled = false;
  /** @internal Return true if a GCS is not defined for this iModelConnection; also returns true if GCS is defined but disabled. */
  public get noGcsDefined(): boolean { return this._gcsDisabled || undefined === this.geographicCoordinateSystem; }
  /** @internal */
  public disableGCS(disable: boolean): void { this._gcsDisabled = disable; }

  /** The maximum time (in milliseconds) to wait before timing out the request to open a connection to a new iModel */
  public static connectionTimeout: number = 10 * 60 * 1000;

  /** The RPC routing for this connection. */
  public routingContext: IModelRoutingContext = IModelRoutingContext.default;

  /** Type guard for instanceof [[BriefcaseConnection]] */
  public isBriefcaseConnection(): this is BriefcaseConnection { return false; }

  /** Type guard for instanceof [[CheckpointConnection]]
   * @beta
  */
  public isCheckpointConnection(): this is CheckpointConnection { return false; }

  /** Type guard for instanceof [[SnapshotConnection]] */
  public isSnapshotConnection(): this is SnapshotConnection { return false; }

  /** Type guard for instanceof [[BlankConnection]] */
  public isBlankConnection(): this is BlankConnection { return false; }

  /** Returns `true` if this is a briefcase copy of an iModel that is synchronized with iModelHub. */
  public get isBriefcase(): boolean { return this.isBriefcaseConnection(); }

  /** Returns `true` if this is a *snapshot* iModel.
   * @see [[SnapshotConnection.openSnapshot]]
   */
  public get isSnapshot(): boolean { return this.isSnapshotConnection(); }

  /** True if this is a [Blank Connection]($docs/learning/frontend/BlankConnection). */
  public get isBlank(): boolean { return this.isBlankConnection(); }

  /** Check the [[openMode]] of this IModelConnection to see if it was opened read-only. */
  public get isReadonly(): boolean { return this.openMode === OpenMode.Readonly; }

  /** Check if the IModelConnection is open (i.e. it has a *connection* to a backend server).
   * Returns false for [[BlankConnection]] instances and after [[IModelConnection.close]] has been called.
   * @note no RPC operations are valid on this IModelConnection if this method returns false.
   */
  public get isOpen(): boolean { return !this.isClosed; }

  /** Check if the IModelConnection is closed (i.e. it has no *connection* to a backend server).
   * Returns true for [[BlankConnection]] instances and after [[IModelConnection.close]] has been called.
   * @note no RPC operations are valid on this IModelConnection if this method returns true.
   */
  public abstract get isClosed(): boolean;

  /** Event raised immediately before *any* IModelConnection is [[close]]d.
   * @note This static event is raised when *any* IModelConnection is closed, and the specific IModelConnection is passed as its argument. To
   * monitor closing a specific IModelConnection, listen for the `onClose` instance event instead.
   * @note Be careful not to perform any asynchronous operations on the IModelConnection because it will close before they are processed.
   */
  public static readonly onClose = new BeEvent<(_imodel: IModelConnection) => void>();

  /** Event called immediately after *any* IModelConnection is opened. */
  public static readonly onOpen = new BeEvent<(_imodel: IModelConnection) => void>();

  /** Event raised immediately before this IModelConnection is [[close]]d.
   * @note This event is raised only for this specific IModelConnection. To monitor *all* IModelConnections, listen for the static `onClose` event instead.
   * @note Be careful not to perform any asynchronous operations on the IModelConnection because it will close before they are processed.
   */
  public readonly onClose = new BeEvent<(_imodel: IModelConnection) => void>();

  /** The font map for this IModelConnection. Only valid after calling #loadFontMap and waiting for the returned promise to be fulfilled.
   * @deprecated in 5.0.0 - will not be removed until after 2026-06-13. If you need font Ids on the front-end for some reason, write an Ipc method that queries [IModelDb.fonts]($backend).
   */
  public fontMap?: FontMap;

  private _schemaContext?: SchemaContext;

  /** Load the FontMap for this IModelConnection.
   * @returns Returns a Promise<FontMap> that is fulfilled when the FontMap member of this IModelConnection is valid.
   * @deprecated in 5.0.0 - will not be removed until after 2026-06-13. If you need font Ids on the front-end for some reason, write an Ipc method that queries [IModelDb.fonts]($backend).
   */
  public async loadFontMap(): Promise<FontMap> {
    if (undefined === this.fontMap) { // eslint-disable-line @typescript-eslint/no-deprecated
      this.fontMap = new FontMap(); // eslint-disable-line @typescript-eslint/no-deprecated
      if (this.isOpen) {
        const fontProps = await IModelReadRpcInterface.getClientForRouting(this.routingContext.token).readFontJson(this.getRpcProps());
        this.fontMap.addFonts(fontProps.fonts); // eslint-disable-line @typescript-eslint/no-deprecated
      }
    }
    return this.fontMap; // eslint-disable-line @typescript-eslint/no-deprecated
  }

  /** Find the first registered base class of the given EntityState className. This class will "handle" the State for the supplied className.
   * @param className The full name of the class of interest.
   * @param defaultClass If no base class of the className is registered, return this value.
   * @note this method is async since it may have to query the server to get the class hierarchy.
   */
  public async findClassFor<T extends typeof EntityState>(className: string, defaultClass: T | undefined): Promise<T | undefined> {
    let ctor = IModelApp.lookupEntityClass(className) as T | undefined;
    if (undefined !== ctor)
      return ctor;

    // it's not registered, we need to query its class hierarchy.
    ctor = defaultClass; // in case we cant find a registered class that handles this class

    // wait until we get the full list of base classes from backend
    if (this.isOpen) {
      const baseClasses = await IModelReadRpcInterface.getClientForRouting(this.routingContext.token).getClassHierarchy(this.getRpcProps(), className);

      // Make sure some other async code didn't register this class while we were await-ing above
      ctor = IModelApp.lookupEntityClass(className) as T | undefined;
      if (undefined !== ctor)
        return ctor;

      // walk through the list until we find a registered base class
      baseClasses.some((baseClass: string) => {
        const test = IModelApp.lookupEntityClass(baseClass) as T | undefined;
        if (test === undefined)
          return false; // nope, not registered

        ctor = test; // found it, save it
        IModelApp.registerEntityState(className, ctor); // and register the fact that our starting class is handled by this subclass.
        return true; // stop
      });
    }
    return ctor; // either the baseClass handler or defaultClass if we didn't find a registered baseClass
  }

  /** @internal */
  protected constructor(iModelProps: IModelConnectionProps, iModelReadApi: IModelReadAPI) {
    super(iModelProps);
    this._iModelReadApi = iModelReadApi;
    super.initialize(iModelProps.name!, iModelProps);
    this.models = new IModelConnection.Models(this);
    this.elements = new IModelConnection.Elements(this);
    this.codeSpecs = new IModelConnection.CodeSpecs(this);
    this.views = new IModelConnection.Views(this);
    this.categories = new IModelConnection.Categories(this);

    this.selectionSet = new SelectionSet(this);
    this.hilited = new HiliteSet(this);

    this.tiles = new Tiles(this);
    this.geoServices = GeoServices.createForIModel(this, this._iModelReadApi);

    this.hilited.onModelSubCategoryModeChanged.addListener(() => {
      IModelApp.viewManager.onSelectionSetChanged(this);
    });
  }

  /** Called prior to connection closing. Raises close events and calls tiles.dispose.
   * @internal
   */
  protected beforeClose(): void {
    this.onClose.raiseEvent(this); // event for this connection
    IModelConnection.onClose.raiseEvent(this); // event for all connections
    this.tiles[Symbol.dispose]();
    this.subcategories.onIModelConnectionClose();
  }

  /** Close this IModelConnection. */
  public abstract close(): Promise<void>;

  /** Allow to execute query and read results along with meta data. The result are streamed.
   *
   * See also:
   * - [ECSQL Overview]($docs/learning/frontend/ExecutingECSQL)
   * - [Code Examples]($docs/learning/frontend/ECSQLCodeExamples)
   * - [ECSQL Row Format]($docs/learning/ECSQLRowFormat)
   *
   * @param params The values to bind to the parameters (if the ECSQL has any).
   * @param config Allow to specify certain flags which control how query is executed.
   * @returns Returns an [ECSqlReader]($common) which helps iterate over the result set and also give access to metadata.
   * @public
   * */
  public createQueryReader(ecsql: string, params?: QueryBinder, config?: QueryOptions): ECSqlReader {
    if (config && this.hasUnsupportedQueryOptions(config)) {
      return this.createRPCQueryReader(ecsql, params, config);
    }
    const parsedParams = params ? this.parseBinderToArgs(params) : undefined;
    return this._iModelReadApi.runQuery({ query: ecsql, args: parsedParams, options: { includeMetadata: config?.includeMetaData ?? true }});
  }

  private hasUnsupportedQueryOptions(options: QueryOptions): boolean {
    return options.abbreviateBlobs !== undefined
      || options.convertClassIdsToClassNames === true // eslint-disable-line @typescript-eslint/no-deprecated
      || options.delay !== undefined
      || options.limit !== undefined
      || options.priority !== undefined
      || options.quota !== undefined
      || options.restartToken !== undefined
      || options.rowFormat === QueryRowFormat.UseJsPropertyNames
      || options.usePrimaryConn !== undefined;
  }

  private createRPCQueryReader(ecsql: string, params?: QueryBinder, config?: QueryOptions): ECSqlReader {
    const executor = {
      execute: async (request: DbQueryRequest) => {
        return IModelReadRpcInterface.getClientForRouting(this.routingContext.token).queryRows(this.getRpcProps(), request);
      },
    };
    return new ECSqlReader(executor, ecsql, params, config);
  }

  private parseBinderToArgs(params: QueryBinder): QueryArgs {
    const serializedArgs = params.serialize();
    const allKeys = Object.keys(serializedArgs);
    if (allKeys.length === 0) {
      return {};
    }

    const integerRegex = /^\d+$/;
    if (integerRegex.test(allKeys[0])) {
      return Object.values(serializedArgs).map(value => ({
        ...value, type: this.parseIdToParamType(value.type)
      }));
    } else {
      const queryArgs: QueryArgs = {};
      for (const [key, value] of Object.entries(serializedArgs)) {
        queryArgs[key] = { ...value, type: this.parseIdToParamType(value.type) };
      }
      return queryArgs;
    }
  }

  private parseIdToParamType(index: number): string {
    switch (index) {
      case QueryParamType.Boolean:
        return "boolean";
      case QueryParamType.Double:
        return "double";
      case QueryParamType.Id:
        return "id";
      case QueryParamType.IdSet:
        return "idSet";
      case QueryParamType.Integer:
        return "integer";
      case QueryParamType.Long:
        return "long";
      case QueryParamType.Null:
        return "null";
      case QueryParamType.Point2d:
        return "point2d";
      case QueryParamType.Point3d:
        return "point3d";
      case QueryParamType.String:
        return "string";
      case QueryParamType.Blob:
        return "blob";
      case QueryParamType.Struct:
        return "struct";
      default:
        throw new TypeError(`No query parameter type matches the provided index ${index}`);
    }
  }

  /**
   * queries the BisCore.SubCategory table for the entries that are children of the passed categoryIds
   * @param compressedCategoryIds compressed category Ids
   * @returns array of SubCategoryResultRow
   * @internal
   */
  public async querySubCategories(compressedCategoryIds: CompressedId64Set): Promise<SubCategoryResultRow[]> {
    return IModelReadRpcInterface.getClientForRouting(this.routingContext.token).querySubCategories(this.getRpcProps(), compressedCategoryIds);
  }

  /**
   * queries the BisCore.SubCategory table for entries that are children of used spatial categories and 3D elements.
   * @returns array of SubCategoryResultRow
   * @internal
   */
  public async queryAllUsedSpatialSubCategories(): Promise<SubCategoryResultRow[]> {
    return IModelReadRpcInterface.getClientForRouting(this.routingContext.token).queryAllUsedSpatialSubCategories(this.getRpcProps());
  }

  /** Query for a set of element ids that satisfy the supplied query params
   * @param params The query parameters. The `limit` and `offset` members should be used to page results.
   * @throws [IModelError]($common) If the generated statement is invalid or would return too many rows.
   */
  public async queryEntityIds(params: EntityQueryParams): Promise<Id64Set> {
    return new Set(this.isOpen ? await IModelReadRpcInterface.getClientForRouting(this.routingContext.token).queryEntityIds(this.getRpcProps(), params) : undefined);
  }

  private _snapRpc = new OneAtATimeAction<SnapResponseProps>(
    async (props: SnapRequestProps) =>
      IModelReadRpcInterface.getClientForRouting(this.routingContext.token).requestSnap(this.getRpcProps(), IModelApp.sessionId, props),
  );

  /** Request a snap from the backend.
   * @note callers must gracefully handle Promise rejected with AbandonedError
   * @internal
   */
  public async [_requestSnap](props: SnapRequestProps): Promise<SnapResponseProps> {
    return this.isOpen ? this._snapRpc.request(props) : { status: 2 };
  }

  /** @internal
   * @deprecated in 4.8 - will not be removed until after 2026-06-13. Use AccuSnap.doSnapRequest.
   */
  public async requestSnap(props: SnapRequestProps): Promise<SnapResponseProps> {
    return this[_requestSnap](props);
  }

  private _getTooltip = new OneAtATimeAction<string[]>(async (id: string) =>
    this._iModelReadApi.getTooltipMessage(id).then((res) => res.lines),
  );
  /** Request a tooltip from the backend.
   * @note If another call to this method occurs before preceding call(s) return, all preceding calls will be abandoned - only the most recent will resolve. Therefore callers must gracefully handle Promise rejected with AbandonedError.
   */
  public async getToolTipMessage(id: Id64String): Promise<string[]> {
    return this.isOpen ? this._getTooltip.request(id) : [];
  }

  /** Request element clip containment status from the backend. */
  public async getGeometryContainment(requestProps: GeometryContainmentRequestProps): Promise<GeometryContainmentResponseProps> { return IModelReadRpcInterface.getClientForRouting(this.routingContext.token).getGeometryContainment(this.getRpcProps(), requestProps); }

  /** Obtain a summary of the geometry belonging to one or more [GeometricElement]($backend)s suitable for debugging and diagnostics.
   * @param requestProps Specifies the elements to query and options for how to format the output.
   * @returns A string containing the summary, typically consisting of multiple lines.
   * @note Trying to parse the output to programmatically inspect an element's geometry is not recommended.
   * @see [GeometryStreamIterator]($common) to more directly inspect a geometry stream.
   */
  public async getGeometrySummary(requestProps: GeometrySummaryRequestProps): Promise<string> {
    return IModelReadRpcInterface.getClientForRouting(this.routingContext.token).getGeometrySummary(this.getRpcProps(), requestProps);
  }

  /** Request a named texture image from the backend.
   * @param textureLoadProps The texture load properties which must contain a name property (a valid 64-bit integer identifier). It optionally can contain the maximum texture size supported by the client.
   * @see [[Id64]]
   * @public
   */
  public async queryTextureData(textureLoadProps: TextureLoadProps): Promise<TextureData | undefined> {
    if(!Id64.isValidId64(textureLoadProps.name)) {
      throw new Error("name property must be a valid Id64String");
    }
    if(textureLoadProps.maxTextureSize !== undefined && textureLoadProps.maxTextureSize <= 0) {
      throw new Error("maxTextureSize property must be a positive number");
    }

    if (this.isOpen) {
      let img: TextureIModelRead;

      try {
        const {textureId, textureOptions} = TextureMapping.mapTextureLoadPropsToApiParams(textureLoadProps);
        img = await this._iModelReadApi.getTexture(textureId, textureOptions);
      } catch (error: unknown) {
        if (error instanceof TextureNotFoundError) {
          return undefined;
        } else if (error instanceof MaxTextureSizeNotGreaterThanZeroError){
          throw new Error("maxTextureSize property must be a positive number");
        }

        throw error;
      }

      return TextureMapping.mapTextureIModelReadToRPC(img);
    }
    return undefined;
  }

  /** Request element mass properties from the backend. */
  public async getMassProperties(requestProps: MassPropertiesRequestProps): Promise<MassPropertiesResponseProps> {
    return IModelReadRpcInterface.getClientForRouting(this.routingContext.token).getMassProperties(this.getRpcProps(), requestProps);
  }

  /** Request mass properties for multiple elements from the backend.
   * @deprecated in 4.11 - will not be removed until after 2026-06-13. Use [[IModelConnection.getMassProperties]].
   */
  public async getMassPropertiesPerCandidate(requestProps: MassPropertiesPerCandidateRequestProps): Promise<MassPropertiesPerCandidateResponseProps[]> { // eslint-disable-line @typescript-eslint/no-deprecated
    return IModelReadRpcInterface.getClientForRouting(this.routingContext.token).getMassPropertiesPerCandidate(this.getRpcProps(), requestProps);
  }

  /** Produce encoded [Polyface]($core-geometry)s from the geometry stream of a [GeometricElement]($backend).
   * A polyface is produced for each geometric entry in the element's geometry stream, excluding geometry like open curves that can't be converted into polyfaces.
   * The polyfaces can be decoded using [readElementMeshes]($common).
   * Symbology, UV parameters, and normal vectors are not included in the result.
   * @param requestProps A description of how to produce the polyfaces and from which element to obtain them.
   * @returns an encoded list of polyfaces that can be decoded by [readElementMeshes]($common).
   * @throws Error if [ElementMeshRequestProps.source]($common) does not refer to a [GeometricElement]($backend).
   * @note This function is intended to support limited analysis of an element's geometry as a mesh. It is not intended for producing graphics.
   * @see [[TileAdmin.requestElementGraphics]] to obtain meshes appropriate for display.
   * @beta
   */
  public async generateElementMeshes(requestProps: ElementMeshRequestProps): Promise<Uint8Array> {
    let meshes: Uint8Array;
    try {
     meshes = await this._iModelReadApi.getElementMeshes(requestProps.source, requestProps);
    } catch (error: unknown) {
      if (error instanceof ElementNotFoundError || error instanceof MeshesNotFoundError)
        throw new IModelError(BentleyStatus.ERROR, "Geometric element required");

      throw error;
    }

    return meshes;
  }

  /** Convert a point in this iModel's Spatial coordinates to a [[Cartographic]] using the Geographic location services for this IModelConnection.
   * @param spatial A point in the iModel's spatial coordinates
   * @param result If defined, use this for output
   * @returns A Cartographic location (Horizontal datum depends on iModel's GCS)
   * @throws IModelError if [[isGeoLocated]] is false or point could not be converted.
   * @see [[cartographicFromSpatial]] if you have more than one point to convert, or you don't know whether the iModel has a GCS.
   */
  public async spatialToCartographicFromGcs(spatial: XYAndZ, result?: Cartographic): Promise<Cartographic> {
    if (!this.isGeoLocated && this.noGcsDefined)
      throw new IModelError(GeoServiceStatus.NoGeoLocation, "iModel is not GeoLocated");

    const geoConverter = this.geoServices.getConverter()!;
    const coordResponse = await geoConverter.getGeoCoordinatesFromIModelCoordinates([spatial]);

    if (1 !== coordResponse.geoCoords.length || GeoCoordStatus.NoGCSDefined === coordResponse.geoCoords[0].s)
      throw new IModelError(GeoServiceStatus.NoGeoLocation, "iModel is not GeoLocated");

    if (GeoCoordStatus.Success !== coordResponse.geoCoords[0].s) {
      const geoServiceStatus = mapToGeoServiceStatus(coordResponse.geoCoords[0].s);
      throw new IModelError(geoServiceStatus, "Error converting spatial to cartographic");
    }

    const longLatHeight = Point3d.fromJSON(coordResponse.geoCoords[0].p); // x is longitude in degrees, y is latitude in degrees, z is height in meters...
    return Cartographic.fromDegrees({ longitude: longLatHeight.x, latitude: longLatHeight.y, height: longLatHeight.z }, result);
  }

  /** Convert a point in this iModel's Spatial coordinates to a [[Cartographic]] using the Geographic location services for this IModelConnection or [[IModel.ecefLocation]].
   * @param spatial A point in the iModel's spatial coordinates
   * @param result If defined, use this for output
   * @returns A Cartographic location (Horizontal datum depends on iModel's GCS)
   * @throws IModelError if [[isGeoLocated]] is false or point could not be converted.
   * @see [[cartographicFromSpatial]] to convert multiple points at once.
   * @see [[spatialToCartographicFromEcef]] to synchronously convert points using the iModel's ECEF transform.
   */
  public async spatialToCartographic(spatial: XYAndZ, result?: Cartographic): Promise<Cartographic> {
    return (this.noGcsDefined ? this.spatialToCartographicFromEcef(spatial, result) : this.spatialToCartographicFromGcs(spatial, result));
  }

  /** Convert points in this iModel's spatial coordinate system to [Cartographic]($common) coordinates using either a [[GeoConverter]] or the iModel's [EcefLocation]($common).
   * @param spatial Coordinates to be converted from the iModel's spatial coordinate system
   * @returns The `spatial` coordinates converted to cartographic coordinates, of the same length and order as the `spatial`.
   * @throws IModelError if [[isGeoLocated]] is false or any point could not be converted.
   * @see [[spatialFromCartographic]] to perform the inverse conversion.
   * @see [[spatialToCartographicFromEcef]] to synchronously convert points using the iModel's ECEF transform.
   */
  public async cartographicFromSpatial(spatial: XYAndZ[]): Promise<Cartographic[]> {
    return this.cartographicFromSpatialWithGcs(spatial);
  }

  /** Convert points in this iModel's spatial coordinate system to [Cartographic]($common) coordinates using either a [[GeoConverter]] or the iModel's [EcefLocation]($common).
   * @param spatial Coordinates to be converted from the iModel's spatial coordinate system
   * @returns The `spatial` coordinates converted to cartographic coordinates (WGS84 horizontal datum), of the same length and order as the `spatial`.
   * @throws IModelError if [[isGeoLocated]] is false or any point could not be converted.
   * @see [[cartographicFromSpatial]] to perform conversion using iModel's GCS horizontal datum
   * @beta
   */
  public async wgs84CartographicFromSpatial(spatial: XYAndZ[]): Promise<Cartographic[]> {
    return this.cartographicFromSpatialWithGcs(spatial, "WGS84");
  }

  /** @internal */
  public async cartographicFromSpatialWithGcs(spatial: XYAndZ[], datumOrGCRS?: string | GeographicCRSProps): Promise<Cartographic[]> {
    if (this.noGcsDefined)
      return spatial.map((p) => this.spatialToCartographicFromEcef(p));

    if (!this.isGeoLocated)
      throw new IModelError(GeoServiceStatus.NoGeoLocation, "iModel is not GeoLocated");

    if (!this.isOpen)
      throw new IModelError(GeoServiceStatus.NoGeoLocation, "iModel is not open");

    if (spatial.length === 0)
      return [];

    const geoConverter = this.geoServices.getConverter(datumOrGCRS);
    assert(undefined !== geoConverter);

    const coordResponse = await geoConverter.getGeoCoordinatesFromIModelCoordinates(spatial);
    if (coordResponse.geoCoords.length !== spatial.length)
      throw new IModelError(GeoServiceStatus.NoGeoLocation, "iModel is not GeoLocated");

    return coordResponse.geoCoords.map((coord) => {
      switch (coord.s) {
        case GeoCoordStatus.NoGCSDefined:
          throw new IModelError(GeoServiceStatus.NoGeoLocation, "iModel is not GeoLocated");
        case GeoCoordStatus.Success:
          const llh = Point3d.fromJSON(coord.p);
          return Cartographic.fromDegrees({ longitude: llh.x, latitude: llh.y, height: llh.z });
        default:
          throw new IModelError(mapToGeoServiceStatus(coord.s), "Error converting spatial to cartographic");
      }
    });
  }

  /** Convert a [Cartographic]($common) to a point in this iModel's spatial coordinate system using a [[GeoConverter]].
   * @param cartographic A cartographic location
   * @param result If defined, use this for output
   * @returns A point in this iModel's spatial coordinates
   * @throws IModelError if [[isGeoLocated]] is false or cartographic location could not be converted.
   * @see [[spatialFromCartographic]] to convert multiple points at once, or you don't know whether the iModel has a GCS.
   */
  public async cartographicToSpatialFromGcs(cartographic: Cartographic, result?: Point3d): Promise<Point3d> {
    if (!this.isGeoLocated && this.noGcsDefined)
      throw new IModelError(GeoServiceStatus.NoGeoLocation, "iModel is not GeoLocated");

    const geoConverter = this.geoServices.getConverter()!;
    const geoCoord = Point3d.create(cartographic.longitudeDegrees, cartographic.latitudeDegrees, cartographic.height); // x is longitude in degrees, y is latitude in degrees, z is height in meters...
    const coordResponse = await geoConverter.getIModelCoordinatesFromGeoCoordinates([geoCoord]);

    if (1 !== coordResponse.iModelCoords.length || GeoCoordStatus.NoGCSDefined === coordResponse.iModelCoords[0].s)
      throw new IModelError(GeoServiceStatus.NoGeoLocation, "iModel is not GeoLocated");

    if (GeoCoordStatus.Success !== coordResponse.iModelCoords[0].s) {
      const geoServiceStatus = mapToGeoServiceStatus(coordResponse.iModelCoords[0].s);
      throw new IModelError(geoServiceStatus, "Error converting cartographic to spatial");
    }

    result = result ? result : Point3d.createZero();
    result.setFromJSON(coordResponse.iModelCoords[0].p);
    return result;
  }

  /** Convert a [Cartographic]($common) to a point in this iModel's Spatial coordinates using a [[GeoConverter]] or[[IModel.ecefLocation]($common).
   * @param cartographic A cartographic location
   * @param result If defined, use this for output
   * @returns A point in this iModel's spatial coordinates
   * @throws IModelError if [[isGeoLocated]] is false or cartographic location could not be converted.
   * @see [[spatialFromCartographic]] to convert multiple points at once.
   * @see [[cartographicToSpatialFromEcef]] to synchronously convert points using the iModel's ECEF transform.
   */
  public async cartographicToSpatial(cartographic: Cartographic, result?: Point3d): Promise<Point3d> {
    return (this.noGcsDefined ? this.cartographicToSpatialFromEcef(cartographic, result) : this.cartographicToSpatialFromGcs(cartographic, result));
  }

  /** Convert [Cartographic]($common) coordinates into points in this iModel's spatial coordinate system using a [[GeoConverter]] or the iModel's [EcefLocation]($common).
   * @param cartographic Coordinates to be converted to the iModel's spatial coordinate system.
   * @returns The `cartographic` coordinates converted to spatial coordinates, of the same length and order as `cartographic`.
   * @throws IModelError if [[isGeoLocated]] is false or any point could not be converted.
   * @see [[cartographicFromSpatial]] to perform the inverse conversion.
   */
  public async spatialFromCartographic(cartographic: Cartographic[]): Promise<Point3d[]> {
    if (this.noGcsDefined)
      return cartographic.map((p) => this.cartographicToSpatialFromEcef(p));

    const geoCoords = cartographic.map((p) => Point3d.create(p.longitudeDegrees, p.latitudeDegrees, p.height));
    return this.toSpatialFromGcs(geoCoords);
  }

  /** Convert geographic coordinates into points in this iModel's spatial coordinate system using a [[GeoConverter]] or the iModel's [EcefLocation]($common).
   * @param geoCoords Coordinates to be converted are in the coordinate system described by the `datumOrGCRS` parameter.  Defaults iModel's spatial coordinate system otherwise.
   * @param datumOrGCRS Datum name or Geographic CRS object definition to use for the conversion.
   * @returns The `geographics` coordinates converted to spatial coordinates, of the same length and order as `geographics`.
   * @throws IModelError if [[isGeoLocated]] is false or any point could not be converted.
   * @beta
   */
  public async toSpatialFromGcs(geoCoords: XYAndZ[], datumOrGCRS?: string | GeographicCRSProps): Promise<Point3d[]> {

    if (!this.isGeoLocated)
      throw new IModelError(GeoServiceStatus.NoGeoLocation, "iModel is not GeoLocated");

    if (!this.isOpen)
      throw new IModelError(GeoServiceStatus.NoGeoLocation, "iModel is not open");

    if (geoCoords.length === 0)
      return [];

    const geoConverter = this.geoServices.getConverter(datumOrGCRS);
    assert(undefined !== geoConverter);

    const coordResponse = await geoConverter.getIModelCoordinatesFromGeoCoordinates(geoCoords);
    if (coordResponse.iModelCoords.length !== geoCoords.length)
      throw new IModelError(GeoServiceStatus.NoGeoLocation, "iModel is not GeoLocated");

    return coordResponse.iModelCoords.map((coord) => {
      switch (coord.s) {
        case GeoCoordStatus.NoGCSDefined:
          throw new IModelError(GeoServiceStatus.NoGeoLocation, "iModel is not GeoLocated");
        case GeoCoordStatus.Success:
          return Point3d.fromJSON(coord.p);
        default:
          throw new IModelError(mapToGeoServiceStatus(coord.s), "Error converting cartographic to spatial");
      }
    });
  }

  /** @internal */
  public getMapEcefToDb(bimElevationBias: number): Transform {
    if (!this.ecefLocation)
      return Transform.createIdentity();

    const mapEcefToDb = this.ecefLocation.getTransform().inverse();
    if (!mapEcefToDb) {
      assert(false);
      return Transform.createIdentity();
    }
    mapEcefToDb.origin.z += bimElevationBias;

    return mapEcefToDb;
  }
  private _geodeticToSeaLevel?: number | Promise<number>;
  private _projectCenterAltitude?: number | Promise<number>;

  /** Event called immediately after map elevation request is completed. This occurs only in the case where background map terrain is displayed
   * with either geoid or ground offset. These require a query to BingElevation and therefore synching the view may be required
   * when the request is completed.
   * @internal
   */
  public readonly onMapElevationLoaded = new BeEvent<(_imodel: IModelConnection) => void>();

  /** The offset between sea level and the geodetic ellipsoid. This will return undefined only if the request for the offset to Bing Elevation
   * is required, and in this case the [[onMapElevationLoaded]] event is raised when the request is completed.
   * @internal
   */
  public get geodeticToSeaLevel(): number | undefined {
    if (undefined === this._geodeticToSeaLevel) {
      const elevationProvider = new BingElevationProvider();
      this._geodeticToSeaLevel = elevationProvider.getGeodeticToSeaLevelOffset(this.projectExtents.center, this);
      this._geodeticToSeaLevel.then((geodeticToSeaLevel) => {
        this._geodeticToSeaLevel = geodeticToSeaLevel;
        this.onMapElevationLoaded.raiseEvent(this);
      }).catch((_error) => this._geodeticToSeaLevel = 0.0);
    }
    return ("number" === typeof this._geodeticToSeaLevel) ? this._geodeticToSeaLevel : undefined;
  }

  /** The altitude (geodetic) at the project center. This will return undefined only if the request for the offset to Bing Elevation
   * is required, and in this case the [[onMapElevationLoaded]] event is raised when the request is completed.
   * @internal
   */
  public get projectCenterAltitude(): number | undefined {
    if (undefined === this._projectCenterAltitude) {
      const elevationProvider = new BingElevationProvider();
      this._projectCenterAltitude = elevationProvider.getHeightValue(this.projectExtents.center, this);
      this._projectCenterAltitude.then((projectCenterAltitude) => {
        this._projectCenterAltitude = projectCenterAltitude;
        this.onMapElevationLoaded.raiseEvent(this);
      }).catch((_error) => this._projectCenterAltitude = 0.0);
    }
    return ("number" === typeof this._projectCenterAltitude) ? this._projectCenterAltitude : undefined;
  }

  /**
   * Gets the context that allows accessing the metadata (see `@itwin/ecschema-metadata` package) of this iModel.
   * The context is created lazily when this property is accessed for the first time, with an `ECSchemaRpcLocater` registered as a fallback locater, enabling users to register their own locater that'd take more priority.
   * This means to correctly access schema context, client-side applications must register `ECSchemaRpcInterface` following instructions for [RPC configuration]($docs/learning/rpcinterface/#client-side-configuration).
   * Server-side applications would also [configure RPC]($docs/learning/rpcinterface/#server-side-configuration) as needed.
   *
   * @note While a `BlankConnection` returns a valid `schemaContext`, it has an invalid locater registered by default, and will throw an error when trying to call it's methods.
   * @beta
   */
  public get schemaContext(): SchemaContext {
    if (this._schemaContext === undefined) {
      const context = new SchemaContext();
      const locater = new ECSchemaRpcLocater(this._getRpcProps());
      context.addFallbackLocater(locater);
      this._schemaContext = context;
    }

    return this._schemaContext;
  }
}

/** A connection that exists without an iModel. Useful for connecting to Reality Data services.
 * @note This class exists because our display system requires an IModelConnection type even if only reality data is drawn.
 * @public
 */
export class BlankConnection extends IModelConnection {
  public override isBlankConnection(): this is BlankConnection { return true; }

  /** @internal */
  protected constructor(props: IModelConnectionProps) {
    const mockIModelReadApi: IModelReadAPI = {
      getConnectionProps: async () => props,
      getTooltipMessage: async () => ({ lines: [] }),
      getElementMeshes: () => { throw new IModelError(IModelStatus.BadRequest, "getElementMeshes not available for blank connection") },
<<<<<<< HEAD
      getTexture: () => { throw new IModelError(IModelStatus.BadRequest, "getTexture not available for blank connection") },
=======
      convertGeoCoordinatesToIModelCoordinates: () => { throw new IModelError(IModelStatus.BadRequest, "convertGeoCoordinatesToIModelCoordinates not available for blank connection") },
      convertIModelCoordinatesToGeoCoordinates: () => { throw new IModelError(IModelStatus.BadRequest, "convertIModelCoordinatesToGeoCoordinates not available for blank connection") },
>>>>>>> d586964a
      runQuery: () => new ECSqlReader({ execute: async () => ECSqlReader.createDbResponseFromRows([], DbResponseStatus.Done)}, ""),
    }

    super(props, mockIModelReadApi);
  }

  /** The Guid that identifies the iTwin for this BlankConnection.
   * @note This can also be set via the [[create]] method using [[BlankConnectionProps.iTwinId]].
   */
  public override get iTwinId(): GuidString | undefined { return this._iTwinId; }
  public override set iTwinId(iTwinId: GuidString | undefined) { this._iTwinId = iTwinId; }
  /** A BlankConnection does not have an associated iModel, so its `iModelId` is alway `undefined`. */
  public override get iModelId(): undefined { return undefined; } // GuidString | undefined for the superclass, but always undefined for BlankConnection

  /** A BlankConnection is always considered closed because it does not have a specific backend nor associated iModel.
   * @returns `true` is always returned since RPC operations and iModel queries are not valid.
   * @note Even though true is always returned, it is still valid to call [[close]] to dispose frontend resources.
   */
  public get isClosed(): boolean { return true; }

  /** Create a new [Blank IModelConnection]($docs/learning/frontend/BlankConnection).
   * @param props The properties to use for the new BlankConnection.
   */
  public static create(props: BlankConnectionProps): BlankConnection {
    const connection = new BlankConnection({
      name: props.name,
      rootSubject: { name: props.name },
      projectExtents: props.extents,
      globalOrigin: props.globalOrigin,
      ecefLocation: props.location instanceof Cartographic ? EcefLocation.createFromCartographicOrigin(props.location) : props.location,
      key: "",
      iTwinId: props.iTwinId,
    });
    IModelConnection.onOpen.raiseEvent(connection);
    return connection;
  }

  /** There are no connections to the backend to close in the case of a BlankConnection.
   * However, there are frontend resources (like the tile cache) that can be disposed.
   * @note A BlankConnection should not be used after calling `close`.
   */
  public async close(): Promise<void> {
    this.beforeClose();
  }

  /** @internal */
  public closeSync(): void {
    this.beforeClose();
  }
}

/** A connection to a [SnapshotDb]($backend) hosted on a backend.
 * @public
 */
export class SnapshotConnection extends IModelConnection {
  /** Type guard for instanceof [[SnapshotConnection]] */
  public override isSnapshotConnection(): this is SnapshotConnection { return true; }

  /** The Guid that identifies this iModel. */
  public override get iModelId(): GuidString { return super.iModelId!; } // GuidString | undefined for the superclass, but required for SnapshotConnection

  /** Returns `true` if [[close]] has already been called. */
  public get isClosed(): boolean { return this._isClosed ? true : false; }
  private _isClosed?: boolean;

  /** Returns `true` if this is a connection to a remote snapshot iModel resolved by the backend.
   * @see [[openRemote]]
   */
  public get isRemote(): boolean { return this._isRemote ? true : false; }
  private _isRemote?: boolean;

  /** Open an IModelConnection to a read-only snapshot iModel from a file name.
   * @note This method is intended for desktop or mobile applications and is not available for web applications.
   */
  public static async openFile(filePath: string): Promise<SnapshotConnection> {
    if (!IpcApp.isValid)
      throw new Error("IPC required to open a snapshot");

    const connectionProps = await IpcApp.appFunctionIpc.openSnapshot(filePath);
    const connection = new SnapshotConnection(connectionProps, new IpcIModelRead(connectionProps.key, IpcApp.makeIpcProxy<IModelReadIpcAPI>("iModelRead")));
    IModelConnection.onOpen.raiseEvent(connection);

    return connection;
  }

  /** Open an IModelConnection to a remote read-only snapshot iModel from a key that will be resolved by the backend.
   * @note This method is intended for web applications.
   * @deprecated in 4.10 - will not be removed until after 2026-06-13. Use [[CheckpointConnection.openRemote]].
   */
  public static async openRemote(fileKey: string): Promise<SnapshotConnection> {
    const routingContext = IModelRoutingContext.current || IModelRoutingContext.default;
    RpcManager.setIModel({ iModelId: "undefined", key: fileKey });

    const openResponse = await SnapshotIModelRpcInterface.getClientForRouting(routingContext.token).openRemote(fileKey); // eslint-disable-line @typescript-eslint/no-deprecated
    Logger.logTrace(loggerCategory, "SnapshotConnection.openRemote", () => ({ fileKey }));
    const connection = new SnapshotConnection(openResponse, new IpcIModelRead(openResponse.key, IpcApp.makeIpcProxy<IModelReadIpcAPI>("iModelRead")));
    connection.routingContext = routingContext;
    connection._isRemote = true;
    IModelConnection.onOpen.raiseEvent(connection);
    return connection;
  }

  /** Close this SnapshotConnection.
   * @note For local snapshot files, `close` closes the connection and the underlying [SnapshotDb]($backend) database file.
   * For remote snapshots, `close` only closes the connection and frees any frontend resources allocated to the connection.
   * @see [[openFile]], [[openRemote]]
   */
  public async close(): Promise<void> {
    if (this.isClosed)
      return;

    this.beforeClose();
    try {
      if (!this.isRemote) {
        await IpcApp.appFunctionIpc.closeIModel(this.key);
      }
    } finally {
      this._isClosed = true;
    }
  }
}

/** @public */
export namespace IModelConnection {

  /** The id/name/class of a ViewDefinition. Returned by [[IModelConnection.Views.getViewList]] */
  export interface ViewSpec {
    /** The element id of the ViewDefinition. This string may be passed to [[IModelConnection.Views.load]]. */
    id: string;
    /** The name of the view. This string may be used to create a list with the possible view names. */
    name: string;
    /** The fullClassName of the ViewDefinition. Useful for sorting the list of views. */
    class: string;
  }

  /** The collection of loaded ModelState objects for an [[IModelConnection]]. */
  export class Models implements Iterable<ModelState> {
    private _loaded = new Map<string, ModelState>();

    /** @internal */
    public get loaded(): Map<string, ModelState> { return this._loaded; }

    /** An iterator over all currently-loaded models. */
    public [Symbol.iterator](): Iterator<ModelState> {
      return this._loaded.values()[Symbol.iterator]();
    }

    /** @internal */
    constructor(private _iModel: IModelConnection) { }

    /** The Id of the [RepositoryModel]($backend). */
    public get repositoryModelId(): string { return "0x1"; }

    /** @internal */
    public async getDictionaryModel(): Promise<Id64String> {
      const res = await this._iModel.models.queryProps({ from: "bis.DictionaryModel", wantPrivate: true });
      if (res.length !== 1 || res[0].id === undefined)
        throw new IModelError(IModelStatus.BadModel, "bis.DictionaryModel");
      return res[0].id;
    }

    /** Get a batch of [[ModelProps]] given a list of Model ids. */
    public async getProps(modelIds: Id64Arg): Promise<ModelProps[]> {
      const iModel = this._iModel;
      return iModel.isOpen ? IModelReadRpcInterface.getClientForRouting(iModel.routingContext.token).getModelProps(iModel.getRpcProps(), [...Id64.toIdSet(modelIds)]) : [];
    }

    /** Find a ModelState in the set of loaded Models by ModelId. */
    public getLoaded(id: string): ModelState | undefined {
      return this._loaded.get(id);
    }

    /** Given a set of modelIds, return the subset of corresponding models that are not currently loaded.
     * @param modelIds The set of model Ids
     * @returns The subset of the supplied Ids corresponding to models that are not currently loaded, or undefined if all of the specified models are loaded.
     */
    public filterLoaded(modelIds: Id64Arg): Id64Set | undefined {
      let unloaded: Set<string> | undefined;
      for (const id of Id64.iterable(modelIds)) {
        if (undefined === this.getLoaded(id)) {
          if (undefined === unloaded)
            unloaded = new Set<string>();

          unloaded.add(id);
        }
      }

      return unloaded;
    }

    /** load a set of Models by Ids. After the returned Promise resolves, you may get the ModelState objects by calling getLoadedModel. */
    public async load(modelIds: Id64Arg): Promise<void> {
      const notLoaded = this.filterLoaded(modelIds);
      if (undefined === notLoaded)
        return; // all requested models are already loaded

      try {
        const propArray = await this.getProps(notLoaded);
        await this.updateLoadedWithModelProps(propArray);
      } catch {
        // ignore error, we had nothing to do.
      }
    }

    /** Given an array of modelProps, find the class for each model and construct it. save it in the iModelConnection's loaded set. */
    public async updateLoadedWithModelProps(modelProps: ModelProps[]): Promise<void> {
      try {
        for (const props of modelProps) {
          const ctor = await this._iModel.findClassFor(props.classFullName, ModelState);
          if (undefined === this.getLoaded(props.id!)) { // do not overwrite if someone else loads it while we await
            const modelState = new ctor!(props, this._iModel); // create a new instance of the appropriate ModelState subclass
            this._loaded.set(modelState.id, modelState); // save it in loaded set
          }
        }
      } catch {
        // ignore error, we had nothing to do.
      }
    }

    /** Remove a model from the set of loaded models. Used internally by BriefcaseConnection in response to txn events.
     * @internal
     */
    public unload(modelId: Id64String): void {
      this._loaded.delete(modelId);
    }

    /** Query for a set of model ranges by ModelIds.
     * @param modelIds the Id or Ids of the [GeometricModel]($backend)s for which to query the ranges.
     * @returns An array containing the range of each model of each unique model Id, omitting the range for any Id which did no identify a GeometricModel.
     * @note The contents of the returned array do not follow a deterministic order.
     * @throws [IModelError]($common) if exactly one model Id is specified and that Id does not identify a GeometricModel.
     * @see [[queryExtents]] for a similar function that does not throw and produces a deterministically-ordered result.
     */
    public async queryModelRanges(modelIds: Id64Arg): Promise<Range3dProps[]> {
      const iModel = this._iModel;
      return iModel.isOpen ? IModelReadRpcInterface.getClientForRouting(iModel.routingContext.token).queryModelRanges(iModel.getRpcProps(), [...Id64.toIdSet(modelIds)]) : [];
    }

    /** For each [GeometricModel]($backend) specified by Id, attempts to obtain the union of the volumes of all geometric elements within that model.
     * @param modelIds The Id or Ids of the geometric models for which to obtain the extents.
     * @returns An array of results, one per supplied Id, in the order in which the Ids were supplied. If the extents could not be obtained, the
     * corresponding results entry's `extents` will be a "null" range (@see [Range3d.isNull]($geometry) and its `status` will indicate
     * why the extents could not be obtained (e.g., because the Id did not identify a [GeometricModel]($backend)).
     */
    public async queryExtents(modelIds: Id64String | Id64String[]): Promise<ModelExtentsProps[]> {
      const iModel = this._iModel;
      if (!iModel.isOpen)
        return [];

      if (typeof modelIds === "string")
        modelIds = [modelIds];

      return IModelReadRpcInterface.getClientForRouting(iModel.routingContext.token).queryModelExtents(iModel.getRpcProps(), modelIds);
    }

    /** Query for a set of ModelProps of the specified ModelQueryParams.
     * @param queryParams The query parameters. The `limit` and `offset` members should be used to page results.
     * @throws [IModelError]($common) If the generated statement is invalid or would return too many props.
     */
    public async queryProps(queryParams: ModelQueryParams): Promise<ModelProps[]> {
      const iModel = this._iModel;
      if (!iModel.isOpen)
        return [];
      const params: ModelQueryParams = { ...queryParams }; // make a copy
      params.from = queryParams.from || ModelState.classFullName; // use "BisCore:Model" as default class name
      params.where = queryParams.where || "";
      if (!queryParams.wantPrivate) {
        if (params.where.length > 0)
          params.where += " AND ";

        params.where += "IsPrivate=FALSE ";
      }
      if (!queryParams.wantTemplate) {
        if (params.where.length > 0)
          params.where += " AND ";

        params.where += "IsTemplate=FALSE ";
      }
      return IModelReadRpcInterface.getClientForRouting(iModel.routingContext.token).queryModelProps(iModel.getRpcProps(), params);
    }

    /** Asynchronously stream ModelProps using the specified ModelQueryParams. */
    public async * query(queryParams: ModelQueryParams): AsyncIterableIterator<ModelProps> {
      // NOTE: this implementation has the desired API signature, but its implementation must be improved to actually page results
      const modelPropsArray: ModelProps[] = await this.queryProps(queryParams);
      for (const modelProps of modelPropsArray) {
        yield modelProps;
      }
    }
  }

  /** Options controlling the results produced by [[IModelConnection.Elements.getPlacements]].
   * @public
   */
  export interface GetPlacementsOptions {
    /** The types of elements for which to query [Placement]($common)s:
     *  - "2d": Include only [GeometricElement2d]($backend)s.
     *  - "3d": Include only [GeometricElement3d]($backend)s.
     *  - `undefined`: Include both 2d and 3d [GeometricElement]($backend)s.
     */
    type?: "3d" | "2d";
  }

  /** The collection of Elements for an [[IModelConnection]]. */
  export class Elements {
    /** @internal */
    public constructor(private _iModel: IModelConnection) { }

    /** The Id of the [root subject element]($docs/bis/guide/references/glossary.md#subject-root) for this iModel. */
    public get rootSubjectId(): Id64String { return "0x1"; }

    /** Get a set of element ids that satisfy a query */
    public async queryIds(params: EntityQueryParams): Promise<Id64Set> { return this._iModel.queryEntityIds(params); }

    /** Get an array of [[ElementProps]] given one or more element ids.
     * @note This method returns **all** of the properties of the element (excluding GeometryStream), which may be a very large amount of data - consider using
     * [[IModelConnection.query]] to select only those properties of interest to limit the amount of data returned.
     */
    public async getProps(arg: Id64Arg): Promise<ElementProps[]> {
      const iModel = this._iModel;
      return iModel.isOpen ? IModelReadRpcInterface.getClientForRouting(iModel.routingContext.token).getElementProps(this._iModel.getRpcProps(), [...Id64.toIdSet(arg)]) : [];
    }

    /** Obtain the properties of a single element, optionally specifying specific properties to include or exclude.
     * For example, [[getProps]] and [[queryProps]] omit the [GeometryStreamProps]($common) property of [GeometricElementProps]($common) and [GeometryPartProps]($common)
     * because it can be quite large and is generally not useful to frontend code. The following code requests that the geometry stream be included:
     * ```ts
     *  const props = await iModel.elements.loadProps(elementId, { wantGeometry: true });
     * ```
     * @param identifier Identifies the element by its Id, federation Guid, or [Code]($common).
     * @param options Optionally includes or excludes specific properties.
     * @returns The properties of the requested element; or `undefined` if no element exists with the specified identifier or the iModel is not open.
     * @throws [IModelError]($common) if the element exists but could not be loaded.
     */
    public async loadProps(identifier: Id64String | GuidString | CodeProps, options?: ElementLoadOptions): Promise<ElementProps | undefined> {
      const imodel = this._iModel;
      return imodel.isOpen ? IModelReadRpcInterface.getClientForRouting(imodel.routingContext.token).loadElementProps(imodel.getRpcProps(), identifier, options) : undefined;
    }

    /** Get an array  of [[ElementProps]] that satisfy a query
     * @param params The query parameters. The `limit` and `offset` members should be used to page results.
     * @throws [IModelError]($common) If the generated statement is invalid or would return too many props.
     */
    public async queryProps(params: EntityQueryParams): Promise<ElementProps[]> {
      const iModel = this._iModel;
      return iModel.isOpen ? IModelReadRpcInterface.getClientForRouting(iModel.routingContext.token).queryElementProps(iModel.getRpcProps(), params) : [];
    }

    /** Obtain the [Placement]($common)s of a set of [GeometricElement]($backend)s.
     * @param elementIds The Ids of the elements whose placements are to be queried.
     * @param options Options customizing how the placements are queried.
     * @returns an array of placements, each having an additional `elementId` property identifying the element from which the placement was obtained.
     * @note Any Id that does not identify a geometric element with a valid bounding box and origin is omitted from the returned array.
     */
    public async getPlacements(elementIds: Iterable<Id64String>, options?: Readonly<GetPlacementsOptions>): Promise<Array<Placement & { elementId: Id64String }>> {
      let ids: Id64String[];
      if (typeof elementIds === "string")
        ids = [elementIds];
      else if (!Array.isArray(elementIds))
        ids = Array.from(elementIds);
      else
        ids = elementIds;

      if (ids.length === 0)
        return [];

      const select3d = `
        SELECT
          ECInstanceId,
          Origin.x as x, Origin.y as y, Origin.z as z,
          BBoxLow.x as lx, BBoxLow.y as ly, BBoxLow.z as lz,
          BBoxHigh.x as hx, BBoxHigh.y as hy, BBoxHigh.z as hz,
          Yaw, Pitch, Roll,
          NULL as Rotation
        FROM bis.GeometricElement3d
        WHERE Origin IS NOT NULL AND BBoxLow IS NOT NULL AND BBoxHigh IS NOT NULL`;

      // Note: For the UNION ALL statement, the column aliases in select2d are ignored - so they
      // must match those in select3d.
      const select2d = `
        SELECT
          ECInstanceId,
          Origin.x as x, Origin.y as y, NULL as z,
          BBoxLow.x as lx, BBoxLow.y as ly, NULL as lz,
          BBoxHigh.x as hx, BBoxHigh.y as hy, NULL as hz,
          NULL as yaw, NULL as pitch, NULL as roll,
          Rotation
        FROM bis.GeometricElement2d
        WHERE Origin IS NOT NULL AND BBoxLow IS NOT NULL AND BBoxHigh IS NOT NULL`;

      const idCriterion = `ECInstanceId IN (${ids.join(",")})`;

      let ecsql;
      switch (options?.type) {
        case "3d":
          ecsql = `${select3d} AND ${idCriterion}`;
          break;
        case "2d":
          ecsql = `${select2d} AND ${idCriterion}`;
          break;
        default:
          ecsql = `
            SELECT * FROM (
              ${select3d}
              UNION ALL
              ${select2d}
            ) WHERE ${idCriterion}`;
          break;
      }

      const placements = new Array<Placement & { elementId: Id64String }>();
      for await (const queryRow of this._iModel.createQueryReader(ecsql, undefined, { rowFormat: QueryRowFormat.UseJsPropertyNames })) {
        const row = queryRow.toRow();
        const origin = [row.x, row.y, row.z];
        const bbox = {
          low: { x: row.lx, y: row.ly, z: row.lz },
          high: { x: row.hx, y: row.hy, z: row.hz },
        };

        let placement;
        if (undefined === row.lz)
          placement = Placement2d.fromJSON({ bbox, origin, angle: row.rotation });
        else
          placement = Placement3d.fromJSON({ bbox, origin, angles: { yaw: row.yaw, pitch: row.pitch, roll: row.roll } });

        const placementWithId = (placement as Placement & { elementId: Id64String });
        placementWithId.elementId = row.id;
        placements.push(placementWithId);
      }

      return placements;
    }
  }

  /** The collection of [[CodeSpec]] entities for an [[IModelConnection]]. */
  export class CodeSpecs {
    /** @internal */
    constructor(private _iModel: IModelConnection) { }

    private _isCodeSpecProperties(x: any): x is CodeSpecProperties {
      if (!x || !x.scopeSpec || !Object.values(CodeScopeSpec.Type).includes(x.scopeSpec.type))
        return false;

      if (typeof x.scopeSpec.fGuidRequired !== "boolean" && typeof x.scopeSpec.fGuidRequired !== "undefined")
        return false;

      if (typeof x.scopeSpec.relationship !== "string" && typeof x.scopeSpec.relationship !== "undefined")
        return false;

      if (typeof x.spec?.isManagedWithDgnDb !== "boolean" && typeof x.spec?.isManagedWithDgnDb !== "undefined")
        return false;

      if (typeof x.version !== "string" && typeof x.version !== "undefined")
        return false;

      return true;
    }

    private async _loadCodeSpec(identifier: { name: string; id?: undefined } | { id: string; name?: undefined }): Promise<CodeSpec> {
      const isNameDefined = identifier.name !== undefined;
      const query = `
        SELECT ECInstanceId AS Id, Name, JsonProperties
        FROM BisCore.CodeSpec
        WHERE ${isNameDefined ? `Name=:name` : `Id=:id`}`;

      const params = new QueryBinder();
      if (isNameDefined) {
        params.bindString("name", identifier.name);
      } else {
        params.bindId("id", identifier.id);
      }

      const queryReader = this._iModel.createQueryReader(query, params, {
        rowFormat: QueryRowFormat.UseECSqlPropertyNames,
      });

      const queryResult = await queryReader.next();

      if (queryResult.done) throw new IModelError(IModelStatus.NotFound, "CodeSpec not found");

      const codeSpecResult = queryResult.value;

      if (
        typeof codeSpecResult.Id !== "string" ||
        typeof codeSpecResult.Name !== "string" ||
        typeof codeSpecResult.JsonProperties !== "string"
      )
        throw new Error("Invalid CodeSpec was returned");

      const jsonProperties = JSON.parse(codeSpecResult.JsonProperties);

      if (!this._isCodeSpecProperties(jsonProperties))
        throw new Error("Invalid CodeSpecProperties returned in the CodeSpec");

      const codeSpec = CodeSpec.createFromJson(
        this._iModel,
        Id64.fromString(codeSpecResult.Id),
        codeSpecResult.Name,
        jsonProperties
      );
      return codeSpec;
    }

    /** Look up a CodeSpec by Id.
     * @param codeSpecId The Id of the CodeSpec to load
     * @returns The CodeSpec with the specified Id
     * @throws [[IModelError]] if the Id is invalid or if no CodeSpec with that Id could be found.
     */
    public async getById(codeSpecId: Id64String): Promise<CodeSpec> {
      if (codeSpecId === "") throw new IModelError(IModelStatus.NotFound, "CodeSpec not found");
      if (!Id64.isValid(codeSpecId))
        throw new IModelError(IModelStatus.InvalidId, "Invalid codeSpecId", () => ({ codeSpecId }));

      return this._loadCodeSpec({ id: codeSpecId });
    }

    /** Look up a CodeSpec by name.
     * @param name The name of the CodeSpec to load
     * @returns The CodeSpec with the specified name
     * @throws [[IModelError]] if no CodeSpec with the specified name could be found.
     */
    public async getByName(name: string): Promise<CodeSpec> {
      if (name === "") throw new IModelError(IModelStatus.NotFound, "CodeSpec not found");

      return this._loadCodeSpec({ name });
    }
  }

  /** The collection of views for an [[IModelConnection]]. */
  export class Views {
    /** @internal */
    constructor(private _iModel: IModelConnection) { }
    private _writeViewStoreProxy?: PickAsyncMethods<ViewStoreRpc.Writer>;
    private _readViewStoreProxy?: PickAsyncMethods<ViewStoreRpc.Reader>;

    public get viewStoreWriter() {
      return this._writeViewStoreProxy ??= new Proxy(this, {
        get(views, methodName: string) {
          const iModel = views._iModel;
          return async (...args: any[]) => IModelReadRpcInterface.getClientForRouting(iModel.routingContext.token).callViewStore(iModel.getRpcProps(), ViewStoreRpc.version, true, methodName, ...args);
        },
      }) as unknown as PickAsyncMethods<ViewStoreRpc.Writer>;
    }
    public get viewsStoreReader() {
      return this._readViewStoreProxy ??= new Proxy(this, {
        get(views, methodName: string) {
          const iModel = views._iModel;
          return async (...args: any[]) => IModelReadRpcInterface.getClientForRouting(iModel.routingContext.token).callViewStore(iModel.getRpcProps(), ViewStoreRpc.version, false, methodName, ...args);
        },
      }) as unknown as PickAsyncMethods<ViewStoreRpc.Reader>;
    }

    /** Query for an array of ViewDefinitionProps
     * @param queryParams Query parameters specifying the views to return. The `limit` and `offset` members should be used to page results.
     * @throws [IModelError]($common) If the generated statement is invalid or would return too many props.
     */
    public async queryProps(queryParams: ViewQueryParams): Promise<ViewDefinitionProps[]> {
      const iModel = this._iModel;
      if (iModel.isClosed)
        return [];

      const params: ViewQueryParams = { ...queryParams }; // make a copy
      params.from = queryParams.from || ViewState.classFullName; // use "BisCore:ViewDefinition" as default class name
      params.where = queryParams.where || "";
      if (queryParams.wantPrivate === undefined || !queryParams.wantPrivate) {
        if (params.where.length > 0)
          params.where += " AND ";

        params.where += "IsPrivate=FALSE ";
      }
      const viewProps = await IModelReadRpcInterface.getClientForRouting(iModel.routingContext.token).queryElementProps(iModel.getRpcProps(), params);
      assert((viewProps.length === 0) || ("categorySelectorId" in viewProps[0]), "invalid view definition");  // spot check that the first returned element is-a ViewDefinitionProps
      return viewProps as ViewDefinitionProps[];
    }

    /** Get an array of the ViewSpecs for all views in this IModel that satisfy a ViewQueryParams.
     *
     * This is typically used to create a list for UI.
     *
     * For example:
     * ```ts
     * [[include:IModelConnection.Views.getSpatialViewList]]
     * ```
     * @param queryParams The parameters for the views to find. The `limit` and `offset` members should be used to page results.
     * @throws [IModelError]($common) If the generated statement is invalid or would return too many props.
     */
    public async getViewList(queryParams: ViewQueryParams): Promise<ViewSpec[]> {
      const views: ViewSpec[] = [];
      const viewProps: ViewDefinitionProps[] = await this.queryProps(queryParams);
      viewProps.forEach((viewProp) => {
        views.push({ id: viewProp.id as string, name: viewProp.code.value!, class: viewProp.classFullName });
      });

      return views;
    }

    /** Query the Id of the default [ViewDefinition]($backend), if any, stored in this iModel's property table.
     * The default view is typically chosen by the application (such as a connector) that created the iModel.
     * There is no guarantee that this view will be suitable for the purposes of any other applications.
     * Most applications should ignore the default view and instead create a [[ViewState]] that fits their own requirements using APIs like [[ViewCreator3d]].
     * @returns the Id of the default view as defined in the iModel's property table, or an invalid ID if no default view is defined.
     * @deprecated in 4.2 - will not be removed until after 2026-06-13. Create a ViewState to your own specifications.
     */
    public async queryDefaultViewId(): Promise<Id64String> {
      const iModel = this._iModel;
      return iModel.isOpen ? IModelReadRpcInterface.getClientForRouting(iModel.routingContext.token).getDefaultViewId(iModel.getRpcProps()) : Id64.invalid;
    }

    /** Load a [[ViewState]] object from the specified [[ViewDefinition]] id. */
    public async load(viewDefinitionId: ViewIdString): Promise<ViewState> {
      const options: ViewStateLoadProps = {
        displayStyle: {
          omitScheduleScriptElementIds: !IModelApp.tileAdmin.enableFrontendScheduleScripts,
          compressExcludedElementIds: true,
        },
      };
      const viewProps = await IModelReadRpcInterface.getClientForRouting(this._iModel.routingContext.token).getViewStateData(this._iModel.getRpcProps(), viewDefinitionId, options);
      const viewState = await this.convertViewStatePropsToViewState(viewProps);
      return viewState;
    }

    /** Return the [[ViewState]] object associated with the [[ViewStateProps]] passed in. */
    public async convertViewStatePropsToViewState(viewProps: ViewStateProps): Promise<ViewState> {
      const className = viewProps.viewDefinitionProps.classFullName;
      const ctor = await this._iModel.findClassFor<typeof EntityState>(className, undefined) as typeof ViewState | undefined;

      if (undefined === ctor)
        throw new IModelError(IModelStatus.WrongClass, "Invalid ViewState class", () => viewProps);

      const viewState = ctor.createFromProps(viewProps, this._iModel)!;
      await viewState.load(); // loads models for ModelSelector

      return viewState;
    }
  }

  /** @public */
  export namespace Categories {
    /** A subset of the information describing a [SubCategory]($backend), supplied by [[IModelConnection.Categories.getCategoryInfo]]
     * or [[IModelConnection.Categories.getSubCategoryInfo]].
     */
    export interface SubCategoryInfo {
      /** The [SubCategory]($backend)'s element Id. */
      readonly id: Id64String;
      /** The Id of the [Category]($backend) to which this [SubCategory]($backend) belongs. */
      readonly categoryId: Id64String;
      /** Visual parameters applied to geometry belonging to this [SubCategory]($backend). */
      readonly appearance: Readonly<SubCategoryAppearance>;
    }

    /** A subset of the information describing a [Category]($backend), supplied by [[IModelConnection.Categories.getCategoryInfo]]. */
    export interface CategoryInfo {
      /** The category's element Id. */
      readonly id: Id64String;
      /** For each [SubCategory]($backend) belonging to this [Category]($backend), a mapping from the SubCategory's element Id to its properties. */
      readonly subCategories: Map<Id64String, SubCategoryInfo>;
    }
  }

  /** Provides access to information about the [Category]($backend)'s stored in an [[IModelConnection]].
   * This information is cached internally so that repeated requests need not query the backend.
   * @see [[IModelConnection.categories]] for the categories associated with a specific iModel.
   */
  export class Categories {
    /** @internal */
    public readonly cache: SubCategoriesCache;

    /** @internal */
    public constructor(iModel: IModelConnection) {
      this.cache = new SubCategoriesCache(iModel);
    }

    /** Obtain information about one or more [Category]($backend)'s. */
    public async getCategoryInfo(categoryIds: Iterable<Id64String>): Promise<Map<Id64String, Categories.CategoryInfo>> {
      return this.cache.getCategoryInfo(categoryIds);
    }

    /** Obtain information about one or more [SubCategory]($backend)'s belonging to the specified [Category]($backend). */
    public async getSubCategoryInfo(args: {
      category: Id64String;
      subCategories: Iterable<Id64String>;
    }): Promise<Map<Id64String, Categories.SubCategoryInfo>> {
      return this.cache.getSubCategoryInfo(args.category, args.subCategories);
    }
  }
}<|MERGE_RESOLUTION|>--- conflicted
+++ resolved
@@ -770,12 +770,9 @@
       getConnectionProps: async () => props,
       getTooltipMessage: async () => ({ lines: [] }),
       getElementMeshes: () => { throw new IModelError(IModelStatus.BadRequest, "getElementMeshes not available for blank connection") },
-<<<<<<< HEAD
-      getTexture: () => { throw new IModelError(IModelStatus.BadRequest, "getTexture not available for blank connection") },
-=======
       convertGeoCoordinatesToIModelCoordinates: () => { throw new IModelError(IModelStatus.BadRequest, "convertGeoCoordinatesToIModelCoordinates not available for blank connection") },
       convertIModelCoordinatesToGeoCoordinates: () => { throw new IModelError(IModelStatus.BadRequest, "convertIModelCoordinatesToGeoCoordinates not available for blank connection") },
->>>>>>> d586964a
+      getTexture: () => { throw new IModelError(IModelStatus.BadRequest, "getTexture not available for blank connection") },
       runQuery: () => new ECSqlReader({ execute: async () => ECSqlReader.createDbResponseFromRows([], DbResponseStatus.Done)}, ""),
     }
 
