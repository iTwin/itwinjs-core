/*---------------------------------------------------------------------------------------------
* Copyright (c) Bentley Systems, Incorporated. All rights reserved.
* See LICENSE.md in the project root for license terms and full copyright notice.
*--------------------------------------------------------------------------------------------*/
/** @packageDocumentation
 * @module IModelConnection
 */

import { CompressedId64Set, Id64String } from "@itwin/core-bentley";
import { NotifyEntitiesChangedArgs } from "@itwin/core-common";

/** Describes the BIS class of a [[TxnEntityChange]].
 * @public
 * @extensions
 */
export interface TxnEntityMetadata {
  /** The class's name in "Schema:Class" format. */
  readonly classFullName: string;

  /** Returns true if this class is or is derived from the specified class.
   * @note Class names are compared case-sensitively.
   */
  is(baseClassFullName: string): boolean;
}

/** The type of operation that produced a [[TxnEntityChange]].
 * @public
 * @extensions
 */
export type TxnEntityChangeType = "inserted" | "deleted" | "updated";

/** Represents a single change to a single [Entity]($backend), as part of a collection of [[TxnEntityChanges]].
 * @public
 * @extensions
 */
export interface TxnEntityChange {
  /** The operation that produced the change. */
  type: TxnEntityChangeType;
  /** The Id of the affected entity. */
  id: Id64String;
  /** A representation of the BIS class of the affected entity. */
  metadata: TxnEntityMetadata;
}

/** A collection of [[TxnEntityChange]]s.
 * @public
 * @extensions
 */
export type TxnEntityChangeIterable = Iterable<Readonly<TxnEntityChange>>;

/** A function that returns `true` if a particular BIS [Entity]($backend) class should be included when iterating a [[TxnEntityChangeIterable]].
 * For example, you may wish to include only elements deriving from "BisCore:GeometricElement", which you can determine by using [[TxnEntityMetadata.is]].
 * @see [[TxnEntityChangesFilterOptions.includeMetadata]] to supply such a criterion to [[TxnEntityChanges.filter]].
 * @public
 * @extensions
 */
export type TxnEntityMetadataCriterion = (metadata: TxnEntityMetadata) => boolean;

/** Options defining criteria by which to filter the contents of a [[TxnEntityChanges]].
 * @public
 * @extensions
 */
export interface TxnEntityChangesFilterOptions {
  /** Permits filtering based on metadata. For example, you may wish to include only elements deriving from "BisCore:GeometricElement",
   * which you can determine by using [[TxnEntityMetadata.is]].
   * Only entities with metadata for which this function returns `true` will be included in the iteration.
   */
  includeMetadata?: TxnEntityMetadataCriterion;

  /** Permits filtering based on the type of change. For example, you may only care about newly-inserted entities, in which case you would specify `["inserted"]`.
   * Only changes of the specified type(s) will be included in the iteration.
   */
  includeTypes?: TxnEntityChangeType[];
}

/** Describes a set of elements or models that were modified as part of a transaction in a [[BriefcaseConnection]],
 * serving as the payload for the [[BriefcaseTxns.onElementsChanged]] and [[BriefcaseTxns.onModelsChanged]] events.
 * The [[inserted]], [[deleted]], and [[updated]] compressed Id sets can be awkward to work with.
<<<<<<< HEAD
 * Iterating over individual [[TxnEntityChange]]s can be more convenient, especially if you need to [[filter]] out certain changes.
=======
 * It can be more convenient to iterate over the individual [[TxnEntityChange]]s, especially if you wish to [[filter]] out some
 * changes.
>>>>>>> 08d7378f
 * @public
 * @extensions
 */
export interface TxnEntityChanges extends TxnEntityChangeIterable {
  /** The ids of entities that were inserted during the Txn. */
  readonly inserted?: CompressedId64Set;
  /** The ids of entities that were deleted during the Txn. */
  readonly deleted?: CompressedId64Set;
  /** The ids of entities that were modified during the Txn, including any [Element]($backend)s for which one of their [ElementAspect]($backend)s was changed. */
  readonly updated?: CompressedId64Set;

  /** Obtain an iterator over changes meeting the criteria specified by `options`. */
  filter(options: TxnEntityChangesFilterOptions): TxnEntityChangeIterable;
}

export class Metadata implements TxnEntityMetadata {
  public readonly classFullName: string;
  public readonly baseClasses: Metadata[] = [];

  public constructor(name: string) {
    this.classFullName = name;
  }

  public is(baseName: string): boolean {
    return baseName === this.classFullName || this.baseClasses.some((base) => base.is(baseName));
  }
}

function * entityChangesIterator(changes: EntityChanges, options?: TxnEntityChangesFilterOptions): Iterator<TxnEntityChange> {
  let excludedMetaIndices: Set<number> | undefined;
  if (options?.includeMetadata) {
    for (let i = 0; i < changes.metadata.length; i++) {
      if (!options.includeMetadata(changes.metadata[i])) {
        excludedMetaIndices = excludedMetaIndices ?? new Set<number>();
        excludedMetaIndices.add(i);
      }
    }
  }

  function * process(type: TxnEntityChangeType) {
    if (options?.includeTypes && !options.includeTypes.includes(type)) {
      return;
    }

    const ids = changes[type];
    if (undefined === ids) {
      return;
    }

    const metaIndices = changes.args[`${type}Meta`];
    let index = 0;
    for (const id of CompressedId64Set.iterable(ids)) {
      const metaIndex = metaIndices[index++];
      if (excludedMetaIndices && excludedMetaIndices.has(metaIndex)) {
        continue;
      }

      const metadata = changes.metadata[metaIndex];
      yield { type, id, metadata };
    }
  }

  yield* process("inserted");
  yield* process("deleted");
  yield* process("updated");
}

export class EntityChanges implements TxnEntityChanges {
  public readonly args: NotifyEntitiesChangedArgs;
  public readonly metadata: Metadata[];

  public constructor(args: NotifyEntitiesChangedArgs) {
    this.args = args;

    this.metadata = args.meta.map((x) => new Metadata(x.name));
    for (let i = 0; i < this.metadata.length; i++) {
      const meta = this.metadata[i];
      for (const baseIndex of args.meta[i].bases) {
        meta.baseClasses.push(this.metadata[baseIndex]);
      }
    }
  }

  public get inserted(): CompressedId64Set | undefined { return this.args.inserted; }
  public get deleted(): CompressedId64Set | undefined { return this.args.deleted; }
  public get updated(): CompressedId64Set | undefined { return this.args.updated; }

  public [Symbol.iterator](): Iterator<TxnEntityChange> {
    return entityChangesIterator(this);
  }

  public filter(options: TxnEntityChangesFilterOptions): TxnEntityChangeIterable {
    return {
      [Symbol.iterator]: () => entityChangesIterator(this, options),
    };
  }
}<|MERGE_RESOLUTION|>--- conflicted
+++ resolved
@@ -76,12 +76,8 @@
 /** Describes a set of elements or models that were modified as part of a transaction in a [[BriefcaseConnection]],
  * serving as the payload for the [[BriefcaseTxns.onElementsChanged]] and [[BriefcaseTxns.onModelsChanged]] events.
  * The [[inserted]], [[deleted]], and [[updated]] compressed Id sets can be awkward to work with.
-<<<<<<< HEAD
- * Iterating over individual [[TxnEntityChange]]s can be more convenient, especially if you need to [[filter]] out certain changes.
-=======
  * It can be more convenient to iterate over the individual [[TxnEntityChange]]s, especially if you wish to [[filter]] out some
  * changes.
->>>>>>> 08d7378f
  * @public
  * @extensions
  */
