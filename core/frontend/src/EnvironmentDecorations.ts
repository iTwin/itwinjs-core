--- conflicted
+++ resolved
@@ -195,40 +195,8 @@
     const sky = this._environment.sky;
     if (sky instanceof SkyCube) {
       const key = this.createCubeImageKey(sky);
-<<<<<<< HEAD
-      const existingTexture = IModelApp.renderSystem.findTexture(key, this._view.iModel);
-      if (existingTexture)
-        return { type: "cube", texture: existingTexture };
-
-      // Some faces may use the same image. Only request each image once.
-      const specs = new Set<string>([sky.images.front, sky.images.back, sky.images.left, sky.images.right, sky.images.top, sky.images.bottom]);
-      const promises = [];
-      for (const spec of specs)
-        promises.push(this.imageFromSpec(spec));
-
-      return Promise.all(promises).then((images) => {
-        const idToImage = new Map<TextureImageSpec, HTMLImageElement>();
-        let index = 0;
-        for (const spec of specs) {
-          const image = images[index++];
-          if (!image) {
-            return undefined;
-          } else
-            idToImage.set(spec, image);
-        }
-
-        // eslint-disable-next-line deprecation/deprecation
-        const params = new RenderTexture.Params(key, RenderTexture.Type.SkyBox);
-        const txImgs = [
-          idToImage.get(sky.images.front)!, idToImage.get(sky.images.back)!, idToImage.get(sky.images.top)!,
-          idToImage.get(sky.images.bottom)!, idToImage.get(sky.images.right)!, idToImage.get(sky.images.left)!,
-        ];
-
-        const texture = IModelApp.renderSystem.createTextureFromCubeImages(txImgs[0], txImgs[1], txImgs[2], txImgs[3], txImgs[4], txImgs[5], this._view.iModel, params);
-=======
       load = () => {
         const texture = IModelApp.renderSystem.findTexture(key, this._view.iModel);
->>>>>>> e7693025
         return texture ? { type: "cube", texture } : undefined;
       };
 
@@ -282,15 +250,6 @@
           });
         });
       }
-<<<<<<< HEAD
-
-      if (!texture) {
-        return undefined;
-      }
-
-      return { type: "sphere", texture, rotation, zOffset: this._view.iModel.globalOrigin.z };
-=======
->>>>>>> e7693025
     } else {
       load = () => this.createSkyGradientParams();
     }
