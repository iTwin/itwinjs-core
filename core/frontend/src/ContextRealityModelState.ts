--- conflicted
+++ resolved
@@ -1,187 +1,67 @@
-/*---------------------------------------------------------------------------------------------
-* Copyright (c) Bentley Systems, Incorporated. All rights reserved.
-* See LICENSE.md in the project root for license terms and full copyright notice.
-*--------------------------------------------------------------------------------------------*/
-/** @packageDocumentation
- * @module Views
- */
-
-<<<<<<< HEAD
-import { Id64String } from "@bentley/bentleyjs-core";
-import { ContextRealityModel, ContextRealityModelProps, FeatureAppearance } from "@bentley/imodeljs-common";
-import { DisplayStyleState } from "./DisplayStyleState";
-=======
-import { AccessToken, GuidString, Id64String } from "@itwin/core-bentley";
-import { Angle } from "@itwin/core-geometry";
-import { CartographicRange, ContextRealityModel, ContextRealityModelProps, FeatureAppearance, OrbitGtBlobProps } from "@itwin/core-common";
-import { RealityData, RealityDataClient } from "@bentley/reality-data-client";
-import { DisplayStyleState } from "./DisplayStyleState";
-import { IModelApp } from "./IModelApp";
->>>>>>> 200baec2
-import { IModelConnection } from "./IModelConnection";
-import { PlanarClipMaskState } from "./PlanarClipMaskState";
-import { createOrbitGtTileTreeReference, createRealityTileTreeReference, RealityModelTileTree, TileTreeReference } from "./tile/internal";
-
-<<<<<<< HEAD
-=======
-async function getAccessToken(): Promise<AccessToken | undefined> {
-  if (!IModelApp.authorizationClient)
-    return undefined;
-
-  try {
-    return await IModelApp.authorizationClient.getAccessToken();
-  } catch (_) {
-    return undefined;
-  }
-}
-
->>>>>>> 200baec2
-/** A [ContextRealityModel]($common) attached to a [[DisplayStyleState]] supplying a [[TileTreeReference]] used to draw the
- * reality model in a [[Viewport]].
- * @see [DisplayStyleSettings.contextRealityModels]($common).
- * @see [[DisplayStyleState.contextRealityModelStates]].
- * @see [[DisplayStyleState.attachRealityModel]].
- * @public
- */
-export class ContextRealityModelState extends ContextRealityModel {
-  private readonly _treeRef: RealityModelTileTree.Reference;
-  /** The iModel with which the reality model is associated. */
-  public readonly iModel: IModelConnection;
-
-  /** @internal */
-  public constructor(props: ContextRealityModelProps, iModel: IModelConnection, displayStyle: DisplayStyleState) {
-    super(props);
-    this.iModel = iModel;
-    this._appearanceOverrides = props.appearanceOverrides ? FeatureAppearance.fromJSON(props.appearanceOverrides) : undefined;
-    this._treeRef = (undefined === props.orbitGtBlob) ?
-      createRealityTileTreeReference({
-        iModel,
-        source: displayStyle,
-        url: props.tilesetUrl,
-        name: props.name,
-        classifiers: this.classifiers,
-        planarClipMask: this.planarClipMaskSettings,
-      }) :
-      createOrbitGtTileTreeReference({
-        iModel,
-        orbitGtBlob: props.orbitGtBlob,
-        name: props.name,
-        classifiers: this.classifiers,
-        source: displayStyle,
-      });
-
-    this.onPlanarClipMaskChanged.addListener((newSettings) => {
-      this._treeRef.planarClipMask = newSettings ? PlanarClipMaskState.create(newSettings) : undefined;
-    });
-  }
-
-  /** The tile tree reference responsible for drawing the reality model into a [[Viewport]]. */
-  public get treeRef(): TileTreeReference { return this._treeRef; }
-
-  /** The transient Id assigned to this reality model at run-time. */
-  public get modelId(): Id64String | undefined {
-    return (this._treeRef instanceof RealityModelTileTree.Reference) ? this._treeRef.modelId : undefined;
-  }
-
-  /** Whether the reality model spans the entire globe ellipsoid. */
-  public get isGlobal(): boolean {
-    return this.treeRef.isGlobal;
-  }
-<<<<<<< HEAD
-=======
-}
-
-/** Criteria used to query for reality data associated with an iTwin context.
- * @see [[queryRealityData]].
- * @public
- */
-export interface RealityDataQueryCriteria {
-  /** The Id of the iTwin context. */
-  iTwinId: GuidString;
-  /** If supplied, only reality data overlapping this range will be included. */
-  range?: CartographicRange;
-  /** If supplied, reality data already referenced by a [[GeometricModelState]] within this iModel will be excluded. */
-  filterIModel?: IModelConnection;
-}
-
-/** Query for reality data associated with an iTwin context.
- * @param criteria Criteria by which to query.
- * @returns Properties of reality data associated with the context, filtered according to the criteria.
- * @public
- */
-export async function queryRealityData(criteria: RealityDataQueryCriteria): Promise<ContextRealityModelProps[]> {
-  const iTwinId = criteria.iTwinId;
-  const availableRealityModels: ContextRealityModelProps[] = [];
-
-  const accessToken = await getAccessToken();
-  if (!accessToken)
-    return availableRealityModels;
-
-  const client = new RealityDataClient();
-
-  let realityData: RealityData[];
-  if (criteria.range) {
-    const iModelRange = criteria.range.getLongitudeLatitudeBoundingBox();
-    realityData = await client.getRealityDataInProjectOverlapping(accessToken, iTwinId, Angle.radiansToDegrees(iModelRange.low.x),
-      Angle.radiansToDegrees(iModelRange.high.x),
-      Angle.radiansToDegrees(iModelRange.low.y),
-      Angle.radiansToDegrees(iModelRange.high.y));
-  } else {
-    realityData = await client.getRealityDataInProject(accessToken, iTwinId);
-  }
-
-  // Get set of URLs that are directly attached to the model.
-  const modelRealityDataIds = new Set<string>();
-  if (criteria.filterIModel) {
-    const query = { from: SpatialModelState.classFullName, wantPrivate: false };
-    const props = await criteria.filterIModel.models.queryProps(query);
-    for (const prop of props)
-      if (prop.jsonProperties !== undefined && prop.jsonProperties.tilesetUrl) {
-        const realityDataId = client.getRealityDataIdFromUrl(prop.jsonProperties.tilesetUrl);
-        if (realityDataId)
-          modelRealityDataIds.add(realityDataId);
-      }
-  }
-
-  // We obtain the reality data name, and RDS URL for each RD returned.
-  for (const currentRealityData of realityData) {
-    let realityDataName: string = "";
-    let validRd: boolean = true;
-    if (currentRealityData.name && currentRealityData.name !== "") {
-      realityDataName = currentRealityData.name;
-    } else if (currentRealityData.rootDocument) {
-      // In case root document contains a relative path we only keep the filename
-      const rootDocParts = (currentRealityData.rootDocument).split("/");
-      realityDataName = rootDocParts[rootDocParts.length - 1];
-    } else {
-      // This case would not occur normally but if it does the RD is considered invalid
-      validRd = false;
-    }
-
-    // If the RealityData is valid then we add it to the list.
-    if (currentRealityData.id && validRd === true) {
-      const url = await client.getRealityDataUrl(iTwinId, currentRealityData.id);
-      let opcConfig: OrbitGtBlobProps | undefined;
-
-      if (currentRealityData.type && (currentRealityData.type.toUpperCase() === "OPC") && currentRealityData.rootDocument !== undefined) {
-        const rootDocUrl: string = await currentRealityData.getBlobStringUrl(accessToken, currentRealityData.rootDocument);
-        opcConfig = {
-          rdsUrl: "",
-          containerName: "",
-          blobFileName: rootDocUrl,
-          accountName: "",
-          sasToken: "",
-        };
-      }
-
-      if (!modelRealityDataIds.has(currentRealityData.id))
-        availableRealityModels.push({
-          tilesetUrl: url, name: realityDataName, description: (currentRealityData.description ? currentRealityData.description : ""),
-          realityDataId: currentRealityData.id, orbitGtBlob: opcConfig,
-        });
-    }
-  }
-
-  return availableRealityModels;
->>>>>>> 200baec2
-}
+/*---------------------------------------------------------------------------------------------
+* Copyright (c) Bentley Systems, Incorporated. All rights reserved.
+* See LICENSE.md in the project root for license terms and full copyright notice.
+*--------------------------------------------------------------------------------------------*/
+/** @packageDocumentation
+ * @module Views
+ */
+
+import { Id64String } from "@itwin/core-bentley";
+import { ContextRealityModel, ContextRealityModelProps, FeatureAppearance } from "@itwin/core-common";
+import { DisplayStyleState } from "./DisplayStyleState";
+import { IModelConnection } from "./IModelConnection";
+import { PlanarClipMaskState } from "./PlanarClipMaskState";
+import { createOrbitGtTileTreeReference, createRealityTileTreeReference, RealityModelTileTree, TileTreeReference } from "./tile/internal";
+
+/** A [ContextRealityModel]($common) attached to a [[DisplayStyleState]] supplying a [[TileTreeReference]] used to draw the
+ * reality model in a [[Viewport]].
+ * @see [DisplayStyleSettings.contextRealityModels]($common).
+ * @see [[DisplayStyleState.contextRealityModelStates]].
+ * @see [[DisplayStyleState.attachRealityModel]].
+ * @public
+ */
+export class ContextRealityModelState extends ContextRealityModel {
+  private readonly _treeRef: RealityModelTileTree.Reference;
+  /** The iModel with which the reality model is associated. */
+  public readonly iModel: IModelConnection;
+
+  /** @internal */
+  public constructor(props: ContextRealityModelProps, iModel: IModelConnection, displayStyle: DisplayStyleState) {
+    super(props);
+    this.iModel = iModel;
+    this._appearanceOverrides = props.appearanceOverrides ? FeatureAppearance.fromJSON(props.appearanceOverrides) : undefined;
+    this._treeRef = (undefined === props.orbitGtBlob) ?
+      createRealityTileTreeReference({
+        iModel,
+        source: displayStyle,
+        url: props.tilesetUrl,
+        name: props.name,
+        classifiers: this.classifiers,
+        planarClipMask: this.planarClipMaskSettings,
+      }) :
+      createOrbitGtTileTreeReference({
+        iModel,
+        orbitGtBlob: props.orbitGtBlob,
+        name: props.name,
+        classifiers: this.classifiers,
+        source: displayStyle,
+      });
+
+    this.onPlanarClipMaskChanged.addListener((newSettings) => {
+      this._treeRef.planarClipMask = newSettings ? PlanarClipMaskState.create(newSettings) : undefined;
+    });
+  }
+
+  /** The tile tree reference responsible for drawing the reality model into a [[Viewport]]. */
+  public get treeRef(): TileTreeReference { return this._treeRef; }
+
+  /** The transient Id assigned to this reality model at run-time. */
+  public get modelId(): Id64String | undefined {
+    return (this._treeRef instanceof RealityModelTileTree.Reference) ? this._treeRef.modelId : undefined;
+  }
+
+  /** Whether the reality model spans the entire globe ellipsoid. */
+  public get isGlobal(): boolean {
+    return this.treeRef.isGlobal;
+  }
+}