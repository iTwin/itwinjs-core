/*---------------------------------------------------------------------------------------------
* Copyright (c) Bentley Systems, Incorporated. All rights reserved.
* See LICENSE.md in the project root for license terms and full copyright notice.
*--------------------------------------------------------------------------------------------*/

/** @packageDocumentation
 * @module WebGL
 */

import { assert, dispose, UintArray } from "@itwin/core-bentley";
import { CartographicRange, ColorDef, Quantization } from "@itwin/core-common";
import { Range2d, Range3d, Transform, Vector2d, Vector3d } from "@itwin/core-geometry";
import { GraphicBranch } from "../../../render/GraphicBranch";
import { MeshMapLayerGraphicParams } from "../MeshMapLayerGraphicParams";
import { RealityMeshParams } from "../../../render/RealityMeshParams";
import { RenderGraphic } from "../../../render/RenderGraphic";
import { RenderMemory } from "../../../render/RenderMemory";
import { RenderSystem, } from "../../../render/RenderSystem";
import { BufferHandle, BufferParameters, QBufferHandle2d, QBufferHandle3d } from "./AttributeBuffers";
import { AttributeMap } from "./AttributeMap";
import { IndexedGeometry, IndexedGeometryParams } from "./CachedGeometry";
import { GL } from "./GL";
import { Primitive } from "./Primitive";
import { RenderOrder } from "./RenderFlags";
import { System } from "./System";
import { Target } from "./Target";
import { TechniqueId } from "./TechniqueId";
import { RenderGeometry } from "../../../internal/render/RenderGeometry";
import { TerrainTexture } from "../RenderTerrain";
<<<<<<< HEAD
import { MapCartoRectangle, PlanarProjection, PlanarTilePatch, RealityModelTileTree, RealityTile } from "../../../tile/internal";
=======
import { MapCartoRectangle, PlanarProjection, PlanarTilePatch } from "../../../tile/internal";
>>>>>>> 3fa8be8a
import { LayerTextureParams, ProjectedTexture } from "./MapLayerParams";

const scratchOverlapRange = Range2d.createNull();
type TerrainOrProjectedTexture = TerrainTexture | ProjectedTexture;

/** @internal */

export class RealityMeshGeometryParams extends IndexedGeometryParams {
  public readonly uvParams: QBufferHandle2d;
  public readonly featureID?: number;
  public readonly normals?: BufferHandle;
  public readonly numBytesPerIndex: 1 | 2 | 4;

  protected constructor(positions: QBufferHandle3d, normals: BufferHandle | undefined, uvParams: QBufferHandle2d, indices: BufferHandle, numIndices: number, numBytesPerIndex: 1 | 2 | 4, featureID?: number) {
    super(positions, indices, numIndices);
    this.numBytesPerIndex = numBytesPerIndex;
    let attrParams = AttributeMap.findAttribute("a_uvParam", TechniqueId.RealityMesh, false);
    assert(attrParams !== undefined);
    this.buffers.addBuffer(uvParams, [BufferParameters.create(attrParams.location, 2, GL.DataType.UnsignedShort, false, 0, 0, false)]);
    this.uvParams = uvParams;

    if (undefined !== normals) {
      attrParams = AttributeMap.findAttribute("a_norm", TechniqueId.RealityMesh, false);
      assert(attrParams !== undefined);
      if (normals.bytesUsed > 0)
        this.buffers.addBuffer(normals, [BufferParameters.create(attrParams.location, 2, GL.DataType.UnsignedByte, false, 0, 0, false)]);
      this.normals = normals;
    }
    this.featureID = featureID;
  }

  private static createFromBuffers(posBuf: QBufferHandle3d, uvParamBuf: QBufferHandle2d, indices: UintArray, normBuf: BufferHandle | undefined, featureID: number) {
    const indBuf = BufferHandle.createBuffer(GL.Buffer.Target.ElementArrayBuffer, indices);

    if (undefined === indBuf)
      return undefined;

    const bytesPerIndex = indices.BYTES_PER_ELEMENT;
    assert(1 === bytesPerIndex || 2 === bytesPerIndex || 4 === bytesPerIndex);
    return new RealityMeshGeometryParams(posBuf, normBuf, uvParamBuf, indBuf, indices.length, bytesPerIndex, featureID);

  }

  public static fromRealityMesh(params: RealityMeshParams) {
    const posBuf = QBufferHandle3d.create(params.positions.params, params.positions.points);
    const uvParamBuf = QBufferHandle2d.create(params.uvs.params, params.uvs.points);
    const normalBuf = params.normals ? BufferHandle.createArrayBuffer(params.normals) : undefined;
    return (undefined === posBuf || undefined === uvParamBuf) ? undefined : this.createFromBuffers(posBuf, uvParamBuf, params.indices, normalBuf, params.featureID ?? 0);
  }

  public override get isDisposed(): boolean {
    return super.isDisposed && this.uvParams.isDisposed;
  }
  public get bytesUsed(): number { return this.positions.bytesUsed + (undefined === this.normals ? 0 : this.normals.bytesUsed) + this.uvParams.bytesUsed + this.indices.bytesUsed; }

  public override[Symbol.dispose]() {
    super[Symbol.dispose]();
    dispose(this.uvParams);
  }
}

/** @internal */
export class RealityMeshGeometry extends IndexedGeometry implements RenderGeometry {
  public readonly renderGeometryType: "reality-mesh" = "reality-mesh" as const;
  public readonly isInstanceable = false;
  public noDispose = false;
  public readonly hasTextures: boolean;
  public override get asRealityMesh(): RealityMeshGeometry | undefined { return this; }
  public override get isDisposed(): boolean { return this._realityMeshParams.isDisposed; }
  public get uvQParams() { return this._realityMeshParams.uvParams.params; }
  public override get hasFeatures(): boolean { return this._realityMeshParams.featureID !== undefined; }
  public override get supportsThematicDisplay() { return true; }
  public get overrideColorMix() { return .5; }     // This could be a setting from either the mesh or the override if required.
  public get transform(): Transform | undefined { return this._transform; }

  private _realityMeshParams: RealityMeshGeometryParams;
  private readonly _indexType: GL.DataType;
  public textureParams: LayerTextureParams | undefined;
  private readonly _transform: Transform | undefined;
  public readonly baseColor: ColorDef | undefined;
  private _baseIsTransparent: boolean;
  private _isTerrain: boolean;
  private _disableTextureDisposal: boolean;

  private constructor(props: {
    realityMeshParams: RealityMeshGeometryParams;
    textureParams?: LayerTextureParams;
    transform?: Transform;
    baseColor?: ColorDef;
    baseIsTransparent: boolean;
    isTerrain: boolean;
    disableTextureDisposal: boolean;
  }) {
    super(props.realityMeshParams);
    this._realityMeshParams = props.realityMeshParams;
    this.textureParams = props.textureParams;
    this._transform = props.transform;
    this.baseColor = props.baseColor;
    this._baseIsTransparent = props.baseIsTransparent;
    this._isTerrain = props.isTerrain;
    this._disableTextureDisposal = props.disableTextureDisposal;
    this.hasTextures = undefined !== this.textureParams && this.textureParams.params.some((x) => undefined !== x.texture);

    const bytesPerIndex = props.realityMeshParams.numBytesPerIndex;
    this._indexType = 1 === bytesPerIndex ? GL.DataType.UnsignedByte : (2 === bytesPerIndex ? GL.DataType.UnsignedShort : GL.DataType.UnsignedInt);
  }

  public override[Symbol.dispose]() {
    if (this.noDispose) {
      return;
    }

    super[Symbol.dispose]();
    dispose(this._realityMeshParams);
    if (true !== this._disableTextureDisposal)
      dispose(this.textureParams);
  }

  public static createForTerrain(mesh: RealityMeshParams, transform: Transform | undefined, disableTextureDisposal = false) {
    const params = RealityMeshGeometryParams.fromRealityMesh(mesh);

    if (!params)
      return undefined;

    return new RealityMeshGeometry({
      realityMeshParams: params,
      transform,
      baseIsTransparent: false,
      isTerrain: true,
      disableTextureDisposal,
    });
  }

  public static createFromRealityMesh(realityMesh: RealityMeshParams, disableTextureDisposal = false): RealityMeshGeometry | undefined {
    const params = RealityMeshGeometryParams.fromRealityMesh(realityMesh);
    if (!params) return undefined;

    const { texture: meshTexture, featureID } = realityMesh;
<<<<<<< HEAD
    const tile = realityMesh.tile as RealityTile;
    const layerClassifiers = (tile?.tree as RealityModelTileTree)?.layerClassifiers;
=======
    const tile = realityMesh.tileData;
    const layerClassifiers = tile?.layerClassifiers;
>>>>>>> 3fa8be8a
    const texture = meshTexture ? new TerrainTexture(meshTexture, featureID ?? 0, Vector2d.create(1.0, -1.0), Vector2d.create(0.0, 1.0), Range2d.createXYXY(0, 0, 1, 1), 0, 0) : undefined;

    if (!layerClassifiers?.size || !tile) return new RealityMeshGeometry({ realityMeshParams: params, textureParams: texture ? LayerTextureParams.create([texture]) : undefined, baseIsTransparent: false, isTerrain: false, disableTextureDisposal });

<<<<<<< HEAD
    const transformECEF = tile.tree.iModel.getEcefTransform();
    if (!transformECEF || !tile.range) return new RealityMeshGeometry({ realityMeshParams: params, textureParams: texture ? LayerTextureParams.create([texture]) : undefined, baseIsTransparent: false, isTerrain: false, disableTextureDisposal });
=======
    const transformECEF = tile.ecefTransform
>>>>>>> 3fa8be8a

    const tileEcefRange = transformECEF.multiplyRange(tile.range);
    const cartographicRange = new  CartographicRange(tileEcefRange, transformECEF);
    const boundingBox = cartographicRange.getLongitudeLatitudeBoundingBox();
    const mapCartoRectangle = MapCartoRectangle.fromRadians(
      boundingBox.low.x,
      boundingBox.low.y,
      boundingBox.high.x,
      boundingBox.high.y
    );

    const corners = tile.range.corners();

    const normal = Vector3d.createCrossProductToPoints(corners[0], corners[1], corners[2])?.normalize();
    if (!normal) {
      return new RealityMeshGeometry({ realityMeshParams: params, textureParams: texture ? LayerTextureParams.create([texture]) : undefined, baseIsTransparent: false, isTerrain: false, disableTextureDisposal });
    }
    const chordHeight = corners[0].distance(corners[3]) / 2;

    const realityPlanarTilePatch = new PlanarTilePatch(corners, normal, chordHeight);
    const realityProjection = new PlanarProjection(realityPlanarTilePatch);

    const realityMeshParams: MeshMapLayerGraphicParams = {
      projection: realityProjection,
      tileRectangle: mapCartoRectangle,
      tileId: undefined,
      baseColor: undefined,
      baseTransparent: false,
      layerClassifiers
    };

    const layerTextures: TerrainOrProjectedTexture[] = texture ? [texture] : [];

    layerClassifiers?.forEach((layerClassifier, layerIndex) => layerTextures[layerIndex] = new ProjectedTexture(layerClassifier, realityMeshParams, realityMeshParams.tileRectangle));

    return new RealityMeshGeometry({ realityMeshParams: params, textureParams: layerTextures.length > 0 ? LayerTextureParams.create(layerTextures) : undefined, baseIsTransparent: false, isTerrain: false, disableTextureDisposal });
  }

  public getRange(): Range3d {
    return Range3d.createXYZXYZ(this.qOrigin[0], this.qOrigin[1], this.qOrigin[2], this.qOrigin[0] + Quantization.rangeScale16 * this.qScale[0], this.qOrigin[1] + Quantization.rangeScale16 * this.qScale[1], this.qOrigin[2] + Quantization.rangeScale16 * this.qScale[2]);
  }

  public static createGraphic(system: RenderSystem, params: MeshMapLayerGraphicParams, disableTextureDisposal = false): RenderGraphic | undefined {
    const meshes = [];
    const textures = params.textures ?? [];
    const realityMesh = params.realityMesh as RealityMeshGeometry;
    const { baseColor, baseTransparent, featureTable, tileId, layerClassifiers } = params;

    const texturesPerMesh = System.instance.maxRealityImageryLayers;
    const layers = new Array<(TerrainTexture | ProjectedTexture)[]>();
    // Collate the textures and classifiers layers into a single array.
    for (const texture of textures) {
      const layer = layers[texture.layerIndex];
      if (layer) {
        (layer as TerrainTexture[]).push(texture);
      } else {
        layers[texture.layerIndex] = [texture];
      }
    }
    params.layerClassifiers?.forEach((layerClassifier, layerIndex) => layers[layerIndex] = [new ProjectedTexture(layerClassifier, params, params.tileRectangle)]);

    if (layers.length < 2 && !layerClassifiers?.size && textures.length < texturesPerMesh) {
      // If only there is not more than one layer then we can group all of the textures into a single draw call.
      meshes.push(new RealityMeshGeometry({ realityMeshParams: realityMesh._realityMeshParams, textureParams: LayerTextureParams.create(textures), transform: realityMesh._transform, baseColor, baseIsTransparent: baseTransparent, isTerrain: realityMesh._isTerrain, disableTextureDisposal }));
    } else {
      let primaryLayer;
      while (primaryLayer === undefined)
        primaryLayer = layers.shift();
      if (!primaryLayer)
        return undefined;
      for (const primaryTexture of primaryLayer) {
        const targetRectangle = primaryTexture.targetRectangle;
        const overlapMinimum = 1.0E-5 * (targetRectangle.high.x - targetRectangle.low.x) * (targetRectangle.high.y - targetRectangle.low.y);
        let layerTextures = [primaryTexture];
        for (const secondaryLayer of layers) {
          if (!secondaryLayer)
            continue;
          for (const secondaryTexture of secondaryLayer) {
            if (secondaryTexture instanceof ProjectedTexture) {
              layerTextures.push(secondaryTexture.clone(targetRectangle));
            } else {
              const secondaryRectangle = secondaryTexture.targetRectangle;
              const overlap = targetRectangle.intersect(secondaryRectangle, scratchOverlapRange);
              if (!overlap.isNull && (overlap.high.x - overlap.low.x) * (overlap.high.y - overlap.low.y) > overlapMinimum) {
                const textureRange = Range2d.createXYXY(overlap.low.x, overlap.low.y, overlap.high.x, overlap.high.y);
                secondaryRectangle.worldToLocal(textureRange.low, textureRange.low);
                secondaryRectangle.worldToLocal(textureRange.high, textureRange.high);

                if (secondaryTexture.clipRectangle)
                  textureRange.intersect(secondaryTexture.clipRectangle, textureRange);

                if (!textureRange.isNull && textureRange) {
                  layerTextures.push(secondaryTexture.cloneWithClip(textureRange));
                }
              }
            }
          }
        }
        while (layerTextures.length > texturesPerMesh) {
          meshes.push(new RealityMeshGeometry({ realityMeshParams: realityMesh._realityMeshParams, textureParams: LayerTextureParams.create(layerTextures.slice(0, texturesPerMesh)), transform: realityMesh._transform, baseColor, baseIsTransparent: baseTransparent, isTerrain: realityMesh._isTerrain, disableTextureDisposal }));
          layerTextures = layerTextures.slice(texturesPerMesh);
        }
        meshes.push(new RealityMeshGeometry({ realityMeshParams: realityMesh._realityMeshParams, textureParams: LayerTextureParams.create(layerTextures), transform: realityMesh._transform, baseColor, baseIsTransparent: baseTransparent, isTerrain: realityMesh._isTerrain, disableTextureDisposal }));
      }
    }

    if (meshes.length === 0)
      return undefined;

    const branch = new GraphicBranch(true);
    for (const mesh of meshes) {
      const primitive = Primitive.create(mesh);
      if (featureTable) {
        branch.add(system.createBatch(primitive!, featureTable, mesh.getRange(), { tileId }));
      }
    }

    return system.createBranch(branch, realityMesh._transform ? realityMesh._transform : Transform.createIdentity(), { disableClipStyle: params.disableClipStyle });
  }

  public collectStatistics(stats: RenderMemory.Statistics): void {
    this._isTerrain ? stats.addTerrain(this._realityMeshParams.bytesUsed) : stats.addRealityMesh(this._realityMeshParams.bytesUsed);
    if (this.textureParams?.params) {
      for (const param of this.textureParams.params) {
        if (param.texture?.bytesUsed)
          stats.addTexture(param.texture.bytesUsed);
      }
    }
  }

  public get techniqueId(): TechniqueId { return TechniqueId.RealityMesh; }

  public override getPass(target: Target) {
    if (this._baseIsTransparent || (target.wantThematicDisplay && target.uniforms.thematic.wantIsoLines))
      return "translucent";

    return "opaque";
  }
  public get renderOrder(): RenderOrder { return RenderOrder.UnlitSurface; }

  public override draw(): void {
    this._params.buffers.bind();
    System.instance.context.drawElements(GL.PrimitiveType.Triangles, this._params.numIndices, this._indexType, 0);
    this._params.buffers.unbind();
  }
}<|MERGE_RESOLUTION|>--- conflicted
+++ resolved
@@ -27,11 +27,7 @@
 import { TechniqueId } from "./TechniqueId";
 import { RenderGeometry } from "../../../internal/render/RenderGeometry";
 import { TerrainTexture } from "../RenderTerrain";
-<<<<<<< HEAD
-import { MapCartoRectangle, PlanarProjection, PlanarTilePatch, RealityModelTileTree, RealityTile } from "../../../tile/internal";
-=======
 import { MapCartoRectangle, PlanarProjection, PlanarTilePatch } from "../../../tile/internal";
->>>>>>> 3fa8be8a
 import { LayerTextureParams, ProjectedTexture } from "./MapLayerParams";
 
 const scratchOverlapRange = Range2d.createNull();
@@ -170,23 +166,13 @@
     if (!params) return undefined;
 
     const { texture: meshTexture, featureID } = realityMesh;
-<<<<<<< HEAD
-    const tile = realityMesh.tile as RealityTile;
-    const layerClassifiers = (tile?.tree as RealityModelTileTree)?.layerClassifiers;
-=======
     const tile = realityMesh.tileData;
     const layerClassifiers = tile?.layerClassifiers;
->>>>>>> 3fa8be8a
     const texture = meshTexture ? new TerrainTexture(meshTexture, featureID ?? 0, Vector2d.create(1.0, -1.0), Vector2d.create(0.0, 1.0), Range2d.createXYXY(0, 0, 1, 1), 0, 0) : undefined;
 
     if (!layerClassifiers?.size || !tile) return new RealityMeshGeometry({ realityMeshParams: params, textureParams: texture ? LayerTextureParams.create([texture]) : undefined, baseIsTransparent: false, isTerrain: false, disableTextureDisposal });
 
-<<<<<<< HEAD
-    const transformECEF = tile.tree.iModel.getEcefTransform();
-    if (!transformECEF || !tile.range) return new RealityMeshGeometry({ realityMeshParams: params, textureParams: texture ? LayerTextureParams.create([texture]) : undefined, baseIsTransparent: false, isTerrain: false, disableTextureDisposal });
-=======
     const transformECEF = tile.ecefTransform
->>>>>>> 3fa8be8a
 
     const tileEcefRange = transformECEF.multiplyRange(tile.range);
     const cartographicRange = new  CartographicRange(tileEcefRange, transformECEF);
