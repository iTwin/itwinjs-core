/*---------------------------------------------------------------------------------------------
* Copyright (c) Bentley Systems, Incorporated. All rights reserved.
* See LICENSE.md in the project root for license terms and full copyright notice.
*--------------------------------------------------------------------------------------------*/
/** @packageDocumentation
 * @module WebGL
 */

import { assert, dispose } from "@itwin/core-bentley";
import { CartographicRange, FillFlags, RenderMode, TextureTransparency, ThematicGradientTransparencyMode, ViewFlags } from "@itwin/core-common";
import { SurfaceType } from "../../../common/internal/render/SurfaceParams";
import { RenderMemory } from "../../../render/RenderMemory";
import { AttributeMap } from "./AttributeMap";
import { ShaderProgramParams } from "./DrawCommand";
import { GL } from "./GL";
import { BufferHandle, BufferParameters, BuffersContainer } from "./AttributeBuffers";
import { MaterialInfo } from "./Material";
import { Pass, RenderOrder, RenderPass, SurfaceBitIndex } from "./RenderFlags";
import { System } from "./System";
import { Target } from "./Target";
import { TechniqueId } from "./TechniqueId";
import { MeshData } from "./MeshData";
import { MeshGeometry } from "./MeshGeometry";
import { LayerTextureParams, ProjectedTexture } from "./MapLayerParams";
import { MeshParams } from "../../../common/internal/render/MeshParams";
<<<<<<< HEAD
import { MapCartoRectangle, PlanarProjection, PlanarTilePatch, RealityModelTileTree } from "../../../tile/internal";
=======
import { MapCartoRectangle, PlanarProjection, PlanarTilePatch } from "../../../tile/internal";
>>>>>>> 3fa8be8a
import { MeshMapLayerGraphicParams } from "../MeshMapLayerGraphicParams";
import { Vector3d } from "@itwin/core-geometry";

/** @internal */
export function wantMaterials(vf: ViewFlags): boolean {
  return vf.materials && RenderMode.SmoothShade === vf.renderMode;
}

function wantLighting(vf: ViewFlags) {
  return RenderMode.SmoothShade === vf.renderMode && vf.lighting;
}

/** @internal */
export class SurfaceGeometry extends MeshGeometry {
  private readonly _buffers: BuffersContainer;
  private readonly _indices: BufferHandle;
  public readonly hasTextures: boolean;
  public textureParams: LayerTextureParams | undefined;

  public get lutBuffers() { return this._buffers; }

  public static create(mesh: MeshData, params: MeshParams): SurfaceGeometry | undefined {
    const indices = params.surface.indices;
    const indexBuffer = BufferHandle.createArrayBuffer(indices.data);

<<<<<<< HEAD
    const tile = params.tile;
    const layerClassifiers = (tile?.tree as RealityModelTileTree)?.layerClassifiers;

    if (!layerClassifiers?.size || !tile) return undefined !== indexBuffer ? new SurfaceGeometry(indexBuffer, indices.length, mesh, undefined) : undefined;

    const transformECEF = tile.tree.iModel.getEcefTransform();
    if (!transformECEF || !tile.range) return undefined !== indexBuffer ? new SurfaceGeometry(indexBuffer, indices.length, mesh, undefined) : undefined;
=======
    const tile = params.tileData;

    const layerClassifiers = tile?.layerClassifiers;

    if (!layerClassifiers?.size || !tile || undefined === layerClassifiers) {
      return undefined !== indexBuffer ? new SurfaceGeometry(indexBuffer, indices.length, mesh, undefined) : undefined;
    }

    const transformECEF = tile.ecefTransform;
>>>>>>> 3fa8be8a

    const tileEcefRange = transformECEF.multiplyRange(tile.range);
    const cartographicRange = new CartographicRange(tileEcefRange, transformECEF);
    const boundingBox = cartographicRange.getLongitudeLatitudeBoundingBox();
    const mapCartoRectangle = MapCartoRectangle.fromRadians(
      boundingBox.low.x,
      boundingBox.low.y,
      boundingBox.high.x,
      boundingBox.high.y
    );

    const corners = tile.range.corners();

    const normal = Vector3d.createCrossProductToPoints(corners[0], corners[1], corners[2])?.normalize();
    if (!normal) {
      return undefined !== indexBuffer ? new SurfaceGeometry(indexBuffer, indices.length, mesh, undefined) : undefined;
    }
    const chordHeight = corners[0].distance(corners[3]) / 2;

    const surfacePlanarTilePatch = new PlanarTilePatch(corners, normal, chordHeight);
    const surfaceProjection = new PlanarProjection(surfacePlanarTilePatch);

    const meshParams: MeshMapLayerGraphicParams = {
      projection: surfaceProjection,
      tileRectangle: mapCartoRectangle,
      tileId: undefined,
      baseColor: undefined,
      baseTransparent: false,
      layerClassifiers
    };

    const layerTextures: ProjectedTexture[] = [];

    let sequentialIndex = 0;

    layerClassifiers?.forEach((layerClassifier) => {
      layerTextures[sequentialIndex++] = new ProjectedTexture(layerClassifier, meshParams, meshParams.tileRectangle);
    });

    let surfaceGeometry;

    if (undefined !== indexBuffer) {
      const indexCount = indices.length;
      const hasLayerTextures = layerTextures.length > 0;
      const layerTextureParams = hasLayerTextures ? LayerTextureParams.create(layerTextures) : undefined;

      surfaceGeometry = new SurfaceGeometry(indexBuffer, indexCount, mesh, layerTextureParams);
    }

    return surfaceGeometry;
  }

  public get isDisposed(): boolean {
    return this._buffers.isDisposed
      && this._indices.isDisposed;
  }

  public [Symbol.dispose]() {
    dispose(this._buffers);
    dispose(this._indices);
  }

  public collectStatistics(stats: RenderMemory.Statistics): void {
    stats.addSurface(this._indices.bytesUsed);
  }

  public get isLit() { return SurfaceType.Lit === this.surfaceType || SurfaceType.TexturedLit === this.surfaceType; }
  public get isTexturedType() { return SurfaceType.Textured === this.surfaceType || SurfaceType.TexturedLit === this.surfaceType; }
  public get hasTexture() { return this.isTexturedType && undefined !== this.texture; }
  public get hasNormalMap() { return this.isLit && this.isTexturedType && undefined !== this.normalMap; }
  public get isGlyph() { return this.mesh.isGlyph; }
  public override get alwaysRenderTranslucent() { return this.isGlyph; }
  public get isTileSection() { return undefined !== this.texture && this.texture.isTileSection; }
  public get isClassifier() { return SurfaceType.VolumeClassifier === this.surfaceType; }
  public override get supportsThematicDisplay() {
    return !this.isGlyph;
  }

  public override get allowColorOverride() {
    // Text background color should not be overridden by feature symbology overrides - otherwise it becomes unreadable...
    // We don't actually know if we have text.
    // We do know that text background color uses blanking fill. So do ImageGraphics, so they're also going to forbid overriding their color.
    return FillFlags.Blanking !== (this.fillFlags & FillFlags.Blanking);
  }

  public override get asSurface() { return this; }
  public override get asEdge() { return undefined; }
  public override get asSilhouette() { return undefined; }

  protected _draw(numInstances: number, instanceBuffersContainer?: BuffersContainer): void {
    const system = System.instance;

    // If we can't write depth in the fragment shader, use polygonOffset to force blanking regions to draw behind.
    const offset = RenderOrder.BlankingRegion === this.renderOrder && !system.supportsLogZBuffer;
    if (offset) {
      system.context.enable(GL.POLYGON_OFFSET_FILL);
      system.context.polygonOffset(1.0, 1.0);
    }

    const bufs = instanceBuffersContainer !== undefined ? instanceBuffersContainer : this._buffers;
    bufs.bind();
    system.drawArrays(GL.PrimitiveType.Triangles, 0, this._numIndices, numInstances);
    bufs.unbind();

    if (offset)
      system.context.disable(GL.POLYGON_OFFSET_FILL);
  }

  public override wantMixMonochromeColor(target: Target): boolean {
    // Text relies on white-on-white reversal.
    return !this.isGlyph && (this.isLitSurface || this.wantTextures(target, this.hasTexture));
  }

  public get techniqueId(): TechniqueId { return TechniqueId.Surface; }
  public override get isLitSurface() { return this.isLit; }
  public override get hasBakedLighting() { return this.mesh.hasBakedLighting; }
  public get renderOrder(): RenderOrder {
    if (FillFlags.Behind === (this.fillFlags & FillFlags.Behind))
      return RenderOrder.BlankingRegion;

    let order = this.isLit ? RenderOrder.LitSurface : RenderOrder.UnlitSurface;
    if (this.isPlanar)
      order = order | RenderOrder.PlanarBit;

    return order;
  }

  public override getColor(target: Target) {
    if (FillFlags.Background === (this.fillFlags & FillFlags.Background))
      return target.uniforms.style.backgroundColorInfo;
    else
      return this.colorInfo;
  }

  public override getPass(target: Target): Pass {
    // Classifiers have a dedicated pass
    if (this.isClassifier)
      return "classification";

    let opaquePass: Pass = this.isPlanar ? "opaque-planar" : "opaque";

    // When reading pixels, glyphs are always opaque. Otherwise always transparent (for anti-aliasing).
    if (this.isGlyph)
      return target.isReadPixelsInProgress ? opaquePass : "translucent";

    const vf = target.currentViewFlags;

    // When rendering thematic isolines, we need translucency because they have anti-aliasing.
    const thematic = target.wantThematicDisplay && this.supportsThematicDisplay ? target.uniforms.thematic.thematicDisplay : undefined;
    if (thematic && target.uniforms.thematic.wantIsoLines)
      return "translucent";

    // In wireframe, unless fill is explicitly enabled for planar region, surface does not draw
    if (RenderMode.Wireframe === vf.renderMode && !this.mesh.isTextureAlwaysDisplayed) {
      const fillFlags = this.fillFlags;
      const showFill = FillFlags.Always === (fillFlags & FillFlags.Always) || (vf.fill && FillFlags.ByView === (fillFlags & FillFlags.ByView));
      if (!showFill)
        return "none";
    }

    // If transparency disabled by render mode or view flag, always draw opaque.
    if (!vf.transparency || RenderMode.SolidFill === vf.renderMode || RenderMode.HiddenLine === vf.renderMode)
      return opaquePass;

    // A gradient texture applied by analysis style always fully determines the transparency of the surface.
    if (this.hasScalarAnimation && undefined !== target.analysisTexture) {
      assert(undefined !== target.analysisStyle?.thematic);
      switch (target.analysisStyle.thematic.thematicSettings.textureTransparency) {
        case TextureTransparency.Translucent:
          return "translucent";
        case TextureTransparency.Opaque:
          return opaquePass;
        case TextureTransparency.Mixed:
          return `${opaquePass}-translucent`;
      }
    }

    // We have 3 sources of alpha: the material, the texture, and the color.
    // Base alpha comes from the material if it overrides it; otherwise from the color.
    // The texture's alpha is multiplied by the base alpha.
    // So we must draw in the translucent pass if the texture has transparency OR the base alpha is less than 1.
    let hasAlpha = false;
    const mat = wantMaterials(vf) ? this.mesh.materialInfo : undefined;
    if (undefined !== mat && mat.overridesAlpha)
      hasAlpha = mat.hasTranslucency;
    else
      hasAlpha = this.getColor(target).hasTranslucency;

    // Thematic gradient can optionally multiply gradient alpha with surface alpha.
    if (thematic && thematic.gradientSettings.transparencyMode === ThematicGradientTransparencyMode.MultiplySurfaceAndGradient) {
      switch (thematic.gradientSettings.textureTransparency) {
        case TextureTransparency.Opaque:
          // This surface's alpha gets multiplied by 1 - gradient colors are all opaque.
          return hasAlpha ? "translucent" : opaquePass;
        case TextureTransparency.Translucent:
          // This surface's alpha gets multiplied by < 1 - gradient colors are all translucent.
          return "translucent";
        case TextureTransparency.Mixed:
          // The gradient contains a mix of translucent and opaque colors.
          return hasAlpha ? "translucent" : `${opaquePass}-translucent`;
      }
    }

    if (!hasAlpha) {
      const tex = this.wantTextures(target, true) ? this.texture : undefined;
      switch (tex?.transparency) {
        case TextureTransparency.Translucent:
          hasAlpha = true;
          break;
        case TextureTransparency.Mixed:
          opaquePass = `${opaquePass}-translucent`;
          break;
      }
    }

    return hasAlpha ? "translucent" : opaquePass;
  }

  protected _wantWoWReversal(target: Target): boolean {
    const fillFlags = this.fillFlags;
    if (FillFlags.None !== (fillFlags & FillFlags.Background))
      return false; // fill color explicitly from background

    if (FillFlags.None !== (fillFlags & FillFlags.Always))
      return true; // fill displayed even in wireframe

    const vf = target.currentViewFlags;
    if (RenderMode.Wireframe === vf.renderMode || vf.visibleEdges)
      return false; // never invert surfaces when edges are displayed

    if (this.isLit && wantLighting(vf))
      return false;

    // Don't invert white pixels of textures...
    return !this.wantTextures(target, this.hasTexture);
  }

  public override get materialInfo(): MaterialInfo | undefined { return this.mesh.materialInfo; }

  public useTexture(params: ShaderProgramParams): boolean {
    return this.wantTextures(params.target, this.hasTexture);
  }

  public useNormalMap(params: ShaderProgramParams): boolean {
    return this.wantNormalMaps(params.target, this.hasNormalMap);
  }

  public computeSurfaceFlags(params: ShaderProgramParams, flags: Int32Array): void {
    const target = params.target;
    const vf = target.currentViewFlags;

    const useMaterial = wantMaterials(vf);
    flags[SurfaceBitIndex.IgnoreMaterial] = useMaterial ? 0 : 1;
    flags[SurfaceBitIndex.HasMaterialAtlas] = useMaterial && this.hasMaterialAtlas ? 1 : 0;

    flags[SurfaceBitIndex.ApplyLighting] = 0;
    flags[SurfaceBitIndex.HasColorAndNormal] = 0;
    if (this.isLit) {
      flags[SurfaceBitIndex.HasNormals] = 1;
      if (wantLighting(vf))
        flags[SurfaceBitIndex.ApplyLighting] = 1;

      // Textured meshes store normal in place of color index.
      // Untextured lit meshes store normal where textured meshes would store UV coords.
      // Tell shader where to find normal.
      if (!this.isTexturedType) {
        flags[SurfaceBitIndex.HasColorAndNormal] = 1;
      }
    } else {
      flags[SurfaceBitIndex.HasNormals] = 0;
    }

    flags[SurfaceBitIndex.HasTexture] = this.useTexture(params) ? 1 : 0;
    flags[SurfaceBitIndex.HasNormalMap] = this.useNormalMap(params) ? 1 : 0;
    flags[SurfaceBitIndex.UseConstantLodTextureMapping] = this.mesh.textureUsesConstantLod ? 1 : 0;
    flags[SurfaceBitIndex.UseConstantLodNormalMapMapping] = this.mesh.normalMapUsesConstantLod ? 1 : 0;

    // The transparency threshold controls how transparent a surface must be to allow light to pass through; more opaque surfaces cast shadows.
    flags[SurfaceBitIndex.TransparencyThreshold] = params.target.isDrawingShadowMap ? 1 : 0;
    flags[SurfaceBitIndex.BackgroundFill] = 0;
    switch (params.renderPass) {
      // NB: We need this for opaque pass due to SolidFill (must compute transparency, discard below threshold, render opaque at or above threshold)
      case RenderPass.OpaqueLinear:
      case RenderPass.OpaquePlanar:
      case RenderPass.OpaqueGeneral:
      case RenderPass.Translucent:
      case RenderPass.WorldOverlay:
      case RenderPass.OpaqueLayers:
      case RenderPass.TranslucentLayers:
      case RenderPass.OverlayLayers: {
        const mode = vf.renderMode;
        if (!this.isGlyph && (RenderMode.HiddenLine === mode || RenderMode.SolidFill === mode)) {
          flags[SurfaceBitIndex.TransparencyThreshold] = 1;
          if (RenderMode.HiddenLine === mode && FillFlags.Always !== (this.fillFlags & FillFlags.Always)) {
            // fill flags test for text - doesn't render with bg fill in hidden line mode.
            flags[SurfaceBitIndex.BackgroundFill] = 1;
          }
          break;
        }
      }
    }
  }

  private constructor(indices: BufferHandle, numIndices: number, mesh: MeshData, textureParams?: LayerTextureParams) {
    super(mesh, numIndices);
    this.textureParams = textureParams;
    this._buffers = BuffersContainer.create();
    const attrPos = AttributeMap.findAttribute("a_pos", TechniqueId.Surface, false);
    assert(undefined !== attrPos);
    this._buffers.addBuffer(indices, [BufferParameters.create(attrPos.location, 3, GL.DataType.UnsignedByte, false, 0, 0, false)]);
    this._indices = indices;
    this.hasTextures = undefined !== this.textureParams && this.textureParams.params.some((x) => undefined !== x.texture);
  }

  private wantTextures(target: Target, surfaceTextureExists: boolean): boolean {
    if (this.hasScalarAnimation && undefined !== target.analysisTexture)
      return true;

    if (!surfaceTextureExists)
      return false;

    if (this.mesh.isTextureAlwaysDisplayed)
      return true;

    if (this.supportsThematicDisplay && target.wantThematicDisplay)
      return false;

    const fill = this.fillFlags;
    const flags = target.currentViewFlags;

    // ###TODO need to distinguish between gradient fill and actual textures...
    switch (flags.renderMode) {
      case RenderMode.SmoothShade:
        return flags.textures;
      case RenderMode.Wireframe:
        return FillFlags.Always === (fill & FillFlags.Always) || (flags.fill && FillFlags.ByView === (fill & FillFlags.ByView));
      default:
        return FillFlags.Always === (fill & FillFlags.Always);
    }
  }

  private wantNormalMaps(target: Target, normalMapExists: boolean): boolean {
    if (!normalMapExists || !target.displayNormalMaps)
      return false;

    const flags = target.currentViewFlags;

    switch (flags.renderMode) {
      case RenderMode.SmoothShade:
        return flags.textures;
      default:
        return false;
    }
  }
}<|MERGE_RESOLUTION|>--- conflicted
+++ resolved
@@ -23,11 +23,7 @@
 import { MeshGeometry } from "./MeshGeometry";
 import { LayerTextureParams, ProjectedTexture } from "./MapLayerParams";
 import { MeshParams } from "../../../common/internal/render/MeshParams";
-<<<<<<< HEAD
-import { MapCartoRectangle, PlanarProjection, PlanarTilePatch, RealityModelTileTree } from "../../../tile/internal";
-=======
 import { MapCartoRectangle, PlanarProjection, PlanarTilePatch } from "../../../tile/internal";
->>>>>>> 3fa8be8a
 import { MeshMapLayerGraphicParams } from "../MeshMapLayerGraphicParams";
 import { Vector3d } from "@itwin/core-geometry";
 
@@ -53,15 +49,6 @@
     const indices = params.surface.indices;
     const indexBuffer = BufferHandle.createArrayBuffer(indices.data);
 
-<<<<<<< HEAD
-    const tile = params.tile;
-    const layerClassifiers = (tile?.tree as RealityModelTileTree)?.layerClassifiers;
-
-    if (!layerClassifiers?.size || !tile) return undefined !== indexBuffer ? new SurfaceGeometry(indexBuffer, indices.length, mesh, undefined) : undefined;
-
-    const transformECEF = tile.tree.iModel.getEcefTransform();
-    if (!transformECEF || !tile.range) return undefined !== indexBuffer ? new SurfaceGeometry(indexBuffer, indices.length, mesh, undefined) : undefined;
-=======
     const tile = params.tileData;
 
     const layerClassifiers = tile?.layerClassifiers;
@@ -71,7 +58,6 @@
     }
 
     const transformECEF = tile.ecefTransform;
->>>>>>> 3fa8be8a
 
     const tileEcefRange = transformECEF.multiplyRange(tile.range);
     const cartographicRange = new CartographicRange(tileEcefRange, transformECEF);
