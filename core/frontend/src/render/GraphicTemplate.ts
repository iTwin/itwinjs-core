/*---------------------------------------------------------------------------------------------
* Copyright (c) Bentley Systems, Incorporated. All rights reserved.
* See LICENSE.md in the project root for license terms and full copyright notice.
*--------------------------------------------------------------------------------------------*/
/** @packageDocumentation
 * @module Rendering
 */

import { _batch, _branch, _implementationProhibited, _nodes } from "../common/internal/Symbols";
import { GraphicTemplateBatch, GraphicTemplateBranch, GraphicTemplateNode } from "../internal/render/GraphicTemplateImpl";

/** A reusable representation of a [[RenderGraphic]].
 * You can use [[RenderSystem.createGraphicFromTemplate]] to produce a [[RenderGraphic]] from a template.
 * The template contains all of the WebGL resources required to render the graphics, so no matter how many times you use the template,
 * no additional GPU resources will be allocated.
 * The primary use for a template is [instanced rendering](https://webglfundamentals.org/webgl/lessons/webgl-instanced-drawing.html) - efficiently
 * drawing many repetitions of the same graphic with different positions, scales, rotations, and symbology.
 * Using instancing to draw 1 template N times is far more efficient than drawing N [[RenderGraphic]]s created from the same template.
 * You can instance a template by supplying a [[RenderInstances]] to [[RenderSystem.createGraphicFromTemplate]], unless [[isInstanceable]] is `false`.
 * @see [[GraphicBuilder.finishTemplate]] to create a template from a [[GraphicBuilder]].
 * @see [[RenderSystem.createTemplateFromDescription]] to create a template from a [[GraphicDescription]].
 * @see [[readGltfTemplate]] to create a template from a glTF model.
 * @beta
 */
export interface GraphicTemplate {
  /** @internal */
  readonly [_implementationProhibited]: unknown;

  /** Whether the graphics in this template can be instanced. Non-instanceable graphics include those produced from glTF models that already
   * contain instanced geometry and view-independent geometry created from a [[GraphicBuilder]].
   * [[RenderSystem.createGraphicFromTemplate]] will throw an error if you attempt to instance a non-instanceable template by supplying
   * [[CreateGraphicFromTemplateArgs.instances]].
   */
  readonly isInstanceable: boolean;

  /** @internal */
  readonly [_nodes]: GraphicTemplateNode[];
  /** @internal */
  readonly [_batch]?: GraphicTemplateBatch;
  /** @internal */
  readonly [_branch]?: GraphicTemplateBranch;
<<<<<<< HEAD
  /** @internal */
  isGltf?: boolean;
}

/** Create a GraphicTemplate.
 * If the caller specifies `noDispose` as `true`, every RenderGeometry in every node will be marked `noDispose`;
 * this permits the same template to be reused by multiple graphics. The garbage collector will reclaim its
 * WebGL resources and its `dispose` method will do nothing.
 * The `isInstancable` flag will be calculated from the nodes and their geometry.
 * @internal
 */
export function createGraphicTemplate(args: {
  nodes: GraphicTemplateNode[];
  batch?: GraphicTemplateBatch;
  noDispose: boolean;
  branch?: GraphicTemplateBranch;
}): GraphicTemplate {
  let isInstanceable = true;
  for (const node of args.nodes) {
    if (node.instances) {
      isInstanceable = false;
    }

    for (const geometry of node.geometry) {
      geometry.noDispose = args.noDispose;
      if (!geometry.isInstanceable) {
        isInstanceable = false;
      }
    }
  }

  return {
    [_implementationProhibited]: undefined,
    isInstanceable,
    [_nodes]: args.nodes,
    [_batch]: args.batch,
    [_branch]: args.branch,
  };
=======
>>>>>>> cd383b3d
}<|MERGE_RESOLUTION|>--- conflicted
+++ resolved
@@ -39,45 +39,6 @@
   readonly [_batch]?: GraphicTemplateBatch;
   /** @internal */
   readonly [_branch]?: GraphicTemplateBranch;
-<<<<<<< HEAD
   /** @internal */
   isGltf?: boolean;
-}
-
-/** Create a GraphicTemplate.
- * If the caller specifies `noDispose` as `true`, every RenderGeometry in every node will be marked `noDispose`;
- * this permits the same template to be reused by multiple graphics. The garbage collector will reclaim its
- * WebGL resources and its `dispose` method will do nothing.
- * The `isInstancable` flag will be calculated from the nodes and their geometry.
- * @internal
- */
-export function createGraphicTemplate(args: {
-  nodes: GraphicTemplateNode[];
-  batch?: GraphicTemplateBatch;
-  noDispose: boolean;
-  branch?: GraphicTemplateBranch;
-}): GraphicTemplate {
-  let isInstanceable = true;
-  for (const node of args.nodes) {
-    if (node.instances) {
-      isInstanceable = false;
-    }
-
-    for (const geometry of node.geometry) {
-      geometry.noDispose = args.noDispose;
-      if (!geometry.isInstanceable) {
-        isInstanceable = false;
-      }
-    }
-  }
-
-  return {
-    [_implementationProhibited]: undefined,
-    isInstanceable,
-    [_nodes]: args.nodes,
-    [_batch]: args.batch,
-    [_branch]: args.branch,
-  };
-=======
->>>>>>> cd383b3d
 }