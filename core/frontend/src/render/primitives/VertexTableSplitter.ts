--- conflicted
+++ resolved
@@ -479,6 +479,7 @@
 }
 
 interface RemappedIndexEdges {
+  indices: IndexBuffer;
   edges: Uint8ArrayBuilder;
   silhouettes: Uint8ArrayBuilder;
 }
@@ -646,16 +647,7 @@
         edges.set(remappedIndex.id, entry = { });
       }
       if (!entry.indexed)
-<<<<<<< HEAD
-        entry.indexed = { indices: new IndexBuffer(), edges: new Uint8ArrayBuilder(), silhouettes: new Uint8ArrayBuilder() };
-
-      assert(0 === entry.indexed.indices.numIndices % 6);
-      const edgeIndex = entry.indexed.indices.numIndices / 6;
-      for (let i = 0; i < 6; i++)
-        entry.indexed.indices.push(edgeIndex);
-=======
         entry.indexed = { edges: new Uint8ArrayBuilder(), silhouettes: new Uint8ArrayBuilder() };
->>>>>>> b27f18fa
 
       if (curSegment < numSegments) {  // edges
         const newE1Index = remappedIndex.node.remappedIndices.get(es1Index);
@@ -690,7 +682,6 @@
     if (!remappedEdges.segments && !remappedEdges.silhouettes && !remappedEdges.indexed)
       continue;
     let edgeTable = { } as unknown as EdgeTable;
-    let edgeIndices = { } as unknown as VertexIndices;
     if (remappedEdges.indexed) {
       const numSegmentEdges = remappedEdges.indexed.edges.length / 6;
       const numSilhouettes = remappedEdges.indexed.silhouettes.length / 10;
@@ -699,11 +690,6 @@
       data.set(remappedEdges.indexed.edges.toTypedArray(), 0);
       if (numSilhouettes > 0)
         data.set(remappedEdges.indexed.silhouettes.toTypedArray(), silhouetteStartByteIndex + silhouettePadding);
-      const numTotalEdges = numSegmentEdges + numSilhouettes;
-      edgeIndices = new VertexIndices(new Uint8Array(numTotalEdges * 6 * 3));
-      for (let i = 0; i < numTotalEdges; i++)
-        for (let j = 0; j < 6; j++)
-          edgeIndices.setNthIndex(i * 6 + j, i);
 
       edgeTable = {
         data,
@@ -732,7 +718,7 @@
         nextIndicesAndParams: remappedEdges.polylines.nextIndicesAndParams.toUint8Array(),
       } : undefined,
       indexed: remappedEdges.indexed ? {
-        indices: edgeIndices,
+        indices: remappedEdges.indexed.indices.toVertexIndices(),
         edges: edgeTable,
       } : undefined,
     });
