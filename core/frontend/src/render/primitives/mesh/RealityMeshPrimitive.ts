<<<<<<< HEAD
/*---------------------------------------------------------------------------------------------
* Copyright (c) Bentley Systems, Incorporated. All rights reserved.
* See LICENSE.md in the project root for license terms and full copyright notice.
*--------------------------------------------------------------------------------------------*/
/** @packageDocumentation
 * @module Rendering
 */

import { assert } from "@bentley/bentleyjs-core";
import { IndexedPolyface, Polyface, Transform } from "@bentley/geometry-core";
import { OctEncodedNormal, QParams2d, QParams3d, RenderTexture } from "@bentley/imodeljs-common";
import { GltfMeshData } from "../../../tile/internal";
import { RenderMemory } from "../../RenderMemory";
import { Mesh } from "./MeshPrimitives";

export interface RealityMeshProps {
  readonly indices: Uint16Array;
  readonly pointQParams: QParams3d;
  readonly points: Uint16Array;
  readonly normals?: Uint16Array;
  readonly uvQParams: QParams2d;
  readonly uvs: Uint16Array;
  readonly featureID: number;
  readonly texture?: RenderTexture;
}

/** @internal */
export class RealityMeshPrimitive implements RenderMemory.Consumer {
  public readonly indices: Uint16Array;
  public readonly pointQParams: QParams3d;
  public readonly points: Uint16Array;
  public readonly normals?: Uint16Array;
  public readonly uvQParams: QParams2d;
  public readonly uvs: Uint16Array;
  public readonly featureID: number = 0;
  public readonly texture?: RenderTexture;
  protected constructor(props: RealityMeshProps) {
    this.pointQParams = props.pointQParams;
    this.points = props.points;
    this.uvQParams = props.uvQParams;
    this.uvs = props.uvs;
    this.normals = props.normals;
    this.indices = props.indices;
    this.featureID = props.featureID;
    this.texture = props.texture;
  }

  public static createFromGltfMesh(mesh: GltfMeshData): RealityMeshPrimitive | undefined {
    if (mesh.primitive.type !== Mesh.PrimitiveType.Mesh || mesh.primitive.edges || !mesh.pointQParams || !mesh.uvQParams || !mesh.points || !mesh.uvs || !mesh.indices || !(mesh.indices instanceof Uint16Array))
      return undefined;     // Simple meshes have only triangles without edges and are textured.

    return new RealityMeshPrimitive({ indices: mesh.indices, pointQParams: mesh.pointQParams, points: mesh.points, uvQParams: mesh.uvQParams, uvs: mesh.uvs, normals: mesh.normals, featureID: 0, texture: mesh.primitive.displayParams.textureMapping?.texture });
  }

  public collectStatistics(stats: RenderMemory.Statistics): void {
    stats.addTerrain(this.bytesUsed);
  }
  public get bytesUsed() {
    return 2 * (this.indices.length + this.points.length  + this.uvs.length + (this.normals ? this.normals.length : 0));
  }

  public createPolyface(transform: Transform | undefined, needNormals?: boolean, needParams?: boolean): Polyface | undefined {
    if (!this.pointQParams || !this.points || !this.indices) {
      assert (false, "missing mesh points");
      return undefined;
    }
    const { points, pointQParams, normals, uvs, uvQParams, indices } = this;
    const includeNormals = needNormals && undefined !== normals;
    const includeParams = needParams && undefined !== uvQParams && undefined !== uvs;

    const polyface = IndexedPolyface.create(includeNormals, includeParams);
    for (let i = 0; i < points.length; ) {
      const point = pointQParams.unquantize(points[i++], points[i++], points[i++]);
      if (transform)
        transform.multiplyPoint3d(point, point);

      polyface.addPoint(point);
    }

    if (includeNormals)
      for (let i = 0; i < normals!.length; )
        polyface.addNormal(OctEncodedNormal.decodeValue(normals![i++]));

    if (includeParams)
      for (let i = 0; i < uvs.length; )
        polyface.addParam(uvQParams.unquantize(uvs[i++], uvs[i++]));

    let j = 0;
    indices.forEach((index: number) => {
      polyface.addPointIndex(index);
      if (includeNormals)
        polyface.addNormalIndex(index);
      if (includeParams)
        polyface.addParamIndex(index);
      if (0 === (++j % 3))
        polyface.terminateFacet();
    });
    return polyface;
  }

}
=======
/*---------------------------------------------------------------------------------------------
* Copyright (c) Bentley Systems, Incorporated. All rights reserved.
* See LICENSE.md in the project root for license terms and full copyright notice.
*--------------------------------------------------------------------------------------------*/
/** @packageDocumentation
 * @module Rendering
 */

import { QParams2d, QParams3d, RenderTexture } from "@itwin/core-common";
import { GltfMeshData } from "../../../tile/internal";
import { RenderMemory } from "../../RenderMemory";
import { Mesh } from "./MeshPrimitives";

export interface RealityMeshProps {
  readonly indices: Uint16Array;
  readonly pointQParams: QParams3d;
  readonly points: Uint16Array;
  readonly normals?: Uint16Array;
  readonly uvQParams: QParams2d;
  readonly uvs: Uint16Array;
  readonly featureID: number;
  readonly texture?: RenderTexture;
}

/** @internal */
export class RealityMeshPrimitive implements RenderMemory.Consumer {
  public readonly indices: Uint16Array;
  public readonly pointQParams: QParams3d;
  public readonly points: Uint16Array;
  public readonly normals?: Uint16Array;
  public readonly uvQParams: QParams2d;
  public readonly uvs: Uint16Array;
  public readonly featureID: number = 0;
  public readonly texture?: RenderTexture;
  protected constructor(props: RealityMeshProps) {
    this.pointQParams = props.pointQParams;
    this.points = props.points;
    this.uvQParams = props.uvQParams;
    this.uvs = props.uvs;
    this.normals = props.normals;
    this.indices = props.indices;
    this.featureID = props.featureID;
    this.texture = props.texture;
  }

  public static createFromGltfMesh(mesh: GltfMeshData): RealityMeshPrimitive | undefined {
    if (mesh.primitive.type !== Mesh.PrimitiveType.Mesh || mesh.primitive.edges || !mesh.primitive.displayParams.textureMapping || !mesh.pointQParams || !mesh.uvQParams || !mesh.points || !mesh.uvs || !mesh.indices || !(mesh.indices instanceof Uint16Array))
      return undefined;     // Simple meshes have only triangles without edges and are textured.

    return new RealityMeshPrimitive({ indices: mesh.indices, pointQParams: mesh.pointQParams, points: mesh.points, uvQParams: mesh.uvQParams, uvs: mesh.uvs, normals: mesh.normals, featureID: 0, texture: mesh.primitive.displayParams.textureMapping.texture });
  }

  public collectStatistics(stats: RenderMemory.Statistics): void {
    stats.addTerrain(this.bytesUsed);
  }
  public get bytesUsed() {
    return 2 * (this.indices.length + this.points.length  + this.uvs.length + (this.normals ? this.normals.length : 0));
  }
}
>>>>>>> b8770526
<|MERGE_RESOLUTION|>--- conflicted
+++ resolved
@@ -1,4 +1,3 @@
-<<<<<<< HEAD
 /*---------------------------------------------------------------------------------------------
 * Copyright (c) Bentley Systems, Incorporated. All rights reserved.
 * See LICENSE.md in the project root for license terms and full copyright notice.
@@ -7,9 +6,9 @@
  * @module Rendering
  */
 
-import { assert } from "@bentley/bentleyjs-core";
-import { IndexedPolyface, Polyface, Transform } from "@bentley/geometry-core";
-import { OctEncodedNormal, QParams2d, QParams3d, RenderTexture } from "@bentley/imodeljs-common";
+import { assert } from "@itwin/core-bentley";
+import { IndexedPolyface, Polyface, Transform } from "@itwin/core-geometry";
+import { QParams2d, QParams3d, RenderTexture } from "@itwin/core-common";
 import { GltfMeshData } from "../../../tile/internal";
 import { RenderMemory } from "../../RenderMemory";
 import { Mesh } from "./MeshPrimitives";
@@ -99,65 +98,4 @@
     return polyface;
   }
 
-}
-=======
-/*---------------------------------------------------------------------------------------------
-* Copyright (c) Bentley Systems, Incorporated. All rights reserved.
-* See LICENSE.md in the project root for license terms and full copyright notice.
-*--------------------------------------------------------------------------------------------*/
-/** @packageDocumentation
- * @module Rendering
- */
-
-import { QParams2d, QParams3d, RenderTexture } from "@itwin/core-common";
-import { GltfMeshData } from "../../../tile/internal";
-import { RenderMemory } from "../../RenderMemory";
-import { Mesh } from "./MeshPrimitives";
-
-export interface RealityMeshProps {
-  readonly indices: Uint16Array;
-  readonly pointQParams: QParams3d;
-  readonly points: Uint16Array;
-  readonly normals?: Uint16Array;
-  readonly uvQParams: QParams2d;
-  readonly uvs: Uint16Array;
-  readonly featureID: number;
-  readonly texture?: RenderTexture;
-}
-
-/** @internal */
-export class RealityMeshPrimitive implements RenderMemory.Consumer {
-  public readonly indices: Uint16Array;
-  public readonly pointQParams: QParams3d;
-  public readonly points: Uint16Array;
-  public readonly normals?: Uint16Array;
-  public readonly uvQParams: QParams2d;
-  public readonly uvs: Uint16Array;
-  public readonly featureID: number = 0;
-  public readonly texture?: RenderTexture;
-  protected constructor(props: RealityMeshProps) {
-    this.pointQParams = props.pointQParams;
-    this.points = props.points;
-    this.uvQParams = props.uvQParams;
-    this.uvs = props.uvs;
-    this.normals = props.normals;
-    this.indices = props.indices;
-    this.featureID = props.featureID;
-    this.texture = props.texture;
-  }
-
-  public static createFromGltfMesh(mesh: GltfMeshData): RealityMeshPrimitive | undefined {
-    if (mesh.primitive.type !== Mesh.PrimitiveType.Mesh || mesh.primitive.edges || !mesh.primitive.displayParams.textureMapping || !mesh.pointQParams || !mesh.uvQParams || !mesh.points || !mesh.uvs || !mesh.indices || !(mesh.indices instanceof Uint16Array))
-      return undefined;     // Simple meshes have only triangles without edges and are textured.
-
-    return new RealityMeshPrimitive({ indices: mesh.indices, pointQParams: mesh.pointQParams, points: mesh.points, uvQParams: mesh.uvQParams, uvs: mesh.uvs, normals: mesh.normals, featureID: 0, texture: mesh.primitive.displayParams.textureMapping.texture });
-  }
-
-  public collectStatistics(stats: RenderMemory.Statistics): void {
-    stats.addTerrain(this.bytesUsed);
-  }
-  public get bytesUsed() {
-    return 2 * (this.indices.length + this.points.length  + this.uvs.length + (this.normals ? this.normals.length : 0));
-  }
-}
->>>>>>> b8770526
+}