--- conflicted
+++ resolved
@@ -8,7 +8,6 @@
 
 import { Id64String, IDisposable } from "@itwin/core-bentley";
 import { Frustum, ImageBuffer, SpatialClassifier } from "@itwin/core-common";
-<<<<<<< HEAD
 import { Point2d, XAndY } from "@itwin/core-geometry";
 import { IModelConnection } from "../IModelConnection";
 import { HiliteSet } from "../SelectionSet";
@@ -29,105 +28,6 @@
 import { RenderSystem, RenderTextureDrape } from "./RenderSystem";
 import { Scene } from "./Scene";
 import { QueryTileFeaturesOptions, QueryVisibleFeaturesCallback } from "./VisibleFeature";
-
-/** Used for debugging purposes, to toggle display of instanced or batched primitives.
- * @see [[RenderTargetDebugControl]].
- * @internal
- */
-export enum PrimitiveVisibility {
-  /** Draw all primitives. */
-  All,
-  /** Only draw instanced primitives. */
-  Instanced,
-  /** Only draw un-instanced primitives. */
-  Uninstanced,
-}
-
-/** An interface optionally exposed by a RenderTarget that allows control of various debugging features.
- * @internal
- */
-export interface RenderTargetDebugControl {
-  /** If true, render to the screen as if rendering off-screen for readPixels(). */
-  drawForReadPixels: boolean;
-  primitiveVisibility: PrimitiveVisibility;
-  vcSupportIntersectingVolumes: boolean;
-  readonly shadowFrustum: Frustum | undefined;
-  displayDrapeFrustum: boolean;
-  /** Override device pixel ratio for on-screen targets only. This supersedes window.devicePixelRatio.
-   * Undefined clears the override. Chiefly useful for tests.
-   */
-  devicePixelRatioOverride?: number;
-  displayRealityTilePreload: boolean;
-  displayRealityTileRanges: boolean;
-  logRealityTiles: boolean;
-  freezeRealityTiles: boolean;
-}
-
-/** A RenderTarget connects a [[Viewport]] to a WebGLRenderingContext to enable the viewport's contents to be displayed on the screen.
- * Application code rarely interacts directly with a RenderTarget - instead, it interacts with a Viewport which forwards requests to the implementation
- * of the RenderTarget.
- * @internal
- */
-export abstract class RenderTarget implements IDisposable, RenderMemory.Consumer {
-  public pickOverlayDecoration(_pt: XAndY): CanvasDecoration | undefined { return undefined; }
-
-  public abstract get renderSystem(): RenderSystem;
-
-  /** NB: *Device pixels*, not CSS pixels! */
-  public abstract get viewRect(): ViewRect;
-
-  public get devicePixelRatio(): number { return 1; }
-  public cssPixelsToDevicePixels(cssPixels: number, floor = true): number {
-    const pix = cssPixels * this.devicePixelRatio;
-    return floor ? Math.floor(pix) : pix;
-  }
-
-  /** Given the size of a logical pixel in meters, convert it to the size of a physical pixel in meters, if [[RenderSystem.dpiAwareLOD]] is `true`.
-   * Used when computing LOD for graphics.
-   */
-  public adjustPixelSizeForLOD(cssPixelSize: number): number {
-    return this.renderSystem.dpiAwareLOD ? this.cssPixelsToDevicePixels(cssPixelSize, false) : cssPixelSize;
-  }
-
-  public abstract get wantInvertBlackBackground(): boolean;
-
-  public abstract get analysisFraction(): number;
-  public abstract set analysisFraction(fraction: number);
-
-  public get animationBranches(): AnimationBranchStates | undefined { return undefined; }
-  public set animationBranches(_transforms: AnimationBranchStates | undefined) { }
-
-  public get antialiasSamples(): number { return 1; }
-  public set antialiasSamples(_numSamples: number) { }
-
-  public assignFrameStatsCollector(_collector: FrameStatsCollector) { }
-
-  /** Update the solar shadow map. If a SceneContext is supplied, shadows are enabled; otherwise, shadows are disabled. */
-  public updateSolarShadows(_context: SceneContext | undefined): void { }
-  public getPlanarClassifier(_id: string): RenderPlanarClassifier | undefined { return undefined; }
-  public createPlanarClassifier(_properties?: SpatialClassifier): RenderPlanarClassifier | undefined { return undefined; }
-  public getTextureDrape(_id: Id64String): RenderTextureDrape | undefined { return undefined; }
-
-=======
-import { HiliteSet } from "../SelectionSet";
-import { SceneContext } from "../ViewContext";
-import { Viewport } from "../Viewport";
-import { ViewRect } from "../ViewRect";
-import { IModelConnection } from "../IModelConnection";
-import { CanvasDecoration } from "./CanvasDecoration";
-import { Decorations } from "./Decorations";
-import { FeatureSymbology } from "./FeatureSymbology";
-import { AnimationBranchStates } from "./GraphicBranch";
-import { CustomGraphicBuilderOptions, ViewportGraphicBuilderOptions } from "./GraphicBuilder";
-import { Pixel } from "./Pixel";
-import { GraphicList } from "./RenderGraphic";
-import { RenderMemory } from "./RenderMemory";
-import { RenderPlan } from "./RenderPlan";
-import { RenderPlanarClassifier } from "./RenderPlanarClassifier";
-import { RenderSystem, RenderTextureDrape } from "./RenderSystem";
-import { Scene } from "./Scene";
-import { QueryTileFeaturesOptions, QueryVisibleFeaturesCallback } from "./VisibleFeature";
-import { FrameStatsCollector } from "./FrameStats";
 
 /** Used for debugging purposes, to toggle display of instanced or batched primitives.
  * @see [[RenderTargetDebugControl]].
@@ -207,11 +107,10 @@
 
   /** Update the solar shadow map. If a SceneContext is supplied, shadows are enabled; otherwise, shadows are disabled. */
   public updateSolarShadows(_context: SceneContext | undefined): void { }
-  public getPlanarClassifier(_id: Id64String): RenderPlanarClassifier | undefined { return undefined; }
+  public getPlanarClassifier(_id: string): RenderPlanarClassifier | undefined { return undefined; }
   public createPlanarClassifier(_properties?: SpatialClassifier): RenderPlanarClassifier | undefined { return undefined; }
   public getTextureDrape(_id: Id64String): RenderTextureDrape | undefined { return undefined; }
 
->>>>>>> 05f568ed
   public createGraphicBuilder(options: CustomGraphicBuilderOptions | ViewportGraphicBuilderOptions) {
     return this.renderSystem.createGraphic(options);
   }
@@ -259,4 +158,4 @@
   public queryVisibleTileFeatures(_options: QueryTileFeaturesOptions, _iModel: IModelConnection, callback: QueryVisibleFeaturesCallback): void {
     callback([]);
   }
-}
+}