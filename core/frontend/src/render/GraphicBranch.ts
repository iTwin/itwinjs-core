<<<<<<< HEAD
/*---------------------------------------------------------------------------------------------
* Copyright (c) Bentley Systems, Incorporated. All rights reserved.
* See LICENSE.md in the project root for license terms and full copyright notice.
*--------------------------------------------------------------------------------------------*/
/** @packageDocumentation
 * @module Rendering
 */

/** Carries information in a GraphicBranchOptions about a GraphicBranch produced by drawing one view into the context of another.
 * @internal
 */
export interface GraphicBranchFrustum {
  is3d: boolean;
  scale: {
    x: number;
    y: number;
  };
}

import { disposeArray, IDisposable } from "@bentley/bentleyjs-core";
import { FeatureAppearanceProvider, HiddenLine, ViewFlagOverrides, ViewFlags } from "@bentley/imodeljs-common";
import { IModelConnection } from "../IModelConnection";
import { FeatureSymbology } from "./FeatureSymbology";
import { RenderClipVolume } from "./RenderClipVolume";
import { RenderGraphic } from "./RenderGraphic";
import { RenderMemory } from "./RenderMemory";
import { RenderPlanarClassifier } from "./RenderPlanarClassifier";
import { RenderTextureDrape } from "./RenderSystem";

/** Special values of [[GraphicBranch.animationNodeId]].
 * All other values refer to an [ElementTimeline.batchId]($common) that applies a transform to the graphics in the branch.
 * @internal
 */
export enum AnimationNodeId {
  Untransformed = 0xffffffff,
}

/**
 * A node in a scene graph. The branch itself is not renderable. Instead it contains a list of RenderGraphics,
 * and a transform, symbology overrides, and clip volume which are to be applied when rendering them.
 * Branches can be nested to build an arbitrarily-complex scene graph.
 * @see [[RenderSystem.createBranch]]
 * @public
 */
export class GraphicBranch implements IDisposable /* , RenderMemory.Consumer */ {
  /** The child nodes of this branch */
  public readonly entries: RenderGraphic[] = [];
  /** If true, when the branch is disposed of, the RenderGraphics in its entries array will also be disposed */
  public readonly ownsEntries: boolean;
  /** Selectively overrides the view's [ViewFlags]($common) while drawing graphics within this branch. The default overrides nothing.
   * @see [[setViewFlagOverrides]].
   */
  public viewFlagOverrides = new ViewFlagOverrides();
  /** Optional symbology overrides to be applied to all graphics in this branch */
  public symbologyOverrides?: FeatureSymbology.Overrides;
  /** Optional animation branch Id that incorporates the model Id and, for element timelines, the batch Id.
   * @internal
   */
  public animationId?: string;
  /** Identifies the node in the [RenderSchedule.Script]($backend) with which this branch is associated.
   * @internal
   */
  public animationNodeId?: AnimationNodeId | number;

  /** Constructor
   * @param ownsEntries If true, when this branch is [[dispose]]d, all of the [[RenderGraphic]]s it contains will also be disposed.
   */
  public constructor(ownsEntries: boolean = false) {
    this.ownsEntries = ownsEntries;
  }

  /** Add a graphic to this branch. */
  public add(graphic: RenderGraphic): void {
    this.entries.push(graphic);
  }

  /** Compute the view flags that result from applying this branch's [[viewFlagOverrides]] to the input flags.
   * @param flags The input view flags, e.g., from the view's [[DisplayStyleState]].
   * @param out If supplied, these flags will be modified and returned as the result; otherwise, a new ViewFlags will be allocated and returned.
   * @returns The result of applying [[viewFlagOverrides]] to `flags`.
   */
  public getViewFlags(flags: ViewFlags, out?: ViewFlags): ViewFlags {
    return this.viewFlagOverrides.apply(flags.clone(out));
  }

  /** Set [[viewFlagOverrides]] to override **all** ViewFlags as specified by `flags`. */
  public setViewFlags(flags: ViewFlags): void {
    this.viewFlagOverrides.overrideAll(flags);
  }

  /** Change [[viewFlagOverrides]]. */
  public setViewFlagOverrides(ovr: ViewFlagOverrides): void {
    this.viewFlagOverrides.copyFrom(ovr);
  }

  /** Disposes of all graphics in this branch, if and only if [[ownsEntries]] is true. */
  public dispose() {
    this.clear();
  }

  /** Returns true if this branch contains no graphics. */
  public get isEmpty(): boolean {
    return 0 === this.entries.length;
  }

  /** Empties the list of [[RenderGraphic]]s contained in this branch, and if the [[ownsEntries]] flag is set, also disposes of them. */
  public clear(): void {
    if (this.ownsEntries)
      disposeArray(this.entries);
    else
      this.entries.length = 0;
  }

  /** @internal */
  public collectStatistics(stats: RenderMemory.Statistics): void {
    for (const entry of this.entries)
      entry.collectStatistics(stats);
  }
}

/** Options passed to [[RenderSystem.createGraphicBranch]].
 * @public
 */
export interface GraphicBranchOptions {
  /** Clip applied to the graphics in the branch. */
  clipVolume?: RenderClipVolume;
  /** @internal */
  classifierOrDrape?: RenderPlanarClassifier | RenderTextureDrape;
  /** Optionally replaces the view's hidden line settings when drawing the branch. */
  hline?: HiddenLine.Settings;
  /** The iModel from which the graphics originate, if different than that associated with the view. */
  iModel?: IModelConnection;
  /** @internal */
  frustum?: GraphicBranchFrustum;
  /** Supplements the view's [[FeatureSymbology.Overrides]] for graphics in the branch. */
  appearanceProvider?: FeatureAppearanceProvider;
}

/** Clip/Transform for a branch that are varied over time.
 * @internal
 */
export interface AnimationBranchState {
  readonly clip?: RenderClipVolume;
  readonly omit?: boolean;
}

/** Mapping from node/branch IDs to animation branch state
 * @internal
 */
export interface AnimationBranchStates {
  /** Maps node Id to branch state. */
  readonly branchStates: Map<string, AnimationBranchState>;
  /** Ids of nodes that apply a transform. */
  readonly transformNodeIds: ReadonlySet<number>;
}
=======
/*---------------------------------------------------------------------------------------------
* Copyright (c) Bentley Systems, Incorporated. All rights reserved.
* See LICENSE.md in the project root for license terms and full copyright notice.
*--------------------------------------------------------------------------------------------*/
/** @packageDocumentation
 * @module Rendering
 */

/** Carries information in a GraphicBranchOptions about a GraphicBranch produced by drawing one view into the context of another.
 * @internal
 */
export interface GraphicBranchFrustum {
  is3d: boolean;
  scale: {
    x: number;
    y: number;
  };
}

import { disposeArray, IDisposable } from "@itwin/core-bentley";
import { FeatureAppearanceProvider, HiddenLine, ViewFlagOverrides, ViewFlags } from "@itwin/core-common";
import { IModelConnection } from "../IModelConnection";
import { FeatureSymbology } from "./FeatureSymbology";
import { RenderClipVolume } from "./RenderClipVolume";
import { RenderGraphic } from "./RenderGraphic";
import { RenderMemory } from "./RenderMemory";
import { RenderPlanarClassifier } from "./RenderPlanarClassifier";
import { RenderTextureDrape } from "./RenderSystem";

/**
 * A node in a scene graph. The branch itself is not renderable. Instead it contains a list of RenderGraphics,
 * and a transform, symbology overrides, and clip volume which are to be applied when rendering them.
 * Branches can be nested to build an arbitrarily-complex scene graph.
 * @see [[RenderSystem.createBranch]]
 * @public
 */
export class GraphicBranch implements IDisposable /* , RenderMemory.Consumer */ {
  /** The child nodes of this branch */
  public readonly entries: RenderGraphic[] = [];
  /** If true, when the branch is disposed of, the RenderGraphics in its entries array will also be disposed */
  public readonly ownsEntries: boolean;
  /** Selectively overrides the view's [ViewFlags]($common) while drawing graphics within this branch. The default overrides nothing.
   * @see [[setViewFlagOverrides]].
   */
  public viewFlagOverrides: ViewFlagOverrides = {};
  /** Optional symbology overrides to be applied to all graphics in this branch */
  public symbologyOverrides?: FeatureSymbology.Overrides;
  /** Optional animation branch Id.
   * @internal
   */
  public animationId?: string;

  /** Constructor
   * @param ownsEntries If true, when this branch is [[dispose]]d, all of the [[RenderGraphic]]s it contains will also be disposed.
   */
  public constructor(ownsEntries: boolean = false) {
    this.ownsEntries = ownsEntries;
  }

  /** Add a graphic to this branch. */
  public add(graphic: RenderGraphic): void {
    this.entries.push(graphic);
  }

  /** Compute the view flags that result from applying this branch's [[viewFlagOverrides]] to the input flags.
   * @param flags The input view flags, e.g., from the view's [[DisplayStyleState]].
   * @returns The result of applying [[viewFlagOverrides]] to `flags`.
   */
  public getViewFlags(flags: ViewFlags): ViewFlags {
    return flags.override(this.viewFlagOverrides);
  }

  /** Set [[viewFlagOverrides]] to override **all** ViewFlags as specified by `flags`. */
  public setViewFlags(flags: ViewFlags): void {
    this.viewFlagOverrides = { ...flags };
  }

  /** Change [[viewFlagOverrides]]. */
  public setViewFlagOverrides(ovr: ViewFlagOverrides): void {
    this.viewFlagOverrides = { ...ovr };
  }

  /** Disposes of all graphics in this branch, if and only if [[ownsEntries]] is true. */
  public dispose() {
    this.clear();
  }

  /** Returns true if this branch contains no graphics. */
  public get isEmpty(): boolean {
    return 0 === this.entries.length;
  }

  /** Empties the list of [[RenderGraphic]]s contained in this branch, and if the [[ownsEntries]] flag is set, also disposes of them. */
  public clear(): void {
    if (this.ownsEntries)
      disposeArray(this.entries);
    else
      this.entries.length = 0;
  }

  /** @internal */
  public collectStatistics(stats: RenderMemory.Statistics): void {
    for (const entry of this.entries)
      entry.collectStatistics(stats);
  }
}

/** Options passed to [[RenderSystem.createGraphicBranch]].
 * @public
 */
export interface GraphicBranchOptions {
  /** Clip applied to the graphics in the branch. */
  clipVolume?: RenderClipVolume;
  /** @internal */
  classifierOrDrape?: RenderPlanarClassifier | RenderTextureDrape;
  /** Optionally replaces the view's hidden line settings when drawing the branch. */
  hline?: HiddenLine.Settings;
  /** The iModel from which the graphics originate, if different than that associated with the view. */
  iModel?: IModelConnection;
  /** @internal */
  frustum?: GraphicBranchFrustum;
  /** Supplements the view's [[FeatureSymbology.Overrides]] for graphics in the branch. */
  appearanceProvider?: FeatureAppearanceProvider;
}

/** Clip/Transform for a branch that are varied over time.
 * @internal
 */
export interface AnimationBranchState {
  readonly clip?: RenderClipVolume;
  readonly omit?: boolean;
}

/** Mapping from node/branch IDs to animation branch state
 * @internal
 */
export type AnimationBranchStates = Map<string, AnimationBranchState>;
>>>>>>> c1c50df6
<|MERGE_RESOLUTION|>--- conflicted
+++ resolved
@@ -1,295 +1,154 @@
-<<<<<<< HEAD
-/*---------------------------------------------------------------------------------------------
-* Copyright (c) Bentley Systems, Incorporated. All rights reserved.
-* See LICENSE.md in the project root for license terms and full copyright notice.
-*--------------------------------------------------------------------------------------------*/
-/** @packageDocumentation
- * @module Rendering
- */
-
-/** Carries information in a GraphicBranchOptions about a GraphicBranch produced by drawing one view into the context of another.
- * @internal
- */
-export interface GraphicBranchFrustum {
-  is3d: boolean;
-  scale: {
-    x: number;
-    y: number;
-  };
-}
-
-import { disposeArray, IDisposable } from "@bentley/bentleyjs-core";
-import { FeatureAppearanceProvider, HiddenLine, ViewFlagOverrides, ViewFlags } from "@bentley/imodeljs-common";
-import { IModelConnection } from "../IModelConnection";
-import { FeatureSymbology } from "./FeatureSymbology";
-import { RenderClipVolume } from "./RenderClipVolume";
-import { RenderGraphic } from "./RenderGraphic";
-import { RenderMemory } from "./RenderMemory";
-import { RenderPlanarClassifier } from "./RenderPlanarClassifier";
-import { RenderTextureDrape } from "./RenderSystem";
-
-/** Special values of [[GraphicBranch.animationNodeId]].
- * All other values refer to an [ElementTimeline.batchId]($common) that applies a transform to the graphics in the branch.
- * @internal
- */
-export enum AnimationNodeId {
-  Untransformed = 0xffffffff,
-}
-
-/**
- * A node in a scene graph. The branch itself is not renderable. Instead it contains a list of RenderGraphics,
- * and a transform, symbology overrides, and clip volume which are to be applied when rendering them.
- * Branches can be nested to build an arbitrarily-complex scene graph.
- * @see [[RenderSystem.createBranch]]
- * @public
- */
-export class GraphicBranch implements IDisposable /* , RenderMemory.Consumer */ {
-  /** The child nodes of this branch */
-  public readonly entries: RenderGraphic[] = [];
-  /** If true, when the branch is disposed of, the RenderGraphics in its entries array will also be disposed */
-  public readonly ownsEntries: boolean;
-  /** Selectively overrides the view's [ViewFlags]($common) while drawing graphics within this branch. The default overrides nothing.
-   * @see [[setViewFlagOverrides]].
-   */
-  public viewFlagOverrides = new ViewFlagOverrides();
-  /** Optional symbology overrides to be applied to all graphics in this branch */
-  public symbologyOverrides?: FeatureSymbology.Overrides;
-  /** Optional animation branch Id that incorporates the model Id and, for element timelines, the batch Id.
-   * @internal
-   */
-  public animationId?: string;
-  /** Identifies the node in the [RenderSchedule.Script]($backend) with which this branch is associated.
-   * @internal
-   */
-  public animationNodeId?: AnimationNodeId | number;
-
-  /** Constructor
-   * @param ownsEntries If true, when this branch is [[dispose]]d, all of the [[RenderGraphic]]s it contains will also be disposed.
-   */
-  public constructor(ownsEntries: boolean = false) {
-    this.ownsEntries = ownsEntries;
-  }
-
-  /** Add a graphic to this branch. */
-  public add(graphic: RenderGraphic): void {
-    this.entries.push(graphic);
-  }
-
-  /** Compute the view flags that result from applying this branch's [[viewFlagOverrides]] to the input flags.
-   * @param flags The input view flags, e.g., from the view's [[DisplayStyleState]].
-   * @param out If supplied, these flags will be modified and returned as the result; otherwise, a new ViewFlags will be allocated and returned.
-   * @returns The result of applying [[viewFlagOverrides]] to `flags`.
-   */
-  public getViewFlags(flags: ViewFlags, out?: ViewFlags): ViewFlags {
-    return this.viewFlagOverrides.apply(flags.clone(out));
-  }
-
-  /** Set [[viewFlagOverrides]] to override **all** ViewFlags as specified by `flags`. */
-  public setViewFlags(flags: ViewFlags): void {
-    this.viewFlagOverrides.overrideAll(flags);
-  }
-
-  /** Change [[viewFlagOverrides]]. */
-  public setViewFlagOverrides(ovr: ViewFlagOverrides): void {
-    this.viewFlagOverrides.copyFrom(ovr);
-  }
-
-  /** Disposes of all graphics in this branch, if and only if [[ownsEntries]] is true. */
-  public dispose() {
-    this.clear();
-  }
-
-  /** Returns true if this branch contains no graphics. */
-  public get isEmpty(): boolean {
-    return 0 === this.entries.length;
-  }
-
-  /** Empties the list of [[RenderGraphic]]s contained in this branch, and if the [[ownsEntries]] flag is set, also disposes of them. */
-  public clear(): void {
-    if (this.ownsEntries)
-      disposeArray(this.entries);
-    else
-      this.entries.length = 0;
-  }
-
-  /** @internal */
-  public collectStatistics(stats: RenderMemory.Statistics): void {
-    for (const entry of this.entries)
-      entry.collectStatistics(stats);
-  }
-}
-
-/** Options passed to [[RenderSystem.createGraphicBranch]].
- * @public
- */
-export interface GraphicBranchOptions {
-  /** Clip applied to the graphics in the branch. */
-  clipVolume?: RenderClipVolume;
-  /** @internal */
-  classifierOrDrape?: RenderPlanarClassifier | RenderTextureDrape;
-  /** Optionally replaces the view's hidden line settings when drawing the branch. */
-  hline?: HiddenLine.Settings;
-  /** The iModel from which the graphics originate, if different than that associated with the view. */
-  iModel?: IModelConnection;
-  /** @internal */
-  frustum?: GraphicBranchFrustum;
-  /** Supplements the view's [[FeatureSymbology.Overrides]] for graphics in the branch. */
-  appearanceProvider?: FeatureAppearanceProvider;
-}
-
-/** Clip/Transform for a branch that are varied over time.
- * @internal
- */
-export interface AnimationBranchState {
-  readonly clip?: RenderClipVolume;
-  readonly omit?: boolean;
-}
-
-/** Mapping from node/branch IDs to animation branch state
- * @internal
- */
-export interface AnimationBranchStates {
-  /** Maps node Id to branch state. */
-  readonly branchStates: Map<string, AnimationBranchState>;
-  /** Ids of nodes that apply a transform. */
-  readonly transformNodeIds: ReadonlySet<number>;
-}
-=======
-/*---------------------------------------------------------------------------------------------
-* Copyright (c) Bentley Systems, Incorporated. All rights reserved.
-* See LICENSE.md in the project root for license terms and full copyright notice.
-*--------------------------------------------------------------------------------------------*/
-/** @packageDocumentation
- * @module Rendering
- */
-
-/** Carries information in a GraphicBranchOptions about a GraphicBranch produced by drawing one view into the context of another.
- * @internal
- */
-export interface GraphicBranchFrustum {
-  is3d: boolean;
-  scale: {
-    x: number;
-    y: number;
-  };
-}
-
+/*---------------------------------------------------------------------------------------------
+* Copyright (c) Bentley Systems, Incorporated. All rights reserved.
+* See LICENSE.md in the project root for license terms and full copyright notice.
+*--------------------------------------------------------------------------------------------*/
+/** @packageDocumentation
+ * @module Rendering
+ */
+
+/** Carries information in a GraphicBranchOptions about a GraphicBranch produced by drawing one view into the context of another.
+ * @internal
+ */
+export interface GraphicBranchFrustum {
+  is3d: boolean;
+  scale: {
+    x: number;
+    y: number;
+  };
+}
+
 import { disposeArray, IDisposable } from "@itwin/core-bentley";
 import { FeatureAppearanceProvider, HiddenLine, ViewFlagOverrides, ViewFlags } from "@itwin/core-common";
-import { IModelConnection } from "../IModelConnection";
-import { FeatureSymbology } from "./FeatureSymbology";
-import { RenderClipVolume } from "./RenderClipVolume";
-import { RenderGraphic } from "./RenderGraphic";
-import { RenderMemory } from "./RenderMemory";
-import { RenderPlanarClassifier } from "./RenderPlanarClassifier";
-import { RenderTextureDrape } from "./RenderSystem";
-
-/**
- * A node in a scene graph. The branch itself is not renderable. Instead it contains a list of RenderGraphics,
- * and a transform, symbology overrides, and clip volume which are to be applied when rendering them.
- * Branches can be nested to build an arbitrarily-complex scene graph.
- * @see [[RenderSystem.createBranch]]
- * @public
- */
-export class GraphicBranch implements IDisposable /* , RenderMemory.Consumer */ {
-  /** The child nodes of this branch */
-  public readonly entries: RenderGraphic[] = [];
-  /** If true, when the branch is disposed of, the RenderGraphics in its entries array will also be disposed */
-  public readonly ownsEntries: boolean;
-  /** Selectively overrides the view's [ViewFlags]($common) while drawing graphics within this branch. The default overrides nothing.
-   * @see [[setViewFlagOverrides]].
-   */
+import { IModelConnection } from "../IModelConnection";
+import { FeatureSymbology } from "./FeatureSymbology";
+import { RenderClipVolume } from "./RenderClipVolume";
+import { RenderGraphic } from "./RenderGraphic";
+import { RenderMemory } from "./RenderMemory";
+import { RenderPlanarClassifier } from "./RenderPlanarClassifier";
+import { RenderTextureDrape } from "./RenderSystem";
+
+/** Special values of [[GraphicBranch.animationNodeId]].
+ * All other values refer to an [ElementTimeline.batchId]($common) that applies a transform to the graphics in the branch.
+ * @internal
+ */
+export enum AnimationNodeId {
+  Untransformed = 0xffffffff,
+}
+
+/**
+ * A node in a scene graph. The branch itself is not renderable. Instead it contains a list of RenderGraphics,
+ * and a transform, symbology overrides, and clip volume which are to be applied when rendering them.
+ * Branches can be nested to build an arbitrarily-complex scene graph.
+ * @see [[RenderSystem.createBranch]]
+ * @public
+ */
+export class GraphicBranch implements IDisposable /* , RenderMemory.Consumer */ {
+  /** The child nodes of this branch */
+  public readonly entries: RenderGraphic[] = [];
+  /** If true, when the branch is disposed of, the RenderGraphics in its entries array will also be disposed */
+  public readonly ownsEntries: boolean;
+  /** Selectively overrides the view's [ViewFlags]($common) while drawing graphics within this branch. The default overrides nothing.
+   * @see [[setViewFlagOverrides]].
+   */
   public viewFlagOverrides: ViewFlagOverrides = {};
-  /** Optional symbology overrides to be applied to all graphics in this branch */
-  public symbologyOverrides?: FeatureSymbology.Overrides;
-  /** Optional animation branch Id.
-   * @internal
-   */
-  public animationId?: string;
-
-  /** Constructor
-   * @param ownsEntries If true, when this branch is [[dispose]]d, all of the [[RenderGraphic]]s it contains will also be disposed.
-   */
-  public constructor(ownsEntries: boolean = false) {
-    this.ownsEntries = ownsEntries;
-  }
-
-  /** Add a graphic to this branch. */
-  public add(graphic: RenderGraphic): void {
-    this.entries.push(graphic);
-  }
-
-  /** Compute the view flags that result from applying this branch's [[viewFlagOverrides]] to the input flags.
-   * @param flags The input view flags, e.g., from the view's [[DisplayStyleState]].
-   * @returns The result of applying [[viewFlagOverrides]] to `flags`.
-   */
+  /** Optional symbology overrides to be applied to all graphics in this branch */
+  public symbologyOverrides?: FeatureSymbology.Overrides;
+  /** Optional animation branch Id that incorporates the model Id and, for element timelines, the batch Id.
+   * @internal
+   */
+  public animationId?: string;
+  /** Identifies the node in the [RenderSchedule.Script]($backend) with which this branch is associated.
+   * @internal
+   */
+  public animationNodeId?: AnimationNodeId | number;
+
+  /** Constructor
+   * @param ownsEntries If true, when this branch is [[dispose]]d, all of the [[RenderGraphic]]s it contains will also be disposed.
+   */
+  public constructor(ownsEntries: boolean = false) {
+    this.ownsEntries = ownsEntries;
+  }
+
+  /** Add a graphic to this branch. */
+  public add(graphic: RenderGraphic): void {
+    this.entries.push(graphic);
+  }
+
+  /** Compute the view flags that result from applying this branch's [[viewFlagOverrides]] to the input flags.
+   * @param flags The input view flags, e.g., from the view's [[DisplayStyleState]].
+   * @returns The result of applying [[viewFlagOverrides]] to `flags`.
+   */
   public getViewFlags(flags: ViewFlags): ViewFlags {
     return flags.override(this.viewFlagOverrides);
-  }
-
-  /** Set [[viewFlagOverrides]] to override **all** ViewFlags as specified by `flags`. */
-  public setViewFlags(flags: ViewFlags): void {
+  }
+
+  /** Set [[viewFlagOverrides]] to override **all** ViewFlags as specified by `flags`. */
+  public setViewFlags(flags: ViewFlags): void {
     this.viewFlagOverrides = { ...flags };
-  }
-
-  /** Change [[viewFlagOverrides]]. */
-  public setViewFlagOverrides(ovr: ViewFlagOverrides): void {
+  }
+
+  /** Change [[viewFlagOverrides]]. */
+  public setViewFlagOverrides(ovr: ViewFlagOverrides): void {
     this.viewFlagOverrides = { ...ovr };
-  }
-
-  /** Disposes of all graphics in this branch, if and only if [[ownsEntries]] is true. */
-  public dispose() {
-    this.clear();
-  }
-
-  /** Returns true if this branch contains no graphics. */
-  public get isEmpty(): boolean {
-    return 0 === this.entries.length;
-  }
-
-  /** Empties the list of [[RenderGraphic]]s contained in this branch, and if the [[ownsEntries]] flag is set, also disposes of them. */
-  public clear(): void {
-    if (this.ownsEntries)
-      disposeArray(this.entries);
-    else
-      this.entries.length = 0;
-  }
-
-  /** @internal */
-  public collectStatistics(stats: RenderMemory.Statistics): void {
-    for (const entry of this.entries)
-      entry.collectStatistics(stats);
-  }
-}
-
-/** Options passed to [[RenderSystem.createGraphicBranch]].
- * @public
- */
-export interface GraphicBranchOptions {
-  /** Clip applied to the graphics in the branch. */
-  clipVolume?: RenderClipVolume;
-  /** @internal */
-  classifierOrDrape?: RenderPlanarClassifier | RenderTextureDrape;
-  /** Optionally replaces the view's hidden line settings when drawing the branch. */
-  hline?: HiddenLine.Settings;
-  /** The iModel from which the graphics originate, if different than that associated with the view. */
-  iModel?: IModelConnection;
-  /** @internal */
-  frustum?: GraphicBranchFrustum;
-  /** Supplements the view's [[FeatureSymbology.Overrides]] for graphics in the branch. */
-  appearanceProvider?: FeatureAppearanceProvider;
-}
-
-/** Clip/Transform for a branch that are varied over time.
- * @internal
- */
-export interface AnimationBranchState {
-  readonly clip?: RenderClipVolume;
-  readonly omit?: boolean;
-}
-
-/** Mapping from node/branch IDs to animation branch state
- * @internal
- */
-export type AnimationBranchStates = Map<string, AnimationBranchState>;
->>>>>>> c1c50df6
+  }
+
+  /** Disposes of all graphics in this branch, if and only if [[ownsEntries]] is true. */
+  public dispose() {
+    this.clear();
+  }
+
+  /** Returns true if this branch contains no graphics. */
+  public get isEmpty(): boolean {
+    return 0 === this.entries.length;
+  }
+
+  /** Empties the list of [[RenderGraphic]]s contained in this branch, and if the [[ownsEntries]] flag is set, also disposes of them. */
+  public clear(): void {
+    if (this.ownsEntries)
+      disposeArray(this.entries);
+    else
+      this.entries.length = 0;
+  }
+
+  /** @internal */
+  public collectStatistics(stats: RenderMemory.Statistics): void {
+    for (const entry of this.entries)
+      entry.collectStatistics(stats);
+  }
+}
+
+/** Options passed to [[RenderSystem.createGraphicBranch]].
+ * @public
+ */
+export interface GraphicBranchOptions {
+  /** Clip applied to the graphics in the branch. */
+  clipVolume?: RenderClipVolume;
+  /** @internal */
+  classifierOrDrape?: RenderPlanarClassifier | RenderTextureDrape;
+  /** Optionally replaces the view's hidden line settings when drawing the branch. */
+  hline?: HiddenLine.Settings;
+  /** The iModel from which the graphics originate, if different than that associated with the view. */
+  iModel?: IModelConnection;
+  /** @internal */
+  frustum?: GraphicBranchFrustum;
+  /** Supplements the view's [[FeatureSymbology.Overrides]] for graphics in the branch. */
+  appearanceProvider?: FeatureAppearanceProvider;
+}
+
+/** Clip/Transform for a branch that are varied over time.
+ * @internal
+ */
+export interface AnimationBranchState {
+  readonly clip?: RenderClipVolume;
+  readonly omit?: boolean;
+}
+
+/** Mapping from node/branch IDs to animation branch state
+ * @internal
+ */
+export interface AnimationBranchStates {
+  /** Maps node Id to branch state. */
+  readonly branchStates: Map<string, AnimationBranchState>;
+  /** Ids of nodes that apply a transform. */
+  readonly transformNodeIds: ReadonlySet<number>;
+}