/*---------------------------------------------------------------------------------------------
* Copyright (c) Bentley Systems, Incorporated. All rights reserved.
* See LICENSE.md in the project root for license terms and full copyright notice.
*--------------------------------------------------------------------------------------------*/
/** @packageDocumentation
 * @module Rendering
 */

/** Carries information in a GraphicBranchOptions about a GraphicBranch produced by drawing one view into the context of another.
 * @internal
 */
export interface GraphicBranchFrustum {
  is3d: boolean;
  scale: {
    x: number;
    y: number;
  };
}

import { disposeArray, IDisposable } from "@itwin/core-bentley";
import { FeatureAppearanceProvider, HiddenLine, ViewFlagOverrides, ViewFlags } from "@itwin/core-common";
import { IModelConnection } from "../IModelConnection";
import { FeatureSymbology } from "./FeatureSymbology";
import { RenderClipVolume } from "./RenderClipVolume";
import { RenderGraphic } from "./RenderGraphic";
import { RenderMemory } from "./RenderMemory";
import { RenderPlanarClassifier } from "./RenderPlanarClassifier";
import { RenderTextureDrape } from "./RenderSystem";

/** Special values of [[GraphicBranch.animationNodeId]].
 * All other values refer to an [ElementTimeline.batchId]($common) that applies a transform to the graphics in the branch.
 * @internal
 */
export enum AnimationNodeId {
  Untransformed = 0xffffffff,
}

/**
 * A node in a scene graph. The branch itself is not renderable. Instead it contains a list of RenderGraphics,
 * and a transform, symbology overrides, and clip volume which are to be applied when rendering them.
 * Branches can be nested to build an arbitrarily-complex scene graph.
 * @see [[RenderSystem.createBranch]]
 * @public
 */
export class GraphicBranch implements IDisposable /* , RenderMemory.Consumer */ {
  /** The child nodes of this branch */
  public readonly entries: RenderGraphic[] = [];
  /** If true, when the branch is disposed of, the RenderGraphics in its entries array will also be disposed */
  public readonly ownsEntries: boolean;
  /** Selectively overrides the view's [ViewFlags]($common) while drawing graphics within this branch. The default overrides nothing.
   * @see [[setViewFlagOverrides]].
   */
  public viewFlagOverrides: ViewFlagOverrides = {};
  /** Optional symbology overrides to be applied to all graphics in this branch */
  public symbologyOverrides?: FeatureSymbology.Overrides;
  /** Optional animation branch Id that incorporates the model Id and, for element timelines, the batch Id.
   * @internal
   */
  public animationId?: string;
  /** Identifies the node in the [RenderSchedule.Script]($backend) with which this branch is associated.
   * @internal
   */
  public animationNodeId?: AnimationNodeId | number;

  /** Constructor
   * @param ownsEntries If true, when this branch is [[dispose]]d, all of the [[RenderGraphic]]s it contains will also be disposed.
   */
  public constructor(ownsEntries: boolean = false) {
    this.ownsEntries = ownsEntries;
  }

  /** Add a graphic to this branch. */
  public add(graphic: RenderGraphic): void {
    this.entries.push(graphic);
  }

  /** Compute the view flags that result from applying this branch's [[viewFlagOverrides]] to the input flags.
   * @param flags The input view flags, e.g., from the view's [[DisplayStyleState]].
   * @returns The result of applying [[viewFlagOverrides]] to `flags`.
   */
  public getViewFlags(flags: ViewFlags): ViewFlags {
    return flags.override(this.viewFlagOverrides);
  }

  /** Set [[viewFlagOverrides]] to override **all** ViewFlags as specified by `flags`. */
  public setViewFlags(flags: ViewFlags): void {
    this.viewFlagOverrides = { ...flags };
  }

  /** Change [[viewFlagOverrides]]. */
  public setViewFlagOverrides(ovr: ViewFlagOverrides): void {
    this.viewFlagOverrides = { ...ovr };
<<<<<<< HEAD
  }

  /** Disposes of all graphics in this branch, if and only if [[ownsEntries]] is true. */
  public dispose() {
    this.clear();
  }

  /** Returns true if this branch contains no graphics. */
  public get isEmpty(): boolean {
    return 0 === this.entries.length;
  }

  /** Empties the list of [[RenderGraphic]]s contained in this branch, and if the [[ownsEntries]] flag is set, also disposes of them. */
  public clear(): void {
    if (this.ownsEntries)
      disposeArray(this.entries);
    else
      this.entries.length = 0;
  }

  /** @internal */
  public collectStatistics(stats: RenderMemory.Statistics): void {
    for (const entry of this.entries)
      entry.collectStatistics(stats);
  }
}

/** Options passed to [[RenderSystem.createGraphicBranch]].
 * @public
 */
export interface GraphicBranchOptions {
  /** Clip applied to the graphics in the branch. */
  clipVolume?: RenderClipVolume;
  /** @internal */
  classifierOrDrape?: RenderPlanarClassifier | RenderTextureDrape;
  /** Optionally replaces the view's hidden line settings when drawing the branch. */
  hline?: HiddenLine.Settings;
  /** The iModel from which the graphics originate, if different than that associated with the view. */
  iModel?: IModelConnection;
  /** @internal */
  frustum?: GraphicBranchFrustum;
  /** Supplements the view's [[FeatureSymbology.Overrides]] for graphics in the branch. */
  appearanceProvider?: FeatureAppearanceProvider;
  /** Secondary planar classifiers (map layers) */
  secondaryClassifiers?: Map<number, RenderPlanarClassifier>;
}

/** Clip/Transform for a branch that are varied over time.
 * @internal
 */
export interface AnimationBranchState {
  readonly clip?: RenderClipVolume;
  readonly omit?: boolean;
}

/** Mapping from node/branch IDs to animation branch state
 * @internal
 */
export type AnimationBranchStates = Map<string, AnimationBranchState>;
=======
  }

  /** Disposes of all graphics in this branch, if and only if [[ownsEntries]] is true. */
  public dispose() {
    this.clear();
  }

  /** Returns true if this branch contains no graphics. */
  public get isEmpty(): boolean {
    return 0 === this.entries.length;
  }

  /** Empties the list of [[RenderGraphic]]s contained in this branch, and if the [[ownsEntries]] flag is set, also disposes of them. */
  public clear(): void {
    if (this.ownsEntries)
      disposeArray(this.entries);
    else
      this.entries.length = 0;
  }

  /** @internal */
  public collectStatistics(stats: RenderMemory.Statistics): void {
    for (const entry of this.entries)
      entry.collectStatistics(stats);
  }
}

/** Options passed to [[RenderSystem.createGraphicBranch]].
 * @public
 */
export interface GraphicBranchOptions {
  /** Clip applied to the graphics in the branch. */
  clipVolume?: RenderClipVolume;
  /** @internal */
  classifierOrDrape?: RenderPlanarClassifier | RenderTextureDrape;
  /** Optionally replaces the view's hidden line settings when drawing the branch. */
  hline?: HiddenLine.Settings;
  /** The iModel from which the graphics originate, if different than that associated with the view. */
  iModel?: IModelConnection;
  /** @internal */
  frustum?: GraphicBranchFrustum;
  /** Supplements the view's [[FeatureSymbology.Overrides]] for graphics in the branch. */
  appearanceProvider?: FeatureAppearanceProvider;
}

/** Clip/Transform for a branch that are varied over time.
 * @internal
 */
export interface AnimationBranchState {
  readonly clip?: RenderClipVolume;
  readonly omit?: boolean;
}

/** Mapping from node/branch IDs to animation branch state
 * @internal
 */
export interface AnimationBranchStates {
  /** Maps node Id to branch state. */
  readonly branchStates: Map<string, AnimationBranchState>;
  /** Ids of nodes that apply a transform. */
  readonly transformNodeIds: ReadonlySet<number>;
}
>>>>>>> 05f568ed
<|MERGE_RESOLUTION|>--- conflicted
+++ resolved
@@ -90,7 +90,6 @@
   /** Change [[viewFlagOverrides]]. */
   public setViewFlagOverrides(ovr: ViewFlagOverrides): void {
     this.viewFlagOverrides = { ...ovr };
-<<<<<<< HEAD
   }
 
   /** Disposes of all graphics in this branch, if and only if [[ownsEntries]] is true. */
@@ -149,68 +148,9 @@
 /** Mapping from node/branch IDs to animation branch state
  * @internal
  */
-export type AnimationBranchStates = Map<string, AnimationBranchState>;
-=======
-  }
-
-  /** Disposes of all graphics in this branch, if and only if [[ownsEntries]] is true. */
-  public dispose() {
-    this.clear();
-  }
-
-  /** Returns true if this branch contains no graphics. */
-  public get isEmpty(): boolean {
-    return 0 === this.entries.length;
-  }
-
-  /** Empties the list of [[RenderGraphic]]s contained in this branch, and if the [[ownsEntries]] flag is set, also disposes of them. */
-  public clear(): void {
-    if (this.ownsEntries)
-      disposeArray(this.entries);
-    else
-      this.entries.length = 0;
-  }
-
-  /** @internal */
-  public collectStatistics(stats: RenderMemory.Statistics): void {
-    for (const entry of this.entries)
-      entry.collectStatistics(stats);
-  }
-}
-
-/** Options passed to [[RenderSystem.createGraphicBranch]].
- * @public
- */
-export interface GraphicBranchOptions {
-  /** Clip applied to the graphics in the branch. */
-  clipVolume?: RenderClipVolume;
-  /** @internal */
-  classifierOrDrape?: RenderPlanarClassifier | RenderTextureDrape;
-  /** Optionally replaces the view's hidden line settings when drawing the branch. */
-  hline?: HiddenLine.Settings;
-  /** The iModel from which the graphics originate, if different than that associated with the view. */
-  iModel?: IModelConnection;
-  /** @internal */
-  frustum?: GraphicBranchFrustum;
-  /** Supplements the view's [[FeatureSymbology.Overrides]] for graphics in the branch. */
-  appearanceProvider?: FeatureAppearanceProvider;
-}
-
-/** Clip/Transform for a branch that are varied over time.
- * @internal
- */
-export interface AnimationBranchState {
-  readonly clip?: RenderClipVolume;
-  readonly omit?: boolean;
-}
-
-/** Mapping from node/branch IDs to animation branch state
- * @internal
- */
 export interface AnimationBranchStates {
   /** Maps node Id to branch state. */
   readonly branchStates: Map<string, AnimationBranchState>;
   /** Ids of nodes that apply a transform. */
   readonly transformNodeIds: ReadonlySet<number>;
-}
->>>>>>> 05f568ed
+}