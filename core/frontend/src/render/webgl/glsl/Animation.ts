/*---------------------------------------------------------------------------------------------
* Copyright (c) Bentley Systems, Incorporated. All rights reserved.
* See LICENSE.md in the project root for license terms and full copyright notice.
*--------------------------------------------------------------------------------------------*/
/** @packageDocumentation
 * @module WebGL
 */

<<<<<<< HEAD
import { assert } from "@bentley/bentleyjs-core";
import { AnalysisStyleDisplacement, AnalysisStyleThematic, ThematicGradientSettings } from "@bentley/imodeljs-common";
=======
import { assert } from "@itwin/core-bentley";
import { AnalysisStyleDisplacement, AnalysisStyleScalar, ThematicGradientSettings } from "@itwin/core-common";
>>>>>>> 5575e60a
import { AuxChannel, AuxDisplacementChannel, AuxParamChannel } from "../../primitives/AuxChannelTable";
import { DrawParams } from "../DrawCommand";
import { TextureUnit } from "../RenderFlags";
import { VariableType, VertexShaderBuilder, VertexShaderComponent } from "../ShaderBuilder";
import { IsThematic } from "../TechniqueFlags";
import { octDecodeNormal } from "./Surface";

const initialize = `
  g_anim_step = vec2(1.0) / u_animLUTParams.xy;
  g_anim_center = g_anim_step * 0.5;
`;

// The vertex index is an integer in [0..numVertices].
// The frame index is an integer in [0..numBytesPerVertex/2].
// Therefore each frame index points at 2 bytes within the texture.
// The third component of the return value is 0.0 if the input index points to the first 2 bytes of the texel, or 1.0 if pointing to the second 2 bytes
const computeAnimLUTCoords = `
vec3 computeAnimLUTCoords(float vertIndex, float frameIndex) {
  // float baseIndex = (vertIndex * 2.0) + frameIndex;
  float baseIndex = (vertIndex * u_animLUTParams.z) + frameIndex;
  float halfIndex = baseIndex * 0.5;
  float index = floor(halfIndex);

  float epsilon = 0.5 / u_animLUTParams.x;
  float yId = floor(index / u_animLUTParams.x + epsilon);
  float xId = index - u_animLUTParams.x * yId;

  vec2 texCoord = g_anim_center + vec2(xId / u_animLUTParams.x, yId / u_animLUTParams.y);
  return vec3(texCoord, 2.0 * (halfIndex - index));
}
`;

// Sample 2 bytes at the specified index.
const sampleAnimVec2 = `
vec2 sampleAnimVec2(float vertIndex, float frameIndex) {
  vec3 tc = computeAnimLUTCoords(vertIndex, frameIndex);
  vec4 texel = floor(TEXTURE(u_animLUT, tc.xy) * 255.0 + 0.5);
  return texel.xy * (1.0 - tc.z) + texel.zw * tc.z;
}
`;

// Position is quantized to 6 bytes (2 bytes per component). So we always must sample two adjacent texels. We discard two bytes based on whether the index is even or odd.
const computeAnimationFrameDisplacement = `
vec3 computeAnimationFrameDisplacement(float vertIndex, float frameIndex, vec3 origin, vec3 scale) {
  vec3 tc = computeAnimLUTCoords(vertIndex, frameIndex);
  vec4 enc1 = floor(TEXTURE(u_animLUT, tc.xy) * 255.0 + 0.5);
  tc.x += g_anim_step.x;
  vec4 enc2 = floor(TEXTURE(u_animLUT, tc.xy) * 255.0 + 0.5);

  vec2 ex = enc1.xy * (1.0 - tc.z) + enc1.zw * tc.z;
  vec2 ey = enc1.zw * (1.0 - tc.z) + enc2.xy * tc.z;
  vec2 ez = enc2.xy * (1.0 - tc.z) + enc2.zw * tc.z;

  vec3 qpos = vec3(decodeUInt16(ex), decodeUInt16(ey), decodeUInt16(ez));
  return unquantizePosition(qpos, origin, scale).xyz;
}
`;

const computeAnimationDisplacement = `
vec3 computeAnimationDisplacement(float vertIndex, float frameIndex0, float frameIndex1, float fraction, vec3 origin, vec3 scale) {
  if (frameIndex0 < 0.0)
    return vec3(0.0, 0.0, 0.0);

  vec3 displacement = computeAnimationFrameDisplacement(vertIndex, frameIndex0, origin, scale);
  if (fraction > 0.0) {
    vec3 displacement1 = computeAnimationFrameDisplacement(vertIndex, frameIndex1, origin, scale);
    displacement += fraction * (displacement1 - displacement);
    }

  return displacement;
}
`;

const adjustRawPosition = `
  rawPos.xyz += computeAnimationDisplacement(g_vertexLUTIndex, u_animDispParams.x, u_animDispParams.y, u_animDispParams.z, u_qAnimDispOrigin, u_qAnimDispScale);
  return rawPos;
`;

const computeAnimationFrameNormal = `
vec3 computeAnimationFrameNormal(float frameIndex) {
  vec2 enc = sampleAnimVec2(g_vertexLUTIndex, frameIndex);
  return octDecodeNormal(enc);
}
`;

const computeAnimationNormal = `
vec3 computeAnimationNormal(float frameIndex0, float frameIndex1, float fraction) {
  vec3 normal = computeAnimationFrameNormal(frameIndex0);
  if (fraction > 0.0) {
    vec3 normal1 = computeAnimationFrameNormal(frameIndex1);
    normal += fraction * (normal1 - normal);
    }

  return normal;
}
`;

const computeAnimationFrameParam = `
float computeAnimationFrameParam(float frameIndex, float origin, float scale) {
  vec2 enc = sampleAnimVec2(g_vertexLUTIndex, frameIndex);
  return clamp((origin + scale * decodeUInt16(enc)), 0.0, 1.0);
}
`;

const computeAnimationParam = `
vec2 computeAnimationParam(float frameIndex0, float frameIndex1, float fraction, float origin, float scale) {
  float param = computeAnimationFrameParam(frameIndex0, origin, scale);
  if (fraction > 0.0) {
    float param1 = computeAnimationFrameParam(frameIndex1, origin, scale);
    param += fraction * (param1 - param);
  }

  return vec2(.5, param);
}
`;

const scratchAnimParams = [
  undefined,
  undefined,
  new Float32Array(2), // origin, scale
  new Float32Array(3), // index0, index1, fraction
];

function getAnimParams(size: 2 | 3, initialValue?: number): Float32Array {
  const array = scratchAnimParams[size]!;
  if (undefined !== initialValue)
    for (let i = 0; i < array.length; i++)
      array[i] = initialValue;

  return array;
}

function getDisplacementChannel(params: DrawParams): { channel: AuxDisplacementChannel, displacement: AnalysisStyleDisplacement } | undefined {
  const displacement = params.target.analysisStyle?.displacement;
  if (!displacement)
    return undefined;

  const channel = params.geometry.asLUT?.lut.auxChannels?.displacements?.get(displacement.channelName);
  return channel ? { channel, displacement } : undefined;
}

function getNormalChannel(params: DrawParams): AuxChannel | undefined {
  const channelName = params.target.analysisStyle?.normalChannelName;
  if (undefined === channelName)
    return undefined;

  return params.geometry.asLUT?.lut.auxChannels?.normals?.get(channelName);
}

function getScalarChannel(params: DrawParams): { channel: AuxParamChannel, scalar: AnalysisStyleThematic } | undefined {
  const scalar = params.target.analysisStyle?.thematic;
  if (!scalar)
    return undefined;

  const channel = params.geometry.asMesh?.lut.auxChannels?.params?.get(scalar.channelName);
  return channel ? { channel, scalar } : undefined;
}

function computeAnimParams(params: Float32Array, channel: AuxChannel, fraction: number): void {
  const { inputs, indices } = channel;
  const inputValue = fraction * inputs[inputs.length - 1];
  for (let i = 0; i < inputs.length - 1; i++) {
    if (inputValue >= inputs[i] && inputValue < inputs[i + 1]) {
      params[0] = indices[i];
      params[1] = indices[i + 1];
      params[2] = inputValue - inputs[i] / (inputs[i + 1] - inputs[i]);
      return;
    }
  }
  params[0] = params[1] = indices[inputs.length - 1];
  params[2] = 0.0;
}

/** @internal */
export function addAnimation(vert: VertexShaderBuilder, isSurface: boolean, isThematic: IsThematic): void {
  // Lookup table
  vert.addGlobal("g_anim_step", VariableType.Vec2);
  vert.addGlobal("g_anim_center", VariableType.Vec2);
  vert.addInitializer(initialize);

  vert.addUniform("u_animLUT", VariableType.Sampler2D, (prog) => {
    prog.addGraphicUniform("u_animLUT", (uniform, params) => {
      const channels = (params.geometry.asLUT!).lut.auxChannels!;
      assert(undefined !== channels);
      channels.texture.bindSampler(uniform, TextureUnit.AuxChannelLUT);
    });
  });

  vert.addUniform("u_animLUTParams", VariableType.Vec3, (prog) => {
    prog.addGraphicUniform("u_animLUTParams", (uniform, params) => {
      const geom = params.geometry.asLUT!;
      assert(undefined !== geom && undefined !== geom.lut.auxChannels);
      const tex = geom.lut.auxChannels.texture;
      const array = getAnimParams(3);
      array[0] = tex.width;
      array[1] = tex.height;
      array[2] = geom.lut.auxChannels.numBytesPerVertex / 2;
      uniform.setUniform3fv(array);
    });
  });

  vert.addFunction(computeAnimLUTCoords);
  vert.addFunction(sampleAnimVec2);

  // Displacement
  vert.addFunction(computeAnimationFrameDisplacement);
  vert.addFunction(computeAnimationDisplacement);
  vert.set(VertexShaderComponent.AdjustRawPosition, adjustRawPosition);

  vert.addUniform("u_animDispParams", VariableType.Vec3, (prog) => {
    prog.addGraphicUniform("u_animDispParams", (uniform, params) => {
      const animParams = getAnimParams(3, 0.0);
      const disp = getDisplacementChannel(params);
      if (undefined !== disp)
        computeAnimParams(animParams, disp.channel, params.target.analysisFraction);

      uniform.setUniform3fv(animParams);
    });
  });
  vert.addUniform("u_qAnimDispScale", VariableType.Vec3, (prog) => {
    prog.addGraphicUniform("u_qAnimDispScale", (uniform, params) => {
      const animParams = getAnimParams(3, 0.0);
      const disp = getDisplacementChannel(params);
      if (undefined !== disp)
        for (let i = 0; i < 3; i++)
          animParams[i] = disp.channel.qScale[i] * disp.displacement.scale;

      uniform.setUniform3fv(animParams);
    });
  });
  vert.addUniform("u_qAnimDispOrigin", VariableType.Vec3, (prog) => {
    prog.addGraphicUniform("u_qAnimDispOrigin", (uniform, params) => {
      const animParams = getAnimParams(3, 0.0);
      const disp = getDisplacementChannel(params);
      if (undefined !== disp)
        for (let i = 0; i < 3; i++)
          animParams[i] = disp.channel.qOrigin[i] * disp.displacement.scale;

      uniform.setUniform3fv(animParams);
    });
  });

  // Normal and param
  if (isSurface) {
    vert.addFunction(octDecodeNormal);
    vert.addFunction(computeAnimationFrameNormal);
    vert.addFunction(computeAnimationNormal);

    vert.addFunction(computeAnimationFrameParam);
    vert.addFunction(computeAnimationParam);

    vert.addUniform("u_animNormalParams", VariableType.Vec3, (prog) => {
      prog.addGraphicUniform("u_animNormalParams", (uniform, params) => {
        const animParams = getAnimParams(3, -1.0);
        const channel = getNormalChannel(params);
        if (undefined !== channel)
          computeAnimParams(animParams, channel, params.target.analysisFraction);

        uniform.setUniform3fv(animParams);
      });
    });

    if (isThematic === IsThematic.No) {
      vert.addUniform("u_animScalarParams", VariableType.Vec3, (prog) => {
        prog.addGraphicUniform("u_animScalarParams", (uniform, params) => {
          const scalars = getScalarChannel(params);
          const animParams = getAnimParams(3, -1.0);
          if (scalars)
            computeAnimParams(animParams, scalars.channel, params.target.analysisFraction);

          uniform.setUniform3fv(animParams);
        });
      });

      vert.addUniform("u_animScalarQParams", VariableType.Vec2, (prog) => {
        prog.addGraphicUniform("u_animScalarQParams", (uniform, params) => {
          const scalars = getScalarChannel(params);
          const animParams = getAnimParams(2, 1.0);
          if (scalars) {
            const range = scalars.scalar.range;
            let rangeScale = range.high - range.low;
            if (rangeScale === 0)
              rangeScale = 1;

            animParams[0] = ThematicGradientSettings.margin + (scalars.channel.qOrigin - range.low) / rangeScale;
            animParams[1] = ThematicGradientSettings.contentRange * scalars.channel.qScale / rangeScale;
          }

          uniform.setUniform2fv(animParams);
        });
      });
    }
  }
}
<|MERGE_RESOLUTION|>--- conflicted
+++ resolved
@@ -1,309 +1,304 @@
-/*---------------------------------------------------------------------------------------------
-* Copyright (c) Bentley Systems, Incorporated. All rights reserved.
-* See LICENSE.md in the project root for license terms and full copyright notice.
-*--------------------------------------------------------------------------------------------*/
-/** @packageDocumentation
- * @module WebGL
- */
-
-<<<<<<< HEAD
-import { assert } from "@bentley/bentleyjs-core";
-import { AnalysisStyleDisplacement, AnalysisStyleThematic, ThematicGradientSettings } from "@bentley/imodeljs-common";
-=======
-import { assert } from "@itwin/core-bentley";
-import { AnalysisStyleDisplacement, AnalysisStyleScalar, ThematicGradientSettings } from "@itwin/core-common";
->>>>>>> 5575e60a
-import { AuxChannel, AuxDisplacementChannel, AuxParamChannel } from "../../primitives/AuxChannelTable";
-import { DrawParams } from "../DrawCommand";
-import { TextureUnit } from "../RenderFlags";
-import { VariableType, VertexShaderBuilder, VertexShaderComponent } from "../ShaderBuilder";
-import { IsThematic } from "../TechniqueFlags";
-import { octDecodeNormal } from "./Surface";
-
-const initialize = `
-  g_anim_step = vec2(1.0) / u_animLUTParams.xy;
-  g_anim_center = g_anim_step * 0.5;
-`;
-
-// The vertex index is an integer in [0..numVertices].
-// The frame index is an integer in [0..numBytesPerVertex/2].
-// Therefore each frame index points at 2 bytes within the texture.
-// The third component of the return value is 0.0 if the input index points to the first 2 bytes of the texel, or 1.0 if pointing to the second 2 bytes
-const computeAnimLUTCoords = `
-vec3 computeAnimLUTCoords(float vertIndex, float frameIndex) {
-  // float baseIndex = (vertIndex * 2.0) + frameIndex;
-  float baseIndex = (vertIndex * u_animLUTParams.z) + frameIndex;
-  float halfIndex = baseIndex * 0.5;
-  float index = floor(halfIndex);
-
-  float epsilon = 0.5 / u_animLUTParams.x;
-  float yId = floor(index / u_animLUTParams.x + epsilon);
-  float xId = index - u_animLUTParams.x * yId;
-
-  vec2 texCoord = g_anim_center + vec2(xId / u_animLUTParams.x, yId / u_animLUTParams.y);
-  return vec3(texCoord, 2.0 * (halfIndex - index));
-}
-`;
-
-// Sample 2 bytes at the specified index.
-const sampleAnimVec2 = `
-vec2 sampleAnimVec2(float vertIndex, float frameIndex) {
-  vec3 tc = computeAnimLUTCoords(vertIndex, frameIndex);
-  vec4 texel = floor(TEXTURE(u_animLUT, tc.xy) * 255.0 + 0.5);
-  return texel.xy * (1.0 - tc.z) + texel.zw * tc.z;
-}
-`;
-
-// Position is quantized to 6 bytes (2 bytes per component). So we always must sample two adjacent texels. We discard two bytes based on whether the index is even or odd.
-const computeAnimationFrameDisplacement = `
-vec3 computeAnimationFrameDisplacement(float vertIndex, float frameIndex, vec3 origin, vec3 scale) {
-  vec3 tc = computeAnimLUTCoords(vertIndex, frameIndex);
-  vec4 enc1 = floor(TEXTURE(u_animLUT, tc.xy) * 255.0 + 0.5);
-  tc.x += g_anim_step.x;
-  vec4 enc2 = floor(TEXTURE(u_animLUT, tc.xy) * 255.0 + 0.5);
-
-  vec2 ex = enc1.xy * (1.0 - tc.z) + enc1.zw * tc.z;
-  vec2 ey = enc1.zw * (1.0 - tc.z) + enc2.xy * tc.z;
-  vec2 ez = enc2.xy * (1.0 - tc.z) + enc2.zw * tc.z;
-
-  vec3 qpos = vec3(decodeUInt16(ex), decodeUInt16(ey), decodeUInt16(ez));
-  return unquantizePosition(qpos, origin, scale).xyz;
-}
-`;
-
-const computeAnimationDisplacement = `
-vec3 computeAnimationDisplacement(float vertIndex, float frameIndex0, float frameIndex1, float fraction, vec3 origin, vec3 scale) {
-  if (frameIndex0 < 0.0)
-    return vec3(0.0, 0.0, 0.0);
-
-  vec3 displacement = computeAnimationFrameDisplacement(vertIndex, frameIndex0, origin, scale);
-  if (fraction > 0.0) {
-    vec3 displacement1 = computeAnimationFrameDisplacement(vertIndex, frameIndex1, origin, scale);
-    displacement += fraction * (displacement1 - displacement);
-    }
-
-  return displacement;
-}
-`;
-
-const adjustRawPosition = `
-  rawPos.xyz += computeAnimationDisplacement(g_vertexLUTIndex, u_animDispParams.x, u_animDispParams.y, u_animDispParams.z, u_qAnimDispOrigin, u_qAnimDispScale);
-  return rawPos;
-`;
-
-const computeAnimationFrameNormal = `
-vec3 computeAnimationFrameNormal(float frameIndex) {
-  vec2 enc = sampleAnimVec2(g_vertexLUTIndex, frameIndex);
-  return octDecodeNormal(enc);
-}
-`;
-
-const computeAnimationNormal = `
-vec3 computeAnimationNormal(float frameIndex0, float frameIndex1, float fraction) {
-  vec3 normal = computeAnimationFrameNormal(frameIndex0);
-  if (fraction > 0.0) {
-    vec3 normal1 = computeAnimationFrameNormal(frameIndex1);
-    normal += fraction * (normal1 - normal);
-    }
-
-  return normal;
-}
-`;
-
-const computeAnimationFrameParam = `
-float computeAnimationFrameParam(float frameIndex, float origin, float scale) {
-  vec2 enc = sampleAnimVec2(g_vertexLUTIndex, frameIndex);
-  return clamp((origin + scale * decodeUInt16(enc)), 0.0, 1.0);
-}
-`;
-
-const computeAnimationParam = `
-vec2 computeAnimationParam(float frameIndex0, float frameIndex1, float fraction, float origin, float scale) {
-  float param = computeAnimationFrameParam(frameIndex0, origin, scale);
-  if (fraction > 0.0) {
-    float param1 = computeAnimationFrameParam(frameIndex1, origin, scale);
-    param += fraction * (param1 - param);
-  }
-
-  return vec2(.5, param);
-}
-`;
-
-const scratchAnimParams = [
-  undefined,
-  undefined,
-  new Float32Array(2), // origin, scale
-  new Float32Array(3), // index0, index1, fraction
-];
-
-function getAnimParams(size: 2 | 3, initialValue?: number): Float32Array {
-  const array = scratchAnimParams[size]!;
-  if (undefined !== initialValue)
-    for (let i = 0; i < array.length; i++)
-      array[i] = initialValue;
-
-  return array;
-}
-
-function getDisplacementChannel(params: DrawParams): { channel: AuxDisplacementChannel, displacement: AnalysisStyleDisplacement } | undefined {
-  const displacement = params.target.analysisStyle?.displacement;
-  if (!displacement)
-    return undefined;
-
-  const channel = params.geometry.asLUT?.lut.auxChannels?.displacements?.get(displacement.channelName);
-  return channel ? { channel, displacement } : undefined;
-}
-
-function getNormalChannel(params: DrawParams): AuxChannel | undefined {
-  const channelName = params.target.analysisStyle?.normalChannelName;
-  if (undefined === channelName)
-    return undefined;
-
-  return params.geometry.asLUT?.lut.auxChannels?.normals?.get(channelName);
-}
-
-function getScalarChannel(params: DrawParams): { channel: AuxParamChannel, scalar: AnalysisStyleThematic } | undefined {
-  const scalar = params.target.analysisStyle?.thematic;
-  if (!scalar)
-    return undefined;
-
-  const channel = params.geometry.asMesh?.lut.auxChannels?.params?.get(scalar.channelName);
-  return channel ? { channel, scalar } : undefined;
-}
-
-function computeAnimParams(params: Float32Array, channel: AuxChannel, fraction: number): void {
-  const { inputs, indices } = channel;
-  const inputValue = fraction * inputs[inputs.length - 1];
-  for (let i = 0; i < inputs.length - 1; i++) {
-    if (inputValue >= inputs[i] && inputValue < inputs[i + 1]) {
-      params[0] = indices[i];
-      params[1] = indices[i + 1];
-      params[2] = inputValue - inputs[i] / (inputs[i + 1] - inputs[i]);
-      return;
-    }
-  }
-  params[0] = params[1] = indices[inputs.length - 1];
-  params[2] = 0.0;
-}
-
-/** @internal */
-export function addAnimation(vert: VertexShaderBuilder, isSurface: boolean, isThematic: IsThematic): void {
-  // Lookup table
-  vert.addGlobal("g_anim_step", VariableType.Vec2);
-  vert.addGlobal("g_anim_center", VariableType.Vec2);
-  vert.addInitializer(initialize);
-
-  vert.addUniform("u_animLUT", VariableType.Sampler2D, (prog) => {
-    prog.addGraphicUniform("u_animLUT", (uniform, params) => {
-      const channels = (params.geometry.asLUT!).lut.auxChannels!;
-      assert(undefined !== channels);
-      channels.texture.bindSampler(uniform, TextureUnit.AuxChannelLUT);
-    });
-  });
-
-  vert.addUniform("u_animLUTParams", VariableType.Vec3, (prog) => {
-    prog.addGraphicUniform("u_animLUTParams", (uniform, params) => {
-      const geom = params.geometry.asLUT!;
-      assert(undefined !== geom && undefined !== geom.lut.auxChannels);
-      const tex = geom.lut.auxChannels.texture;
-      const array = getAnimParams(3);
-      array[0] = tex.width;
-      array[1] = tex.height;
-      array[2] = geom.lut.auxChannels.numBytesPerVertex / 2;
-      uniform.setUniform3fv(array);
-    });
-  });
-
-  vert.addFunction(computeAnimLUTCoords);
-  vert.addFunction(sampleAnimVec2);
-
-  // Displacement
-  vert.addFunction(computeAnimationFrameDisplacement);
-  vert.addFunction(computeAnimationDisplacement);
-  vert.set(VertexShaderComponent.AdjustRawPosition, adjustRawPosition);
-
-  vert.addUniform("u_animDispParams", VariableType.Vec3, (prog) => {
-    prog.addGraphicUniform("u_animDispParams", (uniform, params) => {
-      const animParams = getAnimParams(3, 0.0);
-      const disp = getDisplacementChannel(params);
-      if (undefined !== disp)
-        computeAnimParams(animParams, disp.channel, params.target.analysisFraction);
-
-      uniform.setUniform3fv(animParams);
-    });
-  });
-  vert.addUniform("u_qAnimDispScale", VariableType.Vec3, (prog) => {
-    prog.addGraphicUniform("u_qAnimDispScale", (uniform, params) => {
-      const animParams = getAnimParams(3, 0.0);
-      const disp = getDisplacementChannel(params);
-      if (undefined !== disp)
-        for (let i = 0; i < 3; i++)
-          animParams[i] = disp.channel.qScale[i] * disp.displacement.scale;
-
-      uniform.setUniform3fv(animParams);
-    });
-  });
-  vert.addUniform("u_qAnimDispOrigin", VariableType.Vec3, (prog) => {
-    prog.addGraphicUniform("u_qAnimDispOrigin", (uniform, params) => {
-      const animParams = getAnimParams(3, 0.0);
-      const disp = getDisplacementChannel(params);
-      if (undefined !== disp)
-        for (let i = 0; i < 3; i++)
-          animParams[i] = disp.channel.qOrigin[i] * disp.displacement.scale;
-
-      uniform.setUniform3fv(animParams);
-    });
-  });
-
-  // Normal and param
-  if (isSurface) {
-    vert.addFunction(octDecodeNormal);
-    vert.addFunction(computeAnimationFrameNormal);
-    vert.addFunction(computeAnimationNormal);
-
-    vert.addFunction(computeAnimationFrameParam);
-    vert.addFunction(computeAnimationParam);
-
-    vert.addUniform("u_animNormalParams", VariableType.Vec3, (prog) => {
-      prog.addGraphicUniform("u_animNormalParams", (uniform, params) => {
-        const animParams = getAnimParams(3, -1.0);
-        const channel = getNormalChannel(params);
-        if (undefined !== channel)
-          computeAnimParams(animParams, channel, params.target.analysisFraction);
-
-        uniform.setUniform3fv(animParams);
-      });
-    });
-
-    if (isThematic === IsThematic.No) {
-      vert.addUniform("u_animScalarParams", VariableType.Vec3, (prog) => {
-        prog.addGraphicUniform("u_animScalarParams", (uniform, params) => {
-          const scalars = getScalarChannel(params);
-          const animParams = getAnimParams(3, -1.0);
-          if (scalars)
-            computeAnimParams(animParams, scalars.channel, params.target.analysisFraction);
-
-          uniform.setUniform3fv(animParams);
-        });
-      });
-
-      vert.addUniform("u_animScalarQParams", VariableType.Vec2, (prog) => {
-        prog.addGraphicUniform("u_animScalarQParams", (uniform, params) => {
-          const scalars = getScalarChannel(params);
-          const animParams = getAnimParams(2, 1.0);
-          if (scalars) {
-            const range = scalars.scalar.range;
-            let rangeScale = range.high - range.low;
-            if (rangeScale === 0)
-              rangeScale = 1;
-
-            animParams[0] = ThematicGradientSettings.margin + (scalars.channel.qOrigin - range.low) / rangeScale;
-            animParams[1] = ThematicGradientSettings.contentRange * scalars.channel.qScale / rangeScale;
-          }
-
-          uniform.setUniform2fv(animParams);
-        });
-      });
-    }
-  }
-}
+/*---------------------------------------------------------------------------------------------
+* Copyright (c) Bentley Systems, Incorporated. All rights reserved.
+* See LICENSE.md in the project root for license terms and full copyright notice.
+*--------------------------------------------------------------------------------------------*/
+/** @packageDocumentation
+ * @module WebGL
+ */
+
+import { assert } from "@itwin/core-bentley";
+import { AnalysisStyleDisplacement, AnalysisStyleThematic, ThematicGradientSettings } from "@itwin/core-common";
+import { AuxChannel, AuxDisplacementChannel, AuxParamChannel } from "../../primitives/AuxChannelTable";
+import { DrawParams } from "../DrawCommand";
+import { TextureUnit } from "../RenderFlags";
+import { VariableType, VertexShaderBuilder, VertexShaderComponent } from "../ShaderBuilder";
+import { IsThematic } from "../TechniqueFlags";
+import { octDecodeNormal } from "./Surface";
+
+const initialize = `
+  g_anim_step = vec2(1.0) / u_animLUTParams.xy;
+  g_anim_center = g_anim_step * 0.5;
+`;
+
+// The vertex index is an integer in [0..numVertices].
+// The frame index is an integer in [0..numBytesPerVertex/2].
+// Therefore each frame index points at 2 bytes within the texture.
+// The third component of the return value is 0.0 if the input index points to the first 2 bytes of the texel, or 1.0 if pointing to the second 2 bytes
+const computeAnimLUTCoords = `
+vec3 computeAnimLUTCoords(float vertIndex, float frameIndex) {
+  // float baseIndex = (vertIndex * 2.0) + frameIndex;
+  float baseIndex = (vertIndex * u_animLUTParams.z) + frameIndex;
+  float halfIndex = baseIndex * 0.5;
+  float index = floor(halfIndex);
+
+  float epsilon = 0.5 / u_animLUTParams.x;
+  float yId = floor(index / u_animLUTParams.x + epsilon);
+  float xId = index - u_animLUTParams.x * yId;
+
+  vec2 texCoord = g_anim_center + vec2(xId / u_animLUTParams.x, yId / u_animLUTParams.y);
+  return vec3(texCoord, 2.0 * (halfIndex - index));
+}
+`;
+
+// Sample 2 bytes at the specified index.
+const sampleAnimVec2 = `
+vec2 sampleAnimVec2(float vertIndex, float frameIndex) {
+  vec3 tc = computeAnimLUTCoords(vertIndex, frameIndex);
+  vec4 texel = floor(TEXTURE(u_animLUT, tc.xy) * 255.0 + 0.5);
+  return texel.xy * (1.0 - tc.z) + texel.zw * tc.z;
+}
+`;
+
+// Position is quantized to 6 bytes (2 bytes per component). So we always must sample two adjacent texels. We discard two bytes based on whether the index is even or odd.
+const computeAnimationFrameDisplacement = `
+vec3 computeAnimationFrameDisplacement(float vertIndex, float frameIndex, vec3 origin, vec3 scale) {
+  vec3 tc = computeAnimLUTCoords(vertIndex, frameIndex);
+  vec4 enc1 = floor(TEXTURE(u_animLUT, tc.xy) * 255.0 + 0.5);
+  tc.x += g_anim_step.x;
+  vec4 enc2 = floor(TEXTURE(u_animLUT, tc.xy) * 255.0 + 0.5);
+
+  vec2 ex = enc1.xy * (1.0 - tc.z) + enc1.zw * tc.z;
+  vec2 ey = enc1.zw * (1.0 - tc.z) + enc2.xy * tc.z;
+  vec2 ez = enc2.xy * (1.0 - tc.z) + enc2.zw * tc.z;
+
+  vec3 qpos = vec3(decodeUInt16(ex), decodeUInt16(ey), decodeUInt16(ez));
+  return unquantizePosition(qpos, origin, scale).xyz;
+}
+`;
+
+const computeAnimationDisplacement = `
+vec3 computeAnimationDisplacement(float vertIndex, float frameIndex0, float frameIndex1, float fraction, vec3 origin, vec3 scale) {
+  if (frameIndex0 < 0.0)
+    return vec3(0.0, 0.0, 0.0);
+
+  vec3 displacement = computeAnimationFrameDisplacement(vertIndex, frameIndex0, origin, scale);
+  if (fraction > 0.0) {
+    vec3 displacement1 = computeAnimationFrameDisplacement(vertIndex, frameIndex1, origin, scale);
+    displacement += fraction * (displacement1 - displacement);
+    }
+
+  return displacement;
+}
+`;
+
+const adjustRawPosition = `
+  rawPos.xyz += computeAnimationDisplacement(g_vertexLUTIndex, u_animDispParams.x, u_animDispParams.y, u_animDispParams.z, u_qAnimDispOrigin, u_qAnimDispScale);
+  return rawPos;
+`;
+
+const computeAnimationFrameNormal = `
+vec3 computeAnimationFrameNormal(float frameIndex) {
+  vec2 enc = sampleAnimVec2(g_vertexLUTIndex, frameIndex);
+  return octDecodeNormal(enc);
+}
+`;
+
+const computeAnimationNormal = `
+vec3 computeAnimationNormal(float frameIndex0, float frameIndex1, float fraction) {
+  vec3 normal = computeAnimationFrameNormal(frameIndex0);
+  if (fraction > 0.0) {
+    vec3 normal1 = computeAnimationFrameNormal(frameIndex1);
+    normal += fraction * (normal1 - normal);
+    }
+
+  return normal;
+}
+`;
+
+const computeAnimationFrameParam = `
+float computeAnimationFrameParam(float frameIndex, float origin, float scale) {
+  vec2 enc = sampleAnimVec2(g_vertexLUTIndex, frameIndex);
+  return clamp((origin + scale * decodeUInt16(enc)), 0.0, 1.0);
+}
+`;
+
+const computeAnimationParam = `
+vec2 computeAnimationParam(float frameIndex0, float frameIndex1, float fraction, float origin, float scale) {
+  float param = computeAnimationFrameParam(frameIndex0, origin, scale);
+  if (fraction > 0.0) {
+    float param1 = computeAnimationFrameParam(frameIndex1, origin, scale);
+    param += fraction * (param1 - param);
+  }
+
+  return vec2(.5, param);
+}
+`;
+
+const scratchAnimParams = [
+  undefined,
+  undefined,
+  new Float32Array(2), // origin, scale
+  new Float32Array(3), // index0, index1, fraction
+];
+
+function getAnimParams(size: 2 | 3, initialValue?: number): Float32Array {
+  const array = scratchAnimParams[size]!;
+  if (undefined !== initialValue)
+    for (let i = 0; i < array.length; i++)
+      array[i] = initialValue;
+
+  return array;
+}
+
+function getDisplacementChannel(params: DrawParams): { channel: AuxDisplacementChannel, displacement: AnalysisStyleDisplacement } | undefined {
+  const displacement = params.target.analysisStyle?.displacement;
+  if (!displacement)
+    return undefined;
+
+  const channel = params.geometry.asLUT?.lut.auxChannels?.displacements?.get(displacement.channelName);
+  return channel ? { channel, displacement } : undefined;
+}
+
+function getNormalChannel(params: DrawParams): AuxChannel | undefined {
+  const channelName = params.target.analysisStyle?.normalChannelName;
+  if (undefined === channelName)
+    return undefined;
+
+  return params.geometry.asLUT?.lut.auxChannels?.normals?.get(channelName);
+}
+
+function getScalarChannel(params: DrawParams): { channel: AuxParamChannel, scalar: AnalysisStyleThematic } | undefined {
+  const scalar = params.target.analysisStyle?.thematic;
+  if (!scalar)
+    return undefined;
+
+  const channel = params.geometry.asMesh?.lut.auxChannels?.params?.get(scalar.channelName);
+  return channel ? { channel, scalar } : undefined;
+}
+
+function computeAnimParams(params: Float32Array, channel: AuxChannel, fraction: number): void {
+  const { inputs, indices } = channel;
+  const inputValue = fraction * inputs[inputs.length - 1];
+  for (let i = 0; i < inputs.length - 1; i++) {
+    if (inputValue >= inputs[i] && inputValue < inputs[i + 1]) {
+      params[0] = indices[i];
+      params[1] = indices[i + 1];
+      params[2] = inputValue - inputs[i] / (inputs[i + 1] - inputs[i]);
+      return;
+    }
+  }
+  params[0] = params[1] = indices[inputs.length - 1];
+  params[2] = 0.0;
+}
+
+/** @internal */
+export function addAnimation(vert: VertexShaderBuilder, isSurface: boolean, isThematic: IsThematic): void {
+  // Lookup table
+  vert.addGlobal("g_anim_step", VariableType.Vec2);
+  vert.addGlobal("g_anim_center", VariableType.Vec2);
+  vert.addInitializer(initialize);
+
+  vert.addUniform("u_animLUT", VariableType.Sampler2D, (prog) => {
+    prog.addGraphicUniform("u_animLUT", (uniform, params) => {
+      const channels = (params.geometry.asLUT!).lut.auxChannels!;
+      assert(undefined !== channels);
+      channels.texture.bindSampler(uniform, TextureUnit.AuxChannelLUT);
+    });
+  });
+
+  vert.addUniform("u_animLUTParams", VariableType.Vec3, (prog) => {
+    prog.addGraphicUniform("u_animLUTParams", (uniform, params) => {
+      const geom = params.geometry.asLUT!;
+      assert(undefined !== geom && undefined !== geom.lut.auxChannels);
+      const tex = geom.lut.auxChannels.texture;
+      const array = getAnimParams(3);
+      array[0] = tex.width;
+      array[1] = tex.height;
+      array[2] = geom.lut.auxChannels.numBytesPerVertex / 2;
+      uniform.setUniform3fv(array);
+    });
+  });
+
+  vert.addFunction(computeAnimLUTCoords);
+  vert.addFunction(sampleAnimVec2);
+
+  // Displacement
+  vert.addFunction(computeAnimationFrameDisplacement);
+  vert.addFunction(computeAnimationDisplacement);
+  vert.set(VertexShaderComponent.AdjustRawPosition, adjustRawPosition);
+
+  vert.addUniform("u_animDispParams", VariableType.Vec3, (prog) => {
+    prog.addGraphicUniform("u_animDispParams", (uniform, params) => {
+      const animParams = getAnimParams(3, 0.0);
+      const disp = getDisplacementChannel(params);
+      if (undefined !== disp)
+        computeAnimParams(animParams, disp.channel, params.target.analysisFraction);
+
+      uniform.setUniform3fv(animParams);
+    });
+  });
+  vert.addUniform("u_qAnimDispScale", VariableType.Vec3, (prog) => {
+    prog.addGraphicUniform("u_qAnimDispScale", (uniform, params) => {
+      const animParams = getAnimParams(3, 0.0);
+      const disp = getDisplacementChannel(params);
+      if (undefined !== disp)
+        for (let i = 0; i < 3; i++)
+          animParams[i] = disp.channel.qScale[i] * disp.displacement.scale;
+
+      uniform.setUniform3fv(animParams);
+    });
+  });
+  vert.addUniform("u_qAnimDispOrigin", VariableType.Vec3, (prog) => {
+    prog.addGraphicUniform("u_qAnimDispOrigin", (uniform, params) => {
+      const animParams = getAnimParams(3, 0.0);
+      const disp = getDisplacementChannel(params);
+      if (undefined !== disp)
+        for (let i = 0; i < 3; i++)
+          animParams[i] = disp.channel.qOrigin[i] * disp.displacement.scale;
+
+      uniform.setUniform3fv(animParams);
+    });
+  });
+
+  // Normal and param
+  if (isSurface) {
+    vert.addFunction(octDecodeNormal);
+    vert.addFunction(computeAnimationFrameNormal);
+    vert.addFunction(computeAnimationNormal);
+
+    vert.addFunction(computeAnimationFrameParam);
+    vert.addFunction(computeAnimationParam);
+
+    vert.addUniform("u_animNormalParams", VariableType.Vec3, (prog) => {
+      prog.addGraphicUniform("u_animNormalParams", (uniform, params) => {
+        const animParams = getAnimParams(3, -1.0);
+        const channel = getNormalChannel(params);
+        if (undefined !== channel)
+          computeAnimParams(animParams, channel, params.target.analysisFraction);
+
+        uniform.setUniform3fv(animParams);
+      });
+    });
+
+    if (isThematic === IsThematic.No) {
+      vert.addUniform("u_animScalarParams", VariableType.Vec3, (prog) => {
+        prog.addGraphicUniform("u_animScalarParams", (uniform, params) => {
+          const scalars = getScalarChannel(params);
+          const animParams = getAnimParams(3, -1.0);
+          if (scalars)
+            computeAnimParams(animParams, scalars.channel, params.target.analysisFraction);
+
+          uniform.setUniform3fv(animParams);
+        });
+      });
+
+      vert.addUniform("u_animScalarQParams", VariableType.Vec2, (prog) => {
+        prog.addGraphicUniform("u_animScalarQParams", (uniform, params) => {
+          const scalars = getScalarChannel(params);
+          const animParams = getAnimParams(2, 1.0);
+          if (scalars) {
+            const range = scalars.scalar.range;
+            let rangeScale = range.high - range.low;
+            if (rangeScale === 0)
+              rangeScale = 1;
+
+            animParams[0] = ThematicGradientSettings.margin + (scalars.channel.qOrigin - range.low) / rangeScale;
+            animParams[1] = ThematicGradientSettings.contentRange * scalars.channel.qScale / rangeScale;
+          }
+
+          uniform.setUniform2fv(animParams);
+        });
+      });
+    }
+  }
+}