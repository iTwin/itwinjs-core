/*---------------------------------------------------------------------------------------------
|  $Copyright: (c) 2018 Bentley Systems, Incorporated. All rights reserved. $
 *--------------------------------------------------------------------------------------------*/
/** @module WebGL */

import { IModelError, RenderTexture, RenderMaterial, Gradient, ImageBuffer, ImageSource, FeatureTable, ElementAlignedBox3d } from "@bentley/imodeljs-common";
import { ClipVector, Transform } from "@bentley/geometry-core";
import { RenderGraphic, GraphicBranch, RenderSystem, RenderTarget } from "../System";
import { OnScreenTarget, OffScreenTarget } from "./Target";
import { GraphicBuilderCreateParams, GraphicBuilder } from "../GraphicBuilder";
import { PrimitiveBuilder } from "../primitives/geometry/GeometryListBuilder";
import { PolylineArgs, MeshArgs } from "../primitives/mesh/MeshPrimitives";
import { PointCloudArgs } from "../primitives/PointCloudPrimitive";
import { GraphicsList, Branch, Batch } from "./Graphic";
import { IModelConnection } from "../../IModelConnection";
import { BentleyStatus, assert, Dictionary } from "@bentley/bentleyjs-core";
import { Techniques } from "./Technique";
import { IModelApp } from "../../IModelApp";
import { ViewRect } from "../../Viewport";
import { RenderState } from "./RenderState";
import { FrameBufferStack, DepthBuffer } from "./FrameBuffer";
import { RenderBuffer } from "./RenderBuffer";
import { TextureHandle, Texture } from "./Texture";
import { GL } from "./GL";
import { PolylinePrimitive } from "./Polyline";
import { PointStringPrimitive } from "./PointString";
import { MeshGraphic } from "./Mesh";
import { PointCloudGraphic } from "./PointCloud";
import { LineCode } from "./EdgeOverrides";
import { Material } from "./Material";

export const enum ContextState {
  Uninitialized,
  Success,
  Error,
}

/** Describes the type of a render target. Used by Capabilities to represent maximum precision render target available on host system. */
export const enum RenderType {
  TextureUnsignedByte,
  TextureHalfFloat,
  TextureFloat,
}

/**
 * Describes the type of a depth buffer. Used by Capabilities to represent maximum depth buffer precision available on host system.
 * Note: the commented-out values are unimplemented but left in place for reference, in case desired for future implementation.
 */
export const enum DepthType {
  RenderBufferUnsignedShort16,     // core to WebGL1
  // TextureUnsignedShort16,       // core to WebGL2; available to WebGL1 via WEBGL_depth_texture
  // TextureUnsignedInt24,         // core to WebGL2
  // TextureUnsignedInt24Stencil8, // core to WebGL2; available to WebGL1 via WEBGL_depth_texture
  TextureUnsignedInt32,            // core to WebGL2; available to WebGL1 via WEBGL_depth_texture
  // TextureFloat32,               // core to WebGL2
  // TextureFloat32Stencil8,       // core to WeBGL2
}

/** Describes the rendering capabilities of the host system. */
export class Capabilities {
  private _maxRenderType: RenderType = RenderType.TextureUnsignedByte;
  private _maxDepthType: DepthType = DepthType.RenderBufferUnsignedShort16;
  private _maxTextureSize: number = 0;
  private _maxColorAttachments: number = 0;
  private _maxDrawBuffers: number = 0;
  private _maxFragTextureUnits: number = 0;
  private _maxVertTextureUnits: number = 0;
  private _maxVertAttribs: number = 0;
  private _maxVertUniformVectors: number = 0;
  private _maxVaryingVectors: number = 0;
  private _maxFragUniformVectors: number = 0;

  private _extensionMap: { [key: string]: any } = {}; // Use this map to store actual extension objects retrieved from GL.

  public get maxRenderType(): RenderType { return this._maxRenderType; }
  public get maxDepthType(): DepthType { return this._maxDepthType; }
  public get maxTextureSize(): number { return this._maxTextureSize; }
  public get maxColorAttachments(): number { return this._maxColorAttachments; }
  public get maxDrawBuffers(): number { return this._maxDrawBuffers; }
  public get maxFragTextureUnits(): number { return this._maxFragTextureUnits; }
  public get maxVertTextureUnits(): number { return this._maxVertTextureUnits; }
  public get maxVertAttribs(): number { return this._maxVertAttribs; }
  public get maxVertUniformVectors(): number { return this._maxVertUniformVectors; }
  public get maxVaryingVectors(): number { return this._maxVaryingVectors; }
  public get maxFragUniformVectors(): number { return this._maxFragUniformVectors; }

  /** These getters check for existence of extension objects to determine availability of features.  In WebGL2, could just return true for some. */
  public get supportsNonPowerOf2Textures(): boolean { return false; }
  public get supportsDrawBuffers(): boolean { return this.queryExtensionObject<WEBGL_draw_buffers>("WEBGL_draw_buffers") !== undefined; }
  public get supports32BitElementIndex(): boolean { return this.queryExtensionObject<OES_element_index_uint>("OES_element_index_uint") !== undefined; }
  public get supportsTextureFloat(): boolean { return this.queryExtensionObject<OES_texture_float>("OES_texture_float") !== undefined; }
  public get supportsTextureHalfFloat(): boolean { return this.queryExtensionObject<OES_texture_half_float>("OES_texture_half_float") !== undefined; }
  public get supportsShaderTextureLOD(): boolean { return this.queryExtensionObject<EXT_shader_texture_lod>("EXT_shader_texture_lod") !== undefined; }

  /** Queries an extension object if available.  This is necessary for other parts of the system to access some constants within extensions. */
  public queryExtensionObject<T>(ext: string): T | undefined {
    const extObj: any = this._extensionMap[ext];
    return (null !== extObj) ? extObj as T : undefined;
  }

  /** Initializes the capabilities based on a GL context. Must be called first. */
  public init(gl: WebGLRenderingContext): boolean {
    this._maxTextureSize = gl.getParameter(gl.MAX_TEXTURE_SIZE);
    this._maxFragTextureUnits = gl.getParameter(gl.MAX_TEXTURE_IMAGE_UNITS);
    this._maxVertTextureUnits = gl.getParameter(gl.MAX_VERTEX_TEXTURE_IMAGE_UNITS);
    this._maxVertAttribs = gl.getParameter(gl.MAX_VERTEX_ATTRIBS);
    this._maxVertUniformVectors = gl.getParameter(gl.MAX_VERTEX_UNIFORM_VECTORS);
    this._maxVaryingVectors = gl.getParameter(gl.MAX_VARYING_VECTORS);
    this._maxFragUniformVectors = gl.getParameter(gl.MAX_FRAGMENT_UNIFORM_VECTORS);

    const extensions = gl.getSupportedExtensions(); // This just retrieves a list of available extensions (not necessarily enabled).
    if (extensions) {
      for (const ext of extensions) {
        if (ext === "WEBGL_draw_buffers" || ext === "OES_element_index_uint" || ext === "OES_texture_float" ||
          ext === "OES_texture_half_float" || ext === "WEBGL_depth_texture" || ext === "EXT_color_buffer_float" ||
          ext === "EXT_shader_texture_lod") {
          const extObj: any = gl.getExtension(ext); // This call enables the extension and returns a WebGLObject containing extension instance.
          if (null !== extObj)
            this._extensionMap[ext] = extObj;
        }
      }
    }

    const dbExt: WEBGL_draw_buffers | undefined = this.queryExtensionObject<WEBGL_draw_buffers>("WEBGL_draw_buffers");
    this._maxColorAttachments = dbExt !== undefined ? gl.getParameter(dbExt.MAX_COLOR_ATTACHMENTS_WEBGL) : 1;
    this._maxDrawBuffers = dbExt !== undefined ? gl.getParameter(dbExt.MAX_DRAW_BUFFERS_WEBGL) : 1;

    // Determine the maximum color-renderable attachment type.
    if (this.isTextureRenderable(gl, gl.FLOAT))
      this._maxRenderType = RenderType.TextureFloat;
    else {
      const hfExt: OES_texture_half_float | undefined = this.queryExtensionObject<OES_texture_half_float>("OES_texture_half_float");
      this._maxRenderType = (hfExt !== undefined && this.isTextureRenderable(gl, hfExt.HALF_FLOAT_OES)) ? RenderType.TextureHalfFloat : RenderType.TextureUnsignedByte;
    }

    // Determine the maximum depth attachment type.
    this._maxDepthType = this.queryExtensionObject("WEBGL_depth_texture") !== undefined ? DepthType.TextureUnsignedInt32 : DepthType.RenderBufferUnsignedShort16;

    // Return based on currently-required features.  This must change if the amount used is increased or decreased.
    return this.hasRequiredFeatures && this.hasRequiredDrawTargets && this.hasRequiredTextureUnits;
  }

  public static create(gl: WebGLRenderingContext): Capabilities | undefined {
    const caps = new Capabilities();
    return caps.init(gl) ? caps : undefined;
  }

  /** Determines if a particular texture type is color-renderable on the host system. */
  private isTextureRenderable(gl: WebGLRenderingContext, texType: number): boolean {
    const tex: WebGLTexture | null = gl.createTexture();
    gl.bindTexture(gl.TEXTURE_2D, tex);
    gl.texImage2D(gl.TEXTURE_2D, 0, gl.RGBA, 1, 1, 0, gl.RGBA, texType, null);

    const fb: WebGLFramebuffer | null = gl.createFramebuffer();
    gl.bindFramebuffer(gl.FRAMEBUFFER, fb);
    gl.framebufferTexture2D(gl.FRAMEBUFFER, gl.COLOR_ATTACHMENT0, gl.TEXTURE_2D, tex, 0);

    const fbStatus: number = gl.checkFramebufferStatus(gl.FRAMEBUFFER);
    gl.bindFramebuffer(gl.FRAMEBUFFER, null);
    gl.deleteFramebuffer(fb);
    gl.deleteTexture(tex);

    gl.getError(); // clear any errors

    return fbStatus === gl.FRAMEBUFFER_COMPLETE;
  }

  /** Determines if the required features are supported (list could change).  These are not necessarily extensions (looking toward WebGL2). */
  private get hasRequiredFeatures(): boolean {
    return this.supportsDrawBuffers && this.supports32BitElementIndex;
  }

  /** Determines if the required number of draw targets are supported (could change). */
  private get hasRequiredDrawTargets(): boolean {
    return this.maxColorAttachments > 3 && this.maxDrawBuffers > 3;
  }

  /** Determines if the required number of texture units are supported in vertex and fragment shader (could change). */
  private get hasRequiredTextureUnits(): boolean {
    return this.maxFragTextureUnits > 4 && this.maxVertTextureUnits > 5;
  }
}

/** Id map holds key value pairs for both materials and textures, useful for caching such objects. */
export class IdMap {
  /** Mapping of materials by their key values. */
  public readonly materialMap: Map<string, RenderMaterial>;
  /** Mapping of textures by their key values. */
  public readonly textureMap: Map<string, RenderTexture>;
  /** Mapping of textures using gradient symbology. */
  public readonly gradientMap: Dictionary<Gradient.Symb, RenderTexture>;
  /** Array of textures without key values (unnamed). */
  public readonly keylessTextures: RenderTexture[] = [];

  public constructor() {
    this.materialMap = new Map<string, RenderMaterial>();
    this.textureMap = new Map<string, RenderTexture>();
    this.gradientMap = new Dictionary<Gradient.Symb, RenderTexture>(Gradient.Symb.compareSymb);
  }

  /** Add a material to the material map, given that it has a valid key. */
  public addMaterial(material: RenderMaterial) {
    if (material.key)
      this.materialMap.set(material.key, material);
  }

  /** Add a texture to the texture map, given that it has a valid key. */
  public addTexture(texture: RenderTexture) {
    if (texture.key)
      this.textureMap.set(texture.key, texture);
    else
      this.keylessTextures.push(texture);
  }

  /** Add a texture to the gradient symbology map. */
  public addGradient(gradientSymb: Gradient.Symb, texture: RenderTexture) {
    this.gradientMap.set(gradientSymb, texture);
  }

  /** Find a cached material using its key. If not found, returns undefined. */
  public findMaterial(key: string): RenderMaterial | undefined {
    return this.materialMap.get(key);
  }

  /** Find a cached texture using its key. If not found, returns undefined. */
  public findTexture(key: string): RenderTexture | undefined {
    return this.textureMap.get(key);
  }

  /** Find a cached gradient using the symbology provided. If not found, returns undefined. */
  public findGradient(symb: Gradient.Symb): RenderTexture | undefined {
    return this.gradientMap.get(symb);
  }

  /**
   * Find a material using its key. If not found, create and return it.
   * This will also add it to the map if the key was valid.
   */
  public getMaterial(params: RenderMaterial.Params): RenderMaterial {
    if (!params.key)
      return new Material(params);

    let material = this.materialMap.get(params.key);
    if (!material) {
      material = new Material(params);
      this.materialMap.set(params.key, material);
    }
    return material;
  }

  /**
   * Attempt to create a new texture from an ImageBuffer and insert it into this cache.
   * If the texture already exists inside the cache, or an error occurs, returns undefined.
   */
  private createTextureFromImageBuffer(img: ImageBuffer, params: RenderTexture.Params): RenderTexture | undefined {
    if (params.key && this.textureMap.get(params.key) !== undefined)
      return undefined;

    const textureHandle = TextureHandle.createForImageBuffer(img);
    if (textureHandle === undefined)
      return undefined;
    const texture = new Texture(params, textureHandle);
    if (params.key)
      this.textureMap.set(params.key, texture);
    else
      this.keylessTextures.push(texture);
    return texture;
  }

  /**
   * Attempt to create a new texture from an ImageSource and insert it into this cache.
   * If the texture already exists inside the cache, or an error occurs, returns undefined.
   */
  private createTextureFromImageSource(imgSrc: ImageSource, width: number, height: number, params: RenderTexture.Params): RenderTexture | undefined {
    if (params.key && this.textureMap.get(params.key) !== undefined)
      return undefined;

    const textureHandle = TextureHandle.createForImageSource(width, height, imgSrc);
    if (textureHandle === undefined)
      return undefined;
    const texture = new Texture(params, textureHandle);
    if (params.key)
      this.textureMap.set(params.key, texture);
    else
      this.keylessTextures.push(texture);
    return texture;
  }

  /**
   * Find a texture using its key. If not found, create one using an ImageSource and return it.
   * This will also add it to the map if the key was valid.
   */
  public getTextureFromImageSource(imgSrc: ImageSource, width: number, height: number, params: RenderTexture.Params): RenderTexture | undefined {
    if (params.key) {
      const existingTexture = this.textureMap.get(params.key);
      if (existingTexture)
        return existingTexture;
    }

    // const image = this.extractImage(imgSrc);
    return this.createTextureFromImageSource(imgSrc, width, height, params);
  }

  /**
   * Find a texture using its key. If not found, create one using an ImageBuffer and return it.
   * This will also add it to the map if the key was valid. Returns undefined if we were unable to create the texture.
   */
  public getTexture(img: ImageBuffer, params: RenderTexture.Params): RenderTexture | undefined {
    if (params.key) {
      const existingTexture = this.textureMap.get(params.key);
      if (existingTexture)
        return existingTexture;
    }

    return this.createTextureFromImageBuffer(img, params);
  }

  /**
   * Find a gradient using its symbology. If the gradient does not exist, create it by constructing a texture
   * derived from an image of given height and width. This will also add it to the map.
   */
  public getGradient(grad: Gradient.Symb): RenderTexture | undefined {
    const existingGrad = this.gradientMap.get(grad);
    if (existingGrad)
      return existingGrad;

    const image: ImageBuffer = grad.getImage(0x100, 0x100);

    const textureHandle = TextureHandle.createForImageBuffer(image);
    if (!textureHandle)
      return undefined;
    const texture = new Texture(Texture.Params.defaults, textureHandle);
    this.addGradient(grad, texture);
    return texture;
  }
}

export class System extends RenderSystem {
  private readonly _currentRenderState = new RenderState();
  public readonly context: WebGLRenderingContext;
  public readonly frameBufferStack = new FrameBufferStack();

  public readonly techniques: Techniques;
  public readonly capabilities: Capabilities;

  public readonly drawBuffersExtension?: WEBGL_draw_buffers;

  private _lineCodeTexture: TextureHandle | undefined;
  public get lineCodeTexture() { return this._lineCodeTexture; }

  public readonly renderCache: Dictionary<IModelConnection, IdMap>;

  public static get instance() { return IModelApp.renderSystem as System; }

  public static identityTransform = Transform.createIdentity();

  public static create(): System {
    const canvas = document.createElement("canvas") as HTMLCanvasElement;
    if (null === canvas)
      throw new IModelError(BentleyStatus.ERROR, "Failed to obtain HTMLCanvasElement");

    let context = canvas.getContext("webgl");
    if (null === context) {
      context = canvas.getContext("experimental-webgl"); // IE, Edge...
      if (null === context) {
        throw new IModelError(BentleyStatus.ERROR, "Failed to obtain WebGL context");
      }
    }

    const techniques = Techniques.create(context);
    if (undefined === techniques) {
      throw new IModelError(BentleyStatus.ERROR, "Failed to initialize rendering techniques");
    }

    const capabilities = Capabilities.create(context);
    if (undefined === capabilities) {
      throw new IModelError(BentleyStatus.ERROR, "Failed to initialize rendering capabilities");
    }

    return new System(canvas, context, techniques, capabilities);
  }

  public onInitialized(): void {
    this._lineCodeTexture = TextureHandle.createForData(LineCode.size, LineCode.count, new Uint8Array(LineCode.lineCodeData), false, GL.Texture.WrapMode.Repeat, GL.Texture.Format.Luminance);
    assert(undefined !== this._lineCodeTexture, "System.lineCodeTexture not created.");
  }

  public createTarget(canvas: HTMLCanvasElement): RenderTarget { return new OnScreenTarget(canvas); }
  public createOffscreenTarget(rect: ViewRect): RenderTarget { return new OffScreenTarget(rect); }
  public createGraphic(params: GraphicBuilderCreateParams): GraphicBuilder { return new PrimitiveBuilder(this, params); }
  public createIndexedPolylines(args: PolylineArgs): RenderGraphic | undefined {
    if (args.flags.isDisjoint)
      return PointStringPrimitive.create(args);
    else
      return PolylinePrimitive.create(args);
  }
<<<<<<< HEAD
  public createTriMesh(args: MeshArgs, iModel: IModelConnection) { return MeshGraphic.create(args, iModel); }
  public createPointCloud(args: PointCloudArgs, imodel: IModelConnection): RenderGraphic | undefined { return PointCloudGraphic.create(args, imodel); }
  public createGraphicList(primitives: RenderGraphic[], imodel: IModelConnection): RenderGraphic { return new GraphicsList(primitives, imodel); }
  public createBranch(branch: GraphicBranch, imodel: IModelConnection, transform: Transform, clips?: ClipVector): RenderGraphic { return new Branch(imodel, branch, transform, clips); }
  public createBatch(graphic: RenderGraphic, features: FeatureTable): RenderGraphic { return new Batch(graphic, features); }
=======
  public createTriMesh(args: MeshArgs) { return MeshGraphic.create(args); }
  public createGraphicList(primitives: RenderGraphic[]): RenderGraphic { return new GraphicsList(primitives); }
  public createBranch(branch: GraphicBranch, transform: Transform, clips?: ClipVector): RenderGraphic { return new Branch(branch, transform, clips); }
  public createBatch(graphic: RenderGraphic, features: FeatureTable, range: ElementAlignedBox3d): RenderGraphic { return new Batch(graphic, features, range); }
>>>>>>> 5a2f949a

  public applyRenderState(newState: RenderState) {
    newState.apply(this._currentRenderState);
    this._currentRenderState.copyFrom(newState);
  }

  public createDepthBuffer(width: number, height: number): DepthBuffer | undefined {
    switch (this.capabilities.maxDepthType) {
      case DepthType.RenderBufferUnsignedShort16: {
        return RenderBuffer.create(width, height);
      }
      case DepthType.TextureUnsignedInt32: {
        return TextureHandle.createForAttachment(width, height, GL.Texture.Format.DepthComponent, GL.Texture.DataType.UnsignedInt);
      }
      default: {
        assert(false);
        return undefined;
      }
    }
  }

  /** Find an imodel rendering map using an IModelConnection. Returns undefined if not found. */
  public findIModelMap(imodel: IModelConnection): IdMap | undefined {
    return this.renderCache.get(imodel);
  }

  /**
   * Find an imodel rendering map using an IModelConnection. If not found, as long as the id
   * is valid, create and return a new one, adding it to the dictionary.
   */
  public createIModelMap(imodel: IModelConnection): IdMap | undefined {
    let idMap = this.renderCache.get(imodel);
    if (!idMap) {
      if (!imodel.iModelToken.iModelId)
        return undefined;
      idMap = new IdMap();  // This currently starts empty, no matter the current contents of the imodel
      this.renderCache.set(imodel, idMap);
    }
    return idMap;
  }

  /**
   * Removes an imodel map from the renderCache. This function is called when the onClose event occurs on an iModel.
   * Note that this does not remove
   */
  private removeIModelMap(imodel: IModelConnection) {
    // First, 'free' all textures in the idMap for this imodel
    const idMap = this.renderCache.get(imodel);
    if (idMap === undefined)
      return;
    const textureArr = Array.from(idMap.textureMap.values()).concat(idMap.keylessTextures);
    const gradientArr = idMap.gradientMap.extractArrays().values;
    for (const texture of textureArr) {
      texture.dispose();
    }
    for (const gradient of gradientArr) {
      gradient.dispose();
    }
    this.renderCache.delete(imodel);
  }

  /**
   * Actions to perform when the IModelApp shuts down. Release all imodel apps that were involved in the shutdown.
   */
  public onShutDown() {
    // First, 'free' all textures that are used by a WebGL wrapper
    const imodelArr = this.renderCache.extractArrays().values;
    for (const idMap of imodelArr) {
      const textureArr = Array.from(idMap.textureMap.values()).concat(idMap.keylessTextures);
      const gradientArr = idMap.gradientMap.extractArrays().values;
      for (const texture of textureArr) {
        texture.dispose();
      }
      for (const gradient of gradientArr) {
        gradient.dispose();
      }
    }

    this.renderCache.clear();
    IModelConnection.onClose.removeListener(this.removeIModelMap);
  }

  /**
   * Creates a material and adds it to the iModel's render map. If the material already exists in the map, simply return it.
   * If no render map exists for the imodel, returns undefined.
   */
  public createMaterial(params: RenderMaterial.Params, imodel: IModelConnection): RenderMaterial | undefined {
    let idMap = this.renderCache.get(imodel);
    if (!idMap) {
      idMap = new IdMap();
      this.renderCache.insert(imodel, idMap);
    }
    return idMap.getMaterial(params);
  }

  /** Searches through the iModel's render map for a material, given its key. Returns undefined if none found. */
  public findMaterial(key: string, imodel: IModelConnection): RenderMaterial | undefined {
    const idMap = this.renderCache.get(imodel);
    if (!idMap)
      return undefined;
    return idMap.findMaterial(key);
  }

  /**
   * Creates a texture using an ImageBuffer and adds it to the iModel's render map. If the texture already exists in the map, simply return it.
   * If no render map exists for the imodel, returns undefined.
   */
  public createTextureFromImageBuffer(image: ImageBuffer, imodel: IModelConnection, params: RenderTexture.Params): RenderTexture | undefined {
    let idMap = this.renderCache.get(imodel);
    if (!idMap) {
      idMap = new IdMap();
      this.renderCache.insert(imodel, idMap);
    }
    return idMap.getTexture(image, params);
  }

  /**
   * Creates a texture using an ImageSource and adds it to the iModel's render map. If the texture already exists in the map, simply return it.
   * If no render map exists for the imodel, returns undefined.
   */
  public createTextureFromImageSource(source: ImageSource, width: number, height: number, imodel: IModelConnection, params: RenderTexture.Params): RenderTexture | undefined {
    let idMap = this.renderCache.get(imodel);
    if (!idMap) {
      idMap = new IdMap();
      this.renderCache.insert(imodel, idMap);
    }
    return idMap.getTextureFromImageSource(source, width, height, params);
  }

  /**
   * Creates a texture using gradient symbology and adds it to the iModel's render map. If the texture already exists in the map, simply return it.
   * If no render map exists for the imodel, returns undefined.
   */
  public getGradientTexture(symb: Gradient.Symb, imodel: IModelConnection): RenderTexture | undefined {
    let idMap = this.renderCache.get(imodel);
    if (!idMap) {
      idMap = new IdMap();
      this.renderCache.insert(imodel, idMap);
    }
    return idMap.getGradient(symb);
  }

  /** Searches through the iModel's render map for a texture, given its key. Returns undefined if none found. */
  public findTexture(key: string, imodel: IModelConnection): RenderTexture | undefined {
    const idMap = this.renderCache.get(imodel);
    if (!idMap)
      return undefined;
    return idMap.findTexture(key);
  }

  private constructor(canvas: HTMLCanvasElement, context: WebGLRenderingContext, techniques: Techniques, capabilities: Capabilities) {
    super(canvas);
    this.context = context;
    this.techniques = techniques;
    this.capabilities = capabilities;
    this.drawBuffersExtension = capabilities.queryExtensionObject<WEBGL_draw_buffers>("WEBGL_draw_buffers");
    this.renderCache = new Dictionary<IModelConnection, IdMap>((lhs: IModelConnection, rhs: IModelConnection): number => {
      if (lhs.iModelToken.iModelId !== rhs.iModelToken.iModelId) {
        if (lhs.iModelToken.iModelId === undefined || rhs.iModelToken.iModelId === undefined)
          return -1;
        if (lhs.iModelToken.iModelId < rhs.iModelToken.iModelId!)
          return -1;
        return 1;
      }
      return 0;
    });
    // Make this System a subscriber to the the IModelConnection onClose event
    IModelConnection.onClose.addListener(this.removeIModelMap.bind(this));
  }
}

Object.freeze(System.identityTransform);<|MERGE_RESOLUTION|>--- conflicted
+++ resolved
@@ -394,18 +394,11 @@
     else
       return PolylinePrimitive.create(args);
   }
-<<<<<<< HEAD
-  public createTriMesh(args: MeshArgs, iModel: IModelConnection) { return MeshGraphic.create(args, iModel); }
+  public createTriMesh(args: MeshArgs) { return MeshGraphic.create(args); }
   public createPointCloud(args: PointCloudArgs, imodel: IModelConnection): RenderGraphic | undefined { return PointCloudGraphic.create(args, imodel); }
-  public createGraphicList(primitives: RenderGraphic[], imodel: IModelConnection): RenderGraphic { return new GraphicsList(primitives, imodel); }
-  public createBranch(branch: GraphicBranch, imodel: IModelConnection, transform: Transform, clips?: ClipVector): RenderGraphic { return new Branch(imodel, branch, transform, clips); }
-  public createBatch(graphic: RenderGraphic, features: FeatureTable): RenderGraphic { return new Batch(graphic, features); }
-=======
-  public createTriMesh(args: MeshArgs) { return MeshGraphic.create(args); }
   public createGraphicList(primitives: RenderGraphic[]): RenderGraphic { return new GraphicsList(primitives); }
   public createBranch(branch: GraphicBranch, transform: Transform, clips?: ClipVector): RenderGraphic { return new Branch(branch, transform, clips); }
   public createBatch(graphic: RenderGraphic, features: FeatureTable, range: ElementAlignedBox3d): RenderGraphic { return new Batch(graphic, features, range); }
->>>>>>> 5a2f949a
 
   public applyRenderState(newState: RenderState) {
     newState.apply(this._currentRenderState);
