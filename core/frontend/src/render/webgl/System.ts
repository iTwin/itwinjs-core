--- conflicted
+++ resolved
@@ -7,10 +7,10 @@
  */
 
 import { assert, BentleyStatus, Dictionary, dispose, Id64, Id64String } from "@itwin/core-bentley";
-import { ClipVector, Point3d, Transform } from "@itwin/core-geometry";
 import {
   ColorDef, ElementAlignedBox3d, Frustum, Gradient, ImageBuffer, ImageBufferFormat, ImageSourceFormat, IModelError, PackedFeatureTable, RenderMaterial, RenderTexture,
 } from "@itwin/core-common";
+import { ClipVector, Point3d, Transform } from "@itwin/core-geometry";
 import { Capabilities, DepthType, WebGLContext } from "@itwin/webgl-compatibility";
 import { imageElementFromImageSource } from "../../ImageUtil";
 import { IModelApp } from "../../IModelApp";
@@ -28,45 +28,40 @@
 import { RenderClipVolume } from "../RenderClipVolume";
 import { RenderGraphic, RenderGraphicOwner } from "../RenderGraphic";
 import { RenderMemory } from "../RenderMemory";
-import { CreateTextureArgs, CreateTextureFromSourceArgs, TextureCacheKey, TextureTransparency } from "../RenderTexture";
 import {
-<<<<<<< HEAD
-  DebugShaderFile, GLTimerResultCallback, MapLayerClassifiers, PlanarGridProps, RenderAreaPattern, RenderDiagnostics, RenderGeometry, RenderSystem, RenderSystemDebugControl, TerrainTexture,
-=======
-  DebugShaderFile, GLTimerResultCallback, PlanarGridProps, RenderAreaPattern, RenderDiagnostics, RenderGeometry, RenderSkyBoxParams,
-  RenderSystem, RenderSystemDebugControl, TerrainTexture,
->>>>>>> f7e9e579
+  DebugShaderFile, GLTimerResultCallback, MapLayerClassifiers, PlanarGridProps, RenderAreaPattern, RenderDiagnostics, RenderGeometry, RenderSkyBoxParams, RenderSystem, RenderSystemDebugControl, TerrainTexture,
 } from "../RenderSystem";
 import { RenderTarget } from "../RenderTarget";
+import { CreateTextureArgs, CreateTextureFromSourceArgs, TextureCacheKey, TextureTransparency } from "../RenderTexture";
 import { ScreenSpaceEffectBuilder, ScreenSpaceEffectBuilderParams } from "../ScreenSpaceEffectBuilder";
 import { BackgroundMapDrape } from "./BackgroundMapDrape";
 import { SkyBoxQuadsGeometry, SkySphereViewportQuadGeometry } from "./CachedGeometry";
 import { ClipVolume } from "./ClipVolume";
-import { isInstancedGraphicParams, PatternBuffers } from "./InstancedGeometry";
 import { Debug } from "./Diagnostics";
 import { WebGLDisposable } from "./Disposable";
 import { DepthBuffer, FrameBufferStack } from "./FrameBuffer";
 import { GL } from "./GL";
 import { GLTimer } from "./GLTimer";
 import { Batch, Branch, Graphic, GraphicOwner, GraphicsArray } from "./Graphic";
+import { isInstancedGraphicParams, PatternBuffers } from "./InstancedGeometry";
 import { Layer, LayerContainer } from "./Layer";
 import { LineCode } from "./LineCode";
 import { Material } from "./Material";
 import { MeshGraphic, MeshRenderGeometry } from "./Mesh";
+import { PlanarGridGeometry } from "./PlanarGrid";
 import { PointCloudGeometry } from "./PointCloud";
 import { PointStringGeometry } from "./PointString";
 import { PolylineGeometry } from "./Polyline";
 import { Primitive, SkyCubePrimitive, SkySpherePrimitive } from "./Primitive";
+import { RealityMeshGeometry } from "./RealityMesh";
 import { RenderBuffer, RenderBufferMultiSample } from "./RenderBuffer";
 import { TextureUnit } from "./RenderFlags";
 import { RenderState } from "./RenderState";
 import { createScreenSpaceEffectBuilder, ScreenSpaceEffects } from "./ScreenSpaceEffect";
 import { OffScreenTarget, OnScreenTarget } from "./Target";
 import { Techniques } from "./Technique";
-import { RealityMeshGeometry } from "./RealityMesh";
 import { ExternalTextureLoader, Texture, TextureHandle } from "./Texture";
 import { UniformHandle } from "./UniformHandle";
-import { PlanarGridGeometry } from "./PlanarGrid";
 
 /* eslint-disable no-restricted-syntax */
 
