--- conflicted
+++ resolved
@@ -132,16 +132,10 @@
   public override get asRealityMesh(): RealityMeshGeometry | undefined { return this; }
   public override get isDisposed(): boolean { return this._realityMeshParams.isDisposed; }
   public get uvQParams() { return this._realityMeshParams.uvParams.params; }
-<<<<<<< HEAD
-  public get hasFeatures(): boolean { return this._realityMeshParams.featureID !== undefined; }
-  public get supportsThematicDisplay() { return true; }
-  public get overrideColorMix() { return .5; }     // TThis could be a setting from either the mesh or the override if required.
-  public get transform(): Transform | undefined { return this._transform; }
-=======
   public override get hasFeatures(): boolean { return this._realityMeshParams.featureID !== undefined; }
   public override get supportsThematicDisplay() { return true; }
   public get overrideColorMix() { return .5; }     // This could be a setting from either the mesh or the override if required.
->>>>>>> b8770526
+  public get transform(): Transform | undefined { return this._transform; }
 
   private constructor(private _realityMeshParams: RealityMeshGeometryParams, public textureParams: RealityTextureParams | undefined, private readonly _transform: Transform | undefined, public readonly baseColor: ColorDef | undefined, private _baseIsTransparent: boolean, private _isTerrain: boolean) {
     super(_realityMeshParams);
