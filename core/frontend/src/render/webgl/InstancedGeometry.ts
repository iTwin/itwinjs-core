<<<<<<< HEAD
/*---------------------------------------------------------------------------------------------
* Copyright (c) Bentley Systems, Incorporated. All rights reserved.
* See LICENSE.md in the project root for license terms and full copyright notice.
*--------------------------------------------------------------------------------------------*/
/** @packageDocumentation
 * @module WebGL
 */

import { assert, dispose } from "@itwin/core-bentley";
import { Point3d, Range3d, Transform } from "@itwin/core-geometry";
import { InstancedGraphicParams, PatternGraphicParams } from "../InstancedGraphicParams";
import { RenderMemory } from "../RenderMemory";
import { AttributeMap } from "./AttributeMap";
import { CachedGeometry, LUTGeometry } from "./CachedGeometry";
import { ShaderProgramParams } from "./DrawCommand";
import { GL } from "./GL";
import { BufferHandle, BufferParameters, BuffersContainer } from "./AttributeBuffers";
import { Target } from "./Target";
import { TechniqueId } from "./TechniqueId";
import { Matrix4 } from "./Matrix";

/** @internal */
export function isInstancedGraphicParams(params: any): params is InstancedGraphicParams {
  return typeof params === "object" && typeof params.count === "number" && params.transforms instanceof Float32Array && params.transformCenter instanceof Point3d;
}

class InstanceData {
  public readonly numInstances: number;
  public readonly range: Range3d;
  // A transform including only rtcCenter.
  private readonly _rtcOnlyTransform: Transform;
  // A transform from _rtcCenter including model matrix
  private readonly _rtcModelTransform: Transform;
  // The model matrix from which _rtcModelTransform was previously computed. If it changes, _rtcModelTransform must be recomputed.
  private readonly _modelMatrix = Transform.createIdentity();

  protected constructor(numInstances: number, rtcCenter: Point3d, range: Range3d) {
    this.numInstances = numInstances;
    this.range = range;
    this._rtcOnlyTransform = Transform.createTranslation(rtcCenter);
    this._rtcModelTransform = this._rtcOnlyTransform.clone();
  }

  public getRtcModelTransform(modelMatrix: Transform): Transform {
    if (!this._modelMatrix.isAlmostEqual(modelMatrix)) {
      modelMatrix.clone(this._modelMatrix);
      modelMatrix.multiplyTransformTransform(this._rtcOnlyTransform, this._rtcModelTransform);
    }

    return this._rtcModelTransform;
  }

  public getRtcOnlyTransform(): Transform {
    return this._rtcOnlyTransform;
  }

  private static readonly _noFeatureId = new Float32Array([0, 0, 0]);
  public get patternFeatureId(): Float32Array {
    return InstanceData._noFeatureId;
  }
}

/** @internal */
export interface PatternTransforms {
  readonly orgTransform: Matrix4;
  readonly localToModel: Matrix4;
  readonly symbolToLocal: Matrix4;
  readonly origin: Float32Array;
}

/** @internal */
export class InstanceBuffers extends InstanceData {
  private static readonly _patternParams = new Float32Array([0, 0, 0, 0]);

  public readonly transforms: BufferHandle;
  public readonly featureIds?: BufferHandle;
  public readonly hasFeatures: boolean;
  public readonly symbology?: BufferHandle;
  public readonly patternParams = InstanceBuffers._patternParams;
  public readonly patternTransforms = undefined;
  public readonly viewIndependentOrigin = undefined;

  private constructor(count: number, transforms: BufferHandle, rtcCenter: Point3d, range: Range3d, symbology?: BufferHandle, featureIds?: BufferHandle) {
    super(count, rtcCenter, range);
    this.transforms = transforms;
    this.featureIds = featureIds;
    this.hasFeatures = undefined !== featureIds;
    this.symbology = symbology;
  }

  public static createTransformBufferParameters(techniqueId: TechniqueId): BufferParameters[] {
    const params: BufferParameters[] = [];
    const numRows = 3;
    let row = 0;
    while (row < numRows) {
      // 3 rows per instance; 4 floats per row; 4 bytes per float.
      const floatsPerRow = 4;
      const bytesPerVertex = floatsPerRow * 4;
      const offset = row * bytesPerVertex;
      const stride = 3 * bytesPerVertex;
      const name = `a_instanceMatrixRow${row}`;
      const details = AttributeMap.findAttribute(name, techniqueId, true);
      assert(details !== undefined);
      const bParams: BufferParameters = {
        glAttribLoc: details.location,
        glSize: floatsPerRow,
        glType: GL.DataType.Float,
        glNormalized: false,
        glStride: stride,
        glOffset: offset,
        glInstanced: true,
      };
      params.push(bParams);
      row++;
    }
    return params;
  }

  public static create(params: InstancedGraphicParams, range: Range3d): InstanceBuffers | undefined {
    const { count, featureIds, symbologyOverrides, transforms } = params;

    assert(count > 0 && Math.floor(count) === count);
    assert(count === transforms.length / 12);
    assert(undefined === featureIds || count === featureIds.length / 3);
    assert(undefined === symbologyOverrides || count * 8 === symbologyOverrides.length);

    let idBuf: BufferHandle | undefined;
    if (undefined !== featureIds && undefined === (idBuf = BufferHandle.createArrayBuffer(featureIds)))
      return undefined;

    let symBuf: BufferHandle | undefined;
    if (undefined !== symbologyOverrides && undefined === (symBuf = BufferHandle.createArrayBuffer(symbologyOverrides)))
      return undefined;

    const tfBuf = BufferHandle.createArrayBuffer(transforms);
    return undefined !== tfBuf ? new InstanceBuffers(count, tfBuf, params.transformCenter, range, symBuf, idBuf) : undefined;
  }

  public get isDisposed(): boolean {
    return this.transforms.isDisposed
      && (undefined === this.featureIds || this.featureIds.isDisposed)
      && (undefined === this.symbology || this.symbology.isDisposed);
  }

  public dispose() {
    dispose(this.transforms);
    dispose(this.featureIds);
    dispose(this.symbology);
  }

  public collectStatistics(stats: RenderMemory.Statistics): void {
    const featureBytes = undefined !== this.featureIds ? this.featureIds.bytesUsed : 0;
    const symBytes = undefined !== this.symbology ? this.symbology.bytesUsed : 0;

    const bytesUsed = this.transforms.bytesUsed + symBytes + featureBytes;
    stats.addInstances(bytesUsed);
  }

  public static computeRange(reprRange: Range3d, tfs: Float32Array, rtcCenter: Point3d, out?: Range3d): Range3d {
    const range = out ?? new Range3d();

    const numFloatsPerTransform = 3 * 4;
    assert(0 === tfs.length % (3 * 4));

    const tf = Transform.createIdentity();
    const r = new Range3d();
    for (let i = 0; i < tfs.length; i += numFloatsPerTransform) {
      tf.setFromJSON({
        origin: [tfs[i + 3], tfs[i + 7], tfs[i + 11]],
        matrix: [
          [tfs[i + 0], tfs[i + 1], tfs[i + 2]],
          [tfs[i + 4], tfs[i + 5], tfs[i + 6]],
          [tfs[i + 8], tfs[i + 9], tfs[i + 10]],
        ],
      });

      reprRange.clone(r);
      tf.multiplyRange(r, r);
      range.extendRange(r);
    }

    const rtcTransform = Transform.createTranslation(rtcCenter);
    rtcTransform.multiplyRange(range, range);

    return range.clone(out);
  }
}

/** @internal */
export class PatternBuffers extends InstanceData {
  private readonly _featureId?: Float32Array;

  private constructor(
    count: number,
    rtcCenter: Point3d,
    range: Range3d,
    public readonly patternParams: Float32Array, // [ isAreaPattern, spacingX, spacingY, scale ]
    public readonly origin: Float32Array, // [ x, y ]
    public readonly orgTransform: Matrix4,
    public readonly localToModel: Matrix4,
    public readonly symbolToLocal: Matrix4,
    public readonly offsets: BufferHandle,
    featureId: number | undefined,
    public readonly viewIndependentOrigin: Point3d | undefined
  ) {
    super(count, rtcCenter, range);
    this.patternTransforms = this;
    if (undefined !== featureId) {
      this._featureId = new Float32Array([
        (featureId & 0x0000ff) >>> 0,
        (featureId & 0x00ff00) >>> 8,
        (featureId & 0xff0000) >>> 16,
      ]);
    }
  }

  public static create(params: PatternGraphicParams): PatternBuffers | undefined {
    const count = params.xyOffsets.byteLength / 2;
    assert(Math.floor(count) === count);

    const offsets = BufferHandle.createArrayBuffer(params.xyOffsets);
    if (!offsets)
      return undefined;

    return new PatternBuffers(
      count,
      new Point3d(),
      params.range,
      new Float32Array([1, params.spacing.x, params.spacing.y, params.scale]),
      new Float32Array([params.origin.x, params.origin.y]),
      Matrix4.fromTransform(params.orgTransform),
      Matrix4.fromTransform(params.patternToModel),
      Matrix4.fromTransform(Transform.createTranslation(params.symbolTranslation)),
      offsets,
      params.featureId,
      params.viewIndependentOrigin,
    );
  }

  public readonly patternTransforms: PatternTransforms;

  public get hasFeatures(): boolean {
    return undefined !== this._featureId;
  }

  public override get patternFeatureId(): Float32Array {
    return this._featureId ?? super.patternFeatureId;
  }

  public get isDisposed(): boolean {
    return this.offsets.isDisposed;
  }

  public dispose(): void {
    dispose(this.offsets);
  }

  public collectStatistics(stats: RenderMemory.Statistics): void {
    stats.addInstances(this.offsets.bytesUsed);
  }
}

/** @internal */
export class InstancedGeometry extends CachedGeometry {
  private readonly _buffersContainer: BuffersContainer;
  private readonly _buffers: InstanceBuffers | PatternBuffers;
  private readonly _repr: LUTGeometry;
  private readonly _ownsBuffers: boolean;

  public getRtcModelTransform(modelMatrix: Transform) { return this._buffers.getRtcModelTransform(modelMatrix); }
  public getRtcOnlyTransform() { return this._buffers.getRtcOnlyTransform(); }

  public override get viewIndependentOrigin(): Point3d | undefined { return this._buffers.viewIndependentOrigin; }

  public override get asInstanced() { return this; }
  public override get asLUT() { return this._repr.asLUT; }
  public override get asMesh() { return this._repr.asMesh; }
  public override get asSurface() { return this._repr.asSurface; }
  public override get asEdge() { return this._repr.asEdge; }
  public override get asSilhouette() { return this._repr.asSilhouette; }

  public get renderOrder() { return this._repr.renderOrder; }
  public override get isLitSurface() { return this._repr.isLitSurface; }
  public override get hasBakedLighting() { return this._repr.hasBakedLighting; }
  public override get hasAnimation() { return this._repr.hasAnimation; }
  public get qOrigin() { return this._repr.qOrigin; }
  public get qScale() { return this._repr.qScale; }
  public override get materialInfo() { return this._repr.materialInfo; }
  public override get polylineBuffers() { return this._repr.polylineBuffers; }
  public override get isEdge() { return this._repr.isEdge; }
  public override get hasFeatures() { return this._buffers.hasFeatures; }
  public get techniqueId(): TechniqueId { return this._repr.techniqueId; }
  public override get supportsThematicDisplay() { return this._repr.supportsThematicDisplay; }

  public getRenderPass(target: Target) { return this._repr.getRenderPass(target); }
  public override wantWoWReversal(params: ShaderProgramParams) { return this._repr.wantWoWReversal(params); }
  public override getLineCode(params: ShaderProgramParams) { return this._repr.getLineCode(params); }
  public override getLineWeight(params: ShaderProgramParams) { return this._repr.getLineWeight(params); }
  public override wantMonochrome(target: Target) { return this._repr.wantMonochrome(target); }

  public static create(repr: LUTGeometry, ownsBuffers: boolean, buffers: InstanceBuffers): InstancedGeometry {
    const techId = repr.techniqueId;
    const container = BuffersContainer.create();
    container.appendLinkages(repr.lutBuffers.linkages);

    container.addBuffer(buffers.transforms, InstanceBuffers.createTransformBufferParameters(repr.techniqueId));

    if (buffers.symbology) {
      const attrInstanceOverrides = AttributeMap.findAttribute("a_instanceOverrides", techId, true);
      const attrInstanceRgba = AttributeMap.findAttribute("a_instanceRgba", techId, true);
      assert(attrInstanceOverrides !== undefined);
      assert(attrInstanceRgba !== undefined);
      container.addBuffer(buffers.symbology, [
        BufferParameters.create(attrInstanceOverrides.location, 4, GL.DataType.UnsignedByte, false, 8, 0, true),
        BufferParameters.create(attrInstanceRgba.location, 4, GL.DataType.UnsignedByte, false, 8, 4, true),
      ]);
    }
    if (buffers.featureIds) {
      const attrFeatureId = AttributeMap.findAttribute("a_featureId", techId, true);
      assert(attrFeatureId !== undefined);
      container.addBuffer(buffers.featureIds, [BufferParameters.create(attrFeatureId.location, 3, GL.DataType.UnsignedByte, false, 0, 0, true)]);
    }

    return new this(repr, ownsBuffers, buffers, container);
  }

  public static createPattern(repr: LUTGeometry, ownsBuffers: boolean, buffers: PatternBuffers): InstancedGeometry {
    const techId = repr.techniqueId;
    const container = BuffersContainer.create();
    container.appendLinkages(repr.lutBuffers.linkages);

    const attrX = AttributeMap.findAttribute("a_patternX", techId, true);
    const attrY = AttributeMap.findAttribute("a_patternY", techId, true);
    assert(undefined !== attrX && undefined !== attrY);
    container.addBuffer(buffers.offsets, [
      BufferParameters.create(attrX.location, 1, GL.DataType.Float, false, 8, 0, true),
      BufferParameters.create(attrY.location, 1, GL.DataType.Float, false, 8, 4, true),
    ]);

    return new this(repr, ownsBuffers, buffers, container);
  }

  private constructor(repr: LUTGeometry, ownsBuffers: boolean, buffers: InstanceBuffers | PatternBuffers, container: BuffersContainer) {
    super();
    this._repr = repr;
    this._ownsBuffers = ownsBuffers;
    this._buffers = buffers;
    this._buffersContainer = container;
  }

  public get isDisposed(): boolean {
    if (!this._repr.isDisposed)
      return false;

    return !this._ownsBuffers || this._buffers.isDisposed;
  }

  public dispose() {
    this._repr.dispose();
    if (this._ownsBuffers)
      dispose(this._buffers);
  }

  protected _wantWoWReversal(_target: Target) {
    assert(false, "Should never be called");
    return false;
  }

  public draw() {
    this._repr.drawInstanced(this._buffers.numInstances, this._buffersContainer);
  }

  public override computeRange(output?: Range3d): Range3d {
    return this._buffers.range.clone(output);
  }

  public collectStatistics(stats: RenderMemory.Statistics) {
    this._repr.collectStatistics(stats);
    if (this._ownsBuffers)
      this._buffers.collectStatistics(stats);
  }

  public get patternParams(): Float32Array { return this._buffers.patternParams; }
  public get patternTransforms(): PatternTransforms | undefined { return this._buffers.patternTransforms; }
  public get patternFeatureId(): Float32Array { return this._buffers.patternFeatureId; }
}
=======
/*---------------------------------------------------------------------------------------------
* Copyright (c) Bentley Systems, Incorporated. All rights reserved.
* See LICENSE.md in the project root for license terms and full copyright notice.
*--------------------------------------------------------------------------------------------*/
/** @packageDocumentation
 * @module WebGL
 */

import { assert, dispose } from "@itwin/core-bentley";
import { Point3d, Range3d, Transform } from "@itwin/core-geometry";
import { InstancedGraphicParams, PatternGraphicParams } from "../InstancedGraphicParams";
import { RenderMemory } from "../RenderMemory";
import { AttributeMap } from "./AttributeMap";
import { CachedGeometry, LUTGeometry } from "./CachedGeometry";
import { ShaderProgramParams } from "./DrawCommand";
import { GL } from "./GL";
import { BufferHandle, BufferParameters, BuffersContainer } from "./AttributeBuffers";
import { Target } from "./Target";
import { TechniqueId } from "./TechniqueId";
import { Matrix4 } from "./Matrix";

/** @internal */
export function isInstancedGraphicParams(params: any): params is InstancedGraphicParams {
  return typeof params === "object" && typeof params.count === "number" && params.transforms instanceof Float32Array && params.transformCenter instanceof Point3d;
}

class InstanceData {
  public readonly numInstances: number;
  public readonly range: Range3d;
  // A transform including only rtcCenter.
  private readonly _rtcOnlyTransform: Transform;
  // A transform from _rtcCenter including model matrix
  private readonly _rtcModelTransform: Transform;
  // The model matrix from which _rtcModelTransform was previously computed. If it changes, _rtcModelTransform must be recomputed.
  private readonly _modelMatrix = Transform.createIdentity();

  protected constructor(numInstances: number, rtcCenter: Point3d, range: Range3d) {
    this.numInstances = numInstances;
    this.range = range;
    this._rtcOnlyTransform = Transform.createTranslation(rtcCenter);
    this._rtcModelTransform = this._rtcOnlyTransform.clone();
  }

  public getRtcModelTransform(modelMatrix: Transform): Transform {
    if (!this._modelMatrix.isAlmostEqual(modelMatrix)) {
      modelMatrix.clone(this._modelMatrix);
      modelMatrix.multiplyTransformTransform(this._rtcOnlyTransform, this._rtcModelTransform);
    }

    return this._rtcModelTransform;
  }

  public getRtcOnlyTransform(): Transform {
    return this._rtcOnlyTransform;
  }

  private static readonly _noFeatureId = new Float32Array([0, 0, 0]);
  public get patternFeatureId(): Float32Array {
    return InstanceData._noFeatureId;
  }
}

/** @internal */
export interface PatternTransforms {
  readonly orgTransform: Matrix4;
  readonly localToModel: Matrix4;
  readonly symbolToLocal: Matrix4;
  readonly origin: Float32Array;
}

/** @internal */
export class InstanceBuffers extends InstanceData {
  private static readonly _patternParams = new Float32Array([0, 0, 0, 0]);

  public readonly transforms: BufferHandle;
  public readonly featureIds?: BufferHandle;
  public readonly hasFeatures: boolean;
  public readonly symbology?: BufferHandle;
  public readonly patternParams = InstanceBuffers._patternParams;
  public readonly patternTransforms = undefined;
  public readonly viewIndependentOrigin = undefined;

  private constructor(count: number, transforms: BufferHandle, rtcCenter: Point3d, range: Range3d, symbology?: BufferHandle, featureIds?: BufferHandle) {
    super(count, rtcCenter, range);
    this.transforms = transforms;
    this.featureIds = featureIds;
    this.hasFeatures = undefined !== featureIds;
    this.symbology = symbology;
  }

  public static createTransformBufferParameters(techniqueId: TechniqueId): BufferParameters[] {
    const params: BufferParameters[] = [];
    const numRows = 3;
    let row = 0;
    while (row < numRows) {
      // 3 rows per instance; 4 floats per row; 4 bytes per float.
      const floatsPerRow = 4;
      const bytesPerVertex = floatsPerRow * 4;
      const offset = row * bytesPerVertex;
      const stride = 3 * bytesPerVertex;
      const name = `a_instanceMatrixRow${row}`;
      const details = AttributeMap.findAttribute(name, techniqueId, true);
      assert(details !== undefined);
      const bParams: BufferParameters = {
        glAttribLoc: details.location,
        glSize: floatsPerRow,
        glType: GL.DataType.Float,
        glNormalized: false,
        glStride: stride,
        glOffset: offset,
        glInstanced: true,
      };
      params.push(bParams);
      row++;
    }
    return params;
  }

  public static create(params: InstancedGraphicParams, range: Range3d): InstanceBuffers | undefined {
    const { count, featureIds, symbologyOverrides, transforms } = params;

    assert(count > 0 && Math.floor(count) === count);
    assert(count === transforms.length / 12);
    assert(undefined === featureIds || count === featureIds.length / 3);
    assert(undefined === symbologyOverrides || count * 8 === symbologyOverrides.length);

    let idBuf: BufferHandle | undefined;
    if (undefined !== featureIds && undefined === (idBuf = BufferHandle.createArrayBuffer(featureIds)))
      return undefined;

    let symBuf: BufferHandle | undefined;
    if (undefined !== symbologyOverrides && undefined === (symBuf = BufferHandle.createArrayBuffer(symbologyOverrides)))
      return undefined;

    const tfBuf = BufferHandle.createArrayBuffer(transforms);
    return undefined !== tfBuf ? new InstanceBuffers(count, tfBuf, params.transformCenter, range, symBuf, idBuf) : undefined;
  }

  public get isDisposed(): boolean {
    return this.transforms.isDisposed
      && (undefined === this.featureIds || this.featureIds.isDisposed)
      && (undefined === this.symbology || this.symbology.isDisposed);
  }

  public dispose() {
    dispose(this.transforms);
    dispose(this.featureIds);
    dispose(this.symbology);
  }

  public collectStatistics(stats: RenderMemory.Statistics): void {
    const featureBytes = undefined !== this.featureIds ? this.featureIds.bytesUsed : 0;
    const symBytes = undefined !== this.symbology ? this.symbology.bytesUsed : 0;

    const bytesUsed = this.transforms.bytesUsed + symBytes + featureBytes;
    stats.addInstances(bytesUsed);
  }

  private static extendTransformedRange(tfs: Float32Array, i: number, range: Range3d, x: number, y: number, z: number) {
    range.extendXYZ(tfs[i + 3] + tfs[i + 0] * x + tfs[i + 1] * y + tfs[i + 2] * z,
      tfs[i + 7] + tfs[i + 4] * x + tfs[i + 5] * y + tfs[i + 6] * z,
      tfs[i + 11] + tfs[i + 8] * x + tfs[i + 9] * y + tfs[i + 10] * z);
  }

  public static computeRange(reprRange: Range3d, tfs: Float32Array, rtcCenter: Point3d, out?: Range3d): Range3d {
    const range = out ?? new Range3d();

    const numFloatsPerTransform = 3 * 4;
    assert(0 === tfs.length % (3 * 4));

    for (let i = 0; i < tfs.length; i += numFloatsPerTransform) {
      this.extendTransformedRange(tfs, i, range, reprRange.low.x, reprRange.low.y, reprRange.low.z);
      this.extendTransformedRange(tfs, i, range, reprRange.low.x, reprRange.low.y, reprRange.high.z);
      this.extendTransformedRange(tfs, i, range, reprRange.low.x, reprRange.high.y, reprRange.low.z);
      this.extendTransformedRange(tfs, i, range, reprRange.low.x, reprRange.high.y, reprRange.high.z);
      this.extendTransformedRange(tfs, i, range, reprRange.high.x, reprRange.low.y, reprRange.low.z);
      this.extendTransformedRange(tfs, i, range, reprRange.high.x, reprRange.low.y, reprRange.high.z);
      this.extendTransformedRange(tfs, i, range, reprRange.high.x, reprRange.high.y, reprRange.low.z);
      this.extendTransformedRange(tfs, i, range, reprRange.high.x, reprRange.high.y, reprRange.high.z);
    }

    range.low.addInPlace(rtcCenter);
    range.high.addInPlace(rtcCenter);

    return range.clone(out);
  }
}

/** @internal */
export class PatternBuffers extends InstanceData {
  private readonly _featureId?: Float32Array;

  private constructor(
    count: number,
    rtcCenter: Point3d,
    range: Range3d,
    public readonly patternParams: Float32Array, // [ isAreaPattern, spacingX, spacingY, scale ]
    public readonly origin: Float32Array, // [ x, y ]
    public readonly orgTransform: Matrix4,
    public readonly localToModel: Matrix4,
    public readonly symbolToLocal: Matrix4,
    public readonly offsets: BufferHandle,
    featureId: number | undefined,
    public readonly viewIndependentOrigin: Point3d | undefined
  ) {
    super(count, rtcCenter, range);
    this.patternTransforms = this;
    if (undefined !== featureId) {
      this._featureId = new Float32Array([
        (featureId & 0x0000ff) >>> 0,
        (featureId & 0x00ff00) >>> 8,
        (featureId & 0xff0000) >>> 16,
      ]);
    }
  }

  public static create(params: PatternGraphicParams): PatternBuffers | undefined {
    const count = params.xyOffsets.byteLength / 2;
    assert(Math.floor(count) === count);

    const offsets = BufferHandle.createArrayBuffer(params.xyOffsets);
    if (!offsets)
      return undefined;

    return new PatternBuffers(
      count,
      new Point3d(),
      params.range,
      new Float32Array([1, params.spacing.x, params.spacing.y, params.scale]),
      new Float32Array([params.origin.x, params.origin.y]),
      Matrix4.fromTransform(params.orgTransform),
      Matrix4.fromTransform(params.patternToModel),
      Matrix4.fromTransform(Transform.createTranslation(params.symbolTranslation)),
      offsets,
      params.featureId,
      params.viewIndependentOrigin,
    );
  }

  public readonly patternTransforms: PatternTransforms;

  public get hasFeatures(): boolean {
    return undefined !== this._featureId;
  }

  public override get patternFeatureId(): Float32Array {
    return this._featureId ?? super.patternFeatureId;
  }

  public get isDisposed(): boolean {
    return this.offsets.isDisposed;
  }

  public dispose(): void {
    dispose(this.offsets);
  }

  public collectStatistics(stats: RenderMemory.Statistics): void {
    stats.addInstances(this.offsets.bytesUsed);
  }
}

/** @internal */
export class InstancedGeometry extends CachedGeometry {
  private readonly _buffersContainer: BuffersContainer;
  private readonly _buffers: InstanceBuffers | PatternBuffers;
  private readonly _repr: LUTGeometry;
  private readonly _ownsBuffers: boolean;

  public getRtcModelTransform(modelMatrix: Transform) { return this._buffers.getRtcModelTransform(modelMatrix); }
  public getRtcOnlyTransform() { return this._buffers.getRtcOnlyTransform(); }

  public override get viewIndependentOrigin(): Point3d | undefined { return this._buffers.viewIndependentOrigin; }

  public override get asInstanced() { return this; }
  public override get asLUT() { return this._repr.asLUT; }
  public override get asMesh() { return this._repr.asMesh; }
  public override get asSurface() { return this._repr.asSurface; }
  public override get asEdge() { return this._repr.asEdge; }
  public override get asSilhouette() { return this._repr.asSilhouette; }

  public get renderOrder() { return this._repr.renderOrder; }
  public override get isLitSurface() { return this._repr.isLitSurface; }
  public override get hasBakedLighting() { return this._repr.hasBakedLighting; }
  public override get hasAnimation() { return this._repr.hasAnimation; }
  public get qOrigin() { return this._repr.qOrigin; }
  public get qScale() { return this._repr.qScale; }
  public override get materialInfo() { return this._repr.materialInfo; }
  public override get polylineBuffers() { return this._repr.polylineBuffers; }
  public override get isEdge() { return this._repr.isEdge; }
  public override get hasFeatures() { return this._buffers.hasFeatures; }
  public get techniqueId(): TechniqueId { return this._repr.techniqueId; }
  public override get supportsThematicDisplay() { return this._repr.supportsThematicDisplay; }

  public getRenderPass(target: Target) { return this._repr.getRenderPass(target); }
  public override wantWoWReversal(params: ShaderProgramParams) { return this._repr.wantWoWReversal(params); }
  public override getLineCode(params: ShaderProgramParams) { return this._repr.getLineCode(params); }
  public override getLineWeight(params: ShaderProgramParams) { return this._repr.getLineWeight(params); }
  public override wantMonochrome(target: Target) { return this._repr.wantMonochrome(target); }

  public static create(repr: LUTGeometry, ownsBuffers: boolean, buffers: InstanceBuffers): InstancedGeometry {
    const techId = repr.techniqueId;
    const container = BuffersContainer.create();
    container.appendLinkages(repr.lutBuffers.linkages);

    container.addBuffer(buffers.transforms, InstanceBuffers.createTransformBufferParameters(repr.techniqueId));

    if (buffers.symbology) {
      const attrInstanceOverrides = AttributeMap.findAttribute("a_instanceOverrides", techId, true);
      const attrInstanceRgba = AttributeMap.findAttribute("a_instanceRgba", techId, true);
      assert(attrInstanceOverrides !== undefined);
      assert(attrInstanceRgba !== undefined);
      container.addBuffer(buffers.symbology, [
        BufferParameters.create(attrInstanceOverrides.location, 4, GL.DataType.UnsignedByte, false, 8, 0, true),
        BufferParameters.create(attrInstanceRgba.location, 4, GL.DataType.UnsignedByte, false, 8, 4, true),
      ]);
    }
    if (buffers.featureIds) {
      const attrFeatureId = AttributeMap.findAttribute("a_featureId", techId, true);
      assert(attrFeatureId !== undefined);
      container.addBuffer(buffers.featureIds, [BufferParameters.create(attrFeatureId.location, 3, GL.DataType.UnsignedByte, false, 0, 0, true)]);
    }

    return new this(repr, ownsBuffers, buffers, container);
  }

  public static createPattern(repr: LUTGeometry, ownsBuffers: boolean, buffers: PatternBuffers): InstancedGeometry {
    const techId = repr.techniqueId;
    const container = BuffersContainer.create();
    container.appendLinkages(repr.lutBuffers.linkages);

    const attrX = AttributeMap.findAttribute("a_patternX", techId, true);
    const attrY = AttributeMap.findAttribute("a_patternY", techId, true);
    assert(undefined !== attrX && undefined !== attrY);
    container.addBuffer(buffers.offsets, [
      BufferParameters.create(attrX.location, 1, GL.DataType.Float, false, 8, 0, true),
      BufferParameters.create(attrY.location, 1, GL.DataType.Float, false, 8, 4, true),
    ]);

    return new this(repr, ownsBuffers, buffers, container);
  }

  private constructor(repr: LUTGeometry, ownsBuffers: boolean, buffers: InstanceBuffers | PatternBuffers, container: BuffersContainer) {
    super();
    this._repr = repr;
    this._ownsBuffers = ownsBuffers;
    this._buffers = buffers;
    this._buffersContainer = container;
  }

  public get isDisposed(): boolean {
    if (!this._repr.isDisposed)
      return false;

    return !this._ownsBuffers || this._buffers.isDisposed;
  }

  public dispose() {
    this._repr.dispose();
    if (this._ownsBuffers)
      dispose(this._buffers);
  }

  protected _wantWoWReversal(_target: Target) {
    assert(false, "Should never be called");
    return false;
  }

  public draw() {
    this._repr.drawInstanced(this._buffers.numInstances, this._buffersContainer);
  }

  public override computeRange(output?: Range3d): Range3d {
    return this._buffers.range.clone(output);
  }

  public collectStatistics(stats: RenderMemory.Statistics) {
    this._repr.collectStatistics(stats);
    if (this._ownsBuffers)
      this._buffers.collectStatistics(stats);
  }

  public get patternParams(): Float32Array { return this._buffers.patternParams; }
  public get patternTransforms(): PatternTransforms | undefined { return this._buffers.patternTransforms; }
  public get patternFeatureId(): Float32Array { return this._buffers.patternFeatureId; }
}
>>>>>>> 51caf2bd
<|MERGE_RESOLUTION|>--- conflicted
+++ resolved
@@ -1,4 +1,3 @@
-<<<<<<< HEAD
 /*---------------------------------------------------------------------------------------------
 * Copyright (c) Bentley Systems, Incorporated. All rights reserved.
 * See LICENSE.md in the project root for license terms and full copyright notice.
@@ -157,31 +156,31 @@
     stats.addInstances(bytesUsed);
   }
 
+  private static extendTransformedRange(tfs: Float32Array, i: number, range: Range3d, x: number, y: number, z: number) {
+    range.extendXYZ(tfs[i + 3] + tfs[i + 0] * x + tfs[i + 1] * y + tfs[i + 2] * z,
+      tfs[i + 7] + tfs[i + 4] * x + tfs[i + 5] * y + tfs[i + 6] * z,
+      tfs[i + 11] + tfs[i + 8] * x + tfs[i + 9] * y + tfs[i + 10] * z);
+  }
+
   public static computeRange(reprRange: Range3d, tfs: Float32Array, rtcCenter: Point3d, out?: Range3d): Range3d {
     const range = out ?? new Range3d();
 
     const numFloatsPerTransform = 3 * 4;
     assert(0 === tfs.length % (3 * 4));
 
-    const tf = Transform.createIdentity();
-    const r = new Range3d();
     for (let i = 0; i < tfs.length; i += numFloatsPerTransform) {
-      tf.setFromJSON({
-        origin: [tfs[i + 3], tfs[i + 7], tfs[i + 11]],
-        matrix: [
-          [tfs[i + 0], tfs[i + 1], tfs[i + 2]],
-          [tfs[i + 4], tfs[i + 5], tfs[i + 6]],
-          [tfs[i + 8], tfs[i + 9], tfs[i + 10]],
-        ],
-      });
-
-      reprRange.clone(r);
-      tf.multiplyRange(r, r);
-      range.extendRange(r);
-    }
-
-    const rtcTransform = Transform.createTranslation(rtcCenter);
-    rtcTransform.multiplyRange(range, range);
+      this.extendTransformedRange(tfs, i, range, reprRange.low.x, reprRange.low.y, reprRange.low.z);
+      this.extendTransformedRange(tfs, i, range, reprRange.low.x, reprRange.low.y, reprRange.high.z);
+      this.extendTransformedRange(tfs, i, range, reprRange.low.x, reprRange.high.y, reprRange.low.z);
+      this.extendTransformedRange(tfs, i, range, reprRange.low.x, reprRange.high.y, reprRange.high.z);
+      this.extendTransformedRange(tfs, i, range, reprRange.high.x, reprRange.low.y, reprRange.low.z);
+      this.extendTransformedRange(tfs, i, range, reprRange.high.x, reprRange.low.y, reprRange.high.z);
+      this.extendTransformedRange(tfs, i, range, reprRange.high.x, reprRange.high.y, reprRange.low.z);
+      this.extendTransformedRange(tfs, i, range, reprRange.high.x, reprRange.high.y, reprRange.high.z);
+    }
+
+    range.low.addInPlace(rtcCenter);
+    range.high.addInPlace(rtcCenter);
 
     return range.clone(out);
   }
@@ -384,392 +383,4 @@
   public get patternParams(): Float32Array { return this._buffers.patternParams; }
   public get patternTransforms(): PatternTransforms | undefined { return this._buffers.patternTransforms; }
   public get patternFeatureId(): Float32Array { return this._buffers.patternFeatureId; }
-}
-=======
-/*---------------------------------------------------------------------------------------------
-* Copyright (c) Bentley Systems, Incorporated. All rights reserved.
-* See LICENSE.md in the project root for license terms and full copyright notice.
-*--------------------------------------------------------------------------------------------*/
-/** @packageDocumentation
- * @module WebGL
- */
-
-import { assert, dispose } from "@itwin/core-bentley";
-import { Point3d, Range3d, Transform } from "@itwin/core-geometry";
-import { InstancedGraphicParams, PatternGraphicParams } from "../InstancedGraphicParams";
-import { RenderMemory } from "../RenderMemory";
-import { AttributeMap } from "./AttributeMap";
-import { CachedGeometry, LUTGeometry } from "./CachedGeometry";
-import { ShaderProgramParams } from "./DrawCommand";
-import { GL } from "./GL";
-import { BufferHandle, BufferParameters, BuffersContainer } from "./AttributeBuffers";
-import { Target } from "./Target";
-import { TechniqueId } from "./TechniqueId";
-import { Matrix4 } from "./Matrix";
-
-/** @internal */
-export function isInstancedGraphicParams(params: any): params is InstancedGraphicParams {
-  return typeof params === "object" && typeof params.count === "number" && params.transforms instanceof Float32Array && params.transformCenter instanceof Point3d;
-}
-
-class InstanceData {
-  public readonly numInstances: number;
-  public readonly range: Range3d;
-  // A transform including only rtcCenter.
-  private readonly _rtcOnlyTransform: Transform;
-  // A transform from _rtcCenter including model matrix
-  private readonly _rtcModelTransform: Transform;
-  // The model matrix from which _rtcModelTransform was previously computed. If it changes, _rtcModelTransform must be recomputed.
-  private readonly _modelMatrix = Transform.createIdentity();
-
-  protected constructor(numInstances: number, rtcCenter: Point3d, range: Range3d) {
-    this.numInstances = numInstances;
-    this.range = range;
-    this._rtcOnlyTransform = Transform.createTranslation(rtcCenter);
-    this._rtcModelTransform = this._rtcOnlyTransform.clone();
-  }
-
-  public getRtcModelTransform(modelMatrix: Transform): Transform {
-    if (!this._modelMatrix.isAlmostEqual(modelMatrix)) {
-      modelMatrix.clone(this._modelMatrix);
-      modelMatrix.multiplyTransformTransform(this._rtcOnlyTransform, this._rtcModelTransform);
-    }
-
-    return this._rtcModelTransform;
-  }
-
-  public getRtcOnlyTransform(): Transform {
-    return this._rtcOnlyTransform;
-  }
-
-  private static readonly _noFeatureId = new Float32Array([0, 0, 0]);
-  public get patternFeatureId(): Float32Array {
-    return InstanceData._noFeatureId;
-  }
-}
-
-/** @internal */
-export interface PatternTransforms {
-  readonly orgTransform: Matrix4;
-  readonly localToModel: Matrix4;
-  readonly symbolToLocal: Matrix4;
-  readonly origin: Float32Array;
-}
-
-/** @internal */
-export class InstanceBuffers extends InstanceData {
-  private static readonly _patternParams = new Float32Array([0, 0, 0, 0]);
-
-  public readonly transforms: BufferHandle;
-  public readonly featureIds?: BufferHandle;
-  public readonly hasFeatures: boolean;
-  public readonly symbology?: BufferHandle;
-  public readonly patternParams = InstanceBuffers._patternParams;
-  public readonly patternTransforms = undefined;
-  public readonly viewIndependentOrigin = undefined;
-
-  private constructor(count: number, transforms: BufferHandle, rtcCenter: Point3d, range: Range3d, symbology?: BufferHandle, featureIds?: BufferHandle) {
-    super(count, rtcCenter, range);
-    this.transforms = transforms;
-    this.featureIds = featureIds;
-    this.hasFeatures = undefined !== featureIds;
-    this.symbology = symbology;
-  }
-
-  public static createTransformBufferParameters(techniqueId: TechniqueId): BufferParameters[] {
-    const params: BufferParameters[] = [];
-    const numRows = 3;
-    let row = 0;
-    while (row < numRows) {
-      // 3 rows per instance; 4 floats per row; 4 bytes per float.
-      const floatsPerRow = 4;
-      const bytesPerVertex = floatsPerRow * 4;
-      const offset = row * bytesPerVertex;
-      const stride = 3 * bytesPerVertex;
-      const name = `a_instanceMatrixRow${row}`;
-      const details = AttributeMap.findAttribute(name, techniqueId, true);
-      assert(details !== undefined);
-      const bParams: BufferParameters = {
-        glAttribLoc: details.location,
-        glSize: floatsPerRow,
-        glType: GL.DataType.Float,
-        glNormalized: false,
-        glStride: stride,
-        glOffset: offset,
-        glInstanced: true,
-      };
-      params.push(bParams);
-      row++;
-    }
-    return params;
-  }
-
-  public static create(params: InstancedGraphicParams, range: Range3d): InstanceBuffers | undefined {
-    const { count, featureIds, symbologyOverrides, transforms } = params;
-
-    assert(count > 0 && Math.floor(count) === count);
-    assert(count === transforms.length / 12);
-    assert(undefined === featureIds || count === featureIds.length / 3);
-    assert(undefined === symbologyOverrides || count * 8 === symbologyOverrides.length);
-
-    let idBuf: BufferHandle | undefined;
-    if (undefined !== featureIds && undefined === (idBuf = BufferHandle.createArrayBuffer(featureIds)))
-      return undefined;
-
-    let symBuf: BufferHandle | undefined;
-    if (undefined !== symbologyOverrides && undefined === (symBuf = BufferHandle.createArrayBuffer(symbologyOverrides)))
-      return undefined;
-
-    const tfBuf = BufferHandle.createArrayBuffer(transforms);
-    return undefined !== tfBuf ? new InstanceBuffers(count, tfBuf, params.transformCenter, range, symBuf, idBuf) : undefined;
-  }
-
-  public get isDisposed(): boolean {
-    return this.transforms.isDisposed
-      && (undefined === this.featureIds || this.featureIds.isDisposed)
-      && (undefined === this.symbology || this.symbology.isDisposed);
-  }
-
-  public dispose() {
-    dispose(this.transforms);
-    dispose(this.featureIds);
-    dispose(this.symbology);
-  }
-
-  public collectStatistics(stats: RenderMemory.Statistics): void {
-    const featureBytes = undefined !== this.featureIds ? this.featureIds.bytesUsed : 0;
-    const symBytes = undefined !== this.symbology ? this.symbology.bytesUsed : 0;
-
-    const bytesUsed = this.transforms.bytesUsed + symBytes + featureBytes;
-    stats.addInstances(bytesUsed);
-  }
-
-  private static extendTransformedRange(tfs: Float32Array, i: number, range: Range3d, x: number, y: number, z: number) {
-    range.extendXYZ(tfs[i + 3] + tfs[i + 0] * x + tfs[i + 1] * y + tfs[i + 2] * z,
-      tfs[i + 7] + tfs[i + 4] * x + tfs[i + 5] * y + tfs[i + 6] * z,
-      tfs[i + 11] + tfs[i + 8] * x + tfs[i + 9] * y + tfs[i + 10] * z);
-  }
-
-  public static computeRange(reprRange: Range3d, tfs: Float32Array, rtcCenter: Point3d, out?: Range3d): Range3d {
-    const range = out ?? new Range3d();
-
-    const numFloatsPerTransform = 3 * 4;
-    assert(0 === tfs.length % (3 * 4));
-
-    for (let i = 0; i < tfs.length; i += numFloatsPerTransform) {
-      this.extendTransformedRange(tfs, i, range, reprRange.low.x, reprRange.low.y, reprRange.low.z);
-      this.extendTransformedRange(tfs, i, range, reprRange.low.x, reprRange.low.y, reprRange.high.z);
-      this.extendTransformedRange(tfs, i, range, reprRange.low.x, reprRange.high.y, reprRange.low.z);
-      this.extendTransformedRange(tfs, i, range, reprRange.low.x, reprRange.high.y, reprRange.high.z);
-      this.extendTransformedRange(tfs, i, range, reprRange.high.x, reprRange.low.y, reprRange.low.z);
-      this.extendTransformedRange(tfs, i, range, reprRange.high.x, reprRange.low.y, reprRange.high.z);
-      this.extendTransformedRange(tfs, i, range, reprRange.high.x, reprRange.high.y, reprRange.low.z);
-      this.extendTransformedRange(tfs, i, range, reprRange.high.x, reprRange.high.y, reprRange.high.z);
-    }
-
-    range.low.addInPlace(rtcCenter);
-    range.high.addInPlace(rtcCenter);
-
-    return range.clone(out);
-  }
-}
-
-/** @internal */
-export class PatternBuffers extends InstanceData {
-  private readonly _featureId?: Float32Array;
-
-  private constructor(
-    count: number,
-    rtcCenter: Point3d,
-    range: Range3d,
-    public readonly patternParams: Float32Array, // [ isAreaPattern, spacingX, spacingY, scale ]
-    public readonly origin: Float32Array, // [ x, y ]
-    public readonly orgTransform: Matrix4,
-    public readonly localToModel: Matrix4,
-    public readonly symbolToLocal: Matrix4,
-    public readonly offsets: BufferHandle,
-    featureId: number | undefined,
-    public readonly viewIndependentOrigin: Point3d | undefined
-  ) {
-    super(count, rtcCenter, range);
-    this.patternTransforms = this;
-    if (undefined !== featureId) {
-      this._featureId = new Float32Array([
-        (featureId & 0x0000ff) >>> 0,
-        (featureId & 0x00ff00) >>> 8,
-        (featureId & 0xff0000) >>> 16,
-      ]);
-    }
-  }
-
-  public static create(params: PatternGraphicParams): PatternBuffers | undefined {
-    const count = params.xyOffsets.byteLength / 2;
-    assert(Math.floor(count) === count);
-
-    const offsets = BufferHandle.createArrayBuffer(params.xyOffsets);
-    if (!offsets)
-      return undefined;
-
-    return new PatternBuffers(
-      count,
-      new Point3d(),
-      params.range,
-      new Float32Array([1, params.spacing.x, params.spacing.y, params.scale]),
-      new Float32Array([params.origin.x, params.origin.y]),
-      Matrix4.fromTransform(params.orgTransform),
-      Matrix4.fromTransform(params.patternToModel),
-      Matrix4.fromTransform(Transform.createTranslation(params.symbolTranslation)),
-      offsets,
-      params.featureId,
-      params.viewIndependentOrigin,
-    );
-  }
-
-  public readonly patternTransforms: PatternTransforms;
-
-  public get hasFeatures(): boolean {
-    return undefined !== this._featureId;
-  }
-
-  public override get patternFeatureId(): Float32Array {
-    return this._featureId ?? super.patternFeatureId;
-  }
-
-  public get isDisposed(): boolean {
-    return this.offsets.isDisposed;
-  }
-
-  public dispose(): void {
-    dispose(this.offsets);
-  }
-
-  public collectStatistics(stats: RenderMemory.Statistics): void {
-    stats.addInstances(this.offsets.bytesUsed);
-  }
-}
-
-/** @internal */
-export class InstancedGeometry extends CachedGeometry {
-  private readonly _buffersContainer: BuffersContainer;
-  private readonly _buffers: InstanceBuffers | PatternBuffers;
-  private readonly _repr: LUTGeometry;
-  private readonly _ownsBuffers: boolean;
-
-  public getRtcModelTransform(modelMatrix: Transform) { return this._buffers.getRtcModelTransform(modelMatrix); }
-  public getRtcOnlyTransform() { return this._buffers.getRtcOnlyTransform(); }
-
-  public override get viewIndependentOrigin(): Point3d | undefined { return this._buffers.viewIndependentOrigin; }
-
-  public override get asInstanced() { return this; }
-  public override get asLUT() { return this._repr.asLUT; }
-  public override get asMesh() { return this._repr.asMesh; }
-  public override get asSurface() { return this._repr.asSurface; }
-  public override get asEdge() { return this._repr.asEdge; }
-  public override get asSilhouette() { return this._repr.asSilhouette; }
-
-  public get renderOrder() { return this._repr.renderOrder; }
-  public override get isLitSurface() { return this._repr.isLitSurface; }
-  public override get hasBakedLighting() { return this._repr.hasBakedLighting; }
-  public override get hasAnimation() { return this._repr.hasAnimation; }
-  public get qOrigin() { return this._repr.qOrigin; }
-  public get qScale() { return this._repr.qScale; }
-  public override get materialInfo() { return this._repr.materialInfo; }
-  public override get polylineBuffers() { return this._repr.polylineBuffers; }
-  public override get isEdge() { return this._repr.isEdge; }
-  public override get hasFeatures() { return this._buffers.hasFeatures; }
-  public get techniqueId(): TechniqueId { return this._repr.techniqueId; }
-  public override get supportsThematicDisplay() { return this._repr.supportsThematicDisplay; }
-
-  public getRenderPass(target: Target) { return this._repr.getRenderPass(target); }
-  public override wantWoWReversal(params: ShaderProgramParams) { return this._repr.wantWoWReversal(params); }
-  public override getLineCode(params: ShaderProgramParams) { return this._repr.getLineCode(params); }
-  public override getLineWeight(params: ShaderProgramParams) { return this._repr.getLineWeight(params); }
-  public override wantMonochrome(target: Target) { return this._repr.wantMonochrome(target); }
-
-  public static create(repr: LUTGeometry, ownsBuffers: boolean, buffers: InstanceBuffers): InstancedGeometry {
-    const techId = repr.techniqueId;
-    const container = BuffersContainer.create();
-    container.appendLinkages(repr.lutBuffers.linkages);
-
-    container.addBuffer(buffers.transforms, InstanceBuffers.createTransformBufferParameters(repr.techniqueId));
-
-    if (buffers.symbology) {
-      const attrInstanceOverrides = AttributeMap.findAttribute("a_instanceOverrides", techId, true);
-      const attrInstanceRgba = AttributeMap.findAttribute("a_instanceRgba", techId, true);
-      assert(attrInstanceOverrides !== undefined);
-      assert(attrInstanceRgba !== undefined);
-      container.addBuffer(buffers.symbology, [
-        BufferParameters.create(attrInstanceOverrides.location, 4, GL.DataType.UnsignedByte, false, 8, 0, true),
-        BufferParameters.create(attrInstanceRgba.location, 4, GL.DataType.UnsignedByte, false, 8, 4, true),
-      ]);
-    }
-    if (buffers.featureIds) {
-      const attrFeatureId = AttributeMap.findAttribute("a_featureId", techId, true);
-      assert(attrFeatureId !== undefined);
-      container.addBuffer(buffers.featureIds, [BufferParameters.create(attrFeatureId.location, 3, GL.DataType.UnsignedByte, false, 0, 0, true)]);
-    }
-
-    return new this(repr, ownsBuffers, buffers, container);
-  }
-
-  public static createPattern(repr: LUTGeometry, ownsBuffers: boolean, buffers: PatternBuffers): InstancedGeometry {
-    const techId = repr.techniqueId;
-    const container = BuffersContainer.create();
-    container.appendLinkages(repr.lutBuffers.linkages);
-
-    const attrX = AttributeMap.findAttribute("a_patternX", techId, true);
-    const attrY = AttributeMap.findAttribute("a_patternY", techId, true);
-    assert(undefined !== attrX && undefined !== attrY);
-    container.addBuffer(buffers.offsets, [
-      BufferParameters.create(attrX.location, 1, GL.DataType.Float, false, 8, 0, true),
-      BufferParameters.create(attrY.location, 1, GL.DataType.Float, false, 8, 4, true),
-    ]);
-
-    return new this(repr, ownsBuffers, buffers, container);
-  }
-
-  private constructor(repr: LUTGeometry, ownsBuffers: boolean, buffers: InstanceBuffers | PatternBuffers, container: BuffersContainer) {
-    super();
-    this._repr = repr;
-    this._ownsBuffers = ownsBuffers;
-    this._buffers = buffers;
-    this._buffersContainer = container;
-  }
-
-  public get isDisposed(): boolean {
-    if (!this._repr.isDisposed)
-      return false;
-
-    return !this._ownsBuffers || this._buffers.isDisposed;
-  }
-
-  public dispose() {
-    this._repr.dispose();
-    if (this._ownsBuffers)
-      dispose(this._buffers);
-  }
-
-  protected _wantWoWReversal(_target: Target) {
-    assert(false, "Should never be called");
-    return false;
-  }
-
-  public draw() {
-    this._repr.drawInstanced(this._buffers.numInstances, this._buffersContainer);
-  }
-
-  public override computeRange(output?: Range3d): Range3d {
-    return this._buffers.range.clone(output);
-  }
-
-  public collectStatistics(stats: RenderMemory.Statistics) {
-    this._repr.collectStatistics(stats);
-    if (this._ownsBuffers)
-      this._buffers.collectStatistics(stats);
-  }
-
-  public get patternParams(): Float32Array { return this._buffers.patternParams; }
-  public get patternTransforms(): PatternTransforms | undefined { return this._buffers.patternTransforms; }
-  public get patternFeatureId(): Float32Array { return this._buffers.patternFeatureId; }
-}
->>>>>>> 51caf2bd
+}