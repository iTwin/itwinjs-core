--- conflicted
+++ resolved
@@ -8,7 +8,6 @@
 
 import { assert, dispose } from "@itwin/core-bentley";
 import { ElementAlignedBox3d, FeatureAppearanceProvider, PackedFeatureTable, ThematicDisplayMode, ViewFlags } from "@itwin/core-common";
-<<<<<<< HEAD
 import { Transform } from "@itwin/core-geometry";
 import { IModelConnection } from "../../IModelConnection";
 import { FeatureSymbology } from "../FeatureSymbology";
@@ -79,77 +78,6 @@
   iModel?: IModelConnection;
 }
 
-=======
-import { IModelConnection } from "../../IModelConnection";
-import { FeatureSymbology } from "../FeatureSymbology";
-import { GraphicBranch, GraphicBranchFrustum, GraphicBranchOptions } from "../GraphicBranch";
-import { GraphicList, RenderGraphic } from "../RenderGraphic";
-import { BatchOptions } from "../GraphicBuilder";
-import { RenderMemory } from "../RenderMemory";
-import { ClipVolume } from "./ClipVolume";
-import { WebGLDisposable } from "./Disposable";
-import { FeatureOverrides } from "./FeatureOverrides";
-import { PlanarClassifier } from "./PlanarClassifier";
-import { Primitive } from "./Primitive";
-import { RenderCommands } from "./RenderCommands";
-import { RenderPass } from "./RenderFlags";
-import { Target } from "./Target";
-import { TextureDrape } from "./TextureDrape";
-import { EdgeSettings } from "./EdgeSettings";
-import { ThematicSensors } from "./ThematicSensors";
-
-/** @internal */
-export abstract class Graphic extends RenderGraphic implements WebGLDisposable {
-  public abstract addCommands(_commands: RenderCommands): void;
-  public abstract get isDisposed(): boolean;
-  public abstract get isPickable(): boolean;
-  public addHiliteCommands(_commands: RenderCommands, _pass: RenderPass): void { assert(false); }
-  public toPrimitive(): Primitive | undefined { return undefined; }
-}
-
-export class GraphicOwner extends Graphic {
-  private readonly _graphic: Graphic;
-
-  public constructor(graphic: Graphic) {
-    super();
-    this._graphic = graphic;
-  }
-
-  public get graphic(): RenderGraphic { return this._graphic; }
-
-  private _isDisposed = false;
-  public get isDisposed(): boolean { return this._isDisposed; }
-  public dispose(): void { this._isDisposed = true; }
-  public disposeGraphic(): void {
-    this.graphic.dispose();
-  }
-  public collectStatistics(stats: RenderMemory.Statistics): void {
-    this.graphic.collectStatistics(stats);
-  }
-
-  public addCommands(commands: RenderCommands): void {
-    this._graphic.addCommands(commands);
-  }
-  public override get isPickable(): boolean {
-    return this._graphic.isPickable;
-  }
-  public override addHiliteCommands(commands: RenderCommands, pass: RenderPass): void {
-    this._graphic.addHiliteCommands(commands, pass);
-  }
-  public override toPrimitive(): Primitive | undefined {
-    return this._graphic.toPrimitive();
-  }
-}
-
-/** Transiently assigned to a Batch while rendering a frame, reset afterward. Used to provide context for pick IDs.
- * @internal
- */
-export interface BatchContext {
-  batchId: number;
-  iModel?: IModelConnection;
-}
-
->>>>>>> 05f568ed
 /** @internal exported strictly for tests. */
 export class PerTargetBatchData {
   public readonly target: Target;
@@ -350,7 +278,6 @@
 
   public onTargetDisposed(target: Target) {
     this.perTargetData.onTargetDisposed(target);
-<<<<<<< HEAD
   }
 }
 
@@ -414,122 +341,6 @@
     this.branch.collectStatistics(stats);
   }
 
-  public addCommands(commands: RenderCommands): void {
-    commands.addBranch(this);
-  }
-
-  public override addHiliteCommands(commands: RenderCommands, pass: RenderPass): void {
-    commands.addHiliteBranch(this, pass);
-  }
-}
-
-/** @internal */
-export class WorldDecorations extends Branch {
-  public constructor(viewFlags: ViewFlags) {
-    super(new GraphicBranch(), Transform.identity, viewFlags);
-
-    // World decorations ignore all the symbology overrides for the "scene" geometry...
-    this.branch.symbologyOverrides = new FeatureSymbology.Overrides();
-  }
-
-  public init(decs: GraphicList): void {
-    this.branch.clear();
-    for (const dec of decs) {
-      this.branch.add(dec);
-    }
-  }
-}
-/** @internal */
-export class GraphicsArray extends Graphic {
-  // Note: We assume the graphics array we get contains undisposed graphics to start
-  constructor(public graphics: RenderGraphic[]) { super(); }
-
-  public get isDisposed(): boolean { return 0 === this.graphics.length; }
-
-  public override get isPickable(): boolean {
-    return this.graphics.some((x) => (x as Graphic).isPickable);
-  }
-
-  public dispose() {
-    for (const graphic of this.graphics)
-      dispose(graphic);
-    this.graphics.length = 0;
-  }
-
-  public addCommands(commands: RenderCommands): void {
-    for (const graphic of this.graphics) {
-      (graphic as Graphic).addCommands(commands);
-    }
-  }
-
-  public override addHiliteCommands(commands: RenderCommands, pass: RenderPass): void {
-    for (const graphic of this.graphics) {
-      (graphic as Graphic).addHiliteCommands(commands, pass);
-    }
-  }
-
-  public collectStatistics(stats: RenderMemory.Statistics): void {
-    for (const graphic of this.graphics)
-      graphic.collectStatistics(stats);
-  }
-}
-=======
-  }
-}
-
-/** @internal */
-export class Branch extends Graphic {
-  public readonly branch: GraphicBranch;
-  public localToWorldTransform: Transform;
-  public readonly clips?: ClipVolume;
-  public readonly planarClassifier?: PlanarClassifier;
-  public readonly textureDrape?: TextureDrape;
-  public readonly edgeSettings?: EdgeSettings;
-  public readonly iModel?: IModelConnection; // used chiefly for readPixels to identify context of picked Ids.
-  public readonly frustum?: GraphicBranchFrustum;
-  public readonly appearanceProvider?: FeatureAppearanceProvider;
-
-  public constructor(branch: GraphicBranch, localToWorld: Transform, viewFlags?: ViewFlags, opts?: GraphicBranchOptions) {
-    super();
-    this.branch = branch;
-    this.localToWorldTransform = localToWorld;
-
-    if (undefined !== viewFlags)
-      branch.setViewFlags(viewFlags);
-
-    if (!opts)
-      return;
-
-    this.appearanceProvider = opts.appearanceProvider;
-    this.clips = opts.clipVolume as ClipVolume | undefined;
-    this.iModel = opts.iModel;
-    this.frustum = opts.frustum;
-
-    if (opts.hline)
-      this.edgeSettings = EdgeSettings.create(opts.hline);
-
-    if (opts.classifierOrDrape instanceof PlanarClassifier)
-      this.planarClassifier = opts.classifierOrDrape;
-    else if (opts.classifierOrDrape instanceof TextureDrape)
-      this.textureDrape = opts.classifierOrDrape;
-  }
-
-  public get isDisposed(): boolean {
-    return 0 === this.branch.entries.length;
-  }
-
-  public dispose() {
-    this.branch.dispose();
-  }
-
-  public override get isPickable(): boolean {
-    return this.branch.entries.some((gf) => (gf as Graphic).isPickable);
-  }
-
-  public collectStatistics(stats: RenderMemory.Statistics): void {
-    this.branch.collectStatistics(stats);
-  }
-
   private shouldAddCommands(commands: RenderCommands): boolean {
     const nodeId = commands.target.getAnimationTransformNodeId(this.branch.animationNodeId);
     return undefined === nodeId || nodeId === commands.target.currentAnimationTransformNodeId;
@@ -636,5 +447,4 @@
     for (const graphic of this.graphics)
       graphic.collectStatistics(stats);
   }
-}
->>>>>>> 05f568ed
+}