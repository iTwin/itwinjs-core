--- conflicted
+++ resolved
@@ -1,461 +1,83 @@
-<<<<<<< HEAD
-/*---------------------------------------------------------------------------------------------
-* Copyright (c) Bentley Systems, Incorporated. All rights reserved.
-* See LICENSE.md in the project root for license terms and full copyright notice.
-*--------------------------------------------------------------------------------------------*/
-/** @packageDocumentation
- * @module WebGL
- */
-
-import { assert, dispose } from "@bentley/bentleyjs-core";
-import { Transform } from "@bentley/geometry-core";
-import { ElementAlignedBox3d, FeatureAppearanceProvider, PackedFeatureTable, ThematicDisplayMode, ViewFlags } from "@bentley/imodeljs-common";
-import { IModelConnection } from "../../IModelConnection";
-import { FeatureSymbology } from "../FeatureSymbology";
-import { GraphicBranch, GraphicBranchFrustum, GraphicBranchOptions } from "../GraphicBranch";
-import { GraphicList, RenderGraphic } from "../RenderGraphic";
-import { BatchOptions } from "../GraphicBuilder";
-import { RenderMemory } from "../RenderMemory";
-import { ClipVolume } from "./ClipVolume";
-import { WebGLDisposable } from "./Disposable";
-import { FeatureOverrides } from "./FeatureOverrides";
-import { PlanarClassifier } from "./PlanarClassifier";
-import { Primitive } from "./Primitive";
-import { RenderCommands } from "./RenderCommands";
-import { RenderPass } from "./RenderFlags";
-import { Target } from "./Target";
-import { TextureDrape } from "./TextureDrape";
-import { EdgeSettings } from "./EdgeSettings";
-import { ThematicSensors } from "./ThematicSensors";
-
-/** @internal */
-export abstract class Graphic extends RenderGraphic implements WebGLDisposable {
-  public abstract addCommands(_commands: RenderCommands): void;
-  public abstract get isDisposed(): boolean;
-  public abstract get isPickable(): boolean;
-  public addHiliteCommands(_commands: RenderCommands, _pass: RenderPass): void { assert(false); }
-  public toPrimitive(): Primitive | undefined { return undefined; }
-}
-
-export class GraphicOwner extends Graphic {
-  private readonly _graphic: Graphic;
-
-  public constructor(graphic: Graphic) {
-    super();
-    this._graphic = graphic;
-  }
-
-  public get graphic(): RenderGraphic { return this._graphic; }
-
-  private _isDisposed = false;
-  public get isDisposed(): boolean { return this._isDisposed; }
-  public dispose(): void { this._isDisposed = true; }
-  public disposeGraphic(): void {
-    this.graphic.dispose();
-  }
-  public collectStatistics(stats: RenderMemory.Statistics): void {
-    this.graphic.collectStatistics(stats);
-  }
-
-  public addCommands(commands: RenderCommands): void {
-    this._graphic.addCommands(commands);
-  }
-  public override get isPickable(): boolean {
-    return this._graphic.isPickable;
-  }
-  public override addHiliteCommands(commands: RenderCommands, pass: RenderPass): void {
-    this._graphic.addHiliteCommands(commands, pass);
-  }
-  public override toPrimitive(): Primitive | undefined {
-    return this._graphic.toPrimitive();
-  }
-}
-
-/** Transiently assigned to a Batch while rendering a frame, reset afterward. Used to provide context for pick IDs.
- * @internal
- */
-export interface BatchContext {
-  batchId: number;
-  iModel?: IModelConnection;
-}
-
-interface PerTargetBatchData {
-  readonly target: Target;
-  featureOverrides?: FeatureOverrides;
-  thematicSensors?: ThematicSensors;
-}
-
-function disposePerTargetBatchData(ptd: PerTargetBatchData): void {
-  ptd.featureOverrides = dispose(ptd.featureOverrides);
-  ptd.thematicSensors = dispose(ptd.thematicSensors);
-}
-
-/** @internal */
-export class Batch extends Graphic {
-  public readonly graphic: RenderGraphic;
-  public readonly featureTable: PackedFeatureTable;
-  public readonly range: ElementAlignedBox3d;
-  private readonly _context: BatchContext = { batchId: 0 };
-  private readonly _perTargetData: PerTargetBatchData[] = [];
-  private readonly _options: BatchOptions;
-
-  // Chiefly for debugging.
-  public get tileId(): string | undefined {
-    return this._options.tileId;
-  }
-
-  public get locateOnly(): boolean {
-    return true === this._options.locateOnly;
-  }
-
-  public get batchId() { return this._context.batchId; }
-  public get batchIModel() { return this._context.iModel; }
-  public setContext(batchId: number, iModel: IModelConnection | undefined) {
-    this._context.batchId = batchId;
-    this._context.iModel = iModel;
-  }
-  public resetContext() {
-    this._context.batchId = 0;
-    this._context.iModel = undefined;
-  }
-
-  public constructor(graphic: RenderGraphic, features: PackedFeatureTable, range: ElementAlignedBox3d, options?: BatchOptions) {
-    super();
-    this.graphic = graphic;
-    this.featureTable = features;
-    this.range = range;
-    this._options = options ?? {};
-  }
-
-  private _isDisposed = false;
-  public get isDisposed(): boolean {
-    return this._isDisposed && 0 === this._perTargetData.length;
-  }
-
-  // Note: This does not remove FeatureOverrides from the array, but rather disposes of the WebGL resources they contain
-  public dispose() {
-    dispose(this.graphic);
-
-    for (const ptd of this._perTargetData) {
-      ptd.target.onBatchDisposed(this);
-      disposePerTargetBatchData(ptd);
-    }
-
-    this._perTargetData.length = 0;
-    this._isDisposed = true;
-  }
-
-  public collectStatistics(stats: RenderMemory.Statistics): void {
-    this.graphic.collectStatistics(stats);
-    stats.addFeatureTable(this.featureTable.byteLength);
-    for (const ptd of this._perTargetData) {
-      if (ptd.featureOverrides)
-        stats.addFeatureOverrides(ptd.featureOverrides.byteLength);
-
-      if (ptd.thematicSensors)
-        stats.addThematicTexture(ptd.thematicSensors.bytesUsed);
-    }
-  }
-
-  public addCommands(commands: RenderCommands): void {
-    commands.addBatch(this);
-  }
-
-  public override get isPickable(): boolean {
-    return true;
-  }
-
-  private getPerTargetData(target: Target): PerTargetBatchData {
-    let ptd = this._perTargetData.find((x) => x.target === target);
-    if (!ptd) {
-      ptd = { target };
-      this._perTargetData.push(ptd);
-      target.addBatch(this);
-    }
-
-    return ptd;
-  }
-
-  public getThematicSensors(target: Target): ThematicSensors {
-    assert(target.plan.thematic !== undefined, "thematic display settings must exist");
-    assert(target.plan.thematic.displayMode === ThematicDisplayMode.InverseDistanceWeightedSensors, "thematic display mode must be sensor-based");
-    assert(target.plan.thematic.sensorSettings.sensors.length > 0, "must have at least one sensor to process");
-
-    const ptd = this.getPerTargetData(target);
-    if (ptd.thematicSensors && !ptd.thematicSensors.matchesTarget(target))
-      ptd.thematicSensors = dispose(ptd.thematicSensors);
-
-    if (!ptd.thematicSensors)
-      ptd.thematicSensors = ThematicSensors.create(target, this.range);
-
-    ptd.thematicSensors.update(target.uniforms.frustum.viewMatrix);
-
-    return ptd.thematicSensors;
-  }
-
-  public getOverrides(target: Target): FeatureOverrides {
-    const ptd = this.getPerTargetData(target);
-    if (!ptd.featureOverrides) {
-      ptd.featureOverrides = FeatureOverrides.createFromTarget(target, this._options);
-      ptd.featureOverrides.initFromMap(this.featureTable);
-    }
-
-    ptd.featureOverrides.update(this.featureTable);
-    return ptd.featureOverrides;
-  }
-
-  public onTargetDisposed(target: Target) {
-    const index = this._perTargetData.findIndex((x) => x.target === target);
-    if (-1 === index)
-      return;
-
-    const ptd = this._perTargetData[index];
-    disposePerTargetBatchData(ptd);
-    this._perTargetData.splice(index, 1);
-  }
-}
-
-/** @internal */
-export class Branch extends Graphic {
-  public readonly branch: GraphicBranch;
-  public localToWorldTransform: Transform;
-  public readonly clips?: ClipVolume;
-  public readonly planarClassifier?: PlanarClassifier;
-  public readonly textureDrape?: TextureDrape;
-  public readonly edgeSettings?: EdgeSettings;
-  public readonly iModel?: IModelConnection; // used chiefly for readPixels to identify context of picked Ids.
-  public readonly frustum?: GraphicBranchFrustum;
-  public readonly appearanceProvider?: FeatureAppearanceProvider;
-
-  public constructor(branch: GraphicBranch, localToWorld: Transform, viewFlags?: ViewFlags, opts?: GraphicBranchOptions) {
-    super();
-    this.branch = branch;
-    this.localToWorldTransform = localToWorld;
-
-    if (undefined !== viewFlags)
-      branch.setViewFlags(viewFlags);
-
-    if (!opts)
-      return;
-
-    this.appearanceProvider = opts.appearanceProvider;
-    this.clips = opts.clipVolume as ClipVolume | undefined;
-    this.iModel = opts.iModel;
-    this.frustum = opts.frustum;
-
-    if (opts.hline)
-      this.edgeSettings = EdgeSettings.create(opts.hline);
-
-    if (opts.classifierOrDrape instanceof PlanarClassifier)
-      this.planarClassifier = opts.classifierOrDrape;
-    else if (opts.classifierOrDrape instanceof TextureDrape)
-      this.textureDrape = opts.classifierOrDrape;
-  }
-
-  public get isDisposed(): boolean {
-    return 0 === this.branch.entries.length;
-  }
-
-  public dispose() {
-    this.branch.dispose();
-  }
-
-  public override get isPickable(): boolean {
-    return this.branch.entries.some((gf) => (gf as Graphic).isPickable);
-  }
-
-  public collectStatistics(stats: RenderMemory.Statistics): void {
-    this.branch.collectStatistics(stats);
-  }
-
-  private shouldAddCommands(commands: RenderCommands): boolean {
-    const nodeId = commands.target.getAnimationTransformNodeId(this.branch.animationNodeId);
-    return undefined === nodeId || nodeId === commands.target.currentAnimationTransformNodeId;
-  }
-
-  public addCommands(commands: RenderCommands): void {
-    if (this.shouldAddCommands(commands))
-      commands.addBranch(this);
-  }
-
-  public override addHiliteCommands(commands: RenderCommands, pass: RenderPass): void {
-    if (this.shouldAddCommands(commands))
-      commands.addHiliteBranch(this, pass);
-  }
-}
-
-/** @internal */
-export class AnimationTransformBranch extends Graphic {
-  public readonly nodeId: number;
-  public readonly graphic: Graphic;
-
-  public constructor(graphic: RenderGraphic, nodeId: number) {
-    super();
-    assert(graphic instanceof Graphic);
-    this.graphic = graphic;
-    this.nodeId = nodeId;
-  }
-
-  public override dispose() {
-    this.graphic.dispose();
-  }
-
-  public override get isDisposed() {
-    return this.graphic.isDisposed;
-  }
-
-  public override get isPickable() {
-    return this.graphic.isPickable;
-  }
-
-  public override collectStatistics(stats: RenderMemory.Statistics) {
-    this.graphic.collectStatistics(stats);
-  }
-
-  public override addCommands(commands: RenderCommands) {
-    commands.target.currentAnimationTransformNodeId = this.nodeId;
-    this.graphic.addCommands(commands);
-    commands.target.currentAnimationTransformNodeId = undefined;
-  }
-
-  public override addHiliteCommands(commands: RenderCommands, pass: RenderPass) {
-    commands.target.currentAnimationTransformNodeId = this.nodeId;
-    this.graphic.addHiliteCommands(commands, pass);
-    commands.target.currentAnimationTransformNodeId = undefined;
-  }
-}
-
-/** @internal */
-export class WorldDecorations extends Branch {
-  public constructor(viewFlags: ViewFlags) {
-    super(new GraphicBranch(), Transform.identity, viewFlags);
-
-    // World decorations ignore all the symbology overrides for the "scene" geometry...
-    this.branch.symbologyOverrides = new FeatureSymbology.Overrides();
-  }
-
-  public init(decs: GraphicList): void {
-    this.branch.clear();
-    for (const dec of decs) {
-      this.branch.add(dec);
-    }
-  }
-}
-/** @internal */
-export class GraphicsArray extends Graphic {
-  // Note: We assume the graphics array we get contains undisposed graphics to start
-  constructor(public graphics: RenderGraphic[]) { super(); }
-
-  public get isDisposed(): boolean { return 0 === this.graphics.length; }
-
-  public override get isPickable(): boolean {
-    return this.graphics.some((x) => (x as Graphic).isPickable);
-  }
-
-  public dispose() {
-    for (const graphic of this.graphics)
-      dispose(graphic);
-    this.graphics.length = 0;
-  }
-
-  public addCommands(commands: RenderCommands): void {
-    for (const graphic of this.graphics) {
-      (graphic as Graphic).addCommands(commands);
-    }
-  }
-
-  public override addHiliteCommands(commands: RenderCommands, pass: RenderPass): void {
-    for (const graphic of this.graphics) {
-      (graphic as Graphic).addHiliteCommands(commands, pass);
-    }
-  }
-
-  public collectStatistics(stats: RenderMemory.Statistics): void {
-    for (const graphic of this.graphics)
-      graphic.collectStatistics(stats);
-  }
-}
-=======
-/*---------------------------------------------------------------------------------------------
-* Copyright (c) Bentley Systems, Incorporated. All rights reserved.
-* See LICENSE.md in the project root for license terms and full copyright notice.
-*--------------------------------------------------------------------------------------------*/
-/** @packageDocumentation
- * @module WebGL
- */
-
+/*---------------------------------------------------------------------------------------------
+* Copyright (c) Bentley Systems, Incorporated. All rights reserved.
+* See LICENSE.md in the project root for license terms and full copyright notice.
+*--------------------------------------------------------------------------------------------*/
+/** @packageDocumentation
+ * @module WebGL
+ */
+
 import { assert, dispose } from "@itwin/core-bentley";
 import { Transform } from "@itwin/core-geometry";
 import { ElementAlignedBox3d, FeatureAppearanceProvider, PackedFeatureTable, ThematicDisplayMode, ViewFlags } from "@itwin/core-common";
-import { IModelConnection } from "../../IModelConnection";
-import { FeatureSymbology } from "../FeatureSymbology";
-import { GraphicBranch, GraphicBranchFrustum, GraphicBranchOptions } from "../GraphicBranch";
-import { GraphicList, RenderGraphic } from "../RenderGraphic";
-import { BatchOptions } from "../GraphicBuilder";
-import { RenderMemory } from "../RenderMemory";
-import { ClipVolume } from "./ClipVolume";
-import { WebGLDisposable } from "./Disposable";
-import { FeatureOverrides } from "./FeatureOverrides";
-import { PlanarClassifier } from "./PlanarClassifier";
-import { Primitive } from "./Primitive";
-import { RenderCommands } from "./RenderCommands";
-import { RenderPass } from "./RenderFlags";
-import { Target } from "./Target";
-import { TextureDrape } from "./TextureDrape";
-import { EdgeSettings } from "./EdgeSettings";
-import { ThematicSensors } from "./ThematicSensors";
-
-/** @internal */
-export abstract class Graphic extends RenderGraphic implements WebGLDisposable {
-  public abstract addCommands(_commands: RenderCommands): void;
-  public abstract get isDisposed(): boolean;
-  public abstract get isPickable(): boolean;
-  public addHiliteCommands(_commands: RenderCommands, _pass: RenderPass): void { assert(false); }
-  public toPrimitive(): Primitive | undefined { return undefined; }
-}
-
-export class GraphicOwner extends Graphic {
-  private readonly _graphic: Graphic;
-
-  public constructor(graphic: Graphic) {
-    super();
-    this._graphic = graphic;
-  }
-
-  public get graphic(): RenderGraphic { return this._graphic; }
-
-  private _isDisposed = false;
-  public get isDisposed(): boolean { return this._isDisposed; }
-  public dispose(): void { this._isDisposed = true; }
-  public disposeGraphic(): void {
-    this.graphic.dispose();
-  }
-  public collectStatistics(stats: RenderMemory.Statistics): void {
-    this.graphic.collectStatistics(stats);
-  }
-
-  public addCommands(commands: RenderCommands): void {
-    this._graphic.addCommands(commands);
-  }
-  public override get isPickable(): boolean {
-    return this._graphic.isPickable;
-  }
-  public override addHiliteCommands(commands: RenderCommands, pass: RenderPass): void {
-    this._graphic.addHiliteCommands(commands, pass);
-  }
-  public override toPrimitive(): Primitive | undefined {
-    return this._graphic.toPrimitive();
-  }
-}
-
-/** Transiently assigned to a Batch while rendering a frame, reset afterward. Used to provide context for pick IDs.
- * @internal
- */
-export interface BatchContext {
-  batchId: number;
-  iModel?: IModelConnection;
-}
-
+import { IModelConnection } from "../../IModelConnection";
+import { FeatureSymbology } from "../FeatureSymbology";
+import { GraphicBranch, GraphicBranchFrustum, GraphicBranchOptions } from "../GraphicBranch";
+import { GraphicList, RenderGraphic } from "../RenderGraphic";
+import { BatchOptions } from "../GraphicBuilder";
+import { RenderMemory } from "../RenderMemory";
+import { ClipVolume } from "./ClipVolume";
+import { WebGLDisposable } from "./Disposable";
+import { FeatureOverrides } from "./FeatureOverrides";
+import { PlanarClassifier } from "./PlanarClassifier";
+import { Primitive } from "./Primitive";
+import { RenderCommands } from "./RenderCommands";
+import { RenderPass } from "./RenderFlags";
+import { Target } from "./Target";
+import { TextureDrape } from "./TextureDrape";
+import { EdgeSettings } from "./EdgeSettings";
+import { ThematicSensors } from "./ThematicSensors";
+
+/** @internal */
+export abstract class Graphic extends RenderGraphic implements WebGLDisposable {
+  public abstract addCommands(_commands: RenderCommands): void;
+  public abstract get isDisposed(): boolean;
+  public abstract get isPickable(): boolean;
+  public addHiliteCommands(_commands: RenderCommands, _pass: RenderPass): void { assert(false); }
+  public toPrimitive(): Primitive | undefined { return undefined; }
+}
+
+export class GraphicOwner extends Graphic {
+  private readonly _graphic: Graphic;
+
+  public constructor(graphic: Graphic) {
+    super();
+    this._graphic = graphic;
+  }
+
+  public get graphic(): RenderGraphic { return this._graphic; }
+
+  private _isDisposed = false;
+  public get isDisposed(): boolean { return this._isDisposed; }
+  public dispose(): void { this._isDisposed = true; }
+  public disposeGraphic(): void {
+    this.graphic.dispose();
+  }
+  public collectStatistics(stats: RenderMemory.Statistics): void {
+    this.graphic.collectStatistics(stats);
+  }
+
+  public addCommands(commands: RenderCommands): void {
+    this._graphic.addCommands(commands);
+  }
+  public override get isPickable(): boolean {
+    return this._graphic.isPickable;
+  }
+  public override addHiliteCommands(commands: RenderCommands, pass: RenderPass): void {
+    this._graphic.addHiliteCommands(commands, pass);
+  }
+  public override toPrimitive(): Primitive | undefined {
+    return this._graphic.toPrimitive();
+  }
+}
+
+/** Transiently assigned to a Batch while rendering a frame, reset afterward. Used to provide context for pick IDs.
+ * @internal
+ */
+export interface BatchContext {
+  batchId: number;
+  iModel?: IModelConnection;
+}
+
 /** @internal exported strictly for tests. */
 export class PerTargetBatchData {
   public readonly target: Target;
@@ -516,8 +138,8 @@
       ovrs.dispose();
     }
   }
-}
-
+}
+
 /** @internal exported strictly for tests. */
 export class PerTargetData {
   private readonly _batch: Batch;
@@ -575,200 +197,247 @@
 
     return data;
   }
-}
-
-/** @internal */
-export class Batch extends Graphic {
-  public readonly graphic: RenderGraphic;
-  public readonly featureTable: PackedFeatureTable;
-  public readonly range: ElementAlignedBox3d;
-  private readonly _context: BatchContext = { batchId: 0 };
+}
+
+/** @internal */
+export class Batch extends Graphic {
+  public readonly graphic: RenderGraphic;
+  public readonly featureTable: PackedFeatureTable;
+  public readonly range: ElementAlignedBox3d;
+  private readonly _context: BatchContext = { batchId: 0 };
   /** Public strictly for tests. */
   public readonly perTargetData = new PerTargetData(this);
   public readonly options: BatchOptions;
-
-  // Chiefly for debugging.
-  public get tileId(): string | undefined {
+
+  // Chiefly for debugging.
+  public get tileId(): string | undefined {
     return this.options.tileId;
-  }
-
-  public get locateOnly(): boolean {
+  }
+
+  public get locateOnly(): boolean {
     return true === this.options.locateOnly;
-  }
-
-  public get batchId() { return this._context.batchId; }
-  public get batchIModel() { return this._context.iModel; }
-  public setContext(batchId: number, iModel: IModelConnection | undefined) {
-    this._context.batchId = batchId;
-    this._context.iModel = iModel;
-  }
-  public resetContext() {
-    this._context.batchId = 0;
-    this._context.iModel = undefined;
-  }
-
-  public constructor(graphic: RenderGraphic, features: PackedFeatureTable, range: ElementAlignedBox3d, options?: BatchOptions) {
-    super();
-    this.graphic = graphic;
-    this.featureTable = features;
-    this.range = range;
+  }
+
+  public get batchId() { return this._context.batchId; }
+  public get batchIModel() { return this._context.iModel; }
+  public setContext(batchId: number, iModel: IModelConnection | undefined) {
+    this._context.batchId = batchId;
+    this._context.iModel = iModel;
+  }
+  public resetContext() {
+    this._context.batchId = 0;
+    this._context.iModel = undefined;
+  }
+
+  public constructor(graphic: RenderGraphic, features: PackedFeatureTable, range: ElementAlignedBox3d, options?: BatchOptions) {
+    super();
+    this.graphic = graphic;
+    this.featureTable = features;
+    this.range = range;
     this.options = options ?? {};
-  }
-
-  private _isDisposed = false;
-  public get isDisposed(): boolean {
+  }
+
+  private _isDisposed = false;
+  public get isDisposed(): boolean {
     return this._isDisposed && this.perTargetData.isDisposed;
-  }
-
-  // Note: This does not remove FeatureOverrides from the array, but rather disposes of the WebGL resources they contain
-  public dispose() {
-    dispose(this.graphic);
-
+  }
+
+  // Note: This does not remove FeatureOverrides from the array, but rather disposes of the WebGL resources they contain
+  public dispose() {
+    dispose(this.graphic);
+
     this.perTargetData.dispose();
-    this._isDisposed = true;
-  }
-
-  public collectStatistics(stats: RenderMemory.Statistics): void {
-    this.graphic.collectStatistics(stats);
-    stats.addFeatureTable(this.featureTable.byteLength);
+    this._isDisposed = true;
+  }
+
+  public collectStatistics(stats: RenderMemory.Statistics): void {
+    this.graphic.collectStatistics(stats);
+    stats.addFeatureTable(this.featureTable.byteLength);
     this.perTargetData.collectStatistics(stats);
-  }
-
-  public addCommands(commands: RenderCommands): void {
-    commands.addBatch(this);
-  }
-
-  public override get isPickable(): boolean {
-    return true;
-  }
-
-  public getThematicSensors(target: Target): ThematicSensors {
-    assert(target.plan.thematic !== undefined, "thematic display settings must exist");
-    assert(target.plan.thematic.displayMode === ThematicDisplayMode.InverseDistanceWeightedSensors, "thematic display mode must be sensor-based");
-    assert(target.plan.thematic.sensorSettings.sensors.length > 0, "must have at least one sensor to process");
-
+  }
+
+  public addCommands(commands: RenderCommands): void {
+    commands.addBatch(this);
+  }
+
+  public override get isPickable(): boolean {
+    return true;
+  }
+
+  public getThematicSensors(target: Target): ThematicSensors {
+    assert(target.plan.thematic !== undefined, "thematic display settings must exist");
+    assert(target.plan.thematic.displayMode === ThematicDisplayMode.InverseDistanceWeightedSensors, "thematic display mode must be sensor-based");
+    assert(target.plan.thematic.sensorSettings.sensors.length > 0, "must have at least one sensor to process");
+
     return this.perTargetData.getThematicSensors(target);
-  }
-
-  public getOverrides(target: Target): FeatureOverrides {
+  }
+
+  public getOverrides(target: Target): FeatureOverrides {
     return this.perTargetData.getFeatureOverrides(target);
-  }
-
-  public onTargetDisposed(target: Target) {
+  }
+
+  public onTargetDisposed(target: Target) {
     this.perTargetData.onTargetDisposed(target);
-  }
-}
-
-/** @internal */
-export class Branch extends Graphic {
-  public readonly branch: GraphicBranch;
-  public localToWorldTransform: Transform;
-  public readonly clips?: ClipVolume;
-  public readonly planarClassifier?: PlanarClassifier;
-  public readonly textureDrape?: TextureDrape;
-  public readonly edgeSettings?: EdgeSettings;
-  public readonly iModel?: IModelConnection; // used chiefly for readPixels to identify context of picked Ids.
-  public readonly frustum?: GraphicBranchFrustum;
-  public readonly appearanceProvider?: FeatureAppearanceProvider;
-
-  public constructor(branch: GraphicBranch, localToWorld: Transform, viewFlags?: ViewFlags, opts?: GraphicBranchOptions) {
-    super();
-    this.branch = branch;
-    this.localToWorldTransform = localToWorld;
-
-    if (undefined !== viewFlags)
-      branch.setViewFlags(viewFlags);
-
-    if (!opts)
-      return;
-
-    this.appearanceProvider = opts.appearanceProvider;
-    this.clips = opts.clipVolume as ClipVolume | undefined;
-    this.iModel = opts.iModel;
-    this.frustum = opts.frustum;
-
-    if (opts.hline)
-      this.edgeSettings = EdgeSettings.create(opts.hline);
-
-    if (opts.classifierOrDrape instanceof PlanarClassifier)
-      this.planarClassifier = opts.classifierOrDrape;
-    else if (opts.classifierOrDrape instanceof TextureDrape)
-      this.textureDrape = opts.classifierOrDrape;
-  }
-
-  public get isDisposed(): boolean {
-    return 0 === this.branch.entries.length;
-  }
-
-  public dispose() {
-    this.branch.dispose();
-  }
-
-  public override get isPickable(): boolean {
-    return this.branch.entries.some((gf) => (gf as Graphic).isPickable);
-  }
-
-  public collectStatistics(stats: RenderMemory.Statistics): void {
-    this.branch.collectStatistics(stats);
-  }
-
-  public addCommands(commands: RenderCommands): void {
-    commands.addBranch(this);
-  }
-
-  public override addHiliteCommands(commands: RenderCommands, pass: RenderPass): void {
-    commands.addHiliteBranch(this, pass);
-  }
-}
-
-/** @internal */
-export class WorldDecorations extends Branch {
-  public constructor(viewFlags: ViewFlags) {
-    super(new GraphicBranch(), Transform.identity, viewFlags);
-
-    // World decorations ignore all the symbology overrides for the "scene" geometry...
-    this.branch.symbologyOverrides = new FeatureSymbology.Overrides();
-  }
-
-  public init(decs: GraphicList): void {
-    this.branch.clear();
-    for (const dec of decs) {
-      this.branch.add(dec);
-    }
-  }
-}
-/** @internal */
-export class GraphicsArray extends Graphic {
-  // Note: We assume the graphics array we get contains undisposed graphics to start
-  constructor(public graphics: RenderGraphic[]) { super(); }
-
-  public get isDisposed(): boolean { return 0 === this.graphics.length; }
-
-  public override get isPickable(): boolean {
-    return this.graphics.some((x) => (x as Graphic).isPickable);
-  }
-
-  public dispose() {
-    for (const graphic of this.graphics)
-      dispose(graphic);
-    this.graphics.length = 0;
-  }
-
-  public addCommands(commands: RenderCommands): void {
-    for (const graphic of this.graphics) {
-      (graphic as Graphic).addCommands(commands);
-    }
-  }
-
-  public override addHiliteCommands(commands: RenderCommands, pass: RenderPass): void {
-    for (const graphic of this.graphics) {
-      (graphic as Graphic).addHiliteCommands(commands, pass);
-    }
-  }
-
-  public collectStatistics(stats: RenderMemory.Statistics): void {
-    for (const graphic of this.graphics)
-      graphic.collectStatistics(stats);
-  }
-}
->>>>>>> c1c50df6
+  }
+}
+
+/** @internal */
+export class Branch extends Graphic {
+  public readonly branch: GraphicBranch;
+  public localToWorldTransform: Transform;
+  public readonly clips?: ClipVolume;
+  public readonly planarClassifier?: PlanarClassifier;
+  public readonly textureDrape?: TextureDrape;
+  public readonly edgeSettings?: EdgeSettings;
+  public readonly iModel?: IModelConnection; // used chiefly for readPixels to identify context of picked Ids.
+  public readonly frustum?: GraphicBranchFrustum;
+  public readonly appearanceProvider?: FeatureAppearanceProvider;
+
+  public constructor(branch: GraphicBranch, localToWorld: Transform, viewFlags?: ViewFlags, opts?: GraphicBranchOptions) {
+    super();
+    this.branch = branch;
+    this.localToWorldTransform = localToWorld;
+
+    if (undefined !== viewFlags)
+      branch.setViewFlags(viewFlags);
+
+    if (!opts)
+      return;
+
+    this.appearanceProvider = opts.appearanceProvider;
+    this.clips = opts.clipVolume as ClipVolume | undefined;
+    this.iModel = opts.iModel;
+    this.frustum = opts.frustum;
+
+    if (opts.hline)
+      this.edgeSettings = EdgeSettings.create(opts.hline);
+
+    if (opts.classifierOrDrape instanceof PlanarClassifier)
+      this.planarClassifier = opts.classifierOrDrape;
+    else if (opts.classifierOrDrape instanceof TextureDrape)
+      this.textureDrape = opts.classifierOrDrape;
+  }
+
+  public get isDisposed(): boolean {
+    return 0 === this.branch.entries.length;
+  }
+
+  public dispose() {
+    this.branch.dispose();
+  }
+
+  public override get isPickable(): boolean {
+    return this.branch.entries.some((gf) => (gf as Graphic).isPickable);
+  }
+
+  public collectStatistics(stats: RenderMemory.Statistics): void {
+    this.branch.collectStatistics(stats);
+  }
+
+  private shouldAddCommands(commands: RenderCommands): boolean {
+    const nodeId = commands.target.getAnimationTransformNodeId(this.branch.animationNodeId);
+    return undefined === nodeId || nodeId === commands.target.currentAnimationTransformNodeId;
+  }
+
+  public addCommands(commands: RenderCommands): void {
+    if (this.shouldAddCommands(commands))
+      commands.addBranch(this);
+  }
+
+  public override addHiliteCommands(commands: RenderCommands, pass: RenderPass): void {
+    if (this.shouldAddCommands(commands))
+      commands.addHiliteBranch(this, pass);
+  }
+}
+
+/** @internal */
+export class AnimationTransformBranch extends Graphic {
+  public readonly nodeId: number;
+  public readonly graphic: Graphic;
+
+  public constructor(graphic: RenderGraphic, nodeId: number) {
+    super();
+    assert(graphic instanceof Graphic);
+    this.graphic = graphic;
+    this.nodeId = nodeId;
+  }
+
+  public override dispose() {
+    this.graphic.dispose();
+  }
+
+  public override get isDisposed() {
+    return this.graphic.isDisposed;
+  }
+
+  public override get isPickable() {
+    return this.graphic.isPickable;
+  }
+
+  public override collectStatistics(stats: RenderMemory.Statistics) {
+    this.graphic.collectStatistics(stats);
+  }
+
+  public override addCommands(commands: RenderCommands) {
+    commands.target.currentAnimationTransformNodeId = this.nodeId;
+    this.graphic.addCommands(commands);
+    commands.target.currentAnimationTransformNodeId = undefined;
+  }
+
+  public override addHiliteCommands(commands: RenderCommands, pass: RenderPass) {
+    commands.target.currentAnimationTransformNodeId = this.nodeId;
+    this.graphic.addHiliteCommands(commands, pass);
+    commands.target.currentAnimationTransformNodeId = undefined;
+  }
+}
+
+/** @internal */
+export class WorldDecorations extends Branch {
+  public constructor(viewFlags: ViewFlags) {
+    super(new GraphicBranch(), Transform.identity, viewFlags);
+
+    // World decorations ignore all the symbology overrides for the "scene" geometry...
+    this.branch.symbologyOverrides = new FeatureSymbology.Overrides();
+  }
+
+  public init(decs: GraphicList): void {
+    this.branch.clear();
+    for (const dec of decs) {
+      this.branch.add(dec);
+    }
+  }
+}
+/** @internal */
+export class GraphicsArray extends Graphic {
+  // Note: We assume the graphics array we get contains undisposed graphics to start
+  constructor(public graphics: RenderGraphic[]) { super(); }
+
+  public get isDisposed(): boolean { return 0 === this.graphics.length; }
+
+  public override get isPickable(): boolean {
+    return this.graphics.some((x) => (x as Graphic).isPickable);
+  }
+
+  public dispose() {
+    for (const graphic of this.graphics)
+      dispose(graphic);
+    this.graphics.length = 0;
+  }
+
+  public addCommands(commands: RenderCommands): void {
+    for (const graphic of this.graphics) {
+      (graphic as Graphic).addCommands(commands);
+    }
+  }
+
+  public override addHiliteCommands(commands: RenderCommands, pass: RenderPass): void {
+    for (const graphic of this.graphics) {
+      (graphic as Graphic).addHiliteCommands(commands, pass);
+    }
+  }
+
+  public collectStatistics(stats: RenderMemory.Statistics): void {
+    for (const graphic of this.graphics)
+      graphic.collectStatistics(stats);
+  }
+}