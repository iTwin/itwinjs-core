/*---------------------------------------------------------------------------------------------
* Copyright (c) Bentley Systems, Incorporated. All rights reserved.
* See LICENSE.md in the project root for license terms and full copyright notice.
*--------------------------------------------------------------------------------------------*/
/** @packageDocumentation
 * @module WebGL
 */

import { assert, dispose, Id64 } from "@itwin/core-bentley";
import { PackedFeature, RenderFeatureTable } from "@itwin/core-common";
import { FeatureSymbology } from "../FeatureSymbology";
import { WebGLDisposable } from "./Disposable";
import { LineCode } from "./LineCode";
import { GL } from "./GL";
import { UniformHandle } from "./UniformHandle";
import { EmphasisFlags, TextureUnit } from "./RenderFlags";
import { sync, SyncObserver } from "./Sync";
import { System } from "./System";
import { Hilites, Target } from "./Target";
import { Texture2DDataUpdater, Texture2DHandle, TextureHandle } from "./Texture";
import { BatchOptions } from "../../common/render/BatchOptions";
import { DisplayParams } from "../../common/internal/render/DisplayParams";
import { OvrFlags } from "../../common/internal/render/OvrFlags";
import { computeDimensions } from "../../common/internal/render/VertexTable";

export function isFeatureHilited(feature: PackedFeature, hilites: Hilites, isModelHilited: boolean): boolean {
  if (hilites.isEmpty)
    return false;

  if ("union" === hilites.modelSubCategoryMode)
    return isModelHilited || hilites.elements.hasPair(feature.elementId) || hilites.subcategories.hasPair(feature.subCategoryId);

  return hilites.elements.hasPair(feature.elementId) || (isModelHilited && hilites.subcategories.hasPair(feature.subCategoryId));
}

/** @internal */
export type FeatureOverridesCleanup = () => void;

const scratchPackedFeature = PackedFeature.createWithIndex();

/** @internal */
export class FeatureOverrides implements WebGLDisposable {
  public readonly target: Target;
  private readonly _options: BatchOptions;
  private _lut?: Texture2DHandle;
  private _mostRecentSymbologyOverrides?: FeatureSymbology.Overrides;
  private _lastFlashId = Id64.invalid;
  private _hiliteSyncObserver: SyncObserver = {};
  private _pickExclusionsSyncObserver: SyncObserver = {};
  private _anyOverridden = true;
  private _allHidden = true;
  private _anyTranslucent = true;
  private _anyViewIndependentTranslucent = true;
  private _anyOpaque = true;
  private _anyHilited = true;
  private _lutParams = new Float32Array(2);
  private _uniformSymbologyFlags: EmphasisFlags = EmphasisFlags.None;
  private _cleanup?: FeatureOverridesCleanup;

  public get anyOverridden() { return this._anyOverridden; }
  public get allHidden() { return this._allHidden; }
  public get anyTranslucent() { return this._anyTranslucent; }
  public get anyViewIndependentTranslucent() { return this._anyViewIndependentTranslucent; }
  public get anyOpaque() { return this._anyOpaque; }
  public get anyHilited() { return this._anyHilited; }

  /** For tests. */
  public get lutData(): Uint8Array | undefined { return this._lut?.dataBytes; }
  public get byteLength(): number { return undefined !== this._lut ? this._lut.bytesUsed : 0; }
  public get isUniform() { return 3 === this._lutParams[0] && 1 === this._lutParams[1]; }

  private updateUniformSymbologyFlags(): void {
    this._uniformSymbologyFlags = EmphasisFlags.None;
    if (!this.isUniform || !this._lut)
      return;

    let flags = this._lut.dataBytes![0];
    if (0 !== (flags & OvrFlags.Flashed))
      this._uniformSymbologyFlags |= EmphasisFlags.Flashed;

    if (0 !== (flags & OvrFlags.NonLocatable))
      this._uniformSymbologyFlags |= EmphasisFlags.NonLocatable;

    if (!this._anyHilited)
      return;

    flags = this._lut.dataBytes![1] << 8;
    if (0 !== (flags & OvrFlags.Hilited))
      this._uniformSymbologyFlags |= EmphasisFlags.Hilite;

    if (0 !== (flags & OvrFlags.Emphasized))
      this._uniformSymbologyFlags |= EmphasisFlags.Emphasized;
  }

  public getUniformOverrides(): Uint8Array {
    assert(this.isUniform);
    assert(undefined !== this._lut);
    assert(undefined !== this._lut.dataBytes);
    return this._lut.dataBytes;
  }

  private _initialize(map: RenderFeatureTable, ovrs: FeatureSymbology.Overrides, pickExcludes: Id64.Uint32Set, hilite: Hilites, flashed?: Id64.Uint32Pair): Texture2DHandle | undefined {
    const nFeatures = map.numFeatures;
<<<<<<< HEAD
    const dims = computeDimensions(nFeatures, 2, 0, System.instance.maxTextureSize);
=======
    const dims = computeWidthAndHeight(nFeatures, 3);
>>>>>>> 8a663f8a
    const width = dims.width;
    const height = dims.height;
    assert(width * height >= nFeatures);

    this._lutParams[0] = width;
    this._lutParams[1] = height;

    const data = new Uint8Array(width * height * 4);
    const creator = new Texture2DDataUpdater(data);
    this.buildLookupTable(creator, map, ovrs, pickExcludes, flashed, hilite);

    return TextureHandle.createForData(width, height, data, true, GL.Texture.WrapMode.ClampToEdge);
  }

  private _update(map: RenderFeatureTable, lut: Texture2DHandle, pickExcludes: Id64.Uint32Set | undefined, flashed?: Id64.Uint32Pair, hilites?: Hilites, ovrs?: FeatureSymbology.Overrides) {
    const updater = new Texture2DDataUpdater(lut.dataBytes!);

    if (undefined === ovrs) {
      this.updateFlashedAndHilited(updater, map, pickExcludes, flashed, hilites);
    } else {
      assert(undefined !== hilites);
      this.buildLookupTable(updater, map, ovrs, pickExcludes, flashed, hilites);
    }

    lut.update(updater);
  }

  private setTransparency(transparency: number, viewDependentTransparency: true | undefined, data: Texture2DDataUpdater, transparencyByteIndex: number, curFlags: OvrFlags): OvrFlags {
    // transparency in range [0, 1]...convert to byte and invert so 0=transparent...
    let alpha = 1.0 - transparency;
    alpha = Math.floor(0xff * alpha + 0.5);
    if ((0xff - alpha) < DisplayParams.minTransparency)
      alpha = 0xff;

    data.setByteAtIndex(transparencyByteIndex, alpha);
    if (0xff === alpha) {
      this._anyOpaque = true;
    } else {
      this._anyTranslucent = true;
      if (!viewDependentTransparency) {
        curFlags |= OvrFlags.ViewIndependentTransparency;
        this._anyViewIndependentTranslucent = true;
      }
    }

    return curFlags;
  }

  private buildLookupTable(data: Texture2DDataUpdater, map: RenderFeatureTable, ovr: FeatureSymbology.Overrides, pickExclude: Id64.Uint32Set | undefined, flashedIdParts: Id64.Uint32Pair | undefined, hilites: Hilites) {
    const allowHilite = true !== this._options.noHilite;
    const allowFlash = true !== this._options.noFlash;
    const allowEmphasis = true !== this._options.noEmphasis;

    let isModelHilited = false;
    const prevModelId = { lower: -1, upper: -1 };

    this._anyOpaque = this._anyTranslucent = this._anyViewIndependentTranslucent = this._anyHilited = false;

    let nHidden = 0;
    let nOverridden = 0;

    // NB: We currently use 3 RGBA values per feature as follows:
    //  [0]
    //      RG = override flags (see OvrFlags enum)
    //      B = line code
    //      A = line weight (if we need an extra byte in future, could combine code+weight into a single byte).
    //  [1]
    //      RGB = rgb
    //      A = alpha
    //  [2]
    //      RGB = line rgb
    //      A = line alpha
    for (const feature of map.iterable(scratchPackedFeature)) {
      const i = feature.index;
      const dataIndex = i * 4 * 3;

      if (prevModelId.lower !== feature.modelId.lower || prevModelId.upper !== feature.modelId.upper) {
        prevModelId.lower = feature.modelId.lower;
        prevModelId.upper = feature.modelId.upper;
        isModelHilited = allowHilite && hilites.models.hasPair(feature.modelId);
      }

      const app = this.target.currentBranch.getFeatureAppearance(
        ovr,
        feature.elementId.lower, feature.elementId.upper,
        feature.subCategoryId.lower, feature.subCategoryId.upper,
        feature.geometryClass,
        feature.modelId.lower, feature.modelId.upper,
        map.type, feature.animationNodeId);

      // NB: If the appearance is fully transparent, then:
      //  - For normal ("primary") models, getAppearance() returns undefined.
      //  - For classifier models, getAppearance() returns the appearance, and classification shader will discard fully-transparent classified pixels.
      // (The latter is how we clip the classified model using the classifiers).
      if (undefined === app) {
        // The feature is not visible. We don't care about any of the other overrides, because we're not going to render it.
        data.setOvrFlagsAtIndex(dataIndex, OvrFlags.Visibility);
        nHidden++;
        nOverridden++;
        continue;
      }

      let flags = app.nonLocatable ? OvrFlags.NonLocatable : OvrFlags.None;
      if (allowHilite && isFeatureHilited(feature, hilites, isModelHilited)) {
        flags |= OvrFlags.Hilited;
        this._anyHilited = true;
      }

      if (allowEmphasis && app.emphasized) {
        flags |= OvrFlags.Emphasized;
        this._anyHilited = true;
      }

      if (app.overridesRgb && app.rgb) {
        flags |= OvrFlags.Rgb;
        const rgb = app.rgb;
        data.setByteAtIndex(dataIndex + 4, rgb.r);
        data.setByteAtIndex(dataIndex + 5, rgb.g);
        data.setByteAtIndex(dataIndex + 6, rgb.b);
      }

      if (undefined !== app.transparency) {
        flags |= OvrFlags.Alpha;
        flags = this.setTransparency(app.transparency, app.viewDependentTransparency, data, dataIndex + 7, flags);
      }

      const lineRgb = app.getLineRgb();
      if (lineRgb) {
        flags |= OvrFlags.LineRgb;
        data.setByteAtIndex(dataIndex + 8, lineRgb.r);
        data.setByteAtIndex(dataIndex + 9, lineRgb.g);
        data.setByteAtIndex(dataIndex + 10, lineRgb.b);
      }

      const lineTransp = app.getLineTransparency();
      if (undefined !== lineTransp) {
        flags |= OvrFlags.LineAlpha;
        flags = this.setTransparency(lineTransp, app.viewDependentTransparency, data, dataIndex + 11, flags);
      }

      if (app.overridesWeight && app.weight) {
        flags |= OvrFlags.Weight;
        let weight = app.weight;
        weight = Math.min(31, weight);
        weight = Math.max(1, weight);
        data.setByteAtIndex(dataIndex + 3, weight);
      }

      if (app.overridesLinePixels && app.linePixels) {
        flags |= OvrFlags.LineCode;
        const lineCode = LineCode.valueFromLinePixels(app.linePixels);
        data.setByteAtIndex(dataIndex + 2, lineCode);
      }

      if (app.ignoresMaterial)
        flags |= OvrFlags.IgnoreMaterial;

      if (allowFlash && undefined !== flashedIdParts && feature.elementId.lower === flashedIdParts.lower && feature.elementId.upper === flashedIdParts.upper)
        flags |= OvrFlags.Flashed;

      if (pickExclude?.hasPair(feature.elementId)) {
        flags |= OvrFlags.InvisibleDuringPick;
        ++nHidden;
      }

      data.setOvrFlagsAtIndex(dataIndex, flags);
      if (OvrFlags.None !== flags)
        nOverridden++;
    }

    this._allHidden = (nHidden === map.numFeatures);
    this._anyOverridden = (nOverridden > 0);

    this.updateUniformSymbologyFlags();
  }

  // NB: If hilites is undefined, it means that the hilited set has not changed.
  private updateFlashedAndHilited(data: Texture2DDataUpdater, map: RenderFeatureTable, pickExcludes: Id64.Uint32Set | undefined, flashed?: Id64.Uint32Pair, hilites?: Hilites) {
    if (!hilites || true === this._options.noHilite) {
      this.updateFlashed(data, map, pickExcludes, flashed);
      return;
    }

    const allowFlash = true !== this._options.noFlash;
    const intersect = "intersection" === hilites.modelSubCategoryMode;

    this._anyOverridden = this._anyHilited = false;
    for (const feature of map.iterable(scratchPackedFeature)) {
      const dataIndex = feature.index * 4 * 3;
      const oldFlags = data.getOvrFlagsAtIndex(dataIndex);
      if (OvrFlags.None !== (oldFlags & OvrFlags.Visibility)) {
        // If it's invisible, none of the other flags matter. We can't flash it and don't want to hilite it.
        this._anyOverridden = true;
        continue;
      }

      const isModelHilited = hilites.models.hasPair(feature.modelId);
      let isHilited = isModelHilited && !intersect;
      if (!isHilited)
        isHilited = hilites.elements.hasPair(feature.elementId);

      if (!isHilited)
        if (isModelHilited || !intersect)
          isHilited = hilites.subcategories.hasPair(feature.subCategoryId);

      let isFlashed = false;
      if (flashed && allowFlash)
        isFlashed = feature.elementId.lower === flashed.lower && feature.elementId.upper === flashed.upper;

      let newFlags = isFlashed ? (oldFlags | OvrFlags.Flashed) : (oldFlags & ~OvrFlags.Flashed);
      newFlags = isHilited ? (newFlags | OvrFlags.Hilited) : (newFlags & ~OvrFlags.Hilited);
      if (pickExcludes) {
        newFlags = pickExcludes.hasPair(feature.elementId) ? (newFlags | OvrFlags.InvisibleDuringPick) : (newFlags & ~OvrFlags.InvisibleDuringPick);
      }

      data.setOvrFlagsAtIndex(dataIndex, newFlags);
      if (OvrFlags.None !== newFlags) {
        this._anyOverridden = true;
        this._anyHilited = this._anyHilited || isHilited || OvrFlags.None !== (newFlags & OvrFlags.Emphasized);
      }
    }

    this.updateUniformSymbologyFlags();
  }

  private updateFlashed(data: Texture2DDataUpdater, map: RenderFeatureTable, pickExcludes: Id64.Uint32Set | undefined, flashed?: Id64.Uint32Pair): void {
    if (true === this._options.noFlash && !pickExcludes)
      return;

    this._anyOverridden = false;
    const elemId = { lower: 0, upper: 0 };
    for (let i = 0; i < map.numFeatures; i++) {
      const dataIndex = i * 4 * 3;
      const oldFlags = data.getOvrFlagsAtIndex(dataIndex);
      if (OvrFlags.None !== (oldFlags & OvrFlags.Visibility)) {
        // If it's invisible, none of the other flags matter and we can't flash it.
        this._anyOverridden = true;
        continue;
      }

      let isFlashed = false;
      let thisElemId: Id64.Uint32Pair | undefined;
      if (flashed && !this._options.noFlash) {
        thisElemId = map.getElementIdPair(i, elemId);
        isFlashed = thisElemId.lower === flashed.lower && thisElemId.upper === flashed.upper;
      }

      let newFlags = isFlashed ? (oldFlags | OvrFlags.Flashed) : (oldFlags & ~OvrFlags.Flashed);
      if (pickExcludes) {
        if (!thisElemId) {
          thisElemId = map.getElementIdPair(i, elemId);
        }

        newFlags = pickExcludes.hasPair(thisElemId) ? (newFlags | OvrFlags.InvisibleDuringPick) : (newFlags & ~OvrFlags.InvisibleDuringPick);
      }

      data.setOvrFlagsAtIndex(dataIndex, newFlags);
      if (OvrFlags.None !== newFlags)
        this._anyOverridden = true;
    }

    this.updateUniformSymbologyFlags();
  }

  private constructor(target: Target, options: BatchOptions, cleanup: FeatureOverridesCleanup | undefined) {
    this.target = target;
    this._options = options;
    this._cleanup = cleanup;
  }

  public static createFromTarget(target: Target, options: BatchOptions, cleanup: FeatureOverridesCleanup | undefined) {
    return new FeatureOverrides(target, options, cleanup);
  }

  public get isDisposed(): boolean { return undefined === this._lut; }

  public dispose() {
    this._lut = dispose(this._lut);
    if (this._cleanup) {
      this._cleanup();
      this._cleanup = undefined;
    }
  }

  public initFromMap(map: RenderFeatureTable) {
    const nFeatures = map.numFeatures;
    assert(0 < nFeatures);

    this._lut = dispose(this._lut);

    const ovrs: FeatureSymbology.Overrides = this.target.currentFeatureSymbologyOverrides;
    this._mostRecentSymbologyOverrides = ovrs;
    const hilite = this.target.hilites;
    this._lut = this._initialize(map, ovrs, this.target.pickExclusions, hilite, this.target.flashed);
    this._lastFlashId = Id64.invalid;
    this._hiliteSyncObserver = {};
    this._pickExclusionsSyncObserver = {};
  }

  public update(features: RenderFeatureTable) {
    let ovrs: FeatureSymbology.Overrides | undefined = this.target.currentFeatureSymbologyOverrides;
    const ovrsUpdated = ovrs !== this._mostRecentSymbologyOverrides;
    if (ovrsUpdated)
      this._mostRecentSymbologyOverrides = ovrs;
    else
      ovrs = undefined;

    const flashedId = this.target.flashedId;

    const hilite = this.target.hilites;
    const hiliteUpdated = !sync(this.target.hiliteSyncTarget, this._hiliteSyncObserver);
    const pickExcludesUpdated = !sync(this.target.pickExclusionsSyncTarget, this._pickExclusionsSyncObserver);

    if (ovrsUpdated || hiliteUpdated || flashedId !== this._lastFlashId || pickExcludesUpdated) {
      // _lut can be undefined if context was lost, (gl.createTexture returns null)
      if (this._lut) {
        this._update(
          features,
          this._lut,
          undefined !== ovrs || pickExcludesUpdated ? this.target.pickExclusions : undefined,
          this.target.flashed,
          undefined !== ovrs || hiliteUpdated ? hilite : undefined, ovrs,
        );
      }

      this._lastFlashId = flashedId;
    }
  }

  public bindLUTParams(uniform: UniformHandle): void {
    uniform.setUniform2fv(this._lutParams);
  }

  public bindLUT(uniform: UniformHandle): void {
    if (this._lut)
      this._lut.bindSampler(uniform, TextureUnit.FeatureSymbology);
  }

  public bindUniformSymbologyFlags(uniform: UniformHandle): void {
    uniform.setUniform1f(this._uniformSymbologyFlags);
  }
}<|MERGE_RESOLUTION|>--- conflicted
+++ resolved
@@ -101,11 +101,7 @@
 
   private _initialize(map: RenderFeatureTable, ovrs: FeatureSymbology.Overrides, pickExcludes: Id64.Uint32Set, hilite: Hilites, flashed?: Id64.Uint32Pair): Texture2DHandle | undefined {
     const nFeatures = map.numFeatures;
-<<<<<<< HEAD
-    const dims = computeDimensions(nFeatures, 2, 0, System.instance.maxTextureSize);
-=======
-    const dims = computeWidthAndHeight(nFeatures, 3);
->>>>>>> 8a663f8a
+    const dims = computeDimensions(nFeatures, 3, 0, System.instance.maxTextureSize);
     const width = dims.width;
     const height = dims.height;
     assert(width * height >= nFeatures);
