<<<<<<< HEAD
/*---------------------------------------------------------------------------------------------
* Copyright (c) Bentley Systems, Incorporated. All rights reserved.
* See LICENSE.md in the project root for license terms and full copyright notice.
*--------------------------------------------------------------------------------------------*/
/** @packageDocumentation
 * @module WebGL
 */

import { assert, dispose } from "@itwin/core-bentley";
import { Point3d, Range3d } from "@itwin/core-geometry";
import { FeatureIndexType, FillFlags, LinePixels, RenderMode, ViewFlags } from "@itwin/core-common";
import { InstancedGraphicParams } from "../InstancedGraphicParams";
import { MeshParams, SegmentEdgeParams, SilhouetteParams, SurfaceType, TesselatedPolyline, VertexIndices } from "../primitives/VertexTable";
import { RenderMemory } from "../RenderMemory";
import { RenderGeometry } from "../RenderSystem";
import { AttributeMap } from "./AttributeMap";
import { CachedGeometry, LUTGeometry, PolylineBuffers } from "./CachedGeometry";
import { ColorInfo } from "./ColorInfo";
import { WebGLDisposable } from "./Disposable";
import { ShaderProgramParams } from "./DrawCommand";
import { LineCode } from "./LineCode";
import { FloatRgba } from "./FloatRGBA";
import { GL } from "./GL";
import { Graphic } from "./Graphic";
import { BufferHandle, BufferParameters, BuffersContainer } from "./AttributeBuffers";
import { InstanceBuffers, PatternBuffers } from "./InstancedGeometry";
import { createMaterialInfo, MaterialInfo } from "./Material";
import { Primitive } from "./Primitive";
import { RenderCommands } from "./RenderCommands";
import { RenderOrder, RenderPass, SurfaceBitIndex } from "./RenderFlags";
import { System } from "./System";
import { Target } from "./Target";
import { TechniqueId } from "./TechniqueId";
import { Texture } from "./Texture";
import { VertexLUT } from "./VertexLUT";

/** @internal */
export class MeshData implements WebGLDisposable {
  public readonly edgeWidth: number;
  public readonly hasFeatures: boolean;
  public readonly uniformFeatureId?: number; // Used strictly by BatchPrimitiveCommand.computeIsFlashed for flashing volume classification primitives.
  public readonly texture?: Texture;
  public readonly materialInfo?: MaterialInfo;
  public readonly type: SurfaceType;
  public readonly fillFlags: FillFlags;
  public readonly edgeLineCode: number; // Must call LineCode.valueFromLinePixels(val: LinePixels) and set the output to edgeLineCode
  public readonly isPlanar: boolean;
  public readonly hasBakedLighting: boolean;
  public readonly hasFixedNormals: boolean;   // Fixed normals will not be flipped to face front (Terrain skirts).
  public readonly lut: VertexLUT;
  public readonly viewIndependentOrigin?: Point3d;
  private readonly _textureAlwaysDisplayed: boolean;

  private constructor(lut: VertexLUT, params: MeshParams, viOrigin: Point3d | undefined) {
    this.lut = lut;
    this.viewIndependentOrigin = viOrigin;

    this.hasFeatures = FeatureIndexType.Empty !== params.vertices.featureIndexType;
    if (FeatureIndexType.Uniform === params.vertices.featureIndexType)
      this.uniformFeatureId = params.vertices.uniformFeatureID;

    if (undefined !== params.surface.textureMapping) {
      this.texture = params.surface.textureMapping.texture as Texture;
      this._textureAlwaysDisplayed = params.surface.textureMapping.alwaysDisplayed;
    } else {
      this.texture = undefined;
      this._textureAlwaysDisplayed = false;
    }

    this.materialInfo = createMaterialInfo(params.surface.material);

    this.type = params.surface.type;
    this.fillFlags = params.surface.fillFlags;
    this.isPlanar = params.isPlanar;
    this.hasBakedLighting = params.surface.hasBakedLighting;
    this.hasFixedNormals = params.surface.hasFixedNormals;
    const edges = params.edges;
    this.edgeWidth = undefined !== edges ? edges.weight : 1;
    this.edgeLineCode = LineCode.valueFromLinePixels(undefined !== edges ? edges.linePixels : LinePixels.Solid);
  }

  public static create(params: MeshParams, viOrigin: Point3d | undefined): MeshData | undefined {
    const lut = VertexLUT.createFromVertexTable(params.vertices, params.auxChannels);
    return undefined !== lut ? new MeshData(lut, params, viOrigin) : undefined;
  }

  public get isDisposed(): boolean { return undefined === this.texture && this.lut.isDisposed; }

  public dispose() {
    dispose(this.lut);
    if (this._ownsTexture)
      this.texture!.dispose();
  }

  public get isGlyph() { return undefined !== this.texture && this.texture.isGlyph; }
  public get isTextureAlwaysDisplayed() { return this.isGlyph || this._textureAlwaysDisplayed; }

  // Returns true if no one else owns this texture. Implies that the texture should be disposed when this object is disposed, and the texture's memory should be tracked as belonging to this object.
  private get _ownsTexture(): boolean {
    return undefined !== this.texture && !this.texture?.hasOwner;
  }

  public collectStatistics(stats: RenderMemory.Statistics): void {
    stats.addVertexTable(this.lut.bytesUsed);
    if (this._ownsTexture)
      stats.addTexture(this.texture!.bytesUsed);
  }
}

/** @internal */
export class MeshRenderGeometry {
  public readonly data: MeshData;
  public readonly surface?: SurfaceGeometry;
  public readonly segmentEdges?: EdgeGeometry;
  public readonly silhouetteEdges?: SilhouetteEdgeGeometry;
  public readonly polylineEdges?: PolylineEdgeGeometry;
  public readonly range: Range3d;

  private constructor(data: MeshData, params: MeshParams) {
    this.data = data;
    this.range = params.vertices.qparams.computeRange();
    this.surface = SurfaceGeometry.create(data, params.surface.indices);
    const edges = params.edges;
    if (!edges || data.type === SurfaceType.VolumeClassifier)
      return;

    if (edges.silhouettes)
      this.silhouetteEdges = SilhouetteEdgeGeometry.createSilhouettes(data, edges.silhouettes);

    if (edges.segments)
      this.segmentEdges = EdgeGeometry.create(data, edges.segments);

    if (edges.polylines)
      this.polylineEdges = PolylineEdgeGeometry.create(data, edges.polylines);
  }

  public static create(params: MeshParams, viewIndependentOrigin: Point3d | undefined): MeshRenderGeometry | undefined {
    const data = MeshData.create(params, viewIndependentOrigin);
    return data ? new this(data, params) : undefined;
  }

  public dispose() {
    dispose(this.data);
    dispose(this.surface);
    dispose(this.segmentEdges);
    dispose(this.silhouetteEdges);
    dispose(this.polylineEdges);
  }

  public collectStatistics(stats: RenderMemory.Statistics) {
    this.data.collectStatistics(stats);
    this.surface?.collectStatistics(stats);
    this.segmentEdges?.collectStatistics(stats);
    this.silhouetteEdges?.collectStatistics(stats);
    this.polylineEdges?.collectStatistics(stats);
  }
}

/** @internal */
export class MeshGraphic extends Graphic {
  public readonly meshData: MeshData;
  private readonly _primitives: Primitive[] = [];
  private readonly _instances?: InstanceBuffers | PatternBuffers;

  public static create(geometry: MeshRenderGeometry, instances?: InstancedGraphicParams | PatternBuffers): MeshGraphic | undefined {
    let buffers;
    if (instances) {
      if (instances instanceof PatternBuffers) {
        buffers = instances;
      } else {
        const instancesRange = InstanceBuffers.computeRange(geometry.range, instances.transforms, instances.transformCenter);
        buffers = InstanceBuffers.create(instances, instancesRange);
        if (!buffers)
          return undefined;
      }
    }

    return new MeshGraphic(geometry, buffers);
  }

  private addPrimitive(geometry: RenderGeometry | undefined) {
    if (!geometry)
      return;

    assert(geometry instanceof CachedGeometry);
    const primitive = Primitive.createShared(geometry, this._instances);
    if (primitive)
      this._primitives.push(primitive);
  }

  private constructor(geometry: MeshRenderGeometry, instances?: InstanceBuffers | PatternBuffers) {
    super();
    this.meshData = geometry.data;
    this._instances = instances;

    this.addPrimitive(geometry.surface);
    this.addPrimitive(geometry.segmentEdges);
    this.addPrimitive(geometry.silhouetteEdges);
    this.addPrimitive(geometry.polylineEdges);
  }

  public get isDisposed(): boolean { return this.meshData.isDisposed && 0 === this._primitives.length; }
  public get isPickable() { return false; }

  public dispose() {
    for (const primitive of this._primitives)
      dispose(primitive);

    dispose(this.meshData);
    dispose(this._instances);
    this._primitives.length = 0;
  }

  public collectStatistics(stats: RenderMemory.Statistics): void {
    this.meshData.collectStatistics(stats);
    this._primitives.forEach((prim) => prim.collectStatistics(stats));
    this._instances?.collectStatistics(stats);
  }

  public addCommands(cmds: RenderCommands): void { this._primitives.forEach((prim) => prim.addCommands(cmds)); }
  public override addHiliteCommands(cmds: RenderCommands, pass: RenderPass): void { this._primitives.forEach((prim) => prim.addHiliteCommands(cmds, pass)); }

  public get surfaceType(): SurfaceType { return this.meshData.type; }
}

/** Defines one aspect of the geometry of a mesh (surface or edges)
 * @internal
 */
export abstract class MeshGeometry extends LUTGeometry {
  public readonly mesh: MeshData;
  protected readonly _numIndices: number;

  public override get asMesh() { return this; }
  protected override _getLineWeight(params: ShaderProgramParams): number { return this.computeEdgeWeight(params); }

  // Convenience accessors...
  public get edgeWidth() { return this.mesh.edgeWidth; }
  public get edgeLineCode() { return this.mesh.edgeLineCode; }
  public override get hasFeatures() { return this.mesh.hasFeatures; }
  public get surfaceType() { return this.mesh.type; }
  public get fillFlags() { return this.mesh.fillFlags; }
  public get isPlanar() { return this.mesh.isPlanar; }
  public get colorInfo(): ColorInfo { return this.mesh.lut.colorInfo; }
  public get uniformColor(): FloatRgba | undefined { return this.colorInfo.isUniform ? this.colorInfo.uniform : undefined; }
  public get texture() { return this.mesh.texture; }
  public override get hasBakedLighting() { return this.mesh.hasBakedLighting; }
  public get hasFixedNormals() { return this.mesh.hasFixedNormals; }
  public get lut() { return this.mesh.lut; }
  public get hasScalarAnimation() { return this.mesh.lut.hasScalarAnimation; }

  protected constructor(mesh: MeshData, numIndices: number) {
    super(mesh.viewIndependentOrigin);
    this._numIndices = numIndices;
    this.mesh = mesh;
  }

  protected computeEdgeWeight(params: ShaderProgramParams): number {
    return params.target.computeEdgeWeight(params.renderPass, this.edgeWidth);
  }
  protected computeEdgeLineCode(params: ShaderProgramParams): number {
    return params.target.computeEdgeLineCode(params.renderPass, this.edgeLineCode);
  }
  protected computeEdgeColor(target: Target): ColorInfo {
    return target.computeEdgeColor(this.colorInfo);
  }
  protected computeEdgePass(target: Target): RenderPass {
    if (target.isDrawingShadowMap)
      return RenderPass.None;

    const vf = target.currentViewFlags;
    if (RenderMode.SmoothShade === vf.renderMode && !vf.visibleEdges) {
      return RenderPass.None;
    }

    // Only want translucent edges in wireframe mode.
    const isTranslucent = RenderMode.Wireframe === vf.renderMode && vf.transparency && this.colorInfo.hasTranslucency;
    return isTranslucent ? RenderPass.Translucent : RenderPass.OpaqueLinear;
  }
}

/** @internal */
export class EdgeGeometry extends MeshGeometry {
  public readonly buffers: BuffersContainer;
  protected readonly _indices: BufferHandle;
  protected readonly _endPointAndQuadIndices: BufferHandle;

  public get lutBuffers() { return this.buffers; }
  public override get asSurface() { return undefined; }
  public override get asEdge() { return this; }
  public override get asSilhouette(): SilhouetteEdgeGeometry | undefined { return undefined; }

  public static create(mesh: MeshData, edges: SegmentEdgeParams): EdgeGeometry | undefined {
    const indexBuffer = BufferHandle.createArrayBuffer(edges.indices.data);
    const endPointBuffer = BufferHandle.createArrayBuffer(edges.endPointAndQuadIndices);
    return undefined !== indexBuffer && undefined !== endPointBuffer ? new EdgeGeometry(indexBuffer, endPointBuffer, edges.indices.length, mesh) : undefined;
  }

  public get isDisposed(): boolean {
    return this.buffers.isDisposed
      && this._indices.isDisposed
      && this._endPointAndQuadIndices.isDisposed;
  }

  public dispose() {
    dispose(this.buffers);
    dispose(this._indices);
    dispose(this._endPointAndQuadIndices);
  }

  public collectStatistics(stats: RenderMemory.Statistics): void {
    stats.addVisibleEdges(this._indices.bytesUsed + this._endPointAndQuadIndices.bytesUsed);
  }

  protected _draw(numInstances: number, instanceBuffersContainer?: BuffersContainer): void {
    const bufs = instanceBuffersContainer !== undefined ? instanceBuffersContainer : this.buffers;

    bufs.bind();
    System.instance.drawArrays(GL.PrimitiveType.Triangles, 0, this._numIndices, numInstances);
    bufs.unbind();
  }

  protected _wantWoWReversal(_target: Target): boolean { return true; }
  protected override _getLineCode(params: ShaderProgramParams): number { return this.computeEdgeLineCode(params); }
  public get techniqueId(): TechniqueId { return TechniqueId.Edge; }
  public getRenderPass(target: Target): RenderPass { return this.computeEdgePass(target); }
  public get renderOrder(): RenderOrder { return this.isPlanar ? RenderOrder.PlanarEdge : RenderOrder.Edge; }
  public override getColor(target: Target): ColorInfo { return this.computeEdgeColor(target); }
  public get endPointAndQuadIndices(): BufferHandle { return this._endPointAndQuadIndices; }
  public override wantMonochrome(target: Target): boolean {
    return target.currentViewFlags.renderMode === RenderMode.Wireframe;
  }

  protected constructor(indices: BufferHandle, endPointAndQuadsIndices: BufferHandle, numIndices: number, mesh: MeshData) {
    super(mesh, numIndices);
    this.buffers = BuffersContainer.create();
    const attrPos = AttributeMap.findAttribute("a_pos", TechniqueId.Edge, false);
    const attrEndPointAndQuadIndices = AttributeMap.findAttribute("a_endPointAndQuadIndices", TechniqueId.Edge, false);
    assert(attrPos !== undefined);
    assert(attrEndPointAndQuadIndices !== undefined);
    this.buffers.addBuffer(indices, [BufferParameters.create(attrPos.location, 3, GL.DataType.UnsignedByte, false, 0, 0, false)]);
    this.buffers.addBuffer(endPointAndQuadsIndices, [BufferParameters.create(attrEndPointAndQuadIndices.location, 4, GL.DataType.UnsignedByte, false, 0, 0, false)]);
    this._indices = indices;
    this._endPointAndQuadIndices = endPointAndQuadsIndices;
  }
}

/** @internal */
export class SilhouetteEdgeGeometry extends EdgeGeometry {
  private readonly _normalPairs: BufferHandle;

  public override get asSilhouette() { return this; }

  public static createSilhouettes(mesh: MeshData, params: SilhouetteParams): SilhouetteEdgeGeometry | undefined {
    const indexBuffer = BufferHandle.createArrayBuffer(params.indices.data);
    const endPointBuffer = BufferHandle.createArrayBuffer(params.endPointAndQuadIndices);
    const normalsBuffer = BufferHandle.createArrayBuffer(params.normalPairs);
    return undefined !== indexBuffer && undefined !== endPointBuffer && undefined !== normalsBuffer ? new SilhouetteEdgeGeometry(indexBuffer, endPointBuffer, normalsBuffer, params.indices.length, mesh) : undefined;
  }

  public override get isDisposed(): boolean { return super.isDisposed && this._normalPairs.isDisposed; }

  public override dispose() {
    super.dispose();
    dispose(this._normalPairs);
  }

  public override collectStatistics(stats: RenderMemory.Statistics): void {
    stats.addSilhouetteEdges(this._indices.bytesUsed + this._endPointAndQuadIndices.bytesUsed + this._normalPairs.bytesUsed);
  }

  public override get techniqueId(): TechniqueId { return TechniqueId.SilhouetteEdge; }
  public override get renderOrder(): RenderOrder { return this.isPlanar ? RenderOrder.PlanarSilhouette : RenderOrder.Silhouette; }
  public get normalPairs(): BufferHandle { return this._normalPairs; }

  private constructor(indices: BufferHandle, endPointAndQuadsIndices: BufferHandle, normalPairs: BufferHandle, numIndices: number, mesh: MeshData) {
    super(indices, endPointAndQuadsIndices, numIndices, mesh);
    const attrNormals = AttributeMap.findAttribute("a_normals", TechniqueId.SilhouetteEdge, false);
    assert(attrNormals !== undefined);
    this.buffers.addBuffer(normalPairs, [BufferParameters.create(attrNormals.location, 4, GL.DataType.UnsignedByte, false, 0, 0, false)]);
    this._normalPairs = normalPairs;
  }
}

/** @internal */
export class PolylineEdgeGeometry extends MeshGeometry {
  private _buffers: PolylineBuffers;

  public get lutBuffers() { return this._buffers.buffers; }

  public static create(mesh: MeshData, polyline: TesselatedPolyline): PolylineEdgeGeometry | undefined {
    const buffers = PolylineBuffers.create(polyline);
    return undefined !== buffers ? new PolylineEdgeGeometry(polyline.indices.length, buffers, mesh) : undefined;
  }

  public get isDisposed(): boolean { return this._buffers.isDisposed; }

  public dispose() {
    dispose(this._buffers);
  }

  public collectStatistics(stats: RenderMemory.Statistics): void {
    this._buffers.collectStatistics(stats, RenderMemory.BufferType.PolylineEdges);
  }

  protected _wantWoWReversal(_target: Target): boolean { return true; }
  protected override _getLineWeight(params: ShaderProgramParams): number { return this.computeEdgeWeight(params); }
  protected override _getLineCode(params: ShaderProgramParams): number { return this.computeEdgeLineCode(params); }
  public override getColor(target: Target): ColorInfo { return this.computeEdgeColor(target); }
  public get techniqueId(): TechniqueId { return TechniqueId.Polyline; }
  public getRenderPass(target: Target): RenderPass { return this.computeEdgePass(target); }
  public get renderOrder(): RenderOrder { return this.isPlanar ? RenderOrder.PlanarEdge : RenderOrder.Edge; }
  public override get polylineBuffers(): PolylineBuffers { return this._buffers; }

  public override wantMonochrome(target: Target): boolean {
    return target.currentViewFlags.renderMode === RenderMode.Wireframe;
  }

  protected _draw(numInstances: number, instanceBuffersContainer?: BuffersContainer): void {
    const gl = System.instance;
    const bufs = instanceBuffersContainer !== undefined ? instanceBuffersContainer : this._buffers.buffers;

    bufs.bind();
    gl.drawArrays(GL.PrimitiveType.Triangles, 0, this._numIndices, numInstances);
    bufs.unbind();
  }

  private constructor(numIndices: number, buffers: PolylineBuffers, mesh: MeshData) {
    super(mesh, numIndices);
    this._buffers = buffers;
  }
}

/** @internal */
export function wantMaterials(vf: ViewFlags): boolean {
  return vf.materials && RenderMode.SmoothShade === vf.renderMode;
}

function wantLighting(vf: ViewFlags) {
  return RenderMode.SmoothShade === vf.renderMode && vf.lighting;
}

/** @internal */
export class SurfaceGeometry extends MeshGeometry {
  private readonly _buffers: BuffersContainer;
  private readonly _indices: BufferHandle;

  public get lutBuffers() { return this._buffers; }

  public static create(mesh: MeshData, indices: VertexIndices): SurfaceGeometry | undefined {
    const indexBuffer = BufferHandle.createArrayBuffer(indices.data);
    return undefined !== indexBuffer ? new SurfaceGeometry(indexBuffer, indices.length, mesh) : undefined;
  }

  public get isDisposed(): boolean {
    return this._buffers.isDisposed
      && this._indices.isDisposed;
  }

  public dispose() {
    dispose(this._buffers);
    dispose(this._indices);
  }

  public collectStatistics(stats: RenderMemory.Statistics): void {
    stats.addSurface(this._indices.bytesUsed);
  }

  public get isLit() { return SurfaceType.Lit === this.surfaceType || SurfaceType.TexturedLit === this.surfaceType; }
  public get isTexturedType() { return SurfaceType.Textured === this.surfaceType || SurfaceType.TexturedLit === this.surfaceType; }
  public get hasTexture() { return this.isTexturedType && undefined !== this.texture; }
  public get isGlyph() { return this.mesh.isGlyph; }
  public override get alwaysRenderTranslucent() { return this.isGlyph; }
  public get isTileSection() { return undefined !== this.texture && this.texture.isTileSection; }
  public get isClassifier() { return SurfaceType.VolumeClassifier === this.surfaceType; }
  public override get supportsThematicDisplay() {
    return !this.isGlyph;
  }

  public override get allowColorOverride() {
    // Text background color should not be overridden by feature symbology overrides - otherwise it becomes unreadable...
    // We don't actually know if we have text.
    // We do know that text background color uses blanking fill. So do ImageGraphics, so they're also going to forbid overriding their color.
    return FillFlags.Blanking !== (this.fillFlags & FillFlags.Blanking);
  }

  public override get asSurface() { return this; }
  public override get asEdge() { return undefined; }
  public override get asSilhouette() { return undefined; }

  protected _draw(numInstances: number, instanceBuffersContainer?: BuffersContainer): void {
    const system = System.instance;

    // If we can't write depth in the fragment shader, use polygonOffset to force blanking regions to draw behind.
    const offset = RenderOrder.BlankingRegion === this.renderOrder && !system.supportsLogZBuffer;
    if (offset) {
      system.context.enable(GL.POLYGON_OFFSET_FILL);
      system.context.polygonOffset(1.0, 1.0);
    }

    const bufs = instanceBuffersContainer !== undefined ? instanceBuffersContainer : this._buffers;
    bufs.bind();
    const primType = system.drawSurfacesAsWiremesh ? GL.PrimitiveType.Lines : GL.PrimitiveType.Triangles;
    system.drawArrays(primType, 0, this._numIndices, numInstances);
    bufs.unbind();

    if (offset)
      system.context.disable(GL.POLYGON_OFFSET_FILL);
  }

  public override wantMixMonochromeColor(target: Target): boolean {
    // Text relies on white-on-white reversal.
    return !this.isGlyph && (this.isLitSurface || this.wantTextures(target, this.hasTexture));
  }

  public get techniqueId(): TechniqueId { return TechniqueId.Surface; }
  public override get isLitSurface() { return this.isLit; }
  public override get hasBakedLighting() { return this.mesh.hasBakedLighting; }
  public override get hasFixedNormals() { return this.mesh.hasFixedNormals; }
  public get renderOrder(): RenderOrder {
    if (FillFlags.Behind === (this.fillFlags & FillFlags.Behind))
      return RenderOrder.BlankingRegion;

    let order = this.isLit ? RenderOrder.LitSurface : RenderOrder.UnlitSurface;
    if (this.isPlanar)
      order = order | RenderOrder.PlanarBit;

    return order;
  }

  public override getColor(target: Target) {
    if (FillFlags.Background === (this.fillFlags & FillFlags.Background))
      return target.uniforms.style.backgroundColorInfo;
    else
      return this.colorInfo;
  }

  public getRenderPass(target: Target): RenderPass {
    // Classifiers have a dedicated pass
    if (this.isClassifier)
      return RenderPass.Classification;

    const opaquePass = this.isPlanar ? RenderPass.OpaquePlanar : RenderPass.OpaqueGeneral;

    // When reading pixels, glyphs are always opaque. Otherwise always transparent (for anti-aliasing).
    if (this.isGlyph)
      return target.isReadPixelsInProgress ? opaquePass : RenderPass.Translucent;

    const vf = target.currentViewFlags;

    // When rendering thematic isolines, we need translucency because they have anti-aliasing.
    if (target.wantThematicDisplay && this.supportsThematicDisplay && target.uniforms.thematic.wantIsoLines)
      return RenderPass.Translucent;

    // In wireframe, unless fill is explicitly enabled for planar region, surface does not draw
    if (RenderMode.Wireframe === vf.renderMode && !this.mesh.isTextureAlwaysDisplayed) {
      const fillFlags = this.fillFlags;
      const showFill = FillFlags.Always === (fillFlags & FillFlags.Always) || (vf.fill && FillFlags.ByView === (fillFlags & FillFlags.ByView));
      if (!showFill)
        return RenderPass.None;
    }

    // If transparency disabled by render mode or view flag, always draw opaque.
    if (!vf.transparency || RenderMode.SolidFill === vf.renderMode || RenderMode.HiddenLine === vf.renderMode)
      return opaquePass;

    // We have 3 sources of alpha: the material, the texture, and the color.
    // Base alpha comes from the material if it overrides it; otherwise from the color.
    // The texture's alpha is multiplied by the base alpha.
    // So we must draw in the translucent pass if the texture has transparency OR the base alpha is less than 1.
    let hasAlpha = false;
    const mat = wantMaterials(vf) ? this.mesh.materialInfo : undefined;
    if (undefined !== mat && mat.overridesAlpha)
      hasAlpha = mat.hasTranslucency;
    else
      hasAlpha = this.getColor(target).hasTranslucency;

    if (!hasAlpha) {
      const tex = this.wantTextures(target, true) ? this.texture : undefined;
      hasAlpha = undefined !== tex && tex.hasTranslucency;
    }

    return hasAlpha ? RenderPass.Translucent : opaquePass;
  }

  protected _wantWoWReversal(target: Target): boolean {
    const fillFlags = this.fillFlags;
    if (FillFlags.None !== (fillFlags & FillFlags.Background))
      return false; // fill color explicitly from background

    if (FillFlags.None !== (fillFlags & FillFlags.Always))
      return true; // fill displayed even in wireframe

    const vf = target.currentViewFlags;
    if (RenderMode.Wireframe === vf.renderMode || vf.visibleEdges)
      return false; // never invert surfaces when edges are displayed

    if (this.isLit && wantLighting(vf))
      return false;

    // Don't invert white pixels of textures...
    return !this.wantTextures(target, this.hasTexture);
  }

  public override get materialInfo(): MaterialInfo | undefined { return this.mesh.materialInfo; }

  public useTexture(params: ShaderProgramParams): boolean {
    return this.wantTextures(params.target, this.hasTexture);
  }

  public computeSurfaceFlags(params: ShaderProgramParams, flags: Int32Array): void {
    const target = params.target;
    const vf = target.currentViewFlags;

    const useMaterial = wantMaterials(vf);
    flags[SurfaceBitIndex.IgnoreMaterial] = useMaterial ? 0 : 1;
    flags[SurfaceBitIndex.HasMaterialAtlas] = useMaterial && this.hasMaterialAtlas ? 1 : 0;

    flags[SurfaceBitIndex.ApplyLighting] = 0;
    flags[SurfaceBitIndex.NoFaceFront] = 0;
    flags[SurfaceBitIndex.HasColorAndNormal] = 0;
    if (this.isLit) {
      flags[SurfaceBitIndex.HasNormals] = 1;
      if (wantLighting(vf)) {
        flags[SurfaceBitIndex.ApplyLighting] = 1;
        if (this.hasFixedNormals)
          flags[SurfaceBitIndex.NoFaceFront] = 1;
      }

      // Textured meshes store normal in place of color index.
      // Untextured lit meshes store normal where textured meshes would store UV coords.
      // Tell shader where to find normal.
      if (!this.isTexturedType) {
        flags[SurfaceBitIndex.HasColorAndNormal] = 1;
      }
    } else {
      flags[SurfaceBitIndex.HasNormals] = 0;
    }

    flags[SurfaceBitIndex.HasTexture] = this.useTexture(params) ? 1 : 0;

    // The transparency threshold controls how transparent a surface must be to allow light to pass through; more opaque surfaces cast shadows.
    flags[SurfaceBitIndex.TransparencyThreshold] = params.target.isDrawingShadowMap ? 1 : 0;
    flags[SurfaceBitIndex.BackgroundFill] = 0;
    switch (params.renderPass) {
      // NB: We need this for opaque pass due to SolidFill (must compute transparency, discard below threshold, render opaque at or above threshold)
      case RenderPass.OpaqueLinear:
      case RenderPass.OpaquePlanar:
      case RenderPass.OpaqueGeneral:
      case RenderPass.Translucent:
      case RenderPass.WorldOverlay:
      case RenderPass.OpaqueLayers:
      case RenderPass.TranslucentLayers:
      case RenderPass.OverlayLayers: {
        const mode = vf.renderMode;
        if (!this.isGlyph && (RenderMode.HiddenLine === mode || RenderMode.SolidFill === mode)) {
          flags[SurfaceBitIndex.TransparencyThreshold] = 1;
          if (RenderMode.HiddenLine === mode && FillFlags.Always !== (this.fillFlags & FillFlags.Always)) {
            // fill flags test for text - doesn't render with bg fill in hidden line mode.
            flags[SurfaceBitIndex.BackgroundFill] = 1;
          }
          break;
        }
      }
    }
  }

  private constructor(indices: BufferHandle, numIndices: number, mesh: MeshData) {
    super(mesh, numIndices);
    this._buffers = BuffersContainer.create();
    const attrPos = AttributeMap.findAttribute("a_pos", TechniqueId.Surface, false);
    assert(undefined !== attrPos);
    this._buffers.addBuffer(indices, [BufferParameters.create(attrPos.location, 3, GL.DataType.UnsignedByte, false, 0, 0, false)]);
    this._indices = indices;
  }

  private wantTextures(target: Target, surfaceTextureExists: boolean): boolean {
    if (this.hasScalarAnimation && undefined !== target.analysisTexture)
      return true;

    if (!surfaceTextureExists)
      return false;

    if (this.mesh.isTextureAlwaysDisplayed)
      return true;

    if (this.supportsThematicDisplay && target.wantThematicDisplay)
      return false;

    const fill = this.fillFlags;
    const flags = target.currentViewFlags;

    // ###TODO need to distinguish between gradient fill and actual textures...
    switch (flags.renderMode) {
      case RenderMode.SmoothShade:
        return flags.textures;
      case RenderMode.Wireframe:
        return FillFlags.Always === (fill & FillFlags.Always) || (flags.fill && FillFlags.ByView === (fill & FillFlags.ByView));
      default:
        return FillFlags.Always === (fill & FillFlags.Always);
    }
  }
}
=======
/*---------------------------------------------------------------------------------------------
* Copyright (c) Bentley Systems, Incorporated. All rights reserved.
* See LICENSE.md in the project root for license terms and full copyright notice.
*--------------------------------------------------------------------------------------------*/
/** @packageDocumentation
 * @module WebGL
 */

import { assert, dispose } from "@itwin/core-bentley";
import { Point3d, Range3d } from "@itwin/core-geometry";
import { FeatureIndexType, FillFlags, LinePixels, RenderMode, ViewFlags } from "@itwin/core-common";
import { InstancedGraphicParams } from "../InstancedGraphicParams";
import { MeshParams, SegmentEdgeParams, SilhouetteParams, SurfaceType, TesselatedPolyline, VertexIndices } from "../primitives/VertexTable";
import { RenderMemory } from "../RenderMemory";
import { RenderGeometry } from "../RenderSystem";
import { AttributeMap } from "./AttributeMap";
import { CachedGeometry, LUTGeometry, PolylineBuffers } from "./CachedGeometry";
import { ColorInfo } from "./ColorInfo";
import { WebGLDisposable } from "./Disposable";
import { ShaderProgramParams } from "./DrawCommand";
import { LineCode } from "./LineCode";
import { FloatRgba } from "./FloatRGBA";
import { GL } from "./GL";
import { Graphic } from "./Graphic";
import { BufferHandle, BufferParameters, BuffersContainer } from "./AttributeBuffers";
import { InstanceBuffers, PatternBuffers } from "./InstancedGeometry";
import { createMaterialInfo, MaterialInfo } from "./Material";
import { Primitive } from "./Primitive";
import { RenderCommands } from "./RenderCommands";
import { RenderOrder, RenderPass, SurfaceBitIndex } from "./RenderFlags";
import { System } from "./System";
import { Target } from "./Target";
import { TechniqueId } from "./TechniqueId";
import { Texture } from "./Texture";
import { VertexLUT } from "./VertexLUT";

/** @internal */
export class MeshData implements WebGLDisposable {
  public readonly edgeWidth: number;
  public readonly hasFeatures: boolean;
  public readonly uniformFeatureId?: number; // Used strictly by BatchPrimitiveCommand.computeIsFlashed for flashing volume classification primitives.
  public readonly texture?: Texture;
  public readonly materialInfo?: MaterialInfo;
  public readonly type: SurfaceType;
  public readonly fillFlags: FillFlags;
  public readonly edgeLineCode: number; // Must call LineCode.valueFromLinePixels(val: LinePixels) and set the output to edgeLineCode
  public readonly isPlanar: boolean;
  public readonly hasBakedLighting: boolean;
  public readonly hasFixedNormals: boolean;   // Fixed normals will not be flipped to face front (Terrain skirts).
  public readonly lut: VertexLUT;
  public readonly viewIndependentOrigin?: Point3d;
  private readonly _textureAlwaysDisplayed: boolean;

  private constructor(lut: VertexLUT, params: MeshParams, viOrigin: Point3d | undefined) {
    this.lut = lut;
    this.viewIndependentOrigin = viOrigin;

    this.hasFeatures = FeatureIndexType.Empty !== params.vertices.featureIndexType;
    if (FeatureIndexType.Uniform === params.vertices.featureIndexType)
      this.uniformFeatureId = params.vertices.uniformFeatureID;

    if (undefined !== params.surface.textureMapping) {
      this.texture = params.surface.textureMapping.texture as Texture;
      this._textureAlwaysDisplayed = params.surface.textureMapping.alwaysDisplayed;
    } else {
      this.texture = undefined;
      this._textureAlwaysDisplayed = false;
    }

    this.materialInfo = createMaterialInfo(params.surface.material);

    this.type = params.surface.type;
    this.fillFlags = params.surface.fillFlags;
    this.isPlanar = params.isPlanar;
    this.hasBakedLighting = params.surface.hasBakedLighting;
    this.hasFixedNormals = params.surface.hasFixedNormals;
    const edges = params.edges;
    this.edgeWidth = undefined !== edges ? edges.weight : 1;
    this.edgeLineCode = LineCode.valueFromLinePixels(undefined !== edges ? edges.linePixels : LinePixels.Solid);
  }

  public static create(params: MeshParams, viOrigin: Point3d | undefined): MeshData | undefined {
    const lut = VertexLUT.createFromVertexTable(params.vertices, params.auxChannels);
    return undefined !== lut ? new MeshData(lut, params, viOrigin) : undefined;
  }

  public get isDisposed(): boolean { return undefined === this.texture && this.lut.isDisposed; }

  public dispose() {
    dispose(this.lut);
    if (this._ownsTexture)
      this.texture!.dispose();
  }

  public get isGlyph() { return undefined !== this.texture && this.texture.isGlyph; }
  public get isTextureAlwaysDisplayed() { return this.isGlyph || this._textureAlwaysDisplayed; }

  // Returns true if no one else owns this texture. Implies that the texture should be disposed when this object is disposed, and the texture's memory should be tracked as belonging to this object.
  private get _ownsTexture(): boolean {
    return undefined !== this.texture && !this.texture?.hasOwner;
  }

  public collectStatistics(stats: RenderMemory.Statistics): void {
    stats.addVertexTable(this.lut.bytesUsed);
    if (this._ownsTexture)
      stats.addTexture(this.texture!.bytesUsed);
  }
}

/** @internal */
export class MeshRenderGeometry {
  public readonly data: MeshData;
  public readonly surface?: SurfaceGeometry;
  public readonly segmentEdges?: EdgeGeometry;
  public readonly silhouetteEdges?: SilhouetteEdgeGeometry;
  public readonly polylineEdges?: PolylineEdgeGeometry;
  public readonly range: Range3d;

  private constructor(data: MeshData, params: MeshParams) {
    this.data = data;
    this.range = params.vertices.qparams.computeRange();
    this.surface = SurfaceGeometry.create(data, params.surface.indices);
    const edges = params.edges;
    if (!edges || data.type === SurfaceType.VolumeClassifier)
      return;

    if (edges.silhouettes)
      this.silhouetteEdges = SilhouetteEdgeGeometry.createSilhouettes(data, edges.silhouettes);

    if (edges.segments)
      this.segmentEdges = EdgeGeometry.create(data, edges.segments);

    if (edges.polylines)
      this.polylineEdges = PolylineEdgeGeometry.create(data, edges.polylines);
  }

  public static create(params: MeshParams, viewIndependentOrigin: Point3d | undefined): MeshRenderGeometry | undefined {
    const data = MeshData.create(params, viewIndependentOrigin);
    return data ? new this(data, params) : undefined;
  }

  public dispose() {
    dispose(this.data);
    dispose(this.surface);
    dispose(this.segmentEdges);
    dispose(this.silhouetteEdges);
    dispose(this.polylineEdges);
  }

  public collectStatistics(stats: RenderMemory.Statistics) {
    this.data.collectStatistics(stats);
    this.surface?.collectStatistics(stats);
    this.segmentEdges?.collectStatistics(stats);
    this.silhouetteEdges?.collectStatistics(stats);
    this.polylineEdges?.collectStatistics(stats);
  }
}

/** @internal */
export class MeshGraphic extends Graphic {
  public readonly meshData: MeshData;
  private readonly _primitives: Primitive[] = [];
  private readonly _instances?: InstanceBuffers | PatternBuffers;

  public static create(geometry: MeshRenderGeometry, instances?: InstancedGraphicParams | PatternBuffers): MeshGraphic | undefined {
    let buffers;
    if (instances) {
      if (instances instanceof PatternBuffers) {
        buffers = instances;
      } else {
        const instancesRange = instances.range ?? InstanceBuffers.computeRange(geometry.range, instances.transforms, instances.transformCenter);
        buffers = InstanceBuffers.create(instances, instancesRange);
        if (!buffers)
          return undefined;
      }
    }

    return new MeshGraphic(geometry, buffers);
  }

  private addPrimitive(geometry: RenderGeometry | undefined) {
    if (!geometry)
      return;

    assert(geometry instanceof CachedGeometry);
    const primitive = Primitive.createShared(geometry, this._instances);
    if (primitive)
      this._primitives.push(primitive);
  }

  private constructor(geometry: MeshRenderGeometry, instances?: InstanceBuffers | PatternBuffers) {
    super();
    this.meshData = geometry.data;
    this._instances = instances;

    this.addPrimitive(geometry.surface);
    this.addPrimitive(geometry.segmentEdges);
    this.addPrimitive(geometry.silhouetteEdges);
    this.addPrimitive(geometry.polylineEdges);
  }

  public get isDisposed(): boolean { return this.meshData.isDisposed && 0 === this._primitives.length; }
  public get isPickable() { return false; }

  public dispose() {
    for (const primitive of this._primitives)
      dispose(primitive);

    dispose(this.meshData);
    dispose(this._instances);
    this._primitives.length = 0;
  }

  public collectStatistics(stats: RenderMemory.Statistics): void {
    this.meshData.collectStatistics(stats);
    this._primitives.forEach((prim) => prim.collectStatistics(stats));
    this._instances?.collectStatistics(stats);
  }

  public addCommands(cmds: RenderCommands): void { this._primitives.forEach((prim) => prim.addCommands(cmds)); }
  public override addHiliteCommands(cmds: RenderCommands, pass: RenderPass): void { this._primitives.forEach((prim) => prim.addHiliteCommands(cmds, pass)); }

  public get surfaceType(): SurfaceType { return this.meshData.type; }
}

/** Defines one aspect of the geometry of a mesh (surface or edges)
 * @internal
 */
export abstract class MeshGeometry extends LUTGeometry {
  public readonly mesh: MeshData;
  protected readonly _numIndices: number;

  public override get asMesh() { return this; }
  protected override _getLineWeight(params: ShaderProgramParams): number { return this.computeEdgeWeight(params); }

  // Convenience accessors...
  public get edgeWidth() { return this.mesh.edgeWidth; }
  public get edgeLineCode() { return this.mesh.edgeLineCode; }
  public override get hasFeatures() { return this.mesh.hasFeatures; }
  public get surfaceType() { return this.mesh.type; }
  public get fillFlags() { return this.mesh.fillFlags; }
  public get isPlanar() { return this.mesh.isPlanar; }
  public get colorInfo(): ColorInfo { return this.mesh.lut.colorInfo; }
  public get uniformColor(): FloatRgba | undefined { return this.colorInfo.isUniform ? this.colorInfo.uniform : undefined; }
  public get texture() { return this.mesh.texture; }
  public override get hasBakedLighting() { return this.mesh.hasBakedLighting; }
  public get hasFixedNormals() { return this.mesh.hasFixedNormals; }
  public get lut() { return this.mesh.lut; }
  public get hasScalarAnimation() { return this.mesh.lut.hasScalarAnimation; }

  protected constructor(mesh: MeshData, numIndices: number) {
    super(mesh.viewIndependentOrigin);
    this._numIndices = numIndices;
    this.mesh = mesh;
  }

  protected computeEdgeWeight(params: ShaderProgramParams): number {
    return params.target.computeEdgeWeight(params.renderPass, this.edgeWidth);
  }
  protected computeEdgeLineCode(params: ShaderProgramParams): number {
    return params.target.computeEdgeLineCode(params.renderPass, this.edgeLineCode);
  }
  protected computeEdgeColor(target: Target): ColorInfo {
    return target.computeEdgeColor(this.colorInfo);
  }
  protected computeEdgePass(target: Target): RenderPass {
    if (target.isDrawingShadowMap)
      return RenderPass.None;

    const vf = target.currentViewFlags;
    if (RenderMode.SmoothShade === vf.renderMode && !vf.visibleEdges) {
      return RenderPass.None;
    }

    // Only want translucent edges in wireframe mode.
    const isTranslucent = RenderMode.Wireframe === vf.renderMode && vf.transparency && this.colorInfo.hasTranslucency;
    return isTranslucent ? RenderPass.Translucent : RenderPass.OpaqueLinear;
  }
}

/** @internal */
export class EdgeGeometry extends MeshGeometry {
  public readonly buffers: BuffersContainer;
  protected readonly _indices: BufferHandle;
  protected readonly _endPointAndQuadIndices: BufferHandle;

  public get lutBuffers() { return this.buffers; }
  public override get asSurface() { return undefined; }
  public override get asEdge() { return this; }
  public override get asSilhouette(): SilhouetteEdgeGeometry | undefined { return undefined; }

  public static create(mesh: MeshData, edges: SegmentEdgeParams): EdgeGeometry | undefined {
    const indexBuffer = BufferHandle.createArrayBuffer(edges.indices.data);
    const endPointBuffer = BufferHandle.createArrayBuffer(edges.endPointAndQuadIndices);
    return undefined !== indexBuffer && undefined !== endPointBuffer ? new EdgeGeometry(indexBuffer, endPointBuffer, edges.indices.length, mesh) : undefined;
  }

  public get isDisposed(): boolean {
    return this.buffers.isDisposed
      && this._indices.isDisposed
      && this._endPointAndQuadIndices.isDisposed;
  }

  public dispose() {
    dispose(this.buffers);
    dispose(this._indices);
    dispose(this._endPointAndQuadIndices);
  }

  public collectStatistics(stats: RenderMemory.Statistics): void {
    stats.addVisibleEdges(this._indices.bytesUsed + this._endPointAndQuadIndices.bytesUsed);
  }

  protected _draw(numInstances: number, instanceBuffersContainer?: BuffersContainer): void {
    const bufs = instanceBuffersContainer !== undefined ? instanceBuffersContainer : this.buffers;

    bufs.bind();
    System.instance.drawArrays(GL.PrimitiveType.Triangles, 0, this._numIndices, numInstances);
    bufs.unbind();
  }

  protected _wantWoWReversal(_target: Target): boolean { return true; }
  protected override _getLineCode(params: ShaderProgramParams): number { return this.computeEdgeLineCode(params); }
  public get techniqueId(): TechniqueId { return TechniqueId.Edge; }
  public getRenderPass(target: Target): RenderPass { return this.computeEdgePass(target); }
  public get renderOrder(): RenderOrder { return this.isPlanar ? RenderOrder.PlanarEdge : RenderOrder.Edge; }
  public override getColor(target: Target): ColorInfo { return this.computeEdgeColor(target); }
  public get endPointAndQuadIndices(): BufferHandle { return this._endPointAndQuadIndices; }
  public override wantMonochrome(target: Target): boolean {
    return target.currentViewFlags.renderMode === RenderMode.Wireframe;
  }

  protected constructor(indices: BufferHandle, endPointAndQuadsIndices: BufferHandle, numIndices: number, mesh: MeshData) {
    super(mesh, numIndices);
    this.buffers = BuffersContainer.create();
    const attrPos = AttributeMap.findAttribute("a_pos", TechniqueId.Edge, false);
    const attrEndPointAndQuadIndices = AttributeMap.findAttribute("a_endPointAndQuadIndices", TechniqueId.Edge, false);
    assert(attrPos !== undefined);
    assert(attrEndPointAndQuadIndices !== undefined);
    this.buffers.addBuffer(indices, [BufferParameters.create(attrPos.location, 3, GL.DataType.UnsignedByte, false, 0, 0, false)]);
    this.buffers.addBuffer(endPointAndQuadsIndices, [BufferParameters.create(attrEndPointAndQuadIndices.location, 4, GL.DataType.UnsignedByte, false, 0, 0, false)]);
    this._indices = indices;
    this._endPointAndQuadIndices = endPointAndQuadsIndices;
  }
}

/** @internal */
export class SilhouetteEdgeGeometry extends EdgeGeometry {
  private readonly _normalPairs: BufferHandle;

  public override get asSilhouette() { return this; }

  public static createSilhouettes(mesh: MeshData, params: SilhouetteParams): SilhouetteEdgeGeometry | undefined {
    const indexBuffer = BufferHandle.createArrayBuffer(params.indices.data);
    const endPointBuffer = BufferHandle.createArrayBuffer(params.endPointAndQuadIndices);
    const normalsBuffer = BufferHandle.createArrayBuffer(params.normalPairs);
    return undefined !== indexBuffer && undefined !== endPointBuffer && undefined !== normalsBuffer ? new SilhouetteEdgeGeometry(indexBuffer, endPointBuffer, normalsBuffer, params.indices.length, mesh) : undefined;
  }

  public override get isDisposed(): boolean { return super.isDisposed && this._normalPairs.isDisposed; }

  public override dispose() {
    super.dispose();
    dispose(this._normalPairs);
  }

  public override collectStatistics(stats: RenderMemory.Statistics): void {
    stats.addSilhouetteEdges(this._indices.bytesUsed + this._endPointAndQuadIndices.bytesUsed + this._normalPairs.bytesUsed);
  }

  public override get techniqueId(): TechniqueId { return TechniqueId.SilhouetteEdge; }
  public override get renderOrder(): RenderOrder { return this.isPlanar ? RenderOrder.PlanarSilhouette : RenderOrder.Silhouette; }
  public get normalPairs(): BufferHandle { return this._normalPairs; }

  private constructor(indices: BufferHandle, endPointAndQuadsIndices: BufferHandle, normalPairs: BufferHandle, numIndices: number, mesh: MeshData) {
    super(indices, endPointAndQuadsIndices, numIndices, mesh);
    const attrNormals = AttributeMap.findAttribute("a_normals", TechniqueId.SilhouetteEdge, false);
    assert(attrNormals !== undefined);
    this.buffers.addBuffer(normalPairs, [BufferParameters.create(attrNormals.location, 4, GL.DataType.UnsignedByte, false, 0, 0, false)]);
    this._normalPairs = normalPairs;
  }
}

/** @internal */
export class PolylineEdgeGeometry extends MeshGeometry {
  private _buffers: PolylineBuffers;

  public get lutBuffers() { return this._buffers.buffers; }

  public static create(mesh: MeshData, polyline: TesselatedPolyline): PolylineEdgeGeometry | undefined {
    const buffers = PolylineBuffers.create(polyline);
    return undefined !== buffers ? new PolylineEdgeGeometry(polyline.indices.length, buffers, mesh) : undefined;
  }

  public get isDisposed(): boolean { return this._buffers.isDisposed; }

  public dispose() {
    dispose(this._buffers);
  }

  public collectStatistics(stats: RenderMemory.Statistics): void {
    this._buffers.collectStatistics(stats, RenderMemory.BufferType.PolylineEdges);
  }

  protected _wantWoWReversal(_target: Target): boolean { return true; }
  protected override _getLineWeight(params: ShaderProgramParams): number { return this.computeEdgeWeight(params); }
  protected override _getLineCode(params: ShaderProgramParams): number { return this.computeEdgeLineCode(params); }
  public override getColor(target: Target): ColorInfo { return this.computeEdgeColor(target); }
  public get techniqueId(): TechniqueId { return TechniqueId.Polyline; }
  public getRenderPass(target: Target): RenderPass { return this.computeEdgePass(target); }
  public get renderOrder(): RenderOrder { return this.isPlanar ? RenderOrder.PlanarEdge : RenderOrder.Edge; }
  public override get polylineBuffers(): PolylineBuffers { return this._buffers; }

  public override wantMonochrome(target: Target): boolean {
    return target.currentViewFlags.renderMode === RenderMode.Wireframe;
  }

  protected _draw(numInstances: number, instanceBuffersContainer?: BuffersContainer): void {
    const gl = System.instance;
    const bufs = instanceBuffersContainer !== undefined ? instanceBuffersContainer : this._buffers.buffers;

    bufs.bind();
    gl.drawArrays(GL.PrimitiveType.Triangles, 0, this._numIndices, numInstances);
    bufs.unbind();
  }

  private constructor(numIndices: number, buffers: PolylineBuffers, mesh: MeshData) {
    super(mesh, numIndices);
    this._buffers = buffers;
  }
}

/** @internal */
export function wantMaterials(vf: ViewFlags): boolean {
  return vf.materials && RenderMode.SmoothShade === vf.renderMode;
}

function wantLighting(vf: ViewFlags) {
  return RenderMode.SmoothShade === vf.renderMode && vf.lighting;
}

/** @internal */
export class SurfaceGeometry extends MeshGeometry {
  private readonly _buffers: BuffersContainer;
  private readonly _indices: BufferHandle;

  public get lutBuffers() { return this._buffers; }

  public static create(mesh: MeshData, indices: VertexIndices): SurfaceGeometry | undefined {
    const indexBuffer = BufferHandle.createArrayBuffer(indices.data);
    return undefined !== indexBuffer ? new SurfaceGeometry(indexBuffer, indices.length, mesh) : undefined;
  }

  public get isDisposed(): boolean {
    return this._buffers.isDisposed
      && this._indices.isDisposed;
  }

  public dispose() {
    dispose(this._buffers);
    dispose(this._indices);
  }

  public collectStatistics(stats: RenderMemory.Statistics): void {
    stats.addSurface(this._indices.bytesUsed);
  }

  public get isLit() { return SurfaceType.Lit === this.surfaceType || SurfaceType.TexturedLit === this.surfaceType; }
  public get isTexturedType() { return SurfaceType.Textured === this.surfaceType || SurfaceType.TexturedLit === this.surfaceType; }
  public get hasTexture() { return this.isTexturedType && undefined !== this.texture; }
  public get isGlyph() { return this.mesh.isGlyph; }
  public override get alwaysRenderTranslucent() { return this.isGlyph; }
  public get isTileSection() { return undefined !== this.texture && this.texture.isTileSection; }
  public get isClassifier() { return SurfaceType.VolumeClassifier === this.surfaceType; }
  public override get supportsThematicDisplay() {
    return !this.isGlyph;
  }

  public override get allowColorOverride() {
    // Text background color should not be overridden by feature symbology overrides - otherwise it becomes unreadable...
    // We don't actually know if we have text.
    // We do know that text background color uses blanking fill. So do ImageGraphics, so they're also going to forbid overriding their color.
    return FillFlags.Blanking !== (this.fillFlags & FillFlags.Blanking);
  }

  public override get asSurface() { return this; }
  public override get asEdge() { return undefined; }
  public override get asSilhouette() { return undefined; }

  protected _draw(numInstances: number, instanceBuffersContainer?: BuffersContainer): void {
    const system = System.instance;

    // If we can't write depth in the fragment shader, use polygonOffset to force blanking regions to draw behind.
    const offset = RenderOrder.BlankingRegion === this.renderOrder && !system.supportsLogZBuffer;
    if (offset) {
      system.context.enable(GL.POLYGON_OFFSET_FILL);
      system.context.polygonOffset(1.0, 1.0);
    }

    const bufs = instanceBuffersContainer !== undefined ? instanceBuffersContainer : this._buffers;
    bufs.bind();
    const primType = system.drawSurfacesAsWiremesh ? GL.PrimitiveType.Lines : GL.PrimitiveType.Triangles;
    system.drawArrays(primType, 0, this._numIndices, numInstances);
    bufs.unbind();

    if (offset)
      system.context.disable(GL.POLYGON_OFFSET_FILL);
  }

  public override wantMixMonochromeColor(target: Target): boolean {
    // Text relies on white-on-white reversal.
    return !this.isGlyph && (this.isLitSurface || this.wantTextures(target, this.hasTexture));
  }

  public get techniqueId(): TechniqueId { return TechniqueId.Surface; }
  public override get isLitSurface() { return this.isLit; }
  public override get hasBakedLighting() { return this.mesh.hasBakedLighting; }
  public override get hasFixedNormals() { return this.mesh.hasFixedNormals; }
  public get renderOrder(): RenderOrder {
    if (FillFlags.Behind === (this.fillFlags & FillFlags.Behind))
      return RenderOrder.BlankingRegion;

    let order = this.isLit ? RenderOrder.LitSurface : RenderOrder.UnlitSurface;
    if (this.isPlanar)
      order = order | RenderOrder.PlanarBit;

    return order;
  }

  public override getColor(target: Target) {
    if (FillFlags.Background === (this.fillFlags & FillFlags.Background))
      return target.uniforms.style.backgroundColorInfo;
    else
      return this.colorInfo;
  }

  public getRenderPass(target: Target): RenderPass {
    // Classifiers have a dedicated pass
    if (this.isClassifier)
      return RenderPass.Classification;

    const opaquePass = this.isPlanar ? RenderPass.OpaquePlanar : RenderPass.OpaqueGeneral;

    // When reading pixels, glyphs are always opaque. Otherwise always transparent (for anti-aliasing).
    if (this.isGlyph)
      return target.isReadPixelsInProgress ? opaquePass : RenderPass.Translucent;

    const vf = target.currentViewFlags;

    // When rendering thematic isolines, we need translucency because they have anti-aliasing.
    if (target.wantThematicDisplay && this.supportsThematicDisplay && target.uniforms.thematic.wantIsoLines)
      return RenderPass.Translucent;

    // In wireframe, unless fill is explicitly enabled for planar region, surface does not draw
    if (RenderMode.Wireframe === vf.renderMode && !this.mesh.isTextureAlwaysDisplayed) {
      const fillFlags = this.fillFlags;
      const showFill = FillFlags.Always === (fillFlags & FillFlags.Always) || (vf.fill && FillFlags.ByView === (fillFlags & FillFlags.ByView));
      if (!showFill)
        return RenderPass.None;
    }

    // If transparency disabled by render mode or view flag, always draw opaque.
    if (!vf.transparency || RenderMode.SolidFill === vf.renderMode || RenderMode.HiddenLine === vf.renderMode)
      return opaquePass;

    // We have 3 sources of alpha: the material, the texture, and the color.
    // Base alpha comes from the material if it overrides it; otherwise from the color.
    // The texture's alpha is multiplied by the base alpha.
    // So we must draw in the translucent pass if the texture has transparency OR the base alpha is less than 1.
    let hasAlpha = false;
    const mat = wantMaterials(vf) ? this.mesh.materialInfo : undefined;
    if (undefined !== mat && mat.overridesAlpha)
      hasAlpha = mat.hasTranslucency;
    else
      hasAlpha = this.getColor(target).hasTranslucency;

    if (!hasAlpha) {
      const tex = this.wantTextures(target, true) ? this.texture : undefined;
      hasAlpha = undefined !== tex && tex.hasTranslucency;
    }

    return hasAlpha ? RenderPass.Translucent : opaquePass;
  }

  protected _wantWoWReversal(target: Target): boolean {
    const fillFlags = this.fillFlags;
    if (FillFlags.None !== (fillFlags & FillFlags.Background))
      return false; // fill color explicitly from background

    if (FillFlags.None !== (fillFlags & FillFlags.Always))
      return true; // fill displayed even in wireframe

    const vf = target.currentViewFlags;
    if (RenderMode.Wireframe === vf.renderMode || vf.visibleEdges)
      return false; // never invert surfaces when edges are displayed

    if (this.isLit && wantLighting(vf))
      return false;

    // Don't invert white pixels of textures...
    return !this.wantTextures(target, this.hasTexture);
  }

  public override get materialInfo(): MaterialInfo | undefined { return this.mesh.materialInfo; }

  public useTexture(params: ShaderProgramParams): boolean {
    return this.wantTextures(params.target, this.hasTexture);
  }

  public computeSurfaceFlags(params: ShaderProgramParams, flags: Int32Array): void {
    const target = params.target;
    const vf = target.currentViewFlags;

    const useMaterial = wantMaterials(vf);
    flags[SurfaceBitIndex.IgnoreMaterial] = useMaterial ? 0 : 1;
    flags[SurfaceBitIndex.HasMaterialAtlas] = useMaterial && this.hasMaterialAtlas ? 1 : 0;

    flags[SurfaceBitIndex.ApplyLighting] = 0;
    flags[SurfaceBitIndex.NoFaceFront] = 0;
    flags[SurfaceBitIndex.HasColorAndNormal] = 0;
    if (this.isLit) {
      flags[SurfaceBitIndex.HasNormals] = 1;
      if (wantLighting(vf)) {
        flags[SurfaceBitIndex.ApplyLighting] = 1;
        if (this.hasFixedNormals)
          flags[SurfaceBitIndex.NoFaceFront] = 1;
      }

      // Textured meshes store normal in place of color index.
      // Untextured lit meshes store normal where textured meshes would store UV coords.
      // Tell shader where to find normal.
      if (!this.isTexturedType) {
        flags[SurfaceBitIndex.HasColorAndNormal] = 1;
      }
    } else {
      flags[SurfaceBitIndex.HasNormals] = 0;
    }

    flags[SurfaceBitIndex.HasTexture] = this.useTexture(params) ? 1 : 0;

    // The transparency threshold controls how transparent a surface must be to allow light to pass through; more opaque surfaces cast shadows.
    flags[SurfaceBitIndex.TransparencyThreshold] = params.target.isDrawingShadowMap ? 1 : 0;
    flags[SurfaceBitIndex.BackgroundFill] = 0;
    switch (params.renderPass) {
      // NB: We need this for opaque pass due to SolidFill (must compute transparency, discard below threshold, render opaque at or above threshold)
      case RenderPass.OpaqueLinear:
      case RenderPass.OpaquePlanar:
      case RenderPass.OpaqueGeneral:
      case RenderPass.Translucent:
      case RenderPass.WorldOverlay:
      case RenderPass.OpaqueLayers:
      case RenderPass.TranslucentLayers:
      case RenderPass.OverlayLayers: {
        const mode = vf.renderMode;
        if (!this.isGlyph && (RenderMode.HiddenLine === mode || RenderMode.SolidFill === mode)) {
          flags[SurfaceBitIndex.TransparencyThreshold] = 1;
          if (RenderMode.HiddenLine === mode && FillFlags.Always !== (this.fillFlags & FillFlags.Always)) {
            // fill flags test for text - doesn't render with bg fill in hidden line mode.
            flags[SurfaceBitIndex.BackgroundFill] = 1;
          }
          break;
        }
      }
    }
  }

  private constructor(indices: BufferHandle, numIndices: number, mesh: MeshData) {
    super(mesh, numIndices);
    this._buffers = BuffersContainer.create();
    const attrPos = AttributeMap.findAttribute("a_pos", TechniqueId.Surface, false);
    assert(undefined !== attrPos);
    this._buffers.addBuffer(indices, [BufferParameters.create(attrPos.location, 3, GL.DataType.UnsignedByte, false, 0, 0, false)]);
    this._indices = indices;
  }

  private wantTextures(target: Target, surfaceTextureExists: boolean): boolean {
    if (this.hasScalarAnimation && undefined !== target.analysisTexture)
      return true;

    if (!surfaceTextureExists)
      return false;

    if (this.mesh.isTextureAlwaysDisplayed)
      return true;

    if (this.supportsThematicDisplay && target.wantThematicDisplay)
      return false;

    const fill = this.fillFlags;
    const flags = target.currentViewFlags;

    // ###TODO need to distinguish between gradient fill and actual textures...
    switch (flags.renderMode) {
      case RenderMode.SmoothShade:
        return flags.textures;
      case RenderMode.Wireframe:
        return FillFlags.Always === (fill & FillFlags.Always) || (flags.fill && FillFlags.ByView === (fill & FillFlags.ByView));
      default:
        return FillFlags.Always === (fill & FillFlags.Always);
    }
  }
}
>>>>>>> 51caf2bd
<|MERGE_RESOLUTION|>--- conflicted
+++ resolved
@@ -1,4 +1,3 @@
-<<<<<<< HEAD
 /*---------------------------------------------------------------------------------------------
 * Copyright (c) Bentley Systems, Incorporated. All rights reserved.
 * See LICENSE.md in the project root for license terms and full copyright notice.
@@ -169,7 +168,7 @@
       if (instances instanceof PatternBuffers) {
         buffers = instances;
       } else {
-        const instancesRange = InstanceBuffers.computeRange(geometry.range, instances.transforms, instances.transformCenter);
+        const instancesRange = instances.range ?? InstanceBuffers.computeRange(geometry.range, instances.transforms, instances.transformCenter);
         buffers = InstanceBuffers.create(instances, instancesRange);
         if (!buffers)
           return undefined;
@@ -700,708 +699,4 @@
         return FillFlags.Always === (fill & FillFlags.Always);
     }
   }
-}
-=======
-/*---------------------------------------------------------------------------------------------
-* Copyright (c) Bentley Systems, Incorporated. All rights reserved.
-* See LICENSE.md in the project root for license terms and full copyright notice.
-*--------------------------------------------------------------------------------------------*/
-/** @packageDocumentation
- * @module WebGL
- */
-
-import { assert, dispose } from "@itwin/core-bentley";
-import { Point3d, Range3d } from "@itwin/core-geometry";
-import { FeatureIndexType, FillFlags, LinePixels, RenderMode, ViewFlags } from "@itwin/core-common";
-import { InstancedGraphicParams } from "../InstancedGraphicParams";
-import { MeshParams, SegmentEdgeParams, SilhouetteParams, SurfaceType, TesselatedPolyline, VertexIndices } from "../primitives/VertexTable";
-import { RenderMemory } from "../RenderMemory";
-import { RenderGeometry } from "../RenderSystem";
-import { AttributeMap } from "./AttributeMap";
-import { CachedGeometry, LUTGeometry, PolylineBuffers } from "./CachedGeometry";
-import { ColorInfo } from "./ColorInfo";
-import { WebGLDisposable } from "./Disposable";
-import { ShaderProgramParams } from "./DrawCommand";
-import { LineCode } from "./LineCode";
-import { FloatRgba } from "./FloatRGBA";
-import { GL } from "./GL";
-import { Graphic } from "./Graphic";
-import { BufferHandle, BufferParameters, BuffersContainer } from "./AttributeBuffers";
-import { InstanceBuffers, PatternBuffers } from "./InstancedGeometry";
-import { createMaterialInfo, MaterialInfo } from "./Material";
-import { Primitive } from "./Primitive";
-import { RenderCommands } from "./RenderCommands";
-import { RenderOrder, RenderPass, SurfaceBitIndex } from "./RenderFlags";
-import { System } from "./System";
-import { Target } from "./Target";
-import { TechniqueId } from "./TechniqueId";
-import { Texture } from "./Texture";
-import { VertexLUT } from "./VertexLUT";
-
-/** @internal */
-export class MeshData implements WebGLDisposable {
-  public readonly edgeWidth: number;
-  public readonly hasFeatures: boolean;
-  public readonly uniformFeatureId?: number; // Used strictly by BatchPrimitiveCommand.computeIsFlashed for flashing volume classification primitives.
-  public readonly texture?: Texture;
-  public readonly materialInfo?: MaterialInfo;
-  public readonly type: SurfaceType;
-  public readonly fillFlags: FillFlags;
-  public readonly edgeLineCode: number; // Must call LineCode.valueFromLinePixels(val: LinePixels) and set the output to edgeLineCode
-  public readonly isPlanar: boolean;
-  public readonly hasBakedLighting: boolean;
-  public readonly hasFixedNormals: boolean;   // Fixed normals will not be flipped to face front (Terrain skirts).
-  public readonly lut: VertexLUT;
-  public readonly viewIndependentOrigin?: Point3d;
-  private readonly _textureAlwaysDisplayed: boolean;
-
-  private constructor(lut: VertexLUT, params: MeshParams, viOrigin: Point3d | undefined) {
-    this.lut = lut;
-    this.viewIndependentOrigin = viOrigin;
-
-    this.hasFeatures = FeatureIndexType.Empty !== params.vertices.featureIndexType;
-    if (FeatureIndexType.Uniform === params.vertices.featureIndexType)
-      this.uniformFeatureId = params.vertices.uniformFeatureID;
-
-    if (undefined !== params.surface.textureMapping) {
-      this.texture = params.surface.textureMapping.texture as Texture;
-      this._textureAlwaysDisplayed = params.surface.textureMapping.alwaysDisplayed;
-    } else {
-      this.texture = undefined;
-      this._textureAlwaysDisplayed = false;
-    }
-
-    this.materialInfo = createMaterialInfo(params.surface.material);
-
-    this.type = params.surface.type;
-    this.fillFlags = params.surface.fillFlags;
-    this.isPlanar = params.isPlanar;
-    this.hasBakedLighting = params.surface.hasBakedLighting;
-    this.hasFixedNormals = params.surface.hasFixedNormals;
-    const edges = params.edges;
-    this.edgeWidth = undefined !== edges ? edges.weight : 1;
-    this.edgeLineCode = LineCode.valueFromLinePixels(undefined !== edges ? edges.linePixels : LinePixels.Solid);
-  }
-
-  public static create(params: MeshParams, viOrigin: Point3d | undefined): MeshData | undefined {
-    const lut = VertexLUT.createFromVertexTable(params.vertices, params.auxChannels);
-    return undefined !== lut ? new MeshData(lut, params, viOrigin) : undefined;
-  }
-
-  public get isDisposed(): boolean { return undefined === this.texture && this.lut.isDisposed; }
-
-  public dispose() {
-    dispose(this.lut);
-    if (this._ownsTexture)
-      this.texture!.dispose();
-  }
-
-  public get isGlyph() { return undefined !== this.texture && this.texture.isGlyph; }
-  public get isTextureAlwaysDisplayed() { return this.isGlyph || this._textureAlwaysDisplayed; }
-
-  // Returns true if no one else owns this texture. Implies that the texture should be disposed when this object is disposed, and the texture's memory should be tracked as belonging to this object.
-  private get _ownsTexture(): boolean {
-    return undefined !== this.texture && !this.texture?.hasOwner;
-  }
-
-  public collectStatistics(stats: RenderMemory.Statistics): void {
-    stats.addVertexTable(this.lut.bytesUsed);
-    if (this._ownsTexture)
-      stats.addTexture(this.texture!.bytesUsed);
-  }
-}
-
-/** @internal */
-export class MeshRenderGeometry {
-  public readonly data: MeshData;
-  public readonly surface?: SurfaceGeometry;
-  public readonly segmentEdges?: EdgeGeometry;
-  public readonly silhouetteEdges?: SilhouetteEdgeGeometry;
-  public readonly polylineEdges?: PolylineEdgeGeometry;
-  public readonly range: Range3d;
-
-  private constructor(data: MeshData, params: MeshParams) {
-    this.data = data;
-    this.range = params.vertices.qparams.computeRange();
-    this.surface = SurfaceGeometry.create(data, params.surface.indices);
-    const edges = params.edges;
-    if (!edges || data.type === SurfaceType.VolumeClassifier)
-      return;
-
-    if (edges.silhouettes)
-      this.silhouetteEdges = SilhouetteEdgeGeometry.createSilhouettes(data, edges.silhouettes);
-
-    if (edges.segments)
-      this.segmentEdges = EdgeGeometry.create(data, edges.segments);
-
-    if (edges.polylines)
-      this.polylineEdges = PolylineEdgeGeometry.create(data, edges.polylines);
-  }
-
-  public static create(params: MeshParams, viewIndependentOrigin: Point3d | undefined): MeshRenderGeometry | undefined {
-    const data = MeshData.create(params, viewIndependentOrigin);
-    return data ? new this(data, params) : undefined;
-  }
-
-  public dispose() {
-    dispose(this.data);
-    dispose(this.surface);
-    dispose(this.segmentEdges);
-    dispose(this.silhouetteEdges);
-    dispose(this.polylineEdges);
-  }
-
-  public collectStatistics(stats: RenderMemory.Statistics) {
-    this.data.collectStatistics(stats);
-    this.surface?.collectStatistics(stats);
-    this.segmentEdges?.collectStatistics(stats);
-    this.silhouetteEdges?.collectStatistics(stats);
-    this.polylineEdges?.collectStatistics(stats);
-  }
-}
-
-/** @internal */
-export class MeshGraphic extends Graphic {
-  public readonly meshData: MeshData;
-  private readonly _primitives: Primitive[] = [];
-  private readonly _instances?: InstanceBuffers | PatternBuffers;
-
-  public static create(geometry: MeshRenderGeometry, instances?: InstancedGraphicParams | PatternBuffers): MeshGraphic | undefined {
-    let buffers;
-    if (instances) {
-      if (instances instanceof PatternBuffers) {
-        buffers = instances;
-      } else {
-        const instancesRange = instances.range ?? InstanceBuffers.computeRange(geometry.range, instances.transforms, instances.transformCenter);
-        buffers = InstanceBuffers.create(instances, instancesRange);
-        if (!buffers)
-          return undefined;
-      }
-    }
-
-    return new MeshGraphic(geometry, buffers);
-  }
-
-  private addPrimitive(geometry: RenderGeometry | undefined) {
-    if (!geometry)
-      return;
-
-    assert(geometry instanceof CachedGeometry);
-    const primitive = Primitive.createShared(geometry, this._instances);
-    if (primitive)
-      this._primitives.push(primitive);
-  }
-
-  private constructor(geometry: MeshRenderGeometry, instances?: InstanceBuffers | PatternBuffers) {
-    super();
-    this.meshData = geometry.data;
-    this._instances = instances;
-
-    this.addPrimitive(geometry.surface);
-    this.addPrimitive(geometry.segmentEdges);
-    this.addPrimitive(geometry.silhouetteEdges);
-    this.addPrimitive(geometry.polylineEdges);
-  }
-
-  public get isDisposed(): boolean { return this.meshData.isDisposed && 0 === this._primitives.length; }
-  public get isPickable() { return false; }
-
-  public dispose() {
-    for (const primitive of this._primitives)
-      dispose(primitive);
-
-    dispose(this.meshData);
-    dispose(this._instances);
-    this._primitives.length = 0;
-  }
-
-  public collectStatistics(stats: RenderMemory.Statistics): void {
-    this.meshData.collectStatistics(stats);
-    this._primitives.forEach((prim) => prim.collectStatistics(stats));
-    this._instances?.collectStatistics(stats);
-  }
-
-  public addCommands(cmds: RenderCommands): void { this._primitives.forEach((prim) => prim.addCommands(cmds)); }
-  public override addHiliteCommands(cmds: RenderCommands, pass: RenderPass): void { this._primitives.forEach((prim) => prim.addHiliteCommands(cmds, pass)); }
-
-  public get surfaceType(): SurfaceType { return this.meshData.type; }
-}
-
-/** Defines one aspect of the geometry of a mesh (surface or edges)
- * @internal
- */
-export abstract class MeshGeometry extends LUTGeometry {
-  public readonly mesh: MeshData;
-  protected readonly _numIndices: number;
-
-  public override get asMesh() { return this; }
-  protected override _getLineWeight(params: ShaderProgramParams): number { return this.computeEdgeWeight(params); }
-
-  // Convenience accessors...
-  public get edgeWidth() { return this.mesh.edgeWidth; }
-  public get edgeLineCode() { return this.mesh.edgeLineCode; }
-  public override get hasFeatures() { return this.mesh.hasFeatures; }
-  public get surfaceType() { return this.mesh.type; }
-  public get fillFlags() { return this.mesh.fillFlags; }
-  public get isPlanar() { return this.mesh.isPlanar; }
-  public get colorInfo(): ColorInfo { return this.mesh.lut.colorInfo; }
-  public get uniformColor(): FloatRgba | undefined { return this.colorInfo.isUniform ? this.colorInfo.uniform : undefined; }
-  public get texture() { return this.mesh.texture; }
-  public override get hasBakedLighting() { return this.mesh.hasBakedLighting; }
-  public get hasFixedNormals() { return this.mesh.hasFixedNormals; }
-  public get lut() { return this.mesh.lut; }
-  public get hasScalarAnimation() { return this.mesh.lut.hasScalarAnimation; }
-
-  protected constructor(mesh: MeshData, numIndices: number) {
-    super(mesh.viewIndependentOrigin);
-    this._numIndices = numIndices;
-    this.mesh = mesh;
-  }
-
-  protected computeEdgeWeight(params: ShaderProgramParams): number {
-    return params.target.computeEdgeWeight(params.renderPass, this.edgeWidth);
-  }
-  protected computeEdgeLineCode(params: ShaderProgramParams): number {
-    return params.target.computeEdgeLineCode(params.renderPass, this.edgeLineCode);
-  }
-  protected computeEdgeColor(target: Target): ColorInfo {
-    return target.computeEdgeColor(this.colorInfo);
-  }
-  protected computeEdgePass(target: Target): RenderPass {
-    if (target.isDrawingShadowMap)
-      return RenderPass.None;
-
-    const vf = target.currentViewFlags;
-    if (RenderMode.SmoothShade === vf.renderMode && !vf.visibleEdges) {
-      return RenderPass.None;
-    }
-
-    // Only want translucent edges in wireframe mode.
-    const isTranslucent = RenderMode.Wireframe === vf.renderMode && vf.transparency && this.colorInfo.hasTranslucency;
-    return isTranslucent ? RenderPass.Translucent : RenderPass.OpaqueLinear;
-  }
-}
-
-/** @internal */
-export class EdgeGeometry extends MeshGeometry {
-  public readonly buffers: BuffersContainer;
-  protected readonly _indices: BufferHandle;
-  protected readonly _endPointAndQuadIndices: BufferHandle;
-
-  public get lutBuffers() { return this.buffers; }
-  public override get asSurface() { return undefined; }
-  public override get asEdge() { return this; }
-  public override get asSilhouette(): SilhouetteEdgeGeometry | undefined { return undefined; }
-
-  public static create(mesh: MeshData, edges: SegmentEdgeParams): EdgeGeometry | undefined {
-    const indexBuffer = BufferHandle.createArrayBuffer(edges.indices.data);
-    const endPointBuffer = BufferHandle.createArrayBuffer(edges.endPointAndQuadIndices);
-    return undefined !== indexBuffer && undefined !== endPointBuffer ? new EdgeGeometry(indexBuffer, endPointBuffer, edges.indices.length, mesh) : undefined;
-  }
-
-  public get isDisposed(): boolean {
-    return this.buffers.isDisposed
-      && this._indices.isDisposed
-      && this._endPointAndQuadIndices.isDisposed;
-  }
-
-  public dispose() {
-    dispose(this.buffers);
-    dispose(this._indices);
-    dispose(this._endPointAndQuadIndices);
-  }
-
-  public collectStatistics(stats: RenderMemory.Statistics): void {
-    stats.addVisibleEdges(this._indices.bytesUsed + this._endPointAndQuadIndices.bytesUsed);
-  }
-
-  protected _draw(numInstances: number, instanceBuffersContainer?: BuffersContainer): void {
-    const bufs = instanceBuffersContainer !== undefined ? instanceBuffersContainer : this.buffers;
-
-    bufs.bind();
-    System.instance.drawArrays(GL.PrimitiveType.Triangles, 0, this._numIndices, numInstances);
-    bufs.unbind();
-  }
-
-  protected _wantWoWReversal(_target: Target): boolean { return true; }
-  protected override _getLineCode(params: ShaderProgramParams): number { return this.computeEdgeLineCode(params); }
-  public get techniqueId(): TechniqueId { return TechniqueId.Edge; }
-  public getRenderPass(target: Target): RenderPass { return this.computeEdgePass(target); }
-  public get renderOrder(): RenderOrder { return this.isPlanar ? RenderOrder.PlanarEdge : RenderOrder.Edge; }
-  public override getColor(target: Target): ColorInfo { return this.computeEdgeColor(target); }
-  public get endPointAndQuadIndices(): BufferHandle { return this._endPointAndQuadIndices; }
-  public override wantMonochrome(target: Target): boolean {
-    return target.currentViewFlags.renderMode === RenderMode.Wireframe;
-  }
-
-  protected constructor(indices: BufferHandle, endPointAndQuadsIndices: BufferHandle, numIndices: number, mesh: MeshData) {
-    super(mesh, numIndices);
-    this.buffers = BuffersContainer.create();
-    const attrPos = AttributeMap.findAttribute("a_pos", TechniqueId.Edge, false);
-    const attrEndPointAndQuadIndices = AttributeMap.findAttribute("a_endPointAndQuadIndices", TechniqueId.Edge, false);
-    assert(attrPos !== undefined);
-    assert(attrEndPointAndQuadIndices !== undefined);
-    this.buffers.addBuffer(indices, [BufferParameters.create(attrPos.location, 3, GL.DataType.UnsignedByte, false, 0, 0, false)]);
-    this.buffers.addBuffer(endPointAndQuadsIndices, [BufferParameters.create(attrEndPointAndQuadIndices.location, 4, GL.DataType.UnsignedByte, false, 0, 0, false)]);
-    this._indices = indices;
-    this._endPointAndQuadIndices = endPointAndQuadsIndices;
-  }
-}
-
-/** @internal */
-export class SilhouetteEdgeGeometry extends EdgeGeometry {
-  private readonly _normalPairs: BufferHandle;
-
-  public override get asSilhouette() { return this; }
-
-  public static createSilhouettes(mesh: MeshData, params: SilhouetteParams): SilhouetteEdgeGeometry | undefined {
-    const indexBuffer = BufferHandle.createArrayBuffer(params.indices.data);
-    const endPointBuffer = BufferHandle.createArrayBuffer(params.endPointAndQuadIndices);
-    const normalsBuffer = BufferHandle.createArrayBuffer(params.normalPairs);
-    return undefined !== indexBuffer && undefined !== endPointBuffer && undefined !== normalsBuffer ? new SilhouetteEdgeGeometry(indexBuffer, endPointBuffer, normalsBuffer, params.indices.length, mesh) : undefined;
-  }
-
-  public override get isDisposed(): boolean { return super.isDisposed && this._normalPairs.isDisposed; }
-
-  public override dispose() {
-    super.dispose();
-    dispose(this._normalPairs);
-  }
-
-  public override collectStatistics(stats: RenderMemory.Statistics): void {
-    stats.addSilhouetteEdges(this._indices.bytesUsed + this._endPointAndQuadIndices.bytesUsed + this._normalPairs.bytesUsed);
-  }
-
-  public override get techniqueId(): TechniqueId { return TechniqueId.SilhouetteEdge; }
-  public override get renderOrder(): RenderOrder { return this.isPlanar ? RenderOrder.PlanarSilhouette : RenderOrder.Silhouette; }
-  public get normalPairs(): BufferHandle { return this._normalPairs; }
-
-  private constructor(indices: BufferHandle, endPointAndQuadsIndices: BufferHandle, normalPairs: BufferHandle, numIndices: number, mesh: MeshData) {
-    super(indices, endPointAndQuadsIndices, numIndices, mesh);
-    const attrNormals = AttributeMap.findAttribute("a_normals", TechniqueId.SilhouetteEdge, false);
-    assert(attrNormals !== undefined);
-    this.buffers.addBuffer(normalPairs, [BufferParameters.create(attrNormals.location, 4, GL.DataType.UnsignedByte, false, 0, 0, false)]);
-    this._normalPairs = normalPairs;
-  }
-}
-
-/** @internal */
-export class PolylineEdgeGeometry extends MeshGeometry {
-  private _buffers: PolylineBuffers;
-
-  public get lutBuffers() { return this._buffers.buffers; }
-
-  public static create(mesh: MeshData, polyline: TesselatedPolyline): PolylineEdgeGeometry | undefined {
-    const buffers = PolylineBuffers.create(polyline);
-    return undefined !== buffers ? new PolylineEdgeGeometry(polyline.indices.length, buffers, mesh) : undefined;
-  }
-
-  public get isDisposed(): boolean { return this._buffers.isDisposed; }
-
-  public dispose() {
-    dispose(this._buffers);
-  }
-
-  public collectStatistics(stats: RenderMemory.Statistics): void {
-    this._buffers.collectStatistics(stats, RenderMemory.BufferType.PolylineEdges);
-  }
-
-  protected _wantWoWReversal(_target: Target): boolean { return true; }
-  protected override _getLineWeight(params: ShaderProgramParams): number { return this.computeEdgeWeight(params); }
-  protected override _getLineCode(params: ShaderProgramParams): number { return this.computeEdgeLineCode(params); }
-  public override getColor(target: Target): ColorInfo { return this.computeEdgeColor(target); }
-  public get techniqueId(): TechniqueId { return TechniqueId.Polyline; }
-  public getRenderPass(target: Target): RenderPass { return this.computeEdgePass(target); }
-  public get renderOrder(): RenderOrder { return this.isPlanar ? RenderOrder.PlanarEdge : RenderOrder.Edge; }
-  public override get polylineBuffers(): PolylineBuffers { return this._buffers; }
-
-  public override wantMonochrome(target: Target): boolean {
-    return target.currentViewFlags.renderMode === RenderMode.Wireframe;
-  }
-
-  protected _draw(numInstances: number, instanceBuffersContainer?: BuffersContainer): void {
-    const gl = System.instance;
-    const bufs = instanceBuffersContainer !== undefined ? instanceBuffersContainer : this._buffers.buffers;
-
-    bufs.bind();
-    gl.drawArrays(GL.PrimitiveType.Triangles, 0, this._numIndices, numInstances);
-    bufs.unbind();
-  }
-
-  private constructor(numIndices: number, buffers: PolylineBuffers, mesh: MeshData) {
-    super(mesh, numIndices);
-    this._buffers = buffers;
-  }
-}
-
-/** @internal */
-export function wantMaterials(vf: ViewFlags): boolean {
-  return vf.materials && RenderMode.SmoothShade === vf.renderMode;
-}
-
-function wantLighting(vf: ViewFlags) {
-  return RenderMode.SmoothShade === vf.renderMode && vf.lighting;
-}
-
-/** @internal */
-export class SurfaceGeometry extends MeshGeometry {
-  private readonly _buffers: BuffersContainer;
-  private readonly _indices: BufferHandle;
-
-  public get lutBuffers() { return this._buffers; }
-
-  public static create(mesh: MeshData, indices: VertexIndices): SurfaceGeometry | undefined {
-    const indexBuffer = BufferHandle.createArrayBuffer(indices.data);
-    return undefined !== indexBuffer ? new SurfaceGeometry(indexBuffer, indices.length, mesh) : undefined;
-  }
-
-  public get isDisposed(): boolean {
-    return this._buffers.isDisposed
-      && this._indices.isDisposed;
-  }
-
-  public dispose() {
-    dispose(this._buffers);
-    dispose(this._indices);
-  }
-
-  public collectStatistics(stats: RenderMemory.Statistics): void {
-    stats.addSurface(this._indices.bytesUsed);
-  }
-
-  public get isLit() { return SurfaceType.Lit === this.surfaceType || SurfaceType.TexturedLit === this.surfaceType; }
-  public get isTexturedType() { return SurfaceType.Textured === this.surfaceType || SurfaceType.TexturedLit === this.surfaceType; }
-  public get hasTexture() { return this.isTexturedType && undefined !== this.texture; }
-  public get isGlyph() { return this.mesh.isGlyph; }
-  public override get alwaysRenderTranslucent() { return this.isGlyph; }
-  public get isTileSection() { return undefined !== this.texture && this.texture.isTileSection; }
-  public get isClassifier() { return SurfaceType.VolumeClassifier === this.surfaceType; }
-  public override get supportsThematicDisplay() {
-    return !this.isGlyph;
-  }
-
-  public override get allowColorOverride() {
-    // Text background color should not be overridden by feature symbology overrides - otherwise it becomes unreadable...
-    // We don't actually know if we have text.
-    // We do know that text background color uses blanking fill. So do ImageGraphics, so they're also going to forbid overriding their color.
-    return FillFlags.Blanking !== (this.fillFlags & FillFlags.Blanking);
-  }
-
-  public override get asSurface() { return this; }
-  public override get asEdge() { return undefined; }
-  public override get asSilhouette() { return undefined; }
-
-  protected _draw(numInstances: number, instanceBuffersContainer?: BuffersContainer): void {
-    const system = System.instance;
-
-    // If we can't write depth in the fragment shader, use polygonOffset to force blanking regions to draw behind.
-    const offset = RenderOrder.BlankingRegion === this.renderOrder && !system.supportsLogZBuffer;
-    if (offset) {
-      system.context.enable(GL.POLYGON_OFFSET_FILL);
-      system.context.polygonOffset(1.0, 1.0);
-    }
-
-    const bufs = instanceBuffersContainer !== undefined ? instanceBuffersContainer : this._buffers;
-    bufs.bind();
-    const primType = system.drawSurfacesAsWiremesh ? GL.PrimitiveType.Lines : GL.PrimitiveType.Triangles;
-    system.drawArrays(primType, 0, this._numIndices, numInstances);
-    bufs.unbind();
-
-    if (offset)
-      system.context.disable(GL.POLYGON_OFFSET_FILL);
-  }
-
-  public override wantMixMonochromeColor(target: Target): boolean {
-    // Text relies on white-on-white reversal.
-    return !this.isGlyph && (this.isLitSurface || this.wantTextures(target, this.hasTexture));
-  }
-
-  public get techniqueId(): TechniqueId { return TechniqueId.Surface; }
-  public override get isLitSurface() { return this.isLit; }
-  public override get hasBakedLighting() { return this.mesh.hasBakedLighting; }
-  public override get hasFixedNormals() { return this.mesh.hasFixedNormals; }
-  public get renderOrder(): RenderOrder {
-    if (FillFlags.Behind === (this.fillFlags & FillFlags.Behind))
-      return RenderOrder.BlankingRegion;
-
-    let order = this.isLit ? RenderOrder.LitSurface : RenderOrder.UnlitSurface;
-    if (this.isPlanar)
-      order = order | RenderOrder.PlanarBit;
-
-    return order;
-  }
-
-  public override getColor(target: Target) {
-    if (FillFlags.Background === (this.fillFlags & FillFlags.Background))
-      return target.uniforms.style.backgroundColorInfo;
-    else
-      return this.colorInfo;
-  }
-
-  public getRenderPass(target: Target): RenderPass {
-    // Classifiers have a dedicated pass
-    if (this.isClassifier)
-      return RenderPass.Classification;
-
-    const opaquePass = this.isPlanar ? RenderPass.OpaquePlanar : RenderPass.OpaqueGeneral;
-
-    // When reading pixels, glyphs are always opaque. Otherwise always transparent (for anti-aliasing).
-    if (this.isGlyph)
-      return target.isReadPixelsInProgress ? opaquePass : RenderPass.Translucent;
-
-    const vf = target.currentViewFlags;
-
-    // When rendering thematic isolines, we need translucency because they have anti-aliasing.
-    if (target.wantThematicDisplay && this.supportsThematicDisplay && target.uniforms.thematic.wantIsoLines)
-      return RenderPass.Translucent;
-
-    // In wireframe, unless fill is explicitly enabled for planar region, surface does not draw
-    if (RenderMode.Wireframe === vf.renderMode && !this.mesh.isTextureAlwaysDisplayed) {
-      const fillFlags = this.fillFlags;
-      const showFill = FillFlags.Always === (fillFlags & FillFlags.Always) || (vf.fill && FillFlags.ByView === (fillFlags & FillFlags.ByView));
-      if (!showFill)
-        return RenderPass.None;
-    }
-
-    // If transparency disabled by render mode or view flag, always draw opaque.
-    if (!vf.transparency || RenderMode.SolidFill === vf.renderMode || RenderMode.HiddenLine === vf.renderMode)
-      return opaquePass;
-
-    // We have 3 sources of alpha: the material, the texture, and the color.
-    // Base alpha comes from the material if it overrides it; otherwise from the color.
-    // The texture's alpha is multiplied by the base alpha.
-    // So we must draw in the translucent pass if the texture has transparency OR the base alpha is less than 1.
-    let hasAlpha = false;
-    const mat = wantMaterials(vf) ? this.mesh.materialInfo : undefined;
-    if (undefined !== mat && mat.overridesAlpha)
-      hasAlpha = mat.hasTranslucency;
-    else
-      hasAlpha = this.getColor(target).hasTranslucency;
-
-    if (!hasAlpha) {
-      const tex = this.wantTextures(target, true) ? this.texture : undefined;
-      hasAlpha = undefined !== tex && tex.hasTranslucency;
-    }
-
-    return hasAlpha ? RenderPass.Translucent : opaquePass;
-  }
-
-  protected _wantWoWReversal(target: Target): boolean {
-    const fillFlags = this.fillFlags;
-    if (FillFlags.None !== (fillFlags & FillFlags.Background))
-      return false; // fill color explicitly from background
-
-    if (FillFlags.None !== (fillFlags & FillFlags.Always))
-      return true; // fill displayed even in wireframe
-
-    const vf = target.currentViewFlags;
-    if (RenderMode.Wireframe === vf.renderMode || vf.visibleEdges)
-      return false; // never invert surfaces when edges are displayed
-
-    if (this.isLit && wantLighting(vf))
-      return false;
-
-    // Don't invert white pixels of textures...
-    return !this.wantTextures(target, this.hasTexture);
-  }
-
-  public override get materialInfo(): MaterialInfo | undefined { return this.mesh.materialInfo; }
-
-  public useTexture(params: ShaderProgramParams): boolean {
-    return this.wantTextures(params.target, this.hasTexture);
-  }
-
-  public computeSurfaceFlags(params: ShaderProgramParams, flags: Int32Array): void {
-    const target = params.target;
-    const vf = target.currentViewFlags;
-
-    const useMaterial = wantMaterials(vf);
-    flags[SurfaceBitIndex.IgnoreMaterial] = useMaterial ? 0 : 1;
-    flags[SurfaceBitIndex.HasMaterialAtlas] = useMaterial && this.hasMaterialAtlas ? 1 : 0;
-
-    flags[SurfaceBitIndex.ApplyLighting] = 0;
-    flags[SurfaceBitIndex.NoFaceFront] = 0;
-    flags[SurfaceBitIndex.HasColorAndNormal] = 0;
-    if (this.isLit) {
-      flags[SurfaceBitIndex.HasNormals] = 1;
-      if (wantLighting(vf)) {
-        flags[SurfaceBitIndex.ApplyLighting] = 1;
-        if (this.hasFixedNormals)
-          flags[SurfaceBitIndex.NoFaceFront] = 1;
-      }
-
-      // Textured meshes store normal in place of color index.
-      // Untextured lit meshes store normal where textured meshes would store UV coords.
-      // Tell shader where to find normal.
-      if (!this.isTexturedType) {
-        flags[SurfaceBitIndex.HasColorAndNormal] = 1;
-      }
-    } else {
-      flags[SurfaceBitIndex.HasNormals] = 0;
-    }
-
-    flags[SurfaceBitIndex.HasTexture] = this.useTexture(params) ? 1 : 0;
-
-    // The transparency threshold controls how transparent a surface must be to allow light to pass through; more opaque surfaces cast shadows.
-    flags[SurfaceBitIndex.TransparencyThreshold] = params.target.isDrawingShadowMap ? 1 : 0;
-    flags[SurfaceBitIndex.BackgroundFill] = 0;
-    switch (params.renderPass) {
-      // NB: We need this for opaque pass due to SolidFill (must compute transparency, discard below threshold, render opaque at or above threshold)
-      case RenderPass.OpaqueLinear:
-      case RenderPass.OpaquePlanar:
-      case RenderPass.OpaqueGeneral:
-      case RenderPass.Translucent:
-      case RenderPass.WorldOverlay:
-      case RenderPass.OpaqueLayers:
-      case RenderPass.TranslucentLayers:
-      case RenderPass.OverlayLayers: {
-        const mode = vf.renderMode;
-        if (!this.isGlyph && (RenderMode.HiddenLine === mode || RenderMode.SolidFill === mode)) {
-          flags[SurfaceBitIndex.TransparencyThreshold] = 1;
-          if (RenderMode.HiddenLine === mode && FillFlags.Always !== (this.fillFlags & FillFlags.Always)) {
-            // fill flags test for text - doesn't render with bg fill in hidden line mode.
-            flags[SurfaceBitIndex.BackgroundFill] = 1;
-          }
-          break;
-        }
-      }
-    }
-  }
-
-  private constructor(indices: BufferHandle, numIndices: number, mesh: MeshData) {
-    super(mesh, numIndices);
-    this._buffers = BuffersContainer.create();
-    const attrPos = AttributeMap.findAttribute("a_pos", TechniqueId.Surface, false);
-    assert(undefined !== attrPos);
-    this._buffers.addBuffer(indices, [BufferParameters.create(attrPos.location, 3, GL.DataType.UnsignedByte, false, 0, 0, false)]);
-    this._indices = indices;
-  }
-
-  private wantTextures(target: Target, surfaceTextureExists: boolean): boolean {
-    if (this.hasScalarAnimation && undefined !== target.analysisTexture)
-      return true;
-
-    if (!surfaceTextureExists)
-      return false;
-
-    if (this.mesh.isTextureAlwaysDisplayed)
-      return true;
-
-    if (this.supportsThematicDisplay && target.wantThematicDisplay)
-      return false;
-
-    const fill = this.fillFlags;
-    const flags = target.currentViewFlags;
-
-    // ###TODO need to distinguish between gradient fill and actual textures...
-    switch (flags.renderMode) {
-      case RenderMode.SmoothShade:
-        return flags.textures;
-      case RenderMode.Wireframe:
-        return FillFlags.Always === (fill & FillFlags.Always) || (flags.fill && FillFlags.ByView === (fill & FillFlags.ByView));
-      default:
-        return FillFlags.Always === (fill & FillFlags.Always);
-    }
-  }
-}
->>>>>>> 51caf2bd
+}