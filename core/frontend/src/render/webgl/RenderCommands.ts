--- conflicted
+++ resolved
@@ -1,1459 +1,740 @@
-<<<<<<< HEAD
-/*---------------------------------------------------------------------------------------------
-* Copyright (c) Bentley Systems, Incorporated. All rights reserved.
-* See LICENSE.md in the project root for license terms and full copyright notice.
-*--------------------------------------------------------------------------------------------*/
-/** @packageDocumentation
- * @module WebGL
- */
-
-import { assert } from "@bentley/bentleyjs-core";
-import { Range3d } from "@bentley/geometry-core";
-import { Frustum, FrustumPlanes, RenderMode, ViewFlags } from "@bentley/imodeljs-common";
-import { Decorations } from "../Decorations";
-import { SurfaceType } from "../primitives/VertexTable";
-import { GraphicList, RenderGraphic } from "../RenderGraphic";
-import { AnimationBranchState } from "../GraphicBranch";
-import { BranchStack } from "./BranchStack";
-import { BatchState } from "./BatchState";
-import { BranchState } from "./BranchState";
-import {
-  DrawCommands, PopBatchCommand, PopBranchCommand, PopClipCommand, PopCommand, PrimitiveCommand, PushBatchCommand,
-  PushBranchCommand, PushClipCommand, PushCommand, PushStateCommand,
-} from "./DrawCommand";
-import { Batch, Branch, Graphic, GraphicsArray } from "./Graphic";
-import { Layer, LayerContainer } from "./Layer";
-import { LayerCommandLists } from "./LayerCommands";
-import { MeshGraphic } from "./Mesh";
-import { Primitive } from "./Primitive";
-import { CompositeFlags, RenderOrder, RenderPass } from "./RenderFlags";
-import { TargetGraphics } from "./TargetGraphics";
-import { Target } from "./Target";
-import { ClipVolume } from "./ClipVolume";
-
-/** A list of DrawCommands to be rendered, ordered by render pass.
- * @internal
- */
-export class RenderCommands implements Iterable<DrawCommands> {
-  private _frustumPlanes?: FrustumPlanes;
-  private readonly _scratchFrustum = new Frustum();
-  private readonly _scratchRange = new Range3d();
-  private readonly _commands = new Array<DrawCommands>(RenderPass.COUNT);
-  private _target: Target;
-  private _stack: BranchStack; // refers to the Target's BranchStack
-  private _batchState: BatchState; // refers to the Target's BatchState
-  private _forcedRenderPass: RenderPass = RenderPass.None;
-  private _addLayersAsNormalGraphics = false;
-  private _opaqueOverrides = false;
-  private _translucentOverrides = false;
-  private _addTranslucentAsOpaque = false; // true when rendering for _ReadPixels to force translucent items to be drawn in opaque pass.
-  private readonly _layers: LayerCommandLists;
-
-  public get target(): Target { return this._target; }
-
-  public [Symbol.iterator](): Iterator<DrawCommands> {
-    return this._commands[Symbol.iterator]();
-  }
-
-  public get isEmpty(): boolean {
-    for (const commands of this._commands)
-      if (0 < commands.length)
-        return false;
-
-    return true;
-  }
-
-  public get isDrawingLayers() {
-    switch (this._forcedRenderPass) {
-      case RenderPass.OpaqueLayers:
-      case RenderPass.TranslucentLayers:
-      case RenderPass.OverlayLayers:
-        return true;
-      default:
-        return false;
-    }
-  }
-
-  public get currentViewFlags(): ViewFlags { return this._stack.top.viewFlags; }
-  public get compositeFlags(): CompositeFlags {
-    let flags = CompositeFlags.None;
-    if (this.hasCommands(RenderPass.Translucent))
-      flags |= CompositeFlags.Translucent;
-
-    if (this.hasCommands(RenderPass.Hilite) || this.hasCommands(RenderPass.HiliteClassification) || this.hasCommands(RenderPass.HilitePlanarClassification))
-      flags |= CompositeFlags.Hilite;
-
-    if (this.target.wantAmbientOcclusion)
-      flags |= CompositeFlags.AmbientOcclusion;
-
-    return flags;
-  }
-
-  private get _curBatch(): Batch | undefined { return this._batchState.currentBatch; }
-
-  public hasCommands(pass: RenderPass): boolean { return 0 !== this.getCommands(pass).length; }
-  public isOpaquePass(pass: RenderPass): boolean { return pass >= RenderPass.OpaqueLinear && pass <= RenderPass.OpaqueGeneral; }
-
-  constructor(target: Target, stack: BranchStack, batchState: BatchState) {
-    this._target = target;
-    this._stack = stack;
-    this._batchState = batchState;
-    this._layers = new LayerCommandLists(this);
-
-    for (let i = 0; i < RenderPass.COUNT; ++i)
-      this._commands[i] = [];
-  }
-
-  public reset(target: Target, stack: BranchStack, batchState: BatchState): void {
-    this._target = target;
-    this._stack = stack;
-    this._batchState = batchState;
-    this.clear();
-  }
-
-  public collectGraphicsForPlanarProjection(scene: GraphicList): void {
-    assert(this._forcedRenderPass === RenderPass.None);
-    assert(!this._addLayersAsNormalGraphics);
-
-    this._addLayersAsNormalGraphics = true;
-    this.addGraphics(scene);
-    this._addLayersAsNormalGraphics = false;
-  }
-
-  public addGraphics(scene: GraphicList, forcedPass: RenderPass = RenderPass.None): void {
-    this._forcedRenderPass = forcedPass;
-    scene.forEach((entry: RenderGraphic) => (entry as Graphic).addCommands(this));
-    this._forcedRenderPass = RenderPass.None;
-  }
-
-  /** Add backgroundMap graphics to their own render pass. */
-  public addBackgroundMapGraphics(backgroundMapGraphics: GraphicList): void {
-    this._forcedRenderPass = RenderPass.BackgroundMap;
-    backgroundMapGraphics.forEach((entry: RenderGraphic) => (entry as Graphic).addCommands(this));
-    this._forcedRenderPass = RenderPass.None;
-  }
-  /** Add overlay graphics to the world overlay pass */
-  public addOverlayGraphics(overlayGraphics: GraphicList): void {
-    this._forcedRenderPass = RenderPass.WorldOverlay;
-    overlayGraphics.forEach((entry: RenderGraphic) => (entry as Graphic).addCommands(this));
-    this._forcedRenderPass = RenderPass.None;
-  }
-
-  public addDecorations(dec: GraphicList, forcedPass: RenderPass = RenderPass.None): void {
-    this._forcedRenderPass = forcedPass;
-    for (const entry of dec) {
-      (entry as Graphic).addCommands(this);
-    }
-
-    this._forcedRenderPass = RenderPass.None;
-  }
-
-  public addWorldDecorations(decs: GraphicList): void {
-    const world = this.target.getWorldDecorations(decs);
-    this.pushAndPopBranch(world, () => {
-      for (const entry of world.branch.entries) {
-        (entry as Graphic).addCommands(this);
-      }
-    });
-  }
-
-  private addPickableDecorations(decs: Decorations): void {
-    if (undefined !== decs.normal) {
-      for (const normal of decs.normal) {
-        const gf = normal as Graphic;
-        if (gf.isPickable)
-          gf.addCommands(this);
-      }
-    }
-
-    if (undefined !== decs.world) {
-      const world = this.target.getWorldDecorations(decs.world);
-      this.pushAndPopBranch(world, () => {
-        for (const gf of world.branch.entries) {
-          if ((gf as Graphic).isPickable)
-            (gf as Graphic).addCommands(this);
-        }
-      });
-    }
-  }
-
-  public addBackground(gf?: Graphic): void {
-    if (undefined === gf)
-      return;
-
-    assert(RenderPass.None === this._forcedRenderPass);
-
-    this._forcedRenderPass = RenderPass.Background;
-    this.pushAndPopState(this.target.decorationsState, () => gf.addCommands(this));
-    this._forcedRenderPass = RenderPass.None;
-  }
-
-  public addSkyBox(gf?: Graphic): void {
-    if (undefined === gf)
-      return;
-
-    assert(RenderPass.None === this._forcedRenderPass);
-
-    this._forcedRenderPass = RenderPass.SkyBox;
-    this.pushAndPopState(this.target.decorationsState, () => gf.addCommands(this));
-    this._forcedRenderPass = RenderPass.None;
-  }
-
-  public addPrimitiveCommand(command: PrimitiveCommand, pass?: RenderPass): void {
-    if (undefined === pass)
-      pass = command.getRenderPass(this.target);
-
-    if (RenderPass.None === pass) // Edges will return none if they don't want to draw at all (edges not turned on).
-      return;
-
-    if (RenderPass.None !== this._forcedRenderPass) {
-      // Add the command to the forced render pass (background).
-      this.getCommands(this._forcedRenderPass).push(command);
-      return;
-    }
-
-    const haveFeatureOverrides = (this._opaqueOverrides || this._translucentOverrides) && command.opcode && command.hasFeatures;
-
-    if (RenderPass.Translucent === pass && this._addTranslucentAsOpaque) {
-      switch (command.renderOrder) {
-        case RenderOrder.PlanarLitSurface:
-        case RenderOrder.PlanarUnlitSurface:
-        case RenderOrder.BlankingRegion:
-          pass = RenderPass.OpaquePlanar;
-          break;
-        case RenderOrder.LitSurface:
-        case RenderOrder.UnlitSurface:
-          pass = RenderPass.OpaqueGeneral;
-          break;
-        default:
-          pass = RenderPass.OpaqueLinear;
-          break;
-      }
-    }
-
-    switch (pass) {
-      // If this command ordinarily renders translucent, but some features have been overridden to be opaque, must draw in both passes
-      case RenderPass.Translucent:
-        if (this._opaqueOverrides && haveFeatureOverrides && !command.primitive.cachedGeometry.alwaysRenderTranslucent) {
-          let opaquePass: RenderPass;
-          switch (command.renderOrder) {
-            case RenderOrder.PlanarLitSurface:
-            case RenderOrder.PlanarUnlitSurface:
-            case RenderOrder.BlankingRegion:
-              opaquePass = RenderPass.OpaquePlanar;
-              break;
-            case RenderOrder.LitSurface:
-            case RenderOrder.UnlitSurface:
-              opaquePass = RenderPass.OpaqueGeneral;
-              break;
-            default:
-              opaquePass = RenderPass.OpaqueLinear;
-              break;
-          }
-          this.getCommands(opaquePass).push(command);
-        }
-        break;
-      // If this command ordinarily renders opaque, but some features have been overridden to be translucent,
-      // must draw in both passes unless we are overriding translucent geometry to draw in the opaque pass for _ReadPixels.
-      case RenderPass.OpaqueLinear:
-      case RenderPass.OpaquePlanar:
-        // Want these items to draw in general opaque pass so they are not in pick data.
-        if (!command.hasFeatures)
-          pass = RenderPass.OpaqueGeneral;
-      /* falls through */
-      case RenderPass.OpaqueGeneral:
-        if (this._translucentOverrides && haveFeatureOverrides && !this._addTranslucentAsOpaque)
-          this.getCommands(RenderPass.Translucent).push(command);
-        break;
-    }
-
-    this.getCommands(pass).push(command);
-  }
-
-  public getCommands(pass: RenderPass): DrawCommands {
-    let idx = pass as number;
-    assert(idx < this._commands.length);
-    if (idx >= this._commands.length)
-      idx -= 1;
-
-    return this._commands[idx];
-  }
-
-  public replaceCommands(pass: RenderPass, cmds: DrawCommands): void {
-    const idx = pass as number;
-    this._commands[idx].splice(0);
-    this._commands[idx] = cmds;
-  }
-
-  public addHiliteBranch(branch: Branch, pass: RenderPass): void {
-    this.pushAndPopBranchForPass(pass, branch, () => {
-      branch.branch.entries.forEach((entry: RenderGraphic) => (entry as Graphic).addHiliteCommands(this, pass));
-    });
-  }
-
-  public processLayers(container: LayerContainer): void {
-    assert(RenderPass.None === this._forcedRenderPass);
-    if (RenderPass.None !== this._forcedRenderPass)
-      return;
-
-    this._forcedRenderPass = container.renderPass;
-    this._layers.processLayers(container, () => container.graphic.addCommands(this));
-    this._forcedRenderPass = RenderPass.None;
-  }
-
-  public addLayerCommands(layer: Layer): void {
-    if (this._addLayersAsNormalGraphics) {
-      // GraphicsCollectorDrawArgs wants to collect graphics to project to a plane for masking.
-      // It bypasses PlanProjectionTreeReference.createDrawArgs which would otherwise wrap the graphics in a LayerContainer.
-      assert(this._forcedRenderPass === RenderPass.None);
-      this._forcedRenderPass = RenderPass.OpaqueGeneral;
-      layer.graphic.addCommands(this);
-      this._forcedRenderPass = RenderPass.None;
-      return;
-    }
-
-    assert(this.isDrawingLayers);
-    if (!this.isDrawingLayers)
-      return;
-
-    // Let the graphic add its commands. Afterward, pull them out and add them to the LayerCommands.
-    this._layers.currentLayer = layer;
-    layer.graphic.addCommands(this);
-
-    const cmds = this.getCommands(this._forcedRenderPass);
-    this._layers.addCommands(cmds);
-
-    cmds.length = 0;
-    this._layers.currentLayer = undefined;
-  }
-
-  public addHiliteLayerCommands(graphic: Graphic, pass: RenderPass): void {
-    assert(this.isDrawingLayers || this._addLayersAsNormalGraphics);
-    if (!this.isDrawingLayers && !this._addLayersAsNormalGraphics)
-      return;
-
-    const prevPass = this._forcedRenderPass;
-    this._forcedRenderPass = RenderPass.None;
-
-    graphic.addHiliteCommands(this, pass);
-
-    this._forcedRenderPass = prevPass;
-  }
-
-  private getAnimationBranchState(branch: Branch): AnimationBranchState | undefined {
-    const animId = branch.branch.animationId;
-    return undefined !== animId ? this.target.animationBranches?.branchStates.get(animId) : undefined;
-  }
-
-  private pushAndPopBranchForPass(pass: RenderPass, branch: Branch, func: () => void): void {
-    assert(!this.isDrawingLayers);
-
-    const animState = this.getAnimationBranchState(branch);
-    if (animState?.omit)
-      return;
-
-    assert(RenderPass.None !== pass);
-
-    this._stack.pushBranch(branch);
-    if (branch.planarClassifier)
-      branch.planarClassifier.pushBatchState(this._batchState);
-
-    const cmds = this.getCommands(pass);
-    const clip = animState?.clip as ClipVolume | undefined;
-    const pushClip = undefined !== clip ? new PushClipCommand(clip) : undefined;
-    if (pushClip)
-      cmds.push(pushClip);
-
-    const push = new PushBranchCommand(branch);
-    cmds.push(push);
-
-    func();
-
-    this._stack.pop();
-    if (cmds[cmds.length - 1] === push) {
-      cmds.pop();
-      if (pushClip)
-        cmds.pop();
-    } else {
-      cmds.push(PopBranchCommand.instance);
-      if (pushClip)
-        cmds.push(PopClipCommand.instance);
-    }
-  }
-
-  private pushAndPop(push: PushCommand, pop: PopCommand, func: () => void): void {
-    if (this.isDrawingLayers) {
-      this._commands[RenderPass.Hilite].push(push);
-      this._layers.pushAndPop(push, pop, func);
-
-      const cmds = this._commands[RenderPass.Hilite];
-      if (0 < cmds.length && cmds[cmds.length - 1] === push)
-        cmds.pop();
-      else
-        cmds.push(pop);
-
-      return;
-    }
-
-    if (RenderPass.None === this._forcedRenderPass) {
-      // Need to make sure the push command precedes any subsequent commands added to any render pass.
-      for (const cmds of this._commands)
-        cmds.push(push);
-    } else {
-      // May want to add hilite commands as well - add the push command to that pass.
-      this._commands[this._forcedRenderPass].push(push);
-      this._commands[RenderPass.Hilite].push(push);
-    }
-
-    func();
-
-    // Remove push command from any passes that didn't receive any commands; add the pop command to any passes that did.
-    if (RenderPass.None === this._forcedRenderPass) {
-      for (const cmds of this._commands) {
-        assert(0 < cmds.length);
-        if (0 < cmds.length && cmds[cmds.length - 1] === push)
-          cmds.pop();
-        else
-          cmds.push(pop);
-      }
-    } else {
-      assert(0 < this._commands[this._forcedRenderPass].length);
-      assert(0 < this._commands[RenderPass.Hilite].length);
-
-      let cmds = this._commands[this._forcedRenderPass];
-      if (cmds[cmds.length - 1] === push)
-        cmds.pop();
-      else
-        cmds.push(pop);
-
-      cmds = this._commands[RenderPass.Hilite];
-      if (cmds[cmds.length - 1] === push)
-        cmds.pop();
-      else
-        cmds.push(pop);
-    }
-  }
-
-  public pushAndPopBranch(branch: Branch, func: () => void): void {
-    const animState = this.getAnimationBranchState(branch);
-    if (animState?.omit)
-      return;
-
-    if (animState?.clip)
-      this.pushAndPop(new PushClipCommand(animState.clip as ClipVolume), PopClipCommand.instance, () => this._pushAndPopBranch(branch, func));
-    else
-      this._pushAndPopBranch(branch, func);
-  }
-
-  private _pushAndPopBranch(branch: Branch, func: () => void): void {
-    this._stack.pushBranch(branch);
-    if (branch.planarClassifier)
-      branch.planarClassifier.pushBatchState(this._batchState);
-
-    this.pushAndPop(new PushBranchCommand(branch), PopBranchCommand.instance, func);
-
-    this._stack.pop();
-  }
-
-  public pushAndPopState(state: BranchState, func: () => void): void {
-    this._stack.pushState(state);
-    this.pushAndPop(new PushStateCommand(state), PopBranchCommand.instance, func);
-    this._stack.pop();
-  }
-
-  public clear(): void {
-    assert(this._batchState.isEmpty);
-    this._clearCommands();
-  }
-
-  private _clearCommands(): void {
-    this._commands.forEach((cmds: DrawCommands) => { cmds.splice(0); });
-    this._layers.clear();
-  }
-
-  public initForPickOverlays(sceneOverlays: GraphicList, overlayDecorations: GraphicList | undefined): void {
-    this._clearCommands();
-
-    this._addTranslucentAsOpaque = true;
-
-    for (const sceneGf of sceneOverlays)
-      (sceneGf as Graphic).addCommands(this);
-
-    if (undefined !== overlayDecorations) {
-      this.pushAndPopState(this.target.decorationsState, () => {
-        for (const overlay of overlayDecorations) {
-          const gf = overlay as Graphic;
-          if (gf.isPickable)
-            gf.addCommands(this);
-        }
-      });
-    }
-
-    this._addTranslucentAsOpaque = false;
-  }
-
-  public initForReadPixels(gfx: TargetGraphics): void {
-    this.clear();
-
-    // Set flag to force translucent geometry to be put into the opaque pass.
-    this._addTranslucentAsOpaque = true;
-
-    // Add the scene graphics.
-    this.addGraphics(gfx.foreground);
-
-    // Also add any pickable decorations.
-    if (undefined !== gfx.decorations)
-      this.addPickableDecorations(gfx.decorations);
-
-    // Also background map is pickable
-    this.addBackgroundMapGraphics(gfx.background);
-
-    this._addTranslucentAsOpaque = false;
-
-    this.setupClassificationByVolume();
-    this._layers.outputCommands();
-  }
-
-  public initForRender(gfx: TargetGraphics): void {
-    this.clear();
-
-    this.addGraphics(gfx.foreground);
-    this.addBackgroundMapGraphics(gfx.background);
-    this.addOverlayGraphics(gfx.overlays);
-
-    const dynamics = gfx.dynamics;
-    if (dynamics && dynamics.length > 0)
-      this.addDecorations(dynamics);
-
-    const dec = gfx.decorations;
-    if (undefined !== dec) {
-      this.addBackground(dec.viewBackground as Graphic);
-
-      this.addSkyBox(dec.skyBox as Graphic);
-
-      if (undefined !== dec.normal && 0 < dec.normal.length)
-        this.addGraphics(dec.normal);
-
-      if (undefined !== dec.world && 0 < dec.world.length)
-        this.addWorldDecorations(dec.world);
-
-      this.pushAndPopState(this.target.decorationsState, () => {
-        if (undefined !== dec.viewOverlay && 0 < dec.viewOverlay.length)
-          this.addDecorations(dec.viewOverlay, RenderPass.ViewOverlay);
-
-        if (undefined !== dec.worldOverlay && 0 < dec.worldOverlay.length)
-          this.addDecorations(dec.worldOverlay, RenderPass.WorldOverlay);
-      });
-    }
-
-    this.setupClassificationByVolume();
-    this._layers.outputCommands();
-  }
-
-  public addPrimitive(prim: Primitive): void {
-    // ###TODO Would be nice if we could detect outside active volume here, but active volume only applies to specific render passes
-    // if (this.target.isGeometryOutsideActiveVolume(prim.cachedGeometry))
-    //   return;
-
-    if (undefined !== this._frustumPlanes) { // See if we can cull this primitive.
-      if (RenderPass.Classification === prim.getRenderPass(this.target)) {
-        const geom = prim.cachedGeometry;
-        geom.computeRange(this._scratchRange);
-        let frustum = Frustum.fromRange(this._scratchRange, this._scratchFrustum);
-        frustum = frustum.transformBy(this.target.currentTransform, frustum);
-        if (FrustumPlanes.Containment.Outside === this._frustumPlanes.computeFrustumContainment(frustum)) {
-          return;
-        }
-      }
-    }
-
-    const command = new PrimitiveCommand(prim);
-    this.addPrimitiveCommand(command);
-
-    if (RenderPass.None === this._forcedRenderPass && prim.isEdge) {
-      const vf: ViewFlags = this.target.currentViewFlags;
-      if (vf.renderMode !== RenderMode.Wireframe && vf.hiddenEdges)
-        this.addPrimitiveCommand(command, RenderPass.HiddenEdge);
-    }
-  }
-
-  public addBranch(branch: Branch): void {
-    this.pushAndPopBranch(branch, () => {
-      branch.branch.entries.forEach((entry: RenderGraphic) => (entry as Graphic).addCommands(this));
-    });
-  }
-
-  public computeBatchHiliteRenderPass(batch: Batch): RenderPass {
-    let pass = RenderPass.Hilite;
-    if (batch.graphic instanceof MeshGraphic) {
-      const mg = batch.graphic;
-      if (SurfaceType.VolumeClassifier === mg.surfaceType)
-        pass = RenderPass.HiliteClassification;
-    } else if (batch.graphic instanceof GraphicsArray) {
-      const ga = batch.graphic;
-      if (ga.graphics[0] instanceof MeshGraphic) {
-        const mg = ga.graphics[0];
-        if (SurfaceType.VolumeClassifier === mg.surfaceType)
-          pass = RenderPass.HiliteClassification;
-      } else if (ga.graphics[0] instanceof Branch) {
-        const b = ga.graphics[0];
-        if (b.branch.entries.length > 0 && b.branch.entries[0] instanceof MeshGraphic) {
-          const mg = b.branch.entries[0];
-          if (SurfaceType.VolumeClassifier === mg.surfaceType)
-            pass = RenderPass.HiliteClassification;
-        }
-      }
-    }
-    return pass;
-  }
-
-  public addBatch(batch: Batch): void {
-    if (batch.locateOnly && !this.target.isReadPixelsInProgress)
-      return;
-
-    // Batches (aka element tiles) should only draw during ordinary (translucent or opaque) passes.
-    // They may draw during both, or neither.
-    // NB: This is no longer true - pickable overlay decorations are defined as Batches. Problem?
-    // assert(RenderPass.None === this._forcedRenderPass);
-    assert(!this._opaqueOverrides && !this._translucentOverrides);
-    assert(undefined === this._curBatch);
-
-    // If all features are overridden to be invisible, draw no graphics in this batch
-    const overrides = batch.getOverrides(this.target);
-    if (overrides.allHidden)
-      return;
-
-    if (!batch.range.isNull) {
-      // ###TODO Would be nice if we could detect outside active volume here, but active volume only applies to specific render passes
-      // if (this.target.isRangeOutsideActiveVolume(batch.range))
-      //   return;
-
-      if (undefined !== this._frustumPlanes) {
-        let frustum = Frustum.fromRange(batch.range, this._scratchFrustum);
-        frustum = frustum.transformBy(this.target.currentTransform, frustum);
-        if (FrustumPlanes.Containment.Outside === this._frustumPlanes.computeFrustumContainment(frustum)) {
-          return;
-        }
-      }
-    }
-
-    const classifier = this._stack.top.planarClassifier;
-
-    this._batchState.push(batch, true);
-
-    this.pushAndPop(new PushBatchCommand(batch), PopBatchCommand.instance, () => {
-      if (this.currentViewFlags.transparency) {
-        this._opaqueOverrides = overrides.anyOpaque;
-        this._translucentOverrides = overrides.anyTranslucent;
-
-        if (undefined !== classifier) {
-          this._opaqueOverrides = this._opaqueOverrides || classifier.anyOpaque;
-          this._translucentOverrides = this._translucentOverrides || classifier.anyTranslucent;
-        }
-      }
-
-      // If we have an active volume classifier then force all batches for the reality data being classified into a special render pass.
-      let savedForcedRenderPass = RenderPass.None;
-      if (undefined !== this.target.activeVolumeClassifierModelId && batch.featureTable.modelId === this.target.activeVolumeClassifierModelId) {
-        savedForcedRenderPass = this._forcedRenderPass;
-        this._forcedRenderPass = RenderPass.VolumeClassifiedRealityData;
-      }
-
-      (batch.graphic as Graphic).addCommands(this);
-
-      if (RenderPass.VolumeClassifiedRealityData === this._forcedRenderPass)
-        this._forcedRenderPass = savedForcedRenderPass;
-
-      // If the batch contains hilited features, need to render them in the hilite pass
-      const anyHilited = overrides.anyHilited;
-      const planarClassifierHilited = undefined !== classifier && classifier.anyHilited;
-      if (anyHilited || planarClassifierHilited)
-        (batch.graphic as Graphic).addHiliteCommands(this, planarClassifierHilited ? RenderPass.HilitePlanarClassification : this.computeBatchHiliteRenderPass(batch));
-
-    });
-
-    this._opaqueOverrides = this._translucentOverrides = false;
-    this._batchState.pop();
-  }
-
-  // Define a culling frustum. Commands associated with Graphics whose ranges do not intersect the frustum will be skipped.
-  public setCheckRange(frustum: Frustum) { this._frustumPlanes = new FrustumPlanes(frustum); }
-  // Clear the culling frustum.
-  public clearCheckRange(): void { this._frustumPlanes = undefined; }
-
-  private setupClassificationByVolume(): void {
-    // To make it easier to process the classifiers individually, set up a secondary command list for them where they
-    // are each separated by their own pushes & pops so that they can easily be drawn individually.  This now supports
-    // nested branches and batches.
-    const groupedCmds = this._commands[RenderPass.Classification];
-    const byIndexCmds = this._commands[RenderPass.ClassificationByIndex];
-    const pushCommands: DrawCommands = []; // will contain current set of pushes ahead of a primitive
-    for (const cmd of groupedCmds) {
-      switch (cmd.opcode) {
-        case "pushBranch":
-        case "pushBatch":
-        case "pushState":
-          pushCommands.push(cmd);
-          break;
-        case "drawPrimitive":
-          for (const pushCmd of pushCommands) {
-            byIndexCmds.push(pushCmd);
-          }
-          byIndexCmds.push(cmd);
-          for (let i = pushCommands.length - 1; i >= 0; --i) {
-            if ("pushBatch" === pushCommands[i].opcode)
-              byIndexCmds.push(PopBatchCommand.instance);
-            else // should be eith pushBranch or pushState opcode
-              byIndexCmds.push(PopBranchCommand.instance);
-          }
-          break;
-        case "popBatch":
-        case "popBranch":
-          pushCommands.pop();
-          break;
-      }
-    }
-  }
-
-  public dump(): Array<{ name: string, count: number }> {
-    const dump = [
-      { name: "Primitives", count: 0 },
-      { name: "Batches", count: 0 },
-      { name: "Branches", count: 0 },
-    ];
-
-    for (const cmds of this._commands) {
-      for (const cmd of cmds) {
-        let index;
-        switch (cmd.opcode) {
-          case "drawPrimitive": index = 0; break;
-          case "pushBatch": index = 1; break;
-          case "pushBranch": index = 2; break;
-          default: continue;
-        }
-
-        dump[index].count++;
-      }
-    }
-
-    return dump;
-  }
-}
-=======
-/*---------------------------------------------------------------------------------------------
-* Copyright (c) Bentley Systems, Incorporated. All rights reserved.
-* See LICENSE.md in the project root for license terms and full copyright notice.
-*--------------------------------------------------------------------------------------------*/
-/** @packageDocumentation
- * @module WebGL
- */
-
+/*---------------------------------------------------------------------------------------------
+* Copyright (c) Bentley Systems, Incorporated. All rights reserved.
+* See LICENSE.md in the project root for license terms and full copyright notice.
+*--------------------------------------------------------------------------------------------*/
+/** @packageDocumentation
+ * @module WebGL
+ */
+
 import { assert } from "@itwin/core-bentley";
 import { Range3d } from "@itwin/core-geometry";
 import { Frustum, FrustumPlanes, RenderMode, ViewFlags } from "@itwin/core-common";
-import { Decorations } from "../Decorations";
-import { SurfaceType } from "../primitives/VertexTable";
-import { GraphicList, RenderGraphic } from "../RenderGraphic";
-import { AnimationBranchState } from "../GraphicBranch";
-import { BranchStack } from "./BranchStack";
-import { BatchState } from "./BatchState";
-import { BranchState } from "./BranchState";
-import {
-  DrawCommands, PopBatchCommand, PopBranchCommand, PopClipCommand, PopCommand, PrimitiveCommand, PushBatchCommand,
-  PushBranchCommand, PushClipCommand, PushCommand, PushStateCommand,
-} from "./DrawCommand";
-import { Batch, Branch, Graphic, GraphicsArray } from "./Graphic";
-import { Layer, LayerContainer } from "./Layer";
-import { LayerCommandLists } from "./LayerCommands";
-import { MeshGraphic } from "./Mesh";
-import { Primitive } from "./Primitive";
-import { CompositeFlags, RenderOrder, RenderPass } from "./RenderFlags";
-import { TargetGraphics } from "./TargetGraphics";
-import { Target } from "./Target";
-import { ClipVolume } from "./ClipVolume";
-
-/** A list of DrawCommands to be rendered, ordered by render pass.
- * @internal
- */
-export class RenderCommands implements Iterable<DrawCommands> {
-  private _frustumPlanes?: FrustumPlanes;
-  private readonly _scratchFrustum = new Frustum();
-  private readonly _scratchRange = new Range3d();
-  private readonly _commands = new Array<DrawCommands>(RenderPass.COUNT);
-  private _target: Target;
-  private _stack: BranchStack; // refers to the Target's BranchStack
-  private _batchState: BatchState; // refers to the Target's BatchState
-  private _forcedRenderPass: RenderPass = RenderPass.None;
-  private _addLayersAsNormalGraphics = false;
-  private _opaqueOverrides = false;
-  private _translucentOverrides = false;
-  private _addTranslucentAsOpaque = false; // true when rendering for _ReadPixels to force translucent items to be drawn in opaque pass.
-  private readonly _layers: LayerCommandLists;
-
-  public get target(): Target { return this._target; }
-
-  public [Symbol.iterator](): Iterator<DrawCommands> {
-    return this._commands[Symbol.iterator]();
-  }
-
-  public get isEmpty(): boolean {
-    for (const commands of this._commands)
-      if (0 < commands.length)
-        return false;
-
-    return true;
-  }
-
-  public get isDrawingLayers() {
-    switch (this._forcedRenderPass) {
-      case RenderPass.OpaqueLayers:
-      case RenderPass.TranslucentLayers:
-      case RenderPass.OverlayLayers:
-        return true;
-      default:
-        return false;
-    }
-  }
-
-  public get currentViewFlags(): ViewFlags { return this._stack.top.viewFlags; }
-  public get compositeFlags(): CompositeFlags {
-    let flags = CompositeFlags.None;
-    if (this.hasCommands(RenderPass.Translucent))
-      flags |= CompositeFlags.Translucent;
-
-    if (this.hasCommands(RenderPass.Hilite) || this.hasCommands(RenderPass.HiliteClassification) || this.hasCommands(RenderPass.HilitePlanarClassification))
-      flags |= CompositeFlags.Hilite;
-
-    if (this.target.wantAmbientOcclusion)
-      flags |= CompositeFlags.AmbientOcclusion;
-
-    return flags;
-  }
-
-  private get _curBatch(): Batch | undefined { return this._batchState.currentBatch; }
-
-  public hasCommands(pass: RenderPass): boolean { return 0 !== this.getCommands(pass).length; }
-  public isOpaquePass(pass: RenderPass): boolean { return pass >= RenderPass.OpaqueLinear && pass <= RenderPass.OpaqueGeneral; }
-
-  constructor(target: Target, stack: BranchStack, batchState: BatchState) {
-    this._target = target;
-    this._stack = stack;
-    this._batchState = batchState;
-    this._layers = new LayerCommandLists(this);
-
-    for (let i = 0; i < RenderPass.COUNT; ++i)
-      this._commands[i] = [];
-  }
-
-  public reset(target: Target, stack: BranchStack, batchState: BatchState): void {
-    this._target = target;
-    this._stack = stack;
-    this._batchState = batchState;
-    this.clear();
-  }
-
-  public collectGraphicsForPlanarProjection(scene: GraphicList): void {
-    assert(this._forcedRenderPass === RenderPass.None);
-    assert(!this._addLayersAsNormalGraphics);
-
-    this._addLayersAsNormalGraphics = true;
-    this.addGraphics(scene);
-    this._addLayersAsNormalGraphics = false;
-  }
-
-  public addGraphics(scene: GraphicList, forcedPass: RenderPass = RenderPass.None): void {
-    this._forcedRenderPass = forcedPass;
-    scene.forEach((entry: RenderGraphic) => (entry as Graphic).addCommands(this));
-    this._forcedRenderPass = RenderPass.None;
-  }
-
-  /** Add backgroundMap graphics to their own render pass. */
-  public addBackgroundMapGraphics(backgroundMapGraphics: GraphicList): void {
-    this._forcedRenderPass = RenderPass.BackgroundMap;
-    backgroundMapGraphics.forEach((entry: RenderGraphic) => (entry as Graphic).addCommands(this));
-    this._forcedRenderPass = RenderPass.None;
-  }
-  /** Add overlay graphics to the world overlay pass */
-  public addOverlayGraphics(overlayGraphics: GraphicList): void {
-    this._forcedRenderPass = RenderPass.WorldOverlay;
-    overlayGraphics.forEach((entry: RenderGraphic) => (entry as Graphic).addCommands(this));
-    this._forcedRenderPass = RenderPass.None;
-  }
-
-  public addDecorations(dec: GraphicList, forcedPass: RenderPass = RenderPass.None): void {
-    this._forcedRenderPass = forcedPass;
-    for (const entry of dec) {
-      (entry as Graphic).addCommands(this);
-    }
-
-    this._forcedRenderPass = RenderPass.None;
-  }
-
-  public addWorldDecorations(decs: GraphicList): void {
-    const world = this.target.getWorldDecorations(decs);
-    this.pushAndPopBranch(world, () => {
-      for (const entry of world.branch.entries) {
-        (entry as Graphic).addCommands(this);
-      }
-    });
-  }
-
-  private addPickableDecorations(decs: Decorations): void {
-    if (undefined !== decs.normal) {
-      for (const normal of decs.normal) {
-        const gf = normal as Graphic;
-        if (gf.isPickable)
-          gf.addCommands(this);
-      }
-    }
-
-    if (undefined !== decs.world) {
-      const world = this.target.getWorldDecorations(decs.world);
-      this.pushAndPopBranch(world, () => {
-        for (const gf of world.branch.entries) {
-          if ((gf as Graphic).isPickable)
-            (gf as Graphic).addCommands(this);
-        }
-      });
-    }
-  }
-
-  public addBackground(gf?: Graphic): void {
-    if (undefined === gf)
-      return;
-
-    assert(RenderPass.None === this._forcedRenderPass);
-
-    this._forcedRenderPass = RenderPass.Background;
-    this.pushAndPopState(this.target.decorationsState, () => gf.addCommands(this));
-    this._forcedRenderPass = RenderPass.None;
-  }
-
-  public addSkyBox(gf?: Graphic): void {
-    if (undefined === gf)
-      return;
-
-    assert(RenderPass.None === this._forcedRenderPass);
-
-    this._forcedRenderPass = RenderPass.SkyBox;
-    this.pushAndPopState(this.target.decorationsState, () => gf.addCommands(this));
-    this._forcedRenderPass = RenderPass.None;
-  }
-
-  public addPrimitiveCommand(command: PrimitiveCommand, pass?: RenderPass): void {
-    if (undefined === pass)
-      pass = command.getRenderPass(this.target);
-
-    if (RenderPass.None === pass) // Edges will return none if they don't want to draw at all (edges not turned on).
-      return;
-
-    if (RenderPass.None !== this._forcedRenderPass) {
-      // Add the command to the forced render pass (background).
-      this.getCommands(this._forcedRenderPass).push(command);
-      return;
-    }
-
-    const haveFeatureOverrides = (this._opaqueOverrides || this._translucentOverrides) && command.opcode && command.hasFeatures;
-
-    if (RenderPass.Translucent === pass && this._addTranslucentAsOpaque) {
-      switch (command.renderOrder) {
-        case RenderOrder.PlanarLitSurface:
-        case RenderOrder.PlanarUnlitSurface:
-        case RenderOrder.BlankingRegion:
-          pass = RenderPass.OpaquePlanar;
-          break;
-        case RenderOrder.LitSurface:
-        case RenderOrder.UnlitSurface:
-          pass = RenderPass.OpaqueGeneral;
-          break;
-        default:
-          pass = RenderPass.OpaqueLinear;
-          break;
-      }
-    }
-
-    switch (pass) {
-      // If this command ordinarily renders translucent, but some features have been overridden to be opaque, must draw in both passes
-      case RenderPass.Translucent:
-        if (this._opaqueOverrides && haveFeatureOverrides && !command.primitive.cachedGeometry.alwaysRenderTranslucent) {
-          let opaquePass: RenderPass;
-          switch (command.renderOrder) {
-            case RenderOrder.PlanarLitSurface:
-            case RenderOrder.PlanarUnlitSurface:
-            case RenderOrder.BlankingRegion:
-              opaquePass = RenderPass.OpaquePlanar;
-              break;
-            case RenderOrder.LitSurface:
-            case RenderOrder.UnlitSurface:
-              opaquePass = RenderPass.OpaqueGeneral;
-              break;
-            default:
-              opaquePass = RenderPass.OpaqueLinear;
-              break;
-          }
-          this.getCommands(opaquePass).push(command);
-        }
-        break;
-      // If this command ordinarily renders opaque, but some features have been overridden to be translucent,
-      // must draw in both passes unless we are overriding translucent geometry to draw in the opaque pass for _ReadPixels.
-      case RenderPass.OpaqueLinear:
-      case RenderPass.OpaquePlanar:
-        // Want these items to draw in general opaque pass so they are not in pick data.
-        if (!command.hasFeatures)
-          pass = RenderPass.OpaqueGeneral;
-      /* falls through */
-      case RenderPass.OpaqueGeneral:
-        if (this._translucentOverrides && haveFeatureOverrides && !this._addTranslucentAsOpaque)
-          this.getCommands(RenderPass.Translucent).push(command);
-        break;
-    }
-
-    this.getCommands(pass).push(command);
-  }
-
-  public getCommands(pass: RenderPass): DrawCommands {
-    let idx = pass as number;
-    assert(idx < this._commands.length);
-    if (idx >= this._commands.length)
-      idx -= 1;
-
-    return this._commands[idx];
-  }
-
-  public replaceCommands(pass: RenderPass, cmds: DrawCommands): void {
-    const idx = pass as number;
-    this._commands[idx].splice(0);
-    this._commands[idx] = cmds;
-  }
-
-  public addHiliteBranch(branch: Branch, pass: RenderPass): void {
-    this.pushAndPopBranchForPass(pass, branch, () => {
-      branch.branch.entries.forEach((entry: RenderGraphic) => (entry as Graphic).addHiliteCommands(this, pass));
-    });
-  }
-
-  public processLayers(container: LayerContainer): void {
-    assert(RenderPass.None === this._forcedRenderPass);
-    if (RenderPass.None !== this._forcedRenderPass)
-      return;
-
-    this._forcedRenderPass = container.renderPass;
-    this._layers.processLayers(container, () => container.graphic.addCommands(this));
-    this._forcedRenderPass = RenderPass.None;
-  }
-
-  public addLayerCommands(layer: Layer): void {
-    if (this._addLayersAsNormalGraphics) {
-      // GraphicsCollectorDrawArgs wants to collect graphics to project to a plane for masking.
-      // It bypasses PlanProjectionTreeReference.createDrawArgs which would otherwise wrap the graphics in a LayerContainer.
-      assert(this._forcedRenderPass === RenderPass.None);
-      this._forcedRenderPass = RenderPass.OpaqueGeneral;
-      layer.graphic.addCommands(this);
-      this._forcedRenderPass = RenderPass.None;
-      return;
-    }
-
-    assert(this.isDrawingLayers);
-    if (!this.isDrawingLayers)
-      return;
-
-    // Let the graphic add its commands. Afterward, pull them out and add them to the LayerCommands.
-    this._layers.currentLayer = layer;
-    layer.graphic.addCommands(this);
-
-    const cmds = this.getCommands(this._forcedRenderPass);
-    this._layers.addCommands(cmds);
-
-    cmds.length = 0;
-    this._layers.currentLayer = undefined;
-  }
-
-  public addHiliteLayerCommands(graphic: Graphic, pass: RenderPass): void {
-    assert(this.isDrawingLayers || this._addLayersAsNormalGraphics);
-    if (!this.isDrawingLayers && !this._addLayersAsNormalGraphics)
-      return;
-
-    const prevPass = this._forcedRenderPass;
-    this._forcedRenderPass = RenderPass.None;
-
-    graphic.addHiliteCommands(this, pass);
-
-    this._forcedRenderPass = prevPass;
-  }
-
-  private getAnimationBranchState(branch: Branch): AnimationBranchState | undefined {
-    const animId = branch.branch.animationId;
-    return undefined !== animId ? this.target.animationBranches?.get(animId) : undefined;
-  }
-
-  private pushAndPopBranchForPass(pass: RenderPass, branch: Branch, func: () => void): void {
-    assert(!this.isDrawingLayers);
-
-    const animState = this.getAnimationBranchState(branch);
-    if (animState?.omit)
-      return;
-
-    assert(RenderPass.None !== pass);
-
-    this._stack.pushBranch(branch);
-    if (branch.planarClassifier)
-      branch.planarClassifier.pushBatchState(this._batchState);
-
-    const cmds = this.getCommands(pass);
-    const clip = animState?.clip as ClipVolume | undefined;
-    const pushClip = undefined !== clip ? new PushClipCommand(clip) : undefined;
-    if (pushClip)
-      cmds.push(pushClip);
-
-    const push = new PushBranchCommand(branch);
-    cmds.push(push);
-
-    func();
-
-    this._stack.pop();
-    if (cmds[cmds.length - 1] === push) {
-      cmds.pop();
-      if (pushClip)
-        cmds.pop();
-    } else {
-      cmds.push(PopBranchCommand.instance);
-      if (pushClip)
-        cmds.push(PopClipCommand.instance);
-    }
-  }
-
-  private pushAndPop(push: PushCommand, pop: PopCommand, func: () => void): void {
-    if (this.isDrawingLayers) {
-      this._commands[RenderPass.Hilite].push(push);
-      this._layers.pushAndPop(push, pop, func);
-
-      const cmds = this._commands[RenderPass.Hilite];
-      if (0 < cmds.length && cmds[cmds.length - 1] === push)
-        cmds.pop();
-      else
-        cmds.push(pop);
-
-      return;
-    }
-
-    if (RenderPass.None === this._forcedRenderPass) {
-      // Need to make sure the push command precedes any subsequent commands added to any render pass.
-      for (const cmds of this._commands)
-        cmds.push(push);
-    } else {
-      // May want to add hilite commands as well - add the push command to that pass.
-      this._commands[this._forcedRenderPass].push(push);
-      this._commands[RenderPass.Hilite].push(push);
-    }
-
-    func();
-
-    // Remove push command from any passes that didn't receive any commands; add the pop command to any passes that did.
-    if (RenderPass.None === this._forcedRenderPass) {
-      for (const cmds of this._commands) {
-        assert(0 < cmds.length);
-        if (0 < cmds.length && cmds[cmds.length - 1] === push)
-          cmds.pop();
-        else
-          cmds.push(pop);
-      }
-    } else {
-      assert(0 < this._commands[this._forcedRenderPass].length);
-      assert(0 < this._commands[RenderPass.Hilite].length);
-
-      let cmds = this._commands[this._forcedRenderPass];
-      if (cmds[cmds.length - 1] === push)
-        cmds.pop();
-      else
-        cmds.push(pop);
-
-      cmds = this._commands[RenderPass.Hilite];
-      if (cmds[cmds.length - 1] === push)
-        cmds.pop();
-      else
-        cmds.push(pop);
-    }
-  }
-
-  public pushAndPopBranch(branch: Branch, func: () => void): void {
-    const animState = this.getAnimationBranchState(branch);
-    if (animState?.omit)
-      return;
-
-    if (animState?.clip)
-      this.pushAndPop(new PushClipCommand(animState.clip as ClipVolume), PopClipCommand.instance, () => this._pushAndPopBranch(branch, func));
-    else
-      this._pushAndPopBranch(branch, func);
-  }
-
-  private _pushAndPopBranch(branch: Branch, func: () => void): void {
-    this._stack.pushBranch(branch);
-    if (branch.planarClassifier)
-      branch.planarClassifier.pushBatchState(this._batchState);
-
-    this.pushAndPop(new PushBranchCommand(branch), PopBranchCommand.instance, func);
-
-    this._stack.pop();
-  }
-
-  public pushAndPopState(state: BranchState, func: () => void): void {
-    this._stack.pushState(state);
-    this.pushAndPop(new PushStateCommand(state), PopBranchCommand.instance, func);
-    this._stack.pop();
-  }
-
-  public clear(): void {
-    assert(this._batchState.isEmpty);
-    this._clearCommands();
-  }
-
-  private _clearCommands(): void {
-    this._commands.forEach((cmds: DrawCommands) => { cmds.splice(0); });
-    this._layers.clear();
-  }
-
-  public initForPickOverlays(sceneOverlays: GraphicList, overlayDecorations: GraphicList | undefined): void {
-    this._clearCommands();
-
-    this._addTranslucentAsOpaque = true;
-
-    for (const sceneGf of sceneOverlays)
-      (sceneGf as Graphic).addCommands(this);
-
-    if (undefined !== overlayDecorations) {
-      this.pushAndPopState(this.target.decorationsState, () => {
-        for (const overlay of overlayDecorations) {
-          const gf = overlay as Graphic;
-          if (gf.isPickable)
-            gf.addCommands(this);
-        }
-      });
-    }
-
-    this._addTranslucentAsOpaque = false;
-  }
-
-  public initForReadPixels(gfx: TargetGraphics): void {
-    this.clear();
-
-    // Set flag to force translucent geometry to be put into the opaque pass.
-    this._addTranslucentAsOpaque = true;
-
-    // Add the scene graphics.
-    this.addGraphics(gfx.foreground);
-
-    // Also add any pickable decorations.
-    if (undefined !== gfx.decorations)
-      this.addPickableDecorations(gfx.decorations);
-
-    // Also background map is pickable
-    this.addBackgroundMapGraphics(gfx.background);
-
-    this._addTranslucentAsOpaque = false;
-
-    this.setupClassificationByVolume();
-    this._layers.outputCommands();
-  }
-
-  public initForRender(gfx: TargetGraphics): void {
-    this.clear();
-
-    this.addGraphics(gfx.foreground);
-    this.addBackgroundMapGraphics(gfx.background);
-    this.addOverlayGraphics(gfx.overlays);
-
-    const dynamics = gfx.dynamics;
-    if (dynamics && dynamics.length > 0)
-      this.addDecorations(dynamics);
-
-    const dec = gfx.decorations;
-    if (undefined !== dec) {
-      this.addBackground(dec.viewBackground as Graphic);
-
-      this.addSkyBox(dec.skyBox as Graphic);
-
-      if (undefined !== dec.normal && 0 < dec.normal.length)
-        this.addGraphics(dec.normal);
-
-      if (undefined !== dec.world && 0 < dec.world.length)
-        this.addWorldDecorations(dec.world);
-
-      this.pushAndPopState(this.target.decorationsState, () => {
-        if (undefined !== dec.viewOverlay && 0 < dec.viewOverlay.length)
-          this.addDecorations(dec.viewOverlay, RenderPass.ViewOverlay);
-
-        if (undefined !== dec.worldOverlay && 0 < dec.worldOverlay.length)
-          this.addDecorations(dec.worldOverlay, RenderPass.WorldOverlay);
-      });
-    }
-
-    this.setupClassificationByVolume();
-    this._layers.outputCommands();
-  }
-
-  public addPrimitive(prim: Primitive): void {
-    // ###TODO Would be nice if we could detect outside active volume here, but active volume only applies to specific render passes
-    // if (this.target.isGeometryOutsideActiveVolume(prim.cachedGeometry))
-    //   return;
-
-    if (undefined !== this._frustumPlanes) { // See if we can cull this primitive.
-      if (RenderPass.Classification === prim.getRenderPass(this.target)) {
-        const geom = prim.cachedGeometry;
-        geom.computeRange(this._scratchRange);
-        let frustum = Frustum.fromRange(this._scratchRange, this._scratchFrustum);
-        frustum = frustum.transformBy(this.target.currentTransform, frustum);
-        if (FrustumPlanes.Containment.Outside === this._frustumPlanes.computeFrustumContainment(frustum)) {
-          return;
-        }
-      }
-    }
-
-    const command = new PrimitiveCommand(prim);
-    this.addPrimitiveCommand(command);
-
-    if (RenderPass.None === this._forcedRenderPass && prim.isEdge) {
-      const vf: ViewFlags = this.target.currentViewFlags;
-      if (vf.renderMode !== RenderMode.Wireframe && vf.hiddenEdges)
-        this.addPrimitiveCommand(command, RenderPass.HiddenEdge);
-    }
-  }
-
-  public addBranch(branch: Branch): void {
-    this.pushAndPopBranch(branch, () => {
-      branch.branch.entries.forEach((entry: RenderGraphic) => (entry as Graphic).addCommands(this));
-    });
-  }
-
-  public computeBatchHiliteRenderPass(batch: Batch): RenderPass {
-    let pass = RenderPass.Hilite;
-    if (batch.graphic instanceof MeshGraphic) {
-      const mg = batch.graphic;
-      if (SurfaceType.VolumeClassifier === mg.surfaceType)
-        pass = RenderPass.HiliteClassification;
-    } else if (batch.graphic instanceof GraphicsArray) {
-      const ga = batch.graphic;
-      if (ga.graphics[0] instanceof MeshGraphic) {
-        const mg = ga.graphics[0];
-        if (SurfaceType.VolumeClassifier === mg.surfaceType)
-          pass = RenderPass.HiliteClassification;
-      } else if (ga.graphics[0] instanceof Branch) {
-        const b = ga.graphics[0];
-        if (b.branch.entries.length > 0 && b.branch.entries[0] instanceof MeshGraphic) {
-          const mg = b.branch.entries[0];
-          if (SurfaceType.VolumeClassifier === mg.surfaceType)
-            pass = RenderPass.HiliteClassification;
-        }
-      }
-    }
-    return pass;
-  }
-
-  public addBatch(batch: Batch): void {
-    if (batch.locateOnly && !this.target.isReadPixelsInProgress)
-      return;
-
-    // Batches (aka element tiles) should only draw during ordinary (translucent or opaque) passes.
-    // They may draw during both, or neither.
-    // NB: This is no longer true - pickable overlay decorations are defined as Batches. Problem?
-    // assert(RenderPass.None === this._forcedRenderPass);
-    assert(!this._opaqueOverrides && !this._translucentOverrides);
-    assert(undefined === this._curBatch);
-
-    // If all features are overridden to be invisible, draw no graphics in this batch
-    const overrides = batch.getOverrides(this.target);
-    if (overrides.allHidden)
-      return;
-
-    if (!batch.range.isNull) {
-      // ###TODO Would be nice if we could detect outside active volume here, but active volume only applies to specific render passes
-      // if (this.target.isRangeOutsideActiveVolume(batch.range))
-      //   return;
-
-      if (undefined !== this._frustumPlanes) {
-        let frustum = Frustum.fromRange(batch.range, this._scratchFrustum);
-        frustum = frustum.transformBy(this.target.currentTransform, frustum);
-        if (FrustumPlanes.Containment.Outside === this._frustumPlanes.computeFrustumContainment(frustum)) {
-          return;
-        }
-      }
-    }
-
-    const classifier = this._stack.top.planarClassifier;
-
-    this._batchState.push(batch, true);
-
-    this.pushAndPop(new PushBatchCommand(batch), PopBatchCommand.instance, () => {
-      if (this.currentViewFlags.transparency) {
-        this._opaqueOverrides = overrides.anyOpaque;
-        this._translucentOverrides = overrides.anyTranslucent;
-
-        if (undefined !== classifier) {
-          this._opaqueOverrides = this._opaqueOverrides || classifier.anyOpaque;
-          this._translucentOverrides = this._translucentOverrides || classifier.anyTranslucent;
-        }
-      }
-
-      // If we have an active volume classifier then force all batches for the reality data being classified into a special render pass.
-      let savedForcedRenderPass = RenderPass.None;
-      if (undefined !== this.target.activeVolumeClassifierModelId && batch.featureTable.modelId === this.target.activeVolumeClassifierModelId) {
-        savedForcedRenderPass = this._forcedRenderPass;
-        this._forcedRenderPass = RenderPass.VolumeClassifiedRealityData;
-      }
-
-      (batch.graphic as Graphic).addCommands(this);
-
-      if (RenderPass.VolumeClassifiedRealityData === this._forcedRenderPass)
-        this._forcedRenderPass = savedForcedRenderPass;
-
-      // If the batch contains hilited features, need to render them in the hilite pass
-      const anyHilited = overrides.anyHilited;
-      const planarClassifierHilited = undefined !== classifier && classifier.anyHilited;
-      if (anyHilited || planarClassifierHilited)
-        (batch.graphic as Graphic).addHiliteCommands(this, planarClassifierHilited ? RenderPass.HilitePlanarClassification : this.computeBatchHiliteRenderPass(batch));
-
-    });
-
-    this._opaqueOverrides = this._translucentOverrides = false;
-    this._batchState.pop();
-  }
-
-  // Define a culling frustum. Commands associated with Graphics whose ranges do not intersect the frustum will be skipped.
-  public setCheckRange(frustum: Frustum) { this._frustumPlanes = new FrustumPlanes(frustum); }
-  // Clear the culling frustum.
-  public clearCheckRange(): void { this._frustumPlanes = undefined; }
-
-  private setupClassificationByVolume(): void {
-    // To make it easier to process the classifiers individually, set up a secondary command list for them where they
-    // are each separated by their own pushes & pops so that they can easily be drawn individually.  This now supports
-    // nested branches and batches.
-    const groupedCmds = this._commands[RenderPass.Classification];
-    const byIndexCmds = this._commands[RenderPass.ClassificationByIndex];
-    const pushCommands: DrawCommands = []; // will contain current set of pushes ahead of a primitive
-    for (const cmd of groupedCmds) {
-      switch (cmd.opcode) {
-        case "pushBranch":
-        case "pushBatch":
-        case "pushState":
-          pushCommands.push(cmd);
-          break;
-        case "drawPrimitive":
-          for (const pushCmd of pushCommands) {
-            byIndexCmds.push(pushCmd);
-          }
-          byIndexCmds.push(cmd);
-          for (let i = pushCommands.length - 1; i >= 0; --i) {
-            if ("pushBatch" === pushCommands[i].opcode)
-              byIndexCmds.push(PopBatchCommand.instance);
-            else // should be eith pushBranch or pushState opcode
-              byIndexCmds.push(PopBranchCommand.instance);
-          }
-          break;
-        case "popBatch":
-        case "popBranch":
-          pushCommands.pop();
-          break;
-      }
-    }
-  }
-}
->>>>>>> c1c50df6
+import { Decorations } from "../Decorations";
+import { SurfaceType } from "../primitives/VertexTable";
+import { GraphicList, RenderGraphic } from "../RenderGraphic";
+import { AnimationBranchState } from "../GraphicBranch";
+import { BranchStack } from "./BranchStack";
+import { BatchState } from "./BatchState";
+import { BranchState } from "./BranchState";
+import {
+  DrawCommands, PopBatchCommand, PopBranchCommand, PopClipCommand, PopCommand, PrimitiveCommand, PushBatchCommand,
+  PushBranchCommand, PushClipCommand, PushCommand, PushStateCommand,
+} from "./DrawCommand";
+import { Batch, Branch, Graphic, GraphicsArray } from "./Graphic";
+import { Layer, LayerContainer } from "./Layer";
+import { LayerCommandLists } from "./LayerCommands";
+import { MeshGraphic } from "./Mesh";
+import { Primitive } from "./Primitive";
+import { CompositeFlags, RenderOrder, RenderPass } from "./RenderFlags";
+import { TargetGraphics } from "./TargetGraphics";
+import { Target } from "./Target";
+import { ClipVolume } from "./ClipVolume";
+
+/** A list of DrawCommands to be rendered, ordered by render pass.
+ * @internal
+ */
+export class RenderCommands implements Iterable<DrawCommands> {
+  private _frustumPlanes?: FrustumPlanes;
+  private readonly _scratchFrustum = new Frustum();
+  private readonly _scratchRange = new Range3d();
+  private readonly _commands = new Array<DrawCommands>(RenderPass.COUNT);
+  private _target: Target;
+  private _stack: BranchStack; // refers to the Target's BranchStack
+  private _batchState: BatchState; // refers to the Target's BatchState
+  private _forcedRenderPass: RenderPass = RenderPass.None;
+  private _addLayersAsNormalGraphics = false;
+  private _opaqueOverrides = false;
+  private _translucentOverrides = false;
+  private _addTranslucentAsOpaque = false; // true when rendering for _ReadPixels to force translucent items to be drawn in opaque pass.
+  private readonly _layers: LayerCommandLists;
+
+  public get target(): Target { return this._target; }
+
+  public [Symbol.iterator](): Iterator<DrawCommands> {
+    return this._commands[Symbol.iterator]();
+  }
+
+  public get isEmpty(): boolean {
+    for (const commands of this._commands)
+      if (0 < commands.length)
+        return false;
+
+    return true;
+  }
+
+  public get isDrawingLayers() {
+    switch (this._forcedRenderPass) {
+      case RenderPass.OpaqueLayers:
+      case RenderPass.TranslucentLayers:
+      case RenderPass.OverlayLayers:
+        return true;
+      default:
+        return false;
+    }
+  }
+
+  public get currentViewFlags(): ViewFlags { return this._stack.top.viewFlags; }
+  public get compositeFlags(): CompositeFlags {
+    let flags = CompositeFlags.None;
+    if (this.hasCommands(RenderPass.Translucent))
+      flags |= CompositeFlags.Translucent;
+
+    if (this.hasCommands(RenderPass.Hilite) || this.hasCommands(RenderPass.HiliteClassification) || this.hasCommands(RenderPass.HilitePlanarClassification))
+      flags |= CompositeFlags.Hilite;
+
+    if (this.target.wantAmbientOcclusion)
+      flags |= CompositeFlags.AmbientOcclusion;
+
+    return flags;
+  }
+
+  private get _curBatch(): Batch | undefined { return this._batchState.currentBatch; }
+
+  public hasCommands(pass: RenderPass): boolean { return 0 !== this.getCommands(pass).length; }
+  public isOpaquePass(pass: RenderPass): boolean { return pass >= RenderPass.OpaqueLinear && pass <= RenderPass.OpaqueGeneral; }
+
+  constructor(target: Target, stack: BranchStack, batchState: BatchState) {
+    this._target = target;
+    this._stack = stack;
+    this._batchState = batchState;
+    this._layers = new LayerCommandLists(this);
+
+    for (let i = 0; i < RenderPass.COUNT; ++i)
+      this._commands[i] = [];
+  }
+
+  public reset(target: Target, stack: BranchStack, batchState: BatchState): void {
+    this._target = target;
+    this._stack = stack;
+    this._batchState = batchState;
+    this.clear();
+  }
+
+  public collectGraphicsForPlanarProjection(scene: GraphicList): void {
+    assert(this._forcedRenderPass === RenderPass.None);
+    assert(!this._addLayersAsNormalGraphics);
+
+    this._addLayersAsNormalGraphics = true;
+    this.addGraphics(scene);
+    this._addLayersAsNormalGraphics = false;
+  }
+
+  public addGraphics(scene: GraphicList, forcedPass: RenderPass = RenderPass.None): void {
+    this._forcedRenderPass = forcedPass;
+    scene.forEach((entry: RenderGraphic) => (entry as Graphic).addCommands(this));
+    this._forcedRenderPass = RenderPass.None;
+  }
+
+  /** Add backgroundMap graphics to their own render pass. */
+  public addBackgroundMapGraphics(backgroundMapGraphics: GraphicList): void {
+    this._forcedRenderPass = RenderPass.BackgroundMap;
+    backgroundMapGraphics.forEach((entry: RenderGraphic) => (entry as Graphic).addCommands(this));
+    this._forcedRenderPass = RenderPass.None;
+  }
+  /** Add overlay graphics to the world overlay pass */
+  public addOverlayGraphics(overlayGraphics: GraphicList): void {
+    this._forcedRenderPass = RenderPass.WorldOverlay;
+    overlayGraphics.forEach((entry: RenderGraphic) => (entry as Graphic).addCommands(this));
+    this._forcedRenderPass = RenderPass.None;
+  }
+
+  public addDecorations(dec: GraphicList, forcedPass: RenderPass = RenderPass.None): void {
+    this._forcedRenderPass = forcedPass;
+    for (const entry of dec) {
+      (entry as Graphic).addCommands(this);
+    }
+
+    this._forcedRenderPass = RenderPass.None;
+  }
+
+  public addWorldDecorations(decs: GraphicList): void {
+    const world = this.target.getWorldDecorations(decs);
+    this.pushAndPopBranch(world, () => {
+      for (const entry of world.branch.entries) {
+        (entry as Graphic).addCommands(this);
+      }
+    });
+  }
+
+  private addPickableDecorations(decs: Decorations): void {
+    if (undefined !== decs.normal) {
+      for (const normal of decs.normal) {
+        const gf = normal as Graphic;
+        if (gf.isPickable)
+          gf.addCommands(this);
+      }
+    }
+
+    if (undefined !== decs.world) {
+      const world = this.target.getWorldDecorations(decs.world);
+      this.pushAndPopBranch(world, () => {
+        for (const gf of world.branch.entries) {
+          if ((gf as Graphic).isPickable)
+            (gf as Graphic).addCommands(this);
+        }
+      });
+    }
+  }
+
+  public addBackground(gf?: Graphic): void {
+    if (undefined === gf)
+      return;
+
+    assert(RenderPass.None === this._forcedRenderPass);
+
+    this._forcedRenderPass = RenderPass.Background;
+    this.pushAndPopState(this.target.decorationsState, () => gf.addCommands(this));
+    this._forcedRenderPass = RenderPass.None;
+  }
+
+  public addSkyBox(gf?: Graphic): void {
+    if (undefined === gf)
+      return;
+
+    assert(RenderPass.None === this._forcedRenderPass);
+
+    this._forcedRenderPass = RenderPass.SkyBox;
+    this.pushAndPopState(this.target.decorationsState, () => gf.addCommands(this));
+    this._forcedRenderPass = RenderPass.None;
+  }
+
+  public addPrimitiveCommand(command: PrimitiveCommand, pass?: RenderPass): void {
+    if (undefined === pass)
+      pass = command.getRenderPass(this.target);
+
+    if (RenderPass.None === pass) // Edges will return none if they don't want to draw at all (edges not turned on).
+      return;
+
+    if (RenderPass.None !== this._forcedRenderPass) {
+      // Add the command to the forced render pass (background).
+      this.getCommands(this._forcedRenderPass).push(command);
+      return;
+    }
+
+    const haveFeatureOverrides = (this._opaqueOverrides || this._translucentOverrides) && command.opcode && command.hasFeatures;
+
+    if (RenderPass.Translucent === pass && this._addTranslucentAsOpaque) {
+      switch (command.renderOrder) {
+        case RenderOrder.PlanarLitSurface:
+        case RenderOrder.PlanarUnlitSurface:
+        case RenderOrder.BlankingRegion:
+          pass = RenderPass.OpaquePlanar;
+          break;
+        case RenderOrder.LitSurface:
+        case RenderOrder.UnlitSurface:
+          pass = RenderPass.OpaqueGeneral;
+          break;
+        default:
+          pass = RenderPass.OpaqueLinear;
+          break;
+      }
+    }
+
+    switch (pass) {
+      // If this command ordinarily renders translucent, but some features have been overridden to be opaque, must draw in both passes
+      case RenderPass.Translucent:
+        if (this._opaqueOverrides && haveFeatureOverrides && !command.primitive.cachedGeometry.alwaysRenderTranslucent) {
+          let opaquePass: RenderPass;
+          switch (command.renderOrder) {
+            case RenderOrder.PlanarLitSurface:
+            case RenderOrder.PlanarUnlitSurface:
+            case RenderOrder.BlankingRegion:
+              opaquePass = RenderPass.OpaquePlanar;
+              break;
+            case RenderOrder.LitSurface:
+            case RenderOrder.UnlitSurface:
+              opaquePass = RenderPass.OpaqueGeneral;
+              break;
+            default:
+              opaquePass = RenderPass.OpaqueLinear;
+              break;
+          }
+          this.getCommands(opaquePass).push(command);
+        }
+        break;
+      // If this command ordinarily renders opaque, but some features have been overridden to be translucent,
+      // must draw in both passes unless we are overriding translucent geometry to draw in the opaque pass for _ReadPixels.
+      case RenderPass.OpaqueLinear:
+      case RenderPass.OpaquePlanar:
+        // Want these items to draw in general opaque pass so they are not in pick data.
+        if (!command.hasFeatures)
+          pass = RenderPass.OpaqueGeneral;
+      /* falls through */
+      case RenderPass.OpaqueGeneral:
+        if (this._translucentOverrides && haveFeatureOverrides && !this._addTranslucentAsOpaque)
+          this.getCommands(RenderPass.Translucent).push(command);
+        break;
+    }
+
+    this.getCommands(pass).push(command);
+  }
+
+  public getCommands(pass: RenderPass): DrawCommands {
+    let idx = pass as number;
+    assert(idx < this._commands.length);
+    if (idx >= this._commands.length)
+      idx -= 1;
+
+    return this._commands[idx];
+  }
+
+  public replaceCommands(pass: RenderPass, cmds: DrawCommands): void {
+    const idx = pass as number;
+    this._commands[idx].splice(0);
+    this._commands[idx] = cmds;
+  }
+
+  public addHiliteBranch(branch: Branch, pass: RenderPass): void {
+    this.pushAndPopBranchForPass(pass, branch, () => {
+      branch.branch.entries.forEach((entry: RenderGraphic) => (entry as Graphic).addHiliteCommands(this, pass));
+    });
+  }
+
+  public processLayers(container: LayerContainer): void {
+    assert(RenderPass.None === this._forcedRenderPass);
+    if (RenderPass.None !== this._forcedRenderPass)
+      return;
+
+    this._forcedRenderPass = container.renderPass;
+    this._layers.processLayers(container, () => container.graphic.addCommands(this));
+    this._forcedRenderPass = RenderPass.None;
+  }
+
+  public addLayerCommands(layer: Layer): void {
+    if (this._addLayersAsNormalGraphics) {
+      // GraphicsCollectorDrawArgs wants to collect graphics to project to a plane for masking.
+      // It bypasses PlanProjectionTreeReference.createDrawArgs which would otherwise wrap the graphics in a LayerContainer.
+      assert(this._forcedRenderPass === RenderPass.None);
+      this._forcedRenderPass = RenderPass.OpaqueGeneral;
+      layer.graphic.addCommands(this);
+      this._forcedRenderPass = RenderPass.None;
+      return;
+    }
+
+    assert(this.isDrawingLayers);
+    if (!this.isDrawingLayers)
+      return;
+
+    // Let the graphic add its commands. Afterward, pull them out and add them to the LayerCommands.
+    this._layers.currentLayer = layer;
+    layer.graphic.addCommands(this);
+
+    const cmds = this.getCommands(this._forcedRenderPass);
+    this._layers.addCommands(cmds);
+
+    cmds.length = 0;
+    this._layers.currentLayer = undefined;
+  }
+
+  public addHiliteLayerCommands(graphic: Graphic, pass: RenderPass): void {
+    assert(this.isDrawingLayers || this._addLayersAsNormalGraphics);
+    if (!this.isDrawingLayers && !this._addLayersAsNormalGraphics)
+      return;
+
+    const prevPass = this._forcedRenderPass;
+    this._forcedRenderPass = RenderPass.None;
+
+    graphic.addHiliteCommands(this, pass);
+
+    this._forcedRenderPass = prevPass;
+  }
+
+  private getAnimationBranchState(branch: Branch): AnimationBranchState | undefined {
+    const animId = branch.branch.animationId;
+    return undefined !== animId ? this.target.animationBranches?.branchStates.get(animId) : undefined;
+  }
+
+  private pushAndPopBranchForPass(pass: RenderPass, branch: Branch, func: () => void): void {
+    assert(!this.isDrawingLayers);
+
+    const animState = this.getAnimationBranchState(branch);
+    if (animState?.omit)
+      return;
+
+    assert(RenderPass.None !== pass);
+
+    this._stack.pushBranch(branch);
+    if (branch.planarClassifier)
+      branch.planarClassifier.pushBatchState(this._batchState);
+
+    const cmds = this.getCommands(pass);
+    const clip = animState?.clip as ClipVolume | undefined;
+    const pushClip = undefined !== clip ? new PushClipCommand(clip) : undefined;
+    if (pushClip)
+      cmds.push(pushClip);
+
+    const push = new PushBranchCommand(branch);
+    cmds.push(push);
+
+    func();
+
+    this._stack.pop();
+    if (cmds[cmds.length - 1] === push) {
+      cmds.pop();
+      if (pushClip)
+        cmds.pop();
+    } else {
+      cmds.push(PopBranchCommand.instance);
+      if (pushClip)
+        cmds.push(PopClipCommand.instance);
+    }
+  }
+
+  private pushAndPop(push: PushCommand, pop: PopCommand, func: () => void): void {
+    if (this.isDrawingLayers) {
+      this._commands[RenderPass.Hilite].push(push);
+      this._layers.pushAndPop(push, pop, func);
+
+      const cmds = this._commands[RenderPass.Hilite];
+      if (0 < cmds.length && cmds[cmds.length - 1] === push)
+        cmds.pop();
+      else
+        cmds.push(pop);
+
+      return;
+    }
+
+    if (RenderPass.None === this._forcedRenderPass) {
+      // Need to make sure the push command precedes any subsequent commands added to any render pass.
+      for (const cmds of this._commands)
+        cmds.push(push);
+    } else {
+      // May want to add hilite commands as well - add the push command to that pass.
+      this._commands[this._forcedRenderPass].push(push);
+      this._commands[RenderPass.Hilite].push(push);
+    }
+
+    func();
+
+    // Remove push command from any passes that didn't receive any commands; add the pop command to any passes that did.
+    if (RenderPass.None === this._forcedRenderPass) {
+      for (const cmds of this._commands) {
+        assert(0 < cmds.length);
+        if (0 < cmds.length && cmds[cmds.length - 1] === push)
+          cmds.pop();
+        else
+          cmds.push(pop);
+      }
+    } else {
+      assert(0 < this._commands[this._forcedRenderPass].length);
+      assert(0 < this._commands[RenderPass.Hilite].length);
+
+      let cmds = this._commands[this._forcedRenderPass];
+      if (cmds[cmds.length - 1] === push)
+        cmds.pop();
+      else
+        cmds.push(pop);
+
+      cmds = this._commands[RenderPass.Hilite];
+      if (cmds[cmds.length - 1] === push)
+        cmds.pop();
+      else
+        cmds.push(pop);
+    }
+  }
+
+  public pushAndPopBranch(branch: Branch, func: () => void): void {
+    const animState = this.getAnimationBranchState(branch);
+    if (animState?.omit)
+      return;
+
+    if (animState?.clip)
+      this.pushAndPop(new PushClipCommand(animState.clip as ClipVolume), PopClipCommand.instance, () => this._pushAndPopBranch(branch, func));
+    else
+      this._pushAndPopBranch(branch, func);
+  }
+
+  private _pushAndPopBranch(branch: Branch, func: () => void): void {
+    this._stack.pushBranch(branch);
+    if (branch.planarClassifier)
+      branch.planarClassifier.pushBatchState(this._batchState);
+
+    this.pushAndPop(new PushBranchCommand(branch), PopBranchCommand.instance, func);
+
+    this._stack.pop();
+  }
+
+  public pushAndPopState(state: BranchState, func: () => void): void {
+    this._stack.pushState(state);
+    this.pushAndPop(new PushStateCommand(state), PopBranchCommand.instance, func);
+    this._stack.pop();
+  }
+
+  public clear(): void {
+    assert(this._batchState.isEmpty);
+    this._clearCommands();
+  }
+
+  private _clearCommands(): void {
+    this._commands.forEach((cmds: DrawCommands) => { cmds.splice(0); });
+    this._layers.clear();
+  }
+
+  public initForPickOverlays(sceneOverlays: GraphicList, overlayDecorations: GraphicList | undefined): void {
+    this._clearCommands();
+
+    this._addTranslucentAsOpaque = true;
+
+    for (const sceneGf of sceneOverlays)
+      (sceneGf as Graphic).addCommands(this);
+
+    if (undefined !== overlayDecorations) {
+      this.pushAndPopState(this.target.decorationsState, () => {
+        for (const overlay of overlayDecorations) {
+          const gf = overlay as Graphic;
+          if (gf.isPickable)
+            gf.addCommands(this);
+        }
+      });
+    }
+
+    this._addTranslucentAsOpaque = false;
+  }
+
+  public initForReadPixels(gfx: TargetGraphics): void {
+    this.clear();
+
+    // Set flag to force translucent geometry to be put into the opaque pass.
+    this._addTranslucentAsOpaque = true;
+
+    // Add the scene graphics.
+    this.addGraphics(gfx.foreground);
+
+    // Also add any pickable decorations.
+    if (undefined !== gfx.decorations)
+      this.addPickableDecorations(gfx.decorations);
+
+    // Also background map is pickable
+    this.addBackgroundMapGraphics(gfx.background);
+
+    this._addTranslucentAsOpaque = false;
+
+    this.setupClassificationByVolume();
+    this._layers.outputCommands();
+  }
+
+  public initForRender(gfx: TargetGraphics): void {
+    this.clear();
+
+    this.addGraphics(gfx.foreground);
+    this.addBackgroundMapGraphics(gfx.background);
+    this.addOverlayGraphics(gfx.overlays);
+
+    const dynamics = gfx.dynamics;
+    if (dynamics && dynamics.length > 0)
+      this.addDecorations(dynamics);
+
+    const dec = gfx.decorations;
+    if (undefined !== dec) {
+      this.addBackground(dec.viewBackground as Graphic);
+
+      this.addSkyBox(dec.skyBox as Graphic);
+
+      if (undefined !== dec.normal && 0 < dec.normal.length)
+        this.addGraphics(dec.normal);
+
+      if (undefined !== dec.world && 0 < dec.world.length)
+        this.addWorldDecorations(dec.world);
+
+      this.pushAndPopState(this.target.decorationsState, () => {
+        if (undefined !== dec.viewOverlay && 0 < dec.viewOverlay.length)
+          this.addDecorations(dec.viewOverlay, RenderPass.ViewOverlay);
+
+        if (undefined !== dec.worldOverlay && 0 < dec.worldOverlay.length)
+          this.addDecorations(dec.worldOverlay, RenderPass.WorldOverlay);
+      });
+    }
+
+    this.setupClassificationByVolume();
+    this._layers.outputCommands();
+  }
+
+  public addPrimitive(prim: Primitive): void {
+    // ###TODO Would be nice if we could detect outside active volume here, but active volume only applies to specific render passes
+    // if (this.target.isGeometryOutsideActiveVolume(prim.cachedGeometry))
+    //   return;
+
+    if (undefined !== this._frustumPlanes) { // See if we can cull this primitive.
+      if (RenderPass.Classification === prim.getRenderPass(this.target)) {
+        const geom = prim.cachedGeometry;
+        geom.computeRange(this._scratchRange);
+        let frustum = Frustum.fromRange(this._scratchRange, this._scratchFrustum);
+        frustum = frustum.transformBy(this.target.currentTransform, frustum);
+        if (FrustumPlanes.Containment.Outside === this._frustumPlanes.computeFrustumContainment(frustum)) {
+          return;
+        }
+      }
+    }
+
+    const command = new PrimitiveCommand(prim);
+    this.addPrimitiveCommand(command);
+
+    if (RenderPass.None === this._forcedRenderPass && prim.isEdge) {
+      const vf: ViewFlags = this.target.currentViewFlags;
+      if (vf.renderMode !== RenderMode.Wireframe && vf.hiddenEdges)
+        this.addPrimitiveCommand(command, RenderPass.HiddenEdge);
+    }
+  }
+
+  public addBranch(branch: Branch): void {
+    this.pushAndPopBranch(branch, () => {
+      branch.branch.entries.forEach((entry: RenderGraphic) => (entry as Graphic).addCommands(this));
+    });
+  }
+
+  public computeBatchHiliteRenderPass(batch: Batch): RenderPass {
+    let pass = RenderPass.Hilite;
+    if (batch.graphic instanceof MeshGraphic) {
+      const mg = batch.graphic;
+      if (SurfaceType.VolumeClassifier === mg.surfaceType)
+        pass = RenderPass.HiliteClassification;
+    } else if (batch.graphic instanceof GraphicsArray) {
+      const ga = batch.graphic;
+      if (ga.graphics[0] instanceof MeshGraphic) {
+        const mg = ga.graphics[0];
+        if (SurfaceType.VolumeClassifier === mg.surfaceType)
+          pass = RenderPass.HiliteClassification;
+      } else if (ga.graphics[0] instanceof Branch) {
+        const b = ga.graphics[0];
+        if (b.branch.entries.length > 0 && b.branch.entries[0] instanceof MeshGraphic) {
+          const mg = b.branch.entries[0];
+          if (SurfaceType.VolumeClassifier === mg.surfaceType)
+            pass = RenderPass.HiliteClassification;
+        }
+      }
+    }
+    return pass;
+  }
+
+  public addBatch(batch: Batch): void {
+    if (batch.locateOnly && !this.target.isReadPixelsInProgress)
+      return;
+
+    // Batches (aka element tiles) should only draw during ordinary (translucent or opaque) passes.
+    // They may draw during both, or neither.
+    // NB: This is no longer true - pickable overlay decorations are defined as Batches. Problem?
+    // assert(RenderPass.None === this._forcedRenderPass);
+    assert(!this._opaqueOverrides && !this._translucentOverrides);
+    assert(undefined === this._curBatch);
+
+    // If all features are overridden to be invisible, draw no graphics in this batch
+    const overrides = batch.getOverrides(this.target);
+    if (overrides.allHidden)
+      return;
+
+    if (!batch.range.isNull) {
+      // ###TODO Would be nice if we could detect outside active volume here, but active volume only applies to specific render passes
+      // if (this.target.isRangeOutsideActiveVolume(batch.range))
+      //   return;
+
+      if (undefined !== this._frustumPlanes) {
+        let frustum = Frustum.fromRange(batch.range, this._scratchFrustum);
+        frustum = frustum.transformBy(this.target.currentTransform, frustum);
+        if (FrustumPlanes.Containment.Outside === this._frustumPlanes.computeFrustumContainment(frustum)) {
+          return;
+        }
+      }
+    }
+
+    const classifier = this._stack.top.planarClassifier;
+
+    this._batchState.push(batch, true);
+
+    this.pushAndPop(new PushBatchCommand(batch), PopBatchCommand.instance, () => {
+      if (this.currentViewFlags.transparency) {
+        this._opaqueOverrides = overrides.anyOpaque;
+        this._translucentOverrides = overrides.anyTranslucent;
+
+        if (undefined !== classifier) {
+          this._opaqueOverrides = this._opaqueOverrides || classifier.anyOpaque;
+          this._translucentOverrides = this._translucentOverrides || classifier.anyTranslucent;
+        }
+      }
+
+      // If we have an active volume classifier then force all batches for the reality data being classified into a special render pass.
+      let savedForcedRenderPass = RenderPass.None;
+      if (undefined !== this.target.activeVolumeClassifierModelId && batch.featureTable.modelId === this.target.activeVolumeClassifierModelId) {
+        savedForcedRenderPass = this._forcedRenderPass;
+        this._forcedRenderPass = RenderPass.VolumeClassifiedRealityData;
+      }
+
+      (batch.graphic as Graphic).addCommands(this);
+
+      if (RenderPass.VolumeClassifiedRealityData === this._forcedRenderPass)
+        this._forcedRenderPass = savedForcedRenderPass;
+
+      // If the batch contains hilited features, need to render them in the hilite pass
+      const anyHilited = overrides.anyHilited;
+      const planarClassifierHilited = undefined !== classifier && classifier.anyHilited;
+      if (anyHilited || planarClassifierHilited)
+        (batch.graphic as Graphic).addHiliteCommands(this, planarClassifierHilited ? RenderPass.HilitePlanarClassification : this.computeBatchHiliteRenderPass(batch));
+
+    });
+
+    this._opaqueOverrides = this._translucentOverrides = false;
+    this._batchState.pop();
+  }
+
+  // Define a culling frustum. Commands associated with Graphics whose ranges do not intersect the frustum will be skipped.
+  public setCheckRange(frustum: Frustum) { this._frustumPlanes = new FrustumPlanes(frustum); }
+  // Clear the culling frustum.
+  public clearCheckRange(): void { this._frustumPlanes = undefined; }
+
+  private setupClassificationByVolume(): void {
+    // To make it easier to process the classifiers individually, set up a secondary command list for them where they
+    // are each separated by their own pushes & pops so that they can easily be drawn individually.  This now supports
+    // nested branches and batches.
+    const groupedCmds = this._commands[RenderPass.Classification];
+    const byIndexCmds = this._commands[RenderPass.ClassificationByIndex];
+    const pushCommands: DrawCommands = []; // will contain current set of pushes ahead of a primitive
+    for (const cmd of groupedCmds) {
+      switch (cmd.opcode) {
+        case "pushBranch":
+        case "pushBatch":
+        case "pushState":
+          pushCommands.push(cmd);
+          break;
+        case "drawPrimitive":
+          for (const pushCmd of pushCommands) {
+            byIndexCmds.push(pushCmd);
+          }
+          byIndexCmds.push(cmd);
+          for (let i = pushCommands.length - 1; i >= 0; --i) {
+            if ("pushBatch" === pushCommands[i].opcode)
+              byIndexCmds.push(PopBatchCommand.instance);
+            else // should be eith pushBranch or pushState opcode
+              byIndexCmds.push(PopBranchCommand.instance);
+          }
+          break;
+        case "popBatch":
+        case "popBranch":
+          pushCommands.pop();
+          break;
+      }
+    }
+  }
+
+  public dump(): Array<{ name: string, count: number }> {
+    const dump = [
+      { name: "Primitives", count: 0 },
+      { name: "Batches", count: 0 },
+      { name: "Branches", count: 0 },
+    ];
+
+    for (const cmds of this._commands) {
+      for (const cmd of cmds) {
+        let index;
+        switch (cmd.opcode) {
+          case "drawPrimitive": index = 0; break;
+          case "pushBatch": index = 1; break;
+          case "pushBranch": index = 2; break;
+          default: continue;
+        }
+
+        dump[index].count++;
+      }
+    }
+
+    return dump;
+  }
+}