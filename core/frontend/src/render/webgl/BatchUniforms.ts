/*---------------------------------------------------------------------------------------------
* Copyright (c) Bentley Systems, Incorporated. All rights reserved.
* See LICENSE.md in the project root for license terms and full copyright notice.
*--------------------------------------------------------------------------------------------*/
/** @packageDocumentation
 * @module WebGL
 */

import { BatchState } from "./BatchState";
import { FeatureOverrides } from "./FeatureOverrides";
import { Batch } from "./Graphic";
import { UniformHandle } from "./UniformHandle";
import { desync, sync } from "./Sync";
import { Target } from "./Target";
import { FeatureMode } from "./TechniqueFlags";
import { ThematicSensors } from "./ThematicSensors";
<<<<<<< HEAD
import { OvrFlags } from "./RenderFlags";
import { Contours } from "./Contours";
=======
import { OvrFlags } from "../../common/internal/render/OvrFlags";
>>>>>>> 67feab3c

const scratchRgb = new Float32Array(3);
const noOverrideRgb = new Float32Array([-1.0, -1.0, -1.0]);

/** Maintains uniform variable state associated with the Batch currently being drawn by a Target.
 * @internal
 */
export class BatchUniforms {
  public readonly state: BatchState;
  private readonly _target: Target;
  private _featureMode = FeatureMode.None;
  public syncKey = 0;

  private _overrides?: FeatureOverrides;
  private _sensors?: ThematicSensors;
  private _contours?: Contours;
  private _batchId = new Float32Array(4);

  private _scratchBytes = new Uint8Array(4);
  private _scratchUint32 = new Uint32Array(this._scratchBytes.buffer);

  public constructor(target: Target, batchState: BatchState) {
    this.state = batchState;
    this._target = target;
  }

  public setCurrentBatch(batch: Batch | undefined): void {
    desync(this);

    if (undefined !== batch)
      this.state.push(batch, false);
    else
      this.state.pop();

    const batchId = this.state.currentBatchId;
    this._scratchUint32[0] = batchId;
    this._batchId[0] = this._scratchBytes[0];
    this._batchId[1] = this._scratchBytes[1];
    this._batchId[2] = this._scratchBytes[2];
    this._batchId[3] = this._scratchBytes[3];

    const overrides = undefined !== batch ? batch.getOverrides(this._target) : undefined;
    this._overrides = (undefined !== overrides && overrides.anyOverridden) ? overrides : undefined;

    let sensors: ThematicSensors | undefined;
    if (undefined !== batch && this._target.wantThematicSensors) {
      const distanceCutoff = this._target.plan.thematic!.sensorSettings.distanceCutoff;
      if (distanceCutoff > 0) // if we have a distance cutoff, we want to create per-batch sensor textures
        sensors = batch.getThematicSensors(this._target);
    }
    this._sensors = sensors;

    if (undefined !== this._overrides)
      this._featureMode = FeatureMode.Overrides;
    else if (0 !== batchId)
      this._featureMode = FeatureMode.Pick;
    else
      this._featureMode = FeatureMode.None;

    const contours = undefined !== batch ? batch.getContours(this._target) : undefined;
    // this._contours = (undefined !== contours && contours.anyOverridden) ? contours : undefined;  // TODO:
    this._contours = contours;
  }

  public resetBatchState(): void {
    this.state.reset();
  }

  public get featureMode(): FeatureMode { return this._featureMode; }

  public bindNumThematicSensors(uniform: UniformHandle): void {
    if (undefined !== this._sensors)
      this._sensors.bindNumSensors(uniform);
  }

  public bindThematicSensors(uniform: UniformHandle): void {
    if (undefined !== this._sensors)
      this._sensors.bindTexture(uniform);
  }

  public get wantContourLines(): boolean {
    return this._contours?.wantContourLines ?? false;
  }

  public bindContourLUT(uniform: UniformHandle): void {
    // Note we can't use sync() here because a different texture may have been assigned to the desired texture unit
    if (undefined !== this._contours)
      this._contours.bindContourLUT(uniform);
  }

  public bindContourLUTWidth(uniform: UniformHandle): void {
    if (undefined !== this._contours && !sync(this, uniform))
      this._contours.bindContourLUTWidth(uniform);
  }

  public bindLUT(uniform: UniformHandle): void {
    // Note we can't use sync() here because a different texture may have been assigned to the desired texture unit
    if (undefined !== this._overrides)
      this._overrides.bindLUT(uniform);
  }

  public bindLUTParams(uniform: UniformHandle): void {
    if (undefined !== this._overrides && !sync(this, uniform))
      this._overrides.bindLUTParams(uniform);
  }

  public bindUniformSymbologyFlags(uniform: UniformHandle): void {
    if (sync(this, uniform))
      return;

    if (undefined !== this._overrides)
      this._overrides.bindUniformSymbologyFlags(uniform);
    else
      uniform.setUniform1f(0);
  }

  public bindBatchId(uniform: UniformHandle): void {
    if (!sync(this, uniform))
      uniform.setUniform4fv(this._batchId);
  }

  public bindUniformColorOverride(uniform: UniformHandle): void {
    if (sync(this, uniform))
      return;

    if (undefined !== this._overrides) {
      const uo = this._overrides.getUniformOverrides();
      if (uo[0] & OvrFlags.Rgb) {
        scratchRgb[0] = uo[4] / 255.0;
        scratchRgb[1] = uo[5] / 255.0;
        scratchRgb[2] = uo[6] / 255.0;
        uniform.setUniform3fv(scratchRgb);
      } else {
        uniform.setUniform3fv(noOverrideRgb);
      }
    } else {
      uniform.setUniform3fv(noOverrideRgb);
    }
  }

  public bindUniformTransparencyOverride(uniform: UniformHandle): void {
    if (sync(this, uniform))
      return;

    if (undefined !== this._overrides) {
      const uo = this._overrides.getUniformOverrides();
      if (uo[0] & OvrFlags.Alpha) {
        uniform.setUniform1f(uo[7]/255.0);
      } else {
        uniform.setUniform1f(-1.0);
      }
    } else {
      uniform.setUniform1f(-1.0);
    }
  }

  public bindUniformNonLocatable(uniform: UniformHandle, ignoreNonLocatable: boolean): void {
    if (sync(this, uniform))
      return;

    let nonLocatable = 0;
    if (!ignoreNonLocatable && undefined !== this._overrides) {
      const uo = this._overrides.getUniformOverrides();
      nonLocatable = (uo[0] & OvrFlags.NonLocatable) ? 1 : 0;
    }
    uniform.setUniform1i(nonLocatable);
  }
}<|MERGE_RESOLUTION|>--- conflicted
+++ resolved
@@ -14,12 +14,8 @@
 import { Target } from "./Target";
 import { FeatureMode } from "./TechniqueFlags";
 import { ThematicSensors } from "./ThematicSensors";
-<<<<<<< HEAD
-import { OvrFlags } from "./RenderFlags";
 import { Contours } from "./Contours";
-=======
 import { OvrFlags } from "../../common/internal/render/OvrFlags";
->>>>>>> 67feab3c
 
 const scratchRgb = new Float32Array(3);
 const noOverrideRgb = new Float32Array([-1.0, -1.0, -1.0]);
