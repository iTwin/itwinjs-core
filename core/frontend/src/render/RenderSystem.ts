--- conflicted
+++ resolved
@@ -15,7 +15,7 @@
 import { WebGLExtensionName } from "@itwin/webgl-compatibility";
 import { IModelApp } from "../IModelApp";
 import { IModelConnection } from "../IModelConnection";
-import { createGraphicFromDescription, createGraphicTemplateFromDescription, MapTileTreeReference, RealityTile, TileTreeReference } from "../tile/internal";
+import { createGraphicFromDescription, createGraphicTemplateFromDescription, MapTileTreeReference, TileTreeReference } from "../tile/internal";
 import { ToolAdmin } from "../tools/ToolAdmin";
 import { Viewport } from "../Viewport";
 import { imageElementFromImageSource, tryImageElementFromUrl } from "../common/ImageUtil";
@@ -267,20 +267,11 @@
   }
 
   /** @internal */
-<<<<<<< HEAD
-  public createGeometryFromMesh(mesh: Mesh, viOrigin: Point3d | undefined, tile?: RealityTile): RenderGeometry | undefined {
-    const meshArgs = mesh.toMeshArgs();
-    if (meshArgs) {
-      const meshParams = createMeshParams(meshArgs, this.maxTextureSize, IModelApp.tileAdmin.edgeOptions.type !== "non-indexed");
-      meshParams.tile = tile;
-      meshParams.texture = mesh.displayParams.textureMapping?.texture;
-=======
   public createGeometryFromMesh(mesh: Mesh, viOrigin: Point3d | undefined, tileData?: LayerTileData): RenderGeometry | undefined {
     const meshArgs = mesh.toMeshArgs();
     if (meshArgs) {
       const meshParams = createMeshParams(meshArgs, this.maxTextureSize, IModelApp.tileAdmin.edgeOptions.type !== "non-indexed");
       meshParams.tileData = tileData;
->>>>>>> 3fa8be8a
       return this.createMeshGeometry(meshParams, viOrigin);
     }
 
