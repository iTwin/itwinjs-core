/*---------------------------------------------------------------------------------------------
* Copyright (c) Bentley Systems, Incorporated. All rights reserved.
* See LICENSE.md in the project root for license terms and full copyright notice.
*--------------------------------------------------------------------------------------------*/
/** @packageDocumentation
 * @module Rendering
 */

import { base64StringToUint8Array, Id64String, IDisposable } from "@itwin/core-bentley";
import {
  ColorDef, ColorIndex, ElementAlignedBox3d, FeatureIndex, FeatureIndexType, FillFlags, Frustum, Gradient, ImageBuffer, ImageBufferFormat, ImageSource, ImageSourceFormat,
  isValidImageSourceFormat, PackedFeatureTable, QParams3d, QPoint3dList, RenderMaterial, RenderTexture, SkyGradient, TextureProps, TextureTransparency,
} from "@itwin/core-common";
import { ClipVector, Matrix3d, Point2d, Point3d, Range2d, Range3d, Transform, Vector2d, XAndY } from "@itwin/core-geometry";
import { WebGLExtensionName } from "@itwin/webgl-compatibility";
import { imageElementFromImageSource } from "../ImageUtil";
import { IModelApp } from "../IModelApp";
import { IModelConnection } from "../IModelConnection";
import { MapTileTreeReference, TileTreeReference } from "../tile/internal";
import { ToolAdmin } from "../tools/ToolAdmin";
import { SceneContext } from "../ViewContext";
import { Viewport } from "../Viewport";
import { ViewRect } from "../ViewRect";
import { GraphicBranch, GraphicBranchOptions } from "./GraphicBranch";
import { BatchOptions, CustomGraphicBuilderOptions, GraphicBuilder, GraphicType, ViewportGraphicBuilderOptions } from "./GraphicBuilder";
import { InstancedGraphicParams, PatternGraphicParams } from "./InstancedGraphicParams";
import { MeshArgs, PolylineArgs } from "./primitives/mesh/MeshPrimitives";
import { RealityMeshGraphicParams } from "./RealityMeshGraphicParams";
import { RealityMeshParams } from "./RealityMeshParams";
import { PointCloudArgs } from "./primitives/PointCloudPrimitive";
import { PointStringParams } from "./primitives/PointStringParams";
import { PolylineParams } from "./primitives/PolylineParams";
import { MeshParams } from "./primitives/VertexTable";
import { RenderClipVolume } from "./RenderClipVolume";
import { RenderGraphic, RenderGraphicOwner } from "./RenderGraphic";
import { CreateRenderMaterialArgs } from "./RenderMaterial";
import { RenderMemory } from "./RenderMemory";
import { RenderPlanarClassifier } from "./RenderPlanarClassifier";
import { RenderTarget } from "./RenderTarget";
import { CreateTextureArgs, CreateTextureFromSourceArgs, TextureCacheKey } from "./RenderTexture";
import { ScreenSpaceEffectBuilder, ScreenSpaceEffectBuilderParams } from "./ScreenSpaceEffectBuilder";

/* eslint-disable no-restricted-syntax */
// cSpell:ignore deserializing subcat uninstanced wiremesh qorigin trimesh

/** An opaque representation of a texture draped on geometry within a [[Viewport]].
 * @internal
 */
export abstract class RenderTextureDrape implements IDisposable {
  public abstract dispose(): void;

  /** @internal */
  public abstract collectStatistics(stats: RenderMemory.Statistics): void;
  public abstract collectGraphics(context: SceneContext): void;
}

/** @internal */
export type TextureDrapeMap = Map<Id64String, RenderTextureDrape>;

/** @internal */
export type MapLayerClassifiers = Map<number, RenderPlanarClassifier>;

/** Describes a texture loaded from an HTMLImageElement
 * ###TODO Replace with TextureImage from RenderTexture.ts after we start returning transparency info from the backend.
 * @internal
 */
export interface OldTextureImage {
  /** The HTMLImageElement containing the texture's image data */
  image: HTMLImageElement;
  /** The format of the texture's image data */
  format: ImageSourceFormat;
}

/** @internal */
export enum RenderDiagnostics {
  /** No diagnostics enabled. */
  None = 0,
  /** Debugging output to browser console enabled. */
  DebugOutput = 1 << 1,
  /** Potentially expensive checks of WebGL state enabled. */
  WebGL = 1 << 2,
  /** All diagnostics enabled. */
  All = DebugOutput | WebGL,
}

/** @internal */
export interface GLTimerResult {
  /** Label from GLTimer.beginOperation */
  label: string;
  /** Time elapsed in nanoseconds, inclusive of child result times.
   *  @note no-op queries seem to have 32ns of noise.
   */
  nanoseconds: number;
  /** Child results if GLTimer.beginOperation calls were nested */
  children?: GLTimerResult[];
}

/** @internal */
export type GLTimerResultCallback = (result: GLTimerResult) => void;

/** Default implementation of RenderGraphicOwner. */
class GraphicOwner extends RenderGraphicOwner {
  public constructor(private readonly _graphic: RenderGraphic) { super(); }
  public get graphic(): RenderGraphic { return this._graphic; }
}

/** An interface optionally exposed by a RenderSystem that allows control of various debugging features.
 * @beta
 */
export interface RenderSystemDebugControl {
  /** Destroy this system's webgl context. Returns false if this behavior is not supported. */
  loseContext(): boolean;

  /** Overrides [[RenderSystem.dpiAwareLOD]].
   * @internal
   */
  dpiAwareLOD: boolean;

  /** Record GPU profiling information for each frame drawn. Check isGLTimerSupported before using.
   * @internal
   */
  resultsCallback?: GLTimerResultCallback;

  /** Returns true if the browser supports GPU profiling queries.
   * @internal
   */
  readonly isGLTimerSupported: boolean;

  /** Attempts to compile all shader programs and returns true if all were successful. May throw exceptions on errors.
   * This is useful for debugging shader compilation on specific platforms - especially those which use neither ANGLE nor SwiftShader (e.g., linux, mac, iOS)
   * because our unit tests which also compile all shaders run in software mode and therefore may not catch some "errors" (especially uniforms that have no effect on
   * program output).
   * @internal
   */
  compileAllShaders(): boolean;

  /** Obtain accumulated debug info collected during shader compilation. See `RenderSystem.Options.debugShaders`.
   * @internal
   */
  debugShaderFiles?: DebugShaderFile[];
}

/** @internal */
export abstract class RenderTerrainGeometry implements IDisposable, RenderMemory.Consumer {
  public abstract dispose(): void;
  public abstract get transform(): Transform | undefined;
  public abstract collectStatistics(stats: RenderMemory.Statistics): void;
}

/** @internal */
export class TerrainTexture {
  public constructor(
    public readonly texture: RenderTexture,
    public featureId: number,
    public readonly scale: Vector2d,
    public readonly translate: Vector2d,
    public readonly targetRectangle: Range2d,
    public readonly layerIndex: number,
    public transparency: number,
    public readonly clipRectangle?: Range2d
  ) { }

  public cloneWithClip(clipRectangle: Range2d) {
    return new TerrainTexture (this.texture, this.featureId, this.scale, this.translate, this.targetRectangle, this.layerIndex, this.transparency, clipRectangle);
  }
}
/** @internal */
export class DebugShaderFile {
  public constructor(
    public readonly filename: string,
    public readonly src: string,
    public isVS: boolean,
    public isGL: boolean,
    public isUsed: boolean
  ) { }
}
/** Transparency settings for planar grid display.
 * @alpha
 */
export class PlanarGridTransparency {
  /** Transparency for the grid plane.   This should generally be fairly high to avoid obscuring other geometry */
  public readonly planeTransparency = .9;
  /** Transparency of the grid lines.  This should be higher than the plane, but less than reference line transparency */
  public readonly lineTransparency = .75;
  /** Transparency of the reference lines.   This should be less than plane or line transparency so that reference lines are more prominent */
  public readonly refTransparency = .5;
}

/** Settings for planar grid display.
 * @alpha
 */
export interface PlanarGridProps {
  /**  The grid origin */
  origin: Point3d;
  /** The grid orientation. The grid X and Y direction are the first and second matrix rows */
  rMatrix: Matrix3d;
  /** The spacing between grid liens in the X and Y direction */
  spacing: XAndY;
  /** Grid lines per reference. If zero no reference lines are displayed. */
  gridsPerRef: number;
  /** Grid color.   [[Use Viewport.getContrastToBackgroundColor]] to get best constrast color based on current background. */
  color: ColorDef;
  /** Transparency settings.  If omitted then the [[PlanarGridTransparency]] defaults are used. */
  transparency?: PlanarGridTransparency;
}

/** An opaque representation of geometry allocated by a [[RenderSystem]] to be supplied to [[RenderSystem.createRenderGraphic]].
 * @internal
 */
export type RenderGeometry = IDisposable & RenderMemory.Consumer;

/** An opaque representation of instructions for repeatedly drawing a [[RenderGeometry]] to pattern a planar region, to be supplied to [[RenderSystem.createRenderGraphic]].
 * @internal
 */
export type RenderAreaPattern = IDisposable & RenderMemory.Consumer;

/** @internal */
export interface RenderSkyGradientParams {
  type: "gradient";
  gradient: SkyGradient;
  zOffset: number;
}

/** @internal */
export interface RenderSkySphereParams {
  type: "sphere";
  texture: RenderTexture;
  rotation: number;
  zOffset: number;
}

/** @internal */
export interface RenderSkyCubeParams {
  type: "cube";
  texture: RenderTexture;
}

/** @internal */
export type RenderSkyBoxParams = RenderSkyGradientParams | RenderSkySphereParams | RenderSkyCubeParams;

/** @internal */
export interface RenderAtmosphericSkyParams {
  color: ColorDef;
}

/** A RenderSystem provides access to resources used by the internal WebGL-based rendering system.
 * An application rarely interacts directly with the RenderSystem; instead it interacts with types like [[Viewport]] which
 * coordinate with the RenderSystem on the application's behalf.
 * @see [Display system overview]($docs/learning/display/index.md)
 * @see [[IModelApp.renderSystem]].
 * @public
 * @extensions
 */
export abstract class RenderSystem implements IDisposable {
  /** Options used to initialize the RenderSystem. These are primarily used for feature-gating.
   * This object is frozen and cannot be modified after the RenderSystem is created.
   * @internal
   */
  public readonly options: RenderSystem.Options;

  /** Antialias samples to use on all subsequently created render targets.
   * Default value: undefined (no antialiasing)
   * @beta
   */
  public antialiasSamples?: number;

  /** Initialize the RenderSystem with the specified options.
   * @note The RenderSystem takes ownership of the supplied Options and freezes it.
   * @internal
   */
  protected constructor(options?: RenderSystem.Options) {
    this.options = undefined !== options ? options : {};
    Object.freeze(this.options);
    if (undefined !== this.options.disabledExtensions)
      Object.freeze(this.options.disabledExtensions);
  }

  /** @internal */
  public abstract get isValid(): boolean;

  /** @internal */
  public abstract dispose(): void;

  /** @internal */
  public get maxTextureSize(): number { return 0; }

  /** @internal */
  public get supportsInstancing(): boolean { return true; }

  /** @internal */
  public get supportsCreateImageBitmap(): boolean { return false; }

  /** @internal */
  public get supportsIndexedEdges(): boolean { return true; }

  /** @internal */
  public get supportsNonuniformScaledInstancing(): boolean { return true; }

  /** @internal */
  public get dpiAwareLOD(): boolean { return true === this.options.dpiAwareLOD; }

  /** @internal */
  public get isMobile(): boolean { return false; }

  /** @internal */
  public abstract createTarget(canvas: HTMLCanvasElement): RenderTarget;
  /** @internal */
  public abstract createOffscreenTarget(rect: ViewRect): RenderTarget;

  /** Perform a small unit of idle work and return true if more idle work remains to be done. This function is invoked on each tick of the javascript event loop as long as no viewports are registered with the ViewManager, until it returns false to indicate all idle work has been completed.
   * @internal
   */
  public abstract doIdleWork(): boolean;

  /** Find a previously-created [RenderMaterial]($common) by its ID.
   * @param _key The unique ID of the material within the context of the IModelConnection. Typically an element ID.
   * @param _imodel The IModelConnection with which the material is associated.
   * @returns A previously-created material matching the specified ID, or undefined if no such material exists.
   */
  public findMaterial(_key: string, _imodel: IModelConnection): RenderMaterial | undefined { return undefined; }

  /** Create a [RenderMaterial]($common) from parameters
   * If the parameters include a non-empty key, and no previously-created material already exists with that key, the newly-created material will be cached on the IModelConnection such
   * that it can later be retrieved by the same key using [[RenderSystem.findMaterial]].
   * @param _params A description of the material's properties.
   * @param _imodel The IModelConnection associated with the material.
   * @returns the newly-created material, or undefined if the material could not be created or if a material with the same key as that specified in the params already exists.
   * @deprecated Use [[createRenderMaterial]].
   */
  // eslint-disable-next-line deprecation/deprecation
  public createMaterial(_params: RenderMaterial.Params, _imodel: IModelConnection): RenderMaterial | undefined { return undefined; }

  /** Create a [RenderMaterial]($common).
   * @see [[CreateRenderMaterialArgs]] for a description of the material parameters.
   */
  public createRenderMaterial(_args: CreateRenderMaterialArgs): RenderMaterial | undefined {
    return undefined;
  }

  /** Creates a [[GraphicBuilder]] for creating a [[RenderGraphic]].
   * @param placement The local-to-world transform in which the builder's geometry is to be defined.
   * @param type The type of builder to create.
   * @param viewport The viewport in which the resultant [[RenderGraphic]] will be rendered.
   * @param pickableId If the decoration is to be pickable, a unique identifier to associate with the resultant [[RenderGraphic]].
   * @returns A builder for creating a [[RenderGraphic]] of the specified type appropriate for rendering within the specified viewport.
   * @see [[IModelConnection.transientIds]] for obtaining an ID for a pickable decoration.
   * @see [[RenderContext.createGraphicBuilder]].
   * @see [[Decorator]]
   */
  public createGraphicBuilder(placement: Transform, type: GraphicType, viewport: Viewport, pickableId?: Id64String): GraphicBuilder {
    const pickable = undefined !== pickableId ? { id: pickableId } : undefined;
    return this.createGraphic({ type, viewport, placement, pickable });
  }

  /** Obtain a [[GraphicBuilder]] from which to produce a [[RenderGraphic]].
   * @param options Options describing how to create the builder.
   * @returns A builder that produces a [[RenderGraphic]].
   */
  public abstract createGraphic(options: CustomGraphicBuilderOptions | ViewportGraphicBuilderOptions): GraphicBuilder;

  /** Obtain an object capable of producing a custom screen-space effect to be applied to the image rendered by a [[Viewport]].
   * @returns undefined if screen-space effects are not supported by this RenderSystem.
   */
  public createScreenSpaceEffectBuilder(_params: ScreenSpaceEffectBuilderParams): ScreenSpaceEffectBuilder | undefined {
    return undefined;
  }

  /** @internal */
  public createTriMesh(args: MeshArgs, instances?: InstancedGraphicParams | RenderAreaPattern | Point3d): RenderGraphic | undefined {
    const params = MeshParams.create(args);
    return this.createMesh(params, instances);
  }

  /** @internal */
  public createIndexedPolylines(args: PolylineArgs, instances?: InstancedGraphicParams | RenderAreaPattern | Point3d): RenderGraphic | undefined {
    if (args.flags.isDisjoint) {
      const pointStringParams = PointStringParams.create(args);
      return undefined !== pointStringParams ? this.createPointString(pointStringParams, instances) : undefined;
    } else {
      const polylineParams = PolylineParams.create(args);
      return undefined !== polylineParams ? this.createPolyline(polylineParams, instances) : undefined;
    }
  }

  /** @internal */
  public createMeshGeometry(_params: MeshParams, _viewIndependentOrigin?: Point3d): RenderGeometry | undefined { return undefined; }
  /** @internal */
  public createPolylineGeometry(_params: PolylineParams, _viewIndependentOrigin?: Point3d): RenderGeometry | undefined { return undefined; }
  /** @internal */
  public createPointStringGeometry(_params: PointStringParams, _viewIndependentOrigin?: Point3d): RenderGeometry | undefined { return undefined; }

  /** @internal */
  public createAreaPattern(_params: PatternGraphicParams): RenderAreaPattern | undefined { return undefined; }

  /** Create a RenderGraphic from a RenderGeometry produced by this RenderSystem.
   * @internal
   */
  public abstract createRenderGraphic(_geometry: RenderGeometry, instances?: InstancedGraphicParams | RenderAreaPattern): RenderGraphic | undefined;

  private createGraphicFromGeometry(
    createGeometry: (viewIndependentOrigin?: Point3d) => RenderGeometry | undefined,
    instancesOrOrigin?: InstancedGraphicParams | RenderAreaPattern | Point3d): RenderGraphic | undefined {
    let viOrigin;
    let instances;
    if (instancesOrOrigin instanceof Point3d)
      viOrigin = instancesOrOrigin;
    else
      instances = instancesOrOrigin;

    const geom = createGeometry(viOrigin);
    return geom ? this.createRenderGraphic(geom, instances) : undefined;
  }

  /** @internal */
  public createMesh(params: MeshParams, instances?: InstancedGraphicParams | RenderAreaPattern | Point3d): RenderGraphic | undefined {
    return this.createGraphicFromGeometry((viOrigin) => this.createMeshGeometry(params, viOrigin), instances);
  }

  /** @internal */
  public createPolyline(params: PolylineParams, instances?: InstancedGraphicParams | RenderAreaPattern | Point3d): RenderGraphic | undefined {
    return this.createGraphicFromGeometry((origin) => this.createPolylineGeometry(params, origin), instances);
  }

  /** @internal */
  public createPointString(params: PointStringParams, instances?: InstancedGraphicParams | RenderAreaPattern | Point3d): RenderGraphic | undefined {
    return this.createGraphicFromGeometry((origin) => this.createPointStringGeometry(params, origin), instances);
  }

  /** @internal */
<<<<<<< HEAD
  public createRealityMeshFromTerrain(_terrainMesh: TerrainMeshPrimitive, _transform?: Transform, _disableTextureDisposal = false, _isMapTile = false): RenderTerrainGeometry | undefined { return undefined; }
=======
  public createTerrainMesh(_params: RealityMeshParams, _transform?: Transform, _disableTextureDisposal = false): RenderTerrainGeometry | undefined {
    return undefined;
  }

>>>>>>> 4332aa7b
  /** @internal */
  public createRealityMeshGraphic(_params: RealityMeshGraphicParams, _disableTextureDisposal = false, _isMapTile = false): RenderGraphic | undefined { return undefined; }
  /** @internal */
<<<<<<< HEAD
  public createRealityMesh(_realityMesh: RealityMeshPrimitive, _disableTextureDisposal = false, _isMapTile = false): RenderGraphic | undefined { return undefined; }
=======
  public createRealityMesh(_realityMesh: RealityMeshParams, _disableTextureDisposal = false): RenderGraphic | undefined { return undefined; }
>>>>>>> 4332aa7b
  /** @internal */
  public get maxRealityImageryLayers() { return 0; }
  /** @internal */
  public createPointCloud(_args: PointCloudArgs, _imodel: IModelConnection): RenderGraphic | undefined { return undefined; }

  /** Create a clip volume to clip geometry.
   * @note The clip volume takes ownership of the ClipVector, which must not be subsequently mutated.
   * @param _clipVector Defines how the volume clips geometry.
   * @returns A clip volume, or undefined if, e.g., the clip vector does not clip anything.
   */
  public createClipVolume(_clipVector: ClipVector): RenderClipVolume | undefined { return undefined; }

  /** @internal */
  public createPlanarGrid(_frustum: Frustum, _grid: PlanarGridProps): RenderGraphic | undefined { return undefined; }
  /** @internal */
  public createBackgroundMapDrape(_drapedTree: TileTreeReference, _mapTree: MapTileTreeReference): RenderTextureDrape | undefined { return undefined; }
  /** @internal */
  public createTile(tileTexture: RenderTexture, corners: Point3d[], featureIndex?: number): RenderGraphic | undefined {
    // corners
    // [0] [1]
    // [2] [3]
    // Quantize the points according to their range
    const points = new QPoint3dList(QParams3d.fromRange(Range3d.create(...corners)));
    for (let i = 0; i < 4; i++)
      points.add(corners[i]);

    // Now remove the translation from the quantized points and put it into a transform instead.
    // This prevents graphical artifacts when quantization origin is large relative to quantization scale.
    // ###TODO: Would be better not to create a branch for every tile.
    const qorigin = points.params.origin;
    const transform = Transform.createTranslationXYZ(qorigin.x, qorigin.y, qorigin.z);
    qorigin.setZero();

    const features = new FeatureIndex();
    if (undefined !== featureIndex) {
      features.featureID = featureIndex;
      features.type = FeatureIndexType.Uniform;
    }

    const rasterTile: MeshArgs = {
      points,
      vertIndices: [0, 1, 2, 2, 1, 3],
      isPlanar: true,
      features,
      colors: new ColorIndex(),
      fillFlags: FillFlags.None,
      textureMapping: {
        uvParams: [new Point2d(0, 0), new Point2d(1, 0), new Point2d(0, 1), new Point2d(1, 1)],
        texture: tileTexture,
      },
    };

    const trimesh = this.createTriMesh(rasterTile);
    if (undefined === trimesh)
      return undefined;

    const branch = new GraphicBranch(true);
    branch.add(trimesh);
    return this.createBranch(branch, transform);
  }

  /** Create a Graphic for a [[SkyBox]] which encompasses the entire scene, rotating with the camera.
   * @internal
   */
  public createSkyBox(_params: RenderSkyBoxParams): RenderGraphic | undefined { return undefined; }

  public createAtmosphericSky(_params: RenderAtmosphericSkyParams): RenderGraphic | undefined { return undefined; }

  /** Create a RenderGraphic consisting of a list of Graphics to be drawn together. */
  public abstract createGraphicList(primitives: RenderGraphic[]): RenderGraphic;

  /** Create a RenderGraphic consisting of a list of Graphics, with optional transform and symbology overrides applied to the list */
  public createBranch(branch: GraphicBranch, transform: Transform): RenderGraphic {
    return this.createGraphicBranch(branch, transform);
  }

  /** Create a graphic from a [[GraphicBranch]]. */
  public abstract createGraphicBranch(branch: GraphicBranch, transform: Transform, options?: GraphicBranchOptions): RenderGraphic;

  /** Create a node in the scene graph corresponding to a transform node in the scene's schedule script.
   * Nodes under this branch will only be drawn if they belong to the specified transform node.
   * This allows the graphics in a single Tile to be efficiently drawn with different transforms applied by different nodes.
   * The node Id is either the Id of a single transform node in the script, of 0xffffffff to indicate all nodes that have no transform applied to them.
   * @internal
   */
  public createAnimationTransformNode(graphic: RenderGraphic, _nodeId: number): RenderGraphic {
    return graphic;
  }

  /** Create a RenderGraphic consisting of batched [[Feature]]s.
   * @internal
   */
  public abstract createBatch(graphic: RenderGraphic, features: PackedFeatureTable, range: ElementAlignedBox3d, options?: BatchOptions): RenderGraphic;

  /** Return a Promise which when resolved indicates that all pending external textures have finished loading from the backend. */
  public async waitForAllExternalTextures(): Promise<void> { return Promise.resolve(); }
  /** @internal */
  public get hasExternalTextureRequests(): boolean { return false; }

  /** Create a graphic that assumes ownership of another graphic.
   * @param ownedGraphic The RenderGraphic to be owned.
   * @returns The owning graphic that exposes a `disposeGraphic` method for explicitly disposing of the owned graphic.
   * @see [[RenderGraphicOwner]] for details regarding ownership semantics.
   * @public
   */
  public createGraphicOwner(ownedGraphic: RenderGraphic): RenderGraphicOwner { return new GraphicOwner(ownedGraphic); }

  /** Create a "layer" containing the graphics belonging to it. A layer has a unique identifier and all of its geometry lies in an XY plane.
   * Different layers can be drawn coincident with one another; their draw order can be controlled by a per-layer priority value so that one layer draws
   * on top of another. Layers cannot nest inside other layers. Multiple GraphicLayers can exist with the same ID; they are treated as belonging to the same layer.
   * A GraphicLayer must be contained (perhaps indirectly) inside a GraphicLayerContainer.
   * @see [[createGraphicLayerContainer]]
   * @internal
   */
  public createGraphicLayer(graphic: RenderGraphic, _layerId: string): RenderGraphic { return graphic; }

  /** Create a graphic that can contain [[GraphicLayer]]s.
   * @internal
   */
  public createGraphicLayerContainer(graphic: RenderGraphic, _drawAsOverlay: boolean, _transparency: number, _elevation: number): RenderGraphic { return graphic; }

  /** Find a previously-created [[RenderTexture]] by its key.
   * @param _key The unique key of the texture within the context of the IModelConnection. Typically an element Id.
   * @param _imodel The IModelConnection with which the texture is associated.
   * @returns A previously-created texture matching the specified key, or undefined if no such texture exists.
   */
  public findTexture(_key: TextureCacheKey, _imodel: IModelConnection): RenderTexture | undefined {
    return undefined;
  }

  /** Find or create a [[RenderTexture]] from a persistent texture element.
   * @param id The ID of the texture element.
   * @param iModel The IModel containing the texture element.
   * @returns A Promise resolving to the created RenderTexture or to undefined if the texture could not be created.
   * @note If the texture is successfully created, it will be cached on the IModelConnection such that it can later be retrieved by its ID using [[RenderSystem.findTexture]].
   * @see [[RenderSystem.loadTextureImage]].
   * @internal
   */
  public async loadTexture(id: Id64String, iModel: IModelConnection): Promise<RenderTexture | undefined> {
    let texture = this.findTexture(id.toString(), iModel);
    if (undefined === texture) {
      const image = await this.loadTextureImage(id, iModel);
      if (undefined !== image) {
        // This will return a pre-existing RenderTexture if somebody else loaded it while we were awaiting the image.
        texture = this.createTexture({
          type: RenderTexture.Type.Normal,
          ownership: { key: id, iModel },
          image: {
            source: image.image,
            transparency: ImageSourceFormat.Png === image.format ? TextureTransparency.Mixed : TextureTransparency.Opaque,
          },
        });
      }
    }

    return texture;
  }

  /**
   * Load a texture image given the ID of a texture element.
   * @param id The ID of the texture element.
   * @param iModel The IModel containing the texture element.
   * @returns A Promise resolving to a TextureImage created from the texture element's data, or to undefined if the TextureImage could not be created.
   * @see [[RenderSystem.loadTexture]]
   * @internal
   */
  public async loadTextureImage(id: Id64String, iModel: IModelConnection): Promise<OldTextureImage | undefined> {
    const elemProps = await iModel.elements.getProps(id);
    if (1 !== elemProps.length)
      return undefined;

    const textureProps = elemProps[0] as TextureProps;
    if (undefined === textureProps.data || "string" !== typeof (textureProps.data) || undefined === textureProps.format || "number" !== typeof (textureProps.format))
      return undefined;

    const format = textureProps.format;
    if (!isValidImageSourceFormat(format))
      return undefined;

    const imageSource = new ImageSource(base64StringToUint8Array(textureProps.data), format);
    const image = await imageElementFromImageSource(imageSource);
    return { image, format };
  }

  /** Obtain a texture created from a gradient.
   * @param _symb The description of the gradient.
   * @param _imodel The IModelConnection with which the texture is associated.
   * @returns A texture created from the gradient image, or undefined if the texture could not be created.
   * @note If a texture matching the specified gradient is already cached on the iModel, it will be returned.
   * Otherwise, if an iModel is supplied, the newly-created texture will be cached on the iModel such that subsequent calls with an equivalent gradient and the
   * same iModel will return the cached texture instead of creating a new one.
   */
  public getGradientTexture(_symb: Gradient.Symb, _imodel?: IModelConnection): RenderTexture | undefined {
    return undefined;
  }

  /** Create a new texture from an [[ImageBuffer]].
   * @deprecated Use [[createTexture]].
   */
  // eslint-disable-next-line deprecation/deprecation
  public createTextureFromImageBuffer(image: ImageBuffer, iModel: IModelConnection, params: RenderTexture.Params): RenderTexture | undefined {
    const ownership = params.key ? { key: params.key, iModel } : (params.isOwned ? "external" : undefined);
    return this.createTexture({
      type: params.type,
      ownership,
      image: {
        source: image,
        transparency: ImageBufferFormat.Rgba === image.format ? TextureTransparency.Mixed : TextureTransparency.Opaque,
      },
    });
  }

  /** Create a new texture from an HTML image. Typically the image was extracted from a binary representation of a jpeg or png via [[imageElementFromImageSource]].
   * @deprecated Use [[createTexture]].
   */
  // eslint-disable-next-line deprecation/deprecation
  public createTextureFromImage(image: HTMLImageElement, hasAlpha: boolean, iModel: IModelConnection | undefined, params: RenderTexture.Params): RenderTexture | undefined {
    const ownership = params.key && iModel ? { key: params.key, iModel } : (params.isOwned ? "external" : undefined);
    return this.createTexture({
      type: params.type,
      ownership,
      image: {
        source: image,
        transparency: hasAlpha ? TextureTransparency.Mixed : TextureTransparency.Opaque,
      },
    });
  }

  /** Create a new texture from an ImageSource.
   * @deprecated Use RenderSystem.createTextureFromSource.
   */
  // eslint-disable-next-line deprecation/deprecation
  public async createTextureFromImageSource(source: ImageSource, iModel: IModelConnection | undefined, params: RenderTexture.Params): Promise<RenderTexture | undefined> {
    const ownership = iModel && params.key ? { iModel, key: params.key } : (params.isOwned ? "external" : undefined);
    return this.createTextureFromSource({
      type: params.type,
      source,
      ownership,
      transparency: source.format === ImageSourceFormat.Jpeg ? TextureTransparency.Opaque : TextureTransparency.Mixed,
    });
  }

  /** Create a texture from an ImageSource. */
  public async createTextureFromSource(args: CreateTextureFromSourceArgs): Promise<RenderTexture | undefined> {
    try {
      // JPEGs don't support transparency.
      const transparency = ImageSourceFormat.Jpeg === args.source.format ? TextureTransparency.Opaque : (args.transparency ?? TextureTransparency.Mixed);
      const image = await imageElementFromImageSource(args.source);
      if (!IModelApp.hasRenderSystem)
        return undefined;

      return this.createTexture({
        type: args.type,
        ownership: args.ownership,
        image: {
          source: image,
          transparency,
        },
      });
    } catch {
      return undefined;
    }
  }

  /** Create a new texture by its element ID. This texture will be retrieved asynchronously from the backend. A placeholder image will be associated with the texture until the requested image data loads. */
  // eslint-disable-next-line deprecation/deprecation
  public createTextureFromElement(_id: Id64String, _imodel: IModelConnection, _params: RenderTexture.Params, _format: ImageSourceFormat): RenderTexture | undefined {
    return undefined;
  }

  public createTexture(_args: CreateTextureArgs): RenderTexture | undefined {
    return undefined;
  }

  /** Create a new texture from a cube of HTML images.
   * @internal
   */
  // eslint-disable-next-line deprecation/deprecation
  public createTextureFromCubeImages(_posX: HTMLImageElement, _negX: HTMLImageElement, _posY: HTMLImageElement, _negY: HTMLImageElement, _posZ: HTMLImageElement, _negZ: HTMLImageElement, _imodel: IModelConnection, _params: RenderTexture.Params): RenderTexture | undefined {
    return undefined;
  }

  /** @internal */
  public onInitialized(): void { }

  /** @internal */
  public enableDiagnostics(_enable: RenderDiagnostics): void { }

  /** @internal */
  public get supportsLogZBuffer(): boolean { return false !== this.options.logarithmicDepthBuffer; }

  /** Obtain an object that can be used to control various debugging features. Returns `undefined` if debugging features are unavailable for this `RenderSystem`.
   * @beta
   */
  public get debugControl(): RenderSystemDebugControl | undefined { return undefined; }

  /** @internal */
  public collectStatistics(_stats: RenderMemory.Statistics): void { }

  /** A function that is invoked after the WebGL context is lost. Context loss is almost always caused by excessive consumption of GPU memory.
   * After context loss occurs, the RenderSystem will be unable to interact with WebGL by rendering viewports, creating graphics and textures, etc.
   * By default, this function invokes [[ToolAdmin.exceptionHandler]] with a brief message describing what occurred.
   * An application can override this behavior as follows:
   * ```ts
   * RenderSystem.contextLossHandler = (): Promise<any> => {
   *  // your implementation here.
   * }
   * ```
   * @note Context loss is reported by the browser some short time *after* it has occurred. It is not possible to determine the specific cause.
   * @see [[TileAdmin.gpuMemoryLimit]] to limit the amount of GPU memory consumed thereby reducing the likelihood of context loss.
   * @see [[TileAdmin.totalTileContentBytes]] for the amount of GPU memory allocated for tile graphics.
   */
  public static async contextLossHandler(): Promise<any> {
    const msg = IModelApp.localization.getLocalizedString("iModelJs:Errors.WebGLContextLost");
    return ToolAdmin.exceptionHandler(msg);
  }
}

/** A RenderSystem provides access to resources used by the internal WebGL-based rendering system.
 * An application rarely interacts directly with the RenderSystem; instead it interacts with types like [[Viewport]] which
 * coordinate with the RenderSystem on the application's behalf.
 * @see [[IModelApp.renderSystem]].
 * @public
 */
export namespace RenderSystem { // eslint-disable-line no-redeclare
  /** Options passed to [[IModelApp.supplyRenderSystem]] to configure the [[RenderSystem]] on startup. Many of these options serve as "feature flags" used to enable newer, experimental features. As such they typically begin life tagged as "alpha" or "beta" and are subsequently deprecated when the feature is declared stable.
   *
   * @public
   */
  export interface Options {
    /** WebGL extensions to be explicitly disabled, regardless of whether or not the WebGL implementation supports them.
     * This is chiefly useful for testing code that only executes in the absence of particular extensions, while running on a system that supports those extensions.
     *
     * Default value: undefined
     *
     * @public
     */
    disabledExtensions?: WebGLExtensionName[];

    /** If true, preserve the shader source code as internal strings, useful for debugging purposes.
     *
     * Default value: false
     *
     * @public
     */
    preserveShaderSourceCode?: boolean;

    /** If true, display solar shadows when enabled by [ViewFlags.shadows]($common).
     *
     * Default value: true
     *
     * @beta
     */
    displaySolarShadows?: boolean;

    /** If the view frustum is sufficiently large, and the EXT_frag_depth WebGL extension is available, use a logarithmic depth buffer to improve depth buffer resolution. Framerate may degrade to an extent while the logarithmic depth buffer is in use. If this option is disabled, or the extension is not supported, the near and far planes of very large view frustums will instead be moved to reduce the draw distance.
     *
     * Default value: true
     *
     * @public
     */
    logarithmicDepthBuffer?: boolean;

    /** ###TODO this appears to do nothing. @internal */
    filterMapTextures?: boolean;
    /** ###TODO this appears to do nothing. @internal */
    filterMapDrapeTextures?: boolean;

    /** If true, [[ScreenViewport]]s will respect the DPI of the display.  See [[Viewport.devicePixelRatio]] and [[Viewport.cssPixelsToDevicePixels]].
     * @see [[dpiAwareLOD]] to control whether device pixel ratio affects the level of detail for tile graphics and decorations.
     * @see [[Viewport.cssPixelsToDevicePixels]] to convert CSS pixels to device pixels.
     * @see [[Viewport.devicePixelRatio]].
     *
     * Default value: true
     *
     * @public
     */
    dpiAwareViewports?: boolean;

    /** If defined, this will be used as the device pixel ratio instead of the system's actual device pixel ratio.
     * This can be helpful for situations like running in the iOS Simulator where forcing a lower resolution by setting a sub-1 device pixel ratio would increase performance.
     * @note If this setting is used to decrease the effective device pixel ratio, the view will appear pixelated.
     * @note This setting should only be used to increase performance in situations like the iOS Simulator for testing purposes only. It should not be used in a production situation.
     * @note This setting has no effect if [[dpiAwareViewports]] is `false`.
     *
     * Default value: undefined
     *
     * @public
     */
    devicePixelRatioOverride?: number;

    /** If true, [[ScreenViewport]]s will take into account the DPI of the display when computing the level of detail for tile graphics and decorations.
     * This can result in sharper-looking images on high-DPI devices like mobile phones, but may reduce performance on such devices.
     * @note This setting has no effect if [[dpiAwareViewports]] is `false`.
     * @see [[Viewport.devicePixelRatio]].
     *
     * Default value: false
     *
     * @public
     */
    dpiAwareLOD?: boolean;

    /** If true will attempt to create a WebGL2 context, falling back to WebGL1 if WebGL2 is not supported.
     *
     * Default value: true
     *
     * @public
     */
    useWebGL2?: boolean;

    /** If true, plan projection models will be rendered using [PlanProjectionSettings]($common) defined by the [[DisplayStyle3dState]].
     * Default value: true
     * @public
     */
    planProjections?: boolean;

    /** To help prevent delays when a user interacts with a [[Viewport]], the WebGL render system can precompile shader programs before any Viewport is opened.
     * This particularly helps applications when they do not open a Viewport immediately upon startup - for example, if the user is first expected to select an iModel and a view through the user interface.
     * Shader precompilation will cease once all shader programs have been compiled, or when a Viewport is opened (registered with the [[ViewManager]]).
     * @note Enabling this feature can slow UI interactions before a [[Viewport]] is opened.
     * To enable this feature, set this to `true`.
     *
     * Default value: false
     *
     * @beta
     */
    doIdleWork?: boolean;

    /** WebGL context attributes to explicitly set when initializing [[IModelApp.renderSystem]].
     * Exposed chiefly for OpenCities Planner.
     * @internal
     */
    contextAttributes?: WebGLContextAttributes;

    /** If true, will cause exception when a shader uniform is missing (usually optimized out), otherwise will only log these.
     * Default value: false
     * @public
     */
    errorOnMissingUniform?: boolean;

    /** If true, and the `WEBGL_debug_shaders` extension is available, accumulate debug information during shader compilation.
     * This information can be accessed via `RenderSystemDebugControl.debugShaderFiles`.
     * Default value: false
     * @internal
     */
    debugShaders?: boolean;

    /** Initial antialias setting
     * If > 1, and a WebGL2 context is being used, will turn on antialiasing using that many samples.
     * Default value: 1
     * @public
     */
    antialiasSamples?: number;
  }
}<|MERGE_RESOLUTION|>--- conflicted
+++ resolved
@@ -427,22 +427,14 @@
   }
 
   /** @internal */
-<<<<<<< HEAD
-  public createRealityMeshFromTerrain(_terrainMesh: TerrainMeshPrimitive, _transform?: Transform, _disableTextureDisposal = false, _isMapTile = false): RenderTerrainGeometry | undefined { return undefined; }
-=======
-  public createTerrainMesh(_params: RealityMeshParams, _transform?: Transform, _disableTextureDisposal = false): RenderTerrainGeometry | undefined {
+  public createTerrainMesh(_params: RealityMeshParams, _transform?: Transform, _disableTextureDisposal = false, _isMapTile = false): RenderTerrainGeometry | undefined {
     return undefined;
   }
 
->>>>>>> 4332aa7b
   /** @internal */
   public createRealityMeshGraphic(_params: RealityMeshGraphicParams, _disableTextureDisposal = false, _isMapTile = false): RenderGraphic | undefined { return undefined; }
   /** @internal */
-<<<<<<< HEAD
-  public createRealityMesh(_realityMesh: RealityMeshPrimitive, _disableTextureDisposal = false, _isMapTile = false): RenderGraphic | undefined { return undefined; }
-=======
-  public createRealityMesh(_realityMesh: RealityMeshParams, _disableTextureDisposal = false): RenderGraphic | undefined { return undefined; }
->>>>>>> 4332aa7b
+  public createRealityMesh(_realityMesh: RealityMeshParams, _disableTextureDisposal = false, _isMapTile = false): RenderGraphic | undefined { return undefined; }
   /** @internal */
   public get maxRealityImageryLayers() { return 0; }
   /** @internal */
