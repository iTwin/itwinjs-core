--- conflicted
+++ resolved
@@ -61,7 +61,7 @@
 
     this._duration = duration;
     let extentBias: Vector3d | undefined;
-    // let _eyeBias: Vector3d | undefined;
+    let eyeBias: Vector3d | undefined;
     const zVec = begin.zVec;
     const view = viewport.view;
     const view3 = view as ViewState3d;
@@ -86,9 +86,8 @@
         view3.lookAtViewAlignedVolume(beginRange.union(endRange), viewport.viewRect.aspect); // set up a view that would show both extents
         duration *= zoomSettings.durationFactor; // increase duration so the zooming isn't too fast
         extentBias = view.getExtents().minus(begin.extents); // if the camera is off, the "bias" is the amount the union-ed view is larger than the starting view
-        // EDL I don't understand what the eye bias is for.  The eventual use in prior versions adds this to eye point (before computing target?)
-        // if (begin.cameraOn)
-        //  _eyeBias = zVec.scaleToLength(zVec.dotProduct(begin3.camera.eye.vectorTo(view3.camera.eye))); // if the camera is on, the bias is the difference in height of the two eye positions
+        if (begin.cameraOn)
+          eyeBias = zVec.scaleToLength(zVec.dotProduct(begin3.camera.eye.vectorTo(view3.camera.eye))); // if the camera is on, the bias is the difference in height of the two eye positions
       }
     }
 
@@ -104,16 +103,6 @@
         const fraction = extentBias ? timing.position : timing.fraction; // if we're zooming, fraction comes from position interpolation
         const rot = Matrix3d.createRotationAroundVector(axis.axis, Angle.createDegrees(fraction * axis.angle.degrees))!.multiplyMatrixMatrix(begin.rotation);
         if (begin.cameraOn) {
-<<<<<<< HEAD
-          const data = interpolateSwingingEye(
-            begin3.rotation, begin3.camera.eye, begin3.camera.focusDist,
-            end3.rotation, end3.camera.eye, end3.camera.focusDist, fraction, rot);
-          //  if (undefined !== eyeBias)
-          //    eye.plusScaled(eyeBias, timing.height, eye);
-          // const target = eye.plusScaled(rot.getRow(2), -1.0 * (Geometry.interpolate(begin3.camera.focusDist, fraction, end3.camera.focusDist)));
-          const extents = begin.extents.interpolate(fraction, end.extents);
-          view3.lookAt(data.eye, data.target, rot.getRow(1), extents);
-=======
           const extents = begin.extents.interpolate(fraction, end.extents);
           if (undefined !== eyeBias) {
             const eye = begin3.camera.eye.interpolate(fraction, end3.camera.eye);
@@ -126,7 +115,6 @@
               end3.rotation, end3.camera.eye, end3.camera.focusDist, fraction, rot);
             view3.lookAt(data.eye, data.target, rot.getRow(1), extents);
           }
->>>>>>> 3e7c6650
         } else {
           const extents = begin.extents.interpolate(timing.fraction, end.extents);
           if (undefined !== extentBias)
