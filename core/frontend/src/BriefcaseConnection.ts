/*---------------------------------------------------------------------------------------------
* Copyright (c) Bentley Systems, Incorporated. All rights reserved.
* See LICENSE.md in the project root for license terms and full copyright notice.
*--------------------------------------------------------------------------------------------*/
/** @packageDocumentation
 * @module IModelConnection
 */

import { assert, BeEvent, CompressedId64Set, Guid, GuidString, Id64String, IModelStatus, OpenMode } from "@itwin/core-bentley";
import {
  ChangesetIndex, ChangesetIndexAndId, getPullChangesIpcChannel, IModelConnectionProps, IModelError,
  PullChangesOptions as IpcAppPullChangesOptions, OpenBriefcaseProps, StandaloneOpenOptions,
} from "@itwin/core-common";
import { BriefcaseTxns } from "./BriefcaseTxns";
import { GraphicalEditingScope } from "./GraphicalEditingScope";
import { IModelApp } from "./IModelApp";
import { IModelConnection } from "./IModelConnection";
import { IpcApp } from "./IpcApp";
import { ProgressCallback } from "./request/Request";
import { disposeTileTreesForGeometricModels } from "./tile/internal";
import { Viewport } from "./Viewport";

/**
 * Partial interface of AbortSignal.
 * @see https://developer.mozilla.org/en-US/docs/Web/API/AbortSignal
 * @alpha
 */
export interface GenericAbortSignal {
  /** Add Listener for abort signal. */
  addEventListener: (type: "abort", listener: (this: GenericAbortSignal, ev: any) => any) => void;
  /** Remove Listener for abort signal. */
  removeEventListener: (type: "abort", listener: (this: GenericAbortSignal, ev: any) => any) => void;
}

/**
 * Options for pulling iModel changes.
 * @public
 */
export interface PullChangesOptions {
  /** Function called regularly to report progress of changes download. */
  progressCallback?: ProgressCallback;
  /** Interval for calling progress callback (in milliseconds). */
  progressInterval?: number;
  /** Signal for cancelling the download.
   * @alpha
   */
  abortSignal?: GenericAbortSignal;
}

/** Keeps track of changes to models, buffering them until synchronization points.
 * While a GraphicalEditingScope is open, the changes are buffered until the scope exits, at which point they are processed.
 * Otherwise, the buffered changes are processed after undo/redo, commit, or pull+merge changes.
 */
class ModelChangeMonitor {
  private _editingScope?: GraphicalEditingScope;
  private readonly _briefcase: BriefcaseConnection;
  private readonly _deletedModels = new Set<string>();
  private readonly _modelIdToGuid = new Map<string, string>();
  private readonly _removals: VoidFunction[] = [];

  public constructor(briefcase: BriefcaseConnection) {
    this._briefcase = briefcase;

    // Buffer updated geometry guids.
    this._removals.push(briefcase.txns.onModelGeometryChanged.addListener((changes) => {
      for (const change of changes) {
        this._deletedModels.delete(change.id);
        this._modelIdToGuid.set(change.id, change.guid);
      }
    }));

    // Buffer deletions of models.
    this._removals.push(briefcase.txns.onModelsChanged.addListener((changes) => {
      if (changes.deleted) {
        for (const id of CompressedId64Set.iterable(changes.deleted)) {
          this._modelIdToGuid.delete(id);
          this._deletedModels.add(id);
        }
      }
    }));

    // Outside of an editing scope, we want to update viewport contents after commit, undo/redo, or merging changes.
    const maybeProcess = async () => {
      if (this.editingScope)
        return;

      const modelIds = Array.from(this._modelIdToGuid.keys());
      if (modelIds.length > 0)
        await IModelApp.tileAdmin.purgeTileTrees(this._briefcase, modelIds);

      this.processBuffered();
    };

    this._removals.push(briefcase.txns.onCommitted.addListener(maybeProcess));
    this._removals.push(briefcase.txns.onAfterUndoRedo.addListener(maybeProcess));
    this._removals.push(briefcase.txns.onChangesPulled.addListener(maybeProcess));
  }

  public async close(): Promise<void> {
    for (const removal of this._removals)
      removal();

    this._removals.length = 0;

    if (this._editingScope) {
      await this._editingScope.exit();
      this._editingScope = undefined;
    }
  }

  public get editingScope(): GraphicalEditingScope | undefined {
    return this._editingScope;
  }

  public async enterEditingScope(): Promise<GraphicalEditingScope> {
    if (this._editingScope)
      throw new Error("Cannot create an editing scope for an iModel that already has one");

    this._editingScope = await GraphicalEditingScope.enter(this._briefcase);

    const removeGeomListener = this._editingScope.onGeometryChanges.addListener((changes) => {
      const modelIds = [];
      for (const change of changes)
        modelIds.push(change.id);

      this.invalidateScenes(modelIds);
    });

    this._editingScope.onExited.addOnce((scope) => {
      assert(scope === this._editingScope);
      this._editingScope = undefined;
      removeGeomListener();
      this.processBuffered();
    });

    return this._editingScope;
  }

  private processBuffered(): void {
    const models = this._briefcase.models;
    for (const [id, guid] of this._modelIdToGuid) {
      const model = models.getLoaded(id)?.asGeometricModel;
      if (model)
        model.geometryGuid = guid;
    }

    const modelIds = new Set<string>(this._modelIdToGuid.keys());
    for (const deleted of this._deletedModels) {
      modelIds.add(deleted);
      models.unload(deleted);
    }

    this.invalidateScenes(modelIds);
    disposeTileTreesForGeometricModels(modelIds, this._briefcase);

    this._briefcase.onBufferedModelChanges.raiseEvent(modelIds);

    this._modelIdToGuid.clear();
    this._deletedModels.clear();
  }

  private invalidateScenes(changedModels: Iterable<Id64String>): void {
    for (const user of IModelApp.tileAdmin.tileUsers) {
      if (user instanceof Viewport && user.iModel === this._briefcase) {
        for (const modelId of changedModels) {
          if (user.view.viewsModel(modelId)) {
            user.invalidateScene();
            user.setFeatureOverrideProviderChanged();
            break;
          }
        }
      }
    }
  }
}

/** Settings that can be used to control the behavior of [[Tool]]s that modify a [[BriefcaseConnection]].
 * For example, tools that want to create new elements can consult the briefcase's editor tool settings to
 * determine into which model and category to insert the elements.
 * Specialized tools are free to ignore these settings.
 * @see [[BriefcaseConnection.editorToolSettings]] to query or modify the current settings for a briefcase.
 * @see [CreateElementTool]($editor-frontend) for an example of a tool that uses these settings.
 * @alpha
 */
export class BriefcaseEditorToolSettings {
  private _category?: Id64String;
  private _model?: Id64String;

  /** An event raised just after the default [[category]] is changed. */
  public readonly onCategoryChanged = new BeEvent<(previousCategory: Id64String | undefined) => void>();

  /** An event raised just after the default [[model]] is changed. */
  public readonly onModelChanged = new BeEvent<(previousModel: Id64String | undefined) => void>();

  /** The [Category]($backend) into which new elements should be inserted by default.
   * Specialized tools are free to ignore this setting and instead use their own logic to select an appropriate category.
   * @see [[onCategoryChanged]] to be notified when this property is modified.
   * @see [CreateElementTool.targetCategory]($editor-frontend) for an example of a tool that uses this setting.
   */
  public get category(): Id64String | undefined {
    return this._category;
  }
  public set category(category: Id64String | undefined) {
    const previousCategory = this.category;
    if (category !== this.category) {
      this._category = category;
      this.onCategoryChanged.raiseEvent(previousCategory);
    }
  }

  /** The [Model]($backend) into which new elements should be inserted by default.
   * Specialized tools are free to ignore this setting and instead use their own logic to select an appropriate model.
   * @see [[onModelChanged]] to be notified when this property is modified.
   * @see [CreateElementTool.targetModel]($editor-frontend) for an example of a tool that uses this setting.
   */
  public get model(): Id64String | undefined {
    return this._model;
  }
  public set model(model: Id64String | undefined) {
    const previousModel = this.model;
    if (model !== this.model) {
      this._model = model;
      this.onModelChanged.raiseEvent(previousModel);
    }
  }
}

/** A connection to an editable briefcase on the backend. This class uses [Ipc]($docs/learning/IpcInterface.md) to communicate
 * to the backend and may only be used by [[IpcApp]]s.
 * @public
 */
export class BriefcaseConnection extends IModelConnection {
  protected _isClosed?: boolean;
  private readonly _modelsMonitor: ModelChangeMonitor;
  /** Default settings that can be used to control the behavior of [[Tool]]s that modify this briefcase.
   * @alpha
   */
  public readonly editorToolSettings = new BriefcaseEditorToolSettings();

  /** Manages local changes to the briefcase via [Txns]($docs/learning/InteractiveEditing.md). */
  public readonly txns: BriefcaseTxns;

  /** @internal */
  public override isBriefcaseConnection(): this is BriefcaseConnection { return true; }

  /** The Guid that identifies the iTwin that owns this iModel. */
  public override get iTwinId(): GuidString { return super.iTwinId!; } // GuidString | undefined for IModelConnection, but required for BriefcaseConnection

  /** The Guid that identifies this iModel. */
  public override get iModelId(): GuidString { return super.iModelId!; } // GuidString | undefined for IModelConnection, but required for BriefcaseConnection

  protected constructor(props: IModelConnectionProps, openMode: OpenMode) {
    super(props);
    this._openMode = openMode;
    this.txns = new BriefcaseTxns(this);
    this._modelsMonitor = new ModelChangeMonitor(this);
  }

  /** Open a BriefcaseConnection to a [BriefcaseDb]($backend). */
  public static async openFile(briefcaseProps: OpenBriefcaseProps): Promise<BriefcaseConnection> {
    const iModelProps = await IpcApp.appFunctionIpc.openBriefcase(briefcaseProps);
    const connection = new this({ ...briefcaseProps, ...iModelProps }, briefcaseProps.readonly ? OpenMode.Readonly : OpenMode.ReadWrite);
    IModelConnection.onOpen.raiseEvent(connection);
    return connection;
  }

  /** Open a BriefcaseConnection to a [StandaloneDb]($backend)
   * @note StandaloneDbs, by definition, may not push or pull changes. Attempting to do so will throw exceptions.
   */
  public static async openStandalone(filePath: string, openMode: OpenMode = OpenMode.ReadWrite, opts?: StandaloneOpenOptions): Promise<BriefcaseConnection> {
    const openResponse = await IpcApp.appFunctionIpc.openStandalone(filePath, openMode, opts);
    const connection = new this(openResponse, openMode);
    IModelConnection.onOpen.raiseEvent(connection);
    return connection;
  }

  /** Returns `true` if [[close]] has already been called. */
  public get isClosed(): boolean { return this._isClosed === true; }

  /**
   * Close this BriefcaseConnection.
   * @note make sure to call [[saveChanges]] before calling this method. Unsaved local changes are abandoned.
   */
  public async close(): Promise<void> {
    if (this.isClosed)
      return;

    await this._modelsMonitor.close();

    this.beforeClose();
    this.txns.dispose();

    this._isClosed = true;
    await IpcApp.appFunctionIpc.closeIModel(this._fileKey);
  }

  private requireTimeline() {
    if (this.iTwinId === Guid.empty)
      throw new IModelError(IModelStatus.WrongIModel, "iModel has no timeline");
  }

  /** Query if there are any pending Txns in this briefcase that are waiting to be pushed. */
  public async hasPendingTxns(): Promise<boolean> { // eslint-disable-line @itwin/prefer-get
    return this.txns.hasPendingTxns();
  }

  /** Commit pending changes to this briefcase.
   * @param description Optional description of the changes.
   */
  public async saveChanges(description?: string): Promise<void> {
    await IpcApp.appFunctionIpc.saveChanges(this.key, description);
  }

  /** Pull (and potentially merge if there are local changes) up to a specified changeset from iModelHub into this briefcase
   * @param toIndex The changeset index to pull changes to. If `undefined`, pull all changes.
   * @param options Options for pulling changes.
   * @see [[BriefcaseTxns.onChangesPulled]] for the event dispatched after changes are pulled.
   */
  public async pullChanges(toIndex?: ChangesetIndex, options?: PullChangesOptions): Promise<void> {
    const removeListeners: VoidFunction[] = [];
    if (options?.progressCallback) {
      const removeProgressListener = IpcApp.addListener(
        getPullChangesIpcChannel(this.iModelId),
        (_evt: Event, data: { loaded: number, total: number }) => options?.progressCallback?.(data),
      );
      removeListeners.push(removeProgressListener);
    }
    if (options?.abortSignal) {
      const abort = () => void IpcApp.callIpcHost("cancelPullChangesRequest", this.key);
      options?.abortSignal.addEventListener("abort", abort);
      removeListeners.push(() => options?.abortSignal?.removeEventListener("abort", abort));
    }

    this.requireTimeline();
<<<<<<< HEAD
    const ipcAppOptions: IpcAppPullChangesOptions = {
      reportProgress: !!options?.progressCallback,
      progressInterval: options?.progressInterval,
      enableCancellation: !!options?.abortSignal,
    };
    try {
      this.changeset = await IpcApp.callIpcHost("pullChanges", this.key, toIndex, ipcAppOptions);
    } finally {
      removeListeners.forEach((remove) => remove());
    }
=======
    this.changeset = await IpcApp.appFunctionIpc.pullChanges(this.key, toIndex);
>>>>>>> f7d27e38
  }

  /** Create a changeset from local Txns and push to iModelHub. On success, clear Txn table.
   * @param description The description for the changeset
   * @returns the changesetId of the pushed changes
   * @see [[BriefcaseTxns.onChangesPushed]] for the event dispatched after changes are pushed.
   */
  public async pushChanges(description: string): Promise<ChangesetIndexAndId> {
    this.requireTimeline();
    return IpcApp.appFunctionIpc.pushChanges(this.key, description);
  }

  /** The current graphical editing scope, if one is in progress.
   * @see [[enterEditingScope]] to begin graphical editing.
   */
  public get editingScope(): GraphicalEditingScope | undefined {
    return this._modelsMonitor.editingScope;
  }

  /** Return whether graphical editing is supported for this briefcase. It is not supported if the briefcase is read-only, or the briefcase contains a version of
   * the BisCore ECSchema older than v0.1.11.
   * @see [[enterEditingScope]] to enable graphical editing.
   */
  public async supportsGraphicalEditing(): Promise<boolean> {
    return IpcApp.appFunctionIpc.isGraphicalEditingSupported(this.key);
  }

  /** Begin a new graphical editing scope.
   * @throws Error if an editing scope already exists or one could not be created.
   * @see [[GraphicalEditingScope.exit]] to exit the scope.
   * @see [[supportsGraphicalEditing]] to determine whether this method should be expected to succeed.
   * @see [[editingScope]] to obtain the current editing scope, if one is in progress.
   */
  public async enterEditingScope(): Promise<GraphicalEditingScope> {
    return this._modelsMonitor.enterEditingScope();
  }

  /** Strictly for tests - dispatched from ModelChangeMonitor.processBuffered.
   * @internal
   */
  public readonly onBufferedModelChanges = new BeEvent<(changedModelIds: Set<string>) => void>();
}<|MERGE_RESOLUTION|>--- conflicted
+++ resolved
@@ -326,26 +326,22 @@
       removeListeners.push(removeProgressListener);
     }
     if (options?.abortSignal) {
-      const abort = () => void IpcApp.callIpcHost("cancelPullChangesRequest", this.key);
+      const abort = () => void IpcApp.appFunctionIpc.cancelPullChangesRequest(this.key);
       options?.abortSignal.addEventListener("abort", abort);
       removeListeners.push(() => options?.abortSignal?.removeEventListener("abort", abort));
     }
 
     this.requireTimeline();
-<<<<<<< HEAD
     const ipcAppOptions: IpcAppPullChangesOptions = {
       reportProgress: !!options?.progressCallback,
       progressInterval: options?.progressInterval,
       enableCancellation: !!options?.abortSignal,
     };
     try {
-      this.changeset = await IpcApp.callIpcHost("pullChanges", this.key, toIndex, ipcAppOptions);
+      this.changeset = await IpcApp.appFunctionIpc.pullChanges("pullChanges", this.key, toIndex, ipcAppOptions);
     } finally {
       removeListeners.forEach((remove) => remove());
     }
-=======
-    this.changeset = await IpcApp.appFunctionIpc.pullChanges(this.key, toIndex);
->>>>>>> f7d27e38
   }
 
   /** Create a changeset from local Txns and push to iModelHub. On success, clear Txn table.
