/*---------------------------------------------------------------------------------------------
* Copyright (c) Bentley Systems, Incorporated. All rights reserved.
* See LICENSE.md in the project root for license terms and full copyright notice.
*--------------------------------------------------------------------------------------------*/
/** @packageDocumentation
 * @module IModelConnection
 */

import { assert, BeEvent, CompressedId64Set, Guid, GuidString, Id64String, IModelStatus, OpenMode } from "@bentley/bentleyjs-core";
import {
  ChangesetIndex,
  ChangesetIndexAndId, IModelConnectionProps, IModelError, OpenBriefcaseProps, StandaloneOpenOptions,
} from "@bentley/imodeljs-common";
import { BriefcaseTxns } from "./BriefcaseTxns";
import { GraphicalEditingScope } from "./GraphicalEditingScope";
import { IModelApp } from "./IModelApp";
import { IModelConnection } from "./IModelConnection";
import { IpcApp } from "./IpcApp";
import { disposeTileTreesForGeometricModels } from "./tile/internal";

/** Keeps track of changes to models, buffering them until synchronization points.
 * While a GraphicalEditingScope is open, the changes are buffered until the scope exits, at which point they are processed.
 * Otherwise, the buffered changes are processed after undo/redo, commit, or pull+merge changes.
 */
class ModelChangeMonitor {
  private _editingScope?: GraphicalEditingScope;
  private readonly _briefcase: BriefcaseConnection;
  private readonly _deletedModels = new Set<string>();
  private readonly _modelIdToGuid = new Map<string, string>();
  private readonly _removals: VoidFunction[] = [];

  public constructor(briefcase: BriefcaseConnection) {
    this._briefcase = briefcase;

    // Buffer updated geometry guids.
    this._removals.push(briefcase.txns.onModelGeometryChanged.addListener((changes) => {
      for (const change of changes) {
        this._deletedModels.delete(change.id);
        this._modelIdToGuid.set(change.id, change.guid);
      }
    }));

    // Buffer deletions of models.
    this._removals.push(briefcase.txns.onModelsChanged.addListener((changes) => {
      if (changes.deleted) {
        for (const id of CompressedId64Set.iterable(changes.deleted)) {
          this._modelIdToGuid.delete(id);
          this._deletedModels.add(id);
        }
      }
    }));

    // Outside of an editing scope, we want to update viewport contents after commit, undo/redo, or merging changes.
    const maybeProcess = async () => {
      if (this.editingScope)
        return;

      const modelIds = Array.from(this._modelIdToGuid.keys());
      if (modelIds.length > 0)
        await IModelApp.tileAdmin.purgeTileTrees(this._briefcase, modelIds);

      this.processBuffered();
    };

    this._removals.push(briefcase.txns.onCommitted.addListener(maybeProcess));
    this._removals.push(briefcase.txns.onAfterUndoRedo.addListener(maybeProcess));
    this._removals.push(briefcase.txns.onChangesPulled.addListener(maybeProcess));
  }

  public async close(): Promise<void> {
    for (const removal of this._removals)
      removal();

    this._removals.length = 0;

    if (this._editingScope) {
      await this._editingScope.exit();
      this._editingScope = undefined;
    }
  }

  public get editingScope(): GraphicalEditingScope | undefined {
    return this._editingScope;
  }

  public async enterEditingScope(): Promise<GraphicalEditingScope> {
    if (this._editingScope)
      throw new Error("Cannot create an editing scope for an iModel that already has one");

    this._editingScope = await GraphicalEditingScope.enter(this._briefcase);

    const removeGeomListener = this._editingScope.onGeometryChanges.addListener((changes) => {
      const modelIds = [];
      for (const change of changes)
        modelIds.push(change.id);

      this.invalidateScenes(modelIds);
    });

    this._editingScope.onExited.addOnce((scope) => {
      assert(scope === this._editingScope);
      this._editingScope = undefined;
      removeGeomListener();
      this.processBuffered();
    });

    return this._editingScope;
  }

  private processBuffered(): void {
    const models = this._briefcase.models;
    for (const [id, guid] of this._modelIdToGuid) {
      const model = models.getLoaded(id)?.asGeometricModel;
      if (model)
        model.geometryGuid = guid;
    }

    const modelIds = new Set<string>(this._modelIdToGuid.keys());
    for (const deleted of this._deletedModels) {
      modelIds.add(deleted);
      models.unload(deleted);
    }

    this.invalidateScenes(modelIds);
    disposeTileTreesForGeometricModels(modelIds, this._briefcase);

    this._briefcase.onBufferedModelChanges.raiseEvent(modelIds);

    this._modelIdToGuid.clear();
    this._deletedModels.clear();
  }

  private invalidateScenes(changedModels: Iterable<Id64String>): void {
    for (const vp of IModelApp.tileAdmin.viewports) {
      if (vp.iModel === this._briefcase) {
        for (const modelId of changedModels) {
          if (vp.view.viewsModel(modelId)) {
            vp.invalidateScene();
            vp.setFeatureOverrideProviderChanged();
            break;
          }
        }
      }
    }
  }
}

/** A connection to an editable briefcase on the backend. This class uses [Ipc]($docs/learning/IpcInterface.md) to communicate
 * to the backend and may only be used by [[IpcApp]]s.
 * @public
 */
export class BriefcaseConnection extends IModelConnection {
  protected _isClosed?: boolean;
  private readonly _modelsMonitor: ModelChangeMonitor;

  /** Manages local changes to the briefcase via [Txns]($docs/learning/InteractiveEditing.md). */
  public readonly txns: BriefcaseTxns;

  /** @internal */
  public override isBriefcaseConnection(): this is BriefcaseConnection { return true; }

  // SWB
  /** The Guid that identifies the *context* that owns this iModel. */
<<<<<<< HEAD
  // SWB
  public override get contextId(): GuidString { return super.contextId!; } // GuidString | undefined for IModelConnection, but required for BriefcaseConnection
=======
  public override get iTwinId(): GuidString { return super.iTwinId!; } // GuidString | undefined for IModelConnection, but required for BriefcaseConnection
>>>>>>> 3a9b8d08

  /** The Guid that identifies this iModel. */
  public override get iModelId(): GuidString { return super.iModelId!; } // GuidString | undefined for IModelConnection, but required for BriefcaseConnection

  protected constructor(props: IModelConnectionProps, openMode: OpenMode) {
    super(props);
    this._openMode = openMode;
    this.txns = new BriefcaseTxns(this);
    this._modelsMonitor = new ModelChangeMonitor(this);
  }

  /** Open a BriefcaseConnection to a [BriefcaseDb]($backend). */
  public static async openFile(briefcaseProps: OpenBriefcaseProps): Promise<BriefcaseConnection> {
    const iModelProps = await IpcApp.callIpcHost("openBriefcase", briefcaseProps);
    const connection = new this({ ...briefcaseProps, ...iModelProps }, briefcaseProps.readonly ? OpenMode.Readonly : OpenMode.ReadWrite);
    IModelConnection.onOpen.raiseEvent(connection);
    return connection;
  }

  /** Open a BriefcaseConnection to a [StandaloneDb]($backend)
   * @note StandaloneDbs, by definition, may not push or pull changes. Attempting to do so will throw exceptions.
   */
  public static async openStandalone(filePath: string, openMode: OpenMode = OpenMode.ReadWrite, opts?: StandaloneOpenOptions): Promise<BriefcaseConnection> {
    const openResponse = await IpcApp.callIpcHost("openStandalone", filePath, openMode, opts);
    const connection = new this(openResponse, openMode);
    IModelConnection.onOpen.raiseEvent(connection);
    return connection;
  }

  /** Returns `true` if [[close]] has already been called. */
  public get isClosed(): boolean { return this._isClosed === true; }

  /**
   * Close this BriefcaseConnection.
   * @note make sure to call [[saveChanges]] before calling this method. Unsaved local changes are abandoned.
   */
  public async close(): Promise<void> {
    if (this.isClosed)
      return;

    await this._modelsMonitor.close();

    this.beforeClose();
    this.txns.dispose();

    this._isClosed = true;
    await IpcApp.callIpcHost("closeIModel", this._fileKey);
  }

  private requireTimeline() {
<<<<<<< HEAD
    // SWB
    if (this.contextId === Guid.empty)
=======
    if (this.iTwinId === Guid.empty)
>>>>>>> 3a9b8d08
      throw new IModelError(IModelStatus.WrongIModel, "iModel has no timeline");
  }

  /** Query if there are any pending Txns in this briefcase that are waiting to be pushed. */
  public async hasPendingTxns(): Promise<boolean> { // eslint-disable-line @bentley/prefer-get
    return this.txns.hasPendingTxns();
  }

  /** Commit pending changes to this briefcase.
   * @param description Optional description of the changes.
   */
  public async saveChanges(description?: string): Promise<void> {
    await IpcApp.callIpcHost("saveChanges", this.key, description);
  }

  /** Pull (and potentially merge if there are local changes) up to a specified changeset from iModelHub into this briefcase
   * @param toIndex The changeset index to pull changes to. If `undefined`, pull all changes.
   * @see [[BriefcaseTxns.onChangesPulled]] for the event dispatched after changes are pulled.
   */
  public async pullChanges(toIndex?: ChangesetIndex): Promise<void> {
    this.requireTimeline();
    this.changeset = await IpcApp.callIpcHost("pullChanges", this.key, toIndex);
  }

  /** Create a changeset from local Txns and push to iModelHub. On success, clear Txn table.
   * @param description The description for the changeset
   * @returns the changesetId of the pushed changes
   * @see [[BriefcaseTxns.onChangesPushed]] for the event dispatched after changes are pushed.
   */
  public async pushChanges(description: string): Promise<ChangesetIndexAndId> {
    this.requireTimeline();
    return IpcApp.callIpcHost("pushChanges", this.key, description);
  }

  /** The current graphical editing scope, if one is in progress.
   * @see [[enterEditingScope]] to begin graphical editing.
   */
  public get editingScope(): GraphicalEditingScope | undefined {
    return this._modelsMonitor.editingScope;
  }

  /** Return whether graphical editing is supported for this briefcase. It is not supported if the briefcase is read-only, or the briefcase contains a version of
   * the BisCore ECSchema older than v0.1.11.
   * @see [[enterEditingScope]] to enable graphical editing.
   */
  public async supportsGraphicalEditing(): Promise<boolean> {
    return IpcApp.callIpcHost("isGraphicalEditingSupported", this.key);
  }

  /** Begin a new graphical editing scope.
   * @throws Error if an editing scope already exists or one could not be created.
   * @see [[GraphicalEditingScope.exit]] to exit the scope.
   * @see [[supportsGraphicalEditing]] to determine whether this method should be expected to succeed.
   * @see [[editingScope]] to obtain the current editing scope, if one is in progress.
   */
  public async enterEditingScope(): Promise<GraphicalEditingScope> {
    return this._modelsMonitor.enterEditingScope();
  }

  /** Strictly for tests - dispatched from ModelChangeMonitor.processBuffered.
   * @internal
   */
  public readonly onBufferedModelChanges = new BeEvent<(changedModelIds: Set<string>) => void>();
}
<|MERGE_RESOLUTION|>--- conflicted
+++ resolved
@@ -1,289 +1,279 @@
-/*---------------------------------------------------------------------------------------------
-* Copyright (c) Bentley Systems, Incorporated. All rights reserved.
-* See LICENSE.md in the project root for license terms and full copyright notice.
-*--------------------------------------------------------------------------------------------*/
-/** @packageDocumentation
- * @module IModelConnection
- */
-
-import { assert, BeEvent, CompressedId64Set, Guid, GuidString, Id64String, IModelStatus, OpenMode } from "@bentley/bentleyjs-core";
-import {
-  ChangesetIndex,
-  ChangesetIndexAndId, IModelConnectionProps, IModelError, OpenBriefcaseProps, StandaloneOpenOptions,
-} from "@bentley/imodeljs-common";
-import { BriefcaseTxns } from "./BriefcaseTxns";
-import { GraphicalEditingScope } from "./GraphicalEditingScope";
-import { IModelApp } from "./IModelApp";
-import { IModelConnection } from "./IModelConnection";
-import { IpcApp } from "./IpcApp";
-import { disposeTileTreesForGeometricModels } from "./tile/internal";
-
-/** Keeps track of changes to models, buffering them until synchronization points.
- * While a GraphicalEditingScope is open, the changes are buffered until the scope exits, at which point they are processed.
- * Otherwise, the buffered changes are processed after undo/redo, commit, or pull+merge changes.
- */
-class ModelChangeMonitor {
-  private _editingScope?: GraphicalEditingScope;
-  private readonly _briefcase: BriefcaseConnection;
-  private readonly _deletedModels = new Set<string>();
-  private readonly _modelIdToGuid = new Map<string, string>();
-  private readonly _removals: VoidFunction[] = [];
-
-  public constructor(briefcase: BriefcaseConnection) {
-    this._briefcase = briefcase;
-
-    // Buffer updated geometry guids.
-    this._removals.push(briefcase.txns.onModelGeometryChanged.addListener((changes) => {
-      for (const change of changes) {
-        this._deletedModels.delete(change.id);
-        this._modelIdToGuid.set(change.id, change.guid);
-      }
-    }));
-
-    // Buffer deletions of models.
-    this._removals.push(briefcase.txns.onModelsChanged.addListener((changes) => {
-      if (changes.deleted) {
-        for (const id of CompressedId64Set.iterable(changes.deleted)) {
-          this._modelIdToGuid.delete(id);
-          this._deletedModels.add(id);
-        }
-      }
-    }));
-
-    // Outside of an editing scope, we want to update viewport contents after commit, undo/redo, or merging changes.
-    const maybeProcess = async () => {
-      if (this.editingScope)
-        return;
-
-      const modelIds = Array.from(this._modelIdToGuid.keys());
-      if (modelIds.length > 0)
-        await IModelApp.tileAdmin.purgeTileTrees(this._briefcase, modelIds);
-
-      this.processBuffered();
-    };
-
-    this._removals.push(briefcase.txns.onCommitted.addListener(maybeProcess));
-    this._removals.push(briefcase.txns.onAfterUndoRedo.addListener(maybeProcess));
-    this._removals.push(briefcase.txns.onChangesPulled.addListener(maybeProcess));
-  }
-
-  public async close(): Promise<void> {
-    for (const removal of this._removals)
-      removal();
-
-    this._removals.length = 0;
-
-    if (this._editingScope) {
-      await this._editingScope.exit();
-      this._editingScope = undefined;
-    }
-  }
-
-  public get editingScope(): GraphicalEditingScope | undefined {
-    return this._editingScope;
-  }
-
-  public async enterEditingScope(): Promise<GraphicalEditingScope> {
-    if (this._editingScope)
-      throw new Error("Cannot create an editing scope for an iModel that already has one");
-
-    this._editingScope = await GraphicalEditingScope.enter(this._briefcase);
-
-    const removeGeomListener = this._editingScope.onGeometryChanges.addListener((changes) => {
-      const modelIds = [];
-      for (const change of changes)
-        modelIds.push(change.id);
-
-      this.invalidateScenes(modelIds);
-    });
-
-    this._editingScope.onExited.addOnce((scope) => {
-      assert(scope === this._editingScope);
-      this._editingScope = undefined;
-      removeGeomListener();
-      this.processBuffered();
-    });
-
-    return this._editingScope;
-  }
-
-  private processBuffered(): void {
-    const models = this._briefcase.models;
-    for (const [id, guid] of this._modelIdToGuid) {
-      const model = models.getLoaded(id)?.asGeometricModel;
-      if (model)
-        model.geometryGuid = guid;
-    }
-
-    const modelIds = new Set<string>(this._modelIdToGuid.keys());
-    for (const deleted of this._deletedModels) {
-      modelIds.add(deleted);
-      models.unload(deleted);
-    }
-
-    this.invalidateScenes(modelIds);
-    disposeTileTreesForGeometricModels(modelIds, this._briefcase);
-
-    this._briefcase.onBufferedModelChanges.raiseEvent(modelIds);
-
-    this._modelIdToGuid.clear();
-    this._deletedModels.clear();
-  }
-
-  private invalidateScenes(changedModels: Iterable<Id64String>): void {
-    for (const vp of IModelApp.tileAdmin.viewports) {
-      if (vp.iModel === this._briefcase) {
-        for (const modelId of changedModels) {
-          if (vp.view.viewsModel(modelId)) {
-            vp.invalidateScene();
-            vp.setFeatureOverrideProviderChanged();
-            break;
-          }
-        }
-      }
-    }
-  }
-}
-
-/** A connection to an editable briefcase on the backend. This class uses [Ipc]($docs/learning/IpcInterface.md) to communicate
- * to the backend and may only be used by [[IpcApp]]s.
- * @public
- */
-export class BriefcaseConnection extends IModelConnection {
-  protected _isClosed?: boolean;
-  private readonly _modelsMonitor: ModelChangeMonitor;
-
-  /** Manages local changes to the briefcase via [Txns]($docs/learning/InteractiveEditing.md). */
-  public readonly txns: BriefcaseTxns;
-
-  /** @internal */
-  public override isBriefcaseConnection(): this is BriefcaseConnection { return true; }
-
-  // SWB
-  /** The Guid that identifies the *context* that owns this iModel. */
-<<<<<<< HEAD
-  // SWB
-  public override get contextId(): GuidString { return super.contextId!; } // GuidString | undefined for IModelConnection, but required for BriefcaseConnection
-=======
-  public override get iTwinId(): GuidString { return super.iTwinId!; } // GuidString | undefined for IModelConnection, but required for BriefcaseConnection
->>>>>>> 3a9b8d08
-
-  /** The Guid that identifies this iModel. */
-  public override get iModelId(): GuidString { return super.iModelId!; } // GuidString | undefined for IModelConnection, but required for BriefcaseConnection
-
-  protected constructor(props: IModelConnectionProps, openMode: OpenMode) {
-    super(props);
-    this._openMode = openMode;
-    this.txns = new BriefcaseTxns(this);
-    this._modelsMonitor = new ModelChangeMonitor(this);
-  }
-
-  /** Open a BriefcaseConnection to a [BriefcaseDb]($backend). */
-  public static async openFile(briefcaseProps: OpenBriefcaseProps): Promise<BriefcaseConnection> {
-    const iModelProps = await IpcApp.callIpcHost("openBriefcase", briefcaseProps);
-    const connection = new this({ ...briefcaseProps, ...iModelProps }, briefcaseProps.readonly ? OpenMode.Readonly : OpenMode.ReadWrite);
-    IModelConnection.onOpen.raiseEvent(connection);
-    return connection;
-  }
-
-  /** Open a BriefcaseConnection to a [StandaloneDb]($backend)
-   * @note StandaloneDbs, by definition, may not push or pull changes. Attempting to do so will throw exceptions.
-   */
-  public static async openStandalone(filePath: string, openMode: OpenMode = OpenMode.ReadWrite, opts?: StandaloneOpenOptions): Promise<BriefcaseConnection> {
-    const openResponse = await IpcApp.callIpcHost("openStandalone", filePath, openMode, opts);
-    const connection = new this(openResponse, openMode);
-    IModelConnection.onOpen.raiseEvent(connection);
-    return connection;
-  }
-
-  /** Returns `true` if [[close]] has already been called. */
-  public get isClosed(): boolean { return this._isClosed === true; }
-
-  /**
-   * Close this BriefcaseConnection.
-   * @note make sure to call [[saveChanges]] before calling this method. Unsaved local changes are abandoned.
-   */
-  public async close(): Promise<void> {
-    if (this.isClosed)
-      return;
-
-    await this._modelsMonitor.close();
-
-    this.beforeClose();
-    this.txns.dispose();
-
-    this._isClosed = true;
-    await IpcApp.callIpcHost("closeIModel", this._fileKey);
-  }
-
-  private requireTimeline() {
-<<<<<<< HEAD
-    // SWB
-    if (this.contextId === Guid.empty)
-=======
-    if (this.iTwinId === Guid.empty)
->>>>>>> 3a9b8d08
-      throw new IModelError(IModelStatus.WrongIModel, "iModel has no timeline");
-  }
-
-  /** Query if there are any pending Txns in this briefcase that are waiting to be pushed. */
-  public async hasPendingTxns(): Promise<boolean> { // eslint-disable-line @bentley/prefer-get
-    return this.txns.hasPendingTxns();
-  }
-
-  /** Commit pending changes to this briefcase.
-   * @param description Optional description of the changes.
-   */
-  public async saveChanges(description?: string): Promise<void> {
-    await IpcApp.callIpcHost("saveChanges", this.key, description);
-  }
-
-  /** Pull (and potentially merge if there are local changes) up to a specified changeset from iModelHub into this briefcase
-   * @param toIndex The changeset index to pull changes to. If `undefined`, pull all changes.
-   * @see [[BriefcaseTxns.onChangesPulled]] for the event dispatched after changes are pulled.
-   */
-  public async pullChanges(toIndex?: ChangesetIndex): Promise<void> {
-    this.requireTimeline();
-    this.changeset = await IpcApp.callIpcHost("pullChanges", this.key, toIndex);
-  }
-
-  /** Create a changeset from local Txns and push to iModelHub. On success, clear Txn table.
-   * @param description The description for the changeset
-   * @returns the changesetId of the pushed changes
-   * @see [[BriefcaseTxns.onChangesPushed]] for the event dispatched after changes are pushed.
-   */
-  public async pushChanges(description: string): Promise<ChangesetIndexAndId> {
-    this.requireTimeline();
-    return IpcApp.callIpcHost("pushChanges", this.key, description);
-  }
-
-  /** The current graphical editing scope, if one is in progress.
-   * @see [[enterEditingScope]] to begin graphical editing.
-   */
-  public get editingScope(): GraphicalEditingScope | undefined {
-    return this._modelsMonitor.editingScope;
-  }
-
-  /** Return whether graphical editing is supported for this briefcase. It is not supported if the briefcase is read-only, or the briefcase contains a version of
-   * the BisCore ECSchema older than v0.1.11.
-   * @see [[enterEditingScope]] to enable graphical editing.
-   */
-  public async supportsGraphicalEditing(): Promise<boolean> {
-    return IpcApp.callIpcHost("isGraphicalEditingSupported", this.key);
-  }
-
-  /** Begin a new graphical editing scope.
-   * @throws Error if an editing scope already exists or one could not be created.
-   * @see [[GraphicalEditingScope.exit]] to exit the scope.
-   * @see [[supportsGraphicalEditing]] to determine whether this method should be expected to succeed.
-   * @see [[editingScope]] to obtain the current editing scope, if one is in progress.
-   */
-  public async enterEditingScope(): Promise<GraphicalEditingScope> {
-    return this._modelsMonitor.enterEditingScope();
-  }
-
-  /** Strictly for tests - dispatched from ModelChangeMonitor.processBuffered.
-   * @internal
-   */
-  public readonly onBufferedModelChanges = new BeEvent<(changedModelIds: Set<string>) => void>();
-}
+/*---------------------------------------------------------------------------------------------
+* Copyright (c) Bentley Systems, Incorporated. All rights reserved.
+* See LICENSE.md in the project root for license terms and full copyright notice.
+*--------------------------------------------------------------------------------------------*/
+/** @packageDocumentation
+ * @module IModelConnection
+ */
+
+import { assert, BeEvent, CompressedId64Set, Guid, GuidString, Id64String, IModelStatus, OpenMode } from "@bentley/bentleyjs-core";
+import {
+  ChangesetIndex,
+  ChangesetIndexAndId, IModelConnectionProps, IModelError, OpenBriefcaseProps, StandaloneOpenOptions,
+} from "@bentley/imodeljs-common";
+import { BriefcaseTxns } from "./BriefcaseTxns";
+import { GraphicalEditingScope } from "./GraphicalEditingScope";
+import { IModelApp } from "./IModelApp";
+import { IModelConnection } from "./IModelConnection";
+import { IpcApp } from "./IpcApp";
+import { disposeTileTreesForGeometricModels } from "./tile/internal";
+
+/** Keeps track of changes to models, buffering them until synchronization points.
+ * While a GraphicalEditingScope is open, the changes are buffered until the scope exits, at which point they are processed.
+ * Otherwise, the buffered changes are processed after undo/redo, commit, or pull+merge changes.
+ */
+class ModelChangeMonitor {
+  private _editingScope?: GraphicalEditingScope;
+  private readonly _briefcase: BriefcaseConnection;
+  private readonly _deletedModels = new Set<string>();
+  private readonly _modelIdToGuid = new Map<string, string>();
+  private readonly _removals: VoidFunction[] = [];
+
+  public constructor(briefcase: BriefcaseConnection) {
+    this._briefcase = briefcase;
+
+    // Buffer updated geometry guids.
+    this._removals.push(briefcase.txns.onModelGeometryChanged.addListener((changes) => {
+      for (const change of changes) {
+        this._deletedModels.delete(change.id);
+        this._modelIdToGuid.set(change.id, change.guid);
+      }
+    }));
+
+    // Buffer deletions of models.
+    this._removals.push(briefcase.txns.onModelsChanged.addListener((changes) => {
+      if (changes.deleted) {
+        for (const id of CompressedId64Set.iterable(changes.deleted)) {
+          this._modelIdToGuid.delete(id);
+          this._deletedModels.add(id);
+        }
+      }
+    }));
+
+    // Outside of an editing scope, we want to update viewport contents after commit, undo/redo, or merging changes.
+    const maybeProcess = async () => {
+      if (this.editingScope)
+        return;
+
+      const modelIds = Array.from(this._modelIdToGuid.keys());
+      if (modelIds.length > 0)
+        await IModelApp.tileAdmin.purgeTileTrees(this._briefcase, modelIds);
+
+      this.processBuffered();
+    };
+
+    this._removals.push(briefcase.txns.onCommitted.addListener(maybeProcess));
+    this._removals.push(briefcase.txns.onAfterUndoRedo.addListener(maybeProcess));
+    this._removals.push(briefcase.txns.onChangesPulled.addListener(maybeProcess));
+  }
+
+  public async close(): Promise<void> {
+    for (const removal of this._removals)
+      removal();
+
+    this._removals.length = 0;
+
+    if (this._editingScope) {
+      await this._editingScope.exit();
+      this._editingScope = undefined;
+    }
+  }
+
+  public get editingScope(): GraphicalEditingScope | undefined {
+    return this._editingScope;
+  }
+
+  public async enterEditingScope(): Promise<GraphicalEditingScope> {
+    if (this._editingScope)
+      throw new Error("Cannot create an editing scope for an iModel that already has one");
+
+    this._editingScope = await GraphicalEditingScope.enter(this._briefcase);
+
+    const removeGeomListener = this._editingScope.onGeometryChanges.addListener((changes) => {
+      const modelIds = [];
+      for (const change of changes)
+        modelIds.push(change.id);
+
+      this.invalidateScenes(modelIds);
+    });
+
+    this._editingScope.onExited.addOnce((scope) => {
+      assert(scope === this._editingScope);
+      this._editingScope = undefined;
+      removeGeomListener();
+      this.processBuffered();
+    });
+
+    return this._editingScope;
+  }
+
+  private processBuffered(): void {
+    const models = this._briefcase.models;
+    for (const [id, guid] of this._modelIdToGuid) {
+      const model = models.getLoaded(id)?.asGeometricModel;
+      if (model)
+        model.geometryGuid = guid;
+    }
+
+    const modelIds = new Set<string>(this._modelIdToGuid.keys());
+    for (const deleted of this._deletedModels) {
+      modelIds.add(deleted);
+      models.unload(deleted);
+    }
+
+    this.invalidateScenes(modelIds);
+    disposeTileTreesForGeometricModels(modelIds, this._briefcase);
+
+    this._briefcase.onBufferedModelChanges.raiseEvent(modelIds);
+
+    this._modelIdToGuid.clear();
+    this._deletedModels.clear();
+  }
+
+  private invalidateScenes(changedModels: Iterable<Id64String>): void {
+    for (const vp of IModelApp.tileAdmin.viewports) {
+      if (vp.iModel === this._briefcase) {
+        for (const modelId of changedModels) {
+          if (vp.view.viewsModel(modelId)) {
+            vp.invalidateScene();
+            vp.setFeatureOverrideProviderChanged();
+            break;
+          }
+        }
+      }
+    }
+  }
+}
+
+/** A connection to an editable briefcase on the backend. This class uses [Ipc]($docs/learning/IpcInterface.md) to communicate
+ * to the backend and may only be used by [[IpcApp]]s.
+ * @public
+ */
+export class BriefcaseConnection extends IModelConnection {
+  protected _isClosed?: boolean;
+  private readonly _modelsMonitor: ModelChangeMonitor;
+
+  /** Manages local changes to the briefcase via [Txns]($docs/learning/InteractiveEditing.md). */
+  public readonly txns: BriefcaseTxns;
+
+  /** @internal */
+  public override isBriefcaseConnection(): this is BriefcaseConnection { return true; }
+
+  // SWB
+  /** The Guid that identifies the *context* that owns this iModel. */
+  public override get iTwinId(): GuidString { return super.iTwinId!; } // GuidString | undefined for IModelConnection, but required for BriefcaseConnection
+
+  /** The Guid that identifies this iModel. */
+  public override get iModelId(): GuidString { return super.iModelId!; } // GuidString | undefined for IModelConnection, but required for BriefcaseConnection
+
+  protected constructor(props: IModelConnectionProps, openMode: OpenMode) {
+    super(props);
+    this._openMode = openMode;
+    this.txns = new BriefcaseTxns(this);
+    this._modelsMonitor = new ModelChangeMonitor(this);
+  }
+
+  /** Open a BriefcaseConnection to a [BriefcaseDb]($backend). */
+  public static async openFile(briefcaseProps: OpenBriefcaseProps): Promise<BriefcaseConnection> {
+    const iModelProps = await IpcApp.callIpcHost("openBriefcase", briefcaseProps);
+    const connection = new this({ ...briefcaseProps, ...iModelProps }, briefcaseProps.readonly ? OpenMode.Readonly : OpenMode.ReadWrite);
+    IModelConnection.onOpen.raiseEvent(connection);
+    return connection;
+  }
+
+  /** Open a BriefcaseConnection to a [StandaloneDb]($backend)
+   * @note StandaloneDbs, by definition, may not push or pull changes. Attempting to do so will throw exceptions.
+   */
+  public static async openStandalone(filePath: string, openMode: OpenMode = OpenMode.ReadWrite, opts?: StandaloneOpenOptions): Promise<BriefcaseConnection> {
+    const openResponse = await IpcApp.callIpcHost("openStandalone", filePath, openMode, opts);
+    const connection = new this(openResponse, openMode);
+    IModelConnection.onOpen.raiseEvent(connection);
+    return connection;
+  }
+
+  /** Returns `true` if [[close]] has already been called. */
+  public get isClosed(): boolean { return this._isClosed === true; }
+
+  /**
+   * Close this BriefcaseConnection.
+   * @note make sure to call [[saveChanges]] before calling this method. Unsaved local changes are abandoned.
+   */
+  public async close(): Promise<void> {
+    if (this.isClosed)
+      return;
+
+    await this._modelsMonitor.close();
+
+    this.beforeClose();
+    this.txns.dispose();
+
+    this._isClosed = true;
+    await IpcApp.callIpcHost("closeIModel", this._fileKey);
+  }
+
+  private requireTimeline() {
+    if (this.iTwinId === Guid.empty)
+      throw new IModelError(IModelStatus.WrongIModel, "iModel has no timeline");
+  }
+
+  /** Query if there are any pending Txns in this briefcase that are waiting to be pushed. */
+  public async hasPendingTxns(): Promise<boolean> { // eslint-disable-line @bentley/prefer-get
+    return this.txns.hasPendingTxns();
+  }
+
+  /** Commit pending changes to this briefcase.
+   * @param description Optional description of the changes.
+   */
+  public async saveChanges(description?: string): Promise<void> {
+    await IpcApp.callIpcHost("saveChanges", this.key, description);
+  }
+
+  /** Pull (and potentially merge if there are local changes) up to a specified changeset from iModelHub into this briefcase
+   * @param toIndex The changeset index to pull changes to. If `undefined`, pull all changes.
+   * @see [[BriefcaseTxns.onChangesPulled]] for the event dispatched after changes are pulled.
+   */
+  public async pullChanges(toIndex?: ChangesetIndex): Promise<void> {
+    this.requireTimeline();
+    this.changeset = await IpcApp.callIpcHost("pullChanges", this.key, toIndex);
+  }
+
+  /** Create a changeset from local Txns and push to iModelHub. On success, clear Txn table.
+   * @param description The description for the changeset
+   * @returns the changesetId of the pushed changes
+   * @see [[BriefcaseTxns.onChangesPushed]] for the event dispatched after changes are pushed.
+   */
+  public async pushChanges(description: string): Promise<ChangesetIndexAndId> {
+    this.requireTimeline();
+    return IpcApp.callIpcHost("pushChanges", this.key, description);
+  }
+
+  /** The current graphical editing scope, if one is in progress.
+   * @see [[enterEditingScope]] to begin graphical editing.
+   */
+  public get editingScope(): GraphicalEditingScope | undefined {
+    return this._modelsMonitor.editingScope;
+  }
+
+  /** Return whether graphical editing is supported for this briefcase. It is not supported if the briefcase is read-only, or the briefcase contains a version of
+   * the BisCore ECSchema older than v0.1.11.
+   * @see [[enterEditingScope]] to enable graphical editing.
+   */
+  public async supportsGraphicalEditing(): Promise<boolean> {
+    return IpcApp.callIpcHost("isGraphicalEditingSupported", this.key);
+  }
+
+  /** Begin a new graphical editing scope.
+   * @throws Error if an editing scope already exists or one could not be created.
+   * @see [[GraphicalEditingScope.exit]] to exit the scope.
+   * @see [[supportsGraphicalEditing]] to determine whether this method should be expected to succeed.
+   * @see [[editingScope]] to obtain the current editing scope, if one is in progress.
+   */
+  public async enterEditingScope(): Promise<GraphicalEditingScope> {
+    return this._modelsMonitor.enterEditingScope();
+  }
+
+  /** Strictly for tests - dispatched from ModelChangeMonitor.processBuffered.
+   * @internal
+   */
+  public readonly onBufferedModelChanges = new BeEvent<(changedModelIds: Set<string>) => void>();
+}