--- conflicted
+++ resolved
@@ -1,1066 +1,1058 @@
-/*---------------------------------------------------------------------------------------------
-* Copyright (c) Bentley Systems, Incorporated. All rights reserved.
-* See LICENSE.md in the project root for license terms and full copyright notice.
-*--------------------------------------------------------------------------------------------*/
-/** @packageDocumentation
- * @module Tools
- */
-
-<<<<<<< HEAD
-import { assert } from "@bentley/bentleyjs-core";
-import { Point2d, Point3d, PolygonOps, XAndY } from "@bentley/geometry-core";
-import { GeometryStreamProps, IModelError, Localization } from "@bentley/imodeljs-common";
-import { DialogItem, DialogPropertySyncItem } from "@bentley/ui-abstract";
-=======
-import { assert } from "@itwin/core-bentley";
-import { Point2d, Point3d, PolygonOps, XAndY } from "@itwin/core-geometry";
-import { GeometryStreamProps, IModelError } from "@itwin/core-common";
-import { I18N, I18NNamespace } from "@itwin/core-i18n";
-import { DialogItem, DialogPropertySyncItem } from "@itwin/appui-abstract";
->>>>>>> 52eac709
-import { LocateFilterStatus, LocateResponse } from "../ElementLocateManager";
-import { FuzzySearch, FuzzySearchResults } from "../FuzzySearch";
-import { HitDetail } from "../HitDetail";
-import { IModelApp } from "../IModelApp";
-import { DecorateContext, DynamicsContext } from "../ViewContext";
-import { ScreenViewport } from "../Viewport";
-
-/** @public */
-export type ToolType = typeof Tool;
-
-/** @public */
-export type ToolList = ToolType[];
-
-/** @public */
-export enum BeButton { Data = 0, Reset = 1, Middle = 2 }
-
-/** @public */
-export enum CoordinateLockOverrides {
-  None = 0,
-  ACS = 1 << 1,
-  Grid = 1 << 2,     // also overrides unit lock
-  All = 0xffff,
-}
-
-/** The *source* that generated an event.
- * @public
- */
-export enum InputSource {
-  /** Source not defined */
-  Unknown = 0,
-  /** From a mouse or other pointing device */
-  Mouse = 1,
-  /** From a touch screen */
-  Touch = 2,
-}
-
-/** The *source* that generated a coordinate.
- * @public
- */
-export enum CoordSource {
-  /** Event was created by an action from the user */
-  User = 0,
-  /** Event was created by a program or by a precision keyin */
-  Precision = 1,
-  /** Event was created by a tentative point */
-  TentativePoint = 2,
-  /** Event was created by snapping to an element */
-  ElemSnap = 3,
-}
-
-/** Numeric mask for a set of modifier keys (control, shift, and alt).
- * @public
- */
-export enum BeModifierKeys { None = 0, Control = 1 << 0, Shift = 1 << 1, Alt = 1 << 2 }
-
-/** @public */
-export class BeButtonState {
-  private readonly _downUorPt: Point3d = new Point3d();
-  private readonly _downRawPt: Point3d = new Point3d();
-  public downTime: number = 0;
-  public isDown: boolean = false;
-  public isDoubleClick: boolean = false;
-  public isDragging: boolean = false;
-  public inputSource: InputSource = InputSource.Unknown;
-
-  public get downRawPt() { return this._downRawPt; }
-  public set downRawPt(pt: Point3d) { this._downRawPt.setFrom(pt); }
-  public get downUorPt() { return this._downUorPt; }
-  public set downUorPt(pt: Point3d) { this._downUorPt.setFrom(pt); }
-
-  public init(downUorPt: Point3d, downRawPt: Point3d, downTime: number, isDown: boolean, isDoubleClick: boolean, isDragging: boolean, source: InputSource) {
-    this.downUorPt = downUorPt;
-    this.downRawPt = downRawPt;
-    this.downTime = downTime;
-    this.isDown = isDown;
-    this.isDoubleClick = isDoubleClick;
-    this.isDragging = isDragging;
-    this.inputSource = source;
-  }
-}
-
-/** Properties for constructing a BeButtonEvent
- * @public
- */
-export interface BeButtonEventProps {
-  /** The point for this event, in world coordinates.
-   * @note these coordinates may have been *adjusted* for some reason (e.g. snapping, locks, etc.) from the [[rawPoint]].
-   */
-  point?: Point3d;
-  /** The *raw* (unadjusted) point for this event, in world coordinates. */
-  rawPoint?: Point3d;
-  /** The point, in screen coordinates for this event.
-   * @note generally the z value is not useful, but some 3d pointing devices do supply it.
-   */
-  viewPoint?: Point3d;
-  /** The [[ScreenViewport]] for the BeButtonEvent. If undefined, this event is invalid. */
-  viewport?: ScreenViewport;
-  /** How the coordinate values were generated (either from an action by the user or from a program.) */
-  coordsFrom?: CoordSource;
-  keyModifiers?: BeModifierKeys;
-  /** The mouse button for this event. */
-  button?: BeButton;
-  /** If true, this event was generated from a mouse-down transition, false from a button-up transition. */
-  isDown?: boolean;
-  /** If true, this is the second down in a rapid double-click of the same button. */
-  isDoubleClick?: boolean;
-  /** If true, this event was created by pressing, holding, and then moving a mouse button. */
-  isDragging?: boolean;
-  /** Whether this event came from a pointing device (e.g. mouse) or a touch device. */
-  inputSource?: InputSource;
-}
-
-/** Object sent to Tools that holds information about button/touch/wheel events.
- * @public
- */
-export class BeButtonEvent implements BeButtonEventProps {
-  private readonly _point: Point3d = new Point3d();
-  private readonly _rawPoint: Point3d = new Point3d();
-  private readonly _viewPoint: Point3d = new Point3d();
-  private _movement?: XAndY;
-  /** The [[ScreenViewport]] from which this BeButtonEvent was generated. If undefined, this event is invalid. */
-  public viewport?: ScreenViewport;
-  /** How the coordinate values were generated (either from an action by the user or from a program.) */
-  public coordsFrom = CoordSource.User;
-  /** The keyboard modifiers that were pressed when the event was generated. */
-  public keyModifiers = BeModifierKeys.None;
-  /** If true, this event was generated from a mouse-down transition, false from a button-up transition. */
-  public isDown = false;
-  /** If true, this is the second down in a rapid double-click of the same button. */
-  public isDoubleClick = false;
-  /** If true, this event was created by pressing, holding, and then moving a mouse button. */
-  public isDragging = false;
-  /** The mouse button that created this event. */
-  public button = BeButton.Data;
-  /** Whether this event came from a pointing device (e.g. mouse) or a touch device. */
-  public inputSource = InputSource.Unknown;
-
-  public constructor(props?: BeButtonEventProps) { if (props) this.init(props); }
-
-  /** Determine whether this BeButtonEvent has valid data.
-   * @note BeButtonEvents may be constructed as "blank", and are not considered to hold valid data unless the [[viewport]] member is defined.
-   */
-  public get isValid(): boolean { return this.viewport !== undefined; }
-  /** The point for this event, in world coordinates.
-   * @note these coordinates may have been *adjusted* for some reason (e.g. snapping, locks, etc.) from the [[rawPoint]].
-   */
-  public get point() { return this._point; }
-  public set point(pt: Point3d) { this._point.setFrom(pt); }
-  /** The *raw* (unadjusted) point for this event, in world coordinates. */
-  public get rawPoint() { return this._rawPoint; }
-  public set rawPoint(pt: Point3d) { this._rawPoint.setFrom(pt); }
-  /** The point, in screen coordinates for this event.
-   * @note generally the z value is not useful, but some 3d pointing devices do supply it.
-   */
-  public get viewPoint() { return this._viewPoint; }
-  public set viewPoint(pt: Point3d) { this._viewPoint.setFrom(pt); }
-  /** The difference in screen coordinates from previous motion event
-   * @internal
-   */
-  public get movement(): XAndY | undefined { return this._movement; }
-  public set movement(mov: XAndY | undefined) { this._movement = mov; }
-
-  /** Mark this BeButtonEvent as invalid. Can only become valid again by calling [[init]] */
-  public invalidate() { this.viewport = undefined; }
-
-  /** Initialize the values of this BeButtonEvent. */
-  public init(props: BeButtonEventProps) {
-    if (undefined !== props.point) this.point = props.point;
-    if (undefined !== props.rawPoint) this.rawPoint = props.rawPoint;
-    if (undefined !== props.viewPoint) this.viewPoint = props.viewPoint;
-    if (undefined !== props.viewport) this.viewport = props.viewport;
-    if (undefined !== props.coordsFrom) this.coordsFrom = props.coordsFrom;
-    if (undefined !== props.keyModifiers) this.keyModifiers = props.keyModifiers;
-    if (undefined !== props.isDown) this.isDown = props.isDown;
-    if (undefined !== props.isDoubleClick) this.isDoubleClick = props.isDoubleClick;
-    if (undefined !== props.isDragging) this.isDragging = props.isDragging;
-    if (undefined !== props.button) this.button = props.button;
-    if (undefined !== props.inputSource) this.inputSource = props.inputSource;
-  }
-
-  /** Determine whether the control key was pressed  */
-  public get isControlKey() { return 0 !== (this.keyModifiers & BeModifierKeys.Control); }
-  /** Determine whether the shift key was pressed  */
-  public get isShiftKey() { return 0 !== (this.keyModifiers & BeModifierKeys.Shift); }
-  /** Determine whether the alt key was pressed  */
-  public get isAltKey() { return 0 !== (this.keyModifiers & BeModifierKeys.Alt); }
-
-  /** Copy the values from another BeButtonEvent into this BeButtonEvent */
-  public setFrom(src: BeButtonEvent): this {
-    this.point = src.point;
-    this.rawPoint = src.rawPoint;
-    this.viewPoint = src.viewPoint;
-    this.viewport = src.viewport;
-    this.coordsFrom = src.coordsFrom;
-    this.keyModifiers = src.keyModifiers;
-    this.isDown = src.isDown;
-    this.isDoubleClick = src.isDoubleClick;
-    this.isDragging = src.isDragging;
-    this.button = src.button;
-    this.inputSource = src.inputSource;
-    return this;
-  }
-  /** Make a copy of this BeButtonEvent. */
-  public clone(): this { return new (this.constructor as typeof BeButtonEvent)(this) as this; }
-}
-
-/** Properties for initializing a BeTouchEvent
- * @public
- */
-export interface BeTouchEventProps extends BeButtonEventProps {
-  touchEvent: TouchEvent;
-}
-
-/** A ButtonEvent generated by touch input.
- * @public
- */
-export class BeTouchEvent extends BeButtonEvent implements BeTouchEventProps {
-  public tapCount: number = 0;
-  public touchEvent: TouchEvent;
-  public get touchCount(): number { return this.touchEvent.targetTouches.length; }
-  public get isSingleTouch(): boolean { return 1 === this.touchCount; }
-  public get isTwoFingerTouch(): boolean { return 2 === this.touchCount; }
-  public get isSingleTap(): boolean { return 1 === this.tapCount && 1 === this.touchCount; }
-  public get isDoubleTap(): boolean { return 2 === this.tapCount && 1 === this.touchCount; }
-  public get isTwoFingerTap(): boolean { return 1 === this.tapCount && 2 === this.touchCount; }
-  public constructor(props: BeTouchEventProps) {
-    super(props);
-    this.touchEvent = props.touchEvent;
-  }
-
-  public override setFrom(src: BeTouchEvent): this {
-    super.setFrom(src);
-    this.touchEvent = src.touchEvent;
-    this.tapCount = src.tapCount;
-    return this;
-  }
-  public static getTouchPosition(touch: Touch, vp: ScreenViewport): Point2d {
-    const rect = vp.getClientRect();
-    return Point2d.createFrom({ x: touch.clientX - rect.left, y: touch.clientY - rect.top });
-  }
-  public static getTouchListCentroid(list: TouchList, vp: ScreenViewport): Point2d | undefined {
-    switch (list.length) {
-      case 0: {
-        return undefined;
-      }
-      case 1: {
-        return this.getTouchPosition(list[0], vp);
-      }
-      case 2: {
-        return this.getTouchPosition(list[0], vp).interpolate(0.5, this.getTouchPosition(list[1], vp));
-      }
-      default: {
-        const points: Point2d[] = [];
-        // eslint-disable-next-line @typescript-eslint/prefer-for-of
-        for (let i = 0; i < list.length; i++) {
-          points.push(this.getTouchPosition(list[i], vp));
-        }
-        const centroid = Point2d.createZero();
-        PolygonOps.centroidAndAreaXY(points, centroid);
-        return centroid;
-      }
-    }
-  }
-  public static findTouchById(list: TouchList, id: number): Touch | undefined {
-    // eslint-disable-next-line @typescript-eslint/prefer-for-of
-    for (let i = 0; i < list.length; i++) {
-      if (id === list[i].identifier)
-        return list[i];
-    }
-    return undefined;
-  }
-}
-
-/** Properties for constructing a BeWheelEvent
- * @public
- */
-export interface BeWheelEventProps extends BeButtonEventProps {
-  wheelDelta?: number;
-  time?: number;
-}
-/** A BeButtonEvent generated by movement of a mouse wheel.
- * @note wheel events include mouse location.
- * @public
- */
-export class BeWheelEvent extends BeButtonEvent implements BeWheelEventProps {
-  public wheelDelta: number;
-  public time: number;
-  public constructor(props?: BeWheelEventProps) {
-    super(props);
-    this.wheelDelta = (props && props.wheelDelta !== undefined) ? props.wheelDelta : 0;
-    this.time = (props && props.time) ? props.time : Date.now();
-  }
-  public override setFrom(src: BeWheelEvent): this {
-    super.setFrom(src);
-    this.wheelDelta = src.wheelDelta;
-    this.time = src.time;
-    return this;
-  }
-}
-
-/** A Tool that performs an action. It has a *toolId* that uniquely identifies it, so it can be found via a lookup in the [[ToolRegistry]].
- * Every time a tools run, a new instance of (a subclass of) this class is created and its [[run]] method is invoked.
- * @see [[InteractiveTool]] for a base Tool class to handle user input events from a Viewport.
- * @see [Tools]($docs/learning/frontend/tools.md)
- * @public
- */
-export class Tool {
-  /** If true, this Tool will not appear in the list from [[ToolRegistry.getToolList]]. This should be overridden in subclasses to hide them. */
-  public static hidden = false;
-  /** The unique string that identifies this tool. This must be overridden in every subclass. */
-  public static toolId = "";
-  /** The icon for this Tool. This may be overridden in subclasses to provide a tool icon.
-   * The value is the name of an icon WebFont entry, or if specifying an SVG symbol, use `svg:` prefix.
-   */
-  public static iconSpec = "";
-  /** The namespace that provides localized strings for this Tool. Subclasses should override this. */
-  public static namespace: string;
-
-  /** The internationalization services instance used to translate strings from the namespace. */
-  public static localization: Localization;
-
-  /** @internal */
-  public get ctor() { return this.constructor as ToolType; }
-
-  public constructor(..._args: any[]) { }
-
-  /** The minimum number of arguments allowed by [[parseAndRun]]. If subclasses override [[parseAndRun]], they should also
-   * override this method to indicate the minimum number of arguments their implementation expects. UI controls can use
-   * this information to ensure the tool has enough information to execute.
-   */
-  public static get minArgs(): number { return 0; }
-
-  /** The maximum number of arguments allowed by [[parseAndRun]], or undefined if there is no maximum.
-   * If subclasses override [[parseAndRun]], they should also override this method to indicate the maximum
-   * number of arguments their implementation expects.
-   */
-  public static get maxArgs(): number | undefined { return 0; }
-
-  /**
-   * Register this Tool class with the [[ToolRegistry]].
-   * @param namespace optional namespace to supply to [[ToolRegistry.register]]. If undefined, use namespace from superclass.
-   * @param localization optional internationalization services object (required only for externally hosted extensions). If undefined, use IModelApp.i18n.
-   */
-  public static register(namespace?: string, localization?: Localization) { IModelApp.tools.register(this, namespace, localization); }
-
-  private static getLocalizedKey(name: string): string | undefined {
-    const key = `tools.${this.toolId}.${name}`;
-    const val = this.localization.getLocalizedStringWithNamespace(this.namespace, key);
-    return key === val ? undefined : val; // if translation for key doesn't exist, `translate` returns the key as the result
-  }
-
-  /**
-   * Get the localized keyin string for this Tool class. This returns the value of "tools." + this.toolId + ".keyin" from
-   * its registered Namespace (e.g. "en/MyApp.json").
-   */
-  public static get keyin(): string {
-    const keyin = this.getLocalizedKey("keyin");
-    return (undefined !== keyin) ? keyin : ""; // default to empty string
-  }
-
-  /**
-   * Get the English keyin string for this Tool class. This returns the value of "tools." + this.toolId + ".keyin" from
-   * its registered Namespace (e.g. "en/MyApp.json").
-   */
-  public static get englishKeyin(): string {
-    const key = `tools.${this.toolId}.keyin`;
-    const val = this.localization.getEnglishString(this.namespace, key);
-    return val !== key ? val : ""; // default to empty string
-  }
-
-  /**
-   * Get the localized flyover for this Tool class. This returns the value of "tools." + this.toolId + ".flyover" from
-   * its registered Namespace (e.g. "en/MyApp.json"). If that key is not in the localization namespace,
-   * [[keyin]] is returned.
-   */
-  public static get flyover(): string {
-    const flyover = this.getLocalizedKey("flyover");
-    return (undefined !== flyover) ? flyover : this.keyin; // default to keyin
-  }
-
-  /**
-   * Get the localized description for this Tool class. This returns the value of "tools." + this.toolId + ".description" from
-   * its registered Namespace (e.g. "en/MyApp.json"). If that key is not in the localization namespace,
-   * [[flyover]] is returned.
-   */
-  public static get description(): string {
-    const description = this.getLocalizedKey("description");
-    return (undefined !== description) ? description : this.flyover; // default to flyover
-  }
-
-  /**
-   * Get the toolId string for this Tool class. This string is used to identify the Tool in the ToolRegistry and is used to localize
-   * the keyin, description, etc. from the current locale.
-   */
-  public get toolId(): string { return this.ctor.toolId; }
-
-  /** Get the localized keyin string from this Tool's class
-   * @see `static get keyin()`
-   */
-  public get keyin(): string { return this.ctor.keyin; }
-
-  /** Get the localized flyover string from this Tool's class
-   * @see `static get flyover()`
-   */
-  public get flyover(): string { return this.ctor.flyover; }
-
-  /** Get the localized description string from this Tool's class
-   * @see `static get description()`
-   */
-  public get description(): string { return this.ctor.description; }
-
-  /** Get the iconSpec from this Tool's class.
-   * @see `static iconSpec`
-   */
-  public get iconSpec(): string { return this.ctor.iconSpec; }
-
-  /**
-   * Run this instance of a Tool. Subclasses should override to perform some action.
-   * @returns `true` if the tool executed successfully.
-   */
-  public async run(..._args: any[]): Promise<boolean> { return true; }
-
-  /** Run this instance of a tool using a series of string arguments. Override this method to parse the arguments, and if they're
-   * acceptable, execute your [[run]] method. If the arguments aren't valid, return `false`.
-   * @note if you override this method, you must also override the static [[minArgs]] and [[maxArgs]] getters.
-   * @note Generally, implementers of this method are **not** expected to call `super.parseAndRun(...)`. Instead, call your
-   * [[run]] method with the appropriate (parsed) arguments directly.
-   */
-  public async parseAndRun(..._args: string[]): Promise<boolean> {
-    return this.run();
-  }
-}
-
-/** @public */
-export enum EventHandled { No = 0, Yes = 1 }
-
-/** A Tool that may be installed, via [[ToolAdmin]], to handle user input. The ToolAdmin manages the currently installed ViewingTool, PrimitiveTool,
- * InputCollector, and IdleTool. Each must derive from this class and there may only be one of each type installed at a time.
- * @public
- */
-export abstract class InteractiveTool extends Tool {
-
-  /** Used to avoid sending tools up events for which they did not receive the down event. */
-  public receivedDownEvent = false;
-
-  /** Override to execute additional logic when tool is installed. Return false to prevent this tool from becoming active */
-  public async onInstall(): Promise<boolean> { return true; }
-
-  /** Override to execute additional logic after tool becomes active */
-  public async onPostInstall(): Promise<void> { }
-
-  public abstract exitTool(): Promise<void>;
-
-  /** Override Call to reset tool to initial state */
-  public async onReinitialize(): Promise<void> { }
-
-  /** Invoked when the tool becomes no longer active, to perform additional cleanup logic */
-  public async onCleanup(): Promise<void> { }
-
-  /** Notification of a ViewTool or InputCollector starting and this tool is being suspended.
-   * @note Applies only to PrimitiveTool and InputCollector, a ViewTool can't be suspended.
-   */
-  public async onSuspend(): Promise<void> { }
-
-  /** Notification of a ViewTool or InputCollector exiting and this tool is being unsuspended.
-   *  @note Applies only to PrimitiveTool and InputCollector, a ViewTool can't be suspended.
-   */
-  public async onUnsuspend(): Promise<void> { }
-
-  /** Called to support operations on pickable decorations, like snapping. */
-  public testDecorationHit(_id: string): boolean { return false; }
-
-  /** Called to allow snapping to pickable decoration geometry.
-   * @note Snap geometry can be different from decoration geometry (ex. center point of a + symbol). Valid decoration geometry for snapping should be "stable" and not change based on the current cursor location.
-   */
-  public getDecorationGeometry(_hit: HitDetail): GeometryStreamProps | undefined { return undefined; }
-
-  /**
-   * Called to allow an active tool to display non-element decorations in overlay mode.
-   * This method is NOT called while the tool is suspended by a viewing tool or input collector.
-   */
-  public decorate(_context: DecorateContext): void { }
-
-  /**
-   * Called to allow a suspended tool to display non-element decorations in overlay mode.
-   * This method is ONLY called when the tool is suspended by a viewing tool or input collector.
-   * @note Applies only to PrimitiveTool and InputCollector, a ViewTool can't be suspended.
-   */
-  public decorateSuspended(_context: DecorateContext): void { }
-
-  /** Invoked when the reset button is pressed.
-   * @return No by default. Sub-classes may ascribe special meaning to this status.
-   * @note To support right-press menus, a tool should put its reset event processing in onResetButtonUp instead of onResetButtonDown.
-   */
-  public async onResetButtonDown(_ev: BeButtonEvent): Promise<EventHandled> { return EventHandled.No; }
-  /** Invoked when the reset button is released.
-   * @return No by default. Sub-classes may ascribe special meaning to this status.
-   */
-  public async onResetButtonUp(_ev: BeButtonEvent): Promise<EventHandled> { return EventHandled.No; }
-
-  /** Invoked when the data button is pressed.
-   * @return No by default. Sub-classes may ascribe special meaning to this status.
-   */
-  public async onDataButtonDown(_ev: BeButtonEvent): Promise<EventHandled> { return EventHandled.No; }
-  /** Invoked when the data button is released.
-   * @return No by default. Sub-classes may ascribe special meaning to this status.
-   */
-  public async onDataButtonUp(_ev: BeButtonEvent): Promise<EventHandled> { return EventHandled.No; }
-
-  /** Invoked when the middle mouse button is pressed.
-   * @return Yes if event completely handled by tool and event should not be passed on to the IdleTool.
-   */
-  public async onMiddleButtonDown(_ev: BeButtonEvent): Promise<EventHandled> { return EventHandled.No; }
-
-  /** Invoked when the middle mouse button is released.
-   * @return Yes if event completely handled by tool and event should not be passed on to the IdleTool.
-   */
-  public async onMiddleButtonUp(_ev: BeButtonEvent): Promise<EventHandled> { return EventHandled.No; }
-
-  /** Invoked when the cursor is moving */
-  public async onMouseMotion(_ev: BeButtonEvent): Promise<void> { }
-
-  /** Invoked when the cursor begins moving while a button is depressed.
-   * @return Yes if event completely handled by tool and event should not be passed on to the IdleTool.
-   */
-  public async onMouseStartDrag(_ev: BeButtonEvent): Promise<EventHandled> { return EventHandled.No; }
-  /** Invoked when the button is released after onMouseStartDrag.
-   * @note default placement tool behavior is to treat press, drag, and release of data button the same as click, click by calling onDataButtonDown.
-   * @return Yes if event completely handled by tool and event should not be passed on to the IdleTool.
-   */
-  public async onMouseEndDrag(ev: BeButtonEvent): Promise<EventHandled> { if (BeButton.Data !== ev.button) return EventHandled.No; if (ev.isDown) return this.onDataButtonDown(ev); const downEv = ev.clone(); downEv.isDown = true; return this.onDataButtonDown(downEv); }
-
-  /** Invoked when the mouse wheel moves.
-   * @return Yes if event completely handled by tool and event should not be passed on to the IdleTool.
-   */
-  public async onMouseWheel(_ev: BeWheelEvent): Promise<EventHandled> { return EventHandled.No; }
-
-  /** Called when Control, Shift, or Alt modifier keys are pressed or released.
-   * @param _wentDown up or down key event
-   * @param _modifier The modifier key mask
-   * @param _event The event that caused this call
-   * @return Yes to refresh view decorations or update dynamics.
-   */
-  public async onModifierKeyTransition(_wentDown: boolean, _modifier: BeModifierKeys, _event: KeyboardEvent): Promise<EventHandled> { return EventHandled.No; }
-
-  /** Called when any key is pressed or released.
-   * @param _wentDown up or down key event
-   * @param _keyEvent The KeyboardEvent
-   * @return Yes to prevent further processing of this event
-   * @see [[onModifierKeyTransition]]
-   */
-  public async onKeyTransition(_wentDown: boolean, _keyEvent: KeyboardEvent): Promise<EventHandled> { return EventHandled.No; }
-
-  /** Called when user adds a touch point by placing a finger or stylus on the surface. */
-  public async onTouchStart(_ev: BeTouchEvent): Promise<void> { }
-  /** Called when user removes a touch point by lifting a finger or stylus from the surface. */
-  public async onTouchEnd(_ev: BeTouchEvent): Promise<void> { }
-  /** Called when the last touch point is removed from the surface completing the current gesture. This is a convenience event sent following onTouchEnd when no target touch points remain on the surface. */
-  public async onTouchComplete(_ev: BeTouchEvent): Promise<void> { }
-  /** Called when a touch point is interrupted in some way and needs to be dropped from the list of target touches. */
-  public async onTouchCancel(_ev: BeTouchEvent): Promise<void> { }
-  /** Called when a touch point moves along the surface. */
-  public async onTouchMove(_ev: BeTouchEvent): Promise<void> { }
-
-  /** Called after at least one touch point has moved for an appreciable time and distance along the surface to not be considered a tap.
-   * @param _ev The event that caused this call
-   * @param _startEv The event from the last call to onTouchStart
-   * @return Yes if event completely handled by tool and event should not be passed on to the IdleTool.
-   */
-  public async onTouchMoveStart(_ev: BeTouchEvent, _startEv: BeTouchEvent): Promise<EventHandled> { return EventHandled.No; }
-
-  /** Called when touch point(s) are added and removed from a surface within a small time window without any touch point moving.
-   * @param _ev The event that caused this call
-   * @return Yes if event completely handled by tool and event should not be passed on to the IdleTool.
-   * @note A double or triple tap event will not be preceded by a single tap event.
-   */
-  public async onTouchTap(_ev: BeTouchEvent): Promise<EventHandled> { return EventHandled.No; }
-
-  public isCompatibleViewport(_vp: ScreenViewport, _isSelectedViewChange: boolean): boolean { return true; }
-  public isValidLocation(_ev: BeButtonEvent, _isButtonEvent: boolean): boolean { return true; }
-
-  /**
-   * Called when active view changes. Tool may choose to restart or exit based on current view type.
-   * @param previous The previously active view.
-   * @param current The new active view.
-   */
-  public onSelectedViewportChanged(_previous: ScreenViewport | undefined, _current: ScreenViewport | undefined): void { }
-
-  /**
-   * Invoked before the locate tooltip is displayed to retrieve the information about the located element. Allows the tool to override the toolTip.
-   * @param hit The HitDetail whose info is needed.
-   * @return A Promise for the HTMLElement or string to describe the hit.
-   * @note If you override this method, you may decide whether to call your superclass' implementation or not (it is not required).
-   */
-  public async getToolTip(_hit: HitDetail): Promise<HTMLElement | string> { return _hit.getToolTip(); }
-
-  /** Convenience method to check whether control key is currently down without needing a button event. */
-  public get isControlDown(): boolean { return IModelApp.toolAdmin.currentInputState.isControlDown; }
-
-  /** Fill the supplied button event from the current cursor location.   */
-  public getCurrentButtonEvent(ev: BeButtonEvent): void { IModelApp.toolAdmin.fillEventFromCursorLocation(ev); }
-
-  /** Call to find out if dynamics are currently active. */
-  public get isDynamicsStarted(): boolean { return IModelApp.viewManager.inDynamicsMode; }
-
-  /** Call to initialize dynamics mode. While dynamics are active onDynamicFrame will be called. Dynamics are typically only used by a PrimitiveTool that creates or modifies geometric elements. */
-  public beginDynamics(): void { IModelApp.toolAdmin.beginDynamics(); }
-
-  /** Call to terminate dynamics mode. */
-  public endDynamics(): void { IModelApp.toolAdmin.endDynamics(); }
-
-  /** Called to allow Tool to display dynamic elements. */
-  public onDynamicFrame(_ev: BeButtonEvent, _context: DynamicsContext): void { }
-
-  /** Invoked to allow tools to filter which elements can be located.
-   * @return Reject if hit is unacceptable for this tool (fill out response with explanation, if it is defined)
-   */
-  public async filterHit(_hit: HitDetail, _out?: LocateResponse): Promise<LocateFilterStatus> { return LocateFilterStatus.Accept; }
-
-  /** Helper method to keep the view cursor, display of locate circle, and coordinate lock overrides consistent with [[AccuSnap.isLocateEnabled]] and [[AccuSnap.isSnapEnabled]].
-   * @param enableLocate Value to pass to [[AccuSnap.enableLocate]]. Tools that locate elements should always pass true to give the user feedback regarding the element at the current cursor location.
-   * @param enableSnap Optional value to pass to [[AccuSnap.enableSnap]]. Tools that don't care about the element pick location should not pass true. Default is false.
-   * @note User must also have snapping enabled [[AccuSnap.isSnapEnabledByUser]], otherwise [[TentativePoint]] is used to snap.
-   * @param cursor Optional tool specific cursor override. Default is either cross or dynamics cursor depending on whether dynamics are currently active.
-   * @param coordLockOvr Optional tool specific coordinate lock overrides. A tool that only identifies elements and does not use [[BeButtonEvent.point]] can set ToolState.coordLockOvr to CoordinateLockOverrides.ACS
-   * or CoordinateLockOverrides.All, otherwise locate is affected by the input point being first projected to the ACS plane. A tool that will use [[BeButtonEvent.point]], especially those that call [[AccuSnap.enableSnap]]
-   * should honor all locks and leave ToolState.coordLockOvr set to CoordinateLockOverrides.None, the default for ViewTool and PrimitiveTool.
-   */
-  public changeLocateState(enableLocate: boolean, enableSnap?: boolean, cursor?: string, coordLockOvr?: CoordinateLockOverrides): void {
-    const { toolAdmin, viewManager, accuSnap } = IModelApp;
-    if (undefined !== cursor) {
-      toolAdmin.setCursor(cursor);
-      toolAdmin.setLocateCircleOn(enableLocate);
-      viewManager.invalidateDecorationsAllViews();
-    } else {
-      toolAdmin.setLocateCursor(enableLocate);
-    }
-
-    // Always set the one that is true first, otherwise AccuSnap will clear the TouchCursor.
-    if (enableLocate) {
-      accuSnap.enableLocate(true);
-      accuSnap.enableSnap(true === enableSnap);
-    } else {
-      accuSnap.enableSnap(true === enableSnap);
-      accuSnap.enableLocate(false);
-    }
-
-    if (undefined !== coordLockOvr) {
-      toolAdmin.toolState.coordLockOvr = coordLockOvr;
-    } else {
-      if (enableLocate && !accuSnap.isSnapEnabled)
-        toolAdmin.toolState.coordLockOvr |= CoordinateLockOverrides.ACS;
-      else
-        toolAdmin.toolState.coordLockOvr &= ~CoordinateLockOverrides.ACS;
-    }
-  }
-
-  /** Helper method for tools that need to locate existing elements.
-   * Initializes [[ElementLocateManager]], changes the view cursor to locate, enables display of the locate circle, and sets the appropriate coordinate lock overrides.
-   * @see [[changeLocateState]]
-   */
-  public initLocateElements(enableLocate: boolean = true, enableSnap?: boolean, cursor?: string, coordLockOvr?: CoordinateLockOverrides): void {
-    IModelApp.locateManager.initToolLocate();
-    this.changeLocateState(enableLocate, enableSnap, cursor, coordLockOvr);
-  }
-
-  /** Used to supply list of properties that can be used to generate ToolSettings. If undefined is returned then no ToolSettings will be displayed.
-   * @beta
-   */
-  public supplyToolSettingsProperties(): DialogItem[] | undefined { return undefined; }
-
-  /** Used to receive property changes from UI. Return false if there was an error applying updatedValue.
-   * @beta
-   */
-  public async applyToolSettingPropertyChange(_updatedValue: DialogPropertySyncItem): Promise<boolean> { return true; }
-
-  /** Called by tool to synchronize the UI with property changes made by tool. This is typically used to provide user feedback during tool dynamics.
-   * If the syncData contains a quantity value and if the displayValue is not defined, the displayValue will be generated in the UI layer before displaying the value.
-   * @beta
-   */
-  public syncToolSettingsProperties(syncData: DialogPropertySyncItem[]) {
-    IModelApp.toolAdmin.syncToolSettingsProperties(this.toolId, syncData);
-  }
-
-  /** Called by tool to inform UI to reload ToolSettings with new set of properties. This allows properties to be added or removed from ToolSetting
-   * component as tool processing progresses.
-   * @beta
-   */
-  public reloadToolSettingsProperties() {
-    IModelApp.toolAdmin.reloadToolSettingsProperties();
-  }
-
-  /** Used to "bump" the value of a tool setting. To "bump" a setting means to toggle a boolean value or cycle through enum values.
-   * If no `settingIndex` param is specified, the first setting is bumped.
-   * Return true if the setting was successfully bumped.
-   * @beta
-   */
-  public async bumpToolSetting(_settingIndex?: number): Promise<boolean> { return false; }
-}
-
-/** The InputCollector class can be used to implement a command for gathering input
- * (ex. get a distance by snapping to 2 points) without affecting the state of the active primitive tool.
- * An InputCollector will suspend the active PrimitiveTool and can be suspended by a ViewTool.
- * @public
- */
-export abstract class InputCollector extends InteractiveTool {
-  public override async run(..._args: any[]): Promise<boolean> {
-    const toolAdmin = IModelApp.toolAdmin;
-    // An input collector can only suspend a primitive tool, don't install if a viewing tool is active...
-    if (undefined !== toolAdmin.viewTool || !await toolAdmin.onInstallTool(this))
-      return false;
-
-    await toolAdmin.startInputCollector(this);
-    await toolAdmin.onPostInstallTool(this);
-    return true;
-  }
-
-  public async exitTool() {
-    return IModelApp.toolAdmin.exitInputCollector();
-  }
-  public override async onResetButtonUp(_ev: BeButtonEvent): Promise<EventHandled> {
-    await this.exitTool();
-    return EventHandled.Yes;
-  }
-}
-
-/** The result type of [[ToolRegistry.parseAndRun]].
- * @public
- */
-export enum ParseAndRunResult {
-  /** The tool's `parseAndRun` method was invoked and returned `true`. */
-  Success,
-  /** No tool matching the toolId in the keyin is registered. */
-  ToolNotFound,
-  /** The number of arguments supplied does not meet the constraints of the Tool. @see [[Tool.minArgs]] and [[Tool.maxArgs]]. */
-  BadArgumentCount,
-  /** The tool's `parseAndRun` method returned `false`. */
-  FailedToRun,
-  /** An opening double-quote character was not paired with a closing double-quote character. */
-  MismatchedQuotes,
-}
-
-/** Possible errors resulting from [[ToolRegistry.parseKeyin]].
- * @public
- */
-export enum KeyinParseError {
-  /** No registered tool matching the keyin was found. */
-  ToolNotFound = ParseAndRunResult.ToolNotFound,
-  /** The opening double-quote of an argument was not terminated with a closing double-quote. */
-  MismatchedQuotes = ParseAndRunResult.MismatchedQuotes,
-}
-
-/** Possible errors form [[ToolRegistry.parseKeyin]].
- * @public
- */
-export interface ParseKeyinError {
-  /** Union discriminator for [[ParseKeyinResult]]. */
-  ok: false;
-  /** The specific error that occurred during parsing. */
-  error: KeyinParseError;
-}
-
-/** Successful result from [[ToolRegistry.parseKeyin]].
- * @public
- */
-export interface ParsedKeyin {
-  /** Union discriminator for [[ParseKeyinResult]]. */
-  ok: true;
-  /** The constructor for the Tool that handles the keyin. */
-  tool: ToolType;
-  /** The parsed arguments to be passed to [[Tool.parseAndRun]]. */
-  args: string[];
-}
-
-/** The result type of [[ToolRegistry.parseKeyin]].
- * @public
- */
-export type ParseKeyinResult = ParsedKeyin | ParseKeyinError;
-
-/** The ToolRegistry holds a mapping between toolIds and their corresponding [[Tool]] class. This provides the mechanism to
- * find Tools by their toolId, and also a way to iterate over the set of Tools available.
- * @public
- */
-export class ToolRegistry {
-  public readonly tools = new Map<string, ToolType>();
-  private _keyinList?: ToolList;
-
-  /**
-   * Un-register a previously registered Tool class.
-   * @param toolId the toolId of a previously registered tool to unRegister.
-   */
-  public unRegister(toolId: string) { this.tools.delete(toolId); this._keyinList = undefined; }
-
-  /**
-   * Register a Tool class. This establishes a connection between the toolId of the class and the class itself.
-   * @param toolClass the subclass of Tool to register.
-   * @param namespace the namespace for the localized strings for this tool. If undefined, use namespace from superclass.
-   */
-  public register(toolClass: ToolType, namespace?: string, localization?: Localization) {
-    if (namespace) // namespace is optional because it can come from superclass
-      toolClass.namespace = namespace;
-
-    toolClass.localization = localization || IModelApp.localization;
-
-    if (toolClass.toolId.length === 0)
-      return; // must be an abstract class, ignore it
-
-    if (!toolClass.namespace)
-      throw new IModelError(-1, "Tools must have a namespace");
-
-    this.tools.set(toolClass.toolId, toolClass);
-    this._keyinList = undefined;  // throw away the current keyinList so we'll produce a new one next time we're asked.
-  }
-
-  /**
-   * Register all the Tool classes found in a module.
-   * @param modelObj the module to search for subclasses of Tool.
-   */
-  public registerModule(moduleObj: any, namespace?: string, localization?: Localization) {
-    for (const thisMember in moduleObj) {  // eslint-disable-line guard-for-in
-      const thisTool = moduleObj[thisMember];
-      if (thisTool.prototype instanceof Tool) {
-        this.register(thisTool, namespace, localization);
-      }
-    }
-  }
-
-  /** Look up a tool by toolId */
-  public find(toolId: string): ToolType | undefined {
-    return this.tools.get(toolId);
-  }
-
-  /**
-   * Look up a tool by toolId and, if found, create an instance with the supplied arguments.
-   * @param toolId the toolId of the tool
-   * @param args arguments to pass to the constructor.
-   * @returns an instance of the registered Tool class, or undefined if toolId is not registered.
-   */
-  public create(toolId: string, ...args: any[]): Tool | undefined {
-    const toolClass = this.find(toolId);
-    return toolClass ? new toolClass(...args) : undefined;
-  }
-
-  /**
-   * Look up a tool by toolId and, if found, create an instance with the supplied arguments and run it.
-   * @param toolId toolId of the immediate tool
-   * @param args arguments to pass to the constructor, and to run.
-   * @return true if the tool was found and successfully run.
-   */
-  public async run(toolId: string, ...args: any[]): Promise<boolean> {
-    const tool = this.create(toolId, ...args);
-    return tool !== undefined && tool.run(...args);
-  }
-
-  /**
-   * Split key-in into and array of string arguments. Handles embedded quoted strings.
-   * @param keyin keyin string to process
-   * #return an Array of string argument
-   */
-  private tokenize(keyin: string): { tokens: string[], firstQuotedIndex?: number, mismatchedQuotes?: boolean } {
-    const isWhitespace = (char: string) => "" === char.trim();
-    const tokens: string[] = [];
-    let index = 0;
-    let firstQuotedIndex;
-    while (index < keyin.length) {
-      // Looking for beginning of next token.
-      const ch = keyin[index];
-      if (isWhitespace(ch)) {
-        ++index;
-        continue;
-      }
-
-      if ('"' !== ch) {
-        // Unquoted token.
-        let endIndex = keyin.length;
-        for (let i = index + 1; i < keyin.length; i++) {
-          if (isWhitespace(keyin[i])) {
-            endIndex = i;
-            break;
-          }
-        }
-
-        tokens.push(keyin.substring(index, endIndex));
-        index = endIndex;
-        continue;
-      }
-
-      // Quoted argument.
-      if (undefined === firstQuotedIndex)
-        firstQuotedIndex = tokens.length;
-
-      let endQuoteIndex;
-      let searchIndex = index + 1;
-      let anyEmbeddedQuotes = false;
-      while (searchIndex < keyin.length) {
-        searchIndex = keyin.indexOf('"', searchIndex);
-        if (-1 === searchIndex)
-          break;
-
-        // A literal " is embedded as ""
-        if (searchIndex + 1 > keyin.length || keyin[searchIndex + 1] !== '"') {
-          endQuoteIndex = searchIndex;
-          break;
-        }
-
-        anyEmbeddedQuotes = true;
-        searchIndex = searchIndex + 2;
-      }
-
-      if (undefined === endQuoteIndex) {
-        return { tokens, mismatchedQuotes: true };
-      } else {
-        let token = keyin.substring(index + 1, endQuoteIndex);
-        if (anyEmbeddedQuotes) {
-          const regex = /""/g;
-          token = token.replace(regex, '"');
-        }
-
-        tokens.push(token);
-        index = endQuoteIndex + 1;
-      }
-    }
-
-    return { tokens, firstQuotedIndex };
-  }
-
-  /** Given a string consisting of a toolId followed by any number of arguments, locate the corresponding Tool and parse the arguments.
-   * Tokens are delimited by whitespace.
-   * The Tool is determined by finding the longest string of unquoted tokens starting at the beginning of the key-in string that matches a registered Tool's
-   * `keyin` or `englishKeyin`.
-   * Tokens following the Tool's keyin are parsed as arguments.
-   * Arguments may be quoted using "double quotes". The opening quote must be preceded by whitespace. Examples, assuming the tool Id is `my keyin`:
-   *  - `my keyin "abc" "def"` => two arguments: `abc` and `def`
-   *  - `my keyin abc"def"` => one argument: `abc"def"`
-   * A literal double-quote character can be embedded in a quoted argument as follows:
-   *  - `my keyin "abc""def"` => one argument: `abc"def`.
-   * @param keyin A string consisting of a toolId followed by any number of arguments. The arguments are separated by whitespace.
-   * @returns The tool, if found, along with an array of parsed arguments.
-   * @public
-   */
-  public parseKeyin(keyin: string): ParseKeyinResult {
-    const tools = this.getToolList();
-    let tool;
-    const args: string[] = [];
-    const findTool = (lowerKeyin: string) => tools.find((x) => x.keyin.toLowerCase() === lowerKeyin || x.englishKeyin.toLowerCase() === lowerKeyin);
-
-    // try the trivial, common case first
-    tool = findTool(keyin.toLowerCase());
-    if (undefined !== tool)
-      return { ok: true, tool, args };
-
-    // Tokenize to separate keyin from arguments
-    // ###TODO there's actually nothing that prevents a Tool from including leading/trailing spaces in its keyin, or sequences of more than one space...we will fail to find such tools if they exist...
-    const split = this.tokenize(keyin);
-    const tokens = split.tokens;
-    if (split.mismatchedQuotes)
-      return { ok: false, error: KeyinParseError.MismatchedQuotes };
-    else if (tokens.length <= 1)
-      return { ok: false, error: KeyinParseError.ToolNotFound };
-
-    // Find the longest starting substring that matches a tool's keyin.
-    const maxIndex = undefined !== split.firstQuotedIndex ? split.firstQuotedIndex - 1 : tokens.length - 2;
-    for (let i = maxIndex; i >= 0; i--) {
-      let substr = tokens[0];
-      for (let j = 1; j <= i; j++) {
-        substr += " ";
-        substr += tokens[j];
-      }
-
-      tool = findTool(substr.toLowerCase());
-      if (undefined !== tool) {
-        // Any subsequent tokens are arguments.
-        for (let k = i + 1; k < tokens.length; k++)
-          args.push(tokens[k]);
-
-        break;
-      }
-    }
-
-    return tool ? { ok: true, tool, args } : { ok: false, error: KeyinParseError.ToolNotFound };
-  }
-
-  /** Get a list of Tools currently registered, excluding hidden tools */
-  public getToolList(): ToolList {
-    if (this._keyinList === undefined) {
-      this._keyinList = [];
-      this.tools.forEach((thisTool) => { if (!thisTool.hidden) this._keyinList!.push(thisTool); });
-    }
-    return this._keyinList;
-  }
-
-  /** Given a string consisting of a toolId followed by any number of arguments, parse the keyin string and invoke the corresponding tool's `parseAndRun` method.
-   * @param keyin A string consisting of a toolId followed by any number of arguments.
-   * @returns A status indicating whether the keyin was successfully parsed and executed.
-   * @see [[parseKeyin]] to parse the keyin string and for a detailed description of the syntax.
-   * @throws any Error thrown by the tool's `parseAndRun` method.
-   * @public
-   */
-  public async parseAndRun(keyin: string): Promise<ParseAndRunResult> {
-    const parsed = this.parseKeyin(keyin);
-    if (!parsed.ok) {
-      switch (parsed.error) {
-        case KeyinParseError.MismatchedQuotes: return ParseAndRunResult.MismatchedQuotes;
-        case KeyinParseError.ToolNotFound: return ParseAndRunResult.ToolNotFound;
-      }
-    }
-
-    assert(parsed.ok); // exhaustive switch above...
-    const maxArgs = parsed.tool.maxArgs;
-    if (parsed.args.length < parsed.tool.minArgs || (undefined !== maxArgs && parsed.args.length > maxArgs))
-      return ParseAndRunResult.BadArgumentCount;
-
-    const tool = new parsed.tool();
-    return await tool.parseAndRun(...parsed.args) ? ParseAndRunResult.Success : ParseAndRunResult.FailedToRun;
-  }
-
-  /**
-   * Find a tool by its localized keyin using a FuzzySearch
-   * @param keyin the localized keyin string of the Tool.
-   * @note Make sure the i18n resources are all loaded (e.g. `await IModelApp.i81n.waitForAllRead()`) before calling this method.
-   * @public
-   */
-  public findPartialMatches(keyin: string): FuzzySearchResults<ToolType> {
-    return new FuzzySearch<ToolType>().search(this.getToolList(), ["keyin"], keyin.toLowerCase());
-  }
-
-  /**
-   * Find a tool by its localized keyin.
-   * @param keyin the localized keyin string of the Tool.
-   * @returns the Tool class, if an exact match is found, otherwise returns undefined.
-   * @note Make sure the i18n resources are all loaded (e.g. `await IModelApp.i81n.waitForAllRead()`) before calling this method.
-   * @public
-   */
-  public findExactMatch(keyin: string): ToolType | undefined {
-    keyin = keyin.toLowerCase();
-    return this.getToolList().find((thisTool) => thisTool.keyin.toLowerCase() === keyin);
-  }
-}
-
-/** @internal */
-export class CoreTools {
-  public static namespace = "CoreTools";
-  public static tools = "CoreTools:tools.";
-  public static translate(prompt: string) { return IModelApp.localization.getLocalizedString(this.tools + prompt); }
-  public static outputPromptByKey(key: string) { return IModelApp.notifications.outputPromptByKey(this.tools + key); }
-}
+/*---------------------------------------------------------------------------------------------
+* Copyright (c) Bentley Systems, Incorporated. All rights reserved.
+* See LICENSE.md in the project root for license terms and full copyright notice.
+*--------------------------------------------------------------------------------------------*/
+/** @packageDocumentation
+ * @module Tools
+ */
+
+import { assert } from "@itwin/core-bentley";
+import { Point2d, Point3d, PolygonOps, XAndY } from "@itwin/core-geometry";
+import { GeometryStreamProps, IModelError, Localization } from "@itwin/core-common";
+import { DialogItem, DialogPropertySyncItem } from "@itwin/appui-abstract";
+import { LocateFilterStatus, LocateResponse } from "../ElementLocateManager";
+import { FuzzySearch, FuzzySearchResults } from "../FuzzySearch";
+import { HitDetail } from "../HitDetail";
+import { IModelApp } from "../IModelApp";
+import { DecorateContext, DynamicsContext } from "../ViewContext";
+import { ScreenViewport } from "../Viewport";
+
+/** @public */
+export type ToolType = typeof Tool;
+
+/** @public */
+export type ToolList = ToolType[];
+
+/** @public */
+export enum BeButton { Data = 0, Reset = 1, Middle = 2 }
+
+/** @public */
+export enum CoordinateLockOverrides {
+  None = 0,
+  ACS = 1 << 1,
+  Grid = 1 << 2,     // also overrides unit lock
+  All = 0xffff,
+}
+
+/** The *source* that generated an event.
+ * @public
+ */
+export enum InputSource {
+  /** Source not defined */
+  Unknown = 0,
+  /** From a mouse or other pointing device */
+  Mouse = 1,
+  /** From a touch screen */
+  Touch = 2,
+}
+
+/** The *source* that generated a coordinate.
+ * @public
+ */
+export enum CoordSource {
+  /** Event was created by an action from the user */
+  User = 0,
+  /** Event was created by a program or by a precision keyin */
+  Precision = 1,
+  /** Event was created by a tentative point */
+  TentativePoint = 2,
+  /** Event was created by snapping to an element */
+  ElemSnap = 3,
+}
+
+/** Numeric mask for a set of modifier keys (control, shift, and alt).
+ * @public
+ */
+export enum BeModifierKeys { None = 0, Control = 1 << 0, Shift = 1 << 1, Alt = 1 << 2 }
+
+/** @public */
+export class BeButtonState {
+  private readonly _downUorPt: Point3d = new Point3d();
+  private readonly _downRawPt: Point3d = new Point3d();
+  public downTime: number = 0;
+  public isDown: boolean = false;
+  public isDoubleClick: boolean = false;
+  public isDragging: boolean = false;
+  public inputSource: InputSource = InputSource.Unknown;
+
+  public get downRawPt() { return this._downRawPt; }
+  public set downRawPt(pt: Point3d) { this._downRawPt.setFrom(pt); }
+  public get downUorPt() { return this._downUorPt; }
+  public set downUorPt(pt: Point3d) { this._downUorPt.setFrom(pt); }
+
+  public init(downUorPt: Point3d, downRawPt: Point3d, downTime: number, isDown: boolean, isDoubleClick: boolean, isDragging: boolean, source: InputSource) {
+    this.downUorPt = downUorPt;
+    this.downRawPt = downRawPt;
+    this.downTime = downTime;
+    this.isDown = isDown;
+    this.isDoubleClick = isDoubleClick;
+    this.isDragging = isDragging;
+    this.inputSource = source;
+  }
+}
+
+/** Properties for constructing a BeButtonEvent
+ * @public
+ */
+export interface BeButtonEventProps {
+  /** The point for this event, in world coordinates.
+   * @note these coordinates may have been *adjusted* for some reason (e.g. snapping, locks, etc.) from the [[rawPoint]].
+   */
+  point?: Point3d;
+  /** The *raw* (unadjusted) point for this event, in world coordinates. */
+  rawPoint?: Point3d;
+  /** The point, in screen coordinates for this event.
+   * @note generally the z value is not useful, but some 3d pointing devices do supply it.
+   */
+  viewPoint?: Point3d;
+  /** The [[ScreenViewport]] for the BeButtonEvent. If undefined, this event is invalid. */
+  viewport?: ScreenViewport;
+  /** How the coordinate values were generated (either from an action by the user or from a program.) */
+  coordsFrom?: CoordSource;
+  keyModifiers?: BeModifierKeys;
+  /** The mouse button for this event. */
+  button?: BeButton;
+  /** If true, this event was generated from a mouse-down transition, false from a button-up transition. */
+  isDown?: boolean;
+  /** If true, this is the second down in a rapid double-click of the same button. */
+  isDoubleClick?: boolean;
+  /** If true, this event was created by pressing, holding, and then moving a mouse button. */
+  isDragging?: boolean;
+  /** Whether this event came from a pointing device (e.g. mouse) or a touch device. */
+  inputSource?: InputSource;
+}
+
+/** Object sent to Tools that holds information about button/touch/wheel events.
+ * @public
+ */
+export class BeButtonEvent implements BeButtonEventProps {
+  private readonly _point: Point3d = new Point3d();
+  private readonly _rawPoint: Point3d = new Point3d();
+  private readonly _viewPoint: Point3d = new Point3d();
+  private _movement?: XAndY;
+  /** The [[ScreenViewport]] from which this BeButtonEvent was generated. If undefined, this event is invalid. */
+  public viewport?: ScreenViewport;
+  /** How the coordinate values were generated (either from an action by the user or from a program.) */
+  public coordsFrom = CoordSource.User;
+  /** The keyboard modifiers that were pressed when the event was generated. */
+  public keyModifiers = BeModifierKeys.None;
+  /** If true, this event was generated from a mouse-down transition, false from a button-up transition. */
+  public isDown = false;
+  /** If true, this is the second down in a rapid double-click of the same button. */
+  public isDoubleClick = false;
+  /** If true, this event was created by pressing, holding, and then moving a mouse button. */
+  public isDragging = false;
+  /** The mouse button that created this event. */
+  public button = BeButton.Data;
+  /** Whether this event came from a pointing device (e.g. mouse) or a touch device. */
+  public inputSource = InputSource.Unknown;
+
+  public constructor(props?: BeButtonEventProps) { if (props) this.init(props); }
+
+  /** Determine whether this BeButtonEvent has valid data.
+   * @note BeButtonEvents may be constructed as "blank", and are not considered to hold valid data unless the [[viewport]] member is defined.
+   */
+  public get isValid(): boolean { return this.viewport !== undefined; }
+  /** The point for this event, in world coordinates.
+   * @note these coordinates may have been *adjusted* for some reason (e.g. snapping, locks, etc.) from the [[rawPoint]].
+   */
+  public get point() { return this._point; }
+  public set point(pt: Point3d) { this._point.setFrom(pt); }
+  /** The *raw* (unadjusted) point for this event, in world coordinates. */
+  public get rawPoint() { return this._rawPoint; }
+  public set rawPoint(pt: Point3d) { this._rawPoint.setFrom(pt); }
+  /** The point, in screen coordinates for this event.
+   * @note generally the z value is not useful, but some 3d pointing devices do supply it.
+   */
+  public get viewPoint() { return this._viewPoint; }
+  public set viewPoint(pt: Point3d) { this._viewPoint.setFrom(pt); }
+  /** The difference in screen coordinates from previous motion event
+   * @internal
+   */
+  public get movement(): XAndY | undefined { return this._movement; }
+  public set movement(mov: XAndY | undefined) { this._movement = mov; }
+
+  /** Mark this BeButtonEvent as invalid. Can only become valid again by calling [[init]] */
+  public invalidate() { this.viewport = undefined; }
+
+  /** Initialize the values of this BeButtonEvent. */
+  public init(props: BeButtonEventProps) {
+    if (undefined !== props.point) this.point = props.point;
+    if (undefined !== props.rawPoint) this.rawPoint = props.rawPoint;
+    if (undefined !== props.viewPoint) this.viewPoint = props.viewPoint;
+    if (undefined !== props.viewport) this.viewport = props.viewport;
+    if (undefined !== props.coordsFrom) this.coordsFrom = props.coordsFrom;
+    if (undefined !== props.keyModifiers) this.keyModifiers = props.keyModifiers;
+    if (undefined !== props.isDown) this.isDown = props.isDown;
+    if (undefined !== props.isDoubleClick) this.isDoubleClick = props.isDoubleClick;
+    if (undefined !== props.isDragging) this.isDragging = props.isDragging;
+    if (undefined !== props.button) this.button = props.button;
+    if (undefined !== props.inputSource) this.inputSource = props.inputSource;
+  }
+
+  /** Determine whether the control key was pressed  */
+  public get isControlKey() { return 0 !== (this.keyModifiers & BeModifierKeys.Control); }
+  /** Determine whether the shift key was pressed  */
+  public get isShiftKey() { return 0 !== (this.keyModifiers & BeModifierKeys.Shift); }
+  /** Determine whether the alt key was pressed  */
+  public get isAltKey() { return 0 !== (this.keyModifiers & BeModifierKeys.Alt); }
+
+  /** Copy the values from another BeButtonEvent into this BeButtonEvent */
+  public setFrom(src: BeButtonEvent): this {
+    this.point = src.point;
+    this.rawPoint = src.rawPoint;
+    this.viewPoint = src.viewPoint;
+    this.viewport = src.viewport;
+    this.coordsFrom = src.coordsFrom;
+    this.keyModifiers = src.keyModifiers;
+    this.isDown = src.isDown;
+    this.isDoubleClick = src.isDoubleClick;
+    this.isDragging = src.isDragging;
+    this.button = src.button;
+    this.inputSource = src.inputSource;
+    return this;
+  }
+  /** Make a copy of this BeButtonEvent. */
+  public clone(): this { return new (this.constructor as typeof BeButtonEvent)(this) as this; }
+}
+
+/** Properties for initializing a BeTouchEvent
+ * @public
+ */
+export interface BeTouchEventProps extends BeButtonEventProps {
+  touchEvent: TouchEvent;
+}
+
+/** A ButtonEvent generated by touch input.
+ * @public
+ */
+export class BeTouchEvent extends BeButtonEvent implements BeTouchEventProps {
+  public tapCount: number = 0;
+  public touchEvent: TouchEvent;
+  public get touchCount(): number { return this.touchEvent.targetTouches.length; }
+  public get isSingleTouch(): boolean { return 1 === this.touchCount; }
+  public get isTwoFingerTouch(): boolean { return 2 === this.touchCount; }
+  public get isSingleTap(): boolean { return 1 === this.tapCount && 1 === this.touchCount; }
+  public get isDoubleTap(): boolean { return 2 === this.tapCount && 1 === this.touchCount; }
+  public get isTwoFingerTap(): boolean { return 1 === this.tapCount && 2 === this.touchCount; }
+  public constructor(props: BeTouchEventProps) {
+    super(props);
+    this.touchEvent = props.touchEvent;
+  }
+
+  public override setFrom(src: BeTouchEvent): this {
+    super.setFrom(src);
+    this.touchEvent = src.touchEvent;
+    this.tapCount = src.tapCount;
+    return this;
+  }
+  public static getTouchPosition(touch: Touch, vp: ScreenViewport): Point2d {
+    const rect = vp.getClientRect();
+    return Point2d.createFrom({ x: touch.clientX - rect.left, y: touch.clientY - rect.top });
+  }
+  public static getTouchListCentroid(list: TouchList, vp: ScreenViewport): Point2d | undefined {
+    switch (list.length) {
+      case 0: {
+        return undefined;
+      }
+      case 1: {
+        return this.getTouchPosition(list[0], vp);
+      }
+      case 2: {
+        return this.getTouchPosition(list[0], vp).interpolate(0.5, this.getTouchPosition(list[1], vp));
+      }
+      default: {
+        const points: Point2d[] = [];
+        // eslint-disable-next-line @typescript-eslint/prefer-for-of
+        for (let i = 0; i < list.length; i++) {
+          points.push(this.getTouchPosition(list[i], vp));
+        }
+        const centroid = Point2d.createZero();
+        PolygonOps.centroidAndAreaXY(points, centroid);
+        return centroid;
+      }
+    }
+  }
+  public static findTouchById(list: TouchList, id: number): Touch | undefined {
+    // eslint-disable-next-line @typescript-eslint/prefer-for-of
+    for (let i = 0; i < list.length; i++) {
+      if (id === list[i].identifier)
+        return list[i];
+    }
+    return undefined;
+  }
+}
+
+/** Properties for constructing a BeWheelEvent
+ * @public
+ */
+export interface BeWheelEventProps extends BeButtonEventProps {
+  wheelDelta?: number;
+  time?: number;
+}
+/** A BeButtonEvent generated by movement of a mouse wheel.
+ * @note wheel events include mouse location.
+ * @public
+ */
+export class BeWheelEvent extends BeButtonEvent implements BeWheelEventProps {
+  public wheelDelta: number;
+  public time: number;
+  public constructor(props?: BeWheelEventProps) {
+    super(props);
+    this.wheelDelta = (props && props.wheelDelta !== undefined) ? props.wheelDelta : 0;
+    this.time = (props && props.time) ? props.time : Date.now();
+  }
+  public override setFrom(src: BeWheelEvent): this {
+    super.setFrom(src);
+    this.wheelDelta = src.wheelDelta;
+    this.time = src.time;
+    return this;
+  }
+}
+
+/** A Tool that performs an action. It has a *toolId* that uniquely identifies it, so it can be found via a lookup in the [[ToolRegistry]].
+ * Every time a tools run, a new instance of (a subclass of) this class is created and its [[run]] method is invoked.
+ * @see [[InteractiveTool]] for a base Tool class to handle user input events from a Viewport.
+ * @see [Tools]($docs/learning/frontend/tools.md)
+ * @public
+ */
+export class Tool {
+  /** If true, this Tool will not appear in the list from [[ToolRegistry.getToolList]]. This should be overridden in subclasses to hide them. */
+  public static hidden = false;
+  /** The unique string that identifies this tool. This must be overridden in every subclass. */
+  public static toolId = "";
+  /** The icon for this Tool. This may be overridden in subclasses to provide a tool icon.
+   * The value is the name of an icon WebFont entry, or if specifying an SVG symbol, use `svg:` prefix.
+   */
+  public static iconSpec = "";
+  /** The namespace that provides localized strings for this Tool. Subclasses should override this. */
+  public static namespace: string;
+
+  /** The internationalization services instance used to translate strings from the namespace. */
+  public static localization: Localization;
+
+  /** @internal */
+  public get ctor() { return this.constructor as ToolType; }
+
+  public constructor(..._args: any[]) { }
+
+  /** The minimum number of arguments allowed by [[parseAndRun]]. If subclasses override [[parseAndRun]], they should also
+   * override this method to indicate the minimum number of arguments their implementation expects. UI controls can use
+   * this information to ensure the tool has enough information to execute.
+   */
+  public static get minArgs(): number { return 0; }
+
+  /** The maximum number of arguments allowed by [[parseAndRun]], or undefined if there is no maximum.
+   * If subclasses override [[parseAndRun]], they should also override this method to indicate the maximum
+   * number of arguments their implementation expects.
+   */
+  public static get maxArgs(): number | undefined { return 0; }
+
+  /**
+   * Register this Tool class with the [[ToolRegistry]].
+   * @param namespace optional namespace to supply to [[ToolRegistry.register]]. If undefined, use namespace from superclass.
+   * @param localization optional internationalization services object (required only for externally hosted extensions). If undefined, use IModelApp.i18n.
+   */
+  public static register(namespace?: string, localization?: Localization) { IModelApp.tools.register(this, namespace, localization); }
+
+  private static getLocalizedKey(name: string): string | undefined {
+    const key = `tools.${this.toolId}.${name}`;
+    const val = this.localization.getLocalizedStringWithNamespace(this.namespace, key);
+    return key === val ? undefined : val; // if translation for key doesn't exist, `translate` returns the key as the result
+  }
+
+  /**
+   * Get the localized keyin string for this Tool class. This returns the value of "tools." + this.toolId + ".keyin" from
+   * its registered Namespace (e.g. "en/MyApp.json").
+   */
+  public static get keyin(): string {
+    const keyin = this.getLocalizedKey("keyin");
+    return (undefined !== keyin) ? keyin : ""; // default to empty string
+  }
+
+  /**
+   * Get the English keyin string for this Tool class. This returns the value of "tools." + this.toolId + ".keyin" from
+   * its registered Namespace (e.g. "en/MyApp.json").
+   */
+  public static get englishKeyin(): string {
+    const key = `tools.${this.toolId}.keyin`;
+    const val = this.localization.getEnglishString(this.namespace, key);
+    return val !== key ? val : ""; // default to empty string
+  }
+
+  /**
+   * Get the localized flyover for this Tool class. This returns the value of "tools." + this.toolId + ".flyover" from
+   * its registered Namespace (e.g. "en/MyApp.json"). If that key is not in the localization namespace,
+   * [[keyin]] is returned.
+   */
+  public static get flyover(): string {
+    const flyover = this.getLocalizedKey("flyover");
+    return (undefined !== flyover) ? flyover : this.keyin; // default to keyin
+  }
+
+  /**
+   * Get the localized description for this Tool class. This returns the value of "tools." + this.toolId + ".description" from
+   * its registered Namespace (e.g. "en/MyApp.json"). If that key is not in the localization namespace,
+   * [[flyover]] is returned.
+   */
+  public static get description(): string {
+    const description = this.getLocalizedKey("description");
+    return (undefined !== description) ? description : this.flyover; // default to flyover
+  }
+
+  /**
+   * Get the toolId string for this Tool class. This string is used to identify the Tool in the ToolRegistry and is used to localize
+   * the keyin, description, etc. from the current locale.
+   */
+  public get toolId(): string { return this.ctor.toolId; }
+
+  /** Get the localized keyin string from this Tool's class
+   * @see `static get keyin()`
+   */
+  public get keyin(): string { return this.ctor.keyin; }
+
+  /** Get the localized flyover string from this Tool's class
+   * @see `static get flyover()`
+   */
+  public get flyover(): string { return this.ctor.flyover; }
+
+  /** Get the localized description string from this Tool's class
+   * @see `static get description()`
+   */
+  public get description(): string { return this.ctor.description; }
+
+  /** Get the iconSpec from this Tool's class.
+   * @see `static iconSpec`
+   */
+  public get iconSpec(): string { return this.ctor.iconSpec; }
+
+  /**
+   * Run this instance of a Tool. Subclasses should override to perform some action.
+   * @returns `true` if the tool executed successfully.
+   */
+  public async run(..._args: any[]): Promise<boolean> { return true; }
+
+  /** Run this instance of a tool using a series of string arguments. Override this method to parse the arguments, and if they're
+   * acceptable, execute your [[run]] method. If the arguments aren't valid, return `false`.
+   * @note if you override this method, you must also override the static [[minArgs]] and [[maxArgs]] getters.
+   * @note Generally, implementers of this method are **not** expected to call `super.parseAndRun(...)`. Instead, call your
+   * [[run]] method with the appropriate (parsed) arguments directly.
+   */
+  public async parseAndRun(..._args: string[]): Promise<boolean> {
+    return this.run();
+  }
+}
+
+/** @public */
+export enum EventHandled { No = 0, Yes = 1 }
+
+/** A Tool that may be installed, via [[ToolAdmin]], to handle user input. The ToolAdmin manages the currently installed ViewingTool, PrimitiveTool,
+ * InputCollector, and IdleTool. Each must derive from this class and there may only be one of each type installed at a time.
+ * @public
+ */
+export abstract class InteractiveTool extends Tool {
+
+  /** Used to avoid sending tools up events for which they did not receive the down event. */
+  public receivedDownEvent = false;
+
+  /** Override to execute additional logic when tool is installed. Return false to prevent this tool from becoming active */
+  public async onInstall(): Promise<boolean> { return true; }
+
+  /** Override to execute additional logic after tool becomes active */
+  public async onPostInstall(): Promise<void> { }
+
+  public abstract exitTool(): Promise<void>;
+
+  /** Override Call to reset tool to initial state */
+  public async onReinitialize(): Promise<void> { }
+
+  /** Invoked when the tool becomes no longer active, to perform additional cleanup logic */
+  public async onCleanup(): Promise<void> { }
+
+  /** Notification of a ViewTool or InputCollector starting and this tool is being suspended.
+   * @note Applies only to PrimitiveTool and InputCollector, a ViewTool can't be suspended.
+   */
+  public async onSuspend(): Promise<void> { }
+
+  /** Notification of a ViewTool or InputCollector exiting and this tool is being unsuspended.
+   *  @note Applies only to PrimitiveTool and InputCollector, a ViewTool can't be suspended.
+   */
+  public async onUnsuspend(): Promise<void> { }
+
+  /** Called to support operations on pickable decorations, like snapping. */
+  public testDecorationHit(_id: string): boolean { return false; }
+
+  /** Called to allow snapping to pickable decoration geometry.
+   * @note Snap geometry can be different from decoration geometry (ex. center point of a + symbol). Valid decoration geometry for snapping should be "stable" and not change based on the current cursor location.
+   */
+  public getDecorationGeometry(_hit: HitDetail): GeometryStreamProps | undefined { return undefined; }
+
+  /**
+   * Called to allow an active tool to display non-element decorations in overlay mode.
+   * This method is NOT called while the tool is suspended by a viewing tool or input collector.
+   */
+  public decorate(_context: DecorateContext): void { }
+
+  /**
+   * Called to allow a suspended tool to display non-element decorations in overlay mode.
+   * This method is ONLY called when the tool is suspended by a viewing tool or input collector.
+   * @note Applies only to PrimitiveTool and InputCollector, a ViewTool can't be suspended.
+   */
+  public decorateSuspended(_context: DecorateContext): void { }
+
+  /** Invoked when the reset button is pressed.
+   * @return No by default. Sub-classes may ascribe special meaning to this status.
+   * @note To support right-press menus, a tool should put its reset event processing in onResetButtonUp instead of onResetButtonDown.
+   */
+  public async onResetButtonDown(_ev: BeButtonEvent): Promise<EventHandled> { return EventHandled.No; }
+  /** Invoked when the reset button is released.
+   * @return No by default. Sub-classes may ascribe special meaning to this status.
+   */
+  public async onResetButtonUp(_ev: BeButtonEvent): Promise<EventHandled> { return EventHandled.No; }
+
+  /** Invoked when the data button is pressed.
+   * @return No by default. Sub-classes may ascribe special meaning to this status.
+   */
+  public async onDataButtonDown(_ev: BeButtonEvent): Promise<EventHandled> { return EventHandled.No; }
+  /** Invoked when the data button is released.
+   * @return No by default. Sub-classes may ascribe special meaning to this status.
+   */
+  public async onDataButtonUp(_ev: BeButtonEvent): Promise<EventHandled> { return EventHandled.No; }
+
+  /** Invoked when the middle mouse button is pressed.
+   * @return Yes if event completely handled by tool and event should not be passed on to the IdleTool.
+   */
+  public async onMiddleButtonDown(_ev: BeButtonEvent): Promise<EventHandled> { return EventHandled.No; }
+
+  /** Invoked when the middle mouse button is released.
+   * @return Yes if event completely handled by tool and event should not be passed on to the IdleTool.
+   */
+  public async onMiddleButtonUp(_ev: BeButtonEvent): Promise<EventHandled> { return EventHandled.No; }
+
+  /** Invoked when the cursor is moving */
+  public async onMouseMotion(_ev: BeButtonEvent): Promise<void> { }
+
+  /** Invoked when the cursor begins moving while a button is depressed.
+   * @return Yes if event completely handled by tool and event should not be passed on to the IdleTool.
+   */
+  public async onMouseStartDrag(_ev: BeButtonEvent): Promise<EventHandled> { return EventHandled.No; }
+  /** Invoked when the button is released after onMouseStartDrag.
+   * @note default placement tool behavior is to treat press, drag, and release of data button the same as click, click by calling onDataButtonDown.
+   * @return Yes if event completely handled by tool and event should not be passed on to the IdleTool.
+   */
+  public async onMouseEndDrag(ev: BeButtonEvent): Promise<EventHandled> { if (BeButton.Data !== ev.button) return EventHandled.No; if (ev.isDown) return this.onDataButtonDown(ev); const downEv = ev.clone(); downEv.isDown = true; return this.onDataButtonDown(downEv); }
+
+  /** Invoked when the mouse wheel moves.
+   * @return Yes if event completely handled by tool and event should not be passed on to the IdleTool.
+   */
+  public async onMouseWheel(_ev: BeWheelEvent): Promise<EventHandled> { return EventHandled.No; }
+
+  /** Called when Control, Shift, or Alt modifier keys are pressed or released.
+   * @param _wentDown up or down key event
+   * @param _modifier The modifier key mask
+   * @param _event The event that caused this call
+   * @return Yes to refresh view decorations or update dynamics.
+   */
+  public async onModifierKeyTransition(_wentDown: boolean, _modifier: BeModifierKeys, _event: KeyboardEvent): Promise<EventHandled> { return EventHandled.No; }
+
+  /** Called when any key is pressed or released.
+   * @param _wentDown up or down key event
+   * @param _keyEvent The KeyboardEvent
+   * @return Yes to prevent further processing of this event
+   * @see [[onModifierKeyTransition]]
+   */
+  public async onKeyTransition(_wentDown: boolean, _keyEvent: KeyboardEvent): Promise<EventHandled> { return EventHandled.No; }
+
+  /** Called when user adds a touch point by placing a finger or stylus on the surface. */
+  public async onTouchStart(_ev: BeTouchEvent): Promise<void> { }
+  /** Called when user removes a touch point by lifting a finger or stylus from the surface. */
+  public async onTouchEnd(_ev: BeTouchEvent): Promise<void> { }
+  /** Called when the last touch point is removed from the surface completing the current gesture. This is a convenience event sent following onTouchEnd when no target touch points remain on the surface. */
+  public async onTouchComplete(_ev: BeTouchEvent): Promise<void> { }
+  /** Called when a touch point is interrupted in some way and needs to be dropped from the list of target touches. */
+  public async onTouchCancel(_ev: BeTouchEvent): Promise<void> { }
+  /** Called when a touch point moves along the surface. */
+  public async onTouchMove(_ev: BeTouchEvent): Promise<void> { }
+
+  /** Called after at least one touch point has moved for an appreciable time and distance along the surface to not be considered a tap.
+   * @param _ev The event that caused this call
+   * @param _startEv The event from the last call to onTouchStart
+   * @return Yes if event completely handled by tool and event should not be passed on to the IdleTool.
+   */
+  public async onTouchMoveStart(_ev: BeTouchEvent, _startEv: BeTouchEvent): Promise<EventHandled> { return EventHandled.No; }
+
+  /** Called when touch point(s) are added and removed from a surface within a small time window without any touch point moving.
+   * @param _ev The event that caused this call
+   * @return Yes if event completely handled by tool and event should not be passed on to the IdleTool.
+   * @note A double or triple tap event will not be preceded by a single tap event.
+   */
+  public async onTouchTap(_ev: BeTouchEvent): Promise<EventHandled> { return EventHandled.No; }
+
+  public isCompatibleViewport(_vp: ScreenViewport, _isSelectedViewChange: boolean): boolean { return true; }
+  public isValidLocation(_ev: BeButtonEvent, _isButtonEvent: boolean): boolean { return true; }
+
+  /**
+   * Called when active view changes. Tool may choose to restart or exit based on current view type.
+   * @param previous The previously active view.
+   * @param current The new active view.
+   */
+  public onSelectedViewportChanged(_previous: ScreenViewport | undefined, _current: ScreenViewport | undefined): void { }
+
+  /**
+   * Invoked before the locate tooltip is displayed to retrieve the information about the located element. Allows the tool to override the toolTip.
+   * @param hit The HitDetail whose info is needed.
+   * @return A Promise for the HTMLElement or string to describe the hit.
+   * @note If you override this method, you may decide whether to call your superclass' implementation or not (it is not required).
+   */
+  public async getToolTip(_hit: HitDetail): Promise<HTMLElement | string> { return _hit.getToolTip(); }
+
+  /** Convenience method to check whether control key is currently down without needing a button event. */
+  public get isControlDown(): boolean { return IModelApp.toolAdmin.currentInputState.isControlDown; }
+
+  /** Fill the supplied button event from the current cursor location.   */
+  public getCurrentButtonEvent(ev: BeButtonEvent): void { IModelApp.toolAdmin.fillEventFromCursorLocation(ev); }
+
+  /** Call to find out if dynamics are currently active. */
+  public get isDynamicsStarted(): boolean { return IModelApp.viewManager.inDynamicsMode; }
+
+  /** Call to initialize dynamics mode. While dynamics are active onDynamicFrame will be called. Dynamics are typically only used by a PrimitiveTool that creates or modifies geometric elements. */
+  public beginDynamics(): void { IModelApp.toolAdmin.beginDynamics(); }
+
+  /** Call to terminate dynamics mode. */
+  public endDynamics(): void { IModelApp.toolAdmin.endDynamics(); }
+
+  /** Called to allow Tool to display dynamic elements. */
+  public onDynamicFrame(_ev: BeButtonEvent, _context: DynamicsContext): void { }
+
+  /** Invoked to allow tools to filter which elements can be located.
+   * @return Reject if hit is unacceptable for this tool (fill out response with explanation, if it is defined)
+   */
+  public async filterHit(_hit: HitDetail, _out?: LocateResponse): Promise<LocateFilterStatus> { return LocateFilterStatus.Accept; }
+
+  /** Helper method to keep the view cursor, display of locate circle, and coordinate lock overrides consistent with [[AccuSnap.isLocateEnabled]] and [[AccuSnap.isSnapEnabled]].
+   * @param enableLocate Value to pass to [[AccuSnap.enableLocate]]. Tools that locate elements should always pass true to give the user feedback regarding the element at the current cursor location.
+   * @param enableSnap Optional value to pass to [[AccuSnap.enableSnap]]. Tools that don't care about the element pick location should not pass true. Default is false.
+   * @note User must also have snapping enabled [[AccuSnap.isSnapEnabledByUser]], otherwise [[TentativePoint]] is used to snap.
+   * @param cursor Optional tool specific cursor override. Default is either cross or dynamics cursor depending on whether dynamics are currently active.
+   * @param coordLockOvr Optional tool specific coordinate lock overrides. A tool that only identifies elements and does not use [[BeButtonEvent.point]] can set ToolState.coordLockOvr to CoordinateLockOverrides.ACS
+   * or CoordinateLockOverrides.All, otherwise locate is affected by the input point being first projected to the ACS plane. A tool that will use [[BeButtonEvent.point]], especially those that call [[AccuSnap.enableSnap]]
+   * should honor all locks and leave ToolState.coordLockOvr set to CoordinateLockOverrides.None, the default for ViewTool and PrimitiveTool.
+   */
+  public changeLocateState(enableLocate: boolean, enableSnap?: boolean, cursor?: string, coordLockOvr?: CoordinateLockOverrides): void {
+    const { toolAdmin, viewManager, accuSnap } = IModelApp;
+    if (undefined !== cursor) {
+      toolAdmin.setCursor(cursor);
+      toolAdmin.setLocateCircleOn(enableLocate);
+      viewManager.invalidateDecorationsAllViews();
+    } else {
+      toolAdmin.setLocateCursor(enableLocate);
+    }
+
+    // Always set the one that is true first, otherwise AccuSnap will clear the TouchCursor.
+    if (enableLocate) {
+      accuSnap.enableLocate(true);
+      accuSnap.enableSnap(true === enableSnap);
+    } else {
+      accuSnap.enableSnap(true === enableSnap);
+      accuSnap.enableLocate(false);
+    }
+
+    if (undefined !== coordLockOvr) {
+      toolAdmin.toolState.coordLockOvr = coordLockOvr;
+    } else {
+      if (enableLocate && !accuSnap.isSnapEnabled)
+        toolAdmin.toolState.coordLockOvr |= CoordinateLockOverrides.ACS;
+      else
+        toolAdmin.toolState.coordLockOvr &= ~CoordinateLockOverrides.ACS;
+    }
+  }
+
+  /** Helper method for tools that need to locate existing elements.
+   * Initializes [[ElementLocateManager]], changes the view cursor to locate, enables display of the locate circle, and sets the appropriate coordinate lock overrides.
+   * @see [[changeLocateState]]
+   */
+  public initLocateElements(enableLocate: boolean = true, enableSnap?: boolean, cursor?: string, coordLockOvr?: CoordinateLockOverrides): void {
+    IModelApp.locateManager.initToolLocate();
+    this.changeLocateState(enableLocate, enableSnap, cursor, coordLockOvr);
+  }
+
+  /** Used to supply list of properties that can be used to generate ToolSettings. If undefined is returned then no ToolSettings will be displayed.
+   * @beta
+   */
+  public supplyToolSettingsProperties(): DialogItem[] | undefined { return undefined; }
+
+  /** Used to receive property changes from UI. Return false if there was an error applying updatedValue.
+   * @beta
+   */
+  public async applyToolSettingPropertyChange(_updatedValue: DialogPropertySyncItem): Promise<boolean> { return true; }
+
+  /** Called by tool to synchronize the UI with property changes made by tool. This is typically used to provide user feedback during tool dynamics.
+   * If the syncData contains a quantity value and if the displayValue is not defined, the displayValue will be generated in the UI layer before displaying the value.
+   * @beta
+   */
+  public syncToolSettingsProperties(syncData: DialogPropertySyncItem[]) {
+    IModelApp.toolAdmin.syncToolSettingsProperties(this.toolId, syncData);
+  }
+
+  /** Called by tool to inform UI to reload ToolSettings with new set of properties. This allows properties to be added or removed from ToolSetting
+   * component as tool processing progresses.
+   * @beta
+   */
+  public reloadToolSettingsProperties() {
+    IModelApp.toolAdmin.reloadToolSettingsProperties();
+  }
+
+  /** Used to "bump" the value of a tool setting. To "bump" a setting means to toggle a boolean value or cycle through enum values.
+   * If no `settingIndex` param is specified, the first setting is bumped.
+   * Return true if the setting was successfully bumped.
+   * @beta
+   */
+  public async bumpToolSetting(_settingIndex?: number): Promise<boolean> { return false; }
+}
+
+/** The InputCollector class can be used to implement a command for gathering input
+ * (ex. get a distance by snapping to 2 points) without affecting the state of the active primitive tool.
+ * An InputCollector will suspend the active PrimitiveTool and can be suspended by a ViewTool.
+ * @public
+ */
+export abstract class InputCollector extends InteractiveTool {
+  public override async run(..._args: any[]): Promise<boolean> {
+    const toolAdmin = IModelApp.toolAdmin;
+    // An input collector can only suspend a primitive tool, don't install if a viewing tool is active...
+    if (undefined !== toolAdmin.viewTool || !await toolAdmin.onInstallTool(this))
+      return false;
+
+    await toolAdmin.startInputCollector(this);
+    await toolAdmin.onPostInstallTool(this);
+    return true;
+  }
+
+  public async exitTool() {
+    return IModelApp.toolAdmin.exitInputCollector();
+  }
+  public override async onResetButtonUp(_ev: BeButtonEvent): Promise<EventHandled> {
+    await this.exitTool();
+    return EventHandled.Yes;
+  }
+}
+
+/** The result type of [[ToolRegistry.parseAndRun]].
+ * @public
+ */
+export enum ParseAndRunResult {
+  /** The tool's `parseAndRun` method was invoked and returned `true`. */
+  Success,
+  /** No tool matching the toolId in the keyin is registered. */
+  ToolNotFound,
+  /** The number of arguments supplied does not meet the constraints of the Tool. @see [[Tool.minArgs]] and [[Tool.maxArgs]]. */
+  BadArgumentCount,
+  /** The tool's `parseAndRun` method returned `false`. */
+  FailedToRun,
+  /** An opening double-quote character was not paired with a closing double-quote character. */
+  MismatchedQuotes,
+}
+
+/** Possible errors resulting from [[ToolRegistry.parseKeyin]].
+ * @public
+ */
+export enum KeyinParseError {
+  /** No registered tool matching the keyin was found. */
+  ToolNotFound = ParseAndRunResult.ToolNotFound,
+  /** The opening double-quote of an argument was not terminated with a closing double-quote. */
+  MismatchedQuotes = ParseAndRunResult.MismatchedQuotes,
+}
+
+/** Possible errors form [[ToolRegistry.parseKeyin]].
+ * @public
+ */
+export interface ParseKeyinError {
+  /** Union discriminator for [[ParseKeyinResult]]. */
+  ok: false;
+  /** The specific error that occurred during parsing. */
+  error: KeyinParseError;
+}
+
+/** Successful result from [[ToolRegistry.parseKeyin]].
+ * @public
+ */
+export interface ParsedKeyin {
+  /** Union discriminator for [[ParseKeyinResult]]. */
+  ok: true;
+  /** The constructor for the Tool that handles the keyin. */
+  tool: ToolType;
+  /** The parsed arguments to be passed to [[Tool.parseAndRun]]. */
+  args: string[];
+}
+
+/** The result type of [[ToolRegistry.parseKeyin]].
+ * @public
+ */
+export type ParseKeyinResult = ParsedKeyin | ParseKeyinError;
+
+/** The ToolRegistry holds a mapping between toolIds and their corresponding [[Tool]] class. This provides the mechanism to
+ * find Tools by their toolId, and also a way to iterate over the set of Tools available.
+ * @public
+ */
+export class ToolRegistry {
+  public readonly tools = new Map<string, ToolType>();
+  private _keyinList?: ToolList;
+
+  /**
+   * Un-register a previously registered Tool class.
+   * @param toolId the toolId of a previously registered tool to unRegister.
+   */
+  public unRegister(toolId: string) { this.tools.delete(toolId); this._keyinList = undefined; }
+
+  /**
+   * Register a Tool class. This establishes a connection between the toolId of the class and the class itself.
+   * @param toolClass the subclass of Tool to register.
+   * @param namespace the namespace for the localized strings for this tool. If undefined, use namespace from superclass.
+   */
+  public register(toolClass: ToolType, namespace?: string, localization?: Localization) {
+    if (namespace) // namespace is optional because it can come from superclass
+      toolClass.namespace = namespace;
+
+    toolClass.localization = localization || IModelApp.localization;
+
+    if (toolClass.toolId.length === 0)
+      return; // must be an abstract class, ignore it
+
+    if (!toolClass.namespace)
+      throw new IModelError(-1, "Tools must have a namespace");
+
+    this.tools.set(toolClass.toolId, toolClass);
+    this._keyinList = undefined;  // throw away the current keyinList so we'll produce a new one next time we're asked.
+  }
+
+  /**
+   * Register all the Tool classes found in a module.
+   * @param modelObj the module to search for subclasses of Tool.
+   */
+  public registerModule(moduleObj: any, namespace?: string, localization?: Localization) {
+    for (const thisMember in moduleObj) {  // eslint-disable-line guard-for-in
+      const thisTool = moduleObj[thisMember];
+      if (thisTool.prototype instanceof Tool) {
+        this.register(thisTool, namespace, localization);
+      }
+    }
+  }
+
+  /** Look up a tool by toolId */
+  public find(toolId: string): ToolType | undefined {
+    return this.tools.get(toolId);
+  }
+
+  /**
+   * Look up a tool by toolId and, if found, create an instance with the supplied arguments.
+   * @param toolId the toolId of the tool
+   * @param args arguments to pass to the constructor.
+   * @returns an instance of the registered Tool class, or undefined if toolId is not registered.
+   */
+  public create(toolId: string, ...args: any[]): Tool | undefined {
+    const toolClass = this.find(toolId);
+    return toolClass ? new toolClass(...args) : undefined;
+  }
+
+  /**
+   * Look up a tool by toolId and, if found, create an instance with the supplied arguments and run it.
+   * @param toolId toolId of the immediate tool
+   * @param args arguments to pass to the constructor, and to run.
+   * @return true if the tool was found and successfully run.
+   */
+  public async run(toolId: string, ...args: any[]): Promise<boolean> {
+    const tool = this.create(toolId, ...args);
+    return tool !== undefined && tool.run(...args);
+  }
+
+  /**
+   * Split key-in into and array of string arguments. Handles embedded quoted strings.
+   * @param keyin keyin string to process
+   * #return an Array of string argument
+   */
+  private tokenize(keyin: string): { tokens: string[], firstQuotedIndex?: number, mismatchedQuotes?: boolean } {
+    const isWhitespace = (char: string) => "" === char.trim();
+    const tokens: string[] = [];
+    let index = 0;
+    let firstQuotedIndex;
+    while (index < keyin.length) {
+      // Looking for beginning of next token.
+      const ch = keyin[index];
+      if (isWhitespace(ch)) {
+        ++index;
+        continue;
+      }
+
+      if ('"' !== ch) {
+        // Unquoted token.
+        let endIndex = keyin.length;
+        for (let i = index + 1; i < keyin.length; i++) {
+          if (isWhitespace(keyin[i])) {
+            endIndex = i;
+            break;
+          }
+        }
+
+        tokens.push(keyin.substring(index, endIndex));
+        index = endIndex;
+        continue;
+      }
+
+      // Quoted argument.
+      if (undefined === firstQuotedIndex)
+        firstQuotedIndex = tokens.length;
+
+      let endQuoteIndex;
+      let searchIndex = index + 1;
+      let anyEmbeddedQuotes = false;
+      while (searchIndex < keyin.length) {
+        searchIndex = keyin.indexOf('"', searchIndex);
+        if (-1 === searchIndex)
+          break;
+
+        // A literal " is embedded as ""
+        if (searchIndex + 1 > keyin.length || keyin[searchIndex + 1] !== '"') {
+          endQuoteIndex = searchIndex;
+          break;
+        }
+
+        anyEmbeddedQuotes = true;
+        searchIndex = searchIndex + 2;
+      }
+
+      if (undefined === endQuoteIndex) {
+        return { tokens, mismatchedQuotes: true };
+      } else {
+        let token = keyin.substring(index + 1, endQuoteIndex);
+        if (anyEmbeddedQuotes) {
+          const regex = /""/g;
+          token = token.replace(regex, '"');
+        }
+
+        tokens.push(token);
+        index = endQuoteIndex + 1;
+      }
+    }
+
+    return { tokens, firstQuotedIndex };
+  }
+
+  /** Given a string consisting of a toolId followed by any number of arguments, locate the corresponding Tool and parse the arguments.
+   * Tokens are delimited by whitespace.
+   * The Tool is determined by finding the longest string of unquoted tokens starting at the beginning of the key-in string that matches a registered Tool's
+   * `keyin` or `englishKeyin`.
+   * Tokens following the Tool's keyin are parsed as arguments.
+   * Arguments may be quoted using "double quotes". The opening quote must be preceded by whitespace. Examples, assuming the tool Id is `my keyin`:
+   *  - `my keyin "abc" "def"` => two arguments: `abc` and `def`
+   *  - `my keyin abc"def"` => one argument: `abc"def"`
+   * A literal double-quote character can be embedded in a quoted argument as follows:
+   *  - `my keyin "abc""def"` => one argument: `abc"def`.
+   * @param keyin A string consisting of a toolId followed by any number of arguments. The arguments are separated by whitespace.
+   * @returns The tool, if found, along with an array of parsed arguments.
+   * @public
+   */
+  public parseKeyin(keyin: string): ParseKeyinResult {
+    const tools = this.getToolList();
+    let tool;
+    const args: string[] = [];
+    const findTool = (lowerKeyin: string) => tools.find((x) => x.keyin.toLowerCase() === lowerKeyin || x.englishKeyin.toLowerCase() === lowerKeyin);
+
+    // try the trivial, common case first
+    tool = findTool(keyin.toLowerCase());
+    if (undefined !== tool)
+      return { ok: true, tool, args };
+
+    // Tokenize to separate keyin from arguments
+    // ###TODO there's actually nothing that prevents a Tool from including leading/trailing spaces in its keyin, or sequences of more than one space...we will fail to find such tools if they exist...
+    const split = this.tokenize(keyin);
+    const tokens = split.tokens;
+    if (split.mismatchedQuotes)
+      return { ok: false, error: KeyinParseError.MismatchedQuotes };
+    else if (tokens.length <= 1)
+      return { ok: false, error: KeyinParseError.ToolNotFound };
+
+    // Find the longest starting substring that matches a tool's keyin.
+    const maxIndex = undefined !== split.firstQuotedIndex ? split.firstQuotedIndex - 1 : tokens.length - 2;
+    for (let i = maxIndex; i >= 0; i--) {
+      let substr = tokens[0];
+      for (let j = 1; j <= i; j++) {
+        substr += " ";
+        substr += tokens[j];
+      }
+
+      tool = findTool(substr.toLowerCase());
+      if (undefined !== tool) {
+        // Any subsequent tokens are arguments.
+        for (let k = i + 1; k < tokens.length; k++)
+          args.push(tokens[k]);
+
+        break;
+      }
+    }
+
+    return tool ? { ok: true, tool, args } : { ok: false, error: KeyinParseError.ToolNotFound };
+  }
+
+  /** Get a list of Tools currently registered, excluding hidden tools */
+  public getToolList(): ToolList {
+    if (this._keyinList === undefined) {
+      this._keyinList = [];
+      this.tools.forEach((thisTool) => { if (!thisTool.hidden) this._keyinList!.push(thisTool); });
+    }
+    return this._keyinList;
+  }
+
+  /** Given a string consisting of a toolId followed by any number of arguments, parse the keyin string and invoke the corresponding tool's `parseAndRun` method.
+   * @param keyin A string consisting of a toolId followed by any number of arguments.
+   * @returns A status indicating whether the keyin was successfully parsed and executed.
+   * @see [[parseKeyin]] to parse the keyin string and for a detailed description of the syntax.
+   * @throws any Error thrown by the tool's `parseAndRun` method.
+   * @public
+   */
+  public async parseAndRun(keyin: string): Promise<ParseAndRunResult> {
+    const parsed = this.parseKeyin(keyin);
+    if (!parsed.ok) {
+      switch (parsed.error) {
+        case KeyinParseError.MismatchedQuotes: return ParseAndRunResult.MismatchedQuotes;
+        case KeyinParseError.ToolNotFound: return ParseAndRunResult.ToolNotFound;
+      }
+    }
+
+    assert(parsed.ok); // exhaustive switch above...
+    const maxArgs = parsed.tool.maxArgs;
+    if (parsed.args.length < parsed.tool.minArgs || (undefined !== maxArgs && parsed.args.length > maxArgs))
+      return ParseAndRunResult.BadArgumentCount;
+
+    const tool = new parsed.tool();
+    return await tool.parseAndRun(...parsed.args) ? ParseAndRunResult.Success : ParseAndRunResult.FailedToRun;
+  }
+
+  /**
+   * Find a tool by its localized keyin using a FuzzySearch
+   * @param keyin the localized keyin string of the Tool.
+   * @note Make sure the i18n resources are all loaded (e.g. `await IModelApp.i81n.waitForAllRead()`) before calling this method.
+   * @public
+   */
+  public findPartialMatches(keyin: string): FuzzySearchResults<ToolType> {
+    return new FuzzySearch<ToolType>().search(this.getToolList(), ["keyin"], keyin.toLowerCase());
+  }
+
+  /**
+   * Find a tool by its localized keyin.
+   * @param keyin the localized keyin string of the Tool.
+   * @returns the Tool class, if an exact match is found, otherwise returns undefined.
+   * @note Make sure the i18n resources are all loaded (e.g. `await IModelApp.i81n.waitForAllRead()`) before calling this method.
+   * @public
+   */
+  public findExactMatch(keyin: string): ToolType | undefined {
+    keyin = keyin.toLowerCase();
+    return this.getToolList().find((thisTool) => thisTool.keyin.toLowerCase() === keyin);
+  }
+}
+
+/** @internal */
+export class CoreTools {
+  public static namespace = "CoreTools";
+  public static tools = "CoreTools:tools.";
+  public static translate(prompt: string) { return IModelApp.localization.getLocalizedString(this.tools + prompt); }
+  public static outputPromptByKey(key: string) { return IModelApp.notifications.outputPromptByKey(this.tools + key); }
+}