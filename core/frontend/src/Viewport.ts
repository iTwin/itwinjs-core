/*---------------------------------------------------------------------------------------------
* Copyright (c) Bentley Systems, Incorporated. All rights reserved.
* See LICENSE.md in the project root for license terms and full copyright notice.
*--------------------------------------------------------------------------------------------*/
/** @packageDocumentation
 * @module Views
 */

import {
  asInstanceOf, assert, BeDuration, BeEvent, BeTimePoint, Constructor, dispose, Id64, Id64Arg, Id64Set, Id64String, IDisposable, isInstanceOf,
  StopWatch,
} from "@itwin/core-bentley";
import {
  Angle, AngleSweep, Arc3d, Geometry, LowAndHighXY, LowAndHighXYZ, Map4d, Matrix3d, Plane3dByOriginAndUnitNormal, Point2d, Point3d, Point4d, Range1d,
  Range3d, Ray3d, Transform, Vector3d, XAndY, XYAndZ, XYZ,
} from "@itwin/core-geometry";
import {
  AnalysisStyle, BackgroundMapProps, BackgroundMapProviderProps, BackgroundMapSettings, Camera, CartographicRange, ClipStyle, ColorDef, DisplayStyleSettingsProps,
  Easing, ElementProps, FeatureAppearance, Frustum, GlobeMode, GridOrientationType, Hilite, ImageBuffer,
  Interpolation, isPlacement2dProps, LightSettings, ModelMapLayerSettings, Npc, NpcCenter, Placement,
  Placement2d, Placement3d, PlacementProps, SolarShadowSettings, SubCategoryAppearance, SubCategoryOverride, ViewFlags,
} from "@itwin/core-common";
import { AuxCoordSystemState } from "./AuxCoordSys";
import { BackgroundMapGeometry } from "./BackgroundMapGeometry";
import { ChangeFlag, ChangeFlags, MutableChangeFlags } from "./ChangeFlags";
import { CoordSystem } from "./CoordSystem";
import { DecorationsCache } from "./DecorationsCache";
import { DisplayStyleState } from "./DisplayStyleState";
import { ElementPicker, LocateOptions } from "./ElementLocateManager";
import { FeatureOverrideProvider } from "./FeatureOverrideProvider";
import { FrustumAnimator } from "./FrustumAnimator";
import { GlobeAnimator } from "./GlobeAnimator";
import { HitDetail, SnapDetail } from "./HitDetail";
import { IModelApp } from "./IModelApp";
import { IModelConnection } from "./IModelConnection";
import { linePlaneIntersect } from "./LinePlaneIntersect";
import { ToolTipOptions } from "./NotificationManager";
import { PerModelCategoryVisibility } from "./PerModelCategoryVisibility";
import { Decorations } from "./render/Decorations";
import { FeatureSymbology } from "./render/FeatureSymbology";
import { FrameStats, FrameStatsCollector } from "./render/FrameStats";
import { AnimationBranchStates } from "./render/GraphicBranch";
import { Pixel } from "./render/Pixel";
import { GraphicList } from "./render/RenderGraphic";
import { RenderMemory } from "./render/RenderMemory";
import { createRenderPlanFromViewport } from "./render/RenderPlan";
import { RenderTarget } from "./render/RenderTarget";
import { StandardView, StandardViewId } from "./StandardView";
import { SubCategoriesCache } from "./SubCategoriesCache";
import {
  DisclosedTileTreeSet, MapCartoRectangle, MapFeatureInfo, MapFeatureInfoOptions, MapLayerFeatureInfo, MapLayerImageryProvider, MapLayerIndex, MapLayerInfoFromTileTree, MapTiledGraphicsProvider,
  MapTileTreeReference, MapTileTreeScaleRangeVisibility, TileBoundingBoxes, TiledGraphicsProvider, TileTreeLoadStatus, TileTreeReference, TileUser,
} from "./tile/internal";
import { EventController } from "./tools/EventController";
import { ToolSettings } from "./tools/ToolSettings";
import { Animator, MarginOptions, OnViewExtentsError, ViewAnimationOptions, ViewChangeOptions } from "./ViewAnimation";
import { DecorateContext, SceneContext } from "./ViewContext";
import { GlobalLocation, viewGlobalLocation, ViewGlobalLocationConstants } from "./ViewGlobalLocation";
import { ViewingSpace } from "./ViewingSpace";
import { ViewPose } from "./ViewPose";
import { ViewRect } from "./common/ViewRect";
import { ModelDisplayTransformProvider, ViewState } from "./ViewState";
import { ViewStatus } from "./ViewStatus";
import { queryVisibleFeatures, QueryVisibleFeaturesCallback, QueryVisibleFeaturesOptions } from "./render/VisibleFeature";
import { FlashSettings } from "./FlashSettings";
import { GeometricModelState } from "./ModelState";
import { GraphicType } from "./common/render/GraphicType";

// cSpell:Ignore rect's ovrs subcat subcats unmounting UI's

/** Interface for drawing [[Decorations]] into, or on top of, a [[ScreenViewport]].
 * @public
 */
export interface ViewportDecorator {
  /** Override to enable cached decorations for this decorator.
   * By default, a decorator is asked to recreate its decorations from scratch via its [[decorate]] method whenever the viewport's decorations are invalidated.
   * Decorations become invalidated for a variety of reasons, including when the scene changes and when the mouse moves.
   * Most decorators care only about when the scene changes, and may create decorations that are too expensive to recreate on every mouse motion.
   * If `useCachedDecorations` is true, then the viewport will cache the most-recently-created decorations for this decorator, and only invoke its [[decorate]] method if it has no cached decorations for it.
   * The cached decorations are discarded:
   *  - Whenever the scene changes; and
   *  - When the decorator explicitly requests it via [[Viewport.invalidateCachedDecorations]] or [[ViewManager.invalidateCachedDecorationsAllViews]].
   * The decorator should invoke the latter when the criteria governing its decorations change.
   */
  readonly useCachedDecorations?: true;

  /** Implement this method to add [[Decorations]] into the supplied DecorateContext.
   * @see [[useCachedDecorations]] to avoid unnecessarily recreating decorations.
   */
  decorate(context: DecorateContext): void;
}

/** Source of depth point returned by [[Viewport.pickDepthPoint]].
 * @public
 */
export enum DepthPointSource {
  /** Depth point from geometry within specified radius of pick point */
  Geometry, // eslint-disable-line @typescript-eslint/no-shadow
  /** Depth point from reality model within specified radius of pick point */
  Model,
  /** Depth point from ray projection to background map plane */
  BackgroundMap,
  /** Depth point from ray projection to ground plane */
  GroundPlane,
  /** Depth point from ray projection to grid plane */
  Grid,
  /** Depth point from ray projection to acs plane */
  ACS,
  /** Depth point from plane passing through view target point */
  TargetPoint,
  /** Depth point from map/terrain within specified radius of pick point */
  Map,
}

/** Options to control behavior of [[Viewport.pickDepthPoint]].
 * @public
 */
export interface DepthPointOptions {
  /** If true, geometry with the "non-locatable" flag set will not be selected. */
  excludeNonLocatable?: boolean;
  /** If true, geometry from pickable decorations will not be selected. */
  excludeDecorations?: boolean;
  /** If true, geometry from an IModelConnection other than the one associated with the Viewport will not be selected. */
  excludeExternalIModels?: boolean;
}

/** The minimum and maximum values for the z-depth of a rectangle of screen space.
 * Values are in [[CoordSystem.Npc]] so they will be between 0 and 1.0.
 * @public
 */
export interface DepthRangeNpc {
  /** The value closest to the back. */
  minimum: number;
  /** The value closest to the front. */
  maximum: number;
}

/** Options to allow changing the view rotation with zoomTo methods and ensure minimum bounding box dimensions for zoomToElements.
 * @public
 */
export interface ZoomToOptions {
  /** Set view rotation from standard view identifier. */
  standardViewId?: StandardViewId;
  /** Set view rotation relative to placement of first element or props entry. */
  placementRelativeId?: StandardViewId;
  /** Set view rotation from Matrix3d. */
  viewRotation?: Matrix3d;
  /** Ensure minimum element-aligned bounding box dimensions in meters (3d only). */
  minimumDimension?: number;
}

/** Options for changing the viewed Model of a 2d view via [[Viewport.changeViewedModel2d]]
 * @public
 */
export interface ChangeViewedModel2dOptions {
  /** If true, perform a "fit view" operation after changing to the new 2d model. */
  doFit?: boolean;
}

/** Describes an undo or redo event for a [[Viewport]].
 * @see [[Viewport.onViewUndoRedo]].
 * @public
 */
export enum ViewUndoEvent { Undo = 0, Redo = 1 }

/** @internal */
export const ELEMENT_MARKED_FOR_REMOVAL = Symbol.for("@bentley/imodeljs/Viewport/__element_marked_for_removal__");

declare global {
  interface Element {
    [ELEMENT_MARKED_FOR_REMOVAL]?: boolean;
  }
}

/** Payload for the [[Viewport.onFlashedIdChanged]] event indicating Ids of the currently- and/or previously-flashed objects.
 * @public
 */
export type OnFlashedIdChangedEventArgs = {
  readonly current: Id64String;
  readonly previous: Id64String;
} | {
  readonly current: Id64String;
  readonly previous: undefined;
} | {
  readonly previous: Id64String;
  readonly current: undefined;
};

/** Arguments to [[Viewport.getPixelDataWorldPoint]].
 * @public
 */
export interface GetPixelDataWorldPointArgs {
  /** The buffer containing the pixel data. @see [[Viewport.readPixels]]. */
  pixels: Pixel.Buffer;
  /** The x coordinate of the pixel of interest, in view coordinates. */
  x: number;
  /** The y coordinate of the pixel of interest, in view coordinates. */
  y: number;
  /** If true, then the world point of a pixel associated with a model will preserve any transforms applied to the model at display time,
   * such as those supplied by a [[ModelDisplayTransformProvider]] or [PlanProjectionSettings.elevation]($common).
   * Otherwise, the world point will be multiplied by the inverse of any such transforms to correlate it with the model's true coordinate space.
   */
  preserveModelDisplayTransforms?: boolean;
  /** If supplied, this point will be modified to store the returned point, instead of allocating a new point. */
  out?: Point3d;
}

/** Arguments supplied to [[Viewport.readImageBuffer]].
 * @public
 */
export interface ReadImageBufferArgs {
  /** The region of the viewport's [[ViewRect]] to capture. It must be fully contained within [[Viewport.viewRect]].
   * If unspecified, the entirety of the viewport's view rect is captured.
   */
  rect?: ViewRect;
  /** Optional dimensions to which to resize the captured image. If the aspect ratio of these dimensions does not match that of the captured image,
   * horizontal or vertical bars will be added to the resized image using the viewport's background color.
   * If unspecified, the image will not be resized.
   */
  size?: XAndY;
  /** The image captured by WebGL appears "upside-down" and must be flipped to appear right-side-up; if true, this flipping will not be performed.
   * This provides a performance optimization for uncommon cases in which an upside-down image is actually preferred.
   */
  upsideDown?: boolean;
}

/** MapLayer visibility based on its scale range definition.
 * @beta
 */
export interface MapLayerScaleRangeVisibility {
  /** True if map-layer is part of [[DisplayStyleState]]'s overlay map, otherwise map-layer is part of [[DisplayStyleState]]'s background map
  * @see [[DisplayStyleState.mapLayerAtIndex]].
  */
  isOverlay: boolean;

  /** Index of the map-layer in [[DisplayStyleState]]'s background/overlay map
   * @see [[DisplayStyleState.mapLayerAtIndex]].
  */
  index: number;

  /** Scale range visibility value of the map-layer */
  visibility: MapTileTreeScaleRangeVisibility;
}

/** Arguments supplied to [[Viewport.readPixels]].
 * @public
 * @extensions
 */
export interface ReadPixelsArgs {
  /** The function that will be invoked to process the captured pixel data. */
  receiver: Pixel.Receiver;
  /** The region of the viewport's contents to read. If the area is empty or not contained within the [[Viewport.viewRect]],
   * no pixels will be read.
   * If omitted, the viewport's entire contents will be read.
   */
  rect?: ViewRect;
  /** Specifies which aspects of each pixel to read. By default, all aspects are read. */
  selector?: Pixel.Selector;
  /** If true, geometry with the "non-locatable" flag set will not be drawn, potentially revealing locatable geometry it would otherwise obscure. */
  excludeNonLocatable?: boolean;
  /** An optional set of Ids of elements that should not be drawn, potentially revealing other geometry they would otherwise obscure. */
  excludedElements?: Iterable<Id64String>;
}

/** A Viewport renders the contents of one or more [GeometricModel]($backend)s onto an `HTMLCanvasElement`.
 *
 * It holds a [[ViewState]] object that defines its viewing parameters; the ViewState in turn defines the [[DisplayStyleState]],
 * [[CategorySelectorState]], and - for [[SpatialViewState]]s - the [[ModelSelectorState]]. While a ViewState is being displayed by a Viewport,
 * it is considered to be "attached" to that viewport; it remains attached until the Viewport is disposed of or becomes attached to a different ViewState.
 * While the ViewState is attached to a Viewport, any changes made to the ViewState or its display style or category/model selectors will be automatically
 * reflected in the Viewport. A ViewState can be attached to no more than one Viewport at a time.
 *
 * As changes to ViewState are made, Viewports also hold a stack of *previous copies* of it, to allow
 * for undo/redo (i.e. *View Previous* and *View Next*) of viewing tools.
 *
 * Changes to a Viewport's state can be monitored by attaching an event listener to a variety of specific events. Most such events are
 * triggered only once per frame, just before the Viewport's contents are rendered. For example, if the following sequence of events occurs:
 *
 *   * First frame is rendered
 *   * ViewFlags are modified
 *   * ViewFlags are modified again
 *   * Second frame is rendered
 *
 * The [[Viewport.onDisplayStyleChanged]] event will be invoked exactly once, when the second frame is rendered.
 *
 * @see [[ScreenViewport]] for a viewport that can render onto the screen.
 * @see [[OffScreenViewport]] for a viewport that can render into an off-screen buffer.
 * @public
 * @extensions
 */
export abstract class Viewport implements IDisposable, TileUser {
  /** Event called whenever this viewport is synchronized with its [[ViewState]].
   * @note This event is invoked *very* frequently. To avoid negatively impacting performance, consider using one of the more specific Viewport events;
   * otherwise, avoid performing excessive computations in response to this event.
   * @see [[onViewportChanged]] for receiving events at more regular intervals with more specific information about what changed.
   * @see [[onChangeView]] for an event raised specifically when a different [[ViewState]] becomes associated with the viewport.
   */
  public readonly onViewChanged = new BeEvent<(vp: Viewport) => void>();
  /** Event called after reversing the most recent change to the Viewport from the undo stack or reapplying the
   * most recently undone change to the Viewport from the redo stack.
   */
  public readonly onViewUndoRedo = new BeEvent<(vp: Viewport, event: ViewUndoEvent) => void>();
  /** Event called on the next frame after this viewport's set of always-drawn elements changes. */
  public readonly onAlwaysDrawnChanged = new BeEvent<(vp: Viewport) => void>();
  /** Event called on the next frame after this viewport's set of never-drawn elements changes. */
  public readonly onNeverDrawnChanged = new BeEvent<(vp: Viewport) => void>();
  /** Event called on the next frame after this viewport's [[DisplayStyleState]] or its members change.
   * Aspects of the display style include [ViewFlags]($common), [SubCategoryOverride]($common)s, and [[Environment]] settings.
   */
  public readonly onDisplayStyleChanged = new BeEvent<(vp: Viewport) => void>();
  /** Event called on the next frame after this viewport's set of displayed categories changes. */
  public readonly onViewedCategoriesChanged = new BeEvent<(vp: Viewport) => void>();
  /** Event called on the next frame after this viewport's set of [[PerModelCategoryVisibility.Overrides]] changes. */
  public readonly onViewedCategoriesPerModelChanged = new BeEvent<(vp: Viewport) => void>();
  /** Event called on the next frame after this viewport's set of displayed models changes. */
  public readonly onViewedModelsChanged = new BeEvent<(vp: Viewport) => void>();
  /** Event called on the next frame after this viewport's [[FeatureOverrideProvider]] changes,
   * or the internal state of the provider changes such that the overrides needed to be recomputed.
   */
  public readonly onFeatureOverrideProviderChanged = new BeEvent<(vp: Viewport) => void>();
  /** Event called on the next frame after this viewport's [[FeatureSymbology.Overrides]] change. */
  public readonly onFeatureOverridesChanged = new BeEvent<(vp: Viewport) => void>();
  /** Event called on the next frame after any of the viewport's [[ChangeFlags]] changes. */
  public readonly onViewportChanged = new BeEvent<(vp: Viewport, changed: ChangeFlags) => void>();
  /** Event invoked immediately when [[changeView]] is called to replace the current [[ViewState]] with a different one. */
  public readonly onChangeView = new BeEvent<(vp: Viewport, previousViewState: ViewState) => void>();
  /** Event invoked immediately when the viewport is disposed.
   * @see [[Viewport.dispose]].
   */
  public readonly onDisposed = new BeEvent<(vp: Viewport) => void>();
  /** Event invoked after [[renderFrame]] detects that the dimensions of the viewport's [[ViewRect]] have changed.
   */
  public readonly onResized = new BeEvent<(vp: Viewport) => void>();
  /** Event dispatched immediately after [[flashedId]] changes, supplying the Ids of the previously and/or currently-flashed objects.
   * @note Attempting to assign to [[flashedId]] from within the event callback will produce an exception.
   */
  public readonly onFlashedIdChanged = new BeEvent<(vp: Viewport, args: OnFlashedIdChangedEventArgs) => void>();

  /** Event indicating when a map-layer scale range visibility change for the current viewport scale.
 * @beta
 */
  public readonly onMapLayerScaleRangeVisibilityChanged = new BeEvent<(layerIndexes: MapLayerScaleRangeVisibility[]) => void>();
  /** Event invoked every time [[invalidateScene]] is called.
   * @note This event will be raised **very** frequently. Avoid doing significant work inside of your event listener.
   * @beta
   */
  public readonly onSceneInvalidated = new BeEvent<(vp: Viewport) => void>();
  /** @internal */
  protected _hasMissingTiles = false;

  /** This is initialized by a call to [[changeView]] sometime shortly after the constructor is invoked.
   * During that time it can be undefined. DO NOT assign directly to this member - use `setView()`.
   */
  private _view!: ViewState;
  /** A function executed by `setView()` when `this._view` changes. */
  private readonly _detachFromView: VoidFunction[] = [];
  private readonly _detachFromDisplayStyle: VoidFunction[] = [];

  private readonly _viewportId: number;
  private _doContinuousRendering = false;
  /** @internal */
  protected _inViewChangedEvent = false;
  /** If false, indicates that [[Decorations]] should be recreated when rendering the next frame.
   * @note prefer to invoke [[invalidateDecorations]] rather than directly assigning to this property.
   */
  protected _decorationsValid = false;
  /** @internal */
  protected _sceneValid = false;
  /** @internal */
  public get sceneValid() { return this._sceneValid; }
  /** @internal */
  protected _renderPlanValid = false;
  /** @internal */
  public get renderPlanValid() { return this._renderPlanValid; }
  /** @internal */
  public setRenderPlanValid() { this._renderPlanValid = true; }
  /** @internal */
  protected _controllerValid = false;
  /** @internal */
  public get controllerValid() { return this._controllerValid; }
  private _redrawPending = false;
  private _analysisFractionValid = false;
  /** @internal */
  public get analysisFractionValid() { return this._analysisFractionValid; }
  private _timePointValid = false;
  /** @internal */
  public get timePointValid() { return this._timePointValid; }

  /** Strictly for tests. @internal */
  public setAllValid(): void {
    this._sceneValid = this._decorationsValid = this._renderPlanValid = this._controllerValid = this._redrawPending
      = this._analysisFractionValid = this._timePointValid = true;
  }

  /** Mark the current set of decorations invalid, so that they will be recreated on the next render frame.
   * This can be useful, for example, if an external event causes one or more current decorations to become invalid and you wish to force
   * them to be recreated to show the changes.
   * @note On the next frame, the `decorate` method of all [[ViewManager.decorators]] will be called. There is no way (or need) to
   * invalidate individual decorations.
   */
  public invalidateDecorations(): void {
    this._decorationsValid = false;
    IModelApp.requestNextAnimation();
  }

  /** Mark the viewport's scene as having changed, so that the next call to [[renderFrame]] will recreate it.
   * This method is not typically invoked directly - the scene is automatically invalidated in response to events such as moving the viewing frustum,
   * changing the set of viewed models, new tiles being loaded, etc.
   */
  public invalidateScene(): void {
    this._sceneValid = false;
    this._timePointValid = false;
    this.onSceneInvalidated.raiseEvent(this);
    this.invalidateDecorations();
  }

  /** Mark the viewport's "render plan" as having changed, so that the next call to [[renderFrame]] will recreate it.
   * This method is not typically invoked directly - the render plan is automatically invalidated in response to events such as changing aspects
   * of the viewport's [[displayStyle]].
   */
  public invalidateRenderPlan(): void {
    this._renderPlanValid = false;
    this.invalidateScene();
  }

  /** Mark the viewport's [[ViewState]] as having changed, so that the next call to [[renderFrame]] will invoke [[setupFromView]] to synchronize with the view.
   * This method is not typically invoked directly - the controller is automatically invalidated in response to events such as a call to [[changeView]].
   */
  public invalidateController(): void {
    this._controllerValid = this._analysisFractionValid = false;
    this.invalidateRenderPlan();
  }

  /** @internal */
  public setValidScene() {
    this._sceneValid = true;
  }

  /** Request that the Viewport redraw its contents on the next frame. This is useful when some state outside of the Viewport's control but affecting its display has changed.
   * For example, if the parameters affecting a screen-space effect applied to this Viewport are modified, the Viewport's contents should be redrawn to reflect the change.
   * @note This does not necessarily cause the viewport to recreate its scene, decorations, or anything else - it only guarantees that the contents will be repainted.
   */
  public requestRedraw(): void {
    this._redrawPending = true;
    IModelApp.requestNextAnimation();
  }

  private _animator?: Animator;
  /** @internal */
  protected _changeFlags = new MutableChangeFlags();
  private _selectionSetDirty = true;
  private readonly _perModelCategoryVisibility: PerModelCategoryVisibility.Overrides;
  private _tileSizeModifier?: number;

  /** @internal */
  public readonly subcategories = new SubCategoriesCache.Queue();

  /** Time the current flash started. */
  private _flashUpdateTime?: BeTimePoint;
  /** Current flash intensity from [0..this.flashSettings.maxIntensity] */
  private _flashIntensity = 0;
  /** Id of the currently flashed element. */
  private _flashedElem?: string;
  /** Id of last flashed element. */
  private _lastFlashedElem?: string;
  /** The Id of the most recently flashed element, if any. */
  public get lastFlashedElementId(): Id64String | undefined {
    return this._lastFlashedElem;
  }

  private _wantViewAttachments = true;
  /** For debug purposes, controls whether or not view attachments are displayed in sheet views.
   * @internal
   */
  public get wantViewAttachments() { return this._wantViewAttachments; }
  public set wantViewAttachments(want: boolean) {
    if (want !== this._wantViewAttachments) {
      this._wantViewAttachments = want;
      this.invalidateScene();
    }
  }

  private _wantViewAttachmentBoundaries = false;
  /** For debug purposes, controls whether or not the boundary of each view attachment is displayed in a sheet view.
   * @internal
   */
  public get wantViewAttachmentBoundaries() { return this._wantViewAttachmentBoundaries; }
  public set wantViewAttachmentBoundaries(want: boolean) {
    if (want !== this._wantViewAttachmentBoundaries) {
      this._wantViewAttachmentBoundaries = want;
      this.invalidateScene();
    }
  }

  private _wantViewAttachmentClipShapes = false;
  /** For debug purposes, controls whether or not graphics representing the clipping shapes of each view attachment are displayed in a sheet view.
   * @internal
   */
  public get wantViewAttachmentClipShapes() { return this._wantViewAttachmentClipShapes; }
  public set wantViewAttachmentClipShapes(want: boolean) {
    if (want !== this._wantViewAttachmentClipShapes) {
      this._wantViewAttachmentClipShapes = want;
      this.invalidateScene();
    }
  }

  /** Don't allow entries in the view undo buffer unless they're separated by more than this amount of time. */
  public static undoDelay = BeDuration.fromSeconds(.5);

  private _debugBoundingBoxes: TileBoundingBoxes = TileBoundingBoxes.None;
  private _freezeScene = false;
  private _viewingSpace!: ViewingSpace;
  private _target?: RenderTarget;
  private _fadeOutActive = false;
  private _neverDrawn?: Id64Set;
  private _alwaysDrawn?: Id64Set;
  private _alwaysDrawnExclusive: boolean = false;
  private readonly _featureOverrideProviders: FeatureOverrideProvider[] = [];
  private readonly _tiledGraphicsProviders = new Set<TiledGraphicsProvider>();
  private _mapTiledGraphicsProvider?: MapTiledGraphicsProvider;
  private _hilite = new Hilite.Settings();
  private _emphasis = new Hilite.Settings(ColorDef.black, 0, 0, Hilite.Silhouette.Thick);
  private _flash = new FlashSettings();

  /** See [DisplayStyle3dSettings.lights]($common) */
  public get lightSettings(): LightSettings | undefined {
    return this.displayStyle.is3d() ? this.displayStyle.settings.lights : undefined;
  }
  public setLightSettings(settings: LightSettings) {
    if (this.displayStyle.is3d())
      this.displayStyle.settings.lights = settings;
  }

  /** See [DisplayStyle3dSettings.solarShadows]($common) */
  public get solarShadowSettings(): SolarShadowSettings | undefined {
    return this.view.displayStyle.is3d() ? this.view.displayStyle.settings.solarShadows : undefined;
  }
  public setSolarShadowSettings(settings: SolarShadowSettings) {
    if (this.view.displayStyle.is3d())
      this.view.displayStyle.solarShadows = settings;
  }

  /** @public */
  public get viewingSpace(): ViewingSpace { return this._viewingSpace; }

  /** This viewport's rotation matrix. */
  public get rotation(): Matrix3d { return this._viewingSpace.rotation; }
  /** The vector between the opposite corners of this viewport's extents. */
  public get viewDelta(): Vector3d { return this._viewingSpace.viewDelta; }
  /** Provides conversions between world and view coordinates. */
  public get worldToViewMap(): Map4d { return this._viewingSpace.worldToViewMap; }
  /** Provides conversions between world and Npc (non-dimensional perspective) coordinates. */
  public get worldToNpcMap(): Map4d { return this._viewingSpace.worldToNpcMap; }
  /** @internal */
  public get frustFraction(): number { return this._viewingSpace.frustFraction; }

  /** See [DisplayStyleSettings.analysisFraction]($common). */
  public get analysisFraction(): number {
    return this.displayStyle.settings.analysisFraction;
  }
  public set analysisFraction(fraction: number) {
    this.displayStyle.settings.analysisFraction = fraction;
  }

  /** See [DisplayStyleSettings.timePoint]($common) */
  public get timePoint(): number | undefined {
    return this.displayStyle.settings.timePoint;
  }
  public set timePoint(time: number | undefined) {
    this.displayStyle.settings.timePoint = time;
  }

  /** @internal */
  protected readonly _viewRange: ViewRect = new ViewRect();

  /** Get the rectangle of this Viewport in [[CoordSystem.View]] coordinates.
   * @note Do not modify the ViewRect's properties.
   */
  public abstract get viewRect(): ViewRect;
  /** @internal */
  public get isAspectRatioLocked(): boolean { return false; }

  /** @internal */
  public get target(): RenderTarget {
    assert(undefined !== this._target, "Accessing RenderTarget of a disposed Viewport");
    return this._target;
  }

  /** Returns true if this Viewport's [[dispose]] method has been invoked. It is an error to attempt to interact with a disposed Viewport.
   * Typically a [[ScreenViewport]] becomes disposed as a result of a call to [[ViewManager.dropViewport]], often indirectly through the unmounting of a nine-zone UI's [[ViewportComponent]] when, e.g., switching front-stages.
   * @public
   */
  public get isDisposed(): boolean {
    return undefined === this._target;
  }

  /** The settings that control how elements are hilited in this Viewport. */
  public get hilite(): Hilite.Settings { return this._hilite; }
  public set hilite(hilite: Hilite.Settings) {
    this._hilite = hilite;
    this.invalidateRenderPlan();
  }

  /** The settings that control how emphasized elements are displayed in this Viewport. The default settings apply a thick black silhouette to the emphasized elements.
   * @see [FeatureAppearance.emphasized]($common).
   */
  public get emphasisSettings(): Hilite.Settings { return this._emphasis; }
  public set emphasisSettings(settings: Hilite.Settings) {
    this._emphasis = settings;
    this.invalidateRenderPlan();
  }

  /** The settings that control how elements are flashed in this viewport. */
  public get flashSettings(): FlashSettings {
    return this._flash;
  }
  public set flashSettings(settings: FlashSettings) {
    this._flash = settings;
    this.invalidateRenderPlan();
  }

  /** Determine whether the Grid display is currently enabled in this Viewport.
   * @return true if the grid display is on.
   */
  public get isGridOn(): boolean { return this.viewFlags.grid; }

  /** Flags controlling aspects of how the contents of this viewport are rendered.
   * @see [DisplayStyleSettings.viewFlags]($common).
   */
  public get viewFlags(): ViewFlags { return this.view.viewFlags; }
  public set viewFlags(viewFlags: ViewFlags) {
    this.view.displayStyle.viewFlags = viewFlags;
  }

  /** See [[ViewState.displayStyle]] */
  public get displayStyle(): DisplayStyleState { return this.view.displayStyle; }
  public set displayStyle(style: DisplayStyleState) {
    this.view.displayStyle = style;
  }

  /** Selectively override aspects of this viewport's display style.
   * @see [DisplayStyleSettings.applyOverrides]($common)
   */
  public overrideDisplayStyle(overrides: DisplayStyleSettingsProps): void {
    this.displayStyle.settings.applyOverrides(overrides);
  }

  /** See [DisplayStyleSettings.clipStyle]($common) */
  public get clipStyle(): ClipStyle { return this.displayStyle.settings.clipStyle; }
  public set clipStyle(style: ClipStyle) {
    this.displayStyle.settings.clipStyle = style;
  }

  /** Sets the number of [MSAA]($docs/learning/display/MSAA.md) samples for this viewport.
   * The number of samples is a power of two. Values of 1 or less indicates anti-aliasing should be disabled. Non-power-of-two values are rounded
   * down to the nearest power of two. The maximum number of samples supported depends upon the client's graphics hardware capabilities. Higher values produce
   * a higher-quality image but also may also reduce framerate.
   * @see [[ViewManager.setAntialiasingAllViews]] to adjust the number of samples for all viewports.
   */
  public get antialiasSamples(): number {
    return undefined !== this._target ? this._target.antialiasSamples : 1;
  }
  public set antialiasSamples(numSamples: number) {
    if (undefined !== this._target) {
      this._target.antialiasSamples = numSamples;
      this.invalidateRenderPlan();
    }
  }

  /** return true if viewing globe (globeMode is 3D and eye location is far above globe
   * @alpha
   */
  public get viewingGlobe() {
    const view = this.view;
    if (!view.is3d())
      return false;

    return this.displayStyle.globeMode === GlobeMode.Ellipsoid && view.isGlobalView;
  }

  /** Remove any [[SubCategoryOverride]] for the specified subcategory.
   * @param id The Id of the subcategory.
   * @see [[overrideSubCategory]]
   */
  public dropSubCategoryOverride(id: Id64String): void {
    this.view.displayStyle.dropSubCategoryOverride(id);
  }

  /** Override the symbology of geometry belonging to a specific subcategory when rendered within this viewport.
   * @param id The Id of the subcategory.
   * @param ovr The symbology overrides to apply to all geometry belonging to the specified subcategory.
   * @see [[dropSubCategoryOverride]]
   */
  public overrideSubCategory(id: Id64String, ovr: SubCategoryOverride): void {
    this.view.displayStyle.overrideSubCategory(id, ovr);
  }

  /** Query the symbology overrides applied to geometry belonging to a specific subcategory when rendered within this viewport.
   * @param id The Id of the subcategory.
   * @return The symbology overrides applied to all geometry belonging to the specified subcategory, or undefined if no such overrides exist.
   * @see [[overrideSubCategory]]
   */
  public getSubCategoryOverride(id: Id64String): SubCategoryOverride | undefined {
    return this.view.displayStyle.getSubCategoryOverride(id);
  }

  /** Query the symbology with which geometry belonging to a specific subcategory is rendered within this viewport.
   * Every [[SubCategory]] defines a base symbology independent of any [[Viewport]].
   * If a [[SubCategoryOverride]] has been applied to the subcategory within the context of this [[Viewport]], it will be applied to the subcategory's base symbology.
   * @param id The Id of the subcategory.
   * @return The symbology of the subcategory within this viewport, including any overrides.
   * @see [[overrideSubCategory]]
   */
  public getSubCategoryAppearance(id: Id64String): SubCategoryAppearance {
    const app = this.iModel.subcategories.getSubCategoryAppearance(id);
    if (undefined === app)
      return SubCategoryAppearance.defaults;

    const ovr = this.getSubCategoryOverride(id);
    return undefined !== ovr ? ovr.override(app) : app;
  }

  /** Determine whether geometry belonging to a specific SubCategory is visible in this viewport, assuming the containing Category is displayed.
   * @param id The Id of the subcategory
   * @returns true if the subcategory is visible in this viewport.
   * @note Because this function does not know the Id of the containing Category, it does not check if the Category is enabled for display. The caller should check that separately if he knows the Id of the Category.
   */
  public isSubCategoryVisible(id: Id64String): boolean { return this.view.isSubCategoryVisible(id); }

  /** Override the appearance of a model when rendered within this viewport.
   * @param id The Id of the model.
   * @param ovr The symbology overrides to apply to all geometry belonging to the specified subcategory.
   * @see [DisplayStyleSettings.overrideModelAppearance]($common)
   */
  public overrideModelAppearance(id: Id64String, ovr: FeatureAppearance): void {
    this.view.displayStyle.settings.overrideModelAppearance(id, ovr);
  }

  /** Remove any model appearance override for the specified model.
   * @param id The Id of the model.
   * @see [DisplayStyleSettings.dropModelAppearanceOverride]($common)
   */
  public dropModelAppearanceOverride(id: Id64String): void {
    this.view.displayStyle.settings.dropModelAppearanceOverride(id);
  }

  /** Some changes may or may not require us to invalidate the scene.
   * Specifically, when shadows are enabled or we are displaying view attachments, the following changes may affect the visibility or transparency of elements or features:
   * - Viewed categories and subcategories;
   * - Always/never drawn elements
   * - Symbology overrides.
   */
  private maybeInvalidateScene(): void {
    // When shadows are being displayed and the set of displayed categories changes, we must invalidate the scene so that shadows will be regenerated.
    // Same occurs when changing feature symbology overrides (e.g., always/never-drawn element sets, transparency override)
    if (!this._sceneValid)
      return;

    if (this.view.displayStyle.wantShadows || this.view.isSheetView())
      this.invalidateScene();
  }

  /** Enable or disable display of elements belonging to a set of categories specified by Id.
   * Visibility of individual subcategories belonging to a category can be controlled separately through the use of [[SubCategoryOverride]]s.
   * By default, enabling display of a category does not affect display of subcategories thereof which have been overridden to be invisible.
   * @param categories The Id(s) of the categories to which the change should be applied. No other categories will be affected.
   * @param display Whether or not elements on the specified categories should be displayed in the viewport.
   * @param enableAllSubCategories Specifies that when enabling display for a category, all of its subcategories should also be displayed even if they are overridden to be invisible.
   */
  public changeCategoryDisplay(categories: Id64Arg, display: boolean, enableAllSubCategories: boolean = false): void {
    if (!display) {
      this.view.categorySelector.dropCategories(categories);
      return;
    }

    this.view.categorySelector.addCategories(categories);
    const categoryIds = Id64.toIdSet(categories);

    this.updateSubCategories(categoryIds, enableAllSubCategories);
  }

  private updateSubCategories(categoryIds: Id64Arg, enableAllSubCategories: boolean): void {
    this.subcategories.push(this.iModel.subcategories, categoryIds, () => {
      if (enableAllSubCategories)
        this.enableAllSubCategories(categoryIds);

      this._changeFlags.setViewedCategories();
    });
  }

  private enableAllSubCategories(categoryIds: Id64Arg): void {
    if (this.displayStyle.enableAllLoadedSubCategories(categoryIds))
      this.maybeInvalidateScene();
  }

  /** @internal */
  public getSubCategories(categoryId: Id64String): Id64Set | undefined { return this.iModel.subcategories.getSubCategories(categoryId); }

  /** Change the visibility of geometry belonging to the specified subcategory when displayed in this viewport.
   * @param subCategoryId The Id of the subcategory
   * @param display: True to make geometry belonging to the subcategory visible within this viewport, false to make it invisible.
   */
  public changeSubCategoryDisplay(subCategoryId: Id64String, display: boolean): void {
    if (this.displayStyle.setSubCategoryVisible(subCategoryId, display))
      this.maybeInvalidateScene();
  }

  /** The settings controlling how a background map is displayed within a view.
   * @see [[ViewFlags.backgroundMap]] for toggling display of the map on or off.
   * @see [DisplayStyleSettings.backgroundMap]($common)
   */
  public get backgroundMapSettings(): BackgroundMapSettings { return this.displayStyle.backgroundMapSettings; }
  public set backgroundMapSettings(settings: BackgroundMapSettings) {
    this.displayStyle.backgroundMapSettings = settings;
  }

  /** See [[DisplayStyleState.changeBackgroundMapProps]] */
  public changeBackgroundMapProps(props: BackgroundMapProps): void {
    this.displayStyle.changeBackgroundMapProps(props);
  }

  /** See [[DisplayStyleState.changeBackgroundMapProvider]] */
  public changeBackgroundMapProvider(props: BackgroundMapProviderProps): void {
    this.displayStyle.changeBackgroundMapProvider(props);
  }

  /** @internal */
  public get backgroundMap(): MapTileTreeReference | undefined { return this._mapTiledGraphicsProvider?.backgroundMap; }

  /** @internal */
  public get overlayMap(): MapTileTreeReference | undefined { return this._mapTiledGraphicsProvider?.overlayMap; }

  /** @internal */
  public get backgroundDrapeMap(): MapTileTreeReference | undefined { return this._mapTiledGraphicsProvider?.backgroundDrapeMap; }

  /** Return the imagery provider for the provided map-layer index.
   * @param mapLayerIndex the [[MapLayerIndex]] of the map layer.
   * @beta
   */
  public getMapLayerImageryProvider(mapLayerIndex: MapLayerIndex): MapLayerImageryProvider | undefined { return this._mapTiledGraphicsProvider?.getMapLayerImageryProvider(mapLayerIndex); }

  /** Return the map-layer scale range visibility for the provided map-layer index.
   * @param mapLayerIndex the [[MapLayerIndex]] of the map layer.
   * @see [[DisplayStyleState.mapLayerAtIndex]].
   * @beta
   */
  public getMapLayerScaleRangeVisibility(mapLayerIndex: MapLayerIndex): MapTileTreeScaleRangeVisibility {
    const treeRef = (mapLayerIndex.isOverlay ? this._mapTiledGraphicsProvider?.overlayMap : this._mapTiledGraphicsProvider?.backgroundMap);
    if (treeRef) {
      return treeRef.getMapLayerScaleRangeVisibility(mapLayerIndex.index);

    }
    return MapTileTreeScaleRangeVisibility.Unknown;
  }

  /** Return a list of map-layers indexes matching a given  MapTile tree Id and a layer imagery tree id.
   * Note: A imagery tree can be shared for multiple map-layers.
   * @internal
   */
  public getMapLayerIndexesFromIds(mapTreeId: Id64String, layerTreeId: Id64String): MapLayerIndex[] {
    if (this._mapTiledGraphicsProvider)
      return this._mapTiledGraphicsProvider?.getMapLayerIndexesFromIds(mapTreeId, layerTreeId);

    return [];
  }

  /** Returns the cartographic range of a map layer.
   * @param mapLayerIndex the [[MapLayerIndex]] of the map layer.
   */
  public async getMapLayerRange(mapLayerIndex: MapLayerIndex): Promise<MapCartoRectangle | undefined> {
    const mapLayerSettings = this.view.displayStyle.mapLayerAtIndex(mapLayerIndex);
    if (undefined === mapLayerSettings)
      return undefined;

    if (mapLayerSettings instanceof ModelMapLayerSettings) {
      const ecefTransform = this.iModel.ecefLocation?.getTransform();
      if (!ecefTransform)
        return undefined;
      const model = this.iModel.models.getLoaded(mapLayerSettings.modelId);
      if (!model || !(model instanceof GeometricModelState))
        return undefined;

      const modelRange = await model.queryModelRange();
      const cartoRange = new CartographicRange(modelRange, ecefTransform).getLongitudeLatitudeBoundingBox();

      return MapCartoRectangle.fromRadians(cartoRange.low.x, cartoRange.low.y, cartoRange.high.x, cartoRange.high.y);
    }

    const imageryProvider = this.getMapLayerImageryProvider(mapLayerIndex);
    if (undefined === imageryProvider)
      return undefined;

    const tileTreeRef = mapLayerIndex.isOverlay ? this.overlayMap : this.backgroundMap;
    const imageryTreeRef = tileTreeRef?.getLayerImageryTreeRef(mapLayerIndex.index);

    if (imageryTreeRef?.treeOwner.loadStatus === TileTreeLoadStatus.Loaded) {
      return imageryProvider.cartoRange;
    } else {
      return undefined;
    }
  }

  /** Changes viewport to include range of a map layer.
   * @param mapLayerIndex the [[MapLayerIndex]] of the map layer.
   * @param vp the viewport.
   */
  public async viewMapLayerRange(mapLayerIndex: MapLayerIndex, vp: ScreenViewport): Promise<boolean> {
    const range = await this.getMapLayerRange(mapLayerIndex);
    if (!range)
      return false;

    if (range.xLength() > 1.5 * Angle.piRadians)
      viewGlobalLocation(vp, true, ViewGlobalLocationConstants.satelliteHeightAboveEarthInMeters, undefined, undefined);
    else
      viewGlobalLocation(vp, true, undefined, undefined, range.globalLocation);

    return true;
  }

  /** Fully reset a map-layer tile tree; by calling this, the map-layer will to go through initialize process again, and all previously fetched tile will be lost.
   * @beta
   */
  public resetMapLayer(mapLayerIndex: MapLayerIndex) { this._mapTiledGraphicsProvider?.resetMapLayer(mapLayerIndex); }

  /** Returns true if this Viewport is currently displaying the model with the specified Id. */
  public viewsModel(modelId: Id64String): boolean { return this.view.viewsModel(modelId); }

  /** Attempt to change the 2d Model this Viewport is displaying, if its ViewState is a ViewState2d.
   * @param baseModelId The Id of the new 2d Model to be displayed.
   * @param options options that determine how the new view is displayed
   * @note This function *only works* if the viewport is viewing a [[ViewState2d]], otherwise it does nothing. Also note that
   * the Model of baseModelId should be the same type (Drawing or Sheet) as the current view.
   * @note this method clones the current ViewState2d and sets its baseModelId to the supplied value. The DisplayStyle and CategorySelector remain unchanged.
   */
  public async changeViewedModel2d(baseModelId: Id64String, options?: ChangeViewedModel2dOptions & ViewChangeOptions & MarginOptions): Promise<void> {
    if (!this.view.is2d())
      return;

    // Clone the current ViewState, change its baseModelId, and ensure the new model is loaded.
    const newView = this.view.clone(); // start by cloning the current ViewState
    await newView.changeViewedModel(baseModelId);

    this.changeView(newView, options); // switch this viewport to use new ViewState2d

    if (options && options.doFit) { // optionally fit view to the extents of the new model
      const range = await this.iModel.models.queryExtents([baseModelId]);
      this.zoomToVolume(Range3d.fromJSON(range[0]?.extents), options);
    }
  }

  /** Attempt to replace the set of models currently viewed by this viewport, if it is displaying a SpatialView
   * @param modelIds The Ids of the models to be displayed.
   * @returns false if this Viewport is not viewing a [[SpatialViewState]]
   * @note This function *only works* if the viewport is viewing a [[SpatialViewState]], otherwise it does nothing.
   * @note This function *does not load* any models. If any of the supplied `modelIds` refers to a model that has not been loaded, no graphics will be loaded+displayed in the viewport for that model.
   * @see [[replaceViewedModels]] for a similar function that also ensures the requested models are loaded.
   */
  public changeViewedModels(modelIds: Id64Arg): boolean {
    if (!this.view.isSpatialView())
      return false;

    this.view.modelSelector.models.clear();
    this.view.modelSelector.addModels(modelIds);
    return true;
  }

  /** Attempt to replace the set of models currently viewed by this viewport, if it is displaying a SpatialView
   * @param modelIds The Ids of the models to be displayed.
   * @note This function *only works* if the viewport is viewing a [[SpatialViewState]], otherwise it does nothing.
   * @note If any of the requested models is not yet loaded this function will asynchronously load them before updating the set of displayed models.
   */
  public async replaceViewedModels(modelIds: Id64Arg): Promise<void> {
    if (this.view.isSpatialView()) {
      this.view.modelSelector.models.clear();
      return this.addViewedModels(modelIds);
    }
  }

  /** Add or remove a set of models from those models currently displayed in this viewport.
   * @param modelIds The Ids of the models to add or remove.
   * @param display Whether or not to display the specified models in the viewport.
   * @returns false if this Viewport is not viewing a [[SpatialViewState]]
   * @note This function *only works* if the viewport is viewing a [[SpatialViewState]], otherwise it does nothing.
   * @note This function *does not load* any models. If `display` is `true` and any of the supplied `models` refers to a model that has not been loaded, no graphics will be loaded+displayed in the viewport for that model.
   * @see [[addViewedModels]] for a similar function that also ensures the requested models are loaded.
   */
  public changeModelDisplay(models: Id64Arg, display: boolean): boolean {
    if (!this.view.isSpatialView())
      return false;

    if (display)
      this.view.modelSelector.addModels(models);
    else
      this.view.modelSelector.dropModels(models);

    return true;
  }

  /** Adds a set of models to the set of those currently displayed in this viewport.
   * @param modelIds The Ids of the models to add or remove.
   * @param display Whether or not to display the specified models in the viewport.
   * @note This function *only works* if the viewport is viewing a [[SpatialViewState]], otherwise it does nothing.
   * @note If any of the requested models is not yet loaded this function will asynchronously load them before updating the set of displayed models.
   */
  public async addViewedModels(models: Id64Arg): Promise<void> {
    // NB: We want the model selector to update immediately, to avoid callers repeatedly requesting we load+display the same models while we are already loading them.
    // This will also trigger scene invalidation and changed events.
    if (!this.changeModelDisplay(models, true))
      return; // means it's a 2d model - this function can do nothing useful in 2d.

    const unloaded = this.iModel.models.filterLoaded(models);
    if (undefined === unloaded)
      return;

    // Need to redraw once models are available. Don't want to trigger events again.
    await this.iModel.models.load(models);
    this.invalidateScene();
    assert(this.view.isSpatialView());
    this.view.markModelSelectorChanged();
  }

  /** Determines what type (if any) of debug graphics will be displayed to visualize [[Tile]] volumes. Chiefly for debugging.
   * @see [[TileBoundingBoxes]]
   */
  public get debugBoundingBoxes(): TileBoundingBoxes { return this._debugBoundingBoxes; }
  public set debugBoundingBoxes(boxes: TileBoundingBoxes) {
    if (boxes !== this.debugBoundingBoxes) {
      this._debugBoundingBoxes = boxes;
      this.invalidateScene();
    }
  }
  /** When true, the scene will never be recreated. Chiefly for debugging purposes.
   * @internal
   */
  public get freezeScene(): boolean { return this._freezeScene; }
  public set freezeScene(freeze: boolean) {
    if (freeze !== this._freezeScene) {
      this._freezeScene = freeze;
      if (!freeze)
        this.invalidateScene();
    }
  }

  /** The iModel of this Viewport */
  public get iModel(): IModelConnection { return this.view.iModel; }
  /** @internal */
  public get isPointAdjustmentRequired(): boolean { return this.view.is3d(); }
  /** @internal */
  public get isSnapAdjustmentRequired(): boolean { return IModelApp.toolAdmin.acsPlaneSnapLock && this.view.is3d(); }
  /** @internal */
  public get isContextRotationRequired(): boolean { return IModelApp.toolAdmin.acsContextLock; }

  /** Enables or disables "fade-out" mode. When this mode is enabled, transparent graphics are rendered with a flat alpha weight,
   * causing them to appear de-emphasized. This is typically used in contexts in which a handful of elements are to be emphasized in the view,
   * while the rest of the graphics are drawn transparently.
   */
  public get isFadeOutActive(): boolean { return this._fadeOutActive; }
  public set isFadeOutActive(active: boolean) {
    if (active !== this._fadeOutActive) {
      this._fadeOutActive = active;
      this.invalidateRenderPlan();
    }
  }

  /** Obtain a tooltip from the map layer or reality model, if any, identified by the specified [[HitDetail]].
 * @see [[ElementLocateManager]]
  */
  public async getToolTip(hit: HitDetail): Promise<HTMLElement | string> {
    const promises = new Array<Promise<string | HTMLElement | undefined>>();
    for (const ref of this.getTileTreeRefs()) {
      const promise = ref.getToolTipPromise(hit);
      if (promise) {
        promises.push(promise);
      }
    }

    const results = await Promise.all(promises);
    return results.find((result) => undefined !== result) ?? "";
  }

  /** Obtain feature information from a map layer model, if any, identified by the specified [[HitDetail]].
   * @see [[ElementLocateManager]]
   * @see [[MapFeatureInfo]]
   * @beta
   */
  public async getMapFeatureInfo(hit: HitDetail, options?: MapFeatureInfoOptions): Promise<MapFeatureInfo> {
    const promises = new Array<Promise<MapLayerFeatureInfo[] | undefined>>();

    // Execute 'getMapFeatureInfo' on every tree, and make sure to handle exception for each call,
    // so that we get still get results even though a tree has failed.
    for (const tree of this.mapTileTreeRefs) {
      promises.push(tree.getMapFeatureInfo(hit, options).catch(() => undefined));
    }

    const featureInfo: MapFeatureInfo = {};

    const worldPoint = hit.hitPoint.clone();
    const backgroundMapGeometry = hit.viewport.displayStyle.getBackgroundMapGeometry();
    if (undefined !== backgroundMapGeometry) {
      featureInfo.hitPoint = (await backgroundMapGeometry.dbToCartographicFromGcs([worldPoint]))[0];
    }

    const results = await Promise.all(promises);
    for (const result of results)
      if (result !== undefined) {

        if (featureInfo.layerInfos === undefined) {
          featureInfo.layerInfos = [];
        }

        featureInfo.layerInfos.push(...result);
      }
    return featureInfo;
  }

  /** If this event has one or more listeners, collection of timing statistics related to rendering frames is enabled. Frame statistics will be received by the listeners whenever a frame is finished rendering.
   * @note The timing data collected using this event only collects the amount of time spent on the CPU. Due to performance considerations, time spent on the GPU is not collected. Therefore, these statistics are not a direct mapping to user experience.
   * @note In order to avoid interfering with the rendering loop, take care to avoid performing any intensive tasks in your event listeners.
   * @see [[FrameStats]]
   * @alpha
   */
  public readonly onFrameStats = new BeEvent<(frameStats: Readonly<FrameStats>) => void>();

  private _frameStatsCollector = new FrameStatsCollector(this.onFrameStats);

  /** A function invoked once, after the constructor, to initialize the viewport's state.
   * Subclasses can use this perform additional initialization, as the viewport's constructor is not directly invokable.
   */
  protected initialize(): void {
  }

  /** @internal because subclasses must derive from ScreenViewport or OffScreenviewport. */
  protected constructor(target: RenderTarget) {
    this._target = target;
    target.assignFrameStatsCollector(this._frameStatsCollector);
    this._viewportId = TileUser.generateId();
    this._perModelCategoryVisibility = PerModelCategoryVisibility.createOverrides(this);
    IModelApp.tileAdmin.registerUser(this);
  }

  public dispose(): void {
    if (this.isDisposed)
      return;

    this._target = dispose(this._target);
    this.subcategories.dispose();
    IModelApp.tileAdmin.forgetUser(this);
    this.onDisposed.raiseEvent(this);
    this.detachFromView();
  }

  private setView(view: ViewState): void {
    if (view === this._view)
      return;

    if (this._mapTiledGraphicsProvider)
      this._mapTiledGraphicsProvider.setView(view);
    this.detachFromView();
    this._view = view;
    this.attachToView();
  }

  /** @internal Invoked when the viewport becomes associated with a new ViewState to register event listeners with the view
   * and allow the ViewState to set up internal state that is only relevant when associated with a Viewport.
   * Also invoked after changing OffScreenViewport.drawingToSheetTransform.
   * @internal
   */
  protected attachToView(): void {
    this.registerDisplayStyleListeners(this.view.displayStyle);
    this.registerViewListeners();
    this.view.attachToViewport(this);
    this._mapTiledGraphicsProvider = new MapTiledGraphicsProvider(this.viewportId, this.displayStyle);
  }

  private registerViewListeners(): void {
    const view = this.view;
    const removals = this._detachFromView;

    // When we detach from the view, also unregister display style listeners.
    removals.push(() => this.detachFromDisplayStyle());

    removals.push(view.onModelDisplayTransformProviderChanged.addListener(() => this.invalidateScene()));
    removals.push(view.details.onClipVectorChanged.addListener(() => this.invalidateRenderPlan()));

    removals.push(view.onViewedCategoriesChanged.addListener(() => {
      this._changeFlags.setViewedCategories();
      this.maybeInvalidateScene();
    }));

    removals.push(view.onDisplayStyleChanged.addListener((newStyle) => {
      this._changeFlags.setDisplayStyle();
      this.setFeatureOverrideProviderChanged();
      this.invalidateRenderPlan();

      this.detachFromDisplayStyle();
      this._mapTiledGraphicsProvider = new MapTiledGraphicsProvider(this.viewportId, newStyle);
      this.registerDisplayStyleListeners(newStyle);
    }));

    if (view.isSpatialView()) {
      removals.push(view.onViewedModelsChanged.addListener(() => {
        this._changeFlags.setViewedModels();
        this.invalidateScene();
      }));

      removals.push(view.details.onModelClipGroupsChanged.addListener(() => {
        this.invalidateScene();
      }));

      // If a map elevation request is required (only in cases where terrain is not geodetic)
      // then the completion of the request will require synching with the view so that the
      // frustum depth is recalculated correctly.  Register this for removal when the view is detached.
      removals.push(this.iModel.onMapElevationLoaded.addListener((_iModel: IModelConnection) => {
        this.synchWithView();
      }));
    }
  }

  private registerDisplayStyleListeners(style: DisplayStyleState): void {
    const settings = style.settings;
    const removals = this._detachFromDisplayStyle;

    const displayStyleChanged = () => {
      this.invalidateRenderPlan();
      this._changeFlags.setDisplayStyle();
    };

    const invalidateControllerAndDisplayStyleChanged = () => {
      this.invalidateController();
      this._changeFlags.setDisplayStyle();
    };

    const styleAndOverridesChanged = () => {
      displayStyleChanged();
      this.setFeatureOverrideProviderChanged();
    };

    removals.push(settings.onSubCategoryOverridesChanged.addListener(styleAndOverridesChanged));
    removals.push(settings.onModelAppearanceOverrideChanged.addListener(styleAndOverridesChanged));
    removals.push(settings.onBackgroundColorChanged.addListener(displayStyleChanged));
    removals.push(settings.onMonochromeColorChanged.addListener(displayStyleChanged));
    removals.push(settings.onMonochromeModeChanged.addListener(displayStyleChanged));
    removals.push(settings.onClipStyleChanged.addListener(styleAndOverridesChanged));
    removals.push(settings.onPlanarClipMaskChanged.addListener(displayStyleChanged));
    removals.push(settings.onWhiteOnWhiteReversalChanged.addListener(displayStyleChanged));
    removals.push(settings.contextRealityModels.onPlanarClipMaskChanged.addListener(displayStyleChanged));
    removals.push(settings.contextRealityModels.onAppearanceOverridesChanged.addListener(displayStyleChanged));
    removals.push(settings.contextRealityModels.onDisplaySettingsChanged.addListener(displayStyleChanged));
    removals.push(settings.contextRealityModels.onInvisibleChanged.addListener(invalidateControllerAndDisplayStyleChanged));
    removals.push(settings.onRealityModelDisplaySettingsChanged.addListener(displayStyleChanged));
    removals.push(settings.contextRealityModels.onChanged.addListener(displayStyleChanged));

    removals.push(style.onOSMBuildingDisplayChanged.addListener(() => {
      displayStyleChanged();
      this.synchWithView({ noSaveInUndo: true }); // May change frustum depth.
    }));

    const analysisChanged = () => {
      this._changeFlags.setDisplayStyle();
      this._analysisFractionValid = false;
      IModelApp.requestNextAnimation();
    };
    const analysisStyleChanged = () => {
      this.invalidateRenderPlan();
      analysisChanged();
    };
    removals.push(settings.onAnalysisFractionChanged.addListener(analysisChanged));
    removals.push(settings.onAnalysisStyleChanged.addListener(analysisStyleChanged));

    const scheduleChanged = () => {
      this._timePointValid = false;
      this._changeFlags.setDisplayStyle();
      this.setFeatureOverrideProviderChanged();
      IModelApp.requestNextAnimation();
    };

    const scriptChanged = () => {
      scheduleChanged();
      this.invalidateScene();
    };

    removals.push(settings.onTimePointChanged.addListener(scheduleChanged));
    removals.push(style.onScheduleScriptChanged.addListener(scriptChanged));

    removals.push(settings.onViewFlagsChanged.addListener((vf) => {
      if (vf.backgroundMap !== this.viewFlags.backgroundMap)
        this.invalidateController();
      else
        this.invalidateRenderPlan();

      this._changeFlags.setDisplayStyle();
    }));

    // ###TODO detach/attach reality model
    // ###TODO reality model appearance overrides
    // ###TODO OSM Building display

    const mapChanged = () => {
      this.invalidateController();
      this._changeFlags.setDisplayStyle();
    };

    removals.push(settings.onBackgroundMapChanged.addListener(mapChanged));
    removals.push(settings.onMapImageryChanged.addListener(mapChanged));

    removals.push(settings.onExcludedElementsChanged.addListener(() => {
      this._changeFlags.setDisplayStyle();
      this.maybeInvalidateScene();
      this.setFeatureOverrideProviderChanged();
    }));

    if (settings.is3d()) {
      removals.push(settings.onLightsChanged.addListener(displayStyleChanged));
      removals.push(settings.onSolarShadowsChanged.addListener(displayStyleChanged));
      removals.push(settings.onThematicChanged.addListener(displayStyleChanged));
      removals.push(settings.onHiddenLineSettingsChanged.addListener(displayStyleChanged));
      removals.push(settings.onAmbientOcclusionSettingsChanged.addListener(displayStyleChanged));
      removals.push(settings.onEnvironmentChanged.addListener(displayStyleChanged));
      removals.push(settings.onPlanProjectionSettingsChanged.addListener(displayStyleChanged));
    }
  }

  /** @internal Invoked when the viewport becomes associated with a new ViewState to unregister event listeners for
   * the previous ViewState and allow the previous ViewState to clean up any internal state that is only relevant while
   * associated with a Viewport.
   * Also invoked after changing OffScreenViewport.drawingToSheetTransform.
   * @internal
   */
  protected detachFromView(): void {
    this._detachFromView.forEach((f) => f());
    this._detachFromView.length = 0;

    if (this._view)
      this._view.detachFromViewport();

  }

  private detachFromDisplayStyle(): void {
    this._detachFromDisplayStyle.forEach((f) => f());
    this._detachFromDisplayStyle.length = 0;

    if (this._mapTiledGraphicsProvider) {
      this._mapTiledGraphicsProvider.detachFromDisplayStyle();
      this._mapTiledGraphicsProvider = undefined;
    }
  }

  /** Enables or disables continuous rendering. Ideally, during each render frame a Viewport will do as little work as possible.
   * To make that possible, the viewport keeps track of what has changed about its internal state from one frame to the next.
   * For example, if the view frustum has not changed since the previous frame, it is likely that the viewport does not need to be
   * re-rendered at all.
   *
   * In some circumstances, it is desirable to bypass the logic that limits the amount of work performed each frame. A primary example
   * is a viewport that has some animations applied to it, or when diagnostic information like frames-per-second is being monitored.
   *
   * @note An application which enables continuous rendering should disable it as soon as it is no longer needed.
   */
  public get continuousRendering(): boolean { return this._doContinuousRendering; }
  public set continuousRendering(contRend: boolean) {
    if (contRend !== this._doContinuousRendering) {
      this._doContinuousRendering = contRend;
      if (contRend)
        IModelApp.requestNextAnimation();
    }
  }

  /** A unique integer Id assigned to this Viewport upon construction.
   * It can be useful for comparing and sorting Viewport objects inside of collections like [SortedArray]($core-bentley).
   */
  public get viewportId(): number {
    return this._viewportId;
  }

  /** The ViewState for this Viewport */
  public get view(): ViewState {
    return this._view;
  }

  /** @internal */
  public get pixelsPerInch() {
    // ###TODO? This is apparently unobtainable information in a browser...
    return 96;
  }

  /** @internal */
  public get backgroundMapGeometry(): BackgroundMapGeometry | undefined { return this.view.displayStyle.getBackgroundMapGeometry(); }

  /** Ids of a set of elements which should not be rendered within this view.
   * @note Do not modify this set directly - use [[setNeverDrawn]] or [[clearNeverDrawn]] instead.
   * @note This set takes precedence over the [[alwaysDrawn]] set - if an element is present in both sets, it is never drawn.
   */
  public get neverDrawn(): Id64Set | undefined { return this._neverDrawn; }

  /** Ids of a set of elements which should always be rendered within this view, regardless of category and subcategory visibility.
   * If the [[isAlwaysDrawnExclusive]] flag is also set, *only* those elements in this set will be drawn.
   * @note Do not modify this set directly - use [[setAlwaysDrawn]] or [[clearAlwaysDrawn]] instead.
   * @note The [[neverDrawn]] set takes precedence - if an element is present in both sets, it is never drawn.
   */
  public get alwaysDrawn(): Id64Set | undefined { return this._alwaysDrawn; }

  /** Clear the set of always-drawn elements.
   * @see [[alwaysDrawn]]
   */
  public clearAlwaysDrawn(): void {
    if ((undefined !== this.alwaysDrawn && 0 < this.alwaysDrawn.size) || this._alwaysDrawnExclusive) {
      if (undefined !== this.alwaysDrawn)
        this.alwaysDrawn.clear();

      this._alwaysDrawnExclusive = false;
      this._changeFlags.setAlwaysDrawn();
      this.maybeInvalidateScene();
    }
  }

  /** Clear the set of never-drawn elements.
   * @see [[neverDrawn]]
   */
  public clearNeverDrawn(): void {
    if (undefined !== this.neverDrawn && 0 < this.neverDrawn.size) {
      this.neverDrawn.clear();
      this._changeFlags.setNeverDrawn();
      this.maybeInvalidateScene();
    }
  }

  /** Specify the Ids of a set of elements which should never be rendered within this view.
   * @see [[neverDrawn]].
   */
  public setNeverDrawn(ids: Id64Set): void {
    this._neverDrawn = ids;
    this._changeFlags.setNeverDrawn();
    this.maybeInvalidateScene();
  }

  /** Specify the Ids of a set of elements which should always be rendered within this view, regardless of category and subcategory visibility.
   * @param ids The Ids of the elements to always draw.
   * @param exclusive If true, *only* the specified elements will be drawn.
   * @see [[alwaysDrawn]]
   * @see [[isAlwaysDrawnExclusive]]
   */
  public setAlwaysDrawn(ids: Id64Set, exclusive: boolean = false): void {
    this._alwaysDrawn = ids;
    this._alwaysDrawnExclusive = exclusive;
    this._changeFlags.setAlwaysDrawn();
    this.maybeInvalidateScene();
  }

  /** Returns true if the set of elements in the [[alwaysDrawn]] set are the *only* elements rendered within this view. */
  public get isAlwaysDrawnExclusive(): boolean { return this._alwaysDrawnExclusive; }

  /** Allows visibility of categories within this viewport to be overridden on a per-model basis. */
  public get perModelCategoryVisibility(): PerModelCategoryVisibility.Overrides { return this._perModelCategoryVisibility; }

  /** Adds visibility overrides for any subcategories whose visibility differs from that defined by the view's
   * category selector in the context of specific models.
   * @internal
   */
  public addModelSubCategoryVisibilityOverrides(fs: FeatureSymbology.Overrides, ovrs: Id64.Uint32Map<Id64.Uint32Set>): void {
    this._perModelCategoryVisibility.addOverrides(fs, ovrs);
  }

  /** Add a [[FeatureOverrideProvider]] to customize the appearance of [[Feature]]s within the viewport.
   * The provider will be invoked whenever the overrides are determined to need updating.
   * The overrides can be explicitly marked as needing a refresh by calling [[Viewport.setFeatureOverrideProviderChanged]]. This is typically called when
   * the internal state of the provider changes such that the computed overrides must also change.
   * @note A Viewport can have any number of FeatureOverrideProviders. No attempt is made to resolve conflicts between two different providers overriding the same Feature.
   * @param provider The provider to register.
   * @returns true if the provider was registered, or false if the provider was already registered.
   * @see [[dropFeatureOverrideProvider]] to remove the provider.
   * @see [[findFeatureOverrideProvider]] to find an existing provider.
   * @see [[FeatureSymbology.Overrides]].
   */
  public addFeatureOverrideProvider(provider: FeatureOverrideProvider): boolean {
    if (this._featureOverrideProviders.includes(provider))
      return false;

    this._featureOverrideProviders.push(provider);
    this.setFeatureOverrideProviderChanged();
    return true;
  }

  /** Removes the specified FeatureOverrideProvider from the viewport.
   * @param provider The provider to drop.
   * @returns true if the provider was dropped, or false if it was not registered.
   * @see [[addFeatureOverrideProvider]].
   */
  public dropFeatureOverrideProvider(provider: FeatureOverrideProvider): boolean {
    const index = this._featureOverrideProviders.indexOf(provider);
    if (-1 === index)
      return false;

    this._featureOverrideProviders.splice(index, 1);
    this.setFeatureOverrideProviderChanged();
    return true;
  }

  /** Locate the first registered FeatureOverrideProvider matching the supplied criterion.
   * @param predicate A function that will be invoked for each provider currently registered with the viewport, returning true to accept the provider.
   * @returns The first registered provider that matches the predicate, or undefined if no providers match the predicate.
   * @see [[findFeatureOverrideProviderOfType]] to locate a provider of a specific class.
   * @see [[addFeatureOverrideProvider]] to register a provider.
   */
  public findFeatureOverrideProvider(predicate: (provider: FeatureOverrideProvider) => boolean): FeatureOverrideProvider | undefined {
    for (const provider of this._featureOverrideProviders)
      if (predicate(provider))
        return provider;

    return undefined;
  }

  /** The list of [[FeatureOverrideProvider]]s registered with this viewport.
   * @see [[addFeatureOverrideProvider]] to register a new provider.
   * @see [[dropFeatureOverrideProvider]] to unregister a provider.
   * @see [[findFeatureOverrideProvider]] or [[findFeatureOverrideProviderOfType]] to find a registered provider.
   */
  public get featureOverrideProviders(): Iterable<FeatureOverrideProvider> {
    return this._featureOverrideProviders;
  }

  /** Locate the first registered FeatureOverrideProvider of the specified class. For example, to locate a registered [[EmphasizeElements]] provider:
   * ```ts
   * const provider: EmphasizeElements = viewport.findFeatureOverrideProviderOfType<EmphasizeElements>(EmphasizeElements);
   * ```
   * @see [[findFeatureOverrideProvider]] to locate a registered provider matching any arbitrary criterion.
   */
  public findFeatureOverrideProviderOfType<T>(type: Constructor<T>): T | undefined {
    const provider = this.findFeatureOverrideProvider((x) => isInstanceOf<T>(x, type));
    return asInstanceOf<T>(provider, type);
  }

  /** @internal */
  public addFeatureOverrides(ovrs: FeatureSymbology.Overrides): void {
    for (const provider of this._featureOverrideProviders)
      provider.addFeatureOverrides(ovrs, this);
  }

  /** Notifies this viewport that the internal state of its [[FeatureOverrideProvider]] has changed such that its
   * [[FeatureSymbology.Overrides]] should be recomputed.
   */
  public setFeatureOverrideProviderChanged(): void {
    this._changeFlags.setFeatureOverrideProvider();
    this.maybeInvalidateScene();
  }

  /** Notifies this viewport that a change in application state requires its [[FeatureSymbology.Overrides]] to be recomputed.
   * @note The viewport monitors various events to automatically detect when the overrides should be recomputed. This method
   * is only needed for changes that are not observable by the viewport itself.
   */
  public invalidateSymbologyOverrides(): void {
    this.setFeatureOverrideProviderChanged();
  }

  /** The [[TiledGraphicsProvider]]s currently registered with this viewport.
   * @see [[addTiledGraphicsProvider]].
   */
  public get tiledGraphicsProviders(): Iterable<TiledGraphicsProvider> {
    return this._tiledGraphicsProviders;
  }

  /** @internal */
  protected * tiledGraphicsProviderRefs(): Iterable<TileTreeReference> {
    for (const provider of this.tiledGraphicsProviders) {
      yield * TiledGraphicsProvider.getTileTreeRefs(provider, this);
    }
  }

  /** Apply a function to every tile tree reference associated with the map layers displayed by this viewport.
   * @deprecated in 4.11.x. Use [[mapTileTreeRefs]] instead.
   */
  public forEachMapTreeRef(func: (ref: TileTreeReference) => void): void {
    if (this._mapTiledGraphicsProvider)
      this._mapTiledGraphicsProvider.forEachTileTreeRef(this, (ref) => func(ref));
  }

  /** Obtain an iterator over the tile tree references used to render map imagery in this viewport, if any. */
  public get mapTileTreeRefs(): Iterable<TileTreeReference> {
    return this._mapTiledGraphicsProvider?.getReferences(this) ?? [];
  };


  /** Apply a function to every [[TileTreeReference]] displayed by this viewport.
   * @deprecated in 4.11.x. Use [[getTileTreeRefs]] instead.
   */
  public forEachTileTreeRef(func: (ref: TileTreeReference) => void): void {
    for (const ref of this.getTileTreeRefs()) {
      func(ref);
    }
  }

  /** Iterate over every [[TileTreeReference]] displayed by this viewport. */
  public * getTileTreeRefs(): Iterable<TileTreeReference> {
    yield * this.view.getTileTreeRefs();
    yield * this.mapTileTreeRefs;
    yield * this.tiledGraphicsProviderRefs();
  }

  /**
   * Returns true if all [[TileTree]]s required by this viewport have been loaded.
   */
  public get areAllTileTreesLoaded(): boolean {
    if (!this.view.areAllTileTreesLoaded)
      return false;

    if (this._mapTiledGraphicsProvider && !TiledGraphicsProvider.isLoadingComplete(this._mapTiledGraphicsProvider, this))
      return false;

    for (const provider of this._tiledGraphicsProviders)
      if (!TiledGraphicsProvider.isLoadingComplete(provider, this))
        return false;

    return true;
  }

  /** Disclose *all* TileTrees currently in use by this Viewport. This set may include trees not reported by [[forEachTileTreeRef]] - e.g., those used by view attachments, map-draped terrain, etc.
   * @internal
   */
  public discloseTileTrees(trees: DisclosedTileTreeSet): void {
    for (const ref of this.tiledGraphicsProviderRefs()) {
      trees.disclose(ref);
    }

    for (const ref of this.mapTileTreeRefs) {
      trees.disclose(ref);
    }

    trees.disclose(this.view);
  }

  /** Register a provider of tile graphics to be drawn in this viewport.
   * @see [[dropTiledGraphicsProvider]]
   */
  public addTiledGraphicsProvider(provider: TiledGraphicsProvider): void {
    this._tiledGraphicsProviders.add(provider);
    this.invalidateScene();
  }

  /** Remove a previously-registered provider of tile graphics.
   * @see [[addTiledGraphicsProvider]]
   */
  public dropTiledGraphicsProvider(provider: TiledGraphicsProvider): void {
    this._tiledGraphicsProviders.delete(provider);
    this.invalidateScene();
  }

  /** Returns true if the specified provider has been registered with this viewport via [[addTiledGraphicsProvider]]. */
  public hasTiledGraphicsProvider(provider: TiledGraphicsProvider): boolean {
    return this._tiledGraphicsProviders.has(provider);
  }

  /** @internal */
  public mapLayerFromHit(hit: HitDetail): MapLayerInfoFromTileTree[] {
    return undefined === hit.modelId ? [] : this.mapLayerFromIds(hit.modelId, hit.sourceId);
  }

  /** @internal */
  public mapLayerFromIds(mapTreeId: Id64String, layerTreeId: Id64String): MapLayerInfoFromTileTree[] {
    return this._mapTiledGraphicsProvider === undefined ? [] : this._mapTiledGraphicsProvider.mapLayerFromIds(mapTreeId, layerTreeId);
  }

  /** @internal */
  public getTerrainHeightRange(): Range1d {
    const heightRange = Range1d.createNull();

    for (const ref of this.mapTileTreeRefs) {
      ref.getTerrainHeight(heightRange);
    }

    return heightRange;
  }

  /** @internal */
  public setViewedCategoriesPerModelChanged(): void {
    this._changeFlags.setViewedCategoriesPerModel();
  }

  /** @internal */
  public markSelectionSetDirty() { this._selectionSetDirty = true; }

  /** True if this is a 3d view with the camera turned on. */
  public get isCameraOn(): boolean {
    return this.view.is3d() && this.view.isCameraOn;
  }

  /** @internal */
  public changeDynamics(dynamics: GraphicList | undefined): void {
    this.target.changeDynamics(dynamics);
    this.invalidateDecorations();
  }

  private _assigningFlashedId = false;

  /** The Id of the currently-flashed object.
   * The "flashed" visual effect is typically applied to the object in the viewport currently under the mouse cursor, to indicate
   * it is ready to be interacted with by a tool. [[ToolAdmin]] is responsible for updating it when the mouse cursor moves.
   * The object is usually an [Element]($backend) but could also be a [Model]($backend) or pickable decoration produced by a [[Decorator]].
   * The setter ignores any string that is not a well-formed [Id64String]($core-bentley). Passing [Id64.invalid]($core-bentley) to the
   * setter is equivalent to passing `undefined` - both mean "nothing is flashed".
   * @throws Error if an attempt is made to change this property from within an [[onFlashedIdChanged]] event callback.
   * @see [[onFlashedIdChanged]] to be notified when the flashed object changes.
   * @see [[flashSettings]] to customize the visual effect.
   */
  public get flashedId(): Id64String | undefined {
    return this._flashedElem;
  }
  public set flashedId(id: Id64String | undefined) {
    if (this._assigningFlashedId)
      throw new Error("Cannot assign to Viewport.flashedId from within an onFlashedIdChanged event callback.");

    if (id === Id64.invalid)
      id = undefined;

    const previous = this._flashedElem;
    if (id === previous || (undefined !== id && !Id64.isId64(id)))
      return;

    this._lastFlashedElem = this._flashedElem;
    this._flashedElem = id;

    this._assigningFlashedId = true;
    try {
      // The comparison `id !== previous` above ensures the following assertion, but the compiler doesn't recognize it.
      assert(undefined !== id || undefined !== previous);
      this.onFlashedIdChanged.raiseEvent(this, { current: id!, previous });
    } finally {
      this._assigningFlashedId = false;
    }
  }

  public get auxCoordSystem(): AuxCoordSystemState { return this.view.auxiliaryCoordinateSystem; }
  public getAuxCoordRotation(result?: Matrix3d) { return this.auxCoordSystem.getRotation(result); }
  public getAuxCoordOrigin(result?: Point3d) { return this.auxCoordSystem.getOrigin(result); }

  /** The number of outstanding requests for tiles to be displayed in this viewport.
   * @see Viewport.numSelectedTiles
   */
  public get numRequestedTiles(): number { return IModelApp.tileAdmin.getNumRequestsForUser(this); }

  /** The number of tiles selected for display in the view as of the most recently-drawn frame.
   * The tiles selected may not meet the desired level-of-detail for the view, instead being temporarily drawn while
   * tiles of more appropriate level-of-detail are loaded asynchronously.
   * @see Viewport.numRequestedTiles
   * @see Viewport.numReadyTiles
   */
  public get numSelectedTiles(): number {
    const tiles = IModelApp.tileAdmin.getTilesForUser(this);
    return undefined !== tiles ? tiles.selected.size + tiles.external.selected : 0;
  }

  /** The number of tiles which were ready and met the desired level-of-detail for display in the view as of the most recently-drawn frame.
   * These tiles may *not* have been selected because some other (probably sibling) tiles were *not* ready for display.
   * This is a useful metric for determining how "complete" the view is - e.g., one indicator of progress toward view completion can be expressed as:
   * `  (numReadyTiles) / (numReadyTiles + numRequestedTiles)`
   * @see Viewport.numSelectedTiles
   * @see Viewport.numRequestedTiles
   */
  public get numReadyTiles(): number {
    const tiles = IModelApp.tileAdmin.getTilesForUser(this);
    return undefined !== tiles ? tiles.ready.size + tiles.external.ready : 0;
  }

  /** @internal */
  public toViewOrientation(from: XYZ, to?: XYZ) { this._viewingSpace.toViewOrientation(from, to); }
  /** @internal */
  public fromViewOrientation(from: XYZ, to?: XYZ) { this._viewingSpace.fromViewOrientation(from, to); }

  /** Change the ViewState of this Viewport
   * @param view a fully loaded (see discussion at [[ViewState.load]] ) ViewState
   * @param _opts options for how the view change operation should work
   */
  public changeView(view: ViewState, _opts?: ViewChangeOptions) {
    const prevView = this.view;

    this.updateChangeFlags(view);
    this.doSetupFromView(view);
    this.invalidateController();
    this.target.reset();

    if (undefined !== prevView && prevView !== view) {
      this.onChangeView.raiseEvent(this, prevView);
      this._changeFlags.setViewState();
    }
  }

  /** Determine whether the supplied point is visible in the viewport rectangle.
   * @param point the point to test
   * @param coordSys the coordinate system of the specified point
   * @param borderPaddingFactor optional border for testing with inset view rectangle.
   */
  public isPointVisibleXY(point: Point3d, coordSys: CoordSystem = CoordSystem.World, borderPaddingFactor: number = 0.0): boolean {
    let testPtView = point;
    switch (coordSys) {
      case CoordSystem.Npc:
        testPtView = this.npcToView(point);
        break;
      case CoordSystem.World:
        testPtView = this.worldToView(point);
        break;
    }

    const frustum = this.getFrustum(CoordSystem.View);
    const screenRangeX = frustum.points[Npc._000].distance(frustum.points[Npc._100]);
    const screenRangeY = frustum.points[Npc._000].distance(frustum.points[Npc._010]);
    const xBorder = screenRangeX * borderPaddingFactor;
    const yBorder = screenRangeY * borderPaddingFactor;

    return (!(testPtView.x < xBorder || testPtView.x > (screenRangeX - xBorder) || testPtView.y < yBorder || testPtView.y > (screenRangeY - yBorder)));
  }

  /** Computes the range of npc depth values for a region of the screen
   * @param rect the rectangle to test. If undefined, test entire view
   * @param result optional DepthRangeNpc to store the result
   * @returns the minimum and maximum depth values within the region, or undefined.
   */
  public determineVisibleDepthRange(rect?: ViewRect, result?: DepthRangeNpc): DepthRangeNpc | undefined {
    if (result) { // Null result if given
      result.minimum = 1;
      result.maximum = 0;
    }

    // Default to a (0, 0, 0) to (1, 1, 1) range if no range was provided
    rect = (rect && rect.isValid) ? rect : this.viewRect;

    // Determine the screen rectangle in which to query visible depth min + max
    const readRect = rect.computeOverlap(this.viewRect);
    if (undefined === readRect)
      return undefined;

    let retVal: DepthRangeNpc | undefined;
    this.readPixels(readRect, Pixel.Selector.GeometryAndDistance, (pixels) => {
      if (!pixels)
        return;

      readRect.left = this.cssPixelsToDevicePixels(readRect.left);
      readRect.right = this.cssPixelsToDevicePixels(readRect.right);
      readRect.bottom = this.cssPixelsToDevicePixels(readRect.bottom);
      readRect.top = this.cssPixelsToDevicePixels(readRect.top);

      let maximum = 0;
      let minimum = 1;
      const frac = this._viewingSpace.frustFraction;
      for (let x = readRect.left; x < readRect.right; ++x) {
        for (let y = readRect.top; y < readRect.bottom; ++y) {
          let npcZ = pixels.getPixel(x, y).distanceFraction;
          if (npcZ <= 0.0)
            continue;

          if (frac < 1.0)
            npcZ *= frac / (1.0 + npcZ * (frac - 1.0));

          minimum = Math.min(minimum, npcZ);
          maximum = Math.max(maximum, npcZ);
        }
      }

      if (maximum <= 0)
        return;

      if (undefined === result) {
        result = { minimum, maximum };
      } else {
        result.minimum = minimum;
        result.maximum = maximum;
      }

      retVal = result;
    });

    return retVal;
  }

  /** Turn the camera off it is currently on.
   * @see [[turnCameraOn]] to turn the camera on.
   */
  public turnCameraOff(): void {
    if (this.view.is3d() && this.view.isCameraOn) {
      this.view.turnCameraOff();
      this.setupFromView();
    }
  }

  /** Turn the camera on if it is currently off. If the camera is already on, adjust it to use the supplied lens angle.
   * @param lensAngle The lens angle for the camera. If undefined, use view.camera.lens.
   * @note This method will fail if the ViewState is not 3d.
   * @see [[turnCameraOff]] to turn the camera off.
   */
  public turnCameraOn(lensAngle?: Angle): ViewStatus {
    const view = this.view;
    if (!view.is3d() || !view.supportsCamera())
      return ViewStatus.InvalidViewport;

    if (!lensAngle)
      lensAngle = view.camera.lens;

    Camera.validateLensAngle(lensAngle);

    let status;
    if (view.isCameraOn) {
      status = view.lookAt({ eyePoint: view.getEyePoint(), targetPoint: view.getTargetPoint(), upVector: view.getYVector(), lensAngle });
    } else {
      // We need to figure out a new camera target. To do that, we need to know where the geometry is in the view.
      // We use the depth of the center of the view for that.
      let depthRange = this.determineVisibleDepthRange();
      if (undefined === depthRange || Geometry.isAlmostEqualNumber(depthRange.minimum, depthRange.maximum))
        depthRange = { minimum: 0, maximum: 1 };

      const middle = depthRange.minimum + ((depthRange.maximum - depthRange.minimum) / 2.0);
      const corners = [
        new Point3d(0.0, 0.0, middle), // lower left, at target depth
        new Point3d(1.0, 1.0, middle), // upper right at target depth
        new Point3d(0.0, 0.0, depthRange.maximum), // lower left, at closest npc
        new Point3d(1.0, 1.0, depthRange.maximum), // upper right at closest
      ];

      this.npcToWorldArray(corners);

      const eyePoint = corners[2].interpolate(0.5, corners[3]); // middle of closest plane
      const targetPoint = corners[0].interpolate(0.5, corners[1]); // middle of halfway plane
      const backDistance = eyePoint.distance(targetPoint) * 2.0;
      const frontDistance = view.minimumFrontDistance();
      status = view.lookAt({ eyePoint, targetPoint, upVector: view.getYVector(), lensAngle, frontDistance, backDistance });
    }

    if (ViewStatus.Success === status)
      this.setupFromView();

    return status;
  }

  /** Orient this viewport to one of the [[StandardView]] rotations. */
  public setStandardRotation(id: StandardViewId): void {
    this.view.setStandardRotation(id);
    this.setupFromView();
  }

  private doSetupFromView(view: ViewState) {
    if (this._inViewChangedEvent)
      return ViewStatus.Success; // ignore echos

    if (!this.isAspectRatioLocked)
      view.fixAspectRatio(this.viewRect.aspect);

    this.setView(view);

    const viewSpace = ViewingSpace.createFromViewport(this);
    if (undefined === viewSpace)
      return ViewStatus.InvalidViewport;

    this._viewingSpace = viewSpace;

    this.invalidateRenderPlan();
    this._controllerValid = true;

    this._inViewChangedEvent = true;
    this.onViewChanged.raiseEvent(this);
    this._inViewChangedEvent = false;
    return ViewStatus.Success;
  }

  /** Establish the parameters of this Viewport from the current information in its ViewState */
  public setupFromView(pose?: ViewPose): ViewStatus {
    if (undefined !== pose)
      this.view.applyPose(pose);
    return this.doSetupFromView(this.view);
  }

  /** Call [[setupFromView]] on this Viewport and then apply optional behavior.
   * @param options _options for behavior of view change. If undefined, all options have their default values (see [[ViewChangeOptions]] for details.)
   */
  public synchWithView(_options?: ViewChangeOptions): void { this.setupFromView(); }

  /** Convert an array of points from CoordSystem.View to CoordSystem.Npc */
  public viewToNpcArray(pts: Point3d[]): void { this._viewingSpace.viewToNpcArray(pts); }
  /** Convert an array of points from CoordSystem.Npc to CoordSystem.View */
  public npcToViewArray(pts: Point3d[]): void { this._viewingSpace.npcToViewArray(pts); }
  /** Convert a point from CoordSystem.View to CoordSystem.Npc
   * @param pt the point to convert
   * @param out optional location for result. If undefined, a new Point3d is created.
   */
  public viewToNpc(pt: Point3d, out?: Point3d): Point3d { return this._viewingSpace.viewToNpc(pt, out); }
  /** Convert a point from CoordSystem.Npc to CoordSystem.View
   * @param pt the point to convert
   * @param out optional location for result. If undefined, a new Point3d is created.
   */
  public npcToView(pt: Point3d, out?: Point3d): Point3d { return this._viewingSpace.npcToView(pt, out); }
  /** Convert an array of points from CoordSystem.World to CoordSystem.Npc */
  public worldToNpcArray(pts: Point3d[]): void { this._viewingSpace.worldToNpcArray(pts); }
  /** Convert an array of points from CoordSystem.Npc to CoordSystem.World */
  public npcToWorldArray(pts: Point3d[]): void { this._viewingSpace.npcToWorldArray(pts); }
  /** Convert an array of points from CoordSystem.World to CoordSystem.View */
  public worldToViewArray(pts: Point3d[]): void { this._viewingSpace.worldToViewArray(pts); }
  /** Convert an array of points from CoordSystem.World to CoordSystem.View, as Point4ds */
  public worldToView4dArray(worldPts: Point3d[], viewPts: Point4d[]): void { this._viewingSpace.worldToView4dArray(worldPts, viewPts); }
  /** Convert an array of points from CoordSystem.View to CoordSystem.World */
  public viewToWorldArray(pts: Point3d[]) { this._viewingSpace.viewToWorldArray(pts); }
  /** Convert an array of points from CoordSystem.View as Point4ds to CoordSystem.World */
  public view4dToWorldArray(viewPts: Point4d[], worldPts: Point3d[]): void { this._viewingSpace.view4dToWorldArray(viewPts, worldPts); }
  /** Convert a point from CoordSystem.World to CoordSystem.Npc
   * @param pt the point to convert
   * @param out optional location for result. If undefined, a new Point3d is created.
   */
  public worldToNpc(pt: XYAndZ, out?: Point3d): Point3d { return this._viewingSpace.worldToNpc(pt, out); }
  /** Convert a point from CoordSystem.Npc to CoordSystem.World
   * @param pt the point to convert
   * @param out optional location for result. If undefined, a new Point3d is created.
   */
  public npcToWorld(pt: XYAndZ, out?: Point3d): Point3d { return this._viewingSpace.npcToWorld(pt, out); }
  /** Convert a point from CoordSystem.World to CoordSystem.View
   * @param pt the point to convert
   * @param out optional location for result. If undefined, a new Point3d is created.
   */
  public worldToView(input: XYAndZ, out?: Point3d): Point3d { return this._viewingSpace.worldToView(input, out); }
  /** Convert a point from CoordSystem.World to CoordSystem.View as Point4d
   * @param input the point to convert
   * @param out optional location for result. If undefined, a new Point4d is created.
   */
  public worldToView4d(input: XYAndZ, out?: Point4d): Point4d { return this._viewingSpace.worldToView4d(input, out); }
  /** Convert a point from CoordSystem.View to CoordSystem.World
   * @param pt the point to convert
   * @param out optional location for result. If undefined, a new Point3d is created.
   */
  public viewToWorld(input: XYAndZ, out?: Point3d): Point3d { return this._viewingSpace.viewToWorld(input, out); }
  /** Convert a point from CoordSystem.View as a Point4d to CoordSystem.View
   * @param input the point to convert
   * @param out optional location for result. If undefined, a new Point3d is created.
   */
  public view4dToWorld(input: Point4d, out?: Point3d): Point3d { return this._viewingSpace.view4dToWorld(input, out); }

  /** Converts inches to pixels based on screen DPI.
   * @Note this information may not be accurate in some browsers.
   * @param inches the number of inches to convert
   * @returns the corresponding number of pixels
   */
  public pixelsFromInches(inches: number): number { return inches * this.pixelsPerInch; }

  /** Get an 8-point Frustum corresponding to the 8 corners of the Viewport in the specified coordinate system.
   *
   * There are two sets of corners that may be of interest.
   * The "adjusted" box is the one that is computed by examining the "viewed extents" and moving
   * the front and back planes to enclose everything in the view.
   * The "unadjusted" box is the one that is stored in the ViewState.
   * @param sys Coordinate system for points
   * @param adjustedBox If true, retrieve the adjusted box. Otherwise retrieve the box that came from the view definition.
   * @param box optional Frustum for return value
   * @return the view frustum
   * @note The "adjusted" box may be either larger or smaller than the "unadjusted" box.
   */
  public getFrustum(sys: CoordSystem = CoordSystem.World, adjustedBox: boolean = true, box?: Frustum): Frustum { return this._viewingSpace.getFrustum(sys, adjustedBox, box); }

  /** Get a copy of the current (unadjusted) frustum of this viewport, in world coordinates. */
  public getWorldFrustum(box?: Frustum): Frustum { return this.getFrustum(CoordSystem.World, false, box); }

  /** Scroll the view by a given number of pixels.
   * @param screenDist distance to scroll, in pixels
   */
  public scroll(screenDist: XAndY, options?: ViewChangeOptions) {
    const view = this.view;
    if (!view)
      return;

    const distXYZ = new Point3d(screenDist.x, screenDist.y, 0);
    if (view.is3d() && view.isCameraOn) {
      const frust = this.getFrustum(CoordSystem.View, false);
      frust.translate(distXYZ);
      this.viewToWorldArray(frust.points);
      view.setupFromFrustum(frust);
      view.centerEyePoint();
    } else {
      const pts = [new Point3d(), distXYZ];
      this.viewToWorldArray(pts);
      const dist = pts[1].minus(pts[0]);
      view.setOrigin(view.getOrigin().plus(dist));
    }

    this.synchWithView(options);
  }

  /** Zoom the view by a scale factor, placing the new center at the given point (world coordinates).
   * @param newCenter The new center point of the view, in world coordinates. If undefined, use current center.
   * @param factor the zoom factor.
   * @param options options for behavior of view change
   */
  public zoom(newCenter: Point3d | undefined, factor: number, options?: ViewChangeOptions & MarginOptions & OnViewExtentsError): ViewStatus {
    const view = this.view;
    if (undefined === view)
      return ViewStatus.InvalidViewport;

    if (view.is3d() && view.isCameraOn) {
      const eyePoint = view.getEyePoint().clone();
      const targetPoint = view.getTargetPoint();

      if (newCenter) {
        const dir = eyePoint.vectorTo(targetPoint);
        newCenter.plusScaled(dir, -0.5, eyePoint);
        newCenter.plusScaled(dir, 0.5, targetPoint);
      }

      const transform = Transform.createFixedPointAndMatrix(targetPoint, Matrix3d.createScale(factor, factor, factor));
      const zDir = view.getZVector();

      transform.multiplyPoint3d(eyePoint, eyePoint);
      targetPoint.setFrom(eyePoint.plusScaled(zDir, zDir.dotProduct(eyePoint.vectorTo(targetPoint))));

      const status = view.lookAt({ eyePoint, targetPoint, upVector: view.getYVector(), lensAngle: view.camera.lens });
      if (ViewStatus.Success !== status)
        return status;
    } else {
      // for non-camera views, do the zooming by adjusting the origin and delta directly so there can be no
      // chance of the rotation changing due to numerical precision errors calculating it from the frustum corners.
      const delta = view.getExtents().scale(factor);

      const rot = view.getRotation();
      const center = rot.multiplyVector(newCenter ? newCenter : view.getCenter());

      // fix for min/max delta
      const stat = view.adjustViewDelta(delta, center, rot, this.viewRect.aspect, options);
      if (ViewStatus.Success !== stat)
        return stat;

      if (!view.allow3dManipulations())
        center.z = 0.0;

      view.setOrigin(rot.multiplyTransposeVector(delta.scale(.5).vectorTo(center)));
      view.setExtents(delta);
    }

    this.synchWithView(options);
    return ViewStatus.Success;
  }

  /** See [[zoomToPlacements]]. */
  public zoomToPlacementProps(placementProps: PlacementProps[], options?: ViewChangeOptions & MarginOptions & ZoomToOptions): void {
    const placements = placementProps.map((props) => isPlacement2dProps(props) ? Placement2d.fromJSON(props) : Placement3d.fromJSON(props));
    this.zoomToPlacements(placements, options);
  }

  /** Zoom the view in or out to a fit to the tightest volume enclosing a given set of placements, optionally also changing the view rotation.
   * @param placements The array of placements. The view will zoom to fit the union of the placements.
   * @param options Options controlling how the view change works and whether to change view rotation.
   * @note any invalid placements are ignored. If no valid placements are supplied, this function does nothing.
   * @see [[zoomToElements]] to zoom to a set of elements.
   * @see [[IModelConnection.Elements.getPlacements]] to obtain the placements for a set of elements.
   */
  public zoomToPlacements(placements: Placement[], options?: ViewChangeOptions & MarginOptions & ZoomToOptions): void {
    placements = placements.filter((x) => x.isValid);
    if (placements.length === 0)
      return;

    const view = this.view;
    if (undefined !== options) {
      if (undefined !== options.standardViewId) {
        view.setStandardRotation(options.standardViewId);
      } else if (undefined !== options.placementRelativeId) {
        const viewRotation = StandardView.getStandardRotation(options.placementRelativeId).clone();
        viewRotation.multiplyMatrixMatrixTranspose(placements[0].transform.matrix, viewRotation);
        view.setRotation(viewRotation);
      } else if (undefined !== options.viewRotation) {
        view.setRotation(options.viewRotation);
      }
    }

    const viewTransform = Transform.createOriginAndMatrix(undefined, view.getRotation());
    const frust = new Frustum();
    const viewRange = new Range3d();
    for (const placement of placements)
      viewRange.extendArray(placement.getWorldCorners(frust).points, viewTransform);

    const ignoreError: ViewChangeOptions & MarginOptions & OnViewExtentsError = {
      ...options,
      onExtentsError: () => ViewStatus.Success,
    };

    view.lookAtViewAlignedVolume(viewRange, this.viewRect.aspect, ignoreError);
    this.synchWithView(options);
  }

  /** Zoom the view to a show the tightest box around a given set of ElementProps. Optionally, change view rotation.
   * @param props element props. Will zoom to the union of the placements.
   * @param options options that control how the view change works and whether to change view rotation.
   * @note Do not query for ElementProps just to zoom to their placements - [[zoomToElements]] is much more efficient because it queries only for the placement properties.
   */
  public zoomToElementProps(elementProps: ElementProps[], options?: ViewChangeOptions & MarginOptions & ZoomToOptions): void {
    if (elementProps.length === 0)
      return;

    const placementProps: PlacementProps[] = [];
    for (const props of elementProps) {
      const placement = (props as any).placement;
      if (placement !== undefined && this.view.viewsModel(props.model))
        placementProps.push(placement);
    }

    this.zoomToPlacementProps(placementProps, options);
  }

  /** Zoom the view to a show the tightest box around a given set of elements. Optionally, change view rotation.
   * @param ids the element id(s) to include. Will zoom to the union of the placements.
   * @param options options that control how the view change works and whether to change view rotation.
   */
  public async zoomToElements(ids: Id64Arg, options?: ViewChangeOptions & MarginOptions & ZoomToOptions): Promise<void> {
    const placements = await this.iModel.elements.getPlacements(ids, { type: this.view.is3d() ? "3d" : "2d" });
    if (undefined !== options?.minimumDimension) {
      for (const placement of placements) {
        if (placement.isValid && placement instanceof Placement3d)
          placement.bbox.ensureMinLengths(options.minimumDimension);
      }
    }
    this.zoomToPlacements(placements, options);
  }

  /** Zoom the view to a volume of space in world coordinates.
   * @param volume The low and high corners, in world coordinates.
   * @param options options that control how the view change works
   */
  public zoomToVolume(volume: LowAndHighXYZ | LowAndHighXY, options?: ViewChangeOptions & MarginOptions) {
    this.view.lookAtVolume(volume, this.viewRect.aspect, options);
    this.synchWithView(options);
  }

  /** Shortcut to call view.setupFromFrustum and then [[setupFromView]]
   * @param inFrustum the new viewing frustum
   * @returns true if both steps were successful
   */
  public setupViewFromFrustum(inFrustum: Frustum): boolean {
    const validSize = this.view.setupFromFrustum(inFrustum);
    // note: always call setupFromView, even if setupFromFrustum failed
    return (ViewStatus.Success === this.setupFromView() && ViewStatus.Success === validSize);
  }

  /** Compute the range of all geometry to be displayed in this viewport. */
  public computeViewRange(): Range3d {
    const fitRange = this.view.computeFitRange();

    for (const ref of this.tiledGraphicsProviderRefs()) {
      ref.unionFitRange(fitRange);
    }

    return fitRange;
  }

  /** Set or clear the animator for this Viewport.
   * @param animator The new animator for this Viewport, or undefined to remove current animator.
   * @note current animator's `interrupt` method will be called (if it has not completed yet)
   * @public
   */
  public setAnimator(animator?: Animator) {
    this._animator?.interrupt();
    this._animator = animator;

    // Immediately invoke the animator to set up the initial frustum.
    // This is important for TwoWayViewportSync; otherwise, the synced viewport will have its frustum set to the final frustum,
    // producing a flicker to that frustum during the first frame of animation.
    this.animate();
  }

  /** Replace this viewport's [[ViewState]] **without** triggering events like [[onChangeView]].
   * This is chiefly useful when you are synchronizing the states of two or more viewports, as in [[TwoWayViewportSync]], to avoid triggering unwanted "echo"
   * events during synchronization.
   * In all other scenarios, [[changeView]] is the correct method to use.
   */
  public applyViewState(val: ViewState) {
    this.updateChangeFlags(val);
    this.setView(val);
    this._viewingSpace.view = val;
    this.synchWithView({ noSaveInUndo: true });
  }

  /** Invoked from finishUndoRedo, applyViewState, and changeView to potentially recompute change flags based on differences between current and new ViewState. */
  protected updateChangeFlags(newView: ViewState): void {
    // Before the first call to changeView, this.view is undefined because we have no frustum. Our API pretends it is never undefined.
    const oldView = undefined !== this.viewingSpace ? this.view : undefined;

    if (undefined === oldView || oldView === newView)
      return;

    const flags = this._changeFlags;
    if (!flags.displayStyle && !oldView.displayStyle.equalState(newView.displayStyle))
      flags.setDisplayStyle();

    if (!flags.viewedCategories && !oldView.categorySelector.equalState(newView.categorySelector))
      flags.setViewedCategories();

    if (!flags.neverDrawn) {
      if (oldView.displayStyle.settings.compressedExcludedElementIds !== newView.displayStyle.settings.compressedExcludedElementIds)
        flags.setNeverDrawn();
    }

    if (flags.viewedModels)
      return;

    if (oldView.is2d() && newView.is2d()) {
      if (oldView.baseModelId !== newView.baseModelId)
        flags.setViewedModels();
    } else if (oldView.isSpatialView() && newView.isSpatialView()) {
      if (!oldView.modelSelector.equalState(newView.modelSelector))
        flags.setViewedModels();
    } else {
      // switched between 2d and 3d view.
      flags.setViewedModels();
    }
  }

  private static roundGrid(num: number, units: number): number {
    const sign = ((num * units) < 0.0) ? -1.0 : 1.0;
    num = (num * sign) / units + 0.5;
    return units * sign * Math.floor(num);
  }

  private getGridOrientation(origin: Point3d, rMatrix: Matrix3d) {
    if (this.view.isSpatialView())
      origin.setFrom(this.iModel.globalOrigin);

    switch (this.view.getGridOrientation()) {
      case GridOrientationType.View: {
        const center = this.view.getCenter();
        this.toViewOrientation(center);
        this.toViewOrientation(origin);
        origin.z = center.z;
        this.fromViewOrientation(origin);
        break;
      }

      case GridOrientationType.WorldXY:
        break;

      case GridOrientationType.WorldYZ: {
        Matrix3d.createRows(rMatrix.getRow(1), rMatrix.getRow(2), rMatrix.getRow(0), rMatrix);
        break;
      }

      case GridOrientationType.WorldXZ: {
        Matrix3d.createRows(rMatrix.getRow(0), rMatrix.getRow(2), rMatrix.getRow(1), rMatrix);
        break;
      }
    }
  }

  private pointToStandardGrid(point: Point3d, rMatrix: Matrix3d, origin: Point3d): void {
    const planeNormal = rMatrix.getRow(2);

    let eyeVec: Vector3d;
    if (this.view.is3d() && this.view.isCameraOn)
      eyeVec = this.view.camera.eye.vectorTo(point);
    else
      eyeVec = this._viewingSpace.rotation.getRow(2);

    eyeVec.normalizeInPlace();
    linePlaneIntersect(point, point, eyeVec, origin, planeNormal, false);

    // // get origin and point in view coordinate system
    const pointView = point.clone();
    const originView = origin.clone();
    this.toViewOrientation(pointView);
    this.toViewOrientation(originView);

    // subtract off the origin
    pointView.y -= originView.y;
    pointView.x -= originView.x;

    // round off the remainder to the grid distances
    const gridSpacing = this.view.getGridSpacing();
    pointView.x = Viewport.roundGrid(pointView.x, gridSpacing.x);
    pointView.y = Viewport.roundGrid(pointView.y, gridSpacing.y);

    // add the origin back in
    pointView.x += originView.x;
    pointView.y += originView.y;

    // go back to root coordinate system
    this.fromViewOrientation(pointView);
    point.setFrom(pointView);
  }

  /** @internal */
  public pointToGrid(point: Point3d): void {
    if (GridOrientationType.AuxCoord === this.view.getGridOrientation()) {
      this.pointToStandardGrid(point, this.getAuxCoordRotation(), this.getAuxCoordOrigin());
      return;
    }

    const origin = new Point3d();
    const rMatrix = Matrix3d.createIdentity();
    this.getGridOrientation(origin, rMatrix);
    this.pointToStandardGrid(point, rMatrix, origin);
  }

  /** Get the width of a pixel (a unit vector in the x direction in view coordinates) at a given point in world coordinates, returning the result in meters (world units).
   *
   * This is most useful to determine how large something is in a view. In particular, in a perspective view
   * the result of this method will be a larger number for points closer to the back of the view Frustum (that is,
   * one pixel of the view represents more spatial area at the back of the Frustum than the front.)
   * @param point The point to test, in World coordinates. If undefined, the center of the view in NPC space is used.
   * @returns The width of a view pixel at the supplied world point, in meters.
   * @note A "pixel" refers to a logical (CSS) pixel, not a device pixel.
   */
  public getPixelSizeAtPoint(point?: Point3d): number {
    if (point === undefined)
      point = this.npcToWorld(NpcCenter); // if undefined, use center of view

    const worldPts: Point3d[] = [];
    const viewPts: Point4d[] = [];
    viewPts[0] = this.worldToView4d(point);
    viewPts[1] = viewPts[0].clone();
    viewPts[1].x += viewPts[1].w; // form a vector one pixel wide in x direction.
    this.view4dToWorldArray(viewPts, worldPts);

    return worldPts[0].distance(worldPts[1]);
  }

  private get _wantInvertBlackAndWhite(): boolean {
    const bgColor = this.view.backgroundColor.colors;
    return ((bgColor.r + bgColor.g + bgColor.b) > (255 * 3) / 2);
  }

  /** Get a color that will contrast to the current background color of this Viewport. Either Black or White depending on which will have the most contrast. */
  public getContrastToBackgroundColor(): ColorDef {
    return this._wantInvertBlackAndWhite ? ColorDef.black : ColorDef.white; // should we use black or white?
  }

  private processFlash(): boolean {
    let needsFlashUpdate = false;

    if (this.flashedId !== this._lastFlashedElem) {
      this._flashIntensity = 0.0;
      this._flashUpdateTime = BeTimePoint.now();
      this._lastFlashedElem = this.flashedId; // flashing has begun; this is now the previous flash
      needsFlashUpdate = this.flashedId === undefined; // notify render thread that flash has been turned off (signified by undefined elem)
    }

    if (this.flashedId !== undefined && this._flashIntensity < this.flashSettings.maxIntensity) {
      assert(undefined !== this._flashUpdateTime);

      const flashDuration = this.flashSettings.duration;
      const flashElapsed = BeTimePoint.now().milliseconds - this._flashUpdateTime.milliseconds;
      this._flashIntensity = Math.min(flashElapsed, flashDuration.milliseconds) / flashDuration.milliseconds;
      this._flashIntensity = Math.min(this._flashIntensity, this.flashSettings.maxIntensity);

      needsFlashUpdate = true;
    }

    return needsFlashUpdate;
  }

  /** Create a context appropriate for producing the scene to be rendered by this viewport, e.g., by [[createScene]]. */
  public createSceneContext(): SceneContext {
    return new SceneContext(this);
  }

  /** Populate the context with the scene to be rendered by this viewport.
   * @note This method is not typically invoked directly - [[renderFrame]] invokes it as needed to recreate the scene.
   */
  public createScene(context: SceneContext): void {
    this.view.createScene(context);
    if (this._mapTiledGraphicsProvider)
      TiledGraphicsProvider.addToScene(this._mapTiledGraphicsProvider, context);

    for (const provider of this._tiledGraphicsProviders)
      TiledGraphicsProvider.addToScene(provider, context);
  }

  /** Called when the visible contents of the viewport are redrawn.
   * @note Due to the frequency of this event, avoid performing expensive work inside event listeners.
   */
  public readonly onRender = new BeEvent<(vp: Viewport) => void>();

  /** @internal */
  protected validateRenderPlan() {
    this.target.changeRenderPlan(createRenderPlanFromViewport(this));
    this._renderPlanValid = true;
  }

  private animate(): void {
    if (this._animator?.animate())
      this._animator = undefined; // animation completed.
  }

  /** Renders the contents of this viewport. This method performs only as much work as necessary based on what has changed since
   * the last frame. If nothing has changed since the last frame, nothing is rendered.
   * @note This method should almost never be invoked directly - it is invoked on your behalf by [[ViewManager]]'s render loop.
   */
  public renderFrame(): void {
    this._frameStatsCollector.beginFrame();

    const changeFlags = this._changeFlags;
    if (changeFlags.hasChanges)
      this._changeFlags = new MutableChangeFlags(ChangeFlag.None);

    const view = this.view;
    const target = this.target;

    // Start timer for tile loading time
    const timer = new StopWatch(undefined, true);
    this._frameStatsCollector.beginTime("totalSceneTime");

    this._frameStatsCollector.beginTime("animationTime");
    // if any animation is active, perform it now
    this.animate();
    this._frameStatsCollector.endTime("animationTime");

    let isRedrawNeeded = this._redrawPending || this._doContinuousRendering;
    this._redrawPending = false;

    const resized = target.updateViewRect();
    if (resized) {
      target.onResized();
      this.invalidateController();
    }

    if (!this._controllerValid)
      this.setupFromView();

    if (this._selectionSetDirty) {
      target.setHiliteSet(view.iModel.hilited);
      this._selectionSetDirty = false;
      isRedrawNeeded = true;
    }

    let overridesNeeded = changeFlags.areFeatureOverridesDirty;

    if (!this._analysisFractionValid) {
      this._analysisFractionValid = isRedrawNeeded = true;
      target.analysisFraction = this.displayStyle.settings.analysisFraction;
    }

    if (!this._timePointValid) {
      isRedrawNeeded = true;
      const scheduleScript = view.displayStyle.scheduleScript;
      if (scheduleScript) {
        target.animationBranches = AnimationBranchStates.fromScript(scheduleScript, this.timePoint ?? scheduleScript.duration.low);
        if (scheduleScript.containsFeatureOverrides)
          overridesNeeded = true;

        if (scheduleScript.containsTransform && !this._freezeScene)
          this.invalidateScene();
      }

      this._timePointValid = true;
    }

    if (overridesNeeded) {
      const ovr = new FeatureSymbology.Overrides(this);
      target.overrideFeatureSymbology(ovr);
      isRedrawNeeded = true;
    }

    if (!this._sceneValid) {
      if (!this._freezeScene) {
        this._frameStatsCollector.beginTime("createChangeSceneTime");
        IModelApp.tileAdmin.clearTilesForUser(this);
        IModelApp.tileAdmin.clearUsageForUser(this);

        const context = this.createSceneContext();
        this.createScene(context);

        context.requestMissingTiles();
        this._hasMissingTiles = context.hasMissingTiles || context.missingTiles.size > 0;
        target.changeScene(context.scene);
        isRedrawNeeded = true;
        this._frameStatsCollector.endTime("createChangeSceneTime");
      }

      this._sceneValid = true;
    }

    if (!this._renderPlanValid) {
      this._frameStatsCollector.beginTime("validateRenderPlanTime");
      this.validateRenderPlan();
      this._frameStatsCollector.endTime("validateRenderPlanTime");
      isRedrawNeeded = true;
    }

    if (!this._decorationsValid) {
      this._frameStatsCollector.beginTime("decorationsTime");
      const decorations = new Decorations();
      this.addDecorations(decorations);
      target.changeDecorations(decorations);
      this._decorationsValid = true;
      isRedrawNeeded = true;
      this._frameStatsCollector.endTime("decorationsTime");
    }

    let requestNextAnimation = false;
    if (this.processFlash()) {
      target.setFlashed(undefined !== this.flashedId ? this.flashedId : Id64.invalid, this._flashIntensity);
      isRedrawNeeded = true;
      requestNextAnimation = undefined !== this.flashedId;
    }

    this._frameStatsCollector.beginTime("onBeforeRenderTime");
    target.onBeforeRender(this, (redraw: boolean) => {
      isRedrawNeeded = isRedrawNeeded || redraw;
    });
    this._frameStatsCollector.endTime("onBeforeRenderTime");

    this._frameStatsCollector.endTime("totalSceneTime");
    timer.stop();
    if (isRedrawNeeded) {
      target.drawFrame(timer.elapsed.milliseconds);
      this.onRender.raiseEvent(this);
    }
    this._frameStatsCollector.endFrame(isRedrawNeeded);

    // Dispatch change events after timer has stopped and update has finished.
    if (resized)
      this.onResized.raiseEvent(this);

    if (changeFlags.hasChanges) {
      this.onViewportChanged.raiseEvent(this, changeFlags);

      if (changeFlags.displayStyle)
        this.onDisplayStyleChanged.raiseEvent(this);

      if (changeFlags.viewedModels)
        this.onViewedModelsChanged.raiseEvent(this);

      if (changeFlags.areFeatureOverridesDirty) {
        this.onFeatureOverridesChanged.raiseEvent(this);

        if (changeFlags.alwaysDrawn)
          this.onAlwaysDrawnChanged.raiseEvent(this);

        if (changeFlags.neverDrawn)
          this.onNeverDrawnChanged.raiseEvent(this);

        if (changeFlags.viewedCategories)
          this.onViewedCategoriesChanged.raiseEvent(this);

        if (changeFlags.viewedCategoriesPerModel)
          this.onViewedCategoriesPerModelChanged.raiseEvent(this);

        if (changeFlags.featureOverrideProvider)
          this.onFeatureOverrideProviderChanged.raiseEvent(this);
      }
    }

    if (requestNextAnimation || undefined !== this._animator || this.continuousRendering)
      IModelApp.requestNextAnimation();
  }

  /** Populate a set of decoration graphics to be displayed in this viewport.
   * This base implementation produces no graphics.
   */
  protected addDecorations(_decorations: Decorations): void { }

  /** Capture selected data about each pixel within a rectangular region of this Viewport.
   * @param rect The area of the viewport's contents to read. The origin specifies the upper-left corner. Must lie entirely within the viewport's dimensions. This input viewport is specified using CSS pixels not device pixels.
   * @param selector Specifies which aspect(s) of data to read.
   * @param receiver A function accepting a [[Pixel.Buffer]] object from which the selected data can be retrieved, or receiving undefined if the viewport has been disposed, the rect is out of bounds, or some other error. The pixels received will be device pixels, not CSS pixels. See [[Viewport.devicePixelRatio]] and [[Viewport.cssPixelsToDevicePixels]].
   * @param excludeNonLocatable If true, geometry with the "non-locatable" flag set will not be drawn.
   * @note The [[Pixel.Buffer]] supplied to the `receiver` function becomes invalid once that function exits. Do not store a reference to it.
   */
  public readPixels(rect: ViewRect, selector: Pixel.Selector, receiver: Pixel.Receiver, excludeNonLocatable?: boolean): void;

  /** Capture selected data about each pixel within a rectangular region of this viewport.
   * @note The [[Pixel.Buffer]] supplied to [[ReadPixelsArgs.receiver]] becomes invalid once that function exits. Do not store a reference to it.
   */
  public readPixels(args: ReadPixelsArgs): void;

  /** @internal */
  public readPixels(arg0: ViewRect | ReadPixelsArgs, selector?: Pixel.Selector, receiver?: Pixel.Receiver, excludeNonLocatable?: boolean): void {
    if (arg0 instanceof ViewRect) {
      assert(undefined !== selector && undefined !== receiver);
      return this._readPixels(arg0, selector, receiver, excludeNonLocatable);
    }

    // { rect, receiver, selector, excludeNonLocatable, excludedElements } = arg0;
    // this._readPixels(rect ?? this.viewRect, receiver, selector ?? Pixel.Selector.All, excludeNonLocatable, excludedElements);
    this._readPixels(
      arg0.rect ?? this.viewRect,
      arg0.selector ?? Pixel.Selector.All,
      arg0.receiver,
      arg0.excludeNonLocatable,
      arg0.excludedElements,
    );
  }

  private _readPixels(rect: ViewRect, selector: Pixel.Selector, receiver: Pixel.Receiver, excludeNonLocatable?: boolean, excludedElements?: Iterable<Id64String>): void {
    if (this.isDisposed || rect.isNull || !rect.isContained(this.viewRect)) {
      receiver(undefined);
      return;
    }

    this.target.readPixels(rect, selector, receiver, excludeNonLocatable ?? false, excludedElements);
  }

  /** @internal */
  public isPixelSelectable(pixel: Pixel.Data) {
    if (undefined === pixel.modelId || undefined === pixel.elementId)
      return false;

    if (pixel.modelId === pixel.elementId)
      return false;    // Reality Models not selectable

    return (0 === this.mapLayerFromIds(pixel.modelId, pixel.elementId).length);  // Maps no selectable.
  }

  /** Read the current image from this viewport from the rendering system. If a "null" rectangle is supplied (@see [[ViewRect.isNull]]), the entire view is captured.
   * @param rect The area of the view to read. The origin of a viewRect must specify the upper left corner.
   * @param targetSize The size of the image to be returned. The size can be larger or smaller than the original view.
   * @param flipVertically If true, the image is flipped along the x-axis.
   * @returns The contents of the viewport within the specified rectangle as a bitmap image, or undefined if the image could not be read.
   * @note By default the image is returned with the coordinate (0,0) referring to the bottom-most pixel. Pass `true` for `flipVertically` to flip it along the x-axis.
   * @deprecated in 3.x. Use readImageBuffer.
   */
  public readImage(rect: ViewRect = new ViewRect(1, 1, 0, 0), targetSize: Point2d = Point2d.createZero(), flipVertically: boolean = false): ImageBuffer | undefined {
    // eslint-disable-next-line @typescript-eslint/no-deprecated
    return this.target.readImage(rect, targetSize, flipVertically);
  }

  /** Capture the image currently rendered in this viewport, or a subset thereof.
   * @param args Describes the region to capture and optional resizing. By default the entire image is captured with no resizing.
   * @returns The image, or `undefined` if the specified capture rect is not fully contained in [[viewRect], a 2d context could not be obtained, or the resultant image consists entirely
   * of 100% transparent background pixels.
   */
  public readImageBuffer(args?: ReadImageBufferArgs): ImageBuffer | undefined {
    return this.target.readImageBuffer(args);
  }

  /** Reads the current image from this viewport into an HTMLCanvasElement with a Canvas2dRenderingContext such that additional 2d graphics can be drawn onto it.
   * @see [[readImageBuffer]] to obtain the image as an array of RGBA pixels.
   */
  public readImageToCanvas(): HTMLCanvasElement {
    return this.target.readImageToCanvas();
  }

  /** Used internally by `waitForSceneCompletion`.
   * @internal
   */
  protected hasAdditionalTiles(): boolean {
    const tilesThisVp = IModelApp.tileAdmin.getTilesForUser(this);
    const ext = tilesThisVp?.external;
    if ((ext?.requested ?? 0) > 0)
      return true;
    // ViewAttachments and 3d section drawing attachments render to separate off-screen viewports - check those too.
    for (const vp of this.view.secondaryViewports) {
      if (vp.numRequestedTiles > 0) {
        return true;
      }

      const tiles = IModelApp.tileAdmin.getTilesForUser(vp);
      if (tiles && tiles.external.requested > 0) {
        return true;
      }
    }
    return false;
  }

  /** Returns a Promise that resolves after the contents of this viewport are fully loaded and rendered.
   * This can be useful, for example, when you want to capture an image of the viewport's contents, as in the following code:
   * ```ts
   *  async function captureImage(vp: Viewport): Promise<ImageBuffer | undefined> {
   *    await vp.waitForSceneCompletion();
   *    return vp.readImageBuffer();
   *  }
   * ```
   */
  public async waitForSceneCompletion(): Promise<void> {
    const system = this.target.renderSystem;
    let haveNewTiles = true;
    let haveExternalTexRequests = true;
    while ((haveNewTiles || haveExternalTexRequests) && !this.isDisposed) {
      // Since this viewport is not being managed by the ViewManager, we must first manually invalidate the scene and re-render the frame each tick of the tile-wait loop.
      this.invalidateScene();
      this.renderFrame();

      haveExternalTexRequests = system.hasExternalTextureRequests;
      haveNewTiles = !this.areAllTileTreesLoaded || this._hasMissingTiles;
      if (!haveNewTiles)
        haveNewTiles = this.hasAdditionalTiles();

      // Since the viewport is not being managed by the ViewManager, we must manually pump the TileAdmin to initiate further tile requests each tick of the tile-wait loop.
      if (haveNewTiles)
        IModelApp.tileAdmin.process();

      await BeDuration.wait(100);
    }
  }

  /** Get the point at the specified x and y location in the pixel buffer in npc coordinates.
   * @see [[getPixelDataWorldPoint]] to obtain the point in [[CoordSystem.World]].
   */
  public getPixelDataNpcPoint(pixels: Pixel.Buffer, x: number, y: number, out?: Point3d): Point3d | undefined {
    const z = pixels.getPixel(x, y).distanceFraction;
    if (z <= 0.0)
      return undefined;

    const viewSpace = this._viewingSpace;

    const result = undefined !== out ? out : new Point3d();
    const viewRect = this.viewRect.clone();
    viewRect.left = this.cssPixelsToDevicePixels(viewRect.left);
    viewRect.right = this.cssPixelsToDevicePixels(viewRect.right);
    viewRect.bottom = this.cssPixelsToDevicePixels(viewRect.bottom);
    viewRect.top = this.cssPixelsToDevicePixels(viewRect.top);
    result.x = (x + 0.5 - viewRect.left) / viewRect.width;
    result.y = 1.0 - (y + 0.5 - viewRect.top) / viewRect.height;
    if (viewSpace.frustFraction < 1.0)
      result.z = z * viewSpace.frustFraction / (1.0 + z * (viewSpace.frustFraction - 1.0)); // correct to npc if camera on.
    else
      result.z = z;

    return result;
  }

  /** Get the point at the specified x and y location in the pixel buffer in world coordinates.
   * @see [[getPixelDataNpcPoint]] to obtain the point in [[CoordSystem.Npc]].
   */
  public getPixelDataWorldPoint(args: GetPixelDataWorldPointArgs): Point3d | undefined {
    const { pixels, x, y, out, preserveModelDisplayTransforms } = args;
    const npc = this.getPixelDataNpcPoint(pixels, x, y, out);
    if (undefined !== npc) {
      this.npcToWorld(npc, npc);

      // If this is a plan projection model, invert the elevation applied to its display transform.
      // Likewise, if it is a hit on a model with a display transform, reverse the display transform.
      if (!preserveModelDisplayTransforms) {
        const pixel = pixels.getPixel(x, y);
        const modelId = pixel.modelId;
        if (undefined !== modelId) {
          const transform = this.view.computeDisplayTransform({
            modelId,
            elementId: pixel.feature?.elementId,
            viewAttachmentId: pixel.viewAttachmentId,
            inSectionDrawingAttachment: pixel.inSectionDrawingAttachment,
          });
          transform?.multiplyInversePoint3d(npc, npc);
        }
      }
    }

    return npc;
  }

  /** Query which [Feature]($common)s are currently visible within the viewport.
   * @param options Specifies how to query.
   * @param callback Callback to invoke with the results.
   * @note This function may be slow, especially if the features are being queried from screen pixels. Avoid calling it repeatedly in rapid succession.
   */
  public queryVisibleFeatures(options: QueryVisibleFeaturesOptions, callback: QueryVisibleFeaturesCallback): void {
    return queryVisibleFeatures(this, options, callback);
  }

  /** Record graphics memory consumed by this viewport. */
  public collectStatistics(stats: RenderMemory.Statistics): void {
    const trees = new DisclosedTileTreeSet();
    this.discloseTileTrees(trees);
    for (const tree of trees)
      tree.collectStatistics(stats);

    this.view.collectNonTileTreeStatistics(stats);
  }

  /** Intended strictly as a temporary solution for interactive editing applications, until official support for such apps is implemented.
   * Invalidates tile trees for all specified models (or all viewed models, if none specified), causing subsequent requests for tiles to make new requests to back-end for updated tiles.
   * @internal
   */
  public refreshForModifiedModels(modelIds: Id64Arg | undefined): void {
    if (this.view.refreshForModifiedModels(modelIds))
      this.invalidateScene();
  }

  /** A multiplier applied to the size in pixels of a [[Tile]] during tile selection for this viewport. Defaults to [[TileAdmin.defaultTileSizeModifier]] but can be overridden per-viewport.
   * A value greater than 1.0 causes lower-resolution tiles to be selected; a value less than 1.0 causes higher-resolution tiles to be selected.
   * This can allow an application to sacrifice quality for performance or vice-versa.
   * @alpha
   */
  public get tileSizeModifier(): number {
    return undefined !== this._tileSizeModifier ? this._tileSizeModifier : IModelApp.tileAdmin.defaultTileSizeModifier;
  }

  /** Controls this Viewport's [[tileSizeModifier]].
   * @param modifier If defined, overrides [[TileAdmin.defaultTileSizeModifier]]; otherwise, resets it to that default. Must be greater than zero.
   * @alpha
   */
  public setTileSizeModifier(modifier: number | undefined) {
    if (modifier === this._tileSizeModifier)
      return;

    if (undefined !== modifier && (Number.isNaN(modifier) || modifier <= 0))
      return;

    this._tileSizeModifier = modifier;
    this.invalidateScene();
  }

  /** The device pixel ratio used by this Viewport. This value is *not* necessarily equal to `window.devicePixelRatio`.
   * See: https://developer.mozilla.org/en-US/docs/Web/API/Window/devicePixelRatio
   */
  public get devicePixelRatio(): number {
    return this.target.devicePixelRatio;
  }

  /** Convert a number in CSS pixels to device pixels using this Viewport's device pixel ratio.
   * See: https://developer.mozilla.org/en-US/docs/Web/API/Window/devicePixelRatio
   * @param num The number in CSS pixels to scale
   * @returns The resulting number in device pixels
   */
  public cssPixelsToDevicePixels(cssPixels: number): number {
    return this.target.cssPixelsToDevicePixels(cssPixels);
  }

  /** See [[ViewState.setModelDisplayTransformProvider]]
   * @internal
   */
  public setModelDisplayTransformProvider(provider: ModelDisplayTransformProvider): void {
    this.view.modelDisplayTransformProvider = provider;
  }

  /** An ordered list of names of screen-space post-processing effects to be applied to the image rendered by the Viewport.
   * The effects are applied to the image in the order in which they appear in the list. Any names not corresponding to a registered effect are ignored.
   * This may have no effect if the Viewport's [[RenderTarget]] does not support screen-space effects.
   * @see [[RenderSystem.createScreenSpaceEffectBuilder]] to create and register new effects.
   * @public
   */
  public get screenSpaceEffects(): Iterable<string> {
    return this.target.screenSpaceEffects;
  }
  public set screenSpaceEffects(effects: Iterable<string>) {
    this.target.screenSpaceEffects = effects;
    this.requestRedraw();
  }

  /** Append a screen-space effect to the list of effects applied to this Viewport.
   * @see [[Viewport.screenSpaceEffects]].
   * @public
   */
  public addScreenSpaceEffect(effectName: string): void {
    this.screenSpaceEffects = [...this.screenSpaceEffects, effectName];
  }

  /** Remove all screen-space effects from this Viewport.
   * @see [[Viewport.screenSpaceEffects]].
   * @public
   */
  public removeScreenSpaceEffects(): void {
    this.screenSpaceEffects = [];
  }

  /** Add an event listener to be invoked whenever the [AnalysisStyle]($common) associated with this viewport changes.
   * The analysis style may change for any of several reasons:
   *  - When the viewport's associated [DisplayStyleSettings.analysisStyle]($common).
   *  - When the viewport's associated [[ViewState.displayStyle]] changes.
   *  - When the viewport's associated [[ViewState]] changes via [[changeView]].
   * @param listener Callback accepting the new analysis style, or undefined if there is no analysis style.
   * @returns A function that can be invoked to remove the event listener.
   */
  public addOnAnalysisStyleChangedListener(listener: (newStyle: AnalysisStyle | undefined) => void): () => void {
    const addSettingsListener = (style: DisplayStyleState) => style.settings.onAnalysisStyleChanged.addListener(listener);
    let removeSettingsListener = addSettingsListener(this.displayStyle);

    const addStyleListener = (view: ViewState) => view.onDisplayStyleChanged.addListener((style) => {
      listener(style.settings.analysisStyle);
      removeSettingsListener();
      removeSettingsListener = addSettingsListener(view.displayStyle);
    });

    const removeStyleListener = addStyleListener(this.view);

    const removeViewListener = this.onChangeView.addListener((vp) => {
      listener(vp.view.displayStyle.settings.analysisStyle);
      removeStyleListener();
      addStyleListener(vp.view);
    });

    return () => {
      removeSettingsListener();
      removeStyleListener();
      removeViewListener();
    };
  }

  /** TileUser implementation @internal */
  public get tileUserId(): number {
    return this.viewportId;
  }

  /** TileUser implementation @internal */
  public onRequestStateChanged(): void {
    this.invalidateScene();
  }

  /** @internal See [[OffScreenViewport.drawingToSheetTransform */
  public get drawingToSheetTransform(): Transform | undefined { return undefined; }
  public set drawingToSheetTransform(_: Transform | undefined) { assert(false, "drawingToSheetTransform is only relevant for OffScreenViewport"); }
}

/** An interactive Viewport that exists within an HTMLDivElement. ScreenViewports can receive HTML events.
 * To render the contents of a ScreenViewport, it must be added to the [[ViewManager]] via ViewManager.addViewport().
 * Every frame, the ViewManager will update the Viewport's state and re-render its contents if anything has changed.
 * To halt this loop, use ViewManager.dropViewport() to remove the viewport from the ViewManager.
 *
 * A ScreenViewport internally owns significant WebGL resources which must be explicitly disposed of when the viewport is no longer needed.
 * This is achieved by invoking the viewport's dispose() method. ViewManager.dropViewport() invokes dispose() on the viewport by default.
 *
 * The lifetime of a ScreenViewport typically follows a pattern:
 * ```
 *  1. Application creates the viewport via ScreenViewport.create()
 *  2. The viewport is added to the render loop via ViewManager.addViewport()
 *  3. When the application is finished with the viewport, it removes it from the render loop and disposes of it via ViewManager.dropViewport().
 * ```
 *
 * In some cases it may be useful to temporarily suspend a viewport's render loop. In this case the lifetime of the viewport proceeds as follows:
 * ```
 *  1. Application creates the viewport via ScreenViewport.create()
 *  2. The viewport is added to the render loop via ViewManager.addViewport()
 *  3. At some point the render loop is suspended via ViewManager.dropViewport(viewport, false), indicating the viewport should not be disposed.
 *  4. Optionally, resume rendering by returning to step 2.
 *  5. When the application is finished with the viewport:
 *    5a. If it is currently registered with the ViewManager, it is dropped and disposed of via ViewManager.dropViewport()
 *    5b. Otherwise, it is disposed of by invoking its dispose() method directly.
 * ```
 *
 * @see [[ScreenViewport.create]] to create a ScreenViewport.
 * @public
 * @extensions
 */
export class ScreenViewport extends Viewport {
  /** Settings that may be adjusted to control the way animations are applied to a [[ScreenViewport]] by methods like
   * [[changeView]] and [[synchWithView].
   */
  public static animation = {
    /** Duration of animations of viewing operations. */
    time: {
      fast: BeDuration.fromSeconds(.5),
      normal: BeDuration.fromSeconds(1.0),
      slow: BeDuration.fromSeconds(1.25),
      /** Duration used when zooming with the mouse wheel. */
      wheel: BeDuration.fromSeconds(.5),
    },
    /** The easing function to use for view animations. */
    easing: Easing.Cubic.Out,
    /** Pertains to view transitions that move far distances, but maintain the same view direction.
     * In that case we zoom out, move the camera, and zoom back in rather than transitioning linearly to
     * provide context for the starting and ending positions. These settings control how and when that happens.
     */
    zoomOut: {
      /** Whether to allow zooming out. If you don't want it, set this to false. */
      enable: true,
      /** The interpolation function used for camera height and position over the zoomOut operation. */
      interpolation: Interpolation.Bezier,
      /** Array of fractional height the camera rises over the animation. Height is interpolated over the array during the duration of the zoom operation.
       * At 1.0 it will be high enough that both are visible if the camera were centered between then.
       * Must start and end at 0.
       */
      heights: [0, 1.5, 2.0, 1.8, 1.5, 1.2, 1, 0],
      /** Array of fractional positions of the camera from starting to ending location when zooming.
       * Position is interpolated from the array using the interpolation function over the duration of the zoom operation (see tween.ts)
       * Must start at 0 and end at 1.
       */
      positions: [0, 0, .1, .3, .5, .8, 1],
      /** Zoom out/in only if the beginning and ending view's range, each expanded by this factor, overlap. */
      margin: 2.5,
      /** Multiply the duration of the animation by this factor when performing a zoom out. */
      durationFactor: 1.5,
    },
  };

  private _evController?: EventController;
  private _resizeObserver?: ResizeObserver;
  private _viewCmdTargetCenter?: Point3d;
  /** The number of entries in the view undo/redo buffer. */
  public maxUndoSteps = 20;
  private readonly _forwardStack: ViewPose[] = [];
  private readonly _backStack: ViewPose[] = [];
  private _currentBaseline?: ViewPose;
  private _lastPose?: ViewPose; // the pose the last time this view was rendered
  private _webglCanvas?: HTMLCanvasElement;
  private _logo!: HTMLImageElement;
  private readonly _decorationCache = new DecorationsCache();

  /** The parent HTMLDivElement of the canvas. */
  public readonly parentDiv: HTMLDivElement;
  /** The div created to hold all viewport elements. */
  public readonly vpDiv: HTMLDivElement;
  /** The canvas to display the view contents. */
  public readonly canvas: HTMLCanvasElement;
  /** The HTMLDivElement used for HTML decorations. May be referenced from the DOM by class "overlay-decorators".
   * @internal
   */
  public readonly decorationDiv: HTMLDivElement;
  /** The HTMLDivElement used for toolTips. May be referenced from the DOM by class "overlay-tooltip". */
  public readonly toolTipDiv: HTMLDivElement;

  /** Create a new ScreenViewport that shows a View of an iModel into an HTMLDivElement. This method will create a new HTMLCanvasElement as a child of the supplied parentDiv.
   * It also creates two new child HTMLDivElements: one of class "overlay-decorators" for HTML overlay decorators, and one of class
   * "overlay-tooltip" for ToolTips. All the new child HTMLElements are the same size as the parentDiv.
   * @param parentDiv The HTMLDivElement to contain the ScreenViewport. The element must have non-zero width and height.
   * @param view The ViewState for the ScreenViewport.
   * @note After creating a new ScreenViewport, you must call [[ViewManager.addViewport]] for it to become "live". You must also ensure you dispose of it properly.
   * @throws Error if `parentDiv` has zero width or height.
   */
  public static create(parentDiv: HTMLDivElement, view: ViewState): ScreenViewport {
    if (0 === parentDiv.clientWidth || 0 === parentDiv.clientHeight)
      throw new Error("viewport cannot be created from a div with zero width or height");

    const canvas = document.createElement("canvas");
    const vp = new this(canvas, parentDiv, IModelApp.renderSystem.createTarget(canvas));
    vp.initialize();

    vp.changeView(view);
    return vp;
  }

  /** @internal */
  public override dispose(): void {
    super.dispose();
    this._decorationCache.clear();
  }

  /** @internal */
  public override invalidateScene(): void {
    super.invalidateScene();

    // When the scene is invalidated, so are all cached decorations - they will be regenerated.
    this._decorationCache.clear();
  }

  /** Forces removal of a specific decorator's cached decorations from this viewport, if they exist.
   * This will force those decorations to be regenerated.
   * @see [[ViewportDecorator.useCachedDecorations]].
   */
  public invalidateCachedDecorations(decorator: ViewportDecorator) {
    this._decorationCache.delete(decorator);

    // Always invalidate decorations. Decorator may have no cached decorations currently, but wants them created.
    this.invalidateDecorations();
  }

  /** @internal */
  public static markAllChildrenForRemoval(el: HTMLDivElement) {
    for (const child of el.children)
      child[ELEMENT_MARKED_FOR_REMOVAL] = true;
  }

  /** @internal */
  public static removeMarkedChildren(el: HTMLDivElement) {
    for (const child of [...el.children]) // spread to duplicate the HTMLCollection which is invalidated by removals
      if (child[ELEMENT_MARKED_FOR_REMOVAL])
        el.removeChild(child);
  }

  /** Remove all of the children of an HTMLDivElement.
   * @internal
   */
  public static removeAllChildren(el: HTMLDivElement) {
    while (el.lastChild)
      el.removeChild(el.lastChild);
  }

  /** set Div style to absolute, {0,0,100%,100%}
   * @internal
   */
  public static setToParentSize(div: HTMLElement) {
    const style = div.style;
    style.position = "absolute";
    style.top = style.left = "0";
    style.height = style.width = "100%";
  }

  /**  add a child element to this.vpDiv and set its size and position the same as the parent.  */
  private addChildDiv(parent: HTMLElement, element: HTMLElement, zIndex: number) {
    ScreenViewport.setToParentSize(element);
    element.style.zIndex = zIndex.toString();
    parent.appendChild(element);
  }

  /** Add a new `HTMLDivElement` as a child of this viewport's div.
   * @param className The CSS class name to apply to the div.
   * @param overflowHidden Whether to set `div.style.overflow` to "hidden" instead of "visible".
   * @param z The Z index of the div relative to its sibling `HTMLElement`s.
   * @returns the new div.
   */
  public addNewDiv(className: string, overflowHidden: boolean, z: number): HTMLDivElement {
    const div = document.createElement("div");
    div.className = className;
    div.style.pointerEvents = "none";
    div.style.overflow = overflowHidden ? "hidden" : "visible";
    this.addChildDiv(this.vpDiv, div, z);
    return div;
  }

  /** The HTMLImageElement of the iTwin.js logo displayed in this ScreenViewport. */
  public get logo() { return this._logo; }

  /** @internal */
  protected addLogo() {
    const logo = this._logo = IModelApp.makeHTMLElement("img", { parent: this.vpDiv, className: "imodeljs-icon" });
    logo.src = `${IModelApp.publicPath}images/imodeljs-icon.svg`;
    logo.alt = "";

    const showLogos = async (ev: Event) => {
      const aboutBox = IModelApp.makeModalDiv({ autoClose: true, width: 460, closeBox: true, rootDiv: this.vpDiv.ownerDocument.body }).modal;
      aboutBox.className += " imodeljs-about"; // only added so the CSS knows this is the about dialog
      const logos = IModelApp.makeHTMLElement("table", { parent: aboutBox, className: "logo-cards" });

      if (undefined !== IModelApp.applicationLogoCard) {
        logos.appendChild(IModelApp.applicationLogoCard());
      }

      logos.appendChild(IModelApp.makeIModelJsLogoCard());
<<<<<<< HEAD

      const promises = new Array<Promise<void>>();
      // TODO: MD - fix this when PR7617 is backported
      // for (const ref of this.getTileTreeRefs()) {
      //   promises.push(ref.addAttributions(logos, this));
      // }
      await Promise.all(promises);
=======
      for (const ref of this.getTileTreeRefs()) {
        ref.addLogoCards(logos, this);
      }

>>>>>>> 893c1409
      ev.stopPropagation();
    };

    logo.onclick = showLogos;
    logo.addEventListener("touchstart", showLogos);
    logo.onmousemove = logo.onmousedown = logo.onmouseup = (ev) => ev.stopPropagation();
  }

  protected constructor(canvas: HTMLCanvasElement, parentDiv: HTMLDivElement, target: RenderTarget) {
    super(target);
    this.canvas = canvas;
    this.parentDiv = parentDiv;

    // first remove all children of the parent Div
    ScreenViewport.removeAllChildren(parentDiv);

    const div = this.vpDiv = IModelApp.makeHTMLElement("div", { className: "imodeljs-vp" });
    this.addChildDiv(this.parentDiv, div, 0);

    this.addChildDiv(this.vpDiv, canvas, 10);
    this.target.updateViewRect();

    // SEE: decorationDiv doc comment
    this.decorationDiv = this.addNewDiv("overlay-decorators", true, 30);
    this.toolTipDiv = this.addNewDiv("overlay-tooltip", true, 40);
    this.setCursor();
    this.addLogo();
  }

  /** Open the toolTip window in this ScreenViewport with the supplied message and location. The tooltip will be a child of [[ScreenViewport.toolTipDiv]].
   * @param message The message to display
   * @param location The position of the toolTip, in view coordinates. If undefined, use center of view.
   * @param options the ToolTip options
   * @note There is only one ToolTip window, so calling this method more than once will move the toolTip and show the second message.
   */
  public openToolTip(message: HTMLElement | string, location?: XAndY, options?: ToolTipOptions) {
    IModelApp.notifications.openToolTip(this.toolTipDiv, message, location, options);
  }

  /** @internal */
  public mousePosFromEvent(ev: MouseEvent): XAndY {
    const rect = this.getClientRect();
    return { x: ev.clientX - rect.left, y: ev.clientY - rect.top };
  }

  /** @internal */
  public mouseMovementFromEvent(ev: MouseEvent): XAndY {
    return { x: ev.movementX, y: ev.movementY };
  }

  /** Set the event controller for this Viewport. Destroys previous controller, if one was defined.
   * @deprecated in 3.x. this was intended for internal use only.
   */
  public setEventController(controller?: EventController) {
    if (this._evController)
      this._evController.destroy();

    this._evController = controller;
  }

  /** Invoked by ViewManager.addViewport.
   * @internal
   */
  public onViewManagerAdd(): void {
    this.onViewManagerDrop();

    this._evController = new EventController(this);
    this._resizeObserver = new ResizeObserver(() => {
      this.requestRedraw();
    });
    this._resizeObserver.observe(this.canvas);
  }

  /** Invoked by ViewManager.dropViewport.
   * @internal
   */
  public onViewManagerDrop(): void {
    this._evController?.destroy();
    this._resizeObserver?.disconnect();
    this._evController = this._resizeObserver = undefined;
  }

  /** Find a point on geometry visible in this Viewport, within a radius of supplied pick point.
   * @param pickPoint Point to search about, in world coordinates
   * @param radius Radius, in pixels, of the circular area to search.
   * @param allowNonLocatable If true, include geometry with non-locatable flag set.
   * @param out Optional Point3d to hold the result. If undefined, a new Point3d is returned.
   * @returns The point, in world coordinates, on the element closest to `pickPoint`, or undefined if no elements within `radius`.
   */
  public pickNearestVisibleGeometry(pickPoint: Point3d, radius?: number, allowNonLocatable = true, out?: Point3d): Point3d | undefined {
    const depthResult = this.pickDepthPoint(pickPoint, radius, { excludeNonLocatable: !allowNonLocatable });
    let isValidDepth = false;
    switch (depthResult.source) {
      case DepthPointSource.Geometry:
      case DepthPointSource.Model:
      case DepthPointSource.Map:
        isValidDepth = true;
        break;
      case DepthPointSource.BackgroundMap:
      case DepthPointSource.GroundPlane:
      case DepthPointSource.Grid:
      case DepthPointSource.ACS:
        const npcPt = this.worldToNpc(depthResult.plane.getOriginRef());
        isValidDepth = !(npcPt.z < 0.0 || npcPt.z > 1.0);
        break;
    }
    if (!isValidDepth)
      return undefined;
    const result = undefined !== out ? out : new Point3d();
    result.setFrom(depthResult.plane.getOriginRef());
    return result;
  }

  /** @internal */
  public picker = new ElementPicker(); // Picker used in pickDepthPoint below so it hangs around and can be queried later.

  /** Find a point on geometry visible in this Viewport, within a radius of supplied pick point.
   * If no geometry is selected, return the point projected to the most appropriate reference plane.
   * @param pickPoint Point to search about, in world coordinates
   * @param radius Radius, in pixels, of the circular area to search.
   * @param options Optional settings to control what can be selected.
   * @returns A plane with origin from closest geometry point or reference plane projection and the source of the depth point.
   * @note The result plane normal is valid when the source is not geometry or a reality model.
   */
  public pickDepthPoint(pickPoint: Point3d, radius?: number, options?: DepthPointOptions): { plane: Plane3dByOriginAndUnitNormal, source: DepthPointSource, sourceId?: string } {
    if (!this.view.is3d())
      return { plane: Plane3dByOriginAndUnitNormal.createXYPlane(pickPoint), source: DepthPointSource.ACS };

    if (undefined === radius)
      radius = this.pixelsFromInches(ToolSettings.viewToolPickRadiusInches);

    this.picker.empty();
    const locateOpts = new LocateOptions();
    locateOpts.allowNonLocatable = (undefined === options || !options.excludeNonLocatable);
    locateOpts.allowDecorations = (undefined === options || !options.excludeDecorations);
    locateOpts.allowExternalIModels = (undefined === options || !options.excludeExternalIModels);
    locateOpts.preserveModelDisplayTransforms = true;

    if (0 !== this.picker.doPick(this, pickPoint, radius, locateOpts)) {
      const hitDetail = this.picker.getHit(0)!;
      const hitPoint = hitDetail.getPoint();
      if (hitDetail.isModelHit)
        return { plane: Plane3dByOriginAndUnitNormal.create(hitPoint, this.view.getUpVector(hitPoint))!, source: DepthPointSource.Model, sourceId: hitDetail.sourceId };
      else if (hitDetail.isMapHit)
        return { plane: Plane3dByOriginAndUnitNormal.create(hitPoint, this.view.getUpVector(hitPoint))!, source: DepthPointSource.Map, sourceId: hitDetail.sourceId };
      return { plane: Plane3dByOriginAndUnitNormal.create(hitPoint, this.view.getZVector())!, source: DepthPointSource.Geometry, sourceId: hitDetail.sourceId };
    }

    const eyePoint = this.worldToViewMap.transform1.columnZ();
    const direction = Vector3d.createFrom(eyePoint);
    const aa = Geometry.conditionalDivideFraction(1, eyePoint.w);
    if (aa !== undefined) {
      const xyzEye = direction.scale(aa);
      direction.setFrom(pickPoint.vectorTo(xyzEye));
    }

    direction.scaleToLength(-1.0, direction);
    const boresiteIntersectRay = Ray3d.create(pickPoint, direction);
    const projectedPt = Point3d.createZero();

    const backgroundMapGeometry = this.backgroundMapGeometry;
    if (undefined !== backgroundMapGeometry) {
      const intersect = backgroundMapGeometry.getRayIntersection(boresiteIntersectRay, false);

      if (undefined !== intersect) {
        const npcPt = this.worldToNpc(intersect.origin);
        if (npcPt.z < 1)    // Only if in front of eye.
          return { plane: Plane3dByOriginAndUnitNormal.create(intersect.origin, intersect.direction)!, source: DepthPointSource.BackgroundMap };
      }
    }
    // returns true if there's an intersection that isn't behind the front plane
    const boresiteIntersect = (plane: Plane3dByOriginAndUnitNormal) => {
      const dist = boresiteIntersectRay.intersectionWithPlane(plane, projectedPt);
      if (undefined === dist)
        return false;
      const npcPt = this.worldToNpc(projectedPt);
      return npcPt.z < 1.0;
    };

    if (this.view.getDisplayStyle3d().environment.displayGround) {
      const groundPlane = Plane3dByOriginAndUnitNormal.create(Point3d.create(0, 0, this.view.getGroundElevation()), Vector3d.unitZ());
      if (undefined !== groundPlane && boresiteIntersect(groundPlane))
        return { plane: Plane3dByOriginAndUnitNormal.create(projectedPt, groundPlane.getNormalRef())!, source: DepthPointSource.GroundPlane };
    }

    const acsPlane = Plane3dByOriginAndUnitNormal.create(this.getAuxCoordOrigin(), this.getAuxCoordRotation().getRow(2));
    if (undefined !== acsPlane && boresiteIntersect(acsPlane))
      return { plane: Plane3dByOriginAndUnitNormal.create(projectedPt, acsPlane.getNormalRef())!, source: (this.isGridOn && GridOrientationType.AuxCoord === this.view.getGridOrientation() ? DepthPointSource.Grid : DepthPointSource.ACS) };

    const targetPointNpc = this.worldToNpc(this.view.getTargetPoint());
    if (targetPointNpc.z < 0.0 || targetPointNpc.z > 1.0)
      targetPointNpc.z = 0.5;

    this.worldToNpc(pickPoint, projectedPt);
    projectedPt.z = targetPointNpc.z;
    this.npcToWorld(projectedPt, projectedPt);
    return { plane: Plane3dByOriginAndUnitNormal.create(projectedPt, this.view.getZVector())!, source: DepthPointSource.TargetPoint };
  }

  /** Queue an animation that interpolates between this viewport's previous [Frustum]($common) and its current frustum.
   * This function is typically called by [ViewTool]($frontend)s after modifying the viewport's [ViewState]($frontend), to smoothly transition to the new view;
   * as opposed to calling [[synchWithView]] which immediately transitions to the new view. It uses [[FrustumAnimator]] to perform the animation.
   * @public
   */
  public animateFrustumChange(options?: ViewAnimationOptions) {
    if (this._lastPose && this._currentBaseline)
      this.setAnimator(new FrustumAnimator(options ? options : {}, this, this._lastPose, this.view.savePose()));
  }

  /** Animate the view frustum from a starting frustum to the current view frustum. In other words,
   * save a starting frustum (presumably what the user is currently looking at), then adjust the view to
   * a different location and call synchWithView, then call this method. After the animation the viewport
   * frustum will be restored to its current location.
   * @internal
   */
  public animateToCurrent(_start: Frustum, options?: ViewAnimationOptions) {
    options = options ? options : {};
    this.animateFrustumChange(/* start, this.getFrustum(), */ options);
  }

  /** Animate the view frustum to a destination location the earth from the current frustum. */
  public async animateFlyoverToGlobalLocation(destination: GlobalLocation) {
    const animator = await GlobeAnimator.create(this, destination);
    this.setAnimator(animator);
  }

  /** @internal */
  public pickCanvasDecoration(pt: XAndY) { return this.target.pickOverlayDecoration(pt); }

  /** Get the DOMRect of the canvas for this Viewport. */
  public getClientRect(): DOMRect { return this.canvas.getBoundingClientRect(); }

  /** The ViewRect for this ScreenViewport. Left and top will be 0, right will be the width, and bottom will be the height.
   * @note Do not modify the ViewRect's properties.
   */
  public get viewRect(): ViewRect {
    this._viewRange.init(0, 0, this.canvas.clientWidth, this.canvas.clientHeight);
    return this._viewRange;
  }

  /** Populate a set of decoration graphics to be displayed in this viewport. */
  protected override addDecorations(decorations: Decorations): void {
    // SEE: decorationDiv doc comment
    ScreenViewport.markAllChildrenForRemoval(this.decorationDiv);
    const context = new DecorateContext(this, decorations, this._decorationCache);
    try {
      // It is an error to try to remove cached decorations while we are decorating.
      // Some naughty decorators unwittingly do so by e.g. invalidating the scene in their decorate method.
      this._decorationCache.prohibitRemoval = true;

      context.addFromDecorator(this.view);
<<<<<<< HEAD

      // TODO: MD - fix this when PR7617 is backported
      // for (const ref of this.getTileTreeRefs()) {
      //   context.addFromDecorator(ref);
      // }
=======
      for (const ref of this.tiledGraphicsProviderRefs()) {
        context.addFromDecorator(ref);
      }
>>>>>>> 893c1409

      for (const decorator of IModelApp.viewManager.decorators)
        context.addFromDecorator(decorator);

      ScreenViewport.removeMarkedChildren(this.decorationDiv);
    } finally {
      this._decorationCache.prohibitRemoval = false;
    }
  }

  /** Change the cursor for this Viewport */
  public setCursor(cursor: string = "default"): void {
    this.canvas.style.cursor = cursor;
  }

  /** See [[Viewport.synchWithView]]. */
  public override synchWithView(options?: ViewChangeOptions): void {
    options = options ?? {};

    if (this.view.is3d() && options?.globalAlignment)
      this.view.alignToGlobe(options.globalAlignment.target, options.globalAlignment.transition);

    super.synchWithView(options);

    if (true !== options.noSaveInUndo)
      this.saveViewUndo();
    if (true === options.animateFrustumChange)
      this.animateFrustumChange(options);
  }

  /** @internal */
  protected override validateRenderPlan() {
    super.validateRenderPlan();
    this._lastPose = this.view.savePose();
  }

  /** Change the ViewState of this Viewport
   * @param view a fully loaded (see discussion at [[ViewState.load]] ) ViewState
   * @param opts options for how the view change operation should work
   */
  public override changeView(view: ViewState, opts?: ViewChangeOptions) {
    if (view === this.view) // nothing to do
      return;

    this.setAnimator(undefined); // make sure we clear any active animators before we change views.

    opts = opts ?? { animationTime: ScreenViewport.animation.time.slow.milliseconds };

    // determined whether we can animate this ViewState change
    const doAnimate = this.view && this.view.hasSameCoordinates(view) && false !== opts.animateFrustumChange;
    if (!doAnimate)
      this.clearViewUndo(); // if we can animate, don't throw out view undo.

    super.changeView(view, opts);
    this.saveViewUndo();

    if (doAnimate)
      this.animateFrustumChange(opts);
  }

  /** A point in world coordinates describing an appropriate default point for a [[ViewTool]] when no more specific point is provided by the user.
   * This point is generally managed and used by [[ViewManip]].
   */
  public get viewCmdTargetCenter(): Point3d | undefined { return this._viewCmdTargetCenter; }
  public set viewCmdTargetCenter(center: Point3d | undefined) { this._viewCmdTargetCenter = center ? center.clone() : undefined; }
  /** True if an undoable viewing operation exists on the stack */
  public get isUndoPossible(): boolean { return 0 < this._backStack.length; }

  /** True if a redoable viewing operation exists on the stack */
  public get isRedoPossible(): boolean { return 0 < this._forwardStack.length; }

  /** Clear the undo buffers of this Viewport. This resets the undo stack. */
  public clearViewUndo(): void {
    this._currentBaseline = undefined;
    this._forwardStack.length = 0;
    this._backStack.length = 0;
    this._lastPose = undefined;
  }

  /** Saves the current state of this viewport's [[ViewState]] in the undo stack, such that it can be restored by a call to [[ScreenViewport.doUndo]]. */
  public saveViewUndo(): void {
    if (this._inViewChangedEvent) // echo from a view changed event.
      return;

    // the first time we're called we need to establish the baseline
    if (!this._currentBaseline)
      this._currentBaseline = this.view.savePose();

    if (this._currentBaseline.equalState(this.view))
      return; // nothing changed, we're done

    const backStack = this._backStack;
    if (backStack.length >= this.maxUndoSteps) // don't save more than max
      backStack.shift(); // remove the oldest entry

    /** Sometimes we get requests to save undo entries from rapid viewing operations (e.g. mouse wheel rolls). To avoid lots of
     * little useless intermediate view undo steps that mean nothing, if we get a call to this within a minimum time (1/2 second by default)
     * we don't add a new entry to the view undo buffer.
     */
    const now = BeTimePoint.now();
    if (Viewport.undoDelay.isZero || backStack.length < 1 || backStack[backStack.length - 1].undoTime!.plus(Viewport.undoDelay).before(now)) {
      this._currentBaseline.undoTime = now; // save time we put this entry in undo buffer
      this._backStack.push(this._currentBaseline); // save previous state
      this._forwardStack.length = 0; // not possible to do redo after this
    }

    this._currentBaseline = this.view.savePose();
  }

  /** Reverses the most recent change to the Viewport from the undo stack. */
  public doUndo(animationTime?: BeDuration) {
    if (0 === this._backStack.length || this._currentBaseline === undefined)
      return;

    this._forwardStack.push(this._currentBaseline);
    this._currentBaseline = this._backStack.pop()!;
    this.view.applyPose(this._currentBaseline);
    this.finishUndoRedo(animationTime);
    this.onViewUndoRedo.raiseEvent(this, ViewUndoEvent.Undo);
  }

  /** Re-applies the most recently un-done change to the Viewport from the redo stack. */
  public doRedo(animationTime?: BeDuration) {
    if (0 === this._forwardStack.length || this._currentBaseline === undefined)
      return;

    this._backStack.push(this._currentBaseline);
    this._currentBaseline = this._forwardStack.pop()!;
    this.view.applyPose(this._currentBaseline);
    this.finishUndoRedo(animationTime);
    this.onViewUndoRedo.raiseEvent(this, ViewUndoEvent.Redo);
  }

  /** @internal */
  private finishUndoRedo(duration?: BeDuration): void {
    this.updateChangeFlags(this.view);
    this.setupFromView();
    if (undefined !== duration)
      this.animateFrustumChange({ animationTime: duration.milliseconds });
  }

  /** Clear the view undo buffer and establish the current ViewState as the new baseline. */
  public resetUndo() {
    this.clearViewUndo();
    this.saveViewUndo();  // Set up new baseline state
  }

  /** Show the surface normal for geometry under the cursor when snapping. */
  private static drawLocateHitDetail(context: DecorateContext, aperture: number, hit: HitDetail): void {
    if (!context.viewport.view.is3d())
      return; // Not valuable feedback in 2d...

    if (!(hit instanceof SnapDetail) || !hit.normal || hit.isPointAdjusted)
      return; // AccuSnap will flash edge/segment geometry if not a surface hit or snap location has been adjusted...

    const builder = context.createGraphicBuilder(GraphicType.WorldOverlay);
    const color = context.viewport.hilite.color.inverse().withTransparency(100); // Invert hilite color for good contrast
    const colorFill = color.withTransparency(200);

    builder.setSymbology(color, colorFill, 1);

    const skew = context.viewport.view.getAspectRatioSkew();
    const radius = (2.5 * aperture) * context.viewport.getPixelSizeAtPoint(hit.snapPoint);
    const rMatrix = Matrix3d.createRigidHeadsUp(hit.normal);
    const ellipse = Arc3d.createScaledXYColumns(hit.snapPoint, rMatrix, radius, radius / skew, AngleSweep.create360());

    builder.addArc(ellipse, true, true);
    builder.addArc(ellipse, false, false);

    const lengthX = (0.6 * radius);
    const lengthY = lengthX / skew;
    const normal = Vector3d.create();

    ellipse.vector0.normalize(normal);
    const pt1 = hit.snapPoint.plusScaled(normal, lengthX);
    const pt2 = hit.snapPoint.plusScaled(normal, -lengthX);
    builder.addLineString([pt1, pt2]);

    ellipse.vector90.normalize(normal);
    const pt3 = hit.snapPoint.plusScaled(normal, lengthY);
    const pt4 = hit.snapPoint.plusScaled(normal, -lengthY);
    builder.addLineString([pt3, pt4]);

    context.addDecorationFromBuilder(builder);
  }

  /** @internal */
  public drawLocateCursor(context: DecorateContext, viewPt: Point3d, aperture: number, isLocateCircleOn: boolean, hit?: HitDetail): void {
    if (hit)
      ScreenViewport.drawLocateHitDetail(context, aperture, hit);

    if (isLocateCircleOn) {
      // draw a filled and outlined circle to represent the size of the location aperture in the current view.
      const radius = Math.floor(aperture * 0.5) + 0.5;
      const position = viewPt.clone();
      position.x = Math.floor(position.x) + 0.5;
      position.y = Math.floor(position.y) + 0.5;
      const drawDecoration = (ctx: CanvasRenderingContext2D) => {
        ctx.beginPath();
        ctx.strokeStyle = "rgba(255,255,255,.4)";
        ctx.fillStyle = "rgba(255,255,255,.2)";
        ctx.arc(0, 0, radius, 0, 2 * Math.PI);
        ctx.fill();
        ctx.stroke();
        ctx.beginPath();
        ctx.strokeStyle = "rgba(0,0,0,.8)";
        ctx.lineWidth = 1;
        ctx.arc(0, 0, radius + 1, 0, 2 * Math.PI);
        ctx.stroke();
      };
      context.addCanvasDecoration({ position, drawDecoration }, true);
    }
  }

  /** By default, a Viewport's webgl content is rendered to an off-screen canvas owned by the RenderSystem, then the resultant image is copied to the 2d rendering context
   * belonging to the Viewport's own canvas. However, on non-chromium-based browsers this copying incurs a significant performance penalty. So, when only one Viewport
   * needs to be drawn, we can switch to rendering the webgl content directly to the screen to improve performance in those browsers.
   * ViewManager takes care of toggling this behavior.
   * @internal
   */
  public get rendersToScreen(): boolean { return undefined !== this._webglCanvas; }
  public set rendersToScreen(toScreen: boolean) {
    if (toScreen === this.rendersToScreen)
      return;

    // Returns a webgl canvas if we're rendering webgl directly to the screen.
    const webglCanvas = this.target.setRenderToScreen(toScreen);
    if (undefined === webglCanvas) {
      assert(undefined !== this._webglCanvas); // see getter...
      this.vpDiv.removeChild(this._webglCanvas);
      this._webglCanvas = undefined;
    } else {
      assert(undefined === this._webglCanvas); // see getter...
      this._webglCanvas = webglCanvas;

      this.addChildDiv(this.vpDiv, webglCanvas, 5);

      /** We really want this WebGL canvas' zIndex to be lower than this.canvas, but if we do that, browsers can decide to
       * not update the WebGL canvas contents once it is re-added to the parent div after dropping other viewports.
       * The offending element is the 2d canvas sitting on top of the WebGL canvas. We need to clear the 2d canvas' contents
       * in order to ensure browsers allow the underlying WebGL canvas to update. If a decorator is present, the 2d canvas
       * is cleared during the frame render process by virtue of updating the decorator. For the non-decorator case, and for
       * iOS, we must make sure we still clear the 2d canvas, done here. iOS appears to need this clear even when decorators
       * clear the canvas later in the frame render process.
       */
      _clear2dCanvas(this.canvas);
    }

    const resized = this.target.updateViewRect();
    if (resized) {
      this.target.onResized();
      this.invalidateController();
    }
    this.invalidateRenderPlan();
  }

  /** Overrides [[Viewport.waitForSceneCompletion]] to allow the render loop to load graphics until the scene is complete. */
  public override async waitForSceneCompletion(): Promise<void> {
    if (!IModelApp.viewManager.hasViewport(this))
      return super.waitForSceneCompletion();

    const system = this.target.renderSystem;

    // Let the ViewManager/TileAdmin initiate all further requests for tiles until no more requests are pending.
    // We will latch onto the onRender event in order to know when tile requests are finished and the promise is fulfilled.
    const promise = new Promise<void>((resolve, _reject) => {
      const removeOnRender = this.onRender.addListener(() => {
        const removeOnViewClose = IModelApp.viewManager.onViewClose.addListener((vp: ScreenViewport) => {
          if (vp as Viewport === this) {
            removeOnViewClose();
            removeOnRender();
            resolve();
            return;
          }
        });

        if (this.isDisposed) {
          removeOnViewClose();
          removeOnRender();
          resolve();
          return;
        }

        let haveNewTiles = !this.areAllTileTreesLoaded || this._hasMissingTiles;
        if (!haveNewTiles)
          haveNewTiles = this.hasAdditionalTiles();

        if (!haveNewTiles && !system.hasExternalTextureRequests) {
          removeOnViewClose();
          removeOnRender();
          resolve();
          return;
        }
      });
    });

    // Must first wait to ensure all tile trees are loaded -- tile requests will not happen before then; it may look like we have no requests pending, but in reality no requests even began.
    while (!this.areAllTileTreesLoaded) {
      await BeDuration.wait(100);
    }

    // After all tile trees have loaded, kick off an initial request for tiles.
    this.invalidateScene();
    this.renderFrame();

    return promise;
  }
}

function _clear2dCanvas(canvas: HTMLCanvasElement) {
  const ctx = canvas.getContext("2d", { alpha: true })!;
  ctx.save();
  ctx.setTransform(1, 0, 0, 1, 0, 0); // revert any previous devicePixelRatio scale for clearRect() call below.
  ctx.clearRect(0, 0, canvas.width, canvas.height);
  ctx.restore();
}

/** Options supplied when creating an [[OffScreenViewport]].
 * @see [[OffScreenViewport.create]].
 * @public
 */
export interface OffScreenViewportOptions {
  /** The view to be drawn in the viewport. */
  view: ViewState;
  /** The dimensions of the viewport. */
  viewRect: ViewRect;
  /** If true, the viewport's aspect ratio will remain fixed. */
  lockAspectRatio?: boolean;
}

/** A viewport that draws to an offscreen buffer instead of to the screen. An offscreen viewport is never added to the [[ViewManager]], therefore does not participate in
 * the render loop. Its dimensions are specified directly instead of being derived from an HTMLCanvasElement, and its renderFrame function must be manually invoked.
 * Offscreen viewports can be useful for, e.g., producing an image from the contents of a view (see [[Viewport.readImageBuffer]] and [[Viewport.readImageToCanvas]])
 * without drawing to the screen.
 * @see [[OffScreenViewport.create]] to create an off-screen viewport.
 * @public
 * @extensions
 */
export class OffScreenViewport extends Viewport {
  protected _isAspectRatioLocked = false;
  private _drawingToSheetTransform?: Transform;

  protected constructor(target: RenderTarget) {
    super(target);
  }

  /** A bit of a hack to work around our ill-advised decision to always expect a RenderClipVolume to be defined in world coordinates.
   * When we attach a section drawing to a sheet view, and the section drawing has a spatial view attached to *it*, the spatial view's clip
   * is transformed into drawing space - but when we display it we need to transform it into world (sheet) coordinates.
   * Fixing the actual problem (clips should always be defined in the coordinate space of the graphic branch containing them) would be quite error-prone
   * and likely to break existing code -- so instead the SheetViewState specifies this transform to be consumed by DrawingViewState.attachToViewport.
   * @internal
   */
  public override get drawingToSheetTransform(): Transform | undefined {
    return this._drawingToSheetTransform;
  }

  public override set drawingToSheetTransform(transform: Transform | undefined) {
    this.detachFromView();
    this._drawingToSheetTransform = transform;
    this.attachToView();
  }

  public static create(options: OffScreenViewportOptions): OffScreenViewport {
    return this.createViewport(options.view, IModelApp.renderSystem.createOffscreenTarget(options.viewRect), options.lockAspectRatio);
  }

  /** @internal because RenderTarget is internal */
  public static createViewport(view: ViewState, target: RenderTarget, lockAspectRatio = false): OffScreenViewport {
    const vp = new this(target);
    vp._isAspectRatioLocked = lockAspectRatio;
    vp.changeView(view);
    vp._decorationsValid = true;

    vp.initialize();
    return vp;
  }

  /** @internal */
  public override get isAspectRatioLocked(): boolean {
    return this._isAspectRatioLocked;
  }

  /** Get the rectangle of this Viewport in [[CoordSystem.View]] coordinates.
   * @note Do not modify the ViewRect's properties.
   */
  public override get viewRect(): ViewRect {
    return this.target.viewRect;
  }

  /** Change the dimensions of the viewport. */
  public setRect(rect: ViewRect): void {
    this.target.setViewRect(rect, false);
    this.changeView(this.view);
  }
}<|MERGE_RESOLUTION|>--- conflicted
+++ resolved
@@ -3197,20 +3197,13 @@
       }
 
       logos.appendChild(IModelApp.makeIModelJsLogoCard());
-<<<<<<< HEAD
 
       const promises = new Array<Promise<void>>();
-      // TODO: MD - fix this when PR7617 is backported
-      // for (const ref of this.getTileTreeRefs()) {
-      //   promises.push(ref.addAttributions(logos, this));
-      // }
+      for (const ref of this.getTileTreeRefs()) {
+        promises.push(ref.addAttributions(logos, this));
+      }
       await Promise.all(promises);
-=======
-      for (const ref of this.getTileTreeRefs()) {
-        ref.addLogoCards(logos, this);
-      }
-
->>>>>>> 893c1409
+
       ev.stopPropagation();
     };
 
@@ -3462,17 +3455,10 @@
       this._decorationCache.prohibitRemoval = true;
 
       context.addFromDecorator(this.view);
-<<<<<<< HEAD
-
-      // TODO: MD - fix this when PR7617 is backported
-      // for (const ref of this.getTileTreeRefs()) {
-      //   context.addFromDecorator(ref);
-      // }
-=======
-      for (const ref of this.tiledGraphicsProviderRefs()) {
+
+      for (const ref of this.getTileTreeRefs()) {
         context.addFromDecorator(ref);
       }
->>>>>>> 893c1409
 
       for (const decorator of IModelApp.viewManager.decorators)
         context.addFromDecorator(decorator);
