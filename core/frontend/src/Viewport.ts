--- conflicted
+++ resolved
@@ -3434,14 +3434,9 @@
       this._decorationCache.prohibitRemoval = true;
 
       context.addFromDecorator(this.view);
-<<<<<<< HEAD
-      // this.forEachTiledGraphicsProviderTree((ref) => context.addFromDecorator(ref));
-      this.forEachTileTreeRef((ref) => context.addFromDecorator(ref));
-=======
       for (const ref of this.tiledGraphicsProviderRefs()) {
         context.addFromDecorator(ref);
       }
->>>>>>> 74e2f11e
 
       for (const decorator of IModelApp.viewManager.decorators)
         context.addFromDecorator(decorator);
