/*---------------------------------------------------------------------------------------------
* Copyright (c) Bentley Systems, Incorporated. All rights reserved.
* See LICENSE.md in the project root for license terms and full copyright notice.
*--------------------------------------------------------------------------------------------*/
/** @packageDocumentation
 * @module Views
 */

import {
  asInstanceOf, assert, BeDuration, BeEvent, BeTimePoint, Constructor, dispose, Id64, Id64Arg, Id64Set, Id64String, isInstanceOf,
  StopWatch,
} from "@itwin/core-bentley";
import {
  Angle, AngleSweep, Arc3d, Geometry, LowAndHighXY, LowAndHighXYZ, Map4d, Matrix3d, Plane3dByOriginAndUnitNormal, Point3d, Point4d, Range1d,
  Range3d, Ray3d, Transform, Vector3d, XAndY, XYAndZ, XYZ,
} from "@itwin/core-geometry";
import {
  AnalysisStyle, BackgroundMapProps, BackgroundMapProviderProps, BackgroundMapSettings, Camera, CartographicRange, ClipStyle, ColorDef, DisplayStyleSettingsProps,
  Easing, ElementProps, FeatureAppearance, Frustum, GlobeMode, GridOrientationType, Hilite, ImageBuffer,
  Interpolation, isPlacement2dProps, LightSettings, ModelMapLayerDrapeTarget, ModelMapLayerSettings, Npc, NpcCenter, Placement,
  Placement2d, Placement3d, PlacementProps, SolarShadowSettings, SubCategoryAppearance, SubCategoryOverride, ViewFlags,
} from "@itwin/core-common";
import { AuxCoordSystemState } from "./AuxCoordSys";
import { BackgroundMapGeometry } from "./BackgroundMapGeometry";
import { ChangeFlag, ChangeFlags, MutableChangeFlags } from "./ChangeFlags";
import { CoordSystem } from "./CoordSystem";
import { DecorationsCache } from "./DecorationsCache";
import { DisplayStyleState } from "./DisplayStyleState";
import { ElementPicker, LocateOptions } from "./ElementLocateManager";
import { FeatureOverrideProvider } from "./FeatureOverrideProvider";
import { FrustumAnimator } from "./FrustumAnimator";
import { GlobeAnimator } from "./GlobeAnimator";
import { HitDetail, SnapDetail } from "./HitDetail";
import { IModelApp } from "./IModelApp";
import { IModelConnection } from "./IModelConnection";
import { linePlaneIntersect } from "./LinePlaneIntersect";
import { ToolTipOptions } from "./NotificationManager";
import { PerModelCategoryVisibility } from "./PerModelCategoryVisibility";
import { Decorations } from "./render/Decorations";
import { FeatureSymbology } from "./render/FeatureSymbology";
import { FrameStats } from "./render/FrameStats";
import { FrameStatsCollector } from "./internal/render/FrameStatsCollector";
import { AnimationBranchStates } from "./internal/render/AnimationBranchState";
import { Pixel } from "./render/Pixel";
import { GraphicList } from "./render/RenderGraphic";
import { RenderMemory } from "./render/RenderMemory";
import { createRenderPlanFromViewport } from "./internal/render/RenderPlan";
import { RenderTarget } from "./render/RenderTarget";
import { StandardView, StandardViewId } from "./StandardView";
import { SubCategoriesCache } from "./SubCategoriesCache";
import {
  DisclosedTileTreeSet, MapCartoRectangle, MapFeatureInfo, MapFeatureInfoOptions, MapLayerFeatureInfo, MapLayerImageryProvider, MapLayerIndex, MapLayerInfoFromTileTree, MapTiledGraphicsProvider,
  MapTileTreeReference, MapTileTreeScaleRangeVisibility, RealityModelTileTree, RealityTileTree, TileBoundingBoxes, TiledGraphicsProvider, TileTreeLoadStatus, TileTreeReference, TileUser,
} from "./tile/internal";
import { EventController } from "./tools/EventController";
import { ToolSettings } from "./tools/ToolSettings";
import { Animator, MarginOptions, OnViewExtentsError, ViewAnimationOptions, ViewChangeOptions } from "./ViewAnimation";
import { DecorateContext, SceneContext } from "./ViewContext";
import { GlobalLocation, viewGlobalLocation, ViewGlobalLocationConstants } from "./ViewGlobalLocation";
import { ViewingSpace } from "./ViewingSpace";
import { ViewPose } from "./ViewPose";
import { ViewRect } from "./common/ViewRect";
import { ModelDisplayTransformProvider, ViewState } from "./ViewState";
import { ViewStatus } from "./ViewStatus";
import { QueryVisibleFeaturesCallback, QueryVisibleFeaturesOptions } from "./render/VisibleFeature";
import { queryVisibleFeatures } from "./internal/render/QueryVisibileFeatures";
import { FlashSettings } from "./FlashSettings";
import { GeometricModelState } from "./ModelState";
import { GraphicType } from "./common/render/GraphicType";
<<<<<<< HEAD
import { Target } from "./internal/render/webgl/Target";
=======
import { compareMapLayer } from "./internal/render/webgl/MapLayerParams";
>>>>>>> 3fa8be8a

// cSpell:Ignore rect's ovrs subcat subcats unmounting UI's

/** Interface for drawing [[Decorations]] into, or on top of, a [[ScreenViewport]].
 * @public
 */
export interface ViewportDecorator {
  /** Override to enable cached decorations for this decorator.
   * By default, a decorator is asked to recreate its decorations from scratch via its [[decorate]] method whenever the viewport's decorations are invalidated.
   * Decorations become invalidated for a variety of reasons, including when the scene changes and when the mouse moves.
   * Most decorators care only about when the scene changes, and may create decorations that are too expensive to recreate on every mouse motion.
   * If `useCachedDecorations` is true, then the viewport will cache the most-recently-created decorations for this decorator, and only invoke its [[decorate]] method if it has no cached decorations for it.
   * The cached decorations are discarded:
   *  - Whenever the scene changes; and
   *  - When the decorator explicitly requests it via [[Viewport.invalidateCachedDecorations]] or [[ViewManager.invalidateCachedDecorationsAllViews]].
   * The decorator should invoke the latter when the criteria governing its decorations change.
   */
  readonly useCachedDecorations?: true;

  /** Implement this method to add [[Decorations]] into the supplied DecorateContext.
   * @see [[useCachedDecorations]] to avoid unnecessarily recreating decorations.
   */
  decorate(context: DecorateContext): void;
}

/** Source of depth point returned by [[Viewport.pickDepthPoint]].
 * @public
 */
export enum DepthPointSource {
  /** Depth point from geometry within specified radius of pick point */
  Geometry, // eslint-disable-line @typescript-eslint/no-shadow
  /** Depth point from reality model within specified radius of pick point */
  Model,
  /** Depth point from ray projection to background map plane */
  BackgroundMap,
  /** Depth point from ray projection to ground plane */
  GroundPlane,
  /** Depth point from ray projection to grid plane */
  Grid,
  /** Depth point from ray projection to acs plane */
  ACS,
  /** Depth point from plane passing through view target point */
  TargetPoint,
  /** Depth point from map/terrain within specified radius of pick point */
  Map,
}

/** Options to control behavior of [[Viewport.pickDepthPoint]].
 * @public
 */
export interface DepthPointOptions {
  /** If true, geometry with the "non-locatable" flag set will not be selected. */
  excludeNonLocatable?: boolean;
  /** If true, geometry from pickable decorations will not be selected. */
  excludeDecorations?: boolean;
  /** If true, geometry from an IModelConnection other than the one associated with the Viewport will not be selected. */
  excludeExternalIModels?: boolean;
}

/** The minimum and maximum values for the z-depth of a rectangle of screen space.
 * Values are in [[CoordSystem.Npc]] so they will be between 0 and 1.0.
 * @public
 */
export interface DepthRangeNpc {
  /** The value closest to the back. */
  minimum: number;
  /** The value closest to the front. */
  maximum: number;
}

/** Options to allow changing the view rotation with zoomTo methods and ensure minimum bounding box dimensions for zoomToElements.
 * @public
 */
export interface ZoomToOptions {
  /** Set view rotation from standard view identifier. */
  standardViewId?: StandardViewId;
  /** Set view rotation relative to placement of first element or props entry. */
  placementRelativeId?: StandardViewId;
  /** Set view rotation from Matrix3d. */
  viewRotation?: Matrix3d;
  /** Ensure minimum element-aligned bounding box dimensions in meters (3d only). */
  minimumDimension?: number;
}

/** Options for changing the viewed Model of a 2d view via [[Viewport.changeViewedModel2d]]
 * @public
 */
export interface ChangeViewedModel2dOptions {
  /** If true, perform a "fit view" operation after changing to the new 2d model. */
  doFit?: boolean;
}

/** Describes an undo or redo event for a [[Viewport]].
 * @see [[Viewport.onViewUndoRedo]].
 * @public
 */
export enum ViewUndoEvent { Undo = 0, Redo = 1 }

/** @internal */
export const ELEMENT_MARKED_FOR_REMOVAL = Symbol.for("@bentley/imodeljs/Viewport/__element_marked_for_removal__");

declare global {
  interface Element {
    [ELEMENT_MARKED_FOR_REMOVAL]?: boolean;
  }
}

/** Payload for the [[Viewport.onFlashedIdChanged]] event indicating Ids of the currently- and/or previously-flashed objects.
 * @public
 */
export type OnFlashedIdChangedEventArgs = {
  readonly current: Id64String;
  readonly previous: Id64String;
} | {
  readonly current: Id64String;
  readonly previous: undefined;
} | {
  readonly previous: Id64String;
  readonly current: undefined;
};

/** Arguments to [[Viewport.getPixelDataWorldPoint]].
 * @public
 */
export interface GetPixelDataWorldPointArgs {
  /** The buffer containing the pixel data. @see [[Viewport.readPixels]]. */
  pixels: Pixel.Buffer;
  /** The x coordinate of the pixel of interest, in view coordinates. */
  x: number;
  /** The y coordinate of the pixel of interest, in view coordinates. */
  y: number;
  /** If true, then the world point of a pixel associated with a model will preserve any transforms applied to the model at display time,
   * such as those supplied by a [[ModelDisplayTransformProvider]] or [PlanProjectionSettings.elevation]($common).
   * Otherwise, the world point will be multiplied by the inverse of any such transforms to correlate it with the model's true coordinate space.
   */
  preserveModelDisplayTransforms?: boolean;
  /** If supplied, this point will be modified to store the returned point, instead of allocating a new point. */
  out?: Point3d;
}

/** Arguments supplied to [[Viewport.readImageBuffer]].
 * @public
 */
export interface ReadImageBufferArgs {
  /** The region of the viewport's [[ViewRect]] to capture. It must be fully contained within [[Viewport.viewRect]].
   * If unspecified, the entirety of the viewport's view rect is captured.
   */
  rect?: ViewRect;
  /** Optional dimensions to which to resize the captured image. If the aspect ratio of these dimensions does not match that of the captured image,
   * horizontal or vertical bars will be added to the resized image using the viewport's background color.
   * If unspecified, the image will not be resized.
   */
  size?: XAndY;
  /** The image captured by WebGL appears "upside-down" and must be flipped to appear right-side-up; if true, this flipping will not be performed.
   * This provides a performance optimization for uncommon cases in which an upside-down image is actually preferred.
   */
  upsideDown?: boolean;
}

/** MapLayer visibility based on its scale range definition.
 * @beta
 */
export interface MapLayerScaleRangeVisibility {
  /** True if map-layer is part of [[DisplayStyleState]]'s overlay map, otherwise map-layer is part of [[DisplayStyleState]]'s background map
  * @see [[DisplayStyleState.mapLayerAtIndex]].
  */
  isOverlay: boolean;

  /** Index of the map-layer in [[DisplayStyleState]]'s background/overlay map
   * @see [[DisplayStyleState.mapLayerAtIndex]].
  */
  index: number;

  /** Scale range visibility value of the map-layer */
  visibility: MapTileTreeScaleRangeVisibility;
}

/** Arguments supplied to [[Viewport.readPixels]].
 * @public
 * @extensions
 */
export interface ReadPixelsArgs {
  /** The function that will be invoked to process the captured pixel data. */
  receiver: Pixel.Receiver;
  /** The region of the viewport's contents to read. If the area is empty or not contained within the [[Viewport.viewRect]],
   * no pixels will be read.
   * If omitted, the viewport's entire contents will be read.
   */
  rect?: ViewRect;
  /** Specifies which aspects of each pixel to read. By default, all aspects are read. */
  selector?: Pixel.Selector;
  /** If true, geometry with the "non-locatable" flag set will not be drawn, potentially revealing locatable geometry it would otherwise obscure. */
  excludeNonLocatable?: boolean;
  /** An optional set of Ids of elements that should not be drawn, potentially revealing other geometry they would otherwise obscure. */
  excludedElements?: Iterable<Id64String>;
}

/** Arguments supplied to [[Viewport.readImageToCanvas]].
 * @public
 */
export interface ReadImageToCanvasOptions {
  /** If true, canvas decorations will not be included in the saved image. */
  omitCanvasDecorations?: boolean;
}

/** A Viewport renders the contents of one or more [GeometricModel]($backend)s onto an `HTMLCanvasElement`.
 *
 * It holds a [[ViewState]] object that defines its viewing parameters; the ViewState in turn defines the [[DisplayStyleState]],
 * [[CategorySelectorState]], and - for [[SpatialViewState]]s - the [[ModelSelectorState]]. While a ViewState is being displayed by a Viewport,
 * it is considered to be "attached" to that viewport; it remains attached until the Viewport is disposed of or becomes attached to a different ViewState.
 * While the ViewState is attached to a Viewport, any changes made to the ViewState or its display style or category/model selectors will be automatically
 * reflected in the Viewport. A ViewState can be attached to no more than one Viewport at a time.
 *
 * As changes to ViewState are made, Viewports also hold a stack of *previous copies* of it, to allow
 * for undo/redo (i.e. *View Previous* and *View Next*) of viewing tools.
 *
 * Changes to a Viewport's state can be monitored by attaching an event listener to a variety of specific events. Most such events are
 * triggered only once per frame, just before the Viewport's contents are rendered. For example, if the following sequence of events occurs:
 *
 *   * First frame is rendered
 *   * ViewFlags are modified
 *   * ViewFlags are modified again
 *   * Second frame is rendered
 *
 * The [[Viewport.onDisplayStyleChanged]] event will be invoked exactly once, when the second frame is rendered.
 *
 * @see [[ScreenViewport]] for a viewport that can render onto the screen.
 * @see [[OffScreenViewport]] for a viewport that can render into an off-screen buffer.
 * @public
 * @extensions
 */
export abstract class Viewport implements Disposable, TileUser {
  /** Event called whenever this viewport is synchronized with its [[ViewState]].
   * @note This event is invoked *very* frequently. To avoid negatively impacting performance, consider using one of the more specific Viewport events;
   * otherwise, avoid performing excessive computations in response to this event.
   * @see [[onViewportChanged]] for receiving events at more regular intervals with more specific information about what changed.
   * @see [[onChangeView]] for an event raised specifically when a different [[ViewState]] becomes associated with the viewport.
   */
  public readonly onViewChanged = new BeEvent<(vp: Viewport) => void>();
  /** Event called after reversing the most recent change to the Viewport from the undo stack or reapplying the
   * most recently undone change to the Viewport from the redo stack.
   */
  public readonly onViewUndoRedo = new BeEvent<(vp: Viewport, event: ViewUndoEvent) => void>();
  /** Event called on the next frame after this viewport's set of always-drawn elements changes. */
  public readonly onAlwaysDrawnChanged = new BeEvent<(vp: Viewport) => void>();
  /** Event called on the next frame after this viewport's set of never-drawn elements changes. */
  public readonly onNeverDrawnChanged = new BeEvent<(vp: Viewport) => void>();
  /** Event called on the next frame after this viewport's [[DisplayStyleState]] or its members change.
   * Aspects of the display style include [ViewFlags]($common), [SubCategoryOverride]($common)s, and [[Environment]] settings.
   */
  public readonly onDisplayStyleChanged = new BeEvent<(vp: Viewport) => void>();
  /** Event called on the next frame after this viewport's set of displayed categories changes. */
  public readonly onViewedCategoriesChanged = new BeEvent<(vp: Viewport) => void>();
  /** Event called on the next frame after this viewport's set of [[PerModelCategoryVisibility.Overrides]] changes. */
  public readonly onViewedCategoriesPerModelChanged = new BeEvent<(vp: Viewport) => void>();
  /** Event called on the next frame after this viewport's set of displayed models changes. */
  public readonly onViewedModelsChanged = new BeEvent<(vp: Viewport) => void>();
  /** Event called on the next frame after this viewport's [[FeatureOverrideProvider]] changes,
   * or the internal state of the provider changes such that the overrides needed to be recomputed.
   */
  public readonly onFeatureOverrideProviderChanged = new BeEvent<(vp: Viewport) => void>();
  /** Event called on the next frame after this viewport's [[FeatureSymbology.Overrides]] change. */
  public readonly onFeatureOverridesChanged = new BeEvent<(vp: Viewport) => void>();
  /** Event called on the next frame after any of the viewport's [[ChangeFlags]] changes. */
  public readonly onViewportChanged = new BeEvent<(vp: Viewport, changed: ChangeFlags) => void>();
  /** Event invoked immediately when [[changeView]] is called to replace the current [[ViewState]] with a different one. */
  public readonly onChangeView = new BeEvent<(vp: Viewport, previousViewState: ViewState) => void>();
  /** Event invoked immediately when the viewport is disposed.
   * @see [[Viewport.dispose]].
   */
  public readonly onDisposed = new BeEvent<(vp: Viewport) => void>();
  /** Event invoked after [[renderFrame]] detects that the dimensions of the viewport's [[ViewRect]] have changed.
   */
  public readonly onResized = new BeEvent<(vp: Viewport) => void>();
  /** Event dispatched immediately after [[flashedId]] changes, supplying the Ids of the previously and/or currently-flashed objects.
   * @note Attempting to assign to [[flashedId]] from within the event callback will produce an exception.
   */
  public readonly onFlashedIdChanged = new BeEvent<(vp: Viewport, args: OnFlashedIdChangedEventArgs) => void>();

  /** Event indicating when a map-layer scale range visibility change for the current viewport scale.
 * @beta
 */
  public readonly onMapLayerScaleRangeVisibilityChanged = new BeEvent<(layerIndexes: MapLayerScaleRangeVisibility[]) => void>();
  /** Event invoked every time [[invalidateScene]] is called.
   * @note This event will be raised **very** frequently. Avoid doing significant work inside of your event listener.
   * @beta
   */
  public readonly onSceneInvalidated = new BeEvent<(vp: Viewport) => void>();
  /** @internal */
  protected _hasMissingTiles = false;

  /** This is initialized by a call to [[changeView]] sometime shortly after the constructor is invoked.
   * During that time it can be undefined. DO NOT assign directly to this member - use `setView()`.
   */
  private _view!: ViewState;
  /** A function executed by `setView()` when `this._view` changes. */
  private readonly _detachFromView: VoidFunction[] = [];
  private readonly _detachFromDisplayStyle: VoidFunction[] = [];

  private readonly _viewportId: number;
  private _doContinuousRendering = false;
  /** @internal */
  protected _inViewChangedEvent = false;
  /** If false, indicates that [[Decorations]] should be recreated when rendering the next frame.
   * @note prefer to invoke [[invalidateDecorations]] rather than directly assigning to this property.
   */
  protected _decorationsValid = false;
  /** @internal */
  protected _sceneValid = false;
  /** @internal */
  public get sceneValid() { return this._sceneValid; }
  /** @internal */
  protected _renderPlanValid = false;
  /** @internal */
  public get renderPlanValid() { return this._renderPlanValid; }
  /** @internal */
  public setRenderPlanValid() { this._renderPlanValid = true; }
  /** @internal */
  protected _controllerValid = false;
  /** @internal */
  public get controllerValid() { return this._controllerValid; }
  private _redrawPending = false;
  private _analysisFractionValid = false;
  /** @internal */
  public get analysisFractionValid() { return this._analysisFractionValid; }
  private _timePointValid = false;
  /** @internal */
  public get timePointValid() { return this._timePointValid; }

  /** Strictly for tests. @internal */
  public setAllValid(): void {
    this._sceneValid = this._decorationsValid = this._renderPlanValid = this._controllerValid = this._redrawPending
      = this._analysisFractionValid = this._timePointValid = true;
  }

  /** Mark the current set of decorations invalid, so that they will be recreated on the next render frame.
   * This can be useful, for example, if an external event causes one or more current decorations to become invalid and you wish to force
   * them to be recreated to show the changes.
   * @note On the next frame, the `decorate` method of all [[ViewManager.decorators]] will be called. There is no way (or need) to
   * invalidate individual decorations.
   */
  public invalidateDecorations(): void {
    this._decorationsValid = false;
    IModelApp.requestNextAnimation();
  }

  /** Mark the viewport's scene as having changed, so that the next call to [[renderFrame]] will recreate it.
   * This method is not typically invoked directly - the scene is automatically invalidated in response to events such as moving the viewing frustum,
   * changing the set of viewed models, new tiles being loaded, etc.
   */
  public invalidateScene(): void {
    this._sceneValid = false;
    this._timePointValid = false;
    this.onSceneInvalidated.raiseEvent(this);
    this.invalidateDecorations();
  }

  /** Mark the viewport's "render plan" as having changed, so that the next call to [[renderFrame]] will recreate it.
   * This method is not typically invoked directly - the render plan is automatically invalidated in response to events such as changing aspects
   * of the viewport's [[displayStyle]].
   */
  public invalidateRenderPlan(): void {
    this._renderPlanValid = false;
    this.invalidateScene();
  }

  /** Mark the viewport's [[ViewState]] as having changed, so that the next call to [[renderFrame]] will invoke [[setupFromView]] to synchronize with the view.
   * This method is not typically invoked directly - the controller is automatically invalidated in response to events such as a call to [[changeView]].
   * Additionally, refresh the Reality Tile Tree to reflect changes in the map layer.
   */
  public invalidateController(): void {
    this._controllerValid = this._analysisFractionValid = false;
    this.invalidateRenderPlan();
  }

  /** @internal */
  public setValidScene() {
    this._sceneValid = true;
  }

  /** Request that the Viewport redraw its contents on the next frame. This is useful when some state outside of the Viewport's control but affecting its display has changed.
   * For example, if the parameters affecting a screen-space effect applied to this Viewport are modified, the Viewport's contents should be redrawn to reflect the change.
   * @note This does not necessarily cause the viewport to recreate its scene, decorations, or anything else - it only guarantees that the contents will be repainted.
   */
  public requestRedraw(): void {
    this._redrawPending = true;
    IModelApp.requestNextAnimation();
  }

  private _animator?: Animator;
  /** @internal */
  protected _changeFlags = new MutableChangeFlags();
  private _selectionSetDirty = true;
  private readonly _perModelCategoryVisibility: PerModelCategoryVisibility.Overrides;
  private _tileSizeModifier?: number;

  /** @internal */
  public readonly subcategories = new SubCategoriesCache.Queue();

  /** Time the current flash started. */
  private _flashUpdateTime?: BeTimePoint;
  /** Current flash intensity from [0..this.flashSettings.maxIntensity] */
  private _flashIntensity = 0;
  /** Id of the currently flashed element. */
  private _flashedElem?: string;
  /** Id of last flashed element. */
  private _lastFlashedElem?: string;
  /** The Id of the most recently flashed element, if any. */
  public get lastFlashedElementId(): Id64String | undefined {
    return this._lastFlashedElem;
  }

  private _wantViewAttachments = true;
  /** For debug purposes, controls whether or not view attachments are displayed in sheet views.
   * @internal
   */
  public get wantViewAttachments() { return this._wantViewAttachments; }
  public set wantViewAttachments(want: boolean) {
    if (want !== this._wantViewAttachments) {
      this._wantViewAttachments = want;
      this.invalidateScene();
    }
  }

  private _wantViewAttachmentBoundaries = false;
  /** For debug purposes, controls whether or not the boundary of each view attachment is displayed in a sheet view.
   * @internal
   */
  public get wantViewAttachmentBoundaries() { return this._wantViewAttachmentBoundaries; }
  public set wantViewAttachmentBoundaries(want: boolean) {
    if (want !== this._wantViewAttachmentBoundaries) {
      this._wantViewAttachmentBoundaries = want;
      this.invalidateScene();
    }
  }

  private _wantViewAttachmentClipShapes = false;
  /** For debug purposes, controls whether or not graphics representing the clipping shapes of each view attachment are displayed in a sheet view.
   * @internal
   */
  public get wantViewAttachmentClipShapes() { return this._wantViewAttachmentClipShapes; }
  public set wantViewAttachmentClipShapes(want: boolean) {
    if (want !== this._wantViewAttachmentClipShapes) {
      this._wantViewAttachmentClipShapes = want;
      this.invalidateScene();
    }
  }

  /** Don't allow entries in the view undo buffer unless they're separated by more than this amount of time. */
  public static undoDelay = BeDuration.fromSeconds(.5);

  private _debugBoundingBoxes: TileBoundingBoxes = TileBoundingBoxes.None;
  private _freezeScene = false;
  private _viewingSpace!: ViewingSpace;
  private _target?: RenderTarget;
  private _fadeOutActive = false;
  private _neverDrawn?: Id64Set;
  private _alwaysDrawn?: Id64Set;
  private _alwaysDrawnExclusive: boolean = false;
  private readonly _featureOverrideProviders: FeatureOverrideProvider[] = [];
  private readonly _tiledGraphicsProviders = new Set<TiledGraphicsProvider>();
  private _mapTiledGraphicsProvider?: MapTiledGraphicsProvider;
  private _hilite = new Hilite.Settings();
  private _emphasis = new Hilite.Settings(ColorDef.black, 0, 0, Hilite.Silhouette.Thick);
  private _flash = new FlashSettings();

  /** See [DisplayStyle3dSettings.lights]($common) */
  public get lightSettings(): LightSettings | undefined {
    return this.displayStyle.is3d() ? this.displayStyle.settings.lights : undefined;
  }
  public setLightSettings(settings: LightSettings) {
    if (this.displayStyle.is3d())
      this.displayStyle.settings.lights = settings;
  }

  /** See [DisplayStyle3dSettings.solarShadows]($common) */
  public get solarShadowSettings(): SolarShadowSettings | undefined {
    return this.view.displayStyle.is3d() ? this.view.displayStyle.settings.solarShadows : undefined;
  }
  public setSolarShadowSettings(settings: SolarShadowSettings) {
    if (this.view.displayStyle.is3d())
      this.view.displayStyle.solarShadows = settings;
  }

  /** @public */
  public get viewingSpace(): ViewingSpace { return this._viewingSpace; }

  /** This viewport's rotation matrix. */
  public get rotation(): Matrix3d { return this._viewingSpace.rotation; }
  /** The vector between the opposite corners of this viewport's extents. */
  public get viewDelta(): Vector3d { return this._viewingSpace.viewDelta; }
  /** Provides conversions between world and view coordinates. */
  public get worldToViewMap(): Map4d { return this._viewingSpace.worldToViewMap; }
  /** Provides conversions between world and Npc (non-dimensional perspective) coordinates. */
  public get worldToNpcMap(): Map4d { return this._viewingSpace.worldToNpcMap; }
  /** @internal */
  public get frustFraction(): number { return this._viewingSpace.frustFraction; }

  /** See [DisplayStyleSettings.analysisFraction]($common). */
  public get analysisFraction(): number {
    return this.displayStyle.settings.analysisFraction;
  }
  public set analysisFraction(fraction: number) {
    this.displayStyle.settings.analysisFraction = fraction;
  }

  /** See [DisplayStyleSettings.timePoint]($common) */
  public get timePoint(): number | undefined {
    return this.displayStyle.settings.timePoint;
  }
  public set timePoint(time: number | undefined) {
    this.displayStyle.settings.timePoint = time;
  }

  /** @internal */
  protected readonly _viewRange: ViewRect = new ViewRect();

  /** Get the rectangle of this Viewport in [[CoordSystem.View]] coordinates.
   * @note Do not modify the ViewRect's properties.
   */
  public abstract get viewRect(): ViewRect;
  /** @internal */
  public get isAspectRatioLocked(): boolean { return false; }

  /** @internal */
  public get target(): RenderTarget {
    assert(undefined !== this._target, "Accessing RenderTarget of a disposed Viewport");
    return this._target;
  }

  /** Returns true if this Viewport's [[dispose]] method has been invoked. It is an error to attempt to interact with a disposed Viewport.
   * Typically a [[ScreenViewport]] becomes disposed as a result of a call to [[ViewManager.dropViewport]], often indirectly through the unmounting of a nine-zone UI's [[ViewportComponent]] when, e.g., switching front-stages.
   * @public
   */
  public get isDisposed(): boolean {
    return undefined === this._target;
  }

  /** The settings that control how elements are hilited in this Viewport. */
  public get hilite(): Hilite.Settings { return this._hilite; }
  public set hilite(hilite: Hilite.Settings) {
    this._hilite = hilite;
    this.invalidateRenderPlan();
  }

  /** The settings that control how emphasized elements are displayed in this Viewport. The default settings apply a thick black silhouette to the emphasized elements.
   * @see [FeatureAppearance.emphasized]($common).
   */
  public get emphasisSettings(): Hilite.Settings { return this._emphasis; }
  public set emphasisSettings(settings: Hilite.Settings) {
    this._emphasis = settings;
    this.invalidateRenderPlan();
  }

  /** The settings that control how elements are flashed in this viewport. */
  public get flashSettings(): FlashSettings {
    return this._flash;
  }
  public set flashSettings(settings: FlashSettings) {
    this._flash = settings;
    this.invalidateRenderPlan();
  }

  /** Determine whether the Grid display is currently enabled in this Viewport.
   * @return true if the grid display is on.
   */
  public get isGridOn(): boolean { return this.viewFlags.grid; }

  /** Flags controlling aspects of how the contents of this viewport are rendered.
   * @see [DisplayStyleSettings.viewFlags]($common).
   */
  public get viewFlags(): ViewFlags { return this.view.viewFlags; }
  public set viewFlags(viewFlags: ViewFlags) {
    this.view.displayStyle.viewFlags = viewFlags;
  }

  /** See [[ViewState.displayStyle]] */
  public get displayStyle(): DisplayStyleState { return this.view.displayStyle; }
  public set displayStyle(style: DisplayStyleState) {
    this.view.displayStyle = style;
  }

  /** Selectively override aspects of this viewport's display style.
   * @see [DisplayStyleSettings.applyOverrides]($common)
   */
  public overrideDisplayStyle(overrides: DisplayStyleSettingsProps): void {
    this.displayStyle.settings.applyOverrides(overrides);
  }

  /** See [DisplayStyleSettings.clipStyle]($common) */
  public get clipStyle(): ClipStyle { return this.displayStyle.settings.clipStyle; }
  public set clipStyle(style: ClipStyle) {
    this.displayStyle.settings.clipStyle = style;
  }

  /** Sets the number of [MSAA]($docs/learning/display/MSAA.md) samples for this viewport.
   * The number of samples is a power of two. Values of 1 or less indicates anti-aliasing should be disabled. Non-power-of-two values are rounded
   * down to the nearest power of two. The maximum number of samples supported depends upon the client's graphics hardware capabilities. Higher values produce
   * a higher-quality image but also may also reduce framerate.
   * @see [[ViewManager.setAntialiasingAllViews]] to adjust the number of samples for all viewports.
   */
  public get antialiasSamples(): number {
    return undefined !== this._target ? this._target.antialiasSamples : 1;
  }
  public set antialiasSamples(numSamples: number) {
    if (undefined !== this._target) {
      this._target.antialiasSamples = numSamples;
      this.invalidateRenderPlan();
    }
  }

  /** return true if viewing globe (globeMode is 3D and eye location is far above globe
   * @alpha
   */
  public get viewingGlobe() {
    const view = this.view;
    if (!view.is3d())
      return false;

    return this.displayStyle.globeMode === GlobeMode.Ellipsoid && view.isGlobalView;
  }

  /** Remove any [[SubCategoryOverride]] for the specified subcategory.
   * @param id The Id of the subcategory.
   * @see [[overrideSubCategory]]
   */
  public dropSubCategoryOverride(id: Id64String): void {
    this.view.displayStyle.dropSubCategoryOverride(id);
  }

  /** Override the symbology of geometry belonging to a specific subcategory when rendered within this viewport.
   * @param id The Id of the subcategory.
   * @param ovr The symbology overrides to apply to all geometry belonging to the specified subcategory.
   * @see [[dropSubCategoryOverride]]
   */
  public overrideSubCategory(id: Id64String, ovr: SubCategoryOverride): void {
    this.view.displayStyle.overrideSubCategory(id, ovr);
  }

  /** Query the symbology overrides applied to geometry belonging to a specific subcategory when rendered within this viewport.
   * @param id The Id of the subcategory.
   * @return The symbology overrides applied to all geometry belonging to the specified subcategory, or undefined if no such overrides exist.
   * @see [[overrideSubCategory]]
   */
  public getSubCategoryOverride(id: Id64String): SubCategoryOverride | undefined {
    return this.view.displayStyle.getSubCategoryOverride(id);
  }

  /** Query the symbology with which geometry belonging to a specific subcategory is rendered within this viewport.
   * Every [[SubCategory]] defines a base symbology independent of any [[Viewport]].
   * If a [[SubCategoryOverride]] has been applied to the subcategory within the context of this [[Viewport]], it will be applied to the subcategory's base symbology.
   * @param id The Id of the subcategory.
   * @return The symbology of the subcategory within this viewport, including any overrides.
   * @see [[overrideSubCategory]]
   */
  public getSubCategoryAppearance(id: Id64String): SubCategoryAppearance {
    const app = this.iModel.subcategories.getSubCategoryAppearance(id);
    if (undefined === app)
      return SubCategoryAppearance.defaults;

    const ovr = this.getSubCategoryOverride(id);
    return undefined !== ovr ? ovr.override(app) : app;
  }

  /** Determine whether geometry belonging to a specific SubCategory is visible in this viewport, assuming the containing Category is displayed.
   * @param id The Id of the subcategory
   * @returns true if the subcategory is visible in this viewport.
   * @note Because this function does not know the Id of the containing Category, it does not check if the Category is enabled for display. The caller should check that separately if he knows the Id of the Category.
   */
  public isSubCategoryVisible(id: Id64String): boolean { return this.view.isSubCategoryVisible(id); }

  /** Override the appearance of a model when rendered within this viewport.
   * @param id The Id of the model.
   * @param ovr The symbology overrides to apply to all geometry belonging to the specified subcategory.
   * @see [DisplayStyleSettings.overrideModelAppearance]($common)
   */
  public overrideModelAppearance(id: Id64String, ovr: FeatureAppearance): void {
    this.view.displayStyle.settings.overrideModelAppearance(id, ovr);
  }

  /** Remove any model appearance override for the specified model.
   * @param id The Id of the model.
   * @see [DisplayStyleSettings.dropModelAppearanceOverride]($common)
   */
  public dropModelAppearanceOverride(id: Id64String): void {
    this.view.displayStyle.settings.dropModelAppearanceOverride(id);
  }

  /** Some changes may or may not require us to invalidate the scene.
   * Specifically, when shadows are enabled or we are displaying view attachments, the following changes may affect the visibility or transparency of elements or features:
   * - Viewed categories and subcategories;
   * - Always/never drawn elements
   * - Symbology overrides.
   */
  private maybeInvalidateScene(): void {
    // When shadows are being displayed and the set of displayed categories changes, we must invalidate the scene so that shadows will be regenerated.
    // Same occurs when changing feature symbology overrides (e.g., always/never-drawn element sets, transparency override)
    if (!this._sceneValid)
      return;

    if (this.view.displayStyle.wantShadows || this.view.isSheetView())
      this.invalidateScene();
  }

  /** Enable or disable display of elements belonging to a set of categories specified by Id.
   * Visibility of individual subcategories belonging to a category can be controlled separately through the use of [[SubCategoryOverride]]s.
   * By default, enabling display of a category does not affect display of subcategories thereof which have been overridden to be invisible.
   * @param categories The Id(s) of the categories to which the change should be applied. No other categories will be affected.
   * @param display Whether or not elements on the specified categories should be displayed in the viewport.
   * @param enableAllSubCategories Specifies that when enabling display for a category, all of its subcategories should also be displayed even if they are overridden to be invisible.
   */
  public changeCategoryDisplay(categories: Id64Arg, display: boolean, enableAllSubCategories: boolean = false): void {
    if (!display) {
      this.view.categorySelector.dropCategories(categories);
      return;
    }

    this.view.categorySelector.addCategories(categories);
    const categoryIds = Id64.toIdSet(categories);

    this.updateSubCategories(categoryIds, enableAllSubCategories);
  }

  private updateSubCategories(categoryIds: Id64Arg, enableAllSubCategories: boolean): void {
    this.subcategories.push(this.iModel.subcategories, categoryIds, () => {
      if (enableAllSubCategories)
        this.enableAllSubCategories(categoryIds);

      this._changeFlags.setViewedCategories();
    });
  }

  private enableAllSubCategories(categoryIds: Id64Arg): void {
    if (this.displayStyle.enableAllLoadedSubCategories(categoryIds))
      this.maybeInvalidateScene();
  }

  /** @internal */
  public getSubCategories(categoryId: Id64String): Id64Set | undefined { return this.iModel.subcategories.getSubCategories(categoryId); }

  /** Change the visibility of geometry belonging to the specified subcategory when displayed in this viewport.
   * @param subCategoryId The Id of the subcategory
   * @param display: True to make geometry belonging to the subcategory visible within this viewport, false to make it invisible.
   */
  public changeSubCategoryDisplay(subCategoryId: Id64String, display: boolean): void {
    if (this.displayStyle.setSubCategoryVisible(subCategoryId, display))
      this.maybeInvalidateScene();
  }

  /** The settings controlling how a background map is displayed within a view.
   * @see [[ViewFlags.backgroundMap]] for toggling display of the map on or off.
   * @see [DisplayStyleSettings.backgroundMap]($common)
   */
  public get backgroundMapSettings(): BackgroundMapSettings { return this.displayStyle.backgroundMapSettings; }
  public set backgroundMapSettings(settings: BackgroundMapSettings) {
    this.displayStyle.backgroundMapSettings = settings;
  }

  /** See [[DisplayStyleState.changeBackgroundMapProps]] */
  public changeBackgroundMapProps(props: BackgroundMapProps): void {
    this.displayStyle.changeBackgroundMapProps(props);
  }

  /** See [[DisplayStyleState.changeBackgroundMapProvider]] */
  public changeBackgroundMapProvider(props: BackgroundMapProviderProps): void {
    this.displayStyle.changeBackgroundMapProvider(props);
  }

  /** @internal */
  public get backgroundMap(): MapTileTreeReference | undefined { return this._mapTiledGraphicsProvider?.backgroundMap; }

  /** @internal */
  public get overlayMap(): MapTileTreeReference | undefined { return this._mapTiledGraphicsProvider?.overlayMap; }

  /** @internal */
  public get backgroundDrapeMap(): MapTileTreeReference | undefined { return this._mapTiledGraphicsProvider?.backgroundDrapeMap; }

  /** Return the imagery provider for the provided map-layer index.
   * @param mapLayerIndex the [[MapLayerIndex]] of the map layer.
   * @beta
   */
  public getMapLayerImageryProvider(mapLayerIndex: MapLayerIndex): MapLayerImageryProvider | undefined { return this._mapTiledGraphicsProvider?.getMapLayerImageryProvider(mapLayerIndex); }

  /** Return the map-layer scale range visibility for the provided map-layer index.
   * @param mapLayerIndex the [[MapLayerIndex]] of the map layer.
   * @see [[DisplayStyleState.mapLayerAtIndex]].
   * @beta
   */
  public getMapLayerScaleRangeVisibility(mapLayerIndex: MapLayerIndex): MapTileTreeScaleRangeVisibility {
    const treeRef = (mapLayerIndex.isOverlay ? this._mapTiledGraphicsProvider?.overlayMap : this._mapTiledGraphicsProvider?.backgroundMap);
    if (treeRef) {
      return treeRef.getMapLayerScaleRangeVisibility(mapLayerIndex.index);

    }
    return MapTileTreeScaleRangeVisibility.Unknown;
  }

  /** Return a list of map-layers indexes matching a given  MapTile tree Id and a layer imagery tree id.
   * Note: A imagery tree can be shared for multiple map-layers.
   * @internal
   */
  public getMapLayerIndexesFromIds(mapTreeId: Id64String, layerTreeId: Id64String): MapLayerIndex[] {
    if (this._mapTiledGraphicsProvider)
      return this._mapTiledGraphicsProvider?.getMapLayerIndexesFromIds(mapTreeId, layerTreeId);

    return [];
  }

  /** Returns the cartographic range of a map layer.
   * @param mapLayerIndex the [[MapLayerIndex]] of the map layer.
   */
  public async getMapLayerRange(mapLayerIndex: MapLayerIndex): Promise<MapCartoRectangle | undefined> {
    const mapLayerSettings = this.view.displayStyle.mapLayerAtIndex(mapLayerIndex);
    if (undefined === mapLayerSettings)
      return undefined;

    if (mapLayerSettings instanceof ModelMapLayerSettings) {
      const ecefTransform = this.iModel.ecefLocation?.getTransform();
      if (!ecefTransform)
        return undefined;
      const model = this.iModel.models.getLoaded(mapLayerSettings.modelId);
      if (!model || !(model instanceof GeometricModelState))
        return undefined;

      const modelRange = await model.queryModelRange();
      const cartoRange = new CartographicRange(modelRange, ecefTransform).getLongitudeLatitudeBoundingBox();

      return MapCartoRectangle.fromRadians(cartoRange.low.x, cartoRange.low.y, cartoRange.high.x, cartoRange.high.y);
    }

    const imageryProvider = this.getMapLayerImageryProvider(mapLayerIndex);
    if (undefined === imageryProvider)
      return undefined;

    const tileTreeRef = mapLayerIndex.isOverlay ? this.overlayMap : this.backgroundMap;
    const imageryTreeRef = tileTreeRef?.getLayerImageryTreeRef(mapLayerIndex.index);

    if (imageryTreeRef?.treeOwner.loadStatus === TileTreeLoadStatus.Loaded) {
      return imageryProvider.cartoRange;
    } else {
      return undefined;
    }
  }

  /** Changes viewport to include range of a map layer.
   * @param mapLayerIndex the [[MapLayerIndex]] of the map layer.
   * @param vp the viewport.
   */
  public async viewMapLayerRange(mapLayerIndex: MapLayerIndex, vp: ScreenViewport): Promise<boolean> {
    const range = await this.getMapLayerRange(mapLayerIndex);
    if (!range)
      return false;

    if (range.xLength() > 1.5 * Angle.piRadians)
      viewGlobalLocation(vp, true, ViewGlobalLocationConstants.satelliteHeightAboveEarthInMeters, undefined, undefined);
    else
      viewGlobalLocation(vp, true, undefined, undefined, range.globalLocation);

    return true;
  }

  /** Refresh the Reality Tile Tree to reflect changes in the map layer. */
  private refreshRealityTile(): void {
    for (const { supplier, id, owner } of this.iModel.tiles) {
      if (owner.tileTree instanceof RealityModelTileTree) {
        this.iModel.tiles.resetTileTreeOwner(id, supplier);
      }
    }
  }

  /**
   * Compares the map layers of two view states, ensuring both the number of layers
   * and their order remain unchanged.
   * Returns true if the map layers differ in count, order, or model IDs; otherwise, returns false.
   *
   * @param prevView The previous view state.
   * @param newView The new view state.
   * @returns {boolean} True if there is any difference in the model layer configuration; false otherwise.
   * @internal
   */
  private compareMapLayer(prevView: ViewState, newView: ViewState): boolean {
    const prevLayers = prevView.displayStyle.getMapLayers(false);
    const newLayers = newView.displayStyle.getMapLayers(false);

    const prevModelIds: string[] = [];
    const newModelIds: string[] = [];

    // Extract model IDs from the previous layers in reality tile using a for loop
    for (const layer of prevLayers) {
        if (layer instanceof ModelMapLayerSettings && layer.drapeTarget === ModelMapLayerDrapeTarget.RealityData) {
            prevModelIds.push(layer.modelId);
        }
    }

    // Extract model IDs from the new layers in reality tile using a for loop
    for (const layer of newLayers) {
        if (layer instanceof ModelMapLayerSettings && layer.drapeTarget === ModelMapLayerDrapeTarget.RealityData) {
            newModelIds.push(layer.modelId);
        }
    }

    if (prevModelIds.length !== newModelIds.length) {
        return true;
    }

    // Check if all model IDs in newModelIds exist in prevModelIds
   for (let i = 0; i < prevModelIds.length; i++) {
        if (prevModelIds[i] !== newModelIds[i]) {
            return true;
        }
    }

    return false;
  }

  /** Fully reset a map-layer tile tree; by calling this, the map-layer will to go through initialize process again, and all previously fetched tile will be lost.
   * @beta
   */
  public resetMapLayer(mapLayerIndex: MapLayerIndex) { this._mapTiledGraphicsProvider?.resetMapLayer(mapLayerIndex); }

  /** Returns true if this Viewport is currently displaying the model with the specified Id. */
  public viewsModel(modelId: Id64String): boolean { return this.view.viewsModel(modelId); }

  /** Attempt to change the 2d Model this Viewport is displaying, if its ViewState is a ViewState2d.
   * @param baseModelId The Id of the new 2d Model to be displayed.
   * @param options options that determine how the new view is displayed
   * @note This function *only works* if the viewport is viewing a [[ViewState2d]], otherwise it does nothing. Also note that
   * the Model of baseModelId should be the same type (Drawing or Sheet) as the current view.
   * @note this method clones the current ViewState2d and sets its baseModelId to the supplied value. The DisplayStyle and CategorySelector remain unchanged.
   */
  public async changeViewedModel2d(baseModelId: Id64String, options?: ChangeViewedModel2dOptions & ViewChangeOptions & MarginOptions): Promise<void> {
    if (!this.view.is2d())
      return;

    // Clone the current ViewState, change its baseModelId, and ensure the new model is loaded.
    const newView = this.view.clone(); // start by cloning the current ViewState
    await newView.changeViewedModel(baseModelId);

    this.changeView(newView, options); // switch this viewport to use new ViewState2d

    if (options && options.doFit) { // optionally fit view to the extents of the new model
      const range = await this.iModel.models.queryExtents([baseModelId]);
      this.zoomToVolume(Range3d.fromJSON(range[0]?.extents), options);
    }
  }

  /** Attempt to replace the set of models currently viewed by this viewport, if it is displaying a SpatialView
   * @param modelIds The Ids of the models to be displayed.
   * @returns false if this Viewport is not viewing a [[SpatialViewState]]
   * @note This function *only works* if the viewport is viewing a [[SpatialViewState]], otherwise it does nothing.
   * @note This function *does not load* any models. If any of the supplied `modelIds` refers to a model that has not been loaded, no graphics will be loaded+displayed in the viewport for that model.
   * @see [[replaceViewedModels]] for a similar function that also ensures the requested models are loaded.
   */
  public changeViewedModels(modelIds: Id64Arg): boolean {
    if (!this.view.isSpatialView())
      return false;

    this.view.modelSelector.models.clear();
    this.view.modelSelector.addModels(modelIds);
    return true;
  }

  /** Attempt to replace the set of models currently viewed by this viewport, if it is displaying a SpatialView
   * @param modelIds The Ids of the models to be displayed.
   * @note This function *only works* if the viewport is viewing a [[SpatialViewState]], otherwise it does nothing.
   * @note If any of the requested models is not yet loaded this function will asynchronously load them before updating the set of displayed models.
   */
  public async replaceViewedModels(modelIds: Id64Arg): Promise<void> {
    if (this.view.isSpatialView()) {
      this.view.modelSelector.models.clear();
      return this.addViewedModels(modelIds);
    }
  }

  /** Add or remove a set of models from those models currently displayed in this viewport.
   * @param modelIds The Ids of the models to add or remove.
   * @param display Whether or not to display the specified models in the viewport.
   * @returns false if this Viewport is not viewing a [[SpatialViewState]]
   * @note This function *only works* if the viewport is viewing a [[SpatialViewState]], otherwise it does nothing.
   * @note This function *does not load* any models. If `display` is `true` and any of the supplied `models` refers to a model that has not been loaded, no graphics will be loaded+displayed in the viewport for that model.
   * @see [[addViewedModels]] for a similar function that also ensures the requested models are loaded.
   */
  public changeModelDisplay(models: Id64Arg, display: boolean): boolean {
    if (!this.view.isSpatialView())
      return false;

    if (display)
      this.view.modelSelector.addModels(models);
    else
      this.view.modelSelector.dropModels(models);

    return true;
  }

  /** Adds a set of models to the set of those currently displayed in this viewport.
   * @param modelIds The Ids of the models to add or remove.
   * @param display Whether or not to display the specified models in the viewport.
   * @note This function *only works* if the viewport is viewing a [[SpatialViewState]], otherwise it does nothing.
   * @note If any of the requested models is not yet loaded this function will asynchronously load them before updating the set of displayed models.
   */
  public async addViewedModels(models: Id64Arg): Promise<void> {
    // NB: We want the model selector to update immediately, to avoid callers repeatedly requesting we load+display the same models while we are already loading them.
    // This will also trigger scene invalidation and changed events.
    if (!this.changeModelDisplay(models, true))
      return; // means it's a 2d model - this function can do nothing useful in 2d.

    const unloaded = this.iModel.models.filterLoaded(models);
    if (undefined === unloaded)
      return;

    // Need to redraw once models are available. Don't want to trigger events again.
    await this.iModel.models.load(models);
    this.invalidateScene();
    assert(this.view.isSpatialView());
    this.view.markModelSelectorChanged();
  }

  /** Determines what type (if any) of debug graphics will be displayed to visualize [[Tile]] volumes. Chiefly for debugging.
   * @see [[TileBoundingBoxes]]
   */
  public get debugBoundingBoxes(): TileBoundingBoxes { return this._debugBoundingBoxes; }
  public set debugBoundingBoxes(boxes: TileBoundingBoxes) {
    if (boxes !== this.debugBoundingBoxes) {
      this._debugBoundingBoxes = boxes;
      this.invalidateScene();
    }
  }
  /** When true, the scene will never be recreated. Chiefly for debugging purposes.
   * @internal
   */
  public get freezeScene(): boolean { return this._freezeScene; }
  public set freezeScene(freeze: boolean) {
    if (freeze !== this._freezeScene) {
      this._freezeScene = freeze;
      if (!freeze)
        this.invalidateScene();
    }
  }

  /** The iModel of this Viewport */
  public get iModel(): IModelConnection { return this.view.iModel; }
  /** @internal */
  public get isPointAdjustmentRequired(): boolean { return this.view.is3d(); }
  /** @internal */
  public get isSnapAdjustmentRequired(): boolean { return IModelApp.toolAdmin.acsPlaneSnapLock && this.view.is3d(); }
  /** @internal */
  public get isContextRotationRequired(): boolean { return IModelApp.toolAdmin.acsContextLock; }

  /** Enables or disables "fade-out" mode. When this mode is enabled, transparent graphics are rendered with a flat alpha weight,
   * causing them to appear de-emphasized. This is typically used in contexts in which a handful of elements are to be emphasized in the view,
   * while the rest of the graphics are drawn transparently.
   */
  public get isFadeOutActive(): boolean { return this._fadeOutActive; }
  public set isFadeOutActive(active: boolean) {
    if (active !== this._fadeOutActive) {
      this._fadeOutActive = active;
      this.invalidateRenderPlan();
    }
  }

  /** Obtain a tooltip from the map layer or reality model, if any, identified by the specified [[HitDetail]].
 * @see [[ElementLocateManager]]
  */
  public async getToolTip(hit: HitDetail): Promise<HTMLElement | string> {
    const promises = new Array<Promise<string | HTMLElement | undefined>>();
    for (const ref of this.getTileTreeRefs()) {
      const promise = ref.getToolTipPromise(hit);
      if (promise) {
        promises.push(promise);
      }
    }

    const results = await Promise.all(promises);
    return results.find((result) => undefined !== result) ?? "";
  }

  /** Obtain feature information from a map layer model, if any, identified by the specified [[HitDetail]].
   * @see [[ElementLocateManager]]
   * @see [[MapFeatureInfo]]
   * @beta
   */
  public async getMapFeatureInfo(hit: HitDetail, options?: MapFeatureInfoOptions): Promise<MapFeatureInfo> {
    const promises = new Array<Promise<MapLayerFeatureInfo[] | undefined>>();

    // Execute 'getMapFeatureInfo' on every tree, and make sure to handle exception for each call,
    // so that we get still get results even though a tree has failed.
    for (const tree of this.mapTileTreeRefs) {
      promises.push(tree.getMapFeatureInfo(hit, options).catch(() => undefined));
    }

    const featureInfo: MapFeatureInfo = {};

    const worldPoint = hit.hitPoint.clone();
    const backgroundMapGeometry = hit.viewport.displayStyle.getBackgroundMapGeometry();
    if (undefined !== backgroundMapGeometry) {
      featureInfo.hitPoint = (await backgroundMapGeometry.dbToCartographicFromGcs([worldPoint]))[0];
    }

    const results = await Promise.all(promises);
    for (const result of results)
      if (result !== undefined) {

        if (featureInfo.layerInfos === undefined) {
          featureInfo.layerInfos = [];
        }

        featureInfo.layerInfos.push(...result);
      }
    return featureInfo;
  }

  /** If this event has one or more listeners, collection of timing statistics related to rendering frames is enabled. Frame statistics will be received by the listeners whenever a frame is finished rendering.
   * @note The timing data collected using this event only collects the amount of time spent on the CPU. Due to performance considerations, time spent on the GPU is not collected. Therefore, these statistics are not a direct mapping to user experience.
   * @note In order to avoid interfering with the rendering loop, take care to avoid performing any intensive tasks in your event listeners.
   * @see [[FrameStats]]
   * @alpha
   */
  public readonly onFrameStats = new BeEvent<(frameStats: Readonly<FrameStats>) => void>();

  private _frameStatsCollector = new FrameStatsCollector(this.onFrameStats);

  /** A function invoked once, after the constructor, to initialize the viewport's state.
   * Subclasses can use this perform additional initialization, as the viewport's constructor is not directly invokable.
   */
  protected initialize(): void {
  }

  /** @internal because subclasses must derive from ScreenViewport or OffScreenviewport. */
  protected constructor(target: RenderTarget) {
    this._target = target;
    target.assignFrameStatsCollector(this._frameStatsCollector);
    this._viewportId = TileUser.generateId();
    this._perModelCategoryVisibility = PerModelCategoryVisibility.createOverrides(this);
    IModelApp.tileAdmin.registerUser(this);
  }

  public [Symbol.dispose](): void {
    if (this.isDisposed)
      return;

    this._target = dispose(this._target);
    this.subcategories[Symbol.dispose]();
    IModelApp.tileAdmin.forgetUser(this);
    this.onDisposed.raiseEvent(this);
    this.detachFromView();
  }

  /** @deprecated in 5.0 Use [Symbol.dispose] instead. */
  public dispose() {
    this[Symbol.dispose]();
  }

  private setView(view: ViewState): void {
    if (view === this._view)
      return;

    if (this._mapTiledGraphicsProvider)
      this._mapTiledGraphicsProvider.setView(view);
    this.detachFromView();
    this._view = view;
    this.attachToView();
  }

  /** @internal Invoked when the viewport becomes associated with a new ViewState to register event listeners with the view
   * and allow the ViewState to set up internal state that is only relevant when associated with a Viewport.
   * Also invoked after changing OffScreenViewport.drawingToSheetTransform.
   * @internal
   */
  protected attachToView(): void {
    this.registerDisplayStyleListeners(this.view.displayStyle);
    this.registerViewListeners();
    this.view.attachToViewport(this);
    this._mapTiledGraphicsProvider = new MapTiledGraphicsProvider(this.viewportId, this.displayStyle);
  }

  private registerViewListeners(): void {
    const view = this.view;
    const removals = this._detachFromView;

    // When we detach from the view, also unregister display style listeners.
    removals.push(() => this.detachFromDisplayStyle());

    removals.push(view.onModelDisplayTransformProviderChanged.addListener(() => this.invalidateScene()));
    removals.push(view.details.onClipVectorChanged.addListener(() => this.invalidateRenderPlan()));

    removals.push(view.onViewedCategoriesChanged.addListener(() => {
      this._changeFlags.setViewedCategories();
      this.maybeInvalidateScene();
    }));

    removals.push(view.onDisplayStyleChanged.addListener((newStyle) => {
      this._changeFlags.setDisplayStyle();
      this.setFeatureOverrideProviderChanged();
      this.invalidateRenderPlan();

      this.detachFromDisplayStyle();
      this._mapTiledGraphicsProvider = new MapTiledGraphicsProvider(this.viewportId, newStyle);
      this.registerDisplayStyleListeners(newStyle);
    }));

    if (view.isSpatialView()) {
      removals.push(view.onViewedModelsChanged.addListener(() => {
        this._changeFlags.setViewedModels();
        this.invalidateScene();
      }));

      removals.push(view.details.onModelClipGroupsChanged.addListener(() => {
        this.invalidateScene();
      }));

      // If a map elevation request is required (only in cases where terrain is not geodetic)
      // then the completion of the request will require synching with the view so that the
      // frustum depth is recalculated correctly.  Register this for removal when the view is detached.
      removals.push(this.iModel.onMapElevationLoaded.addListener((_iModel: IModelConnection) => {
        this.synchWithView();
      }));
    }
  }

  private registerDisplayStyleListeners(style: DisplayStyleState): void {
    const settings = style.settings;
    const removals = this._detachFromDisplayStyle;

    const displayStyleChanged = () => {
      this.invalidateRenderPlan();
      this._changeFlags.setDisplayStyle();
    };

    const invalidateControllerAndDisplayStyleChanged = () => {
      this.invalidateController();
      this._changeFlags.setDisplayStyle();
    };

    const styleAndOverridesChanged = () => {
      displayStyleChanged();
      this.setFeatureOverrideProviderChanged();
    };

    removals.push(settings.onSubCategoryOverridesChanged.addListener(styleAndOverridesChanged));
    removals.push(settings.onModelAppearanceOverrideChanged.addListener(styleAndOverridesChanged));
    removals.push(settings.onBackgroundColorChanged.addListener(displayStyleChanged));
    removals.push(settings.onMonochromeColorChanged.addListener(displayStyleChanged));
    removals.push(settings.onMonochromeModeChanged.addListener(displayStyleChanged));
    removals.push(settings.onClipStyleChanged.addListener(styleAndOverridesChanged));
    removals.push(settings.onPlanarClipMaskChanged.addListener(displayStyleChanged));
    removals.push(settings.onWhiteOnWhiteReversalChanged.addListener(displayStyleChanged));
    removals.push(settings.contextRealityModels.onPlanarClipMaskChanged.addListener(displayStyleChanged));
    removals.push(settings.contextRealityModels.onAppearanceOverridesChanged.addListener(displayStyleChanged));
    removals.push(settings.contextRealityModels.onDisplaySettingsChanged.addListener(displayStyleChanged));
    removals.push(settings.contextRealityModels.onInvisibleChanged.addListener(invalidateControllerAndDisplayStyleChanged));
    removals.push(settings.onRealityModelDisplaySettingsChanged.addListener(displayStyleChanged));
    removals.push(settings.contextRealityModels.onChanged.addListener(displayStyleChanged));

    removals.push(style.onOSMBuildingDisplayChanged.addListener(() => {
      displayStyleChanged();
      this.synchWithView({ noSaveInUndo: true }); // May change frustum depth.
    }));

    const analysisChanged = () => {
      this._changeFlags.setDisplayStyle();
      this._analysisFractionValid = false;
      IModelApp.requestNextAnimation();
    };
    const analysisStyleChanged = () => {
      this.invalidateRenderPlan();
      analysisChanged();
    };
    removals.push(settings.onAnalysisFractionChanged.addListener(analysisChanged));
    removals.push(settings.onAnalysisStyleChanged.addListener(analysisStyleChanged));

    const scheduleChanged = () => {
      this._timePointValid = false;
      this._changeFlags.setDisplayStyle();
      this.setFeatureOverrideProviderChanged();
      IModelApp.requestNextAnimation();
    };

    const scriptChanged = () => {
      scheduleChanged();
      this.invalidateScene();
    };

    removals.push(settings.onTimePointChanged.addListener(scheduleChanged));
    removals.push(style.onScheduleScriptChanged.addListener(scriptChanged));

    removals.push(settings.onViewFlagsChanged.addListener((vf) => {
      if (vf.backgroundMap !== this.viewFlags.backgroundMap)
        this.invalidateController();
      else
        this.invalidateRenderPlan();

      this._changeFlags.setDisplayStyle();
    }));

    // ###TODO detach/attach reality model
    // ###TODO reality model appearance overrides
    // ###TODO OSM Building display

    const mapChanged = () => {
      this.invalidateController();
      this._changeFlags.setDisplayStyle();
      this.refreshRealityTile();
    };

    removals.push(settings.onBackgroundMapChanged.addListener(mapChanged));
    removals.push(settings.onMapImageryChanged.addListener(mapChanged));

    removals.push(settings.onExcludedElementsChanged.addListener(() => {
      this._changeFlags.setDisplayStyle();
      this.maybeInvalidateScene();
      this.setFeatureOverrideProviderChanged();
    }));

    if (settings.is3d()) {
      removals.push(settings.onLightsChanged.addListener(displayStyleChanged));
      removals.push(settings.onSolarShadowsChanged.addListener(displayStyleChanged));
      removals.push(settings.onThematicChanged.addListener(displayStyleChanged));
      removals.push(settings.onHiddenLineSettingsChanged.addListener(displayStyleChanged));
      removals.push(settings.onAmbientOcclusionSettingsChanged.addListener(displayStyleChanged));
      removals.push(settings.onEnvironmentChanged.addListener(displayStyleChanged));
      removals.push(settings.onPlanProjectionSettingsChanged.addListener(displayStyleChanged));
    }
  }

  /** @internal Invoked when the viewport becomes associated with a new ViewState to unregister event listeners for
   * the previous ViewState and allow the previous ViewState to clean up any internal state that is only relevant while
   * associated with a Viewport.
   * Also invoked after changing OffScreenViewport.drawingToSheetTransform.
   * @internal
   */
  protected detachFromView(): void {
    this._detachFromView.forEach((f) => f());
    this._detachFromView.length = 0;

    if (this._view)
      this._view.detachFromViewport();

  }

  private detachFromDisplayStyle(): void {
    this._detachFromDisplayStyle.forEach((f) => f());
    this._detachFromDisplayStyle.length = 0;

    if (this._mapTiledGraphicsProvider) {
      this._mapTiledGraphicsProvider.detachFromDisplayStyle();
      this._mapTiledGraphicsProvider = undefined;
    }
  }

  /** Enables or disables continuous rendering. Ideally, during each render frame a Viewport will do as little work as possible.
   * To make that possible, the viewport keeps track of what has changed about its internal state from one frame to the next.
   * For example, if the view frustum has not changed since the previous frame, it is likely that the viewport does not need to be
   * re-rendered at all.
   *
   * In some circumstances, it is desirable to bypass the logic that limits the amount of work performed each frame. A primary example
   * is a viewport that has some animations applied to it, or when diagnostic information like frames-per-second is being monitored.
   *
   * @note An application which enables continuous rendering should disable it as soon as it is no longer needed.
   */
  public get continuousRendering(): boolean { return this._doContinuousRendering; }
  public set continuousRendering(contRend: boolean) {
    if (contRend !== this._doContinuousRendering) {
      this._doContinuousRendering = contRend;
      if (contRend)
        IModelApp.requestNextAnimation();
    }
  }

  /** A unique integer Id assigned to this Viewport upon construction.
   * It can be useful for comparing and sorting Viewport objects inside of collections like [SortedArray]($core-bentley).
   */
  public get viewportId(): number {
    return this._viewportId;
  }

  /** The ViewState for this Viewport */
  public get view(): ViewState {
    return this._view;
  }

  /** @internal */
  public get pixelsPerInch() {
    // ###TODO? This is apparently unobtainable information in a browser...
    return 96;
  }

  /** @internal */
  public get backgroundMapGeometry(): BackgroundMapGeometry | undefined { return this.view.displayStyle.getBackgroundMapGeometry(); }

  /** Ids of a set of elements which should not be rendered within this view.
   * @note Do not modify this set directly - use [[setNeverDrawn]] or [[clearNeverDrawn]] instead.
   * @note This set takes precedence over the [[alwaysDrawn]] set - if an element is present in both sets, it is never drawn.
   */
  public get neverDrawn(): Id64Set | undefined { return this._neverDrawn; }

  /** Ids of a set of elements which should always be rendered within this view, regardless of category and subcategory visibility.
   * If the [[isAlwaysDrawnExclusive]] flag is also set, *only* those elements in this set will be drawn.
   * @note Do not modify this set directly - use [[setAlwaysDrawn]] or [[clearAlwaysDrawn]] instead.
   * @note The [[neverDrawn]] set takes precedence - if an element is present in both sets, it is never drawn.
   */
  public get alwaysDrawn(): Id64Set | undefined { return this._alwaysDrawn; }

  /** Clear the set of always-drawn elements.
   * @see [[alwaysDrawn]]
   */
  public clearAlwaysDrawn(): void {
    if ((undefined !== this.alwaysDrawn && 0 < this.alwaysDrawn.size) || this._alwaysDrawnExclusive) {
      if (undefined !== this.alwaysDrawn)
        this.alwaysDrawn.clear();

      this._alwaysDrawnExclusive = false;
      this._changeFlags.setAlwaysDrawn();
      this.maybeInvalidateScene();
    }
  }

  /** Clear the set of never-drawn elements.
   * @see [[neverDrawn]]
   */
  public clearNeverDrawn(): void {
    if (undefined !== this.neverDrawn && 0 < this.neverDrawn.size) {
      this.neverDrawn.clear();
      this._changeFlags.setNeverDrawn();
      this.maybeInvalidateScene();
    }
  }

  /** Specify the Ids of a set of elements which should never be rendered within this view.
   * @see [[neverDrawn]].
   */
  public setNeverDrawn(ids: Id64Set): void {
    this._neverDrawn = ids;
    this._changeFlags.setNeverDrawn();
    this.maybeInvalidateScene();
  }

  /** Specify the Ids of a set of elements which should always be rendered within this view, regardless of category and subcategory visibility.
   * @param ids The Ids of the elements to always draw.
   * @param exclusive If true, *only* the specified elements will be drawn.
   * @see [[alwaysDrawn]]
   * @see [[isAlwaysDrawnExclusive]]
   */
  public setAlwaysDrawn(ids: Id64Set, exclusive: boolean = false): void {
    this._alwaysDrawn = ids;
    this._alwaysDrawnExclusive = exclusive;
    this._changeFlags.setAlwaysDrawn();
    this.maybeInvalidateScene();
  }

  /** Returns true if the set of elements in the [[alwaysDrawn]] set are the *only* elements rendered within this view. */
  public get isAlwaysDrawnExclusive(): boolean { return this._alwaysDrawnExclusive; }

  /** Allows visibility of categories within this viewport to be overridden on a per-model basis. */
  public get perModelCategoryVisibility(): PerModelCategoryVisibility.Overrides { return this._perModelCategoryVisibility; }

  /** Adds visibility overrides for any subcategories whose visibility differs from that defined by the view's
   * category selector in the context of specific models.
   * @internal
   */
  public addModelSubCategoryVisibilityOverrides(fs: FeatureSymbology.Overrides, ovrs: Id64.Uint32Map<Id64.Uint32Set>): void {
    this._perModelCategoryVisibility.addOverrides(fs, ovrs);
  }

  /** Add a [[FeatureOverrideProvider]] to customize the appearance of [[Feature]]s within the viewport.
   * The provider will be invoked whenever the overrides are determined to need updating.
   * The overrides can be explicitly marked as needing a refresh by calling [[Viewport.setFeatureOverrideProviderChanged]]. This is typically called when
   * the internal state of the provider changes such that the computed overrides must also change.
   * @note A Viewport can have any number of FeatureOverrideProviders. No attempt is made to resolve conflicts between two different providers overriding the same Feature.
   * @param provider The provider to register.
   * @returns true if the provider was registered, or false if the provider was already registered.
   * @see [[dropFeatureOverrideProvider]] to remove the provider.
   * @see [[findFeatureOverrideProvider]] to find an existing provider.
   * @see [[FeatureSymbology.Overrides]].
   */
  public addFeatureOverrideProvider(provider: FeatureOverrideProvider): boolean {
    if (this._featureOverrideProviders.includes(provider))
      return false;

    this._featureOverrideProviders.push(provider);
    this.setFeatureOverrideProviderChanged();
    return true;
  }

  /** Removes the specified FeatureOverrideProvider from the viewport.
   * @param provider The provider to drop.
   * @returns true if the provider was dropped, or false if it was not registered.
   * @see [[addFeatureOverrideProvider]].
   */
  public dropFeatureOverrideProvider(provider: FeatureOverrideProvider): boolean {
    const index = this._featureOverrideProviders.indexOf(provider);
    if (-1 === index)
      return false;

    this._featureOverrideProviders.splice(index, 1);
    this.setFeatureOverrideProviderChanged();
    return true;
  }

  /** Locate the first registered FeatureOverrideProvider matching the supplied criterion.
   * @param predicate A function that will be invoked for each provider currently registered with the viewport, returning true to accept the provider.
   * @returns The first registered provider that matches the predicate, or undefined if no providers match the predicate.
   * @see [[findFeatureOverrideProviderOfType]] to locate a provider of a specific class.
   * @see [[addFeatureOverrideProvider]] to register a provider.
   */
  public findFeatureOverrideProvider(predicate: (provider: FeatureOverrideProvider) => boolean): FeatureOverrideProvider | undefined {
    for (const provider of this._featureOverrideProviders)
      if (predicate(provider))
        return provider;

    return undefined;
  }

  /** The list of [[FeatureOverrideProvider]]s registered with this viewport.
   * @see [[addFeatureOverrideProvider]] to register a new provider.
   * @see [[dropFeatureOverrideProvider]] to unregister a provider.
   * @see [[findFeatureOverrideProvider]] or [[findFeatureOverrideProviderOfType]] to find a registered provider.
   */
  public get featureOverrideProviders(): Iterable<FeatureOverrideProvider> {
    return this._featureOverrideProviders;
  }

  /** Locate the first registered FeatureOverrideProvider of the specified class. For example, to locate a registered [[EmphasizeElements]] provider:
   * ```ts
   * const provider: EmphasizeElements = viewport.findFeatureOverrideProviderOfType<EmphasizeElements>(EmphasizeElements);
   * ```
   * @see [[findFeatureOverrideProvider]] to locate a registered provider matching any arbitrary criterion.
   */
  public findFeatureOverrideProviderOfType<T>(type: Constructor<T>): T | undefined {
    const provider = this.findFeatureOverrideProvider((x) => isInstanceOf<T>(x, type));
    return asInstanceOf<T>(provider, type);
  }

  /** @internal */
  public addFeatureOverrides(ovrs: FeatureSymbology.Overrides): void {
    for (const provider of this._featureOverrideProviders)
      provider.addFeatureOverrides(ovrs, this);
  }

  /** Notifies this viewport that the internal state of its [[FeatureOverrideProvider]] has changed such that its
   * [[FeatureSymbology.Overrides]] should be recomputed.
   */
  public setFeatureOverrideProviderChanged(): void {
    this._changeFlags.setFeatureOverrideProvider();
    this.maybeInvalidateScene();
  }

  /** Notifies this viewport that a change in application state requires its [[FeatureSymbology.Overrides]] to be recomputed.
   * @note The viewport monitors various events to automatically detect when the overrides should be recomputed. This method
   * is only needed for changes that are not observable by the viewport itself.
   */
  public invalidateSymbologyOverrides(): void {
    this.setFeatureOverrideProviderChanged();
  }

  /** The [[TiledGraphicsProvider]]s currently registered with this viewport.
   * @see [[addTiledGraphicsProvider]].
   */
  public get tiledGraphicsProviders(): Iterable<TiledGraphicsProvider> {
    return this._tiledGraphicsProviders;
  }

  /** @internal */
  protected * tiledGraphicsProviderRefs(): Iterable<TileTreeReference> {
    for (const provider of this.tiledGraphicsProviders) {
      yield * TiledGraphicsProvider.getTileTreeRefs(provider, this);
    }
  }

  /** Apply a function to every tile tree reference associated with the map layers displayed by this viewport.
   * @deprecated in 5.0. Use [[mapTileTreeRefs]] instead.
   */
  public forEachMapTreeRef(func: (ref: TileTreeReference) => void): void {
    if (this._mapTiledGraphicsProvider)
      this._mapTiledGraphicsProvider.forEachTileTreeRef(this, (ref) => func(ref));
  }

  /** Obtain an iterator over the tile tree references used to render map imagery in this viewport, if any. */
  public get mapTileTreeRefs(): Iterable<TileTreeReference> {
    return this._mapTiledGraphicsProvider?.getReferences(this) ?? [];
  };


  /** Apply a function to every [[TileTreeReference]] displayed by this viewport.
   * @deprecated in 5.0. Use [[getTileTreeRefs]] instead.
   */
  public forEachTileTreeRef(func: (ref: TileTreeReference) => void): void {
    for (const ref of this.getTileTreeRefs()) {
      func(ref);
    }
  }

  /** Iterate over every [[TileTreeReference]] displayed by this viewport. */
  public * getTileTreeRefs(): Iterable<TileTreeReference> {
    yield * this.view.getTileTreeRefs();
    yield * this.mapTileTreeRefs;
    yield * this.tiledGraphicsProviderRefs();
  }

  /**
   * Returns true if all [[TileTree]]s required by this viewport have been loaded.
   */
  public get areAllTileTreesLoaded(): boolean {
    if (!this.view.areAllTileTreesLoaded)
      return false;

    if (this._mapTiledGraphicsProvider && !TiledGraphicsProvider.isLoadingComplete(this._mapTiledGraphicsProvider, this))
      return false;

    for (const provider of this._tiledGraphicsProviders)
      if (!TiledGraphicsProvider.isLoadingComplete(provider, this))
        return false;

    return true;
  }

  /** Disclose *all* TileTrees currently in use by this Viewport. This set may include trees not reported by [[forEachTileTreeRef]] - e.g., those used by view attachments, map-draped terrain, etc.
   * @internal
   */
  public discloseTileTrees(trees: DisclosedTileTreeSet): void {
    for (const ref of this.tiledGraphicsProviderRefs()) {
      trees.disclose(ref);
    }

    for (const ref of this.mapTileTreeRefs) {
      trees.disclose(ref);
    }

    trees.disclose(this.view);
  }

  /** Register a provider of tile graphics to be drawn in this viewport.
   * @see [[dropTiledGraphicsProvider]]
   */
  public addTiledGraphicsProvider(provider: TiledGraphicsProvider): void {
    this._tiledGraphicsProviders.add(provider);
    this.invalidateScene();
  }

  /** Remove a previously-registered provider of tile graphics.
   * @see [[addTiledGraphicsProvider]]
   */
  public dropTiledGraphicsProvider(provider: TiledGraphicsProvider): void {
    this._tiledGraphicsProviders.delete(provider);
    this.invalidateScene();
  }

  /** Returns true if the specified provider has been registered with this viewport via [[addTiledGraphicsProvider]]. */
  public hasTiledGraphicsProvider(provider: TiledGraphicsProvider): boolean {
    return this._tiledGraphicsProviders.has(provider);
  }

  /** @internal */
  public mapLayerFromHit(hit: HitDetail): MapLayerInfoFromTileTree[] {
    return undefined === hit.modelId ? [] : this.mapLayerFromIds(hit.modelId, hit.sourceId);
  }

  /** @internal */
  public mapLayerFromIds(mapTreeId: Id64String, layerTreeId: Id64String): MapLayerInfoFromTileTree[] {
    return this._mapTiledGraphicsProvider === undefined ? [] : this._mapTiledGraphicsProvider.mapLayerFromIds(mapTreeId, layerTreeId);
  }

  /** @internal */
  public getTerrainHeightRange(): Range1d {
    const heightRange = Range1d.createNull();

    for (const ref of this.mapTileTreeRefs) {
      ref.getTerrainHeight(heightRange);
    }

    return heightRange;
  }

  /** @internal */
  public setViewedCategoriesPerModelChanged(): void {
    this._changeFlags.setViewedCategoriesPerModel();
  }

  /** @internal */
  public markSelectionSetDirty() { this._selectionSetDirty = true; }

  /** True if this is a 3d view with the camera turned on. */
  public get isCameraOn(): boolean {
    return this.view.is3d() && this.view.isCameraOn;
  }

  /** @internal */
  public changeDynamics(dynamics: GraphicList | undefined): void {
    this.target.changeDynamics(dynamics);
    this.invalidateDecorations();
  }

  private _assigningFlashedId = false;

  /** The Id of the currently-flashed object.
   * The "flashed" visual effect is typically applied to the object in the viewport currently under the mouse cursor, to indicate
   * it is ready to be interacted with by a tool. [[ToolAdmin]] is responsible for updating it when the mouse cursor moves.
   * The object is usually an [Element]($backend) but could also be a [Model]($backend) or pickable decoration produced by a [[Decorator]].
   * The setter ignores any string that is not a well-formed [Id64String]($core-bentley). Passing [Id64.invalid]($core-bentley) to the
   * setter is equivalent to passing `undefined` - both mean "nothing is flashed".
   * @throws Error if an attempt is made to change this property from within an [[onFlashedIdChanged]] event callback.
   * @see [[onFlashedIdChanged]] to be notified when the flashed object changes.
   * @see [[flashSettings]] to customize the visual effect.
   */
  public get flashedId(): Id64String | undefined {
    return this._flashedElem;
  }
  public set flashedId(id: Id64String | undefined) {
    if (this._assigningFlashedId)
      throw new Error("Cannot assign to Viewport.flashedId from within an onFlashedIdChanged event callback.");

    if (id === Id64.invalid)
      id = undefined;

    const previous = this._flashedElem;
    if (id === previous || (undefined !== id && !Id64.isId64(id)))
      return;

    this._lastFlashedElem = this._flashedElem;
    this._flashedElem = id;

    this._assigningFlashedId = true;
    try {
      // The comparison `id !== previous` above ensures the following assertion, but the compiler doesn't recognize it.
      assert(undefined !== id || undefined !== previous);
      this.onFlashedIdChanged.raiseEvent(this, { current: id!, previous });
    } finally {
      this._assigningFlashedId = false;
    }
  }

  public get auxCoordSystem(): AuxCoordSystemState { return this.view.auxiliaryCoordinateSystem; }
  public getAuxCoordRotation(result?: Matrix3d) { return this.auxCoordSystem.getRotation(result); }
  public getAuxCoordOrigin(result?: Point3d) { return this.auxCoordSystem.getOrigin(result); }

  /** The number of outstanding requests for tiles to be displayed in this viewport.
   * @see Viewport.numSelectedTiles
   */
  public get numRequestedTiles(): number { return IModelApp.tileAdmin.getNumRequestsForUser(this); }

  /** The number of tiles selected for display in the view as of the most recently-drawn frame.
   * The tiles selected may not meet the desired level-of-detail for the view, instead being temporarily drawn while
   * tiles of more appropriate level-of-detail are loaded asynchronously.
   * @see Viewport.numRequestedTiles
   * @see Viewport.numReadyTiles
   */
  public get numSelectedTiles(): number {
    const tiles = IModelApp.tileAdmin.getTilesForUser(this);
    return undefined !== tiles ? tiles.selected.size + tiles.external.selected : 0;
  }

  /** The number of tiles which were ready and met the desired level-of-detail for display in the view as of the most recently-drawn frame.
   * These tiles may *not* have been selected because some other (probably sibling) tiles were *not* ready for display.
   * This is a useful metric for determining how "complete" the view is - e.g., one indicator of progress toward view completion can be expressed as:
   * `  (numReadyTiles) / (numReadyTiles + numRequestedTiles)`
   * @see Viewport.numSelectedTiles
   * @see Viewport.numRequestedTiles
   */
  public get numReadyTiles(): number {
    const tiles = IModelApp.tileAdmin.getTilesForUser(this);
    return undefined !== tiles ? tiles.ready.size + tiles.external.ready : 0;
  }

  /** @internal */
  public toViewOrientation(from: XYZ, to?: XYZ) { this._viewingSpace.toViewOrientation(from, to); }
  /** @internal */
  public fromViewOrientation(from: XYZ, to?: XYZ) { this._viewingSpace.fromViewOrientation(from, to); }

  /** Change the ViewState of this Viewport
   * @param view a fully loaded (see discussion at [[ViewState.load]] ) ViewState
   * @param _opts options for how the view change operation should work
   */
  public changeView(view: ViewState, _opts?: ViewChangeOptions) {
    const prevView = this.view;

    this.updateChangeFlags(view);
    this.doSetupFromView(view);
    this.invalidateController();

<<<<<<< HEAD
    const isMapLayerChanged = undefined !== prevView && this.compareMapLayer(prevView, view);
    if (this.target.reset.length > 0) {
      (this.target as Target).reset(isMapLayerChanged); // Handle Reality Map Tile Map Layer changes & update logic
    } else {
      this.target.reset();
    }
=======
    const isMapLayerChanged = undefined !== prevView && compareMapLayer(prevView, view);
    this.target.reset(isMapLayerChanged); // Handle Reality Map Tile Map Layer changes & update logic
>>>>>>> 3fa8be8a

    if (undefined !== prevView && prevView !== view) {
      this.onChangeView.raiseEvent(this, prevView);
      this._changeFlags.setViewState();

      if (isMapLayerChanged) {
        this.refreshRealityTile();
      }
    }
  }

  /** Determine whether the supplied point is visible in the viewport rectangle.
   * @param point the point to test
   * @param coordSys the coordinate system of the specified point
   * @param borderPaddingFactor optional border for testing with inset view rectangle.
   */
  public isPointVisibleXY(point: Point3d, coordSys: CoordSystem = CoordSystem.World, borderPaddingFactor: number = 0.0): boolean {
    let testPtView = point;
    switch (coordSys) {
      case CoordSystem.Npc:
        testPtView = this.npcToView(point);
        break;
      case CoordSystem.World:
        testPtView = this.worldToView(point);
        break;
    }

    const frustum = this.getFrustum(CoordSystem.View);
    const screenRangeX = frustum.points[Npc._000].distance(frustum.points[Npc._100]);
    const screenRangeY = frustum.points[Npc._000].distance(frustum.points[Npc._010]);
    const xBorder = screenRangeX * borderPaddingFactor;
    const yBorder = screenRangeY * borderPaddingFactor;

    return (!(testPtView.x < xBorder || testPtView.x > (screenRangeX - xBorder) || testPtView.y < yBorder || testPtView.y > (screenRangeY - yBorder)));
  }

  /** Computes the range of npc depth values for a region of the screen
   * @param rect the rectangle to test. If undefined, test entire view
   * @param result optional DepthRangeNpc to store the result
   * @returns the minimum and maximum depth values within the region, or undefined.
   */
  public determineVisibleDepthRange(rect?: ViewRect, result?: DepthRangeNpc): DepthRangeNpc | undefined {
    if (result) { // Null result if given
      result.minimum = 1;
      result.maximum = 0;
    }

    // Default to a (0, 0, 0) to (1, 1, 1) range if no range was provided
    rect = (rect && rect.isValid) ? rect : this.viewRect;

    // Determine the screen rectangle in which to query visible depth min + max
    const readRect = rect.computeOverlap(this.viewRect);
    if (undefined === readRect)
      return undefined;

    let retVal: DepthRangeNpc | undefined;
    this.readPixels(readRect, Pixel.Selector.GeometryAndDistance, (pixels) => {
      if (!pixels)
        return;

      readRect.left = this.cssPixelsToDevicePixels(readRect.left);
      readRect.right = this.cssPixelsToDevicePixels(readRect.right);
      readRect.bottom = this.cssPixelsToDevicePixels(readRect.bottom);
      readRect.top = this.cssPixelsToDevicePixels(readRect.top);

      let maximum = 0;
      let minimum = 1;
      const frac = this._viewingSpace.frustFraction;
      for (let x = readRect.left; x < readRect.right; ++x) {
        for (let y = readRect.top; y < readRect.bottom; ++y) {
          let npcZ = pixels.getPixel(x, y).distanceFraction;
          if (npcZ <= 0.0)
            continue;

          if (frac < 1.0)
            npcZ *= frac / (1.0 + npcZ * (frac - 1.0));

          minimum = Math.min(minimum, npcZ);
          maximum = Math.max(maximum, npcZ);
        }
      }

      if (maximum <= 0)
        return;

      if (undefined === result) {
        result = { minimum, maximum };
      } else {
        result.minimum = minimum;
        result.maximum = maximum;
      }

      retVal = result;
    });

    return retVal;
  }

  /** Turn the camera off it is currently on.
   * @see [[turnCameraOn]] to turn the camera on.
   */
  public turnCameraOff(): void {
    if (this.view.is3d() && this.view.isCameraOn) {
      this.view.turnCameraOff();
      this.setupFromView();
    }
  }

  /** Turn the camera on if it is currently off. If the camera is already on, adjust it to use the supplied lens angle.
   * @param lensAngle The lens angle for the camera. If undefined, use view.camera.lens.
   * @note This method will fail if the ViewState is not 3d.
   * @see [[turnCameraOff]] to turn the camera off.
   */
  public turnCameraOn(lensAngle?: Angle): ViewStatus {
    const view = this.view;
    if (!view.is3d() || !view.supportsCamera())
      return ViewStatus.InvalidViewport;

    if (!lensAngle)
      lensAngle = view.camera.lens;

    Camera.validateLensAngle(lensAngle);

    let status;
    if (view.isCameraOn) {
      status = view.lookAt({ eyePoint: view.getEyePoint(), targetPoint: view.getTargetPoint(), upVector: view.getYVector(), lensAngle });
    } else {
      // We need to figure out a new camera target. To do that, we need to know where the geometry is in the view.
      // We use the depth of the center of the view for that.
      let depthRange = this.determineVisibleDepthRange();
      if (undefined === depthRange || Geometry.isAlmostEqualNumber(depthRange.minimum, depthRange.maximum))
        depthRange = { minimum: 0, maximum: 1 };

      const middle = depthRange.minimum + ((depthRange.maximum - depthRange.minimum) / 2.0);
      const corners = [
        new Point3d(0.0, 0.0, middle), // lower left, at target depth
        new Point3d(1.0, 1.0, middle), // upper right at target depth
        new Point3d(0.0, 0.0, depthRange.maximum), // lower left, at closest npc
        new Point3d(1.0, 1.0, depthRange.maximum), // upper right at closest
      ];

      this.npcToWorldArray(corners);

      const eyePoint = corners[2].interpolate(0.5, corners[3]); // middle of closest plane
      const targetPoint = corners[0].interpolate(0.5, corners[1]); // middle of halfway plane
      const backDistance = eyePoint.distance(targetPoint) * 2.0;
      const frontDistance = view.minimumFrontDistance();
      status = view.lookAt({ eyePoint, targetPoint, upVector: view.getYVector(), lensAngle, frontDistance, backDistance });
    }

    if (ViewStatus.Success === status)
      this.setupFromView();

    return status;
  }

  /** Orient this viewport to one of the [[StandardView]] rotations. */
  public setStandardRotation(id: StandardViewId): void {
    this.view.setStandardRotation(id);
    this.setupFromView();
  }

  private doSetupFromView(view: ViewState) {
    if (this._inViewChangedEvent)
      return ViewStatus.Success; // ignore echos

    if (!this.isAspectRatioLocked)
      view.fixAspectRatio(this.viewRect.aspect);

    this.setView(view);

    const viewSpace = ViewingSpace.createFromViewport(this);
    if (undefined === viewSpace)
      return ViewStatus.InvalidViewport;

    this._viewingSpace = viewSpace;

    this.invalidateRenderPlan();
    this._controllerValid = true;

    this._inViewChangedEvent = true;
    this.onViewChanged.raiseEvent(this);
    this._inViewChangedEvent = false;
    return ViewStatus.Success;
  }

  /** Establish the parameters of this Viewport from the current information in its ViewState */
  public setupFromView(pose?: ViewPose): ViewStatus {
    if (undefined !== pose)
      this.view.applyPose(pose);
    return this.doSetupFromView(this.view);
  }

  /** Call [[setupFromView]] on this Viewport and then apply optional behavior.
   * @param options _options for behavior of view change. If undefined, all options have their default values (see [[ViewChangeOptions]] for details.)
   */
  public synchWithView(_options?: ViewChangeOptions): void { this.setupFromView(); }

  /** Convert an array of points from CoordSystem.View to CoordSystem.Npc */
  public viewToNpcArray(pts: Point3d[]): void { this._viewingSpace.viewToNpcArray(pts); }
  /** Convert an array of points from CoordSystem.Npc to CoordSystem.View */
  public npcToViewArray(pts: Point3d[]): void { this._viewingSpace.npcToViewArray(pts); }
  /** Convert a point from CoordSystem.View to CoordSystem.Npc
   * @param pt the point to convert
   * @param out optional location for result. If undefined, a new Point3d is created.
   */
  public viewToNpc(pt: Point3d, out?: Point3d): Point3d { return this._viewingSpace.viewToNpc(pt, out); }
  /** Convert a point from CoordSystem.Npc to CoordSystem.View
   * @param pt the point to convert
   * @param out optional location for result. If undefined, a new Point3d is created.
   */
  public npcToView(pt: Point3d, out?: Point3d): Point3d { return this._viewingSpace.npcToView(pt, out); }
  /** Convert an array of points from CoordSystem.World to CoordSystem.Npc */
  public worldToNpcArray(pts: Point3d[]): void { this._viewingSpace.worldToNpcArray(pts); }
  /** Convert an array of points from CoordSystem.Npc to CoordSystem.World */
  public npcToWorldArray(pts: Point3d[]): void { this._viewingSpace.npcToWorldArray(pts); }
  /** Convert an array of points from CoordSystem.World to CoordSystem.View */
  public worldToViewArray(pts: Point3d[]): void { this._viewingSpace.worldToViewArray(pts); }
  /** Convert an array of points from CoordSystem.World to CoordSystem.View, as Point4ds */
  public worldToView4dArray(worldPts: Point3d[], viewPts: Point4d[]): void { this._viewingSpace.worldToView4dArray(worldPts, viewPts); }
  /** Convert an array of points from CoordSystem.View to CoordSystem.World */
  public viewToWorldArray(pts: Point3d[]) { this._viewingSpace.viewToWorldArray(pts); }
  /** Convert an array of points from CoordSystem.View as Point4ds to CoordSystem.World */
  public view4dToWorldArray(viewPts: Point4d[], worldPts: Point3d[]): void { this._viewingSpace.view4dToWorldArray(viewPts, worldPts); }
  /** Convert a point from CoordSystem.World to CoordSystem.Npc
   * @param pt the point to convert
   * @param out optional location for result. If undefined, a new Point3d is created.
   */
  public worldToNpc(pt: XYAndZ, out?: Point3d): Point3d { return this._viewingSpace.worldToNpc(pt, out); }
  /** Convert a point from CoordSystem.Npc to CoordSystem.World
   * @param pt the point to convert
   * @param out optional location for result. If undefined, a new Point3d is created.
   */
  public npcToWorld(pt: XYAndZ, out?: Point3d): Point3d { return this._viewingSpace.npcToWorld(pt, out); }
  /** Convert a point from CoordSystem.World to CoordSystem.View
   * @param pt the point to convert
   * @param out optional location for result. If undefined, a new Point3d is created.
   */
  public worldToView(input: XYAndZ, out?: Point3d): Point3d { return this._viewingSpace.worldToView(input, out); }
  /** Convert a point from CoordSystem.World to CoordSystem.View as Point4d
   * @param input the point to convert
   * @param out optional location for result. If undefined, a new Point4d is created.
   */
  public worldToView4d(input: XYAndZ, out?: Point4d): Point4d { return this._viewingSpace.worldToView4d(input, out); }
  /** Convert a point from CoordSystem.View to CoordSystem.World
   * @param pt the point to convert
   * @param out optional location for result. If undefined, a new Point3d is created.
   */
  public viewToWorld(input: XYAndZ, out?: Point3d): Point3d { return this._viewingSpace.viewToWorld(input, out); }
  /** Convert a point from CoordSystem.View as a Point4d to CoordSystem.View
   * @param input the point to convert
   * @param out optional location for result. If undefined, a new Point3d is created.
   */
  public view4dToWorld(input: Point4d, out?: Point3d): Point3d { return this._viewingSpace.view4dToWorld(input, out); }

  /** Converts inches to pixels based on screen DPI.
   * @Note this information may not be accurate in some browsers.
   * @param inches the number of inches to convert
   * @returns the corresponding number of pixels
   */
  public pixelsFromInches(inches: number): number { return inches * this.pixelsPerInch; }

  /** Get an 8-point Frustum corresponding to the 8 corners of the Viewport in the specified coordinate system.
   *
   * There are two sets of corners that may be of interest.
   * The "adjusted" box is the one that is computed by examining the "viewed extents" and moving
   * the front and back planes to enclose everything in the view.
   * The "unadjusted" box is the one that is stored in the ViewState.
   * @param sys Coordinate system for points
   * @param adjustedBox If true, retrieve the adjusted box. Otherwise retrieve the box that came from the view definition.
   * @param box optional Frustum for return value
   * @return the view frustum
   * @note The "adjusted" box may be either larger or smaller than the "unadjusted" box.
   */
  public getFrustum(sys: CoordSystem = CoordSystem.World, adjustedBox: boolean = true, box?: Frustum): Frustum { return this._viewingSpace.getFrustum(sys, adjustedBox, box); }

  /** Get a copy of the current (unadjusted) frustum of this viewport, in world coordinates. */
  public getWorldFrustum(box?: Frustum): Frustum { return this.getFrustum(CoordSystem.World, false, box); }

  /** Scroll the view by a given number of pixels.
   * @param screenDist distance to scroll, in pixels
   */
  public scroll(screenDist: XAndY, options?: ViewChangeOptions) {
    const view = this.view;
    if (!view)
      return;

    const distXYZ = new Point3d(screenDist.x, screenDist.y, 0);
    if (view.is3d() && view.isCameraOn) {
      const frust = this.getFrustum(CoordSystem.View, false);
      frust.translate(distXYZ);
      this.viewToWorldArray(frust.points);
      view.setupFromFrustum(frust);
      view.centerEyePoint();
    } else {
      const pts = [new Point3d(), distXYZ];
      this.viewToWorldArray(pts);
      const dist = pts[1].minus(pts[0]);
      view.setOrigin(view.getOrigin().plus(dist));
    }

    this.synchWithView(options);
  }

  /** Zoom the view by a scale factor, placing the new center at the given point (world coordinates).
   * @param newCenter The new center point of the view, in world coordinates. If undefined, use current center.
   * @param factor the zoom factor.
   * @param options options for behavior of view change
   */
  public zoom(newCenter: Point3d | undefined, factor: number, options?: ViewChangeOptions & MarginOptions & OnViewExtentsError): ViewStatus {
    const view = this.view;
    if (undefined === view)
      return ViewStatus.InvalidViewport;

    if (view.is3d() && view.isCameraOn) {
      const eyePoint = view.getEyePoint().clone();
      const targetPoint = view.getTargetPoint();

      if (newCenter) {
        const dir = eyePoint.vectorTo(targetPoint);
        newCenter.plusScaled(dir, -0.5, eyePoint);
        newCenter.plusScaled(dir, 0.5, targetPoint);
      }

      const transform = Transform.createFixedPointAndMatrix(targetPoint, Matrix3d.createScale(factor, factor, factor));
      const zDir = view.getZVector();

      transform.multiplyPoint3d(eyePoint, eyePoint);
      targetPoint.setFrom(eyePoint.plusScaled(zDir, zDir.dotProduct(eyePoint.vectorTo(targetPoint))));

      const status = view.lookAt({ eyePoint, targetPoint, upVector: view.getYVector(), lensAngle: view.camera.lens });
      if (ViewStatus.Success !== status)
        return status;
    } else {
      // for non-camera views, do the zooming by adjusting the origin and delta directly so there can be no
      // chance of the rotation changing due to numerical precision errors calculating it from the frustum corners.
      const delta = view.getExtents().scale(factor);

      const rot = view.getRotation();
      const center = rot.multiplyVector(newCenter ? newCenter : view.getCenter());

      // fix for min/max delta
      const stat = view.adjustViewDelta(delta, center, rot, this.viewRect.aspect, options);
      if (ViewStatus.Success !== stat)
        return stat;

      if (!view.allow3dManipulations())
        center.z = 0.0;

      view.setOrigin(rot.multiplyTransposeVector(delta.scale(.5).vectorTo(center)));
      view.setExtents(delta);
    }

    this.synchWithView(options);
    return ViewStatus.Success;
  }

  /** See [[zoomToPlacements]]. */
  public zoomToPlacementProps(placementProps: PlacementProps[], options?: ViewChangeOptions & MarginOptions & ZoomToOptions): void {
    const placements = placementProps.map((props) => isPlacement2dProps(props) ? Placement2d.fromJSON(props) : Placement3d.fromJSON(props));
    this.zoomToPlacements(placements, options);
  }

  /** Zoom the view in or out to a fit to the tightest volume enclosing a given set of placements, optionally also changing the view rotation.
   * @param placements The array of placements. The view will zoom to fit the union of the placements.
   * @param options Options controlling how the view change works and whether to change view rotation.
   * @note any invalid placements are ignored. If no valid placements are supplied, this function does nothing.
   * @see [[zoomToElements]] to zoom to a set of elements.
   * @see [[IModelConnection.Elements.getPlacements]] to obtain the placements for a set of elements.
   */
  public zoomToPlacements(placements: Placement[], options?: ViewChangeOptions & MarginOptions & ZoomToOptions): void {
    placements = placements.filter((x) => x.isValid);
    if (placements.length === 0)
      return;

    const view = this.view;
    if (undefined !== options) {
      if (undefined !== options.standardViewId) {
        view.setStandardRotation(options.standardViewId);
      } else if (undefined !== options.placementRelativeId) {
        const viewRotation = StandardView.getStandardRotation(options.placementRelativeId).clone();
        viewRotation.multiplyMatrixMatrixTranspose(placements[0].transform.matrix, viewRotation);
        view.setRotation(viewRotation);
      } else if (undefined !== options.viewRotation) {
        view.setRotation(options.viewRotation);
      }
    }

    const viewTransform = Transform.createOriginAndMatrix(undefined, view.getRotation());
    const frust = new Frustum();
    const viewRange = new Range3d();
    for (const placement of placements)
      viewRange.extendArray(placement.getWorldCorners(frust).points, viewTransform);

    const ignoreError: ViewChangeOptions & MarginOptions & OnViewExtentsError = {
      ...options,
      onExtentsError: () => ViewStatus.Success,
    };

    view.lookAtViewAlignedVolume(viewRange, this.viewRect.aspect, ignoreError);
    this.synchWithView(options);
  }

  /** Zoom the view to a show the tightest box around a given set of ElementProps. Optionally, change view rotation.
   * @param props element props. Will zoom to the union of the placements.
   * @param options options that control how the view change works and whether to change view rotation.
   * @note Do not query for ElementProps just to zoom to their placements - [[zoomToElements]] is much more efficient because it queries only for the placement properties.
   */
  public zoomToElementProps(elementProps: ElementProps[], options?: ViewChangeOptions & MarginOptions & ZoomToOptions): void {
    if (elementProps.length === 0)
      return;

    const placementProps: PlacementProps[] = [];
    for (const props of elementProps) {
      const placement = (props as any).placement;
      if (placement !== undefined && this.view.viewsModel(props.model))
        placementProps.push(placement);
    }

    this.zoomToPlacementProps(placementProps, options);
  }

  /** Zoom the view to a show the tightest box around a given set of elements. Optionally, change view rotation.
   * @param ids the element id(s) to include. Will zoom to the union of the placements.
   * @param options options that control how the view change works and whether to change view rotation.
   */
  public async zoomToElements(ids: Id64Arg, options?: ViewChangeOptions & MarginOptions & ZoomToOptions): Promise<void> {
    const placements = await this.iModel.elements.getPlacements(ids, { type: this.view.is3d() ? "3d" : "2d" });
    if (undefined !== options?.minimumDimension) {
      for (const placement of placements) {
        if (placement.isValid && placement instanceof Placement3d)
          placement.bbox.ensureMinLengths(options.minimumDimension);
      }
    }
    this.zoomToPlacements(placements, options);
  }

  /** Zoom the view to a volume of space in world coordinates.
   * @param volume The low and high corners, in world coordinates.
   * @param options options that control how the view change works
   */
  public zoomToVolume(volume: LowAndHighXYZ | LowAndHighXY, options?: ViewChangeOptions & MarginOptions) {
    this.view.lookAtVolume(volume, this.viewRect.aspect, options);
    this.synchWithView(options);
  }

  /** Shortcut to call view.setupFromFrustum and then [[setupFromView]]
   * @param inFrustum the new viewing frustum
   * @returns true if both steps were successful
   */
  public setupViewFromFrustum(inFrustum: Frustum): boolean {
    const validSize = this.view.setupFromFrustum(inFrustum);
    // note: always call setupFromView, even if setupFromFrustum failed
    return (ViewStatus.Success === this.setupFromView() && ViewStatus.Success === validSize);
  }

  /** Compute the range of all geometry to be displayed in this viewport. */
  public computeViewRange(): Range3d {
    const fitRange = this.view.computeFitRange();

    for (const ref of this.tiledGraphicsProviderRefs()) {
      ref.unionFitRange(fitRange);
    }

    return fitRange;
  }

  /** Set or clear the animator for this Viewport.
   * @param animator The new animator for this Viewport, or undefined to remove current animator.
   * @note current animator's `interrupt` method will be called (if it has not completed yet)
   * @public
   */
  public setAnimator(animator?: Animator) {
    this._animator?.interrupt();
    this._animator = animator;

    // Immediately invoke the animator to set up the initial frustum.
    // This is important for TwoWayViewportSync; otherwise, the synced viewport will have its frustum set to the final frustum,
    // producing a flicker to that frustum during the first frame of animation.
    this.animate();
  }

  /** Replace this viewport's [[ViewState]] **without** triggering events like [[onChangeView]].
   * This is chiefly useful when you are synchronizing the states of two or more viewports, as in [[TwoWayViewportSync]], to avoid triggering unwanted "echo"
   * events during synchronization.
   * In all other scenarios, [[changeView]] is the correct method to use.
   */
  public applyViewState(val: ViewState) {
    this.updateChangeFlags(val);
    this.setView(val);
    this._viewingSpace.view = val;
    this.synchWithView({ noSaveInUndo: true });
  }

  /** Invoked from finishUndoRedo, applyViewState, and changeView to potentially recompute change flags based on differences between current and new ViewState. */
  protected updateChangeFlags(newView: ViewState): void {
    // Before the first call to changeView, this.view is undefined because we have no frustum. Our API pretends it is never undefined.
    const oldView = undefined !== this.viewingSpace ? this.view : undefined;

    if (undefined === oldView || oldView === newView)
      return;

    const flags = this._changeFlags;
    if (!flags.displayStyle && !oldView.displayStyle.equalState(newView.displayStyle))
      flags.setDisplayStyle();

    if (!flags.viewedCategories && !oldView.categorySelector.equalState(newView.categorySelector))
      flags.setViewedCategories();

    if (!flags.neverDrawn) {
      if (oldView.displayStyle.settings.compressedExcludedElementIds !== newView.displayStyle.settings.compressedExcludedElementIds)
        flags.setNeverDrawn();
    }

    if (flags.viewedModels)
      return;

    if (oldView.is2d() && newView.is2d()) {
      if (oldView.baseModelId !== newView.baseModelId)
        flags.setViewedModels();
    } else if (oldView.isSpatialView() && newView.isSpatialView()) {
      if (!oldView.modelSelector.equalState(newView.modelSelector))
        flags.setViewedModels();
    } else {
      // switched between 2d and 3d view.
      flags.setViewedModels();
    }
  }

  private static roundGrid(num: number, units: number): number {
    const sign = ((num * units) < 0.0) ? -1.0 : 1.0;
    num = (num * sign) / units + 0.5;
    return units * sign * Math.floor(num);
  }

  private getGridOrientation(origin: Point3d, rMatrix: Matrix3d) {
    if (this.view.isSpatialView())
      origin.setFrom(this.iModel.globalOrigin);

    switch (this.view.getGridOrientation()) {
      case GridOrientationType.View: {
        const center = this.view.getCenter();
        this.toViewOrientation(center);
        this.toViewOrientation(origin);
        origin.z = center.z;
        this.fromViewOrientation(origin);
        break;
      }

      case GridOrientationType.WorldXY:
        break;

      case GridOrientationType.WorldYZ: {
        Matrix3d.createRows(rMatrix.getRow(1), rMatrix.getRow(2), rMatrix.getRow(0), rMatrix);
        break;
      }

      case GridOrientationType.WorldXZ: {
        Matrix3d.createRows(rMatrix.getRow(0), rMatrix.getRow(2), rMatrix.getRow(1), rMatrix);
        break;
      }
    }
  }

  private pointToStandardGrid(point: Point3d, rMatrix: Matrix3d, origin: Point3d): void {
    const planeNormal = rMatrix.getRow(2);

    let eyeVec: Vector3d;
    if (this.view.is3d() && this.view.isCameraOn)
      eyeVec = this.view.camera.eye.vectorTo(point);
    else
      eyeVec = this._viewingSpace.rotation.getRow(2);

    eyeVec.normalizeInPlace();
    linePlaneIntersect(point, point, eyeVec, origin, planeNormal, false);

    // // get origin and point in view coordinate system
    const pointView = point.clone();
    const originView = origin.clone();
    this.toViewOrientation(pointView);
    this.toViewOrientation(originView);

    // subtract off the origin
    pointView.y -= originView.y;
    pointView.x -= originView.x;

    // round off the remainder to the grid distances
    const gridSpacing = this.view.getGridSpacing();
    pointView.x = Viewport.roundGrid(pointView.x, gridSpacing.x);
    pointView.y = Viewport.roundGrid(pointView.y, gridSpacing.y);

    // add the origin back in
    pointView.x += originView.x;
    pointView.y += originView.y;

    // go back to root coordinate system
    this.fromViewOrientation(pointView);
    point.setFrom(pointView);
  }

  /** @internal */
  public pointToGrid(point: Point3d): void {
    if (GridOrientationType.AuxCoord === this.view.getGridOrientation()) {
      this.pointToStandardGrid(point, this.getAuxCoordRotation(), this.getAuxCoordOrigin());
      return;
    }

    const origin = new Point3d();
    const rMatrix = Matrix3d.createIdentity();
    this.getGridOrientation(origin, rMatrix);
    this.pointToStandardGrid(point, rMatrix, origin);
  }

  /** Get the width of a pixel (a unit vector in the x direction in view coordinates) at a given point in world coordinates, returning the result in meters (world units).
   *
   * This is most useful to determine how large something is in a view. In particular, in a perspective view
   * the result of this method will be a larger number for points closer to the back of the view Frustum (that is,
   * one pixel of the view represents more spatial area at the back of the Frustum than the front.)
   * @param point The point to test, in World coordinates. If undefined, the center of the view in NPC space is used.
   * @returns The width of a view pixel at the supplied world point, in meters.
   * @note A "pixel" refers to a logical (CSS) pixel, not a device pixel.
   */
  public getPixelSizeAtPoint(point?: Point3d): number {
    if (point === undefined)
      point = this.npcToWorld(NpcCenter); // if undefined, use center of view

    const worldPts: Point3d[] = [];
    const viewPts: Point4d[] = [];
    viewPts[0] = this.worldToView4d(point);
    viewPts[1] = viewPts[0].clone();
    viewPts[1].x += viewPts[1].w; // form a vector one pixel wide in x direction.
    this.view4dToWorldArray(viewPts, worldPts);

    return worldPts[0].distance(worldPts[1]);
  }

  private get _wantInvertBlackAndWhite(): boolean {
    const bgColor = this.view.backgroundColor.colors;
    return ((bgColor.r + bgColor.g + bgColor.b) > (255 * 3) / 2);
  }

  /** Get a color that will contrast to the current background color of this Viewport. Either Black or White depending on which will have the most contrast. */
  public getContrastToBackgroundColor(): ColorDef {
    return this._wantInvertBlackAndWhite ? ColorDef.black : ColorDef.white; // should we use black or white?
  }

  private processFlash(): boolean {
    let needsFlashUpdate = false;

    if (this.flashedId !== this._lastFlashedElem) {
      this._flashIntensity = 0.0;
      this._flashUpdateTime = BeTimePoint.now();
      this._lastFlashedElem = this.flashedId; // flashing has begun; this is now the previous flash
      needsFlashUpdate = this.flashedId === undefined; // notify render thread that flash has been turned off (signified by undefined elem)
    }

    if (this.flashedId !== undefined && this._flashIntensity < this.flashSettings.maxIntensity) {
      assert(undefined !== this._flashUpdateTime);

      const flashDuration = this.flashSettings.duration;
      const flashElapsed = BeTimePoint.now().milliseconds - this._flashUpdateTime.milliseconds;
      this._flashIntensity = Math.min(flashElapsed, flashDuration.milliseconds) / flashDuration.milliseconds;
      this._flashIntensity = Math.min(this._flashIntensity, this.flashSettings.maxIntensity);

      needsFlashUpdate = true;
    }

    return needsFlashUpdate;
  }

  /** Create a context appropriate for producing the scene to be rendered by this viewport, e.g., by [[createScene]]. */
  public createSceneContext(): SceneContext {
    return new SceneContext(this);
  }

  /** Populate the context with the scene to be rendered by this viewport.
   * @note This method is not typically invoked directly - [[renderFrame]] invokes it as needed to recreate the scene.
   */
  public createScene(context: SceneContext): void {
    this.view.createScene(context);
    if (this._mapTiledGraphicsProvider)
      TiledGraphicsProvider.addToScene(this._mapTiledGraphicsProvider, context);

    for (const provider of this._tiledGraphicsProviders)
      TiledGraphicsProvider.addToScene(provider, context);
  }

  /** Called when the visible contents of the viewport are redrawn.
   * @note Due to the frequency of this event, avoid performing expensive work inside event listeners.
   */
  public readonly onRender = new BeEvent<(vp: Viewport) => void>();

  /** @internal */
  protected validateRenderPlan() {
    this.target.changeRenderPlan(createRenderPlanFromViewport(this));
    this._renderPlanValid = true;
  }

  private animate(): void {
    if (this._animator?.animate())
      this._animator = undefined; // animation completed.
  }

  /** Renders the contents of this viewport. This method performs only as much work as necessary based on what has changed since
   * the last frame. If nothing has changed since the last frame, nothing is rendered.
   * @note This method should almost never be invoked directly - it is invoked on your behalf by [[ViewManager]]'s render loop.
   */
  public renderFrame(): void {
    this._frameStatsCollector.beginFrame();

    const changeFlags = this._changeFlags;
    if (changeFlags.hasChanges)
      this._changeFlags = new MutableChangeFlags(ChangeFlag.None);

    const view = this.view;
    const target = this.target;

    // Start timer for tile loading time
    const timer = new StopWatch(undefined, true);
    this._frameStatsCollector.beginTime("totalSceneTime");

    this._frameStatsCollector.beginTime("animationTime");
    // if any animation is active, perform it now
    this.animate();
    this._frameStatsCollector.endTime("animationTime");

    let isRedrawNeeded = this._redrawPending || this._doContinuousRendering;
    this._redrawPending = false;

    const resized = target.updateViewRect();
    if (resized) {
      target.onResized();
      this.invalidateController();
    }

    if (!this._controllerValid)
      this.setupFromView();

    if (this._selectionSetDirty) {
      target.setHiliteSet(view.iModel.hilited);
      this._selectionSetDirty = false;
      isRedrawNeeded = true;
    }

    let overridesNeeded = changeFlags.areFeatureOverridesDirty;

    if (!this._analysisFractionValid) {
      this._analysisFractionValid = isRedrawNeeded = true;
      target.analysisFraction = this.displayStyle.settings.analysisFraction;
    }

    if (!this._timePointValid) {
      isRedrawNeeded = true;
      const scheduleScript = view.displayStyle.scheduleScript;
      if (scheduleScript) {
        target.animationBranches = AnimationBranchStates.fromScript(scheduleScript, this.timePoint ?? scheduleScript.duration.low);
        if (scheduleScript.containsFeatureOverrides)
          overridesNeeded = true;

        if (scheduleScript.containsTransform && !this._freezeScene)
          this.invalidateScene();
      }

      this._timePointValid = true;
    }

    if (overridesNeeded) {
      const ovr = new FeatureSymbology.Overrides(this);
      target.overrideFeatureSymbology(ovr);
      isRedrawNeeded = true;
    }

    if (!this._sceneValid) {
      if (!this._freezeScene) {
        this._frameStatsCollector.beginTime("createChangeSceneTime");
        IModelApp.tileAdmin.clearTilesForUser(this);
        IModelApp.tileAdmin.clearUsageForUser(this);

        const context = this.createSceneContext();
        this.createScene(context);

        context.requestMissingTiles();
        this._hasMissingTiles = context.hasMissingTiles || context.missingTiles.size > 0;
        target.changeScene(context.scene);
        isRedrawNeeded = true;
        this._frameStatsCollector.endTime("createChangeSceneTime");
      }

      this._sceneValid = true;
    }

    if (!this._renderPlanValid) {
      this._frameStatsCollector.beginTime("validateRenderPlanTime");
      this.validateRenderPlan();
      this._frameStatsCollector.endTime("validateRenderPlanTime");
      isRedrawNeeded = true;
    }

    if (!this._decorationsValid) {
      this._frameStatsCollector.beginTime("decorationsTime");
      const decorations = new Decorations();
      this.addDecorations(decorations);
      target.changeDecorations(decorations);
      this._decorationsValid = true;
      isRedrawNeeded = true;
      this._frameStatsCollector.endTime("decorationsTime");
    }

    let requestNextAnimation = false;
    if (this.processFlash()) {
      target.setFlashed(undefined !== this.flashedId ? this.flashedId : Id64.invalid, this._flashIntensity);
      isRedrawNeeded = true;
      requestNextAnimation = undefined !== this.flashedId;
    }

    this._frameStatsCollector.beginTime("onBeforeRenderTime");
    target.onBeforeRender(this, (redraw: boolean) => {
      isRedrawNeeded = isRedrawNeeded || redraw;
    });
    this._frameStatsCollector.endTime("onBeforeRenderTime");

    this._frameStatsCollector.endTime("totalSceneTime");
    timer.stop();
    if (isRedrawNeeded) {
      target.drawFrame(timer.elapsed.milliseconds);
      this.onRender.raiseEvent(this);
    }
    this._frameStatsCollector.endFrame(isRedrawNeeded);

    // Dispatch change events after timer has stopped and update has finished.
    if (resized)
      this.onResized.raiseEvent(this);

    if (changeFlags.hasChanges) {
      this.onViewportChanged.raiseEvent(this, changeFlags);

      if (changeFlags.displayStyle)
        this.onDisplayStyleChanged.raiseEvent(this);

      if (changeFlags.viewedModels)
        this.onViewedModelsChanged.raiseEvent(this);

      if (changeFlags.areFeatureOverridesDirty) {
        this.onFeatureOverridesChanged.raiseEvent(this);

        if (changeFlags.alwaysDrawn)
          this.onAlwaysDrawnChanged.raiseEvent(this);

        if (changeFlags.neverDrawn)
          this.onNeverDrawnChanged.raiseEvent(this);

        if (changeFlags.viewedCategories)
          this.onViewedCategoriesChanged.raiseEvent(this);

        if (changeFlags.viewedCategoriesPerModel)
          this.onViewedCategoriesPerModelChanged.raiseEvent(this);

        if (changeFlags.featureOverrideProvider)
          this.onFeatureOverrideProviderChanged.raiseEvent(this);
      }
    }

    if (requestNextAnimation || undefined !== this._animator || this.continuousRendering)
      IModelApp.requestNextAnimation();
  }

  /** Populate a set of decoration graphics to be displayed in this viewport.
   * This base implementation produces no graphics.
   */
  protected addDecorations(_decorations: Decorations): void { }

  /** Capture selected data about each pixel within a rectangular region of this Viewport.
   * @param rect The area of the viewport's contents to read. The origin specifies the upper-left corner. Must lie entirely within the viewport's dimensions. This input viewport is specified using CSS pixels not device pixels.
   * @param selector Specifies which aspect(s) of data to read.
   * @param receiver A function accepting a [[Pixel.Buffer]] object from which the selected data can be retrieved, or receiving undefined if the viewport has been disposed, the rect is out of bounds, or some other error. The pixels received will be device pixels, not CSS pixels. See [[Viewport.devicePixelRatio]] and [[Viewport.cssPixelsToDevicePixels]].
   * @param excludeNonLocatable If true, geometry with the "non-locatable" flag set will not be drawn.
   * @note The [[Pixel.Buffer]] supplied to the `receiver` function becomes invalid once that function exits. Do not store a reference to it.
   */
  public readPixels(rect: ViewRect, selector: Pixel.Selector, receiver: Pixel.Receiver, excludeNonLocatable?: boolean): void;

  /** Capture selected data about each pixel within a rectangular region of this viewport.
   * @note The [[Pixel.Buffer]] supplied to [[ReadPixelsArgs.receiver]] becomes invalid once that function exits. Do not store a reference to it.
   */
  public readPixels(args: ReadPixelsArgs): void;

  /** @internal */
  public readPixels(arg0: ViewRect | ReadPixelsArgs, selector?: Pixel.Selector, receiver?: Pixel.Receiver, excludeNonLocatable?: boolean): void {
    if (arg0 instanceof ViewRect) {
      assert(undefined !== selector && undefined !== receiver);
      return this._readPixels(arg0, selector, receiver, excludeNonLocatable);
    }

    // { rect, receiver, selector, excludeNonLocatable, excludedElements } = arg0;
    // this._readPixels(rect ?? this.viewRect, receiver, selector ?? Pixel.Selector.All, excludeNonLocatable, excludedElements);
    this._readPixels(
      arg0.rect ?? this.viewRect,
      arg0.selector ?? Pixel.Selector.All,
      arg0.receiver,
      arg0.excludeNonLocatable,
      arg0.excludedElements,
    );
  }

  private _readPixels(rect: ViewRect, selector: Pixel.Selector, receiver: Pixel.Receiver, excludeNonLocatable?: boolean, excludedElements?: Iterable<Id64String>): void {
    if (this.isDisposed || rect.isNull || !rect.isContained(this.viewRect)) {
      receiver(undefined);
      return;
    }

    this.target.readPixels(rect, selector, receiver, excludeNonLocatable ?? false, excludedElements);
  }

  /** @internal */
  public isPixelSelectable(pixel: Pixel.Data) {
    if (undefined === pixel.modelId || undefined === pixel.elementId)
      return false;

    if (pixel.modelId === pixel.elementId)
      return false;    // Reality Models not selectable

    return (0 === this.mapLayerFromIds(pixel.modelId, pixel.elementId).length);  // Maps no selectable.
  }

  /** Capture the image currently rendered in this viewport, or a subset thereof.
   * @param args Describes the region to capture and optional resizing. By default the entire image is captured with no resizing.
   * @returns The image, or `undefined` if the specified capture rect is not fully contained in [[viewRect], a 2d context could not be obtained, or the resultant image consists entirely
   * of 100% transparent background pixels.
   */
  public readImageBuffer(args?: ReadImageBufferArgs): ImageBuffer | undefined {
    return this.target.readImageBuffer(args);
  }

  /** Reads the current image from this viewport into an HTMLCanvasElement with a Canvas2dRenderingContext such that additional 2d graphics can be drawn onto it.
  * When using this overload, the returned image will not include canvas decorations if only one viewport is active.
  * If multiple viewports are active, the returned image will always include canvas decorations.
  * @deprecated in 5.0 Use the overload accepting a ReadImageToCanvasOptions.
  */
  public readImageToCanvas(): HTMLCanvasElement;

  /** Reads the current image from this viewport into an HTMLCanvasElement with a Canvas2dRenderingContext such that additional 2d graphics can be drawn onto it.
  * This overload allows for specifying whether canvas decorations will be omitted from the returned image by passing in [[ReadImageToCanvasOptions]].
  * The canvas decorations will be consistently omitted or included regardless of the number of active viewports.
  * @param options Options for reading the image to the canvas.
  */
 // eslint-disable-next-line @typescript-eslint/unified-signatures
  public readImageToCanvas(options: ReadImageToCanvasOptions): HTMLCanvasElement;

  /** Reads the current image from this viewport into an HTMLCanvasElement with a Canvas2dRenderingContext such that additional 2d graphics can be drawn onto it.
  * @see [[readImageBuffer]] to obtain the image as an array of RGBA pixels.
  * @internal
  */
  public readImageToCanvas(options?: ReadImageToCanvasOptions): HTMLCanvasElement {
    const canvas = (this instanceof ScreenViewport && !options?.omitCanvasDecorations) ? this.canvas : undefined;
    return this.target.readImageToCanvas(canvas);
  }

  /** Used internally by `waitForSceneCompletion`.
   * @internal
   */
  protected hasAdditionalTiles(): boolean {
    const tilesThisVp = IModelApp.tileAdmin.getTilesForUser(this);
    const ext = tilesThisVp?.external;
    if ((ext?.requested ?? 0) > 0)
      return true;
    // ViewAttachments and 3d section drawing attachments render to separate off-screen viewports - check those too.
    for (const vp of this.view.secondaryViewports) {
      if (vp.numRequestedTiles > 0) {
        return true;
      }

      const tiles = IModelApp.tileAdmin.getTilesForUser(vp);
      if (tiles && tiles.external.requested > 0) {
        return true;
      }
    }
    return false;
  }

  /** Returns a Promise that resolves after the contents of this viewport are fully loaded and rendered.
   * This can be useful, for example, when you want to capture an image of the viewport's contents, as in the following code:
   * ```ts
   *  async function captureImage(vp: Viewport): Promise<ImageBuffer | undefined> {
   *    await vp.waitForSceneCompletion();
   *    return vp.readImageBuffer();
   *  }
   * ```
   */
  public async waitForSceneCompletion(): Promise<void> {
    const system = this.target.renderSystem;
    let haveNewTiles = true;
    let haveExternalTexRequests = true;
    while ((haveNewTiles || haveExternalTexRequests) && !this.isDisposed) {
      // Since this viewport is not being managed by the ViewManager, we must first manually invalidate the scene and re-render the frame each tick of the tile-wait loop.
      this.invalidateScene();
      this.renderFrame();

      haveExternalTexRequests = system.hasExternalTextureRequests;
      haveNewTiles = !this.areAllTileTreesLoaded || this._hasMissingTiles;
      if (!haveNewTiles)
        haveNewTiles = this.hasAdditionalTiles();

      // Since the viewport is not being managed by the ViewManager, we must manually pump the TileAdmin to initiate further tile requests each tick of the tile-wait loop.
      if (haveNewTiles)
        IModelApp.tileAdmin.process();

      await BeDuration.wait(100);
    }
  }

  /** Get the point at the specified x and y location in the pixel buffer in npc coordinates.
   * @see [[getPixelDataWorldPoint]] to obtain the point in [[CoordSystem.World]].
   */
  public getPixelDataNpcPoint(pixels: Pixel.Buffer, x: number, y: number, out?: Point3d): Point3d | undefined {
    const z = pixels.getPixel(x, y).distanceFraction;
    if (z <= 0.0)
      return undefined;

    const viewSpace = this._viewingSpace;

    const result = undefined !== out ? out : new Point3d();
    const viewRect = this.viewRect.clone();
    viewRect.left = this.cssPixelsToDevicePixels(viewRect.left);
    viewRect.right = this.cssPixelsToDevicePixels(viewRect.right);
    viewRect.bottom = this.cssPixelsToDevicePixels(viewRect.bottom);
    viewRect.top = this.cssPixelsToDevicePixels(viewRect.top);
    result.x = (x + 0.5 - viewRect.left) / viewRect.width;
    result.y = 1.0 - (y + 0.5 - viewRect.top) / viewRect.height;
    if (viewSpace.frustFraction < 1.0)
      result.z = z * viewSpace.frustFraction / (1.0 + z * (viewSpace.frustFraction - 1.0)); // correct to npc if camera on.
    else
      result.z = z;

    return result;
  }

  /** Get the point at the specified x and y location in the pixel buffer in world coordinates.
   * @see [[getPixelDataNpcPoint]] to obtain the point in [[CoordSystem.Npc]].
   */
  public getPixelDataWorldPoint(args: GetPixelDataWorldPointArgs): Point3d | undefined {
    const { pixels, x, y, out, preserveModelDisplayTransforms } = args;
    const npc = this.getPixelDataNpcPoint(pixels, x, y, out);
    if (undefined !== npc) {
      this.npcToWorld(npc, npc);

      // If this is a plan projection model, invert the elevation applied to its display transform.
      // Likewise, if it is a hit on a model with a display transform, reverse the display transform.
      if (!preserveModelDisplayTransforms) {
        const pixel = pixels.getPixel(x, y);
        const modelId = pixel.modelId;
        if (undefined !== modelId) {
          const transform = this.view.computeDisplayTransform({
            modelId,
            elementId: pixel.feature?.elementId,
            viewAttachmentId: pixel.viewAttachmentId,
            inSectionDrawingAttachment: pixel.inSectionDrawingAttachment,
          });
          transform?.multiplyInversePoint3d(npc, npc);
        }
      }
    }

    return npc;
  }

  /** Query which [Feature]($common)s are currently visible within the viewport.
   * @param options Specifies how to query.
   * @param callback Callback to invoke with the results.
   * @note This function may be slow, especially if the features are being queried from screen pixels. Avoid calling it repeatedly in rapid succession.
   */
  public queryVisibleFeatures(options: QueryVisibleFeaturesOptions, callback: QueryVisibleFeaturesCallback): void {
    return queryVisibleFeatures(this, options, callback);
  }

  /** Record graphics memory consumed by this viewport. */
  public collectStatistics(stats: RenderMemory.Statistics): void {
    const trees = new DisclosedTileTreeSet();
    this.discloseTileTrees(trees);
    for (const tree of trees)
      tree.collectStatistics(stats);

    this.view.collectNonTileTreeStatistics(stats);
  }

  /** Intended strictly as a temporary solution for interactive editing applications, until official support for such apps is implemented.
   * Invalidates tile trees for all specified models (or all viewed models, if none specified), causing subsequent requests for tiles to make new requests to back-end for updated tiles.
   * @internal
   */
  public refreshForModifiedModels(modelIds: Id64Arg | undefined): void {
    if (this.view.refreshForModifiedModels(modelIds))
      this.invalidateScene();
  }

  /** A multiplier applied to the size in pixels of a [[Tile]] during tile selection for this viewport. Defaults to [[TileAdmin.defaultTileSizeModifier]] but can be overridden per-viewport.
   * A value greater than 1.0 causes lower-resolution tiles to be selected; a value less than 1.0 causes higher-resolution tiles to be selected.
   * This can allow an application to sacrifice quality for performance or vice-versa.
   * @alpha
   */
  public get tileSizeModifier(): number {
    return undefined !== this._tileSizeModifier ? this._tileSizeModifier : IModelApp.tileAdmin.defaultTileSizeModifier;
  }

  /** Controls this Viewport's [[tileSizeModifier]].
   * @param modifier If defined, overrides [[TileAdmin.defaultTileSizeModifier]]; otherwise, resets it to that default. Must be greater than zero.
   * @alpha
   */
  public setTileSizeModifier(modifier: number | undefined) {
    if (modifier === this._tileSizeModifier)
      return;

    if (undefined !== modifier && (Number.isNaN(modifier) || modifier <= 0))
      return;

    this._tileSizeModifier = modifier;
    this.invalidateScene();
  }

  /** The device pixel ratio used by this Viewport. This value is *not* necessarily equal to `window.devicePixelRatio`.
   * See: https://developer.mozilla.org/en-US/docs/Web/API/Window/devicePixelRatio
   */
  public get devicePixelRatio(): number {
    return this.target.devicePixelRatio;
  }

  /** Convert a number in CSS pixels to device pixels using this Viewport's device pixel ratio.
   * See: https://developer.mozilla.org/en-US/docs/Web/API/Window/devicePixelRatio
   * @param num The number in CSS pixels to scale
   * @returns The resulting number in device pixels
   */
  public cssPixelsToDevicePixels(cssPixels: number): number {
    return this.target.cssPixelsToDevicePixels(cssPixels);
  }

  /** See [[ViewState.setModelDisplayTransformProvider]]
   * @internal
   */
  public setModelDisplayTransformProvider(provider: ModelDisplayTransformProvider): void {
    this.view.modelDisplayTransformProvider = provider;
  }

  /** An ordered list of names of screen-space post-processing effects to be applied to the image rendered by the Viewport.
   * The effects are applied to the image in the order in which they appear in the list. Any names not corresponding to a registered effect are ignored.
   * This may have no effect if the Viewport's [[RenderTarget]] does not support screen-space effects.
   * @see [[RenderSystem.createScreenSpaceEffectBuilder]] to create and register new effects.
   * @public
   */
  public get screenSpaceEffects(): Iterable<string> {
    return this.target.screenSpaceEffects;
  }
  public set screenSpaceEffects(effects: Iterable<string>) {
    this.target.screenSpaceEffects = effects;
    this.requestRedraw();
  }

  /** Append a screen-space effect to the list of effects applied to this Viewport.
   * @see [[Viewport.screenSpaceEffects]].
   * @public
   */
  public addScreenSpaceEffect(effectName: string): void {
    this.screenSpaceEffects = [...this.screenSpaceEffects, effectName];
  }

  /** Remove all screen-space effects from this Viewport.
   * @see [[Viewport.screenSpaceEffects]].
   * @public
   */
  public removeScreenSpaceEffects(): void {
    this.screenSpaceEffects = [];
  }

  /** Add an event listener to be invoked whenever the [AnalysisStyle]($common) associated with this viewport changes.
   * The analysis style may change for any of several reasons:
   *  - When the viewport's associated [DisplayStyleSettings.analysisStyle]($common).
   *  - When the viewport's associated [[ViewState.displayStyle]] changes.
   *  - When the viewport's associated [[ViewState]] changes via [[changeView]].
   * @param listener Callback accepting the new analysis style, or undefined if there is no analysis style.
   * @returns A function that can be invoked to remove the event listener.
   */
  public addOnAnalysisStyleChangedListener(listener: (newStyle: AnalysisStyle | undefined) => void): () => void {
    const addSettingsListener = (style: DisplayStyleState) => style.settings.onAnalysisStyleChanged.addListener(listener);
    let removeSettingsListener = addSettingsListener(this.displayStyle);

    const addStyleListener = (view: ViewState) => view.onDisplayStyleChanged.addListener((style) => {
      listener(style.settings.analysisStyle);
      removeSettingsListener();
      removeSettingsListener = addSettingsListener(view.displayStyle);
    });

    const removeStyleListener = addStyleListener(this.view);

    const removeViewListener = this.onChangeView.addListener((vp) => {
      listener(vp.view.displayStyle.settings.analysisStyle);
      removeStyleListener();
      addStyleListener(vp.view);
    });

    return () => {
      removeSettingsListener();
      removeStyleListener();
      removeViewListener();
    };
  }

  /** TileUser implementation @internal */
  public get tileUserId(): number {
    return this.viewportId;
  }

  /** TileUser implementation @internal */
  public onRequestStateChanged(): void {
    this.invalidateScene();
  }

  /** @internal See [[OffScreenViewport.drawingToSheetTransform */
  public get drawingToSheetTransform(): Transform | undefined { return undefined; }
  public set drawingToSheetTransform(_: Transform | undefined) { assert(false, "drawingToSheetTransform is only relevant for OffScreenViewport"); }
}

/** An interactive Viewport that exists within an HTMLDivElement. ScreenViewports can receive HTML events.
 * To render the contents of a ScreenViewport, it must be added to the [[ViewManager]] via ViewManager.addViewport().
 * Every frame, the ViewManager will update the Viewport's state and re-render its contents if anything has changed.
 * To halt this loop, use ViewManager.dropViewport() to remove the viewport from the ViewManager.
 *
 * A ScreenViewport internally owns significant WebGL resources which must be explicitly disposed of when the viewport is no longer needed.
 * This is achieved by invoking the viewport's dispose() method. ViewManager.dropViewport() invokes dispose() on the viewport by default.
 *
 * The lifetime of a ScreenViewport typically follows a pattern:
 * ```
 *  1. Application creates the viewport via ScreenViewport.create()
 *  2. The viewport is added to the render loop via ViewManager.addViewport()
 *  3. When the application is finished with the viewport, it removes it from the render loop and disposes of it via ViewManager.dropViewport().
 * ```
 *
 * In some cases it may be useful to temporarily suspend a viewport's render loop. In this case the lifetime of the viewport proceeds as follows:
 * ```
 *  1. Application creates the viewport via ScreenViewport.create()
 *  2. The viewport is added to the render loop via ViewManager.addViewport()
 *  3. At some point the render loop is suspended via ViewManager.dropViewport(viewport, false), indicating the viewport should not be disposed.
 *  4. Optionally, resume rendering by returning to step 2.
 *  5. When the application is finished with the viewport:
 *    5a. If it is currently registered with the ViewManager, it is dropped and disposed of via ViewManager.dropViewport()
 *    5b. Otherwise, it is disposed of by invoking its dispose() method directly.
 * ```
 *
 * @see [[ScreenViewport.create]] to create a ScreenViewport.
 * @public
 * @extensions
 */
export class ScreenViewport extends Viewport {
  /** Settings that may be adjusted to control the way animations are applied to a [[ScreenViewport]] by methods like
   * [[changeView]] and [[synchWithView].
   */
  public static animation = {
    /** Duration of animations of viewing operations. */
    time: {
      fast: BeDuration.fromSeconds(.5),
      normal: BeDuration.fromSeconds(1.0),
      slow: BeDuration.fromSeconds(1.25),
      /** Duration used when zooming with the mouse wheel. */
      wheel: BeDuration.fromSeconds(.5),
    },
    /** The easing function to use for view animations. */
    easing: Easing.Cubic.Out,
    /** Pertains to view transitions that move far distances, but maintain the same view direction.
     * In that case we zoom out, move the camera, and zoom back in rather than transitioning linearly to
     * provide context for the starting and ending positions. These settings control how and when that happens.
     */
    zoomOut: {
      /** Whether to allow zooming out. If you don't want it, set this to false. */
      enable: true,
      /** The interpolation function used for camera height and position over the zoomOut operation. */
      interpolation: Interpolation.Bezier,
      /** Array of fractional height the camera rises over the animation. Height is interpolated over the array during the duration of the zoom operation.
       * At 1.0 it will be high enough that both are visible if the camera were centered between then.
       * Must start and end at 0.
       */
      heights: [0, 1.5, 2.0, 1.8, 1.5, 1.2, 1, 0],
      /** Array of fractional positions of the camera from starting to ending location when zooming.
       * Position is interpolated from the array using the interpolation function over the duration of the zoom operation (see tween.ts)
       * Must start at 0 and end at 1.
       */
      positions: [0, 0, .1, .3, .5, .8, 1],
      /** Zoom out/in only if the beginning and ending view's range, each expanded by this factor, overlap. */
      margin: 2.5,
      /** Multiply the duration of the animation by this factor when performing a zoom out. */
      durationFactor: 1.5,
    },
  };

  private _evController?: EventController;
  private _resizeObserver?: ResizeObserver;
  private _viewCmdTargetCenter?: Point3d;
  /** The number of entries in the view undo/redo buffer. */
  public maxUndoSteps = 20;
  private readonly _forwardStack: ViewPose[] = [];
  private readonly _backStack: ViewPose[] = [];
  private _currentBaseline?: ViewPose;
  private _lastPose?: ViewPose; // the pose the last time this view was rendered
  private _webglCanvas?: HTMLCanvasElement;
  private _logo!: HTMLImageElement;
  private readonly _decorationCache = new DecorationsCache();

  /** The parent HTMLDivElement of the canvas. */
  public readonly parentDiv: HTMLDivElement;
  /** The div created to hold all viewport elements. */
  public readonly vpDiv: HTMLDivElement;
  /** The canvas to display the view contents. */
  public readonly canvas: HTMLCanvasElement;
  /** The HTMLDivElement used for HTML decorations. May be referenced from the DOM by class "overlay-decorators".
   * @internal
   */
  public readonly decorationDiv: HTMLDivElement;
  /** The HTMLDivElement used for toolTips. May be referenced from the DOM by class "overlay-tooltip". */
  public readonly toolTipDiv: HTMLDivElement;

  /** Create a new ScreenViewport that shows a View of an iModel into an HTMLDivElement. This method will create a new HTMLCanvasElement as a child of the supplied parentDiv.
   * It also creates two new child HTMLDivElements: one of class "overlay-decorators" for HTML overlay decorators, and one of class
   * "overlay-tooltip" for ToolTips. All the new child HTMLElements are the same size as the parentDiv.
   * @param parentDiv The HTMLDivElement to contain the ScreenViewport. The element must have non-zero width and height.
   * @param view The ViewState for the ScreenViewport.
   * @note After creating a new ScreenViewport, you must call [[ViewManager.addViewport]] for it to become "live". You must also ensure you dispose of it properly.
   * @throws Error if `parentDiv` has zero width or height.
   */
  public static create(parentDiv: HTMLDivElement, view: ViewState): ScreenViewport {
    if (0 === parentDiv.clientWidth || 0 === parentDiv.clientHeight)
      throw new Error("viewport cannot be created from a div with zero width or height");

    const canvas = document.createElement("canvas");
    const vp = new this(canvas, parentDiv, IModelApp.renderSystem.createTarget(canvas));
    vp.initialize();

    vp.changeView(view);
    return vp;
  }

  /** @internal */
  public override[Symbol.dispose](): void {
    super[Symbol.dispose]();
    this._decorationCache.clear();
  }

  /** @internal */
  public override invalidateScene(): void {
    super.invalidateScene();

    // When the scene is invalidated, so are all cached decorations - they will be regenerated.
    this._decorationCache.clear();
  }

  /** Forces removal of a specific decorator's cached decorations from this viewport, if they exist.
   * This will force those decorations to be regenerated.
   * @see [[ViewportDecorator.useCachedDecorations]].
   */
  public invalidateCachedDecorations(decorator: ViewportDecorator) {
    this._decorationCache.delete(decorator);

    // Always invalidate decorations. Decorator may have no cached decorations currently, but wants them created.
    this.invalidateDecorations();
  }

  /** @internal */
  public static markAllChildrenForRemoval(el: HTMLDivElement) {
    for (const child of el.children)
      child[ELEMENT_MARKED_FOR_REMOVAL] = true;
  }

  /** @internal */
  public static removeMarkedChildren(el: HTMLDivElement) {
    for (const child of [...el.children]) // spread to duplicate the HTMLCollection which is invalidated by removals
      if (child[ELEMENT_MARKED_FOR_REMOVAL])
        el.removeChild(child);
  }

  /** Remove all of the children of an HTMLDivElement.
   * @internal
   */
  public static removeAllChildren(el: HTMLDivElement) {
    while (el.lastChild)
      el.removeChild(el.lastChild);
  }

  /** set Div style to absolute, {0,0,100%,100%}
   * @internal
   */
  public static setToParentSize(div: HTMLElement) {
    const style = div.style;
    style.position = "absolute";
    style.top = style.left = "0";
    style.height = style.width = "100%";
  }

  /**  add a child element to this.vpDiv and set its size and position the same as the parent.  */
  private addChildDiv(parent: HTMLElement, element: HTMLElement, zIndex: number) {
    ScreenViewport.setToParentSize(element);
    element.style.zIndex = zIndex.toString();
    parent.appendChild(element);
  }

  /** Add a new `HTMLDivElement` as a child of this viewport's div.
   * @param className The CSS class name to apply to the div.
   * @param overflowHidden Whether to set `div.style.overflow` to "hidden" instead of "visible".
   * @param z The Z index of the div relative to its sibling `HTMLElement`s.
   * @returns the new div.
   */
  public addNewDiv(className: string, overflowHidden: boolean, z: number): HTMLDivElement {
    const div = document.createElement("div");
    div.className = className;
    div.style.pointerEvents = "none";
    div.style.overflow = overflowHidden ? "hidden" : "visible";
    this.addChildDiv(this.vpDiv, div, z);
    return div;
  }

  /** The HTMLImageElement of the iTwin.js logo displayed in this ScreenViewport. */
  public get logo() { return this._logo; }

  /** @internal */
  protected addLogo() {
    const logo = this._logo = IModelApp.makeHTMLElement("img", { parent: this.vpDiv, className: "imodeljs-icon" });
    logo.src = `${IModelApp.publicPath}images/imodeljs-icon.svg`;
    logo.alt = "";

    const showLogos = async (ev: Event) => {
      const aboutBox = IModelApp.makeModalDiv({ autoClose: true, width: 460, closeBox: true, rootDiv: this.vpDiv.ownerDocument.body }).modal;
      aboutBox.className += " imodeljs-about"; // only added so the CSS knows this is the about dialog
      const logos = IModelApp.makeHTMLElement("table", { parent: aboutBox, className: "logo-cards" });

      if (undefined !== IModelApp.applicationLogoCard) {
        logos.appendChild(IModelApp.applicationLogoCard());
      }

      logos.appendChild(IModelApp.makeIModelJsLogoCard());
      const promises = new Array<Promise<void>>();
      for (const ref of this.getTileTreeRefs()) {
        promises.push(ref.addAttributions(logos, this));
      }
      await Promise.all(promises);
      ev.stopPropagation();
    };

    logo.onclick = showLogos;
    logo.addEventListener("touchstart", showLogos);
    logo.onmousemove = logo.onmousedown = logo.onmouseup = (ev) => ev.stopPropagation();
  }

  protected constructor(canvas: HTMLCanvasElement, parentDiv: HTMLDivElement, target: RenderTarget) {
    super(target);
    this.canvas = canvas;
    this.parentDiv = parentDiv;

    // first remove all children of the parent Div
    ScreenViewport.removeAllChildren(parentDiv);

    const div = this.vpDiv = IModelApp.makeHTMLElement("div", { className: "imodeljs-vp" });
    this.addChildDiv(this.parentDiv, div, 0);

    this.addChildDiv(this.vpDiv, canvas, 10);
    this.target.updateViewRect();

    // SEE: decorationDiv doc comment
    this.decorationDiv = this.addNewDiv("overlay-decorators", true, 30);
    this.toolTipDiv = this.addNewDiv("overlay-tooltip", true, 40);
    this.setCursor();
    this.addLogo();
  }

  /** Open the toolTip window in this ScreenViewport with the supplied message and location. The tooltip will be a child of [[ScreenViewport.toolTipDiv]].
   * @param message The message to display
   * @param location The position of the toolTip, in view coordinates. If undefined, use center of view.
   * @param options the ToolTip options
   * @note There is only one ToolTip window, so calling this method more than once will move the toolTip and show the second message.
   */
  public openToolTip(message: HTMLElement | string, location?: XAndY, options?: ToolTipOptions) {
    IModelApp.notifications.openToolTip(this.toolTipDiv, message, location, options);
  }

  /** @internal */
  public mousePosFromEvent(ev: MouseEvent): XAndY {
    const rect = this.getClientRect();
    return { x: ev.clientX - rect.left, y: ev.clientY - rect.top };
  }

  /** @internal */
  public mouseMovementFromEvent(ev: MouseEvent): XAndY {
    return { x: ev.movementX, y: ev.movementY };
  }

  /** Invoked by ViewManager.addViewport.
   * @internal
   */
  public onViewManagerAdd(): void {
    this.onViewManagerDrop();

    this._evController = new EventController(this);
    this._resizeObserver = new ResizeObserver(() => {
      this.requestRedraw();
    });
    this._resizeObserver.observe(this.canvas);
  }

  /** Invoked by ViewManager.dropViewport.
   * @internal
   */
  public onViewManagerDrop(): void {
    this._evController?.destroy();
    this._resizeObserver?.disconnect();
    this._evController = this._resizeObserver = undefined;
  }

  /** Find a point on geometry visible in this Viewport, within a radius of supplied pick point.
   * @param pickPoint Point to search about, in world coordinates
   * @param radius Radius, in pixels, of the circular area to search.
   * @param allowNonLocatable If true, include geometry with non-locatable flag set.
   * @param out Optional Point3d to hold the result. If undefined, a new Point3d is returned.
   * @returns The point, in world coordinates, on the element closest to `pickPoint`, or undefined if no elements within `radius`.
   */
  public pickNearestVisibleGeometry(pickPoint: Point3d, radius?: number, allowNonLocatable = true, out?: Point3d): Point3d | undefined {
    const depthResult = this.pickDepthPoint(pickPoint, radius, { excludeNonLocatable: !allowNonLocatable });
    let isValidDepth = false;
    switch (depthResult.source) {
      case DepthPointSource.Geometry:
      case DepthPointSource.Model:
      case DepthPointSource.Map:
        isValidDepth = true;
        break;
      case DepthPointSource.BackgroundMap:
      case DepthPointSource.GroundPlane:
      case DepthPointSource.Grid:
      case DepthPointSource.ACS:
        const npcPt = this.worldToNpc(depthResult.plane.getOriginRef());
        isValidDepth = !(npcPt.z < 0.0 || npcPt.z > 1.0);
        break;
    }
    if (!isValidDepth)
      return undefined;
    const result = undefined !== out ? out : new Point3d();
    result.setFrom(depthResult.plane.getOriginRef());
    return result;
  }

  /** @internal */
  public picker = new ElementPicker(); // Picker used in pickDepthPoint below so it hangs around and can be queried later.

  /** Find a point on geometry visible in this Viewport, within a radius of supplied pick point.
   * If no geometry is selected, return the point projected to the most appropriate reference plane.
   * @param pickPoint Point to search about, in world coordinates
   * @param radius Radius, in pixels, of the circular area to search.
   * @param options Optional settings to control what can be selected.
   * @returns A plane with origin from closest geometry point or reference plane projection and the source of the depth point.
   * @note The result plane normal is valid when the source is not geometry or a reality model.
   */
  public pickDepthPoint(pickPoint: Point3d, radius?: number, options?: DepthPointOptions): { plane: Plane3dByOriginAndUnitNormal, source: DepthPointSource, sourceId?: string } {
    if (!this.view.is3d())
      return { plane: Plane3dByOriginAndUnitNormal.createXYPlane(pickPoint), source: DepthPointSource.ACS };

    if (undefined === radius)
      radius = this.pixelsFromInches(ToolSettings.viewToolPickRadiusInches);

    this.picker.empty();
    const locateOpts = new LocateOptions();
    locateOpts.allowNonLocatable = (undefined === options || !options.excludeNonLocatable);
    locateOpts.allowDecorations = (undefined === options || !options.excludeDecorations);
    locateOpts.allowExternalIModels = (undefined === options || !options.excludeExternalIModels);
    locateOpts.preserveModelDisplayTransforms = true;

    if (0 !== this.picker.doPick(this, pickPoint, radius, locateOpts)) {
      const hitDetail = this.picker.getHit(0)!;
      const hitPoint = hitDetail.getPoint();
      if (hitDetail.isModelHit)
        return { plane: Plane3dByOriginAndUnitNormal.create(hitPoint, this.view.getUpVector(hitPoint))!, source: DepthPointSource.Model, sourceId: hitDetail.sourceId };
      else if (hitDetail.isMapHit)
        return { plane: Plane3dByOriginAndUnitNormal.create(hitPoint, this.view.getUpVector(hitPoint))!, source: DepthPointSource.Map, sourceId: hitDetail.sourceId };
      return { plane: Plane3dByOriginAndUnitNormal.create(hitPoint, this.view.getZVector())!, source: DepthPointSource.Geometry, sourceId: hitDetail.sourceId };
    }

    const eyePoint = this.worldToViewMap.transform1.columnZ();
    const direction = Vector3d.createFrom(eyePoint);
    const aa = Geometry.conditionalDivideFraction(1, eyePoint.w);
    if (aa !== undefined) {
      const xyzEye = direction.scale(aa);
      direction.setFrom(pickPoint.vectorTo(xyzEye));
    }

    direction.scaleToLength(-1.0, direction);
    const boresiteIntersectRay = Ray3d.create(pickPoint, direction);
    const projectedPt = Point3d.createZero();

    const backgroundMapGeometry = this.backgroundMapGeometry;
    if (undefined !== backgroundMapGeometry) {
      const intersect = backgroundMapGeometry.getRayIntersection(boresiteIntersectRay, false);

      if (undefined !== intersect) {
        const npcPt = this.worldToNpc(intersect.origin);
        if (npcPt.z < 1)    // Only if in front of eye.
          return { plane: Plane3dByOriginAndUnitNormal.create(intersect.origin, intersect.direction)!, source: DepthPointSource.BackgroundMap };
      }
    }
    // returns true if there's an intersection that isn't behind the front plane
    const boresiteIntersect = (plane: Plane3dByOriginAndUnitNormal) => {
      const dist = boresiteIntersectRay.intersectionWithPlane(plane, projectedPt);
      if (undefined === dist)
        return false;
      const npcPt = this.worldToNpc(projectedPt);
      return npcPt.z < 1.0;
    };

    if (this.view.getDisplayStyle3d().environment.displayGround) {
      const groundPlane = Plane3dByOriginAndUnitNormal.create(Point3d.create(0, 0, this.view.getGroundElevation()), Vector3d.unitZ());
      if (undefined !== groundPlane && boresiteIntersect(groundPlane))
        return { plane: Plane3dByOriginAndUnitNormal.create(projectedPt, groundPlane.getNormalRef())!, source: DepthPointSource.GroundPlane };
    }

    const acsPlane = Plane3dByOriginAndUnitNormal.create(this.getAuxCoordOrigin(), this.getAuxCoordRotation().getRow(2));
    if (undefined !== acsPlane && boresiteIntersect(acsPlane))
      return { plane: Plane3dByOriginAndUnitNormal.create(projectedPt, acsPlane.getNormalRef())!, source: (this.isGridOn && GridOrientationType.AuxCoord === this.view.getGridOrientation() ? DepthPointSource.Grid : DepthPointSource.ACS) };

    const targetPointNpc = this.worldToNpc(this.view.getTargetPoint());
    if (targetPointNpc.z < 0.0 || targetPointNpc.z > 1.0)
      targetPointNpc.z = 0.5;

    this.worldToNpc(pickPoint, projectedPt);
    projectedPt.z = targetPointNpc.z;
    this.npcToWorld(projectedPt, projectedPt);
    return { plane: Plane3dByOriginAndUnitNormal.create(projectedPt, this.view.getZVector())!, source: DepthPointSource.TargetPoint };
  }

  /** Queue an animation that interpolates between this viewport's previous [Frustum]($common) and its current frustum.
   * This function is typically called by [ViewTool]($frontend)s after modifying the viewport's [ViewState]($frontend), to smoothly transition to the new view;
   * as opposed to calling [[synchWithView]] which immediately transitions to the new view. It uses [[FrustumAnimator]] to perform the animation.
   * @public
   */
  public animateFrustumChange(options?: ViewAnimationOptions) {
    if (this._lastPose && this._currentBaseline)
      this.setAnimator(new FrustumAnimator(options ? options : {}, this, this._lastPose, this.view.savePose()));
  }

  /** Animate the view frustum from a starting frustum to the current view frustum. In other words,
   * save a starting frustum (presumably what the user is currently looking at), then adjust the view to
   * a different location and call synchWithView, then call this method. After the animation the viewport
   * frustum will be restored to its current location.
   * @internal
   */
  public animateToCurrent(_start: Frustum, options?: ViewAnimationOptions) {
    options = options ? options : {};
    this.animateFrustumChange(/* start, this.getFrustum(), */ options);
  }

  /** Animate the view frustum to a destination location the earth from the current frustum. */
  public async animateFlyoverToGlobalLocation(destination: GlobalLocation) {
    const animator = await GlobeAnimator.create(this, destination);
    this.setAnimator(animator);
  }

  /** @internal */
  public pickCanvasDecoration(pt: XAndY) { return this.target.pickOverlayDecoration(pt); }

  /** Get the DOMRect of the canvas for this Viewport. */
  public getClientRect(): DOMRect { return this.canvas.getBoundingClientRect(); }

  /** The ViewRect for this ScreenViewport. Left and top will be 0, right will be the width, and bottom will be the height.
   * @note Do not modify the ViewRect's properties.
   */
  public get viewRect(): ViewRect {
    this._viewRange.init(0, 0, this.canvas.clientWidth, this.canvas.clientHeight);
    return this._viewRange;
  }

  /** Populate a set of decoration graphics to be displayed in this viewport. */
  protected override addDecorations(decorations: Decorations): void {
    // SEE: decorationDiv doc comment
    ScreenViewport.markAllChildrenForRemoval(this.decorationDiv);
    const context = new DecorateContext(this, decorations, this._decorationCache);
    try {
      // It is an error to try to remove cached decorations while we are decorating.
      // Some naughty decorators unwittingly do so by e.g. invalidating the scene in their decorate method.
      this._decorationCache.prohibitRemoval = true;

      context.addFromDecorator(this.view);
      for (const ref of this.getTileTreeRefs()) {
        context.addFromDecorator(ref);
      }

      for (const decorator of IModelApp.viewManager.decorators)
        context.addFromDecorator(decorator);

      ScreenViewport.removeMarkedChildren(this.decorationDiv);
    } finally {
      this._decorationCache.prohibitRemoval = false;
    }
  }

  /** Change the cursor for this Viewport */
  public setCursor(cursor: string = "default"): void {
    this.canvas.style.cursor = cursor;
  }

  /** See [[Viewport.synchWithView]]. */
  public override synchWithView(options?: ViewChangeOptions): void {
    options = options ?? {};

    if (this.view.is3d() && options?.globalAlignment)
      this.view.alignToGlobe(options.globalAlignment.target, options.globalAlignment.transition);

    super.synchWithView(options);

    if (true !== options.noSaveInUndo)
      this.saveViewUndo();
    if (true === options.animateFrustumChange)
      this.animateFrustumChange(options);
  }

  /** @internal */
  protected override validateRenderPlan() {
    super.validateRenderPlan();
    this._lastPose = this.view.savePose();
  }

  /** Change the ViewState of this Viewport
   * @param view a fully loaded (see discussion at [[ViewState.load]] ) ViewState
   * @param opts options for how the view change operation should work
   */
  public override changeView(view: ViewState, opts?: ViewChangeOptions) {
    if (view === this.view) // nothing to do
      return;

    this.setAnimator(undefined); // make sure we clear any active animators before we change views.

    opts = opts ?? { animationTime: ScreenViewport.animation.time.slow.milliseconds };

    // determined whether we can animate this ViewState change
    const doAnimate = this.view && this.view.hasSameCoordinates(view) && false !== opts.animateFrustumChange;
    if (!doAnimate)
      this.clearViewUndo(); // if we can animate, don't throw out view undo.

    super.changeView(view, opts);
    this.saveViewUndo();

    if (doAnimate)
      this.animateFrustumChange(opts);
  }

  /** A point in world coordinates describing an appropriate default point for a [[ViewTool]] when no more specific point is provided by the user.
   * This point is generally managed and used by [[ViewManip]].
   */
  public get viewCmdTargetCenter(): Point3d | undefined { return this._viewCmdTargetCenter; }
  public set viewCmdTargetCenter(center: Point3d | undefined) { this._viewCmdTargetCenter = center ? center.clone() : undefined; }
  /** True if an undoable viewing operation exists on the stack */
  public get isUndoPossible(): boolean { return 0 < this._backStack.length; }

  /** True if a redoable viewing operation exists on the stack */
  public get isRedoPossible(): boolean { return 0 < this._forwardStack.length; }

  /** Clear the undo buffers of this Viewport. This resets the undo stack. */
  public clearViewUndo(): void {
    this._currentBaseline = undefined;
    this._forwardStack.length = 0;
    this._backStack.length = 0;
    this._lastPose = undefined;
  }

  /** Saves the current state of this viewport's [[ViewState]] in the undo stack, such that it can be restored by a call to [[ScreenViewport.doUndo]]. */
  public saveViewUndo(): void {
    if (this._inViewChangedEvent) // echo from a view changed event.
      return;

    // the first time we're called we need to establish the baseline
    if (!this._currentBaseline)
      this._currentBaseline = this.view.savePose();

    if (this._currentBaseline.equalState(this.view))
      return; // nothing changed, we're done

    const backStack = this._backStack;
    if (backStack.length >= this.maxUndoSteps) // don't save more than max
      backStack.shift(); // remove the oldest entry

    /** Sometimes we get requests to save undo entries from rapid viewing operations (e.g. mouse wheel rolls). To avoid lots of
     * little useless intermediate view undo steps that mean nothing, if we get a call to this within a minimum time (1/2 second by default)
     * we don't add a new entry to the view undo buffer.
     */
    const now = BeTimePoint.now();
    if (Viewport.undoDelay.isZero || backStack.length < 1 || backStack[backStack.length - 1].undoTime!.plus(Viewport.undoDelay).before(now)) {
      this._currentBaseline.undoTime = now; // save time we put this entry in undo buffer
      this._backStack.push(this._currentBaseline); // save previous state
      this._forwardStack.length = 0; // not possible to do redo after this
    }

    this._currentBaseline = this.view.savePose();
  }

  /** Reverses the most recent change to the Viewport from the undo stack. */
  public doUndo(animationTime?: BeDuration) {
    if (0 === this._backStack.length || this._currentBaseline === undefined)
      return;

    this._forwardStack.push(this._currentBaseline);
    this._currentBaseline = this._backStack.pop()!;
    this.view.applyPose(this._currentBaseline);
    this.finishUndoRedo(animationTime);
    this.onViewUndoRedo.raiseEvent(this, ViewUndoEvent.Undo);
  }

  /** Re-applies the most recently un-done change to the Viewport from the redo stack. */
  public doRedo(animationTime?: BeDuration) {
    if (0 === this._forwardStack.length || this._currentBaseline === undefined)
      return;

    this._backStack.push(this._currentBaseline);
    this._currentBaseline = this._forwardStack.pop()!;
    this.view.applyPose(this._currentBaseline);
    this.finishUndoRedo(animationTime);
    this.onViewUndoRedo.raiseEvent(this, ViewUndoEvent.Redo);
  }

  /** @internal */
  private finishUndoRedo(duration?: BeDuration): void {
    this.updateChangeFlags(this.view);
    this.setupFromView();
    if (undefined !== duration)
      this.animateFrustumChange({ animationTime: duration.milliseconds });
  }

  /** Clear the view undo buffer and establish the current ViewState as the new baseline. */
  public resetUndo() {
    this.clearViewUndo();
    this.saveViewUndo();  // Set up new baseline state
  }

  /** Show the surface normal for geometry under the cursor when snapping. */
  private static drawLocateHitDetail(context: DecorateContext, aperture: number, hit: HitDetail): void {
    if (!context.viewport.view.is3d())
      return; // Not valuable feedback in 2d...

    if (!(hit instanceof SnapDetail) || !hit.normal || hit.isPointAdjusted)
      return; // AccuSnap will flash edge/segment geometry if not a surface hit or snap location has been adjusted...

    const builder = context.createGraphicBuilder(GraphicType.WorldOverlay);
    const color = context.viewport.hilite.color.inverse().withTransparency(100); // Invert hilite color for good contrast
    const colorFill = color.withTransparency(200);

    builder.setSymbology(color, colorFill, 1);

    const skew = context.viewport.view.getAspectRatioSkew();
    const radius = (2.5 * aperture) * context.viewport.getPixelSizeAtPoint(hit.snapPoint);
    const rMatrix = Matrix3d.createRigidHeadsUp(hit.normal);
    const ellipse = Arc3d.createScaledXYColumns(hit.snapPoint, rMatrix, radius, radius / skew, AngleSweep.create360());

    builder.addArc(ellipse, true, true);
    builder.addArc(ellipse, false, false);

    const lengthX = (0.6 * radius);
    const lengthY = lengthX / skew;
    const normal = Vector3d.create();

    ellipse.vector0.normalize(normal);
    const pt1 = hit.snapPoint.plusScaled(normal, lengthX);
    const pt2 = hit.snapPoint.plusScaled(normal, -lengthX);
    builder.addLineString([pt1, pt2]);

    ellipse.vector90.normalize(normal);
    const pt3 = hit.snapPoint.plusScaled(normal, lengthY);
    const pt4 = hit.snapPoint.plusScaled(normal, -lengthY);
    builder.addLineString([pt3, pt4]);

    context.addDecorationFromBuilder(builder);
  }

  /** @internal */
  public drawLocateCursor(context: DecorateContext, viewPt: Point3d, aperture: number, isLocateCircleOn: boolean, hit?: HitDetail): void {
    if (hit)
      ScreenViewport.drawLocateHitDetail(context, aperture, hit);

    if (isLocateCircleOn) {
      // draw a filled and outlined circle to represent the size of the location aperture in the current view.
      const radius = Math.floor(aperture * 0.5) + 0.5;
      const position = viewPt.clone();
      position.x = Math.floor(position.x) + 0.5;
      position.y = Math.floor(position.y) + 0.5;
      const drawDecoration = (ctx: CanvasRenderingContext2D) => {
        ctx.beginPath();
        ctx.strokeStyle = "rgba(255,255,255,.4)";
        ctx.fillStyle = "rgba(255,255,255,.2)";
        ctx.arc(0, 0, radius, 0, 2 * Math.PI);
        ctx.fill();
        ctx.stroke();
        ctx.beginPath();
        ctx.strokeStyle = "rgba(0,0,0,.8)";
        ctx.lineWidth = 1;
        ctx.arc(0, 0, radius + 1, 0, 2 * Math.PI);
        ctx.stroke();
      };
      context.addCanvasDecoration({ position, drawDecoration }, true);
    }
  }

  /** By default, a Viewport's webgl content is rendered to an off-screen canvas owned by the RenderSystem, then the resultant image is copied to the 2d rendering context
   * belonging to the Viewport's own canvas. However, on non-chromium-based browsers this copying incurs a significant performance penalty. So, when only one Viewport
   * needs to be drawn, we can switch to rendering the webgl content directly to the screen to improve performance in those browsers.
   * ViewManager takes care of toggling this behavior.
   * @internal
   */
  public get rendersToScreen(): boolean { return undefined !== this._webglCanvas; }
  public set rendersToScreen(toScreen: boolean) {
    if (toScreen === this.rendersToScreen)
      return;

    // Returns a webgl canvas if we're rendering webgl directly to the screen.
    const webglCanvas = this.target.setRenderToScreen(toScreen);
    if (undefined === webglCanvas) {
      assert(undefined !== this._webglCanvas); // see getter...
      this.vpDiv.removeChild(this._webglCanvas);
      this._webglCanvas = undefined;
    } else {
      assert(undefined === this._webglCanvas); // see getter...
      this._webglCanvas = webglCanvas;

      this.addChildDiv(this.vpDiv, webglCanvas, 5);

      /** We really want this WebGL canvas' zIndex to be lower than this.canvas, but if we do that, browsers can decide to
       * not update the WebGL canvas contents once it is re-added to the parent div after dropping other viewports.
       * The offending element is the 2d canvas sitting on top of the WebGL canvas. We need to clear the 2d canvas' contents
       * in order to ensure browsers allow the underlying WebGL canvas to update. If a decorator is present, the 2d canvas
       * is cleared during the frame render process by virtue of updating the decorator. For the non-decorator case, and for
       * iOS, we must make sure we still clear the 2d canvas, done here. iOS appears to need this clear even when decorators
       * clear the canvas later in the frame render process.
       */
      _clear2dCanvas(this.canvas);
    }

    const resized = this.target.updateViewRect();
    if (resized) {
      this.target.onResized();
      this.invalidateController();
    }
    this.invalidateRenderPlan();
  }

  /** Overrides [[Viewport.waitForSceneCompletion]] to allow the render loop to load graphics until the scene is complete. */
  public override async waitForSceneCompletion(): Promise<void> {
    if (!IModelApp.viewManager.hasViewport(this))
      return super.waitForSceneCompletion();

    const system = this.target.renderSystem;

    // Let the ViewManager/TileAdmin initiate all further requests for tiles until no more requests are pending.
    // We will latch onto the onRender event in order to know when tile requests are finished and the promise is fulfilled.
    const promise = new Promise<void>((resolve, _reject) => {
      const removeOnRender = this.onRender.addListener(() => {
        const removeOnViewClose = IModelApp.viewManager.onViewClose.addListener((vp: ScreenViewport) => {
          if (vp as Viewport === this) {
            removeOnViewClose();
            removeOnRender();
            resolve();
            return;
          }
        });

        if (this.isDisposed) {
          removeOnViewClose();
          removeOnRender();
          resolve();
          return;
        }

        let haveNewTiles = !this.areAllTileTreesLoaded || this._hasMissingTiles;
        if (!haveNewTiles)
          haveNewTiles = this.hasAdditionalTiles();

        if (!haveNewTiles && !system.hasExternalTextureRequests) {
          removeOnViewClose();
          removeOnRender();
          resolve();
          return;
        }
      });
    });

    // Must first wait to ensure all tile trees are loaded -- tile requests will not happen before then; it may look like we have no requests pending, but in reality no requests even began.
    while (!this.areAllTileTreesLoaded) {
      await BeDuration.wait(100);
    }

    // After all tile trees have loaded, kick off an initial request for tiles.
    this.invalidateScene();
    this.renderFrame();

    return promise;
  }
}

function _clear2dCanvas(canvas: HTMLCanvasElement) {
  const ctx = canvas.getContext("2d", { alpha: true })!;
  ctx.save();
  ctx.setTransform(1, 0, 0, 1, 0, 0); // revert any previous devicePixelRatio scale for clearRect() call below.
  ctx.clearRect(0, 0, canvas.width, canvas.height);
  ctx.restore();
}

/** Options supplied when creating an [[OffScreenViewport]].
 * @see [[OffScreenViewport.create]].
 * @public
 */
export interface OffScreenViewportOptions {
  /** The view to be drawn in the viewport. */
  view: ViewState;
  /** The dimensions of the viewport. */
  viewRect: ViewRect;
  /** If true, the viewport's aspect ratio will remain fixed. */
  lockAspectRatio?: boolean;
}

/** A viewport that draws to an offscreen buffer instead of to the screen. An offscreen viewport is never added to the [[ViewManager]], therefore does not participate in
 * the render loop. Its dimensions are specified directly instead of being derived from an HTMLCanvasElement, and its renderFrame function must be manually invoked.
 * Offscreen viewports can be useful for, e.g., producing an image from the contents of a view (see [[Viewport.readImageBuffer]] and [[Viewport.readImageToCanvas]])
 * without drawing to the screen.
 * @see [[OffScreenViewport.create]] to create an off-screen viewport.
 * @public
 * @extensions
 */
export class OffScreenViewport extends Viewport {
  protected _isAspectRatioLocked = false;
  private _drawingToSheetTransform?: Transform;

  protected constructor(target: RenderTarget) {
    super(target);
  }

  /** A bit of a hack to work around our ill-advised decision to always expect a RenderClipVolume to be defined in world coordinates.
   * When we attach a section drawing to a sheet view, and the section drawing has a spatial view attached to *it*, the spatial view's clip
   * is transformed into drawing space - but when we display it we need to transform it into world (sheet) coordinates.
   * Fixing the actual problem (clips should always be defined in the coordinate space of the graphic branch containing them) would be quite error-prone
   * and likely to break existing code -- so instead the SheetViewState specifies this transform to be consumed by DrawingViewState.attachToViewport.
   * @internal
   */
  public override get drawingToSheetTransform(): Transform | undefined {
    return this._drawingToSheetTransform;
  }

  public override set drawingToSheetTransform(transform: Transform | undefined) {
    this.detachFromView();
    this._drawingToSheetTransform = transform;
    this.attachToView();
  }

  public static create(options: OffScreenViewportOptions): OffScreenViewport {
    return this.createViewport(options.view, IModelApp.renderSystem.createOffscreenTarget(options.viewRect), options.lockAspectRatio);
  }

  /** @internal because RenderTarget is internal */
  public static createViewport(view: ViewState, target: RenderTarget, lockAspectRatio = false): OffScreenViewport {
    const vp = new this(target);
    vp._isAspectRatioLocked = lockAspectRatio;
    vp.changeView(view);
    vp._decorationsValid = true;

    vp.initialize();
    return vp;
  }

  /** @internal */
  public override get isAspectRatioLocked(): boolean {
    return this._isAspectRatioLocked;
  }

  /** Get the rectangle of this Viewport in [[CoordSystem.View]] coordinates.
   * @note Do not modify the ViewRect's properties.
   */
  public override get viewRect(): ViewRect {
    return this.target.viewRect;
  }

  /** Change the dimensions of the viewport. */
  public setRect(rect: ViewRect): void {
    this.target.setViewRect(rect, false);
    this.changeView(this.view);
  }
}<|MERGE_RESOLUTION|>--- conflicted
+++ resolved
@@ -17,7 +17,7 @@
 import {
   AnalysisStyle, BackgroundMapProps, BackgroundMapProviderProps, BackgroundMapSettings, Camera, CartographicRange, ClipStyle, ColorDef, DisplayStyleSettingsProps,
   Easing, ElementProps, FeatureAppearance, Frustum, GlobeMode, GridOrientationType, Hilite, ImageBuffer,
-  Interpolation, isPlacement2dProps, LightSettings, ModelMapLayerDrapeTarget, ModelMapLayerSettings, Npc, NpcCenter, Placement,
+  Interpolation, isPlacement2dProps, LightSettings, ModelMapLayerSettings, Npc, NpcCenter, Placement,
   Placement2d, Placement3d, PlacementProps, SolarShadowSettings, SubCategoryAppearance, SubCategoryOverride, ViewFlags,
 } from "@itwin/core-common";
 import { AuxCoordSystemState } from "./AuxCoordSys";
@@ -50,7 +50,7 @@
 import { SubCategoriesCache } from "./SubCategoriesCache";
 import {
   DisclosedTileTreeSet, MapCartoRectangle, MapFeatureInfo, MapFeatureInfoOptions, MapLayerFeatureInfo, MapLayerImageryProvider, MapLayerIndex, MapLayerInfoFromTileTree, MapTiledGraphicsProvider,
-  MapTileTreeReference, MapTileTreeScaleRangeVisibility, RealityModelTileTree, RealityTileTree, TileBoundingBoxes, TiledGraphicsProvider, TileTreeLoadStatus, TileTreeReference, TileUser,
+  MapTileTreeReference, MapTileTreeScaleRangeVisibility, TileBoundingBoxes, TiledGraphicsProvider, TileTreeLoadStatus, TileTreeReference, TileUser,
 } from "./tile/internal";
 import { EventController } from "./tools/EventController";
 import { ToolSettings } from "./tools/ToolSettings";
@@ -67,11 +67,7 @@
 import { FlashSettings } from "./FlashSettings";
 import { GeometricModelState } from "./ModelState";
 import { GraphicType } from "./common/render/GraphicType";
-<<<<<<< HEAD
-import { Target } from "./internal/render/webgl/Target";
-=======
 import { compareMapLayer } from "./internal/render/webgl/MapLayerParams";
->>>>>>> 3fa8be8a
 
 // cSpell:Ignore rect's ovrs subcat subcats unmounting UI's
 
@@ -933,60 +929,6 @@
     return true;
   }
 
-  /** Refresh the Reality Tile Tree to reflect changes in the map layer. */
-  private refreshRealityTile(): void {
-    for (const { supplier, id, owner } of this.iModel.tiles) {
-      if (owner.tileTree instanceof RealityModelTileTree) {
-        this.iModel.tiles.resetTileTreeOwner(id, supplier);
-      }
-    }
-  }
-
-  /**
-   * Compares the map layers of two view states, ensuring both the number of layers
-   * and their order remain unchanged.
-   * Returns true if the map layers differ in count, order, or model IDs; otherwise, returns false.
-   *
-   * @param prevView The previous view state.
-   * @param newView The new view state.
-   * @returns {boolean} True if there is any difference in the model layer configuration; false otherwise.
-   * @internal
-   */
-  private compareMapLayer(prevView: ViewState, newView: ViewState): boolean {
-    const prevLayers = prevView.displayStyle.getMapLayers(false);
-    const newLayers = newView.displayStyle.getMapLayers(false);
-
-    const prevModelIds: string[] = [];
-    const newModelIds: string[] = [];
-
-    // Extract model IDs from the previous layers in reality tile using a for loop
-    for (const layer of prevLayers) {
-        if (layer instanceof ModelMapLayerSettings && layer.drapeTarget === ModelMapLayerDrapeTarget.RealityData) {
-            prevModelIds.push(layer.modelId);
-        }
-    }
-
-    // Extract model IDs from the new layers in reality tile using a for loop
-    for (const layer of newLayers) {
-        if (layer instanceof ModelMapLayerSettings && layer.drapeTarget === ModelMapLayerDrapeTarget.RealityData) {
-            newModelIds.push(layer.modelId);
-        }
-    }
-
-    if (prevModelIds.length !== newModelIds.length) {
-        return true;
-    }
-
-    // Check if all model IDs in newModelIds exist in prevModelIds
-   for (let i = 0; i < prevModelIds.length; i++) {
-        if (prevModelIds[i] !== newModelIds[i]) {
-            return true;
-        }
-    }
-
-    return false;
-  }
-
   /** Fully reset a map-layer tile tree; by calling this, the map-layer will to go through initialize process again, and all previously fetched tile will be lost.
    * @beta
    */
@@ -1373,7 +1315,6 @@
     const mapChanged = () => {
       this.invalidateController();
       this._changeFlags.setDisplayStyle();
-      this.refreshRealityTile();
     };
 
     removals.push(settings.onBackgroundMapChanged.addListener(mapChanged));
@@ -1850,25 +1791,12 @@
     this.doSetupFromView(view);
     this.invalidateController();
 
-<<<<<<< HEAD
-    const isMapLayerChanged = undefined !== prevView && this.compareMapLayer(prevView, view);
-    if (this.target.reset.length > 0) {
-      (this.target as Target).reset(isMapLayerChanged); // Handle Reality Map Tile Map Layer changes & update logic
-    } else {
-      this.target.reset();
-    }
-=======
     const isMapLayerChanged = undefined !== prevView && compareMapLayer(prevView, view);
     this.target.reset(isMapLayerChanged); // Handle Reality Map Tile Map Layer changes & update logic
->>>>>>> 3fa8be8a
 
     if (undefined !== prevView && prevView !== view) {
       this.onChangeView.raiseEvent(this, prevView);
       this._changeFlags.setViewState();
-
-      if (isMapLayerChanged) {
-        this.refreshRealityTile();
-      }
     }
   }
 
