--- conflicted
+++ resolved
@@ -1,3163 +1,3159 @@
-/*---------------------------------------------------------------------------------------------
-* Copyright (c) Bentley Systems, Incorporated. All rights reserved.
-* See LICENSE.md in the project root for license terms and full copyright notice.
-*--------------------------------------------------------------------------------------------*/
-/** @packageDocumentation
- * @module Views
- */
-
-import {
-  asInstanceOf, assert, BeDuration, BeEvent, BeTimePoint, Constructor, dispose, Id64, Id64Arg, Id64Set,
-  Id64String, IDisposable, isInstanceOf, StopWatch,
-} from "@bentley/bentleyjs-core";
-import {
-  Angle, AngleSweep, Arc3d, Geometry, LowAndHighXY, LowAndHighXYZ, Map4d, Matrix3d, Plane3dByOriginAndUnitNormal, Point2d, Point3d, Point4d, Range1d,
-  Range3d, Ray3d, Transform, Vector3d, XAndY, XYAndZ, XYZ,
-} from "@bentley/geometry-core";
-import {
-  AnalysisStyle, BackgroundMapProps, BackgroundMapSettings, Camera, ClipStyle, ColorDef, ContextRealityModelProps, DisplayStyleSettingsProps, Easing,
-  ElementProps, FeatureAppearance, Frustum, GlobeMode, GridOrientationType, Hilite, ImageBuffer, Interpolation, LightSettings, NpcCenter, Placement2d,
-<<<<<<< HEAD
-  Placement2dProps, Placement3d, Placement3dProps, PlacementProps, PlanarClipMask, SolarShadowSettings, SubCategoryAppearance, SubCategoryOverride, Tweens, ViewFlags,
-=======
-  Placement2dProps, Placement3d, Placement3dProps, PlacementProps, SolarShadowSettings, SubCategoryAppearance, SubCategoryOverride, ViewFlags,
->>>>>>> 3e4c2e3d
-} from "@bentley/imodeljs-common";
-import { AuxCoordSystemState } from "./AuxCoordSys";
-import { BackgroundMapGeometry } from "./BackgroundMapGeometry";
-import { DisplayStyleState } from "./DisplayStyleState";
-import { ElementPicker, LocateOptions } from "./ElementLocateManager";
-import { HitDetail, SnapDetail } from "./HitDetail";
-import { IModelApp } from "./IModelApp";
-import { IModelConnection } from "./IModelConnection";
-import { ToolTipOptions } from "./NotificationManager";
-import { CanvasDecoration } from "./render/CanvasDecoration";
-import { Decorations } from "./render/Decorations";
-import { FeatureSymbology } from "./render/FeatureSymbology";
-import { GraphicType } from "./render/GraphicBuilder";
-import { Pixel } from "./render/Pixel";
-import { GraphicList, RenderGraphicOwner } from "./render/RenderGraphic";
-import { RenderMemory } from "./render/RenderMemory";
-import { createRenderPlanFromViewport } from "./render/RenderPlan";
-import { RenderTarget } from "./render/RenderTarget";
-import { SheetViewState } from "./SheetViewState";
-import { StandardView, StandardViewId } from "./StandardView";
-import { SubCategoriesCache } from "./SubCategoriesCache";
-import { TileBoundingBoxes, TiledGraphicsProvider, TileTreeReference, TileTreeSet } from "./tile/internal";
-import { EventController } from "./tools/EventController";
-import { ToolSettings } from "./tools/ToolSettings";
-import { DecorateContext, SceneContext } from "./ViewContext";
-import { GlobalLocation } from "./ViewGlobalLocation";
-import { ViewingSpace } from "./ViewingSpace";
-import { ViewRect } from "./ViewRect";
-import { ViewStatus } from "./ViewStatus";
-import { ViewPose } from "./ViewPose";
-import { ModelDisplayTransformProvider, ViewState, ViewState2d } from "./ViewState";
-import { FeatureOverrideProvider } from "./FeatureOverrideProvider";
-import { ChangeFlag, ChangeFlags } from "./ChangeFlags";
-import { CoordSystem } from "./CoordSystem";
-import { Animator, ViewAnimationOptions, ViewChangeOptions } from "./ViewAnimation";
-import { GlobeAnimator } from "./GlobeAnimator";
-import { FrustumAnimator } from "./FrustumAnimator";
-import { PerModelCategoryVisibility } from "./PerModelCategoryVisibility";
-import { linePlaneIntersect } from "./LinePlaneIntersect";
-
-// cSpell:Ignore rect's ovrs subcat subcats unmounting UI's
-
-/** Interface for drawing [[Decorations]] into, or on top of, a [[ScreenViewport]].
- * @public
- */
-export interface ViewportDecorator {
-  /** Override to enable cached decorations for this decorator.
-   * By default, a decorator is asked to recreate its decorations from scratch via its [[decorate]] method whenever the viewport's decorations are invalidated.
-   * Decorations become invalidated for a variety of reasons, including when the scene changes and when the mouse moves.
-   * Most decorators care only about when the scene changes, and may create decorations that are too expensive to recreate on every mouse motion.
-   * If `useCachedDecorations` is true, then the viewport will cache the most-recently-created decorations for this decorator, and only invoke its [[decorate]] method if it has no cached decorations for it.
-   * The cached decorations are discarded:
-   *  - Whenever the scene changes; and
-   *  - When the decorator explicitly requests it via [[Viewport.invalidateCachedDecorations]] or [[ViewManager.invalidateCachedDecorationsAllViews]].
-   * The decorator should invoke the latter when the criteria governing its decorations change.
-   */
-  readonly useCachedDecorations?: true;
-
-  /** Implement this method to add [[Decorations}} into the supplied DecorateContext.
-   * @see [[useCachedDecorations]] to avoid unnecessarily recreating decorations.
-   */
-  decorate(context: DecorateContext): void;
-}
-
-/** @internal */
-export type CachedDecoration =
-  { type: "graphic", graphicType: GraphicType, graphicOwner: RenderGraphicOwner } |
-  { type: "canvas", canvasDecoration: CanvasDecoration, atFront: boolean } |
-  { type: "html", htmlElement: HTMLElement };
-
-function disposeCachedDecoration(dec: CachedDecoration): void {
-  if ("graphic" === dec.type)
-    dec.graphicOwner.disposeGraphic();
-}
-
-/** @alpha Source of depth point returned by [[Viewport.pickDepthPoint]]. */
-export enum DepthPointSource {
-  /** Depth point from geometry within specified radius of pick point */
-  Geometry, // eslint-disable-line no-shadow
-  /** Depth point from reality model within specified radius of pick point */
-  Model,
-  /** Depth point from ray projection to background map plane */
-  BackgroundMap,
-  /** Depth point from ray projection to ground plane */
-  GroundPlane,
-  /** Depth point from ray projection to grid plane */
-  Grid,
-  /** Depth point from ray projection to acs plane */
-  ACS,
-  /** Depth point from plane passing through view target point */
-  TargetPoint,
-  /** Depth point from map/terrain within specified radius of pick point */
-  Map,
-}
-
-/** @alpha Options to control behavior of [[Viewport.pickDepthPoint]]. */
-export interface DepthPointOptions {
-  /** If true, geometry with the "non-locatable" flag set will not be selected. */
-  excludeNonLocatable?: boolean;
-  /** If true, geometry from pickable decorations will not be selected. */
-  excludeDecorations?: boolean;
-  /** If true, geometry from an IModelConnection other than the one associated with the Viewport will not be selected. */
-  excludeExternalIModels?: boolean;
-}
-
-/** The minimum and maximum values for the z-depth of a rectangle of screen space.
- * Values are in [[CoordSystem.Npc]] so they will be between 0 and 1.0.
- * @public
- */
-export interface DepthRangeNpc {
-  /** The value closest to the back. */
-  minimum: number;
-  /** The value closest to the front. */
-  maximum: number;
-}
-
-/** Options to allow changing the view rotation with zoomTo methods.
- * @public
- */
-export interface ZoomToOptions {
-  /** Set view rotation from standard view identifier. */
-  standardViewId?: StandardViewId;
-  /** Set view rotation relative to placement of first element or props entry. */
-  placementRelativeId?: StandardViewId;
-  /** Set view rotation from Matrix3d. */
-  viewRotation?: Matrix3d;
-}
-
-/** Options for changing the viewed Model of a 2d view via [[Viewport.changeViewedModel2d]]
- * @public
- */
-export interface ChangeViewedModel2dOptions {
-  /** If true, perform a "fit view" operation after changing to the new 2d model. */
-  doFit?: boolean;
-}
-
-/** @beta Event type for Viewport.onViewUndoRedo */
-export enum ViewUndoEvent { Undo = 0, Redo = 1 }
-
-/** @beta
- * Options for OpenStreetMap building display
- */
-export interface OsmBuildingDisplayOptions {
-  /**  If defined will turn the display of the OpenStreetMap buildings on or off by attaching or detaching the OSM reality model. */
-  onOff?: boolean;
-  /** If defined will apply appearance overrides to to the OpenStreetMap building reality model. Has no effect if the OSM reality model is not displayed. */
-  appearanceOverrides?: FeatureAppearance;
-}
-
-/** A Viewport renders the contents of one or more [GeometricModel]($backend)s onto an `HTMLCanvasElement`.
- *
- * It holds a [[ViewState]] object that defines its viewing parameters; the ViewState in turn defines the [[DisplayStyleState]],
- * [[CategorySelectorState]], and - for [[SpatialViewState]]s - the [[ModelSelectorState]]. While a ViewState is being displayed by a Viewport,
- * it is considered to be "attached" to that viewport; it remains attached until the Viewport is disposed of or becomes attached to a different ViewState.
- * While the ViewState is attached to a Viewport, any changes made to the ViewState or its display style or category/model selectors will be automatically
- * reflected in the Viewport. A ViewState can be attached to no more than one Viewport at a time.
- *
- * As changes to ViewState are made, Viewports also hold a stack of *previous copies* of it, to allow
- * for undo/redo (i.e. *View Previous* and *View Next*) of viewing tools.
- *
- * Changes to a Viewport's state can be monitored by attaching an event listener to a variety of specific events. Most such events are
- * triggered only once per frame, just before the Viewport's contents are rendered. For example, if the following sequence of events occurs:
- *
- *   * First frame is rendered
- *   * ViewFlags are modified
- *   * ViewFlags are modified again
- *   * Second frame is rendered
- *
- * The [[Viewport.onDisplayStyleChanged]] event will be invoked exactly once, when the second frame is rendered.
- *
- * @see [[ViewManager]]
- * @public
- */
-export abstract class Viewport implements IDisposable {
-  /** Event called whenever this viewport is synchronized with its [[ViewState]].
-   * @note This event is invoked *very* frequently. To avoid negatively impacting performance, consider using one of the more specific Viewport events;
-   * otherwise, avoid performing excessive computations in response to this event.
-   * @see [[onViewportChanged]] for receiving events at more regular intervals with more specific information about what changed.
-   * @see [[onChangeView]] for an event raised specifically when a different [[ViewState]] becomes associated with the viewport.
-   */
-  public readonly onViewChanged = new BeEvent<(vp: Viewport) => void>();
-  /** Event called after reversing the most recent change to the Viewport from the undo stack or reapplying the most recently undone change to the Viewport from the redo stack.
-   * @beta
-   */
-  public readonly onViewUndoRedo = new BeEvent<(vp: Viewport, event: ViewUndoEvent) => void>();
-  /** Event called on the next frame after this viewport's set of always-drawn elements changes.
-   */
-  public readonly onAlwaysDrawnChanged = new BeEvent<(vp: Viewport) => void>();
-  /** Event called on the next frame after this viewport's set of never-drawn elements changes.
-   */
-  public readonly onNeverDrawnChanged = new BeEvent<(vp: Viewport) => void>();
-  /** Event called on the next frame after this viewport's [[DisplayStyleState]] or its members change.
-   * Aspects of the display style include [ViewFlags]($common), [SubCategoryOverride]($common)s, and [[Environment]] settings.
-   */
-  public readonly onDisplayStyleChanged = new BeEvent<(vp: Viewport) => void>();
-  /** Event called on the next frame after this viewport's set of displayed categories changes.
-   */
-  public readonly onViewedCategoriesChanged = new BeEvent<(vp: Viewport) => void>();
-  /** Event called on the next frame after this viewport's set of [[PerModelCategoryVisibility.Overrides]] changes.
-   */
-  public readonly onViewedCategoriesPerModelChanged = new BeEvent<(vp: Viewport) => void>();
-  /** Event called on the next frame after this viewport's set of displayed models changes.
-   */
-  public readonly onViewedModelsChanged = new BeEvent<(vp: Viewport) => void>();
-  /** Event called on the next frame after this viewport's [[FeatureOverrideProvider]] changes, or the internal state of the provider changes such that the overrides needed to be recomputed.
-   */
-  public readonly onFeatureOverrideProviderChanged = new BeEvent<(vp: Viewport) => void>();
-  /** Event called on the next frame after this viewport's [[FeatureSymbology.Overrides]] change.
-   */
-  public readonly onFeatureOverridesChanged = new BeEvent<(vp: Viewport) => void>();
-  /** Event called on the next frame after any of the viewport's [[ChangeFlags]] changes.
-   * @beta
-   */
-  public readonly onViewportChanged = new BeEvent<(vp: Viewport, changed: ChangeFlags) => void>();
-  /** Event invoked immediately when [[changeView]] is called to replace the current [[ViewState]] with a different one.
-   */
-  public readonly onChangeView = new BeEvent<(vp: Viewport, previousViewState: ViewState) => void>();
-  /** Event invoked immediately when the viewport is disposed.
-   * @see [[Viewport.dispose]].
-   * @beta
-   */
-  public readonly onDisposed = new BeEvent<(vp: Viewport) => void>();
-
-  /** This is initialized by a call to [[changeView]] sometime shortly after the constructor is invoked.
-   * During that time it can be undefined. DO NOT assign directly to this member - use `setView()`.
-   */
-  private _view!: ViewState;
-  /** A function executed by `setView()` when `this._view` changes. */
-  private readonly _detachFromView: VoidFunction[] = [];
-  private readonly _detachFromDisplayStyle: VoidFunction[] = [];
-
-  private readonly _viewportId: number;
-  private _doContinuousRendering = false;
-  /** @internal */
-  protected _inViewChangedEvent = false;
-  /** @internal */
-  protected _decorationsValid = false;
-  /** @internal */
-  protected _sceneValid = false;
-  /** @internal */
-  public get sceneValid() { return this._sceneValid; }
-  /** @internal */
-  protected _renderPlanValid = false;
-  /** @internal */
-  public get renderPlanValid() { return this._renderPlanValid; }
-  /** @internal */
-  public setRenderPlanValid() { this._renderPlanValid = true; }
-  /** @internal */
-  protected _controllerValid = false;
-  /** @internal */
-  public get controllerValid() { return this._controllerValid; }
-  private _redrawPending = false;
-  private _analysisFractionValid = false;
-  /** @internal */
-  public get analysisFractionValid() { return this._analysisFractionValid; }
-  private _timePointValid = false;
-  /** @internal */
-  public get timePointValid() { return this._timePointValid; }
-  private readonly _decorationCache: Map<ViewportDecorator, CachedDecoration[]> = new Map<ViewportDecorator, CachedDecoration[]>();
-
-  /** Strictly for tests. @internal */
-  public setAllValid(): void {
-    this._sceneValid = this._decorationsValid = this._renderPlanValid = this._controllerValid = this._redrawPending
-      = this._analysisFractionValid = this._timePointValid = true;
-  }
-
-  /** Mark the current set of decorations invalid, so that they will be recreated on the next render frame.
-   * This can be useful, for example, if an external event causes one or more current decorations to become invalid and you wish to force
-   * them to be recreated to show the changes.
-   * @note On the next frame, the `decorate` method of all [[ViewManager.decorators]] will be called. There is no way (or need) to
-   * invalidate individual decorations.
-   */
-  public invalidateDecorations(): void {
-    this._decorationsValid = false;
-    IModelApp.requestNextAnimation();
-  }
-  /** @internal */
-  public invalidateScene(): void {
-    this._sceneValid = false;
-    this._timePointValid = false;
-    this.invalidateDecorations();
-    this._disposeDecorationCache(); // When the scene is invalidated, remove all cached decorations so they get regenerated.
-  }
-  /** @internal */
-  public invalidateRenderPlan(): void {
-    this._renderPlanValid = false;
-    this.invalidateScene();
-  }
-  /** @internal */
-  public invalidateController(): void {
-    this._controllerValid = this._analysisFractionValid = false;
-    this.invalidateRenderPlan();
-  }
-
-  /** @internal */
-  public setValidScene() {
-    this._sceneValid = true;
-  }
-  /** @deprecated Use requestRedraw.
-   * @internal
-   */
-  public setRedrawPending() {
-    this.requestRedraw();
-  }
-
-  /** Request that the Viewport redraw its contents on the next frame. This is useful when some state outside of the Viewport's control but affecting its display has changed.
-   * For example, if the parameters affecting a screen-space effect applied to this Viewport are modified, the Viewport's contents should be redrawn to reflect the change.
-   * @note This does not necessarily cause the viewport to recreate its scene, decorations, or anything else - it only guarantees that the contents will be repainted.
-   */
-  public requestRedraw(): void {
-    this._redrawPending = true;
-  }
-
-  private _animator?: Animator;
-  /** @internal */
-  protected _changeFlags = new ChangeFlags();
-  private _selectionSetDirty = true;
-  private readonly _perModelCategoryVisibility: PerModelCategoryVisibility.Overrides;
-  private _tileSizeModifier?: number;
-
-  /** @internal */
-  public readonly subcategories = new SubCategoriesCache.Queue();
-
-  /** Time the current flash started.
-   * @internal
-   */
-  public flashUpdateTime?: BeTimePoint;
-  /** Current flash intensity from [0..1]
-   * @internal
-   */
-  public flashIntensity = 0;
-  /** The length of time that the flash intensity will increase (in seconds)
-   * @internal
-   */
-  public flashDuration = 0;
-  private _flashedElem?: string;         // id of currently flashed element
-  /** Id of last flashed element.
-   * @internal
-   */
-  public lastFlashedElem?: string;
-
-  private _wantViewAttachments = true;
-  /** For debug purposes, controls whether or not view attachments are displayed in sheet views.
-   * @internal
-   */
-  public get wantViewAttachments() { return this._wantViewAttachments; }
-  public set wantViewAttachments(want: boolean) {
-    if (want !== this._wantViewAttachments) {
-      this._wantViewAttachments = want;
-      this.invalidateScene();
-    }
-  }
-
-  private _wantViewAttachmentBoundaries = false;
-  /** For debug purposes, controls whether or not the boundary of each view attachment is displayed in a sheet view.
-   * @internal
-   */
-  public get wantViewAttachmentBoundaries() { return this._wantViewAttachmentBoundaries; }
-  public set wantViewAttachmentBoundaries(want: boolean) {
-    if (want !== this._wantViewAttachmentBoundaries) {
-      this._wantViewAttachmentBoundaries = want;
-      this.invalidateScene();
-    }
-  }
-
-  private _wantViewAttachmentClipShapes = false;
-  /** For debug purposes, controls whether or not graphics representing the clipping shapes of each view attachment are displayed in a sheet view.
-   * @internal
-   */
-  public get wantViewAttachmentClipShapes() { return this._wantViewAttachmentClipShapes; }
-  public set wantViewAttachmentClipShapes(want: boolean) {
-    if (want !== this._wantViewAttachmentClipShapes) {
-      this._wantViewAttachmentClipShapes = want;
-      this.invalidateScene();
-    }
-  }
-
-  /** Don't allow entries in the view undo buffer unless they're separated by more than this amount of time. */
-  public static undoDelay = BeDuration.fromSeconds(.5);
-  private static _nextViewportId = 1;
-
-  private _debugBoundingBoxes: TileBoundingBoxes = TileBoundingBoxes.None;
-  private _freezeScene = false;
-  private _viewingSpace!: ViewingSpace;
-  private _target?: RenderTarget;
-  private _fadeOutActive = false;
-  private _neverDrawn?: Id64Set;
-  private _alwaysDrawn?: Id64Set;
-  private _alwaysDrawnExclusive: boolean = false;
-  private readonly _featureOverrideProviders: FeatureOverrideProvider[] = [];
-  private readonly _tiledGraphicsProviders = new Set<TiledGraphicsProvider>();
-  private _hilite = new Hilite.Settings();
-  private _emphasis = new Hilite.Settings(ColorDef.black, 0, 0, Hilite.Silhouette.Thick);
-  private _outsideClipColor?: ColorDef;
-  private _insideClipColor?: ColorDef;
-
-  /** @see [DisplayStyle3dSettings.lights]($common) */
-  public get lightSettings(): LightSettings | undefined {
-    return this.displayStyle.is3d() ? this.displayStyle.settings.lights : undefined;
-  }
-  public setLightSettings(settings: LightSettings) {
-    if (this.displayStyle.is3d())
-      this.displayStyle.settings.lights = settings;
-  }
-
-  /** @see [DisplayStyle3dSettings.solarShadows]($common) */
-  public get solarShadowSettings(): SolarShadowSettings | undefined {
-    return this.view.displayStyle.is3d() ? this.view.displayStyle.settings.solarShadows : undefined;
-  }
-  public setSolarShadowSettings(settings: SolarShadowSettings) {
-    if (this.view.displayStyle.is3d())
-      this.view.displayStyle.solarShadows = settings;
-  }
-
-  /** @internal */
-  public get viewingSpace(): ViewingSpace { return this._viewingSpace; }
-
-  /** This viewport's rotation matrix. */
-  public get rotation(): Matrix3d { return this._viewingSpace.rotation; }
-  /** The vector between the opposite corners of this viewport's extents. */
-  public get viewDelta(): Vector3d { return this._viewingSpace.viewDelta; }
-  /** Provides conversions between world and view coordinates. */
-  public get worldToViewMap(): Map4d { return this._viewingSpace.worldToViewMap; }
-  /** @internal */
-  public get frustFraction(): number { return this._viewingSpace.frustFraction; }
-
-  /** @alpha */
-  public get analysisFraction(): number {
-    return this.displayStyle.settings.analysisFraction;
-  }
-  public set analysisFraction(fraction: number) {
-    this.displayStyle.settings.analysisFraction = fraction;
-  }
-
-  /** @see [DisplayStyleSettings.timePoint]($common)
-   * @beta
-   */
-  public get timePoint(): number | undefined {
-    return this.displayStyle.settings.timePoint;
-  }
-  public set timePoint(time: number | undefined) {
-    this.displayStyle.settings.timePoint = time;
-  }
-
-  /** @internal */
-  protected readonly _viewRange: ViewRect = new ViewRect();
-
-  /** Get the rectangle of this Viewport in [[CoordSystem.View]] coordinates. */
-  public abstract get viewRect(): ViewRect;
-  /** @internal */
-  public get isAspectRatioLocked(): boolean { return false; }
-
-  /** @internal */
-  public get target(): RenderTarget {
-    assert(undefined !== this._target, "Accessing RenderTarget of a disposed Viewport");
-    return this._target;
-  }
-
-  /** Returns true if this Viewport's [[dispose]] method has been invoked. It is an error to attempt to interact with a disposed Viewport.
-   * Typically a [[ScreenViewport]] becomes disposed as a result of a call to [[ViewManager.dropViewport]], often indirectly through the unmounting of a nine-zone UI's [[ViewportComponent]] when, e.g., switching front-stages.
-   * @public
-   */
-  public get isDisposed(): boolean {
-    return undefined === this._target;
-  }
-
-  /** The settings that control how elements are hilited in this Viewport. */
-  public get hilite(): Hilite.Settings { return this._hilite; }
-  public set hilite(hilite: Hilite.Settings) {
-    this._hilite = hilite;
-    this.invalidateRenderPlan();
-  }
-
-  /** The settings that control how emphasized elements are displayed in this Viewport. The default settings apply a thick black silhouette to the emphasized elements.
-   * @see [FeatureSymbology.Appearance.emphasized].
-   */
-  public get emphasisSettings(): Hilite.Settings { return this._emphasis; }
-  public set emphasisSettings(settings: Hilite.Settings) {
-    this._emphasis = settings;
-    this.invalidateRenderPlan();
-  }
-
-  /** Determine whether the Grid display is currently enabled in this Viewport.
-   * @return true if the grid display is on.
-   */
-  public get isGridOn(): boolean { return this.viewFlags.grid; }
-
-  /** The [ViewFlags]($common) that determine how the contents of this Viewport are rendered.
-   * @note Do **not** modify the ViewFlags directly. Instead do something like:
-   * ```ts
-   *   const vf = viewport.viewFlags.clone();
-   *   vf.backgroundMap = true; // Or any other modifications
-   *   viewport.viewFlags = vf;
-   * @see [DisplayStyleSettings.viewFlags]($common)
-   */
-  public get viewFlags(): ViewFlags { return this.view.viewFlags; }
-  public set viewFlags(viewFlags: ViewFlags) {
-    this.view.displayStyle.viewFlags = viewFlags;
-  }
-
-  /** @see [[ViewState.displayStyle]] */
-  public get displayStyle(): DisplayStyleState { return this.view.displayStyle; }
-  public set displayStyle(style: DisplayStyleState) {
-    this.view.displayStyle = style;
-  }
-
-  /** Selectively override aspects of this viewport's display style.
-   * @see [DisplayStyleSettings.applyOverrides]($common)
-   * @beta
-   */
-  public overrideDisplayStyle(overrides: DisplayStyleSettingsProps): void {
-    this.displayStyle.settings.applyOverrides(overrides);
-  }
-
-  /** @see [DisplayStyleSettings.clipStyle]($common)
-   * @beta
-   */
-  public get clipStyle(): ClipStyle { return this.displayStyle.settings.clipStyle; }
-  public set clipStyle(style: ClipStyle) {
-    this.displayStyle.settings.clipStyle = style;
-  }
-
-  /** Turn on or off antialiasing in each [[Viewport]] registered with the ViewManager.
-   * Setting numSamples to 1 turns it off, setting numSamples > 1 turns it on with that many samples.
-   * @beta
-   */
-  public get antialiasSamples(): number {
-    return undefined !== this._target ? this._target.antialiasSamples : 1;
-  }
-  public set antialiasSamples(numSamples: number) {
-    if (undefined !== this._target) {
-      this._target.antialiasSamples = numSamples;
-      this.invalidateRenderPlan();
-    }
-  }
-
-  /** return true if viewing globe (globeMode is 3D and eye location is far above globe
-   * @alpha
-   */
-  public get viewingGlobe() {
-    const view = this.view;
-    if (!view.is3d())
-      return false;
-
-    return this.displayStyle.globeMode === GlobeMode.Ellipsoid && view.isGlobalView;
-  }
-
-  /** This setting controls the color override for pixels outside a clip region. If defined, those pixels will be shown using this color; otherwise, no color override occurs and clipping proceeds as normal.
-   * @note The transparency component of the color object is ignored.
-   * @note The render system will hold a reference to the provided color object. If you want to later modify the original color object, pass in a clone to this setter.
-   * @beta
-   */
-  public get outsideClipColor(): ColorDef | undefined { return this._outsideClipColor; }
-  public set outsideClipColor(color: ColorDef | undefined) {
-    this._outsideClipColor = color === undefined ? undefined : color;
-    this.invalidateRenderPlan();
-  }
-
-  /** This setting controls the color override for pixels inside a clip region. If defined, those pixels will be shown using this color; otherwise, no color override occurs and clipping proceeds as normal.
-   * @note The transparency component of the color object is ignored.
-   * @note The render system will hold a reference to the provided color object. If you want to later modify the original color object, pass in a clone to this setter.
-   * @beta
-   */
-  public get insideClipColor(): ColorDef | undefined { return this._insideClipColor; }
-  public set insideClipColor(color: ColorDef | undefined) {
-    this._insideClipColor = color === undefined ? undefined : color;
-    this.invalidateRenderPlan();
-  }
-
-  /** Remove any [[SubCategoryOverride]] for the specified subcategory.
-   * @param id The Id of the subcategory.
-   * @see [[overrideSubCategory]]
-   */
-  public dropSubCategoryOverride(id: Id64String): void {
-    this.view.displayStyle.dropSubCategoryOverride(id);
-  }
-
-  /** Override the symbology of geometry belonging to a specific subcategory when rendered within this viewport.
-   * @param id The Id of the subcategory.
-   * @param ovr The symbology overrides to apply to all geometry belonging to the specified subcategory.
-   * @see [[dropSubCategoryOverride]]
-   */
-  public overrideSubCategory(id: Id64String, ovr: SubCategoryOverride): void {
-    this.view.displayStyle.overrideSubCategory(id, ovr);
-  }
-
-  /** Query the symbology overrides applied to geometry belonging to a specific subcategory when rendered within this viewport.
-   * @param id The Id of the subcategory.
-   * @return The symbology overrides applied to all geometry belonging to the specified subcategory, or undefined if no such overrides exist.
-   * @see [[overrideSubCategory]]
-   */
-  public getSubCategoryOverride(id: Id64String): SubCategoryOverride | undefined {
-    return this.view.displayStyle.getSubCategoryOverride(id);
-  }
-
-  /** Query the symbology with which geometry belonging to a specific subcategory is rendered within this viewport.
-   * Every [[SubCategory]] defines a base symbology independent of any [[Viewport]].
-   * If a [[SubCategoryOverride]] has been applied to the subcategory within the context of this [[Viewport]], it will be applied to the subcategory's base symbology.
-   * @param id The Id of the subcategory.
-   * @return The symbology of the subcategory within this viewport, including any overrides.
-   * @see [[overrideSubCategory]]
-   */
-  public getSubCategoryAppearance(id: Id64String): SubCategoryAppearance {
-    const app = this.iModel.subcategories.getSubCategoryAppearance(id);
-    if (undefined === app)
-      return SubCategoryAppearance.defaults;
-
-    const ovr = this.getSubCategoryOverride(id);
-    return undefined !== ovr ? ovr.override(app) : app;
-  }
-
-  /** Determine whether geometry belonging to a specific SubCategory is visible in this viewport, assuming the containing Category is displayed.
-   * @param id The Id of the subcategory
-   * @returns true if the subcategory is visible in this viewport.
-   * @note Because this function does not know the Id of the containing Category, it does not check if the Category is enabled for display. The caller should check that separately if he knows the Id of the Category.
-   */
-  public isSubCategoryVisible(id: Id64String): boolean { return this.view.isSubCategoryVisible(id); }
-
-  /** Override the appearance of a model when rendered within this viewport.
-   * @param id The Id of the model.
-   * @param ovr The symbology overrides to apply to all geometry belonging to the specified subcategory.
-   * @see [[dropModelAppearanceOverride]]
-   */
-  public overrideModelAppearance(id: Id64String, ovr: FeatureAppearance): void {
-    this.view.displayStyle.overrideModelAppearance(id, ovr);
-  }
-
-  /** Remove any model appearance override for the specified model.
-   * @param id The Id of the model.
-   * @see [[overrideModelAppearance]]
-   */
-  public dropModelAppearanceOverride(id: Id64String): void {
-    this.view.displayStyle.dropModelAppearanceOverride(id);
-  }
-
-  /**
-   * Detach a context reality model from its index.
-   * @see [[ContextRealityModelProps]].
-   * @param index The reality model index or -1 to detach all models.
-   * @beta
-   */
-  public detachRealityModelByIndex(index: number): void {
-    // ###TODO events from DisplayStyle
-    this.view.displayStyle.detachRealityModelByIndex(index);
-    this.invalidateRenderPlan();
-  }
-
-  /**
-  * Attach a context reality model
-  * @see [[ContextRealityModelProps]].
-  * @beta
-  */
-  public attachRealityModel(props: ContextRealityModelProps): void {
-    // ###TODO events from DisplayStyle
-    this.view.displayStyle.attachRealityModel(props);
-    this.invalidateRenderPlan();
-  }
-
-  /** Obtain the override applied to a [[Model]] displayed in this viewport.
-   * @param id The reality model index
-   * @returns The corresponding FeatureAppearance, or undefined if the Model's appearance is not overridden.
-   * @see [[overrideModelAppearance]]
-   * @beta
-   */
-  public getModelAppearanceOverride(id: Id64String): FeatureAppearance | undefined {
-    return this.displayStyle.getModelAppearanceOverride(id);
-  }
-
-  /** Change the appearance overrides for a "contextual" reality model displayed by this viewport.
-   * @param overrides The overrides, only transparency, color, nonLocatable and emphasized are applicable.
-   * @param index The reality model index or -1 to apply to all models.
-   * @returns true if overrides are successfully applied.
-   * @beta
-   */
-  public overrideRealityModelAppearance(index: number, overrides: FeatureAppearance): boolean {
-    // ###TODO events from DisplayStyle
-    const changed = this.displayStyle.overrideRealityModelAppearance(index, overrides);
-    if (changed) {
-      this._changeFlags.setDisplayStyle();
-      this.invalidateRenderPlan();
-    }
-    return changed;
-  }
-
-  /** Drop the appearance overrides for a "contextual" reality model displayed by this viewport.
-   * @param index The reality model index or to drop overrides from or -1 to drop overrides from all reality models.
-   * @returns true if overrides are successfully dropped.
-   * @beta
-   */
-  public dropRealityModelAppearanceOverride(index: number) {
-    // ###TODO events from DisplayStyle
-    this.displayStyle.dropRealityModelAppearanceOverride(index);
-    this._changeFlags.setDisplayStyle();
-    this.invalidateRenderPlan();
-  }
-
-  /** Obtain the override applied to a "contextual" reality model displayed in this viewport.
-   * @param index The reality model index
-   * @returns The corresponding FeatureAppearance, or undefined if the Model's appearance is not overridden.
-   * @see [[overrideRealityModelAppearance]]
-   * @beta
-   */
-  public getRealityModelAppearanceOverride(index: number): FeatureAppearance | undefined {
-    return this.displayStyle.getRealityModelAppearanceOverride(index);
-  }
-
-  /** Override the planar clip  for a reality model displayed by this viewport.
-  * @param planarClipMask The planar clip mask.
-  * @param modelIdOrIndex The Id of the [[model]] if the attached to the view or the index if it is a context model displayed by this viewport.
-  * @returns true if clip masks are successfully applied.
-  * @beta
-  */
-  public overrideRealityModelPlanarClipMask(modelIdOrIndex: Id64String | number, planarClipMask: PlanarClipMask): boolean {
-    const changed = this.displayStyle.overrideRealityModelPlanarClipMask(modelIdOrIndex, planarClipMask);
-    if (changed) {
-      this._changeFlags.setDisplayStyle();
-      this.invalidateRenderPlan();
-    }
-    return changed;
-  }
-
-  /** Drop the planar clip mask for a "contextual" reality model displayed by this viewport.
-    * @param modelIdOrIndex The Id of the [[model]] if the attached to the view or the index if it is a context model displayed by this viewport.
-   * @returns true if planar clip masks are successfully dropped.
-   * @beta
-   */
-  public dropRealityModelPlanarClipMask(modelIdOrIndex: Id64String | number): boolean {
-    const changed = this.displayStyle.dropRealityModelPlanarClipMask(modelIdOrIndex);
-    if (changed) {
-      this._changeFlags.setDisplayStyle();
-      this.invalidateRenderPlan();
-    }
-    return changed;
-  }
-
-  /** Obtain the planar clip mask applied to a "contextual" reality model displayed in this viewport.
-   * @param modelIdOrIndex The Id of the [[model]] if the attached to the view or the index if it is a context model displayed by this viewport.
-   * @returns The corresponding PlanarClipMask, or undefined if the Model's does not have a planar clip mask.
-   * @see [[overrideRealityModelAppearance]]
-   * @beta
-   */
-  public getRealityModelPlanarClipMask(modelIdOrIndex: Id64String | number): PlanarClipMask | undefined {
-    return this.displayStyle.getRealityModelPlanarClipMask(modelIdOrIndex);
-  }
-  /** @beta
-   * Set the display of the OpenStreetMap worldwide building layer in this viewport by attaching or detaching the reality model displaying the buildings.
-   * The OSM buildings are displayed from a reality model aggregated and served from Cesium ion.<(https://cesium.com/content/cesium-osm-buildings/>
-   * The options [[OsmBuildingDisplayOptions]] control the display and appearance overrides.
-   */
-  public setOSMBuildingDisplay(options: OsmBuildingDisplayOptions) {
-    // ###TODO events from DisplayStyle
-    const originalOn = this.displayStyle.getOSMBuildingDisplayIndex() >= 0;
-    if (this.displayStyle.setOSMBuildingDisplay(options)) {
-      const newOn = this.displayStyle.getOSMBuildingDisplayIndex() >= 0;
-      this._changeFlags.setDisplayStyle();
-      if (newOn !== originalOn)
-        this.synchWithView(false);      // May change frustum depth...
-      if (options.appearanceOverrides)
-        this.invalidateRenderPlan();
-    }
-  }
-
-  /** Some changes may or may not require us to invalidate the scene.
-   * Specifically, when shadows are enabled or we are displaying view attachments, the following changes may affect the visibility or transparency of elements or features:
-   * - Viewed categories and subcategories;
-   * - Always/never drawn elements
-   * - Symbology overrides.
-   */
-  private maybeInvalidateScene(): void {
-    // When shadows are being displayed and the set of displayed categories changes, we must invalidate the scene so that shadows will be regenerated.
-    // Same occurs when changing feature symbology overrides (e.g., always/never-drawn element sets, transparency override)
-    if (!this._sceneValid)
-      return;
-
-    if (this.view.displayStyle.wantShadows || this.view instanceof SheetViewState)
-      this.invalidateScene();
-  }
-
-  /** Enable or disable display of elements belonging to a set of categories specified by Id.
-   * Visibility of individual subcategories belonging to a category can be controlled separately through the use of [[SubCategoryOverride]]s.
-   * By default, enabling display of a category does not affect display of subcategories thereof which have been overridden to be invisible.
-   * @param categories The Id(s) of the categories to which the change should be applied. No other categories will be affected.
-   * @param display Whether or not elements on the specified categories should be displayed in the viewport.
-   * @param enableAllSubCategories Specifies that when enabling display for a category, all of its subcategories should also be displayed even if they are overridden to be invisible.
-   */
-  public changeCategoryDisplay(categories: Id64Arg, display: boolean, enableAllSubCategories: boolean = false): void {
-    if (!display) {
-      this.view.categorySelector.dropCategories(categories);
-      return;
-    }
-
-    this.view.categorySelector.addCategories(categories);
-    const categoryIds = Id64.toIdSet(categories);
-
-    this.updateSubCategories(categoryIds, enableAllSubCategories);
-  }
-
-  private updateSubCategories(categoryIds: Id64Arg, enableAllSubCategories: boolean): void {
-    this.subcategories.push(this.iModel.subcategories, categoryIds, () => {
-      if (enableAllSubCategories)
-        this.enableAllSubCategories(categoryIds);
-
-      this._changeFlags.setViewedCategories();
-    });
-  }
-
-  private enableAllSubCategories(categoryIds: Id64Arg): void {
-    Id64.forEach(categoryIds, (categoryId) => {
-      const subCategoryIds = this.iModel.subcategories.getSubCategories(categoryId);
-      if (undefined !== subCategoryIds) {
-        for (const subCategoryId of subCategoryIds)
-          this.changeSubCategoryDisplay(subCategoryId, true);
-      }
-    });
-  }
-
-  /** @internal */
-  public getSubCategories(categoryId: Id64String): Id64Set | undefined { return this.iModel.subcategories.getSubCategories(categoryId); }
-
-  /** Change the visibility of geometry belonging to the specified subcategory when displayed in this viewport.
-   * @param subCategoryId The Id of the subcategory
-   * @param display: True to make geometry belonging to the subcategory visible within this viewport, false to make it invisible.
-   */
-  public changeSubCategoryDisplay(subCategoryId: Id64String, display: boolean): void {
-    const app = this.iModel.subcategories.getSubCategoryAppearance(subCategoryId);
-    if (undefined === app)
-      return; // category not enabled or subcategory not found
-
-    const curOvr = this.getSubCategoryOverride(subCategoryId);
-    const isAlreadyVisible = undefined !== curOvr && undefined !== curOvr.invisible ? !curOvr.invisible : !app.invisible;
-    if (isAlreadyVisible === display)
-      return;
-
-    // Preserve existing overrides - just flip the visibility flag.
-    const json = undefined !== curOvr ? curOvr.toJSON() : {};
-    json.invisible = !display;
-    this.overrideSubCategory(subCategoryId, SubCategoryOverride.fromJSON(json)); // will set the ChangeFlag appropriately
-    this.maybeInvalidateScene();
-  }
-
-  /** The settings controlling how a background map is displayed within a view.
-   * @see [[ViewFlags.backgroundMap]] for toggling display of the map on or off.
-   * @see [DisplayStyleSettings.backgroundMap]($common)
-   */
-  public get backgroundMapSettings(): BackgroundMapSettings { return this.displayStyle.backgroundMapSettings; }
-  public set backgroundMapSettings(settings: BackgroundMapSettings) {
-    this.displayStyle.backgroundMapSettings = settings;
-  }
-
-  /** @see [[DisplayStyleState.changeBackgroundMapProps]] */
-  public changeBackgroundMapProps(props: BackgroundMapProps): void {
-    this.displayStyle.changeBackgroundMapProps(props);
-  }
-
-  /** Returns true if this Viewport is currently displaying the model with the specified Id. */
-  public viewsModel(modelId: Id64String): boolean { return this.view.viewsModel(modelId); }
-
-  /** Attempt to change the 2d Model this Viewport is displaying, if its ViewState is a ViewState2d.
-   * @param baseModelId The Id of the new 2d Model to be displayed.
-   * @param options options that determine how the new view is displayed
-   * @note This function *only works* if the viewport is viewing a [[ViewState2d]], otherwise it does nothing. Also note that
-   * the Model of baseModelId should be the same type (Drawing or Sheet) as the current view.
-   * @note this method clones the current ViewState2d and sets its baseModelId to the supplied value. The DisplayStyle and CategorySelector remain unchanged.
-   */
-  public async changeViewedModel2d(baseModelId: Id64String, options?: ChangeViewedModel2dOptions & ViewChangeOptions): Promise<void> {
-    // eslint-disable-next-line @typescript-eslint/unbound-method
-    if (!this.view.is2d)
-      return;
-
-    // Clone the current ViewState, change its baseModelId, and ensure the new model is loaded.
-    const newView = this.view.clone() as ViewState2d; // start by cloning the current ViewState
-    await newView.changeViewedModel(baseModelId);
-
-    this.changeView(newView, options); // switch this viewport to use new ViewState2d
-
-    if (options && options.doFit) { // optionally fit view to the extents of the new model
-      const range = await this.iModel.models.queryModelRanges([baseModelId]);
-      this.zoomToVolume(Range3d.fromJSON(range[0]), options);
-    }
-  }
-
-  /** Attempt to replace the set of models currently viewed by this viewport, if it is displaying a SpatialView
-   * @param modelIds The Ids of the models to be displayed.
-   * @returns false if this Viewport is not viewing a [[SpatialViewState]]
-   * @note This function *only works* if the viewport is viewing a [[SpatialViewState]], otherwise it does nothing.
-   * @note This function *does not load* any models. If any of the supplied `modelIds` refers to a model that has not been loaded, no graphics will be loaded+displayed in the viewport for that model.
-   * @see [[replaceViewedModels]] for a similar function that also ensures the requested models are loaded.
-   */
-  public changeViewedModels(modelIds: Id64Arg): boolean {
-    if (!this.view.isSpatialView())
-      return false;
-
-    this.view.modelSelector.models.clear();
-    this.view.modelSelector.addModels(modelIds);
-    return true;
-  }
-
-  /** Attempt to replace the set of models currently viewed by this viewport, if it is displaying a SpatialView
-   * @param modelIds The Ids of the models to be displayed.
-   * @note This function *only works* if the viewport is viewing a [[SpatialViewState]], otherwise it does nothing.
-   * @note If any of the requested models is not yet loaded this function will asynchronously load them before updating the set of displayed models.
-   */
-  public async replaceViewedModels(modelIds: Id64Arg): Promise<void> {
-    if (this.view.isSpatialView()) {
-      this.view.modelSelector.models.clear();
-      return this.addViewedModels(modelIds);
-    }
-  }
-
-  /** Add or remove a set of models from those models currently displayed in this viewport.
-   * @param modelIds The Ids of the models to add or remove.
-   * @param display Whether or not to display the specified models in the viewport.
-   * @returns false if this Viewport is not viewing a [[SpatialViewState]]
-   * @note This function *only works* if the viewport is viewing a [[SpatialViewState]], otherwise it does nothing.
-   * @note This function *does not load* any models. If `display` is `true` and any of the supplied `models` refers to a model that has not been loaded, no graphics will be loaded+displayed in the viewport for that model.
-   * @see [[addViewedModels]] for a similar function that also ensures the requested models are loaded.
-   */
-  public changeModelDisplay(models: Id64Arg, display: boolean): boolean {
-    if (!this.view.isSpatialView())
-      return false;
-
-    if (display)
-      this.view.modelSelector.addModels(models);
-    else
-      this.view.modelSelector.dropModels(models);
-
-    return true;
-  }
-
-  /** Adds a set of models to the set of those currently displayed in this viewport.
-   * @param modelIds The Ids of the models to add or remove.
-   * @param display Whether or not to display the specified models in the viewport.
-   * @note This function *only works* if the viewport is viewing a [[SpatialViewState]], otherwise it does nothing.
-   * @note If any of the requested models is not yet loaded this function will asynchronously load them before updating the set of displayed models.
-   */
-  public async addViewedModels(models: Id64Arg): Promise<void> {
-    // NB: We want the model selector to update immediately, to avoid callers repeatedly requesting we load+display the same models while we are already loading them.
-    // This will also trigger scene invalidation and changed events.
-    if (!this.changeModelDisplay(models, true))
-      return; // means it's a 2d model - this function can do nothing useful in 2d.
-
-    const unloaded = this.iModel.models.filterLoaded(models);
-    if (undefined === unloaded)
-      return;
-
-    // Need to redraw once models are available. Don't want to trigger events again.
-    await this.iModel.models.load(models);
-    this.invalidateScene();
-    assert(this.view.isSpatialView());
-    this.view.markModelSelectorChanged();
-  }
-
-  /** Determines what type (if any) of debug graphics will be displayed to visualize [[Tile]] volumes.
-   * @see [[TileBoundingBoxes]]
-   * @internal
-   */
-  public get debugBoundingBoxes(): TileBoundingBoxes { return this._debugBoundingBoxes; }
-  public set debugBoundingBoxes(boxes: TileBoundingBoxes) {
-    if (boxes !== this.debugBoundingBoxes) {
-      this._debugBoundingBoxes = boxes;
-      this.invalidateScene();
-    }
-  }
-  /** When true, the scene will never be recreated. Chiefly for debugging purposes.
-   * @internal
-   */
-  public get freezeScene(): boolean { return this._freezeScene; }
-  public set freezeScene(freeze: boolean) {
-    if (freeze !== this._freezeScene) {
-      this._freezeScene = freeze;
-      if (!freeze)
-        this.invalidateScene();
-    }
-  }
-
-  /** @internal */
-  public get analysisStyle(): AnalysisStyle | undefined { return this.view.analysisStyle; }
-  /** The iModel of this Viewport */
-  public get iModel(): IModelConnection { return this.view.iModel; }
-  /** @internal */
-  public get isPointAdjustmentRequired(): boolean { return this.view.is3d(); }
-  /** @internal */
-  public get isSnapAdjustmentRequired(): boolean { return IModelApp.toolAdmin.acsPlaneSnapLock && this.view.is3d(); }
-  /** @internal */
-  public get isContextRotationRequired(): boolean { return IModelApp.toolAdmin.acsContextLock; }
-
-  /** Enables or disables "fade-out" mode. When this mode is enabled, transparent graphics are rendered with a flat alpha weight,
-   * causing them to appear de-emphasized. This is typically used in contexts in which a handful of elements are to be emphasized in the view,
-   * while the rest of the graphics are drawn transparently.
-   */
-  public get isFadeOutActive(): boolean { return this._fadeOutActive; }
-  public set isFadeOutActive(active: boolean) {
-    if (active !== this._fadeOutActive) {
-      this._fadeOutActive = active;
-      this.invalidateRenderPlan();
-    }
-  }
-  /** @internal */
-  public async getToolTip(hit: HitDetail): Promise<HTMLElement | string> {
-    const promises = new Array<Promise<string | HTMLElement | undefined>>();
-    if (this.displayStyle) {
-      this.displayStyle.forEachTileTreeRef(async (tree) => {
-        promises.push(tree.getToolTip(hit));
-      });
-    }
-    const results = await Promise.all(promises);
-    for (const result of results)
-      if (result !== undefined)
-        return result;
-
-    return "";
-  }
-
-  /** @internal */
-  protected constructor(target: RenderTarget) {
-    this._target = target;
-    this._viewportId = Viewport._nextViewportId++;
-    this._perModelCategoryVisibility = PerModelCategoryVisibility.createOverrides(this);
-    IModelApp.tileAdmin.registerViewport(this);
-  }
-
-  /** Forces removal of a specific decorator's cached decorations from this viewport, if they exist.
-   * This will force those decorations to be regenerated.
-   * @see [[ViewportDecorator.useCachedDecorations]].
-   * @beta
-   */
-  public invalidateCachedDecorations(decorator: ViewportDecorator) {
-    assert(true === decorator.useCachedDecorations, "Cannot invalidate cached decorations on a decorator which does not support cached decorations.");
-    if (true !== decorator.useCachedDecorations)
-      return;
-
-    const decorations = this._decorationCache.get(decorator);
-    if (decorations) {
-      decorations.forEach((decoration) => disposeCachedDecoration(decoration));
-      this._decorationCache.delete(decorator);
-    }
-
-    // Always invalidate decorations. Decorator may have no cached decorations currently, but wants them created.
-    this.invalidateDecorations();
-  }
-
-  /** Disposes of the entire decoration cache for this viewport. */
-  private _disposeDecorationCache() {
-    this._decorationCache.forEach((decorations: CachedDecoration[]) => {
-      decorations.forEach((decoration) => disposeCachedDecoration(decoration));
-    });
-
-    this._decorationCache.clear();
-  }
-
-  public dispose(): void {
-    if (this.isDisposed)
-      return;
-
-    this._disposeDecorationCache();
-    this._target = dispose(this._target);
-    this.subcategories.dispose();
-    IModelApp.tileAdmin.forgetViewport(this);
-    this.onDisposed.raiseEvent(this);
-    this.detachFromView();
-  }
-
-  private setView(view: ViewState): void {
-    if (view === this._view)
-      return;
-
-    this.detachFromView();
-    this._view = view;
-    this.attachToView();
-  }
-
-  private attachToView(): void {
-    this.registerDisplayStyleListeners(this.view.displayStyle);
-    this.registerViewListeners();
-    this.view.attachToViewport();
-  }
-
-  private registerViewListeners(): void {
-    const view = this.view;
-    const removals = this._detachFromView;
-
-    // When we detach from the view, also unregister display style listeners.
-    removals.push(() => this.detachFromDisplayStyle());
-
-    removals.push(view.onModelDisplayTransformProviderChanged.addListener(() => this.invalidateScene()));
-    removals.push(view.details.onClipVectorChanged.addListener(() => this.invalidateRenderPlan()));
-
-    removals.push(view.onViewedCategoriesChanged.addListener(() => {
-      this._changeFlags.setViewedCategories();
-      this.maybeInvalidateScene();
-    }));
-
-    removals.push(view.onDisplayStyleChanged.addListener((newStyle) => {
-      this._changeFlags.setDisplayStyle();
-      this.setFeatureOverrideProviderChanged();
-      this.invalidateRenderPlan();
-
-      this.detachFromDisplayStyle();
-      this.registerDisplayStyleListeners(newStyle);
-    }));
-
-    if (view.isSpatialView()) {
-      removals.push(view.onViewedModelsChanged.addListener(() => {
-        this._changeFlags.setViewedModels();
-        this.invalidateScene();
-      }));
-
-      removals.push(view.details.onModelClipGroupsChanged.addListener(() => {
-        this.invalidateScene();
-      }));
-    }
-  }
-
-  private registerDisplayStyleListeners(style: DisplayStyleState): void {
-    const settings = style.settings;
-    const removals = this._detachFromDisplayStyle;
-
-    const displayStyleChanged = () => {
-      this.invalidateRenderPlan();
-      this._changeFlags.setDisplayStyle();
-    };
-
-    const styleAndOverridesChanged = () => {
-      displayStyleChanged();
-      this.setFeatureOverrideProviderChanged();
-    };
-
-    removals.push(settings.onSubCategoryOverridesChanged.addListener(styleAndOverridesChanged));
-    removals.push(settings.onModelAppearanceOverrideChanged.addListener(styleAndOverridesChanged));
-    removals.push(settings.onBackgroundColorChanged.addListener(displayStyleChanged));
-    removals.push(settings.onMonochromeColorChanged.addListener(displayStyleChanged));
-    removals.push(settings.onMonochromeModeChanged.addListener(displayStyleChanged));
-    removals.push(settings.onClipStyleChanged.addListener(styleAndOverridesChanged));
-
-    const analysisChanged = () => {
-      this._changeFlags.setDisplayStyle();
-      this._analysisFractionValid = false;
-      IModelApp.requestNextAnimation();
-    };
-    removals.push(settings.onAnalysisFractionChanged.addListener(analysisChanged));
-    removals.push(settings.onAnalysisStyleChanged.addListener(analysisChanged));
-
-    const scheduleChanged = () => {
-      this._timePointValid = false;
-      this._changeFlags.setDisplayStyle();
-      this.setFeatureOverrideProviderChanged();
-      IModelApp.requestNextAnimation();
-    };
-    removals.push(settings.onScheduleScriptPropsChanged.addListener(scheduleChanged));
-    removals.push(settings.onTimePointChanged.addListener(scheduleChanged));
-
-    removals.push(settings.onViewFlagsChanged.addListener((vf) => {
-      if (vf.backgroundMap !== this.viewFlags.backgroundMap)
-        this.invalidateController();
-      else
-        this.invalidateRenderPlan();
-
-      this._changeFlags.setDisplayStyle();
-    }));
-
-    // ###TODO detach/attach reality model
-    // ###TODO reality model appearance overrides
-    // ###TODO OSM Building display
-    // ###TODO map imagery?
-
-    removals.push(settings.onBackgroundMapChanged.addListener(() => {
-      this.invalidateController();
-      this._changeFlags.setDisplayStyle();
-    }));
-
-    removals.push(settings.onExcludedElementsChanged.addListener(() => {
-      this._changeFlags.setDisplayStyle();
-      this.maybeInvalidateScene();
-      this.setFeatureOverrideProviderChanged();
-    }));
-
-    if (settings.is3d()) {
-      removals.push(settings.onLightsChanged.addListener(displayStyleChanged));
-      removals.push(settings.onSolarShadowsChanged.addListener(displayStyleChanged));
-      removals.push(settings.onThematicChanged.addListener(displayStyleChanged));
-      removals.push(settings.onHiddenLineSettingsChanged.addListener(displayStyleChanged));
-      removals.push(settings.onAmbientOcclusionSettingsChanged.addListener(displayStyleChanged));
-      removals.push(settings.onEnvironmentChanged.addListener(displayStyleChanged));
-      removals.push(settings.onPlanProjectionSettingsChanged.addListener(displayStyleChanged));
-    }
-  }
-
-  private detachFromView(): void {
-    this._detachFromView.forEach((f) => f());
-    this._detachFromView.length = 0;
-
-    if (this._view)
-      this._view.detachFromViewport();
-  }
-
-  private detachFromDisplayStyle(): void {
-    this._detachFromDisplayStyle.forEach((f) => f());
-    this._detachFromDisplayStyle.length = 0;
-  }
-
-  /** Enables or disables continuous rendering. Ideally, during each render frame a Viewport will do as little work as possible.
-   * To make that possible, the viewport keeps track of what has changed about its internal state from one frame to the next.
-   * For example, if the view frustum has not changed since the previous frame, it is likely that the viewport does not need to be
-   * re-rendered at all.
-   *
-   * In some circumstances, it is desirable to bypass the logic that limits the amount of work performed each frame. A primary example
-   * is a viewport that has some animations applied to it, or when diagnostic information like frames-per-second is being monitored.
-   *
-   * @note An application which enables continuous rendering should disable it as soon as it is no longer needed.
-   */
-  public get continuousRendering(): boolean { return this._doContinuousRendering; }
-  public set continuousRendering(contRend: boolean) {
-    if (contRend !== this._doContinuousRendering) {
-      this._doContinuousRendering = contRend;
-      if (contRend)
-        IModelApp.requestNextAnimation();
-    }
-  }
-  /** This gives each Viewport a unique Id, which can be used for comparing and sorting Viewport objects inside collections.
-   * @internal
-   */
-  public get viewportId(): number { return this._viewportId; }
-
-  /** The ViewState for this Viewport */
-  public get view(): ViewState { return this._view; }
-  /** @internal */
-  public get pixelsPerInch() { /* ###TODO: This is apparently unobtainable information in a browser... */ return 96; }
-  /** @internal */
-  public get backgroundMapGeometry(): BackgroundMapGeometry | undefined { return this.view.displayStyle.getBackgroundMapGeometry(); }
-
-  /** Ids of a set of elements which should not be rendered within this view.
-   * @note Do not modify this set directly - use [[setNeverDrawn]] or [[clearNeverDrawn]] instead.
-   * @note This set takes precedence over the [[alwaysDrawn]] set - if an element is present in both sets, it is never drawn.
-   */
-  public get neverDrawn(): Id64Set | undefined { return this._neverDrawn; }
-
-  /** Ids of a set of elements which should always be rendered within this view, regardless of category and subcategory visibility.
-   * If the [[isAlwaysDrawnExclusive]] flag is also set, *only* those elements in this set will be drawn.
-   * @note Do not modify this set directly - use [[setAlwaysDrawn]] or [[clearAlwaysDrawn]] instead.
-   * @note The [[neverDrawn]] set takes precedence - if an element is present in both sets, it is never drawn.
-   */
-  public get alwaysDrawn(): Id64Set | undefined { return this._alwaysDrawn; }
-
-  /** Clear the set of always-drawn elements.
-   * @see [[alwaysDrawn]]
-   */
-  public clearAlwaysDrawn(): void {
-    if ((undefined !== this.alwaysDrawn && 0 < this.alwaysDrawn.size) || this._alwaysDrawnExclusive) {
-      if (undefined !== this.alwaysDrawn)
-        this.alwaysDrawn.clear();
-
-      this._alwaysDrawnExclusive = false;
-      this._changeFlags.setAlwaysDrawn();
-      this.maybeInvalidateScene();
-    }
-  }
-
-  /** Clear the set of never-drawn elements.
-   * @see [[neverDrawn]]
-   */
-  public clearNeverDrawn(): void {
-    if (undefined !== this.neverDrawn && 0 < this.neverDrawn.size) {
-      this.neverDrawn.clear();
-      this._changeFlags.setNeverDrawn();
-      this.maybeInvalidateScene();
-    }
-  }
-
-  /** Specify the Ids of a set of elements which should never be rendered within this view.
-   * @see [[neverDrawn]].
-   */
-  public setNeverDrawn(ids: Id64Set): void {
-    this._neverDrawn = ids;
-    this._changeFlags.setNeverDrawn();
-    this.maybeInvalidateScene();
-  }
-
-  /** Specify the Ids of a set of elements which should always be rendered within this view, regardless of category and subcategory visibility.
-   * @param ids The Ids of the elements to always draw.
-   * @param exclusive If true, *only* the specified elements will be drawn.
-   * @see [[alwaysDrawn]]
-   * @see [[isAlwaysDrawnExclusive]]
-   */
-  public setAlwaysDrawn(ids: Id64Set, exclusive: boolean = false): void {
-    this._alwaysDrawn = ids;
-    this._alwaysDrawnExclusive = exclusive;
-    this._changeFlags.setAlwaysDrawn();
-    this.maybeInvalidateScene();
-  }
-
-  /** Returns true if the set of elements in the [[alwaysDrawn]] set are the *only* elements rendered within this view. */
-  public get isAlwaysDrawnExclusive(): boolean { return this._alwaysDrawnExclusive; }
-
-  /** Allows visibility of categories within this viewport to be overridden on a per-model basis.
-   * @beta
-   */
-  public get perModelCategoryVisibility(): PerModelCategoryVisibility.Overrides { return this._perModelCategoryVisibility; }
-
-  /** Adds visibility overrides for any subcategories whose visibility differs from that defined by the view's
-   * category selector in the context of specific models.
-   * @internal
-   */
-  public addModelSubCategoryVisibilityOverrides(fs: FeatureSymbology.Overrides, ovrs: Id64.Uint32Map<Id64.Uint32Set>): void {
-    this._perModelCategoryVisibility.addOverrides(fs, ovrs);
-  }
-
-  /** Add a [[FeatureOverrideProvider]] to customize the appearance of [[Feature]]s within the viewport.
-   * The provider will be invoked whenever the overrides are determined to need updating.
-   * The overrides can be explicitly marked as needing a refresh by calling [[Viewport.setFeatureOverrideProviderChanged]]. This is typically called when
-   * the internal state of the provider changes such that the computed overrides must also change.
-   * @note A Viewport can have any number of FeatureOverrideProviders. No attempt is made to resolve conflicts between two different providers overriding the same Feature.
-   * @param provider The provider to register.
-   * @returns true if the provider was registered, or false if the provider was already registered.
-   * @see [[dropFeatureOverrideProvider]] to remove the provider.
-   * @see [[findFeatureOverrideProvider]] to find an existing provider.
-   * @see [[FeatureSymbology.Overrides]].
-   */
-  public addFeatureOverrideProvider(provider: FeatureOverrideProvider): boolean {
-    if (this._featureOverrideProviders.includes(provider))
-      return false;
-
-    this._featureOverrideProviders.push(provider);
-    this.setFeatureOverrideProviderChanged();
-    return true;
-  }
-
-  /** Removes the specified FeatureOverrideProvider from the viewport.
-   * @param provider The provider to drop.
-   * @returns true if the provider was dropped, or false if it was not registered.
-   * @see [[addFeatureOverrideProvider]].
-   */
-  public dropFeatureOverrideProvider(provider: FeatureOverrideProvider): boolean {
-    const index = this._featureOverrideProviders.indexOf(provider);
-    if (-1 === index)
-      return false;
-
-    this._featureOverrideProviders.splice(index, 1);
-    this.setFeatureOverrideProviderChanged();
-    return true;
-  }
-
-  /** Locate the first registered FeatureOverrideProvider matching the supplied criterion.
-   * @param predicate A function that will be invoked for each provider currently registered with the viewport, returning true to accept the provider.
-   * @returns The first registered provider that matches the predicate, or undefined if no providers match the predicate.
-   * @see [[findFeatureOverrideProviderOfType]] to locate a provider of a specific class.
-   * @see [[addFeatureOverrideProvider]] to register a provider.
-   */
-  public findFeatureOverrideProvider(predicate: (provider: FeatureOverrideProvider) => boolean): FeatureOverrideProvider | undefined {
-    for (const provider of this._featureOverrideProviders)
-      if (predicate(provider))
-        return provider;
-
-    return undefined;
-  }
-
-  /** Locate the first registered FeatureOverrideProvider of the specified class. For example, to locate a registered [[EmphasizeElements]] provider:
-   * ```ts
-   * const provider: EmphasizeElements = viewport.findFeatureOverrideProviderOfType<EmphasizeElements>(EmphasizeElements);
-   * ```
-   * @see [[findFeatureOverrideProvider]] to locate a registered provider matching any arbitrary criterion.
-   */
-  public findFeatureOverrideProviderOfType<T>(type: Constructor<T>): T | undefined {
-    const provider = this.findFeatureOverrideProvider((x) => isInstanceOf<T>(x, type));
-    return asInstanceOf<T>(provider, type);
-  }
-
-  /** @internal */
-  public addFeatureOverrides(ovrs: FeatureSymbology.Overrides): void {
-    for (const provider of this._featureOverrideProviders)
-      provider.addFeatureOverrides(ovrs, this);
-  }
-
-  /** An object which can customize the appearance of [[Feature]]s within a viewport.
-   * If defined, the provider will be invoked whenever the overrides are determined to need updating.
-   * The overrides can be explicitly marked as needing a refresh by calling [[Viewport.setFeatureOverrideProviderChanged]]. This is typically called when
-   * the internal state of the provider changes such that the computed overrides must also change.
-   * @see [[FeatureSymbology.Overrides]]
-   * @see [[findFeatureOverrideProvider]] as a replacement for the deprecated getter.
-   * @see [[addFeatureOverrideProvider]] as the replacement for the deprecated setter.
-   * @note A viewport can now have any number of FeatureOverrideProviders, therefore this property is deprecated. The getter will return undefined unless exactly one provider is registered; the setter will remove any other providers and register only the new provider.
-   * @deprecated Use [[addFeatureOverrideProvider]].
-   */
-  public get featureOverrideProvider(): FeatureOverrideProvider | undefined {
-    return 1 === this._featureOverrideProviders.length ? this._featureOverrideProviders[0] : undefined;
-  }
-
-  public set featureOverrideProvider(provider: FeatureOverrideProvider | undefined) {
-    if (this.featureOverrideProvider === provider) // eslint-disable-line deprecation/deprecation
-      return;
-
-    if (undefined === provider) {
-      this._featureOverrideProviders.length = 0;
-      this.setFeatureOverrideProviderChanged();
-      return;
-    }
-
-    this._featureOverrideProviders.length = 0;
-    this.addFeatureOverrideProvider(provider);
-  }
-
-  /** Notifies this viewport that the internal state of its [[FeatureOverrideProvider]] has changed such that its
-   * [[FeatureSymbology.Overrides]] should be recomputed.
-   */
-  public setFeatureOverrideProviderChanged(): void {
-    this._changeFlags.setFeatureOverrideProvider();
-    this.maybeInvalidateScene();
-  }
-
-  /** @alpha */
-  public forEachTiledGraphicsProvider(func: (provider: TiledGraphicsProvider) => void): void {
-    for (const provider of this._tiledGraphicsProviders)
-      func(provider);
-  }
-
-  /** @internal */
-  protected forEachTiledGraphicsProviderTree(func: (ref: TileTreeReference) => void): void {
-    for (const provider of this._tiledGraphicsProviders)
-      provider.forEachTileTreeRef(this, (ref) => func(ref));
-  }
-
-  /** @internal */
-  public forEachTileTreeRef(func: (ref: TileTreeReference) => void): void {
-    this.view.forEachTileTreeRef(func);
-    this.forEachTiledGraphicsProviderTree(func);
-  }
-
-  /** Disclose *all* TileTrees currently in use by this Viewport. This set may include trees not reported by [[forEachTileTreeRef]] - e.g., those used by view attachments, map-draped terrain, etc.
-   * @internal
-   */
-  public discloseTileTrees(trees: TileTreeSet): void {
-    this.forEachTiledGraphicsProviderTree((ref) => trees.disclose(ref));
-    trees.disclose(this.view);
-  }
-
-  /** Register a provider of tile graphics to be drawn in this viewport.
-   * @see [[dropTiledGraphicsProvider]]
-   * @beta
-   */
-  public addTiledGraphicsProvider(provider: TiledGraphicsProvider): void {
-    this._tiledGraphicsProviders.add(provider);
-    this.invalidateScene();
-  }
-
-  /** Remove a previously-registered provider of tile graphics.
-   * @see [[addTiledGraphicsProvider]]
-   * @beta
-   */
-  public dropTiledGraphicsProvider(provider: TiledGraphicsProvider): void {
-    this._tiledGraphicsProviders.delete(provider);
-    this.invalidateScene();
-  }
-
-  /** @internal */
-  public hasTiledGraphicsProvider(provider: TiledGraphicsProvider): boolean {
-    return this._tiledGraphicsProviders.has(provider);
-  }
-
-  /** @internal */
-  public getTerrainHeightRange(): Range1d {
-    const heightRange = Range1d.createNull();
-    this.forEachTileTreeRef((ref) => ref.getTerrainHeight(heightRange));
-    return heightRange;
-  }
-
-  /** @internal */
-  public setViewedCategoriesPerModelChanged(): void {
-    this._changeFlags.setViewedCategoriesPerModel();
-  }
-
-  /** @internal */
-  public markSelectionSetDirty() { this._selectionSetDirty = true; }
-
-  /** True if this is a 3d view with the camera turned on. */
-  public get isCameraOn(): boolean { return this.view.isCameraEnabled(); }
-
-  /** @internal */
-  public changeDynamics(dynamics: GraphicList | undefined): void {
-    this.target.changeDynamics(dynamics);
-    this.invalidateDecorations();
-  }
-
-  /** Set or clear the currently *flashed* element.
-   * @param id The Id of the element to flash. If undefined, remove (un-flash) the currently flashed element
-   * @param duration The amount of time, in seconds, the flash intensity will increase (see [[flashDuration]])
-   * @internal
-   */
-  public setFlashed(id: string | undefined, duration: number): void {
-    if (id !== this._flashedElem) {
-      this.lastFlashedElem = this._flashedElem;
-      this._flashedElem = id;
-    }
-    this.flashDuration = duration;
-  }
-
-  public get auxCoordSystem(): AuxCoordSystemState { return this.view.auxiliaryCoordinateSystem; }
-  public getAuxCoordRotation(result?: Matrix3d) { return this.auxCoordSystem.getRotation(result); }
-  public getAuxCoordOrigin(result?: Point3d) { return this.auxCoordSystem.getOrigin(result); }
-
-  /** The number of outstanding requests for tiles to be displayed in this viewport.
-   * @see Viewport.numSelectedTiles
-   */
-  public get numRequestedTiles(): number { return IModelApp.tileAdmin.getNumRequestsForViewport(this); }
-
-  /** The number of tiles selected for display in the view as of the most recently-drawn frame.
-   * The tiles selected may not meet the desired level-of-detail for the view, instead being temporarily drawn while
-   * tiles of more appropriate level-of-detail are loaded asynchronously.
-   * @see Viewport.numRequestedTiles
-   * @see Viewport.numReadyTiles
-   */
-  public get numSelectedTiles(): number {
-    const tiles = IModelApp.tileAdmin.getTilesForViewport(this);
-    return undefined !== tiles ? tiles.selected.size + tiles.external.selected : 0;
-  }
-
-  /** The number of tiles which were ready and met the desired level-of-detail for display in the view as of the most recently-drawn frame.
-   * These tiles may *not* have been selected because some other (probably sibling) tiles were *not* ready for display.
-   * This is a useful metric for determining how "complete" the view is - e.g., one indicator of progress toward view completion can be expressed as:
-   * `  (numReadyTiles) / (numReadyTiles + numRequestedTiles)`
-   * @see Viewport.numSelectedTiles
-   * @see Viewport.numRequestedTiles
-   */
-  public get numReadyTiles(): number {
-    const tiles = IModelApp.tileAdmin.getTilesForViewport(this);
-    return undefined !== tiles ? tiles.ready.size + tiles.external.ready : 0;
-  }
-
-  /** @internal */
-  public toViewOrientation(from: XYZ, to?: XYZ) { this._viewingSpace.toViewOrientation(from, to); }
-  /** @internal */
-  public fromViewOrientation(from: XYZ, to?: XYZ) { this._viewingSpace.fromViewOrientation(from, to); }
-
-  /** Change the ViewState of this Viewport
-   * @param view a fully loaded (see discussion at [[ViewState.load]] ) ViewState
-   * @param _opts options for how the view change operation should work
-   */
-  public changeView(view: ViewState, _opts?: ViewChangeOptions) {
-    const prevView = this.view;
-
-    this.updateChangeFlags(view);
-    this.doSetupFromView(view);
-    this.invalidateController();
-    this.target.reset();
-
-    if (undefined !== prevView && prevView !== view) {
-      this.onChangeView.raiseEvent(this, prevView);
-      this._changeFlags.setViewState();
-    }
-  }
-
-  /** Computes the range of npc depth values for a region of the screen
-   * @param rect the rectangle to test. If undefined, test entire view
-   * @param result optional DepthRangeNpc to store the result
-   * @returns the minimum and maximum depth values within the region, or undefined.
-   */
-  public determineVisibleDepthRange(rect?: ViewRect, result?: DepthRangeNpc): DepthRangeNpc | undefined {
-    if (result) { // Null result if given
-      result.minimum = 1;
-      result.maximum = 0;
-    }
-
-    // Default to a (0, 0, 0) to (1, 1, 1) range if no range was provided
-    rect = (rect && rect.isValid) ? rect : this.viewRect;
-
-    // Determine the screen rectangle in which to query visible depth min + max
-    const readRect = rect.computeOverlap(this.viewRect);
-    if (undefined === readRect)
-      return undefined;
-
-    let retVal: DepthRangeNpc | undefined;
-    this.readPixels(readRect, Pixel.Selector.GeometryAndDistance, (pixels) => {
-      if (!pixels)
-        return;
-
-      readRect.left = this.cssPixelsToDevicePixels(readRect.left);
-      readRect.right = this.cssPixelsToDevicePixels(readRect.right);
-      readRect.bottom = this.cssPixelsToDevicePixels(readRect.bottom);
-      readRect.top = this.cssPixelsToDevicePixels(readRect.top);
-
-      let maximum = 0;
-      let minimum = 1;
-      const frac = this._viewingSpace.frustFraction;
-      for (let x = readRect.left; x < readRect.right; ++x) {
-        for (let y = readRect.top; y < readRect.bottom; ++y) {
-          let npcZ = pixels.getPixel(x, y).distanceFraction;
-          if (npcZ <= 0.0)
-            continue;
-
-          if (frac < 1.0)
-            npcZ *= frac / (1.0 + npcZ * (frac - 1.0));
-
-          minimum = Math.min(minimum, npcZ);
-          maximum = Math.max(maximum, npcZ);
-        }
-      }
-
-      if (maximum <= 0)
-        return;
-
-      if (undefined === result) {
-        result = { minimum, maximum };
-      } else {
-        result.minimum = minimum;
-        result.maximum = maximum;
-      }
-
-      retVal = result;
-    });
-
-    return retVal;
-  }
-
-  /** Turn the camera on if it is currently off. If the camera is already on, adjust it to use the supplied lens angle.
-   * @param lensAngle The lens angle for the camera. If undefined, use view.camera.lens.
-   * @note This method will fail if the ViewState is not 3d.
-   */
-  public turnCameraOn(lensAngle?: Angle): ViewStatus {
-    const view = this.view;
-    if (!view.is3d() || !view.supportsCamera())
-      return ViewStatus.InvalidViewport;
-
-    if (!lensAngle)
-      lensAngle = view.camera.lens;
-
-    Camera.validateLensAngle(lensAngle);
-
-    if (view.isCameraOn)
-      return view.lookAtUsingLensAngle(view.getEyePoint(), view.getTargetPoint(), view.getYVector(), lensAngle);
-
-    // We need to figure out a new camera target. To do that, we need to know where the geometry is in the view.
-    // We use the depth of the center of the view for that.
-    let depthRange = this.determineVisibleDepthRange();
-    if (undefined === depthRange || Geometry.isAlmostEqualNumber(depthRange.minimum, depthRange.maximum))
-      depthRange = { minimum: 0, maximum: 1 };
-
-    const middle = depthRange.minimum + ((depthRange.maximum - depthRange.minimum) / 2.0);
-    const corners = [
-      new Point3d(0.0, 0.0, middle), // lower left, at target depth
-      new Point3d(1.0, 1.0, middle), // upper right at target depth
-      new Point3d(0.0, 0.0, depthRange.maximum), // lower left, at closest npc
-      new Point3d(1.0, 1.0, depthRange.maximum), // upper right at closest
-    ];
-
-    this.npcToWorldArray(corners);
-
-    const eye = corners[2].interpolate(0.5, corners[3]); // middle of closest plane
-    const target = corners[0].interpolate(0.5, corners[1]); // middle of halfway plane
-    const backDist = eye.distance(target) * 2.0;
-    const frontDist = view.minimumFrontDistance();
-    return view.lookAtUsingLensAngle(eye, target, view.getYVector(), lensAngle, frontDist, backDist);
-  }
-
-  /** Orient this viewport to one of the [[StandardView]] rotations. */
-  public setStandardRotation(id: StandardViewId): void {
-    this.view.setStandardRotation(id);
-    this.setupFromView();
-  }
-
-  private doSetupFromView(view: ViewState) {
-    if (this._inViewChangedEvent)
-      return ViewStatus.Success; // ignore echos
-
-    if (!this.isAspectRatioLocked)
-      view.fixAspectRatio(this.viewRect.aspect);
-
-    this.setView(view);
-
-    const viewSpace = ViewingSpace.createFromViewport(this);
-    if (undefined === viewSpace)
-      return ViewStatus.InvalidViewport;
-
-    this._viewingSpace = viewSpace;
-
-    this.invalidateRenderPlan();
-    this._controllerValid = true;
-
-    this._inViewChangedEvent = true;
-    this.onViewChanged.raiseEvent(this);
-    this._inViewChangedEvent = false;
-    return ViewStatus.Success;
-  }
-
-  /** Establish the parameters of this Viewport from the current information in its ViewState */
-  public setupFromView(pose?: ViewPose): ViewStatus {
-    if (undefined !== pose)
-      this.view.applyPose(pose);
-    return this.doSetupFromView(this.view);
-  }
-
-  /** Call [[setupFromView]] on this Viewport and then apply optional behavior.
-   * @param options _options for behavior of view change. If undefined, all options have their default values (see [[ViewChangeOptions]] for details.)
-   * @note In previous versions, the argument was a boolean `saveInUndo`. For backwards compatibility, if `_options` is a boolean, it is interpreted as "{ noSaveInUndo: !_options }"
-   */
-  public synchWithView(_options?: ViewChangeOptions | boolean): void { this.setupFromView(); }
-
-  /** Convert an array of points from CoordSystem.View to CoordSystem.Npc */
-  public viewToNpcArray(pts: Point3d[]): void { this._viewingSpace.viewToNpcArray(pts); }
-  /** Convert an array of points from CoordSystem.Npc to CoordSystem.View */
-  public npcToViewArray(pts: Point3d[]): void { this._viewingSpace.npcToViewArray(pts); }
-  /** Convert a point from CoordSystem.View to CoordSystem.Npc
-   * @param pt the point to convert
-   * @param out optional location for result. If undefined, a new Point3d is created.
-   */
-  public viewToNpc(pt: Point3d, out?: Point3d): Point3d { return this._viewingSpace.viewToNpc(pt, out); }
-  /** Convert a point from CoordSystem.Npc to CoordSystem.View
-   * @param pt the point to convert
-   * @param out optional location for result. If undefined, a new Point3d is created.
-   */
-  public npcToView(pt: Point3d, out?: Point3d): Point3d { return this._viewingSpace.npcToView(pt, out); }
-  /** Convert an array of points from CoordSystem.World to CoordSystem.Npc */
-  public worldToNpcArray(pts: Point3d[]): void { this._viewingSpace.worldToNpcArray(pts); }
-  /** Convert an array of points from CoordSystem.Npc to CoordSystem.World */
-  public npcToWorldArray(pts: Point3d[]): void { this._viewingSpace.npcToWorldArray(pts); }
-  /** Convert an array of points from CoordSystem.World to CoordSystem.View */
-  public worldToViewArray(pts: Point3d[]): void { this._viewingSpace.worldToViewArray(pts); }
-  /** Convert an array of points from CoordSystem.World to CoordSystem.View, as Point4ds */
-  public worldToView4dArray(worldPts: Point3d[], viewPts: Point4d[]): void { this._viewingSpace.worldToView4dArray(worldPts, viewPts); }
-  /** Convert an array of points from CoordSystem.View to CoordSystem.World */
-  public viewToWorldArray(pts: Point3d[]) { this._viewingSpace.viewToWorldArray(pts); }
-  /** Convert an array of points from CoordSystem.View as Point4ds to CoordSystem.World */
-  public view4dToWorldArray(viewPts: Point4d[], worldPts: Point3d[]): void { this._viewingSpace.view4dToWorldArray(viewPts, worldPts); }
-  /** Convert a point from CoordSystem.World to CoordSystem.Npc
-   * @param pt the point to convert
-   * @param out optional location for result. If undefined, a new Point3d is created.
-   */
-  public worldToNpc(pt: XYAndZ, out?: Point3d): Point3d { return this._viewingSpace.worldToNpc(pt, out); }
-  /** Convert a point from CoordSystem.Npc to CoordSystem.World
-   * @param pt the point to convert
-   * @param out optional location for result. If undefined, a new Point3d is created.
-   */
-  public npcToWorld(pt: XYAndZ, out?: Point3d): Point3d { return this._viewingSpace.npcToWorld(pt, out); }
-  /** Convert a point from CoordSystem.World to CoordSystem.View
-   * @param pt the point to convert
-   * @param out optional location for result. If undefined, a new Point3d is created.
-   */
-  public worldToView(input: XYAndZ, out?: Point3d): Point3d { return this._viewingSpace.worldToView(input, out); }
-  /** Convert a point from CoordSystem.World to CoordSystem.View as Point4d
-   * @param input the point to convert
-   * @param out optional location for result. If undefined, a new Point4d is created.
-   */
-  public worldToView4d(input: XYAndZ, out?: Point4d): Point4d { return this._viewingSpace.worldToView4d(input, out); }
-  /** Convert a point from CoordSystem.View to CoordSystem.World
-   * @param pt the point to convert
-   * @param out optional location for result. If undefined, a new Point3d is created.
-   */
-  public viewToWorld(input: XYAndZ, out?: Point3d): Point3d { return this._viewingSpace.viewToWorld(input, out); }
-  /** Convert a point from CoordSystem.View as a Point4d to CoordSystem.View
-   * @param input the point to convert
-   * @param out optional location for result. If undefined, a new Point3d is created.
-   */
-  public view4dToWorld(input: Point4d, out?: Point3d): Point3d { return this._viewingSpace.view4dToWorld(input, out); }
-
-  /** Converts inches to pixels based on screen DPI.
-   * @Note this information may not be accurate in some browsers.
-   * @param inches the number of inches to convert
-   * @returns the corresponding number of pixels
-   */
-  public pixelsFromInches(inches: number): number { return inches * this.pixelsPerInch; }
-
-  /** Get an 8-point Frustum corresponding to the 8 corners of the Viewport in the specified coordinate system.
-   *
-   * There are two sets of corners that may be of interest.
-   * The "adjusted" box is the one that is computed by examining the "viewed extents" and moving
-   * the front and back planes to enclose everything in the view.
-   * The "unadjusted" box is the one that is stored in the ViewState.
-   * @param sys Coordinate system for points
-   * @param adjustedBox If true, retrieve the adjusted box. Otherwise retrieve the box that came from the view definition.
-   * @param box optional Frustum for return value
-   * @return the view frustum
-   * @note The "adjusted" box may be either larger or smaller than the "unadjusted" box.
-   */
-  public getFrustum(sys: CoordSystem = CoordSystem.World, adjustedBox: boolean = true, box?: Frustum): Frustum { return this._viewingSpace.getFrustum(sys, adjustedBox, box); }
-
-  /** Get a copy of the current (unadjusted) frustum of this viewport, in world coordinates. */
-  public getWorldFrustum(box?: Frustum): Frustum { return this.getFrustum(CoordSystem.World, false, box); }
-
-  /** Scroll the view by a given number of pixels.
-   * @param screenDist distance to scroll, in pixels
-   */
-  public scroll(screenDist: XAndY, options?: ViewChangeOptions) {
-    const view = this.view;
-    if (!view)
-      return;
-
-    const distXYZ = new Point3d(screenDist.x, screenDist.y, 0);
-    if (view.isCameraEnabled()) {
-      const frust = this.getFrustum(CoordSystem.View, false)!;
-      frust.translate(distXYZ);
-      this.viewToWorldArray(frust.points);
-      view.setupFromFrustum(frust);
-      view.centerEyePoint();
-    } else {
-      const pts = [new Point3d(), distXYZ];
-      this.viewToWorldArray(pts);
-      const dist = pts[1].minus(pts[0]);
-      view.setOrigin(view.getOrigin().plus(dist));
-    }
-
-    this.synchWithView(options);
-  }
-
-  /** Zoom the view by a scale factor, placing the new center at the given point (world coordinates).
-   * @param newCenter The new center point of the view, in world coordinates. If undefined, use current center.
-   * @param factor the zoom factor.
-   * @param options options for behavior of view change
-   */
-  public zoom(newCenter: Point3d | undefined, factor: number, options?: ViewChangeOptions): ViewStatus {
-    const view = this.view;
-    if (undefined === view)
-      return ViewStatus.InvalidViewport;
-
-    if (view.isCameraEnabled()) {
-      const centerNpc = newCenter ? this.worldToNpc(newCenter) : NpcCenter.clone();
-      const scaleTransform = Transform.createFixedPointAndMatrix(centerNpc, Matrix3d.createScale(factor, factor, 1.0));
-
-      const offset = centerNpc.minus(NpcCenter); // offset by difference of old/new center
-      offset.z = 0.0;     // z center stays the same.
-
-      const offsetTransform = Transform.createTranslationXYZ(offset.x, offset.y, offset.z);
-      const product = offsetTransform.multiplyTransformTransform(scaleTransform);
-
-      const frust = new Frustum();
-      product.multiplyPoint3dArrayInPlace(frust.points);
-
-      this.npcToWorldArray(frust.points);
-      view.setupFromFrustum(frust);
-      view.centerEyePoint();
-    } else {
-      // for non-camera views, do the zooming by adjusting the origin and delta directly so there can be no
-      // chance of the rotation changing due to numerical precision errors calculating it from the frustum corners.
-      const delta = view.getExtents().scale(factor);
-
-      const rot = view.getRotation();
-      const center = rot.multiplyVector(newCenter ? newCenter : view.getCenter());
-
-      // fix for min/max delta
-      const stat = view.adjustViewDelta(delta, center, rot, this.viewRect.aspect, options);
-      if (ViewStatus.Success !== stat)
-        return stat;
-
-      if (!view.allow3dManipulations())
-        center.z = 0.0;
-
-      view.setOrigin(rot.multiplyTransposeVector(delta.scale(.5).vectorTo(center)));
-      view.setExtents(delta);
-    }
-
-    this.synchWithView(options);
-    return ViewStatus.Success;
-  }
-
-  /** Zoom the view to a show the tightest box around a given set of PlacementProps. Optionally, change view rotation.
-   * @param props array of PlacementProps. Will zoom to the union of the placements.
-   * @param options options that control how the view change works and whether to change view rotation.
-   * @note any invalid placements are ignored. If no valid placements are supplied, this function does nothing.
-   */
-  public zoomToPlacementProps(placementProps: PlacementProps[], options?: ViewChangeOptions & ZoomToOptions) {
-    const toPlacement = (placement: Placement2dProps | Placement3dProps): Placement2d | Placement3d => {
-      const props = placement as any;
-      return undefined !== props.angle ? Placement2d.fromJSON(props) : Placement3d.fromJSON(props);
-    };
-
-    const indexOfFirstValidPlacement = placementProps.findIndex((props) => toPlacement(props).isValid);
-    if (-1 === indexOfFirstValidPlacement)
-      return;
-
-    const view = this.view;
-    if (undefined !== options) {
-      if (undefined !== options.standardViewId) {
-        view.setStandardRotation(options.standardViewId);
-      } else if (undefined !== options.placementRelativeId) {
-        const firstPlacement = toPlacement(placementProps[indexOfFirstValidPlacement]);
-        const viewRotation = StandardView.getStandardRotation(options.placementRelativeId).clone();
-        viewRotation.multiplyMatrixMatrixTranspose(firstPlacement.transform.matrix, viewRotation);
-        view.setRotation(viewRotation);
-      } else if (undefined !== options.viewRotation) {
-        view.setRotation(options.viewRotation);
-      }
-    }
-
-    const viewTransform = Transform.createOriginAndMatrix(undefined, view.getRotation());
-    const frust = new Frustum();
-    const viewRange = new Range3d();
-    for (let i = indexOfFirstValidPlacement; i < placementProps.length; i++) {
-      const placement = toPlacement(placementProps[i]);
-      if (placement.isValid)
-        viewRange.extendArray(placement.getWorldCorners(frust).points, viewTransform);
-    }
-
-    const ignoreError: ViewChangeOptions = {
-      ...options,
-      onExtentsError: () => ViewStatus.Success,
-    };
-    view.lookAtViewAlignedVolume(viewRange, this.viewRect.aspect, ignoreError);
-    this.synchWithView(options);
-  }
-
-  /** Zoom the view to a show the tightest box around a given set of ElementProps. Optionally, change view rotation.
-   * @param props element props. Will zoom to the union of the placements.
-   * @param options options that control how the view change works and whether to change view rotation.
-   */
-  public zoomToElementProps(elementProps: ElementProps[], options?: ViewChangeOptions & ZoomToOptions) {
-    if (elementProps.length === 0)
-      return;
-    const placementProps: PlacementProps[] = [];
-    for (const props of elementProps) {
-      const placement = (props as any).placement;
-      if (placement !== undefined && this.view.viewsModel(props.model))
-        placementProps.push(placement);
-    }
-    this.zoomToPlacementProps(placementProps, options);
-  }
-
-  /** Zoom the view to a show the tightest box around a given set of elements. Optionally, change view rotation.
-   * @param ids the element id(s) to include. Will zoom to the union of the placements.
-   * @param options options that control how the view change works and whether to change view rotation.
-   */
-  public async zoomToElements(ids: Id64Arg, options?: ViewChangeOptions & ZoomToOptions): Promise<void> {
-    this.zoomToElementProps(await this.iModel.elements.getProps(ids), options);
-  }
-
-  /** Zoom the view to a volume of space in world coordinates.
-   * @param volume The low and high corners, in world coordinates.
-   * @param options options that control how the view change works
-   */
-  public zoomToVolume(volume: LowAndHighXYZ | LowAndHighXY, options?: ViewChangeOptions) {
-    this.view.lookAtVolume(volume, this.viewRect.aspect, options);
-    this.synchWithView(options);
-  }
-
-  /** Shortcut to call view.setupFromFrustum and then [[setupFromView]]
-   * @param inFrustum the new viewing frustum
-   * @returns true if both steps were successful
-   */
-  public setupViewFromFrustum(inFrustum: Frustum): boolean {
-    const validSize = this.view.setupFromFrustum(inFrustum);
-    // note: always call setupFromView, even if setupFromFrustum failed
-    return (ViewStatus.Success === this.setupFromView() && ViewStatus.Success === validSize);
-  }
-
-  /** @internal */
-  public computeViewRange(): Range3d {
-    this.setupFromView(); // can't proceed if viewport isn't valid (not active)
-    const fitRange = this.view.computeFitRange();
-    this.forEachTiledGraphicsProviderTree((ref) => {
-      ref.unionFitRange(fitRange);
-    });
-    return fitRange;
-  }
-
-  /** Set or clear the animator for this Viewport.
-   * @param animator The new animator for this Viewport, or undefined to remove current animator.
-   * @note current animator's `interrupt` method will be called (if it has not completed yet)
-   * @beta
-   */
-  public setAnimator(animator?: Animator) {
-    this._animator?.interrupt();
-    this._animator = animator;
-  }
-
-  /** Used strictly by TwoWayViewportSync to change the reactive viewport's view to a clone of the active viewport's ViewState.
-   * Does *not* trigger "ViewState changed" events.
-   * @internal
-   */
-  public applyViewState(val: ViewState) {
-    this.setView(val);
-    this.updateChangeFlags(val);
-    this._viewingSpace.view = val;
-    this.synchWithView({ noSaveInUndo: true });
-  }
-
-  /** Invoked from finishUndoRedo, applyViewState, and changeView to potentially recompute change flags based on differences between current and new ViewState. */
-  protected updateChangeFlags(newView: ViewState): void {
-    // Before the first call to changeView, this.view is undefined because we have no frustum. Our API pretends it is never undefined.
-    const oldView = undefined !== this.viewingSpace ? this.view : undefined;
-
-    if (undefined === oldView || oldView === newView)
-      return;
-
-    const flags = this._changeFlags;
-    if (!flags.displayStyle && !oldView.displayStyle.equalState(newView.displayStyle))
-      flags.setDisplayStyle();
-
-    if (!flags.viewedCategories && !oldView.categorySelector.equalState(newView.categorySelector))
-      flags.setViewedCategories();
-
-    if (!flags.neverDrawn) {
-      if (oldView.displayStyle.settings.compressedExcludedElementIds !== newView.displayStyle.settings.compressedExcludedElementIds)
-        flags.setNeverDrawn();
-    }
-
-    if (flags.viewedModels)
-      return;
-
-    if (oldView.is2d() && newView.is2d()) {
-      if (oldView.baseModelId !== newView.baseModelId)
-        flags.setViewedModels();
-    } else if (oldView.isSpatialView() && newView.isSpatialView()) {
-      if (!oldView.modelSelector.equalState(newView.modelSelector))
-        flags.setViewedModels();
-    } else {
-      // switched between 2d and 3d view.
-      flags.setViewedModels();
-    }
-  }
-
-  private static roundGrid(num: number, units: number): number {
-    const sign = ((num * units) < 0.0) ? -1.0 : 1.0;
-    num = (num * sign) / units + 0.5;
-    return units * sign * Math.floor(num);
-  }
-
-  private getGridOrientation(origin: Point3d, rMatrix: Matrix3d) {
-    if (this.view.isSpatialView())
-      origin.setFrom(this.iModel.globalOrigin);
-
-    switch (this.view.getGridOrientation()) {
-      case GridOrientationType.View: {
-        const center = this.view.getCenter();
-        this.toViewOrientation(center);
-        this.toViewOrientation(origin);
-        origin.z = center.z;
-        this.fromViewOrientation(origin);
-        break;
-      }
-
-      case GridOrientationType.WorldXY:
-        break;
-
-      case GridOrientationType.WorldYZ: {
-        Matrix3d.createRows(rMatrix.getRow(1), rMatrix.getRow(2), rMatrix.getRow(0), rMatrix);
-        break;
-      }
-
-      case GridOrientationType.WorldXZ: {
-        Matrix3d.createRows(rMatrix.getRow(0), rMatrix.getRow(2), rMatrix.getRow(1), rMatrix);
-        break;
-      }
-    }
-  }
-
-  private pointToStandardGrid(point: Point3d, rMatrix: Matrix3d, origin: Point3d): void {
-    const planeNormal = rMatrix.getRow(2);
-
-    let eyeVec: Vector3d;
-    if (this.view.isCameraEnabled())
-      eyeVec = this.view.camera.eye.vectorTo(point);
-    else
-      eyeVec = this._viewingSpace.rotation.getRow(2);
-
-    eyeVec.normalizeInPlace();
-    linePlaneIntersect(point, point, eyeVec, origin, planeNormal, false);
-
-    // // get origin and point in view coordinate system
-    const pointView = point.clone();
-    const originView = origin.clone();
-    this.toViewOrientation(pointView);
-    this.toViewOrientation(originView);
-
-    // subtract off the origin
-    pointView.y -= originView.y;
-    pointView.x -= originView.x;
-
-    // round off the remainder to the grid distances
-    const gridSpacing = this.view.getGridSpacing();
-    pointView.x = Viewport.roundGrid(pointView.x, gridSpacing.x);
-    pointView.y = Viewport.roundGrid(pointView.y, gridSpacing.y);
-
-    // add the origin back in
-    pointView.x += originView.x;
-    pointView.y += originView.y;
-
-    // go back to root coordinate system
-    this.fromViewOrientation(pointView);
-    point.setFrom(pointView);
-  }
-
-  /** @internal */
-  public pointToGrid(point: Point3d): void {
-    if (GridOrientationType.AuxCoord === this.view.getGridOrientation()) {
-      this.pointToStandardGrid(point, this.getAuxCoordRotation(), this.getAuxCoordOrigin());
-      return;
-    }
-
-    const origin = new Point3d();
-    const rMatrix = Matrix3d.createIdentity();
-    this.getGridOrientation(origin, rMatrix);
-    this.pointToStandardGrid(point, rMatrix, origin);
-  }
-
-  /** Get the width of a pixel (a unit vector in the x direction in view coordinates) at a given point in world coordinates, returning the result in meters (world units).
-   *
-   * This is most useful to determine how large something is in a view. In particular, in a perspective view
-   * the result of this method will be a larger number for points closer to the back of the view Frustum (that is,
-   * one pixel of the view represents more spatial area at the back of the Frustum than the front.)
-   * @param point The point to test, in World coordinates. If undefined, the center of the view in NPC space is used.
-   * @returns The width of a view pixel at the supplied world point, in meters.
-   * @note A "pixel" refers to a logical (CSS) pixel, not a device pixel.
-   */
-  public getPixelSizeAtPoint(point?: Point3d): number {
-    if (point === undefined)
-      point = this.npcToWorld(NpcCenter); // if undefined, use center of view
-
-    const worldPts: Point3d[] = [];
-    const viewPts: Point4d[] = [];
-    viewPts[0] = this.worldToView4d(point);
-    viewPts[1] = viewPts[0].clone();
-    viewPts[1].x += viewPts[1].w; // form a vector one pixel wide in x direction.
-    this.view4dToWorldArray(viewPts, worldPts);
-
-    return worldPts[0].distance(worldPts[1]);
-  }
-
-  private get _wantInvertBlackAndWhite(): boolean {
-    const bgColor = this.view.backgroundColor.colors;
-    return ((bgColor.r + bgColor.g + bgColor.b) > (255 * 3) / 2);
-  }
-
-  /** Get a color that will contrast to the current background color of this Viewport. Either Black or White depending on which will have the most contrast. */
-  public getContrastToBackgroundColor(): ColorDef {
-    return this._wantInvertBlackAndWhite ? ColorDef.black : ColorDef.white; // should we use black or white?
-  }
-
-  private processFlash(): boolean {
-    let needsFlashUpdate = false;
-
-    if (this._flashedElem !== this.lastFlashedElem) {
-      this.flashIntensity = 0.0;
-      this.flashUpdateTime = BeTimePoint.now();
-      this.lastFlashedElem = this._flashedElem; // flashing has begun; this is now the previous flash
-      needsFlashUpdate = this._flashedElem === undefined; // notify render thread that flash has been turned off (signified by undefined elem)
-    }
-
-    if (this._flashedElem !== undefined && this.flashIntensity < 1.0) {
-      const flashDuration = BeDuration.fromSeconds(this.flashDuration);
-      const flashElapsed = BeTimePoint.now().milliseconds - this.flashUpdateTime!.milliseconds;
-      this.flashIntensity = Math.min(flashElapsed, flashDuration.milliseconds) / flashDuration.milliseconds; // how intense do we want the flash effect to be from [0..1]?
-      needsFlashUpdate = true;
-    }
-
-    return needsFlashUpdate;
-  }
-
-  /** @internal */
-  public createSceneContext(): SceneContext { return new SceneContext(this); }
-
-  /** Called when the visible contents of the viewport are redrawn.
-   * @note Due to the frequency of this event, avoid performing expensive work inside event listeners.
-   */
-  public readonly onRender = new BeEvent<(vp: Viewport) => void>();
-
-  /** @internal */
-  protected validateRenderPlan() {
-    this.target.changeRenderPlan(createRenderPlanFromViewport(this));
-    this._renderPlanValid = true;
-  }
-
-  /** @internal */
-  public renderFrame(): void {
-    const changeFlags = this._changeFlags;
-    if (changeFlags.hasChanges)
-      this._changeFlags = new ChangeFlags(ChangeFlag.None);
-
-    const view = this.view;
-    const target = this.target;
-
-    // Start timer for tile loading time
-    const timer = new StopWatch(undefined, true);
-
-    // if any animation is active, perform it now
-    if (this._animator && this._animator.animate())
-      this._animator = undefined; // animation completed
-
-    let isRedrawNeeded = this._redrawPending || this._doContinuousRendering;
-    this._redrawPending = false;
-
-    if (target.updateViewRect()) {
-      target.onResized();
-      this.invalidateController();
-    }
-
-    if (!this._controllerValid)
-      this.setupFromView();
-
-    if (this._selectionSetDirty) {
-      target.setHiliteSet(view.iModel.hilited);
-      this._selectionSetDirty = false;
-      isRedrawNeeded = true;
-    }
-
-    let overridesNeeded = changeFlags.areFeatureOverridesDirty;
-
-    if (!this._analysisFractionValid) {
-      this._analysisFractionValid = isRedrawNeeded = true;
-      target.analysisFraction = this.analysisFraction;
-    }
-
-    if (!this._timePointValid) {
-      isRedrawNeeded = true;
-      this._timePointValid = true;
-      const scheduleScript = view.displayStyle.scheduleScript;
-      if (scheduleScript) {
-        target.animationBranches = scheduleScript.getAnimationBranches(this.timePoint ?? scheduleScript.getCachedDuration().low);
-        if (scheduleScript.containsFeatureOverrides)
-          overridesNeeded = true;
-
-        if (scheduleScript.containsTransform && !this._freezeScene)
-          this.invalidateScene();
-      }
-    }
-
-    if (overridesNeeded) {
-      const ovr = new FeatureSymbology.Overrides(this);
-      target.overrideFeatureSymbology(ovr);
-      isRedrawNeeded = true;
-    }
-
-    if (!this._sceneValid) {
-      if (!this._freezeScene) {
-        IModelApp.tileAdmin.clearTilesForViewport(this);
-        IModelApp.tileAdmin.clearUsageForViewport(this);
-        const context = this.createSceneContext();
-        view.createScene(context);
-
-        for (const provider of this._tiledGraphicsProviders) {
-          if (undefined !== provider.addToScene)
-            provider.addToScene(context);
-          else
-            provider.forEachTileTreeRef(this, (ref) => ref.addToScene(context));
-        }
-
-        context.requestMissingTiles();
-        target.changeScene(context.scene);
-        isRedrawNeeded = true;
-      }
-
-      this._sceneValid = true;
-    }
-
-    if (!this._renderPlanValid) {
-      this.validateRenderPlan();
-      isRedrawNeeded = true;
-    }
-
-    if (!this._decorationsValid) {
-      const decorations = new Decorations();
-      this.addDecorations(decorations);
-      target.changeDecorations(decorations);
-      this._decorationsValid = true;
-      isRedrawNeeded = true;
-    }
-
-    let requestNextAnimation = false;
-    if (this.processFlash()) {
-      target.setFlashed(undefined !== this._flashedElem ? this._flashedElem : Id64.invalid, this.flashIntensity);
-      isRedrawNeeded = true;
-      requestNextAnimation = undefined !== this._flashedElem;
-    }
-
-    target.onBeforeRender(this, (redraw: boolean) => {
-      isRedrawNeeded = isRedrawNeeded || redraw;
-    });
-
-    timer.stop();
-    if (isRedrawNeeded) {
-      target.drawFrame(timer.elapsed.milliseconds);
-      this.onRender.raiseEvent(this);
-    }
-
-    // Dispatch change events after timer has stopped and update has finished.
-    if (changeFlags.hasChanges) {
-      this.onViewportChanged.raiseEvent(this, changeFlags);
-
-      if (changeFlags.displayStyle)
-        this.onDisplayStyleChanged.raiseEvent(this);
-
-      if (changeFlags.viewedModels)
-        this.onViewedModelsChanged.raiseEvent(this);
-
-      if (changeFlags.areFeatureOverridesDirty) {
-        this.onFeatureOverridesChanged.raiseEvent(this);
-
-        if (changeFlags.alwaysDrawn)
-          this.onAlwaysDrawnChanged.raiseEvent(this);
-
-        if (changeFlags.neverDrawn)
-          this.onNeverDrawnChanged.raiseEvent(this);
-
-        if (changeFlags.viewedCategories)
-          this.onViewedCategoriesChanged.raiseEvent(this);
-
-        if (changeFlags.viewedCategoriesPerModel)
-          this.onViewedCategoriesPerModelChanged.raiseEvent(this);
-
-        if (changeFlags.featureOverrideProvider)
-          this.onFeatureOverrideProviderChanged.raiseEvent(this);
-      }
-    }
-
-    if (requestNextAnimation || undefined !== this._animator || this.continuousRendering)
-      IModelApp.requestNextAnimation();
-  }
-
-  /** @internal */
-  protected addDecorations(_decorations: Decorations): void { }
-
-  /** @internal */
-  public getCachedDecorations(decorator: ViewportDecorator): CachedDecoration[] | undefined {
-    return this._decorationCache.get(decorator);
-  }
-
-  /** @internal */
-  public addCachedDecoration(decorator: ViewportDecorator, decoration: CachedDecoration): void {
-    assert(true === decorator.useCachedDecorations);
-    let list = this._decorationCache.get(decorator);
-    if (!list) {
-      list = [];
-      this._decorationCache.set(decorator, list);
-    }
-
-    list.push(decoration);
-  }
-
-  /** Read selected data about each pixel within a rectangular region of this Viewport.
-   * @param rect The area of the viewport's contents to read. The origin specifies the upper-left corner. Must lie entirely within the viewport's dimensions. This input viewport is specified using CSS pixels not device pixels.
-   * @param selector Specifies which aspect(s) of data to read.
-   * @param receiver A function accepting a [[Pixel.Buffer]] object from which the selected data can be retrieved, or receiving undefined if the viewport is not active, the rect is out of bounds, or some other error. The pixels received will be device pixels, not CSS pixels. See [[Viewport.devicePixelRatio]] and [[Viewport.cssPixelsToDevicePixels]].
-   * @param excludeNonLocatable If true, geometry with the "non-locatable" flag set will not be drawn.
-   * @note The [[Pixel.Buffer]] supplied to the `receiver` function becomes invalid once that function exits. Do not store a reference to it.
-   * @beta
-   */
-  public readPixels(rect: ViewRect, selector: Pixel.Selector, receiver: Pixel.Receiver, excludeNonLocatable = false): void {
-    const viewRect = this.viewRect;
-    if (!rect.isContained(viewRect))
-      receiver(undefined);
-    else
-      this.target.readPixels(rect, selector, receiver, excludeNonLocatable);
-  }
-  /** @internal */
-  public isPixelSelectable(pixel: Pixel.Data) {
-    if (undefined === pixel.featureTable || undefined === pixel.elementId)
-      return false;
-
-    if (pixel.featureTable.modelId === pixel.elementId)
-      return false;    // Reality Models not selectable
-
-    return undefined === this.displayStyle.mapLayerFromIds(pixel.featureTable.modelId, pixel.elementId);  // Maps no selectable.
-  }
-
-  /** Read the current image from this viewport from the rendering system. If a view rectangle outside the actual view is specified, the entire view is captured.
-   * @param rect The area of the view to read. The origin of a viewRect must specify the upper left corner.
-   * @param targetSize The size of the image to be returned. The size can be larger or smaller than the original view.
-   * @param flipVertically If true, the image is flipped along the x-axis.
-   * @returns The contents of the viewport within the specified rectangle as a bitmap image, or undefined if the image could not be read.
-   * @note By default the image is returned with the coordinate (0,0) referring to the bottom-most pixel. Pass `true` for `flipVertically` to flip it along the x-axis.
-   */
-  public readImage(rect: ViewRect = new ViewRect(0, 0, -1, -1), targetSize: Point2d = Point2d.createZero(), flipVertically: boolean = false): ImageBuffer | undefined {
-    return this.target.readImage(rect, targetSize, flipVertically);
-  }
-
-  /** Reads the current image from this viewport into an HTMLCanvasElement with a Canvas2dRenderingContext such that additional 2d graphics can be drawn onto it.
-   * @internal
-   */
-  public readImageToCanvas(): HTMLCanvasElement {
-    return this.target.readImageToCanvas();
-  }
-
-  /** Get the point at the specified x and y location in the pixel buffer in npc coordinates
-   * @beta
-   */
-  public getPixelDataNpcPoint(pixels: Pixel.Buffer, x: number, y: number, out?: Point3d): Point3d | undefined {
-    const z = pixels.getPixel(x, y).distanceFraction;
-    if (z <= 0.0)
-      return undefined;
-
-    const viewSpace = this._viewingSpace;
-
-    const result = undefined !== out ? out : new Point3d();
-    const viewRect = this.viewRect.clone();
-    viewRect.left = this.cssPixelsToDevicePixels(viewRect.left);
-    viewRect.right = this.cssPixelsToDevicePixels(viewRect.right);
-    viewRect.bottom = this.cssPixelsToDevicePixels(viewRect.bottom);
-    viewRect.top = this.cssPixelsToDevicePixels(viewRect.top);
-    result.x = (x + 0.5 - viewRect.left) / viewRect.width;
-    result.y = 1.0 - (y + 0.5 - viewRect.top) / viewRect.height;
-    if (viewSpace.frustFraction < 1.0)
-      result.z = z * viewSpace.frustFraction / (1.0 + z * (viewSpace.frustFraction - 1.0)); // correct to npc if camera on.
-    else
-      result.z = z;
-
-    return result;
-  }
-
-  /** Get the point at the specified x and y location in the pixel buffer in world coordinates
-   * @beta
-   */
-  public getPixelDataWorldPoint(pixels: Pixel.Buffer, x: number, y: number, out?: Point3d): Point3d | undefined {
-    const npc = this.getPixelDataNpcPoint(pixels, x, y, out);
-    if (undefined !== npc) {
-      this.npcToWorld(npc, npc);
-
-      // If this is a plan projection model, invert the elevation applied to its display transform.
-      const modelId = pixels.getPixel(x, y).featureTable?.modelId;
-      if (undefined !== modelId)
-        npc.z -= this.view.getModelElevation(modelId);
-    }
-
-    return npc;
-  }
-
-  /** @internal */
-  public collectStatistics(stats: RenderMemory.Statistics): void {
-    const trees = new TileTreeSet();
-    this.discloseTileTrees(trees);
-    for (const tree of trees.trees)
-      tree.collectStatistics(stats);
-
-    this.view.collectNonTileTreeStatistics(stats);
-  }
-
-  /** Intended strictly as a temporary solution for interactive editing applications, until official support for such apps is implemented.
-   * Invalidates tile trees for all specified models (or all viewed models, if none specified), causing subsequent requests for tiles to make new requests to back-end for updated tiles.
-   * @internal
-   */
-  public refreshForModifiedModels(modelIds: Id64Arg | undefined): void {
-    if (this.view.refreshForModifiedModels(modelIds))
-      this.invalidateScene();
-  }
-
-  /** A multiplier applied to the size in pixels of a [[Tile]] during tile selection for this viewport. Defaults to [[TileAdmin.defaultTileSizeModifier]] but can be overridden per-viewport.
-   * A value greater than 1.0 causes lower-resolution tiles to be selected; a value less than 1.0 causes higher-resolution tiles to be selected.
-   * This can allow an application to sacrifice quality for performance or vice-versa.
-   * @alpha
-   */
-  public get tileSizeModifier(): number {
-    return undefined !== this._tileSizeModifier ? this._tileSizeModifier : IModelApp.tileAdmin.defaultTileSizeModifier;
-  }
-
-  /** Controls this Viewport's [[tileSizeModifier]].
-   * @param modifier If defined, overrides [[TileAdmin.defaultTileSizeModifier]]; otherwise, resets it to that default. Must be greater than zero.
-   * @alpha
-   */
-  public setTileSizeModifier(modifier: number | undefined) {
-    if (modifier === this._tileSizeModifier)
-      return;
-
-    if (undefined !== modifier && (Number.isNaN(modifier) || modifier <= 0))
-      return;
-
-    this._tileSizeModifier = modifier;
-    this.invalidateScene();
-  }
-
-  /** The device pixel ratio used by this Viewport. This value is *not* necessarily equal to `window.devicePixelRatio`.
-   * See: https://developer.mozilla.org/en-US/docs/Web/API/Window/devicePixelRatio
-   */
-  public get devicePixelRatio(): number {
-    return this.target.devicePixelRatio;
-  }
-
-  /** Convert a number in CSS pixels to device pixels using this Viewport's device pixel ratio.
-   * See: https://developer.mozilla.org/en-US/docs/Web/API/Window/devicePixelRatio
-   * @param num The number in CSS pixels to scale
-   * @returns The resulting number in device pixels
-   */
-  public cssPixelsToDevicePixels(cssPixels: number): number {
-    return this.target.cssPixelsToDevicePixels(cssPixels);
-  }
-
-  /** @see [[ViewState.setModelDisplayTransformProvider]]
-   * @internal
-   */
-  public setModelDisplayTransformProvider(provider: ModelDisplayTransformProvider): void {
-    this.view.modelDisplayTransformProvider = provider;
-  }
-
-  /** An ordered list of names of screen-space post-processing effects to be applied to the image rendered by the Viewport.
-   * The effects are applied to the image in the order in which they appear in the list. Any names not corresponding to a registered effect are ignored.
-   * This may have no effect if the Viewport's [[RenderTarget]] does not support screen-space effects.
-   * @see [[RenderSystem.createScreenSpaceEffectBuilder]] to create and register new effects.
-   * @beta
-   */
-  public get screenSpaceEffects(): Iterable<string> {
-    return this.target.screenSpaceEffects;
-  }
-  public set screenSpaceEffects(effects: Iterable<string>) {
-    this.target.screenSpaceEffects = effects;
-    this.requestRedraw();
-  }
-
-  /** Append a screen-space effect to the list of effects applied to this Viewport.
-   * @see [[Viewport.screenSpaceEffects]].
-   * @beta
-   */
-  public addScreenSpaceEffect(effectName: string): void {
-    this.screenSpaceEffects = [ ...this.screenSpaceEffects, effectName ];
-  }
-
-  /** Remove all screen-space effects from this Viewport.
-   * @see [[Viewport.screenSpaceEffects]].
-   * @beta
-   */
-  public removeScreenSpaceEffects(): void {
-    this.screenSpaceEffects = [];
-  }
-}
-
-/** An interactive Viewport that exists within an HTMLDivElement. ScreenViewports can receive HTML events.
- * To render the contents of a ScreenViewport, it must be added to the [[ViewManager]] via ViewManager.addViewport().
- * Every frame, the ViewManager will update the Viewport's state and re-render its contents if anything has changed.
- * To halt this loop, use ViewManager.dropViewport() to remove the viewport from the ViewManager.
- *
- * A ScreenViewport internally owns significant WebGL resources which must be explicitly disposed of when the viewport is no longer needed.
- * This is achieved by invoking the viewport's dispose() method. ViewManager.dropViewport() invokes dispose() on the viewport by default.
- *
- * The lifetime of a ScreenViewport typically follows a pattern:
- * ```
- *  1. Application creates the viewport via ScreenViewport.create()
- *  2. The viewport is added to the render loop via ViewManager.addViewport()
- *  3. When the application is finished with the viewport, it removes it from the render loop and disposes of it via ViewManager.dropViewport().
- * ```
- *
- * In some cases it may be useful to temporarily suspend a viewport's render loop. In this case the lifetime of the viewport proceeds as follows:
- * ```
- *  1. Application creates the viewport via ScreenViewport.create()
- *  2. The viewport is added to the render loop via ViewManager.addViewport()
- *  3. At some point the render loop is suspended via ViewManager.dropViewport(viewport, false), indicating the viewport should not be disposed.
- *  4. Optionally, resume rendering by returning to step 2.
- *  5. When the application is finished with the viewport:
- *    5a. If it is currently registered with the ViewManager, it is dropped and disposed of via ViewManager.dropViewport()
- *    5b. Otherwise, it is disposed of by invoking its dispose() method directly.
- * ```
- * @public
- */
-export class ScreenViewport extends Viewport {
-  /** Settings that may be adjusted to control the way animations of viewing operations work.
-   * @beta
-   */
-  public static animation = {
-    /** Duration of animations of viewing operations. */
-    time: {
-      fast: BeDuration.fromSeconds(.5),
-      normal: BeDuration.fromSeconds(1.0),
-      slow: BeDuration.fromSeconds(1.25),
-      wheel: BeDuration.fromSeconds(.5), // zooming with the wheel
-    },
-    /** The easing function to use for view animations. */
-    easing: Easing.Cubic.Out,
-    /** ZoomOut pertains to view transitions that move far distances, but maintain the same view direction.
-     * In that case we zoom out, move the camera, and zoom back in rather than transitioning linearly to
-     * provide context for the starting and ending positions. These settings control how and when that happens.
-     */
-    zoomOut: {
-      /** whether to allow zooming out. If you don't want it, set this to false. */
-      enable: true,
-      /** The interpolation function used for camera height and position over the zoomOut operation. */
-      interpolation: Interpolation.Bezier,
-      /** Array of fractional height the camera rises over the animation. Height is interpolated over the array during the duration of the zoom operation.
-       * At 1.0 it will be high enough that both are visible if the camera were centered between then.
-       * Must start and end at 0.
-       */
-      heights: [0, 1.5, 2.0, 1.8, 1.5, 1.2, 1, 0],
-      /** Array of fractional positions of the camera from starting to ending location when zooming.
-       * Position is interpolated from the array using the interpolation function over the duration of the zoom operation (see tween.ts)
-       * Must start at 0 and end at 1.
-       */
-      positions: [0, 0, .1, .3, .5, .8, 1],
-      /** zoom out/in only if the beginning and ending view's range, each expanded by this factor, overlap. */
-      margin: 2.5,
-      /** multiply the duration of the animation by this factor if perform a zoom out. */
-      durationFactor: 1.5,
-    },
-  };
-
-  private _evController?: EventController;
-  private _viewCmdTargetCenter?: Point3d;
-  /** The number of entries in the view undo/redo buffer. */
-  public maxUndoSteps = 20;
-  private readonly _forwardStack: ViewPose[] = [];
-  private readonly _backStack: ViewPose[] = [];
-  private _currentBaseline?: ViewPose;
-  private _lastPose?: ViewPose; // the pose the last time this view was rendered
-  private _webglCanvas?: HTMLCanvasElement;
-  private _logo!: HTMLImageElement;
-
-  /** The parent HTMLDivElement of the canvas. */
-  public readonly parentDiv: HTMLDivElement;
-  /** The div created to hold all viewport elements. */
-  public readonly vpDiv: HTMLDivElement;
-  /** The canvas to display the view contents. */
-  public readonly canvas: HTMLCanvasElement;
-  /** The HTMLDivElement used for HTML decorations. May be referenced from the DOM by class "overlay-decorators". */
-  public readonly decorationDiv: HTMLDivElement;
-  /** The HTMLDivElement used for toolTips. May be referenced from the DOM by class "overlay-tooltip". */
-  public readonly toolTipDiv: HTMLDivElement;
-
-  /** Create a new ScreenViewport that shows a View of an iModel into an HTMLDivElement. This method will create a new HTMLCanvasElement as a child of the supplied parentDiv.
-   * It also creates two new child HTMLDivElements: one of class "overlay-decorators" for HTML overlay decorators, and one of class
-   * "overlay-tooltip" for ToolTips. All the new child HTMLElements are the same size as the parentDiv.
-   * @param parentDiv The HTMLDivElement to contain the ScreenViewport. The element must have non-zero width and height.
-   * @param view The ViewState for the ScreenViewport.
-   * @note After creating a new ScreenViewport, you must call [[ViewManager.addViewport]] for it to become "live". You must also ensure you dispose of it properly.
-   * @throws Error if `parentDiv` has zero width or height.
-   */
-  public static create(parentDiv: HTMLDivElement, view: ViewState): ScreenViewport {
-    if (0 === parentDiv.clientWidth || 0 === parentDiv.clientHeight)
-      throw new Error("viewport cannot be created from a div with zero width or height");
-
-    const canvas = document.createElement("canvas");
-    const vp = new this(canvas, parentDiv, IModelApp.renderSystem.createTarget(canvas));
-    vp.changeView(view);
-    return vp;
-  }
-
-  /** Remove all of the children of an HTMLDivElement.
-   * @internal
-   */
-  public static removeAllChildren(el: HTMLDivElement) {
-    while (el.lastChild)
-      el.removeChild(el.lastChild);
-  }
-  /** set Div style to absolute, {0,0,100%,100%}
-   * @internal
-   */
-  public static setToParentSize(div: HTMLElement) {
-    const style = div.style;
-    style.position = "absolute";
-    style.top = style.left = "0";
-    style.height = style.width = "100%";
-  }
-
-  /**  add a child element to this.vpDiv and set its size and position the same as the parent.  */
-  private addChildDiv(parent: HTMLElement, element: HTMLElement, zIndex: number) {
-    ScreenViewport.setToParentSize(element);
-    element.style.zIndex = zIndex.toString();
-    parent.appendChild(element);
-  }
-
-  /** @internal */
-  public addNewDiv(className: string, overflowHidden: boolean, z: number): HTMLDivElement {
-    const div = document.createElement("div");
-    div.className = className;
-    div.style.pointerEvents = "none";
-    div.style.overflow = overflowHidden ? "hidden" : "visible";
-    this.addChildDiv(this.vpDiv, div, z);
-    return div;
-  }
-
-  /** The HTMLImageElement of the iModel.js logo displayed in this ScreenViewport
-   * @beta
-   */
-  public get logo() { return this._logo; }
-
-  /** @internal */
-  protected addLogo() {
-    const logo = this._logo = IModelApp.makeHTMLElement("img", { parent: this.vpDiv, className: "imodeljs-icon" });
-    logo.src = "images/imodeljs-icon.svg";
-    logo.alt = "";
-
-    const showLogos = (ev: Event) => {
-      const aboutBox = IModelApp.makeModalDiv({ autoClose: true, width: 460, closeBox: true }).modal;
-      const logos = IModelApp.makeHTMLElement("table", { parent: aboutBox, className: "logo-cards" });
-      if (undefined !== IModelApp.applicationLogoCard)
-        logos.appendChild(IModelApp.applicationLogoCard());
-      logos.appendChild(IModelApp.makeIModelJsLogoCard());
-      this.displayStyle.getAttribution(logos, this);
-      ev.stopPropagation();
-    };
-    logo.onclick = showLogos;
-    logo.addEventListener("touchstart", showLogos);
-    logo.onmousemove = logo.onmousedown = logo.onmouseup = (ev) => ev.stopPropagation();
-  }
-
-  /** @internal */
-  protected constructor(canvas: HTMLCanvasElement, parentDiv: HTMLDivElement, target: RenderTarget) {
-    super(target);
-    this.canvas = canvas;
-    this.parentDiv = parentDiv;
-
-    // first remove all children of the parent Div
-    ScreenViewport.removeAllChildren(parentDiv);
-
-    const div = this.vpDiv = IModelApp.makeHTMLElement("div", { className: "imodeljs-vp" });
-    this.addChildDiv(this.parentDiv, div, 0);
-
-    this.addChildDiv(this.vpDiv, canvas, 10);
-    this.target.updateViewRect();
-
-    this.decorationDiv = this.addNewDiv("overlay-decorators", true, 30);
-    this.toolTipDiv = this.addNewDiv("overlay-tooltip", true, 40);
-    this.setCursor();
-    this.addLogo();
-  }
-
-  /** Open the toolTip window in this ScreenViewport with the supplied message and location. The tooltip will be a child of [[ScreenViewport.toolTipDiv]].
-   * @param message The message to display
-   * @param location The position of the toolTip, in view coordinates. If undefined, use center of view.
-   * @param options the ToolTip options
-   * @note There is only one ToolTip window, so calling this method more than once will move the toolTip and show the second message.
-   */
-  public openToolTip(message: HTMLElement | string, location?: XAndY, options?: ToolTipOptions) {
-    IModelApp.notifications.openToolTip(this.toolTipDiv, message, location, options);
-  }
-
-  /** @internal */
-  public mousePosFromEvent(ev: MouseEvent): XAndY {
-    const rect = this.getClientRect();
-    return { x: ev.clientX - rect.left, y: ev.clientY - rect.top };
-  }
-
-  /** @internal */
-  public mouseMovementFromEvent(ev: MouseEvent): XAndY {
-    return { x: ev.movementX, y: ev.movementY };
-  }
-
-  /** Set the event controller for this Viewport. Destroys previous controller, if one was defined. */
-  public setEventController(controller?: EventController) {
-    if (this._evController)
-      this._evController.destroy();
-
-    this._evController = controller;
-  }
-
-  /** Find a point on geometry visible in this Viewport, within a radius of supplied pick point.
-   * @param pickPoint Point to search about, in world coordinates
-   * @param radius Radius, in pixels, of the circular area to search.
-   * @param allowNonLocatable If true, include geometry with non-locatable flag set.
-   * @param out Optional Point3d to hold the result. If undefined, a new Point3d is returned.
-   * @returns The point, in world coordinates, on the element closest to `pickPoint`, or undefined if no elements within `radius`.
-   */
-  public pickNearestVisibleGeometry(pickPoint: Point3d, radius?: number, allowNonLocatable = true, out?: Point3d): Point3d | undefined {
-    const depthResult = this.pickDepthPoint(pickPoint, radius, { excludeNonLocatable: !allowNonLocatable });
-    let isValidDepth = false;
-    switch (depthResult.source) {
-      case DepthPointSource.Geometry:
-      case DepthPointSource.Model:
-      case DepthPointSource.Map:
-        isValidDepth = true;
-        break;
-      case DepthPointSource.BackgroundMap:
-      case DepthPointSource.GroundPlane:
-      case DepthPointSource.Grid:
-      case DepthPointSource.ACS:
-        const npcPt = this.worldToNpc(depthResult.plane.getOriginRef());
-        isValidDepth = !(npcPt.z < 0.0 || npcPt.z > 1.0);
-        break;
-    }
-    if (!isValidDepth)
-      return undefined;
-    const result = undefined !== out ? out : new Point3d();
-    result.setFrom(depthResult.plane.getOriginRef());
-    return result;
-  }
-
-  /** Find a point on geometry visible in this Viewport, within a radius of supplied pick point.
-   * If no geometry is selected, return the point projected to the most appropriate reference plane.
-   * @param pickPoint Point to search about, in world coordinates
-   * @param radius Radius, in pixels, of the circular area to search.
-   * @param options Optional settings to control what can be selected.
-   * @returns A plane with origin from closest geometry point or reference plane projection and the source of the depth point.
-   * @note The result plane normal is valid when the source is not geometry or a reality model.
-   * @alpha
-   */
-  public pickDepthPoint(pickPoint: Point3d, radius?: number, options?: DepthPointOptions): { plane: Plane3dByOriginAndUnitNormal, source: DepthPointSource, sourceId?: string } {
-    if (!this.view.is3d())
-      return { plane: Plane3dByOriginAndUnitNormal.createXYPlane(pickPoint), source: DepthPointSource.ACS };
-
-    if (undefined === radius)
-      radius = this.pixelsFromInches(ToolSettings.viewToolPickRadiusInches);
-
-    const picker = new ElementPicker();
-    const locateOpts = new LocateOptions();
-    locateOpts.allowNonLocatable = (undefined === options || !options.excludeNonLocatable);
-    locateOpts.allowDecorations = (undefined === options || !options.excludeDecorations);
-    locateOpts.allowExternalIModels = (undefined === options || !options.excludeExternalIModels);
-
-    if (0 !== picker.doPick(this, pickPoint, radius, locateOpts)) {
-      const hitDetail = picker.getHit(0)!;
-      const hitPoint = hitDetail.getPoint();
-      if (hitDetail.isModelHit)
-        return { plane: Plane3dByOriginAndUnitNormal.create(hitPoint, this.view.getUpVector(hitPoint))!, source: DepthPointSource.Model, sourceId: hitDetail.sourceId };
-      else if (hitDetail.isMapHit)
-        return { plane: Plane3dByOriginAndUnitNormal.create(hitPoint, this.view.getUpVector(hitPoint))!, source: DepthPointSource.Map, sourceId: hitDetail.sourceId };
-      return { plane: Plane3dByOriginAndUnitNormal.create(hitPoint, this.view.getZVector())!, source: DepthPointSource.Geometry, sourceId: hitDetail.sourceId };
-    }
-
-    const eyePoint = this.worldToViewMap.transform1.columnZ();
-    const direction = Vector3d.createFrom(eyePoint);
-    const aa = Geometry.conditionalDivideFraction(1, eyePoint.w);
-    if (aa !== undefined) {
-      const xyzEye = direction.scale(aa);
-      direction.setFrom(pickPoint.vectorTo(xyzEye));
-    }
-
-    direction.scaleToLength(-1.0, direction);
-    const boresiteIntersectRay = Ray3d.create(pickPoint, direction);
-    const projectedPt = Point3d.createZero();
-
-    const backgroundMapGeometry = this.backgroundMapGeometry;
-    if (undefined !== backgroundMapGeometry) {
-      const intersect = backgroundMapGeometry.getRayIntersection(boresiteIntersectRay, false);
-
-      if (undefined !== intersect) {
-        const npcPt = this.worldToNpc(intersect.origin);
-        if (npcPt.z < 1)    // Only if in front of eye.
-          return { plane: Plane3dByOriginAndUnitNormal.create(intersect.origin, intersect.direction)!, source: DepthPointSource.BackgroundMap };
-      }
-    }
-    // returns true if there's an intersection that isn't behind the front plane
-    const boresiteIntersect = (plane: Plane3dByOriginAndUnitNormal) => {
-      const dist = boresiteIntersectRay.intersectionWithPlane(plane, projectedPt);
-      if (undefined === dist)
-        return false;
-      const npcPt = this.worldToNpc(projectedPt);
-      return npcPt.z < 1.0;
-    };
-
-    if (this.view.getDisplayStyle3d().environment.ground.display) {
-      const groundPlane = Plane3dByOriginAndUnitNormal.create(Point3d.create(0, 0, this.view.getGroundElevation()), Vector3d.unitZ());
-      if (undefined !== groundPlane && boresiteIntersect(groundPlane))
-        return { plane: Plane3dByOriginAndUnitNormal.create(projectedPt, groundPlane.getNormalRef())!, source: DepthPointSource.GroundPlane };
-    }
-
-    const acsPlane = Plane3dByOriginAndUnitNormal.create(this.getAuxCoordOrigin(), this.getAuxCoordRotation().getRow(2));
-    if (undefined !== acsPlane && boresiteIntersect(acsPlane))
-      return { plane: Plane3dByOriginAndUnitNormal.create(projectedPt, acsPlane.getNormalRef())!, source: (this.isGridOn && GridOrientationType.AuxCoord === this.view.getGridOrientation() ? DepthPointSource.Grid : DepthPointSource.ACS) };
-
-    const targetPointNpc = this.worldToNpc(this.view.getTargetPoint());
-    if (targetPointNpc.z < 0.0 || targetPointNpc.z > 1.0)
-      targetPointNpc.z = 0.5;
-
-    this.worldToNpc(pickPoint, projectedPt); projectedPt.z = targetPointNpc.z; this.npcToWorld(projectedPt, projectedPt);
-    return { plane: Plane3dByOriginAndUnitNormal.create(projectedPt, this.view.getZVector())!, source: DepthPointSource.TargetPoint };
-  }
-
-  /** @internal */
-  public animateFrustumChange(options?: ViewAnimationOptions) {
-    if (this._lastPose && this._currentBaseline)
-      this.setAnimator(new FrustumAnimator(options ? options : {}, this, this._lastPose, this.view.savePose()));
-  }
-  /** Animate the view frustum from a starting frustum to the current view frustum. In other words,
-   * save a starting frustum (presumably what the user is currently looking at), then adjust the view to
-   * a different location and call synchWithView, then call this method. After the animation the viewport
-   * frustum will be restored to its current location.
-   * @internal
-   */
-  public animateToCurrent(_start: Frustum, options?: ViewAnimationOptions) {
-    options = options ? options : {};
-    this.animateFrustumChange(/* start, this.getFrustum(), */ options);
-  }
-
-  /** Animate the view frustum to a destination location the earth from the current frustum.
-   * @internal
-   */
-  public async animateFlyoverToGlobalLocation(destination: GlobalLocation) {
-    if (!this.isCameraOn) {
-      this.turnCameraOn();
-      this.setupFromView();
-    }
-    const animator = await GlobeAnimator.create(this, destination);
-    this.setAnimator(animator);
-  }
-
-  /** @internal */
-  public pickCanvasDecoration(pt: XAndY) { return this.target.pickOverlayDecoration(pt); }
-
-  /** Get the ClientRect of the canvas for this Viewport. */
-  public getClientRect(): ClientRect { return this.canvas.getBoundingClientRect(); }
-
-  /** The ViewRect for this ScreenViewport. Left and top will be 0, right will be the width, and bottom will be the height. */
-  public get viewRect(): ViewRect { this._viewRange.init(0, 0, this.canvas.clientWidth, this.canvas.clientHeight); return this._viewRange; }
-
-  /** @internal */
-  protected addDecorations(decorations: Decorations): void {
-    ScreenViewport.removeAllChildren(this.decorationDiv);
-    const context = new DecorateContext(this, decorations);
-    context.addFromDecorator(this.view);
-    this.forEachTiledGraphicsProviderTree((ref) => context.addFromDecorator(ref));
-
-    for (const decorator of IModelApp.viewManager.decorators)
-      context.addFromDecorator(decorator);
-  }
-
-  /** Change the cursor for this Viewport */
-  public setCursor(cursor: string = "default"): void {
-    this.canvas.style.cursor = cursor;
-  }
-
-  /** @internal */
-  public synchWithView(options?: ViewChangeOptions | boolean): void {
-    options = (undefined === options) ? {} :
-      (typeof options !== "boolean") ? options : { noSaveInUndo: !options }; // for backwards compatibility, was "saveInUndo"
-
-    super.synchWithView(options);
-
-    if (true !== options.noSaveInUndo)
-      this.saveViewUndo();
-    if (true === options.animateFrustumChange)
-      this.animateFrustumChange(options);
-  }
-
-  /** @internal */
-  protected validateRenderPlan() {
-    super.validateRenderPlan();
-    this._lastPose = this.view.savePose();
-  }
-  /** Change the ViewState of this Viewport
-   * @param view a fully loaded (see discussion at [[ViewState.load]] ) ViewState
-   * @param opts options for how the view change operation should work
-   */
-  public changeView(view: ViewState, opts?: ViewChangeOptions) {
-    if (view === this.view) // nothing to do
-      return;
-
-    this.setAnimator(undefined); // make sure we clear any active animators before we change views.
-
-    if (opts === undefined)
-      opts = { animationTime: ScreenViewport.animation.time.slow.milliseconds };
-
-    // determined whether we can animate this ViewState change
-    const doAnimate = this.view && this.view.hasSameCoordinates(view) && false !== opts.animateFrustumChange;
-    if (!doAnimate)
-      this.clearViewUndo(); // if we can animate, don't throw out view undo.
-
-    super.changeView(view, opts);
-    this.saveViewUndo();
-
-    if (doAnimate)
-      this.animateFrustumChange(opts);
-  }
-
-  /** @internal */
-  public get viewCmdTargetCenter(): Point3d | undefined { return this._viewCmdTargetCenter; }
-  public set viewCmdTargetCenter(center: Point3d | undefined) { this._viewCmdTargetCenter = center ? center.clone() : undefined; }
-  /** True if an undoable viewing operation exists on the stack */
-  public get isUndoPossible(): boolean { return 0 < this._backStack.length; }
-
-  /** True if a redoable viewing operation exists on the stack */
-  public get isRedoPossible(): boolean { return 0 < this._forwardStack.length; }
-
-  /** Clear the undo buffers of this Viewport. This resets the undo stack. */
-  public clearViewUndo(): void {
-    this._currentBaseline = undefined;
-    this._forwardStack.length = 0;
-    this._backStack.length = 0;
-    this._lastPose = undefined;
-  }
-
-  /** Saves the current state of this viewport's [[ViewState]] in the undo stack, such that it can be restored by a call to [[ScreenViewport.doUndo]]. */
-  public saveViewUndo(): void {
-    if (this._inViewChangedEvent) // echo from a view changed event.
-      return;
-
-    // the first time we're called we need to establish the baseline
-    if (!this._currentBaseline)
-      this._currentBaseline = this.view.savePose();
-
-    if (this._currentBaseline.equalState(this.view))
-      return; // nothing changed, we're done
-
-    const backStack = this._backStack;
-    if (backStack.length >= this.maxUndoSteps) // don't save more than max
-      backStack.shift(); // remove the oldest entry
-
-    /** Sometimes we get requests to save undo entries from rapid viewing operations (e.g. mouse wheel rolls). To avoid lots of
-     * little useless intermediate view undo steps that mean nothing, if we get a call to this within a minimum time (1/2 second by default)
-     * we don't add a new entry to the view undo buffer.
-     */
-    const now = BeTimePoint.now();
-    if (Viewport.undoDelay.isZero || backStack.length < 1 || backStack[backStack.length - 1].undoTime!.plus(Viewport.undoDelay).before(now)) {
-      this._currentBaseline.undoTime = now; // save time we put this entry in undo buffer
-      this._backStack.push(this._currentBaseline); // save previous state
-      this._forwardStack.length = 0; // not possible to do redo after this
-    }
-
-    this._currentBaseline = this.view.savePose();
-  }
-
-  /** Reverses the most recent change to the Viewport from the undo stack. */
-  public doUndo(animationTime?: BeDuration) {
-    if (0 === this._backStack.length || this._currentBaseline === undefined)
-      return;
-
-    this._forwardStack.push(this._currentBaseline);
-    this._currentBaseline = this._backStack.pop()!;
-    this.view.applyPose(this._currentBaseline);
-    this.finishUndoRedo(animationTime);
-    this.onViewUndoRedo.raiseEvent(this, ViewUndoEvent.Undo);
-  }
-
-  /** Re-applies the most recently un-done change to the Viewport from the redo stack. */
-  public doRedo(animationTime?: BeDuration) {
-    if (0 === this._forwardStack.length || this._currentBaseline === undefined)
-      return;
-
-    this._backStack.push(this._currentBaseline);
-    this._currentBaseline = this._forwardStack.pop()!;
-    this.view.applyPose(this._currentBaseline);
-    this.finishUndoRedo(animationTime);
-    this.onViewUndoRedo.raiseEvent(this, ViewUndoEvent.Redo);
-  }
-
-  /** @internal */
-  private finishUndoRedo(duration?: BeDuration): void {
-    this.updateChangeFlags(this.view);
-    this.setupFromView();
-    if (undefined !== duration)
-      this.animateFrustumChange({ animationTime: duration.milliseconds });
-  }
-
-  /** Clear the view undo buffer and establish the current ViewState as the new baseline. */
-  public resetUndo() {
-    this.clearViewUndo();
-    this.saveViewUndo();  // Set up new baseline state
-  }
-
-  /** Show the surface normal for geometry under the cursor when snapping. */
-  private static drawLocateHitDetail(context: DecorateContext, aperture: number, hit: HitDetail): void {
-    if (!context.viewport.view.is3d())
-      return; // Not valuable feedback in 2d...
-
-    if (!(hit instanceof SnapDetail) || !hit.normal || hit.isPointAdjusted)
-      return; // AccuSnap will flash edge/segment geometry if not a surface hit or snap location has been adjusted...
-
-    const builder = context.createGraphicBuilder(GraphicType.WorldOverlay);
-    const color = context.viewport.hilite.color.inverse().withTransparency(100); // Invert hilite color for good contrast
-    const colorFill = color.withTransparency(200);
-
-    builder.setSymbology(color, colorFill, 1);
-
-    const skew = context.viewport.view.getAspectRatioSkew();
-    const radius = (2.5 * aperture) * context.viewport.getPixelSizeAtPoint(hit.snapPoint);
-    const rMatrix = Matrix3d.createRigidHeadsUp(hit.normal);
-    const ellipse = Arc3d.createScaledXYColumns(hit.snapPoint, rMatrix, radius, radius / skew, AngleSweep.create360());
-
-    builder.addArc(ellipse, true, true);
-    builder.addArc(ellipse, false, false);
-
-    const lengthX = (0.6 * radius);
-    const lengthY = lengthX / skew;
-    const normal = Vector3d.create();
-
-    ellipse.vector0.normalize(normal);
-    const pt1 = hit.snapPoint.plusScaled(normal, lengthX);
-    const pt2 = hit.snapPoint.plusScaled(normal, -lengthX);
-    builder.addLineString([pt1, pt2]);
-
-    ellipse.vector90.normalize(normal);
-    const pt3 = hit.snapPoint.plusScaled(normal, lengthY);
-    const pt4 = hit.snapPoint.plusScaled(normal, -lengthY);
-    builder.addLineString([pt3, pt4]);
-
-    context.addDecorationFromBuilder(builder);
-  }
-
-  /** @internal */
-  public drawLocateCursor(context: DecorateContext, viewPt: Point3d, aperture: number, isLocateCircleOn: boolean, hit?: HitDetail): void {
-    if (hit)
-      ScreenViewport.drawLocateHitDetail(context, aperture, hit);
-
-    if (isLocateCircleOn) {
-      // draw a filled and outlined circle to represent the size of the location aperture in the current view.
-      const radius = Math.floor(aperture * 0.5) + 0.5;
-      const position = viewPt.clone();
-      position.x = Math.floor(position.x) + 0.5;
-      position.y = Math.floor(position.y) + 0.5;
-      const drawDecoration = (ctx: CanvasRenderingContext2D) => {
-        ctx.beginPath();
-        ctx.strokeStyle = "rgba(255,255,255,.4)";
-        ctx.fillStyle = "rgba(255,255,255,.2)";
-        ctx.arc(0, 0, radius, 0, 2 * Math.PI);
-        ctx.fill();
-        ctx.stroke();
-        ctx.beginPath();
-        ctx.strokeStyle = "rgba(0,0,0,.8)";
-        ctx.lineWidth = 1;
-        ctx.arc(0, 0, radius + 1, 0, 2 * Math.PI);
-        ctx.stroke();
-      };
-      context.addCanvasDecoration({ position, drawDecoration }, true);
-    }
-  }
-
-  /** By default, a Viewport's webgl content is rendered to an off-screen canvas owned by the RenderSystem, then the resultant image is copied to the 2d rendering context
-   * belonging to the Viewport's own canvas. However, on non-chromium-based browsers this copying incurs a significant performance penalty. So, when only one Viewport
-   * needs to be drawn, we can switch to rendering the webgl content directly to the screen to improve performance in those browsers.
-   * ViewManager takes care of toggling this behavior.
-   * @internal
-   */
-  public get rendersToScreen(): boolean { return undefined !== this._webglCanvas; }
-  public set rendersToScreen(toScreen: boolean) {
-    if (toScreen === this.rendersToScreen)
-      return;
-
-    // Returns a webgl canvas if we're rendering webgl directly to the screen.
-    const webglCanvas = this.target.setRenderToScreen(toScreen);
-    if (undefined === webglCanvas) {
-      assert(undefined !== this._webglCanvas); // see getter...
-      this.vpDiv.removeChild(this._webglCanvas);
-      this._webglCanvas = undefined;
-    } else {
-      assert(undefined === this._webglCanvas); // see getter...
-      this._webglCanvas = webglCanvas;
-
-      // this.canvas has zIndex 10. Make webgl canvas' zIndex lower so that canvas decorations draw on top.
-      this.addChildDiv(this.vpDiv, webglCanvas, 5);
-    }
-
-    this.target.updateViewRect();
-    this.invalidateRenderPlan();
-  }
-}
-
-/** An off-screen viewport is not rendered to the screen. It is never added to the [[ViewManager]], therefore does not participate in
- * the render loop. It must be initialized with an explicit height and width, and its renderFrame function must be manually invoked.
- * @internal
- */
-export class OffScreenViewport extends Viewport {
-  protected _isAspectRatioLocked = false;
-
-  public static create(view: ViewState, viewRect?: ViewRect, lockAspectRatio = false, target?: RenderTarget) {
-    const rect = new ViewRect(0, 0, 1, 1);
-    if (undefined !== viewRect)
-      rect.setFrom(viewRect);
-
-    const vp = new this(target ?? IModelApp.renderSystem.createOffscreenTarget(rect));
-    vp._isAspectRatioLocked = lockAspectRatio;
-    vp.changeView(view);
-    vp._decorationsValid = true;
-    return vp;
-  }
-
-  public get isAspectRatioLocked(): boolean { return this._isAspectRatioLocked; }
-  public get viewRect(): ViewRect { return this.target.viewRect; }
-
-  public setRect(rect: ViewRect, temporary: boolean = false) {
-    this.target.setViewRect(rect, temporary);
-    this.changeView(this.view);
-  }
-}
+/*---------------------------------------------------------------------------------------------
+* Copyright (c) Bentley Systems, Incorporated. All rights reserved.
+* See LICENSE.md in the project root for license terms and full copyright notice.
+*--------------------------------------------------------------------------------------------*/
+/** @packageDocumentation
+ * @module Views
+ */
+
+import {
+  asInstanceOf, assert, BeDuration, BeEvent, BeTimePoint, Constructor, dispose, Id64, Id64Arg, Id64Set,
+  Id64String, IDisposable, isInstanceOf, StopWatch,
+} from "@bentley/bentleyjs-core";
+import {
+  Angle, AngleSweep, Arc3d, Geometry, LowAndHighXY, LowAndHighXYZ, Map4d, Matrix3d, Plane3dByOriginAndUnitNormal, Point2d, Point3d, Point4d, Range1d,
+  Range3d, Ray3d, Transform, Vector3d, XAndY, XYAndZ, XYZ,
+} from "@bentley/geometry-core";
+import {
+  AnalysisStyle, BackgroundMapProps, BackgroundMapSettings, Camera, ClipStyle, ColorDef, ContextRealityModelProps, DisplayStyleSettingsProps, Easing,
+  ElementProps, FeatureAppearance, Frustum, GlobeMode, GridOrientationType, Hilite, ImageBuffer, Interpolation, LightSettings, NpcCenter, Placement2d,
+  Placement2dProps, Placement3d, Placement3dProps, PlacementProps, SolarShadowSettings, SubCategoryAppearance, SubCategoryOverride, Tweens, ViewFlags,
+} from "@bentley/imodeljs-common";
+import { AuxCoordSystemState } from "./AuxCoordSys";
+import { BackgroundMapGeometry } from "./BackgroundMapGeometry";
+import { DisplayStyleState } from "./DisplayStyleState";
+import { ElementPicker, LocateOptions } from "./ElementLocateManager";
+import { HitDetail, SnapDetail } from "./HitDetail";
+import { IModelApp } from "./IModelApp";
+import { IModelConnection } from "./IModelConnection";
+import { ToolTipOptions } from "./NotificationManager";
+import { CanvasDecoration } from "./render/CanvasDecoration";
+import { Decorations } from "./render/Decorations";
+import { FeatureSymbology } from "./render/FeatureSymbology";
+import { GraphicType } from "./render/GraphicBuilder";
+import { Pixel } from "./render/Pixel";
+import { GraphicList, RenderGraphicOwner } from "./render/RenderGraphic";
+import { RenderMemory } from "./render/RenderMemory";
+import { createRenderPlanFromViewport } from "./render/RenderPlan";
+import { RenderTarget } from "./render/RenderTarget";
+import { SheetViewState } from "./SheetViewState";
+import { StandardView, StandardViewId } from "./StandardView";
+import { SubCategoriesCache } from "./SubCategoriesCache";
+import { TileBoundingBoxes, TiledGraphicsProvider, TileTreeReference, TileTreeSet } from "./tile/internal";
+import { EventController } from "./tools/EventController";
+import { ToolSettings } from "./tools/ToolSettings";
+import { DecorateContext, SceneContext } from "./ViewContext";
+import { GlobalLocation } from "./ViewGlobalLocation";
+import { ViewingSpace } from "./ViewingSpace";
+import { ViewRect } from "./ViewRect";
+import { ViewStatus } from "./ViewStatus";
+import { ViewPose } from "./ViewPose";
+import { ModelDisplayTransformProvider, ViewState, ViewState2d } from "./ViewState";
+import { FeatureOverrideProvider } from "./FeatureOverrideProvider";
+import { ChangeFlag, ChangeFlags } from "./ChangeFlags";
+import { CoordSystem } from "./CoordSystem";
+import { Animator, ViewAnimationOptions, ViewChangeOptions } from "./ViewAnimation";
+import { GlobeAnimator } from "./GlobeAnimator";
+import { FrustumAnimator } from "./FrustumAnimator";
+import { PerModelCategoryVisibility } from "./PerModelCategoryVisibility";
+import { linePlaneIntersect } from "./LinePlaneIntersect";
+
+// cSpell:Ignore rect's ovrs subcat subcats unmounting UI's
+
+/** Interface for drawing [[Decorations]] into, or on top of, a [[ScreenViewport]].
+ * @public
+ */
+export interface ViewportDecorator {
+  /** Override to enable cached decorations for this decorator.
+   * By default, a decorator is asked to recreate its decorations from scratch via its [[decorate]] method whenever the viewport's decorations are invalidated.
+   * Decorations become invalidated for a variety of reasons, including when the scene changes and when the mouse moves.
+   * Most decorators care only about when the scene changes, and may create decorations that are too expensive to recreate on every mouse motion.
+   * If `useCachedDecorations` is true, then the viewport will cache the most-recently-created decorations for this decorator, and only invoke its [[decorate]] method if it has no cached decorations for it.
+   * The cached decorations are discarded:
+   *  - Whenever the scene changes; and
+   *  - When the decorator explicitly requests it via [[Viewport.invalidateCachedDecorations]] or [[ViewManager.invalidateCachedDecorationsAllViews]].
+   * The decorator should invoke the latter when the criteria governing its decorations change.
+   */
+  readonly useCachedDecorations?: true;
+
+  /** Implement this method to add [[Decorations}} into the supplied DecorateContext.
+   * @see [[useCachedDecorations]] to avoid unnecessarily recreating decorations.
+   */
+  decorate(context: DecorateContext): void;
+}
+
+/** @internal */
+export type CachedDecoration =
+  { type: "graphic", graphicType: GraphicType, graphicOwner: RenderGraphicOwner } |
+  { type: "canvas", canvasDecoration: CanvasDecoration, atFront: boolean } |
+  { type: "html", htmlElement: HTMLElement };
+
+function disposeCachedDecoration(dec: CachedDecoration): void {
+  if ("graphic" === dec.type)
+    dec.graphicOwner.disposeGraphic();
+}
+
+/** @alpha Source of depth point returned by [[Viewport.pickDepthPoint]]. */
+export enum DepthPointSource {
+  /** Depth point from geometry within specified radius of pick point */
+  Geometry, // eslint-disable-line no-shadow
+  /** Depth point from reality model within specified radius of pick point */
+  Model,
+  /** Depth point from ray projection to background map plane */
+  BackgroundMap,
+  /** Depth point from ray projection to ground plane */
+  GroundPlane,
+  /** Depth point from ray projection to grid plane */
+  Grid,
+  /** Depth point from ray projection to acs plane */
+  ACS,
+  /** Depth point from plane passing through view target point */
+  TargetPoint,
+  /** Depth point from map/terrain within specified radius of pick point */
+  Map,
+}
+
+/** @alpha Options to control behavior of [[Viewport.pickDepthPoint]]. */
+export interface DepthPointOptions {
+  /** If true, geometry with the "non-locatable" flag set will not be selected. */
+  excludeNonLocatable?: boolean;
+  /** If true, geometry from pickable decorations will not be selected. */
+  excludeDecorations?: boolean;
+  /** If true, geometry from an IModelConnection other than the one associated with the Viewport will not be selected. */
+  excludeExternalIModels?: boolean;
+}
+
+/** The minimum and maximum values for the z-depth of a rectangle of screen space.
+ * Values are in [[CoordSystem.Npc]] so they will be between 0 and 1.0.
+ * @public
+ */
+export interface DepthRangeNpc {
+  /** The value closest to the back. */
+  minimum: number;
+  /** The value closest to the front. */
+  maximum: number;
+}
+
+/** Options to allow changing the view rotation with zoomTo methods.
+ * @public
+ */
+export interface ZoomToOptions {
+  /** Set view rotation from standard view identifier. */
+  standardViewId?: StandardViewId;
+  /** Set view rotation relative to placement of first element or props entry. */
+  placementRelativeId?: StandardViewId;
+  /** Set view rotation from Matrix3d. */
+  viewRotation?: Matrix3d;
+}
+
+/** Options for changing the viewed Model of a 2d view via [[Viewport.changeViewedModel2d]]
+ * @public
+ */
+export interface ChangeViewedModel2dOptions {
+  /** If true, perform a "fit view" operation after changing to the new 2d model. */
+  doFit?: boolean;
+}
+
+/** @beta Event type for Viewport.onViewUndoRedo */
+export enum ViewUndoEvent { Undo = 0, Redo = 1 }
+
+/** @beta
+ * Options for OpenStreetMap building display
+ */
+export interface OsmBuildingDisplayOptions {
+  /**  If defined will turn the display of the OpenStreetMap buildings on or off by attaching or detaching the OSM reality model. */
+  onOff?: boolean;
+  /** If defined will apply appearance overrides to to the OpenStreetMap building reality model. Has no effect if the OSM reality model is not displayed. */
+  appearanceOverrides?: FeatureAppearance;
+}
+
+/** A Viewport renders the contents of one or more [GeometricModel]($backend)s onto an `HTMLCanvasElement`.
+ *
+ * It holds a [[ViewState]] object that defines its viewing parameters; the ViewState in turn defines the [[DisplayStyleState]],
+ * [[CategorySelectorState]], and - for [[SpatialViewState]]s - the [[ModelSelectorState]]. While a ViewState is being displayed by a Viewport,
+ * it is considered to be "attached" to that viewport; it remains attached until the Viewport is disposed of or becomes attached to a different ViewState.
+ * While the ViewState is attached to a Viewport, any changes made to the ViewState or its display style or category/model selectors will be automatically
+ * reflected in the Viewport. A ViewState can be attached to no more than one Viewport at a time.
+ *
+ * As changes to ViewState are made, Viewports also hold a stack of *previous copies* of it, to allow
+ * for undo/redo (i.e. *View Previous* and *View Next*) of viewing tools.
+ *
+ * Changes to a Viewport's state can be monitored by attaching an event listener to a variety of specific events. Most such events are
+ * triggered only once per frame, just before the Viewport's contents are rendered. For example, if the following sequence of events occurs:
+ *
+ *   * First frame is rendered
+ *   * ViewFlags are modified
+ *   * ViewFlags are modified again
+ *   * Second frame is rendered
+ *
+ * The [[Viewport.onDisplayStyleChanged]] event will be invoked exactly once, when the second frame is rendered.
+ *
+ * @see [[ViewManager]]
+ * @public
+ */
+export abstract class Viewport implements IDisposable {
+  /** Event called whenever this viewport is synchronized with its [[ViewState]].
+   * @note This event is invoked *very* frequently. To avoid negatively impacting performance, consider using one of the more specific Viewport events;
+   * otherwise, avoid performing excessive computations in response to this event.
+   * @see [[onViewportChanged]] for receiving events at more regular intervals with more specific information about what changed.
+   * @see [[onChangeView]] for an event raised specifically when a different [[ViewState]] becomes associated with the viewport.
+   */
+  public readonly onViewChanged = new BeEvent<(vp: Viewport) => void>();
+  /** Event called after reversing the most recent change to the Viewport from the undo stack or reapplying the most recently undone change to the Viewport from the redo stack.
+   * @beta
+   */
+  public readonly onViewUndoRedo = new BeEvent<(vp: Viewport, event: ViewUndoEvent) => void>();
+  /** Event called on the next frame after this viewport's set of always-drawn elements changes.
+   */
+  public readonly onAlwaysDrawnChanged = new BeEvent<(vp: Viewport) => void>();
+  /** Event called on the next frame after this viewport's set of never-drawn elements changes.
+   */
+  public readonly onNeverDrawnChanged = new BeEvent<(vp: Viewport) => void>();
+  /** Event called on the next frame after this viewport's [[DisplayStyleState]] or its members change.
+   * Aspects of the display style include [ViewFlags]($common), [SubCategoryOverride]($common)s, and [[Environment]] settings.
+   */
+  public readonly onDisplayStyleChanged = new BeEvent<(vp: Viewport) => void>();
+  /** Event called on the next frame after this viewport's set of displayed categories changes.
+   */
+  public readonly onViewedCategoriesChanged = new BeEvent<(vp: Viewport) => void>();
+  /** Event called on the next frame after this viewport's set of [[PerModelCategoryVisibility.Overrides]] changes.
+   */
+  public readonly onViewedCategoriesPerModelChanged = new BeEvent<(vp: Viewport) => void>();
+  /** Event called on the next frame after this viewport's set of displayed models changes.
+   */
+  public readonly onViewedModelsChanged = new BeEvent<(vp: Viewport) => void>();
+  /** Event called on the next frame after this viewport's [[FeatureOverrideProvider]] changes, or the internal state of the provider changes such that the overrides needed to be recomputed.
+   */
+  public readonly onFeatureOverrideProviderChanged = new BeEvent<(vp: Viewport) => void>();
+  /** Event called on the next frame after this viewport's [[FeatureSymbology.Overrides]] change.
+   */
+  public readonly onFeatureOverridesChanged = new BeEvent<(vp: Viewport) => void>();
+  /** Event called on the next frame after any of the viewport's [[ChangeFlags]] changes.
+   * @beta
+   */
+  public readonly onViewportChanged = new BeEvent<(vp: Viewport, changed: ChangeFlags) => void>();
+  /** Event invoked immediately when [[changeView]] is called to replace the current [[ViewState]] with a different one.
+   */
+  public readonly onChangeView = new BeEvent<(vp: Viewport, previousViewState: ViewState) => void>();
+  /** Event invoked immediately when the viewport is disposed.
+   * @see [[Viewport.dispose]].
+   * @beta
+   */
+  public readonly onDisposed = new BeEvent<(vp: Viewport) => void>();
+
+  /** This is initialized by a call to [[changeView]] sometime shortly after the constructor is invoked.
+   * During that time it can be undefined. DO NOT assign directly to this member - use `setView()`.
+   */
+  private _view!: ViewState;
+  /** A function executed by `setView()` when `this._view` changes. */
+  private readonly _detachFromView: VoidFunction[] = [];
+  private readonly _detachFromDisplayStyle: VoidFunction[] = [];
+
+  private readonly _viewportId: number;
+  private _doContinuousRendering = false;
+  /** @internal */
+  protected _inViewChangedEvent = false;
+  /** @internal */
+  protected _decorationsValid = false;
+  /** @internal */
+  protected _sceneValid = false;
+  /** @internal */
+  public get sceneValid() { return this._sceneValid; }
+  /** @internal */
+  protected _renderPlanValid = false;
+  /** @internal */
+  public get renderPlanValid() { return this._renderPlanValid; }
+  /** @internal */
+  public setRenderPlanValid() { this._renderPlanValid = true; }
+  /** @internal */
+  protected _controllerValid = false;
+  /** @internal */
+  public get controllerValid() { return this._controllerValid; }
+  private _redrawPending = false;
+  private _analysisFractionValid = false;
+  /** @internal */
+  public get analysisFractionValid() { return this._analysisFractionValid; }
+  private _timePointValid = false;
+  /** @internal */
+  public get timePointValid() { return this._timePointValid; }
+  private readonly _decorationCache: Map<ViewportDecorator, CachedDecoration[]> = new Map<ViewportDecorator, CachedDecoration[]>();
+
+  /** Strictly for tests. @internal */
+  public setAllValid(): void {
+    this._sceneValid = this._decorationsValid = this._renderPlanValid = this._controllerValid = this._redrawPending
+      = this._analysisFractionValid = this._timePointValid = true;
+  }
+
+  /** Mark the current set of decorations invalid, so that they will be recreated on the next render frame.
+   * This can be useful, for example, if an external event causes one or more current decorations to become invalid and you wish to force
+   * them to be recreated to show the changes.
+   * @note On the next frame, the `decorate` method of all [[ViewManager.decorators]] will be called. There is no way (or need) to
+   * invalidate individual decorations.
+   */
+  public invalidateDecorations(): void {
+    this._decorationsValid = false;
+    IModelApp.requestNextAnimation();
+  }
+  /** @internal */
+  public invalidateScene(): void {
+    this._sceneValid = false;
+    this._timePointValid = false;
+    this.invalidateDecorations();
+    this._disposeDecorationCache(); // When the scene is invalidated, remove all cached decorations so they get regenerated.
+  }
+  /** @internal */
+  public invalidateRenderPlan(): void {
+    this._renderPlanValid = false;
+    this.invalidateScene();
+  }
+  /** @internal */
+  public invalidateController(): void {
+    this._controllerValid = this._analysisFractionValid = false;
+    this.invalidateRenderPlan();
+  }
+
+  /** @internal */
+  public setValidScene() {
+    this._sceneValid = true;
+  }
+  /** @deprecated Use requestRedraw.
+   * @internal
+   */
+  public setRedrawPending() {
+    this.requestRedraw();
+  }
+
+  /** Request that the Viewport redraw its contents on the next frame. This is useful when some state outside of the Viewport's control but affecting its display has changed.
+   * For example, if the parameters affecting a screen-space effect applied to this Viewport are modified, the Viewport's contents should be redrawn to reflect the change.
+   * @note This does not necessarily cause the viewport to recreate its scene, decorations, or anything else - it only guarantees that the contents will be repainted.
+   */
+  public requestRedraw(): void {
+    this._redrawPending = true;
+  }
+
+  private _animator?: Animator;
+  /** @internal */
+  protected _changeFlags = new ChangeFlags();
+  private _selectionSetDirty = true;
+  private readonly _perModelCategoryVisibility: PerModelCategoryVisibility.Overrides;
+  private _tileSizeModifier?: number;
+
+  /** @internal */
+  public readonly subcategories = new SubCategoriesCache.Queue();
+
+  /** Time the current flash started.
+   * @internal
+   */
+  public flashUpdateTime?: BeTimePoint;
+  /** Current flash intensity from [0..1]
+   * @internal
+   */
+  public flashIntensity = 0;
+  /** The length of time that the flash intensity will increase (in seconds)
+   * @internal
+   */
+  public flashDuration = 0;
+  private _flashedElem?: string;         // id of currently flashed element
+  /** Id of last flashed element.
+   * @internal
+   */
+  public lastFlashedElem?: string;
+
+  private _wantViewAttachments = true;
+  /** For debug purposes, controls whether or not view attachments are displayed in sheet views.
+   * @internal
+   */
+  public get wantViewAttachments() { return this._wantViewAttachments; }
+  public set wantViewAttachments(want: boolean) {
+    if (want !== this._wantViewAttachments) {
+      this._wantViewAttachments = want;
+      this.invalidateScene();
+    }
+  }
+
+  private _wantViewAttachmentBoundaries = false;
+  /** For debug purposes, controls whether or not the boundary of each view attachment is displayed in a sheet view.
+   * @internal
+   */
+  public get wantViewAttachmentBoundaries() { return this._wantViewAttachmentBoundaries; }
+  public set wantViewAttachmentBoundaries(want: boolean) {
+    if (want !== this._wantViewAttachmentBoundaries) {
+      this._wantViewAttachmentBoundaries = want;
+      this.invalidateScene();
+    }
+  }
+
+  private _wantViewAttachmentClipShapes = false;
+  /** For debug purposes, controls whether or not graphics representing the clipping shapes of each view attachment are displayed in a sheet view.
+   * @internal
+   */
+  public get wantViewAttachmentClipShapes() { return this._wantViewAttachmentClipShapes; }
+  public set wantViewAttachmentClipShapes(want: boolean) {
+    if (want !== this._wantViewAttachmentClipShapes) {
+      this._wantViewAttachmentClipShapes = want;
+      this.invalidateScene();
+    }
+  }
+
+  /** Don't allow entries in the view undo buffer unless they're separated by more than this amount of time. */
+  public static undoDelay = BeDuration.fromSeconds(.5);
+  private static _nextViewportId = 1;
+
+  private _debugBoundingBoxes: TileBoundingBoxes = TileBoundingBoxes.None;
+  private _freezeScene = false;
+  private _viewingSpace!: ViewingSpace;
+  private _target?: RenderTarget;
+  private _fadeOutActive = false;
+  private _neverDrawn?: Id64Set;
+  private _alwaysDrawn?: Id64Set;
+  private _alwaysDrawnExclusive: boolean = false;
+  private readonly _featureOverrideProviders: FeatureOverrideProvider[] = [];
+  private readonly _tiledGraphicsProviders = new Set<TiledGraphicsProvider>();
+  private _hilite = new Hilite.Settings();
+  private _emphasis = new Hilite.Settings(ColorDef.black, 0, 0, Hilite.Silhouette.Thick);
+  private _outsideClipColor?: ColorDef;
+  private _insideClipColor?: ColorDef;
+
+  /** @see [DisplayStyle3dSettings.lights]($common) */
+  public get lightSettings(): LightSettings | undefined {
+    return this.displayStyle.is3d() ? this.displayStyle.settings.lights : undefined;
+  }
+  public setLightSettings(settings: LightSettings) {
+    if (this.displayStyle.is3d())
+      this.displayStyle.settings.lights = settings;
+  }
+
+  /** @see [DisplayStyle3dSettings.solarShadows]($common) */
+  public get solarShadowSettings(): SolarShadowSettings | undefined {
+    return this.view.displayStyle.is3d() ? this.view.displayStyle.settings.solarShadows : undefined;
+  }
+  public setSolarShadowSettings(settings: SolarShadowSettings) {
+    if (this.view.displayStyle.is3d())
+      this.view.displayStyle.solarShadows = settings;
+  }
+
+  /** @internal */
+  public get viewingSpace(): ViewingSpace { return this._viewingSpace; }
+
+  /** This viewport's rotation matrix. */
+  public get rotation(): Matrix3d { return this._viewingSpace.rotation; }
+  /** The vector between the opposite corners of this viewport's extents. */
+  public get viewDelta(): Vector3d { return this._viewingSpace.viewDelta; }
+  /** Provides conversions between world and view coordinates. */
+  public get worldToViewMap(): Map4d { return this._viewingSpace.worldToViewMap; }
+  /** @internal */
+  public get frustFraction(): number { return this._viewingSpace.frustFraction; }
+
+  /** @alpha */
+  public get analysisFraction(): number {
+    return this.displayStyle.settings.analysisFraction;
+  }
+  public set analysisFraction(fraction: number) {
+    this.displayStyle.settings.analysisFraction = fraction;
+  }
+
+  /** @see [DisplayStyleSettings.timePoint]($common)
+   * @beta
+   */
+  public get timePoint(): number | undefined {
+    return this.displayStyle.settings.timePoint;
+  }
+  public set timePoint(time: number | undefined) {
+    this.displayStyle.settings.timePoint = time;
+  }
+
+  /** @internal */
+  protected readonly _viewRange: ViewRect = new ViewRect();
+
+  /** Get the rectangle of this Viewport in [[CoordSystem.View]] coordinates. */
+  public abstract get viewRect(): ViewRect;
+  /** @internal */
+  public get isAspectRatioLocked(): boolean { return false; }
+
+  /** @internal */
+  public get target(): RenderTarget {
+    assert(undefined !== this._target, "Accessing RenderTarget of a disposed Viewport");
+    return this._target;
+  }
+
+  /** Returns true if this Viewport's [[dispose]] method has been invoked. It is an error to attempt to interact with a disposed Viewport.
+   * Typically a [[ScreenViewport]] becomes disposed as a result of a call to [[ViewManager.dropViewport]], often indirectly through the unmounting of a nine-zone UI's [[ViewportComponent]] when, e.g., switching front-stages.
+   * @public
+   */
+  public get isDisposed(): boolean {
+    return undefined === this._target;
+  }
+
+  /** The settings that control how elements are hilited in this Viewport. */
+  public get hilite(): Hilite.Settings { return this._hilite; }
+  public set hilite(hilite: Hilite.Settings) {
+    this._hilite = hilite;
+    this.invalidateRenderPlan();
+  }
+
+  /** The settings that control how emphasized elements are displayed in this Viewport. The default settings apply a thick black silhouette to the emphasized elements.
+   * @see [FeatureSymbology.Appearance.emphasized].
+   */
+  public get emphasisSettings(): Hilite.Settings { return this._emphasis; }
+  public set emphasisSettings(settings: Hilite.Settings) {
+    this._emphasis = settings;
+    this.invalidateRenderPlan();
+  }
+
+  /** Determine whether the Grid display is currently enabled in this Viewport.
+   * @return true if the grid display is on.
+   */
+  public get isGridOn(): boolean { return this.viewFlags.grid; }
+
+  /** The [ViewFlags]($common) that determine how the contents of this Viewport are rendered.
+   * @note Do **not** modify the ViewFlags directly. Instead do something like:
+   * ```ts
+   *   const vf = viewport.viewFlags.clone();
+   *   vf.backgroundMap = true; // Or any other modifications
+   *   viewport.viewFlags = vf;
+   * @see [DisplayStyleSettings.viewFlags]($common)
+   */
+  public get viewFlags(): ViewFlags { return this.view.viewFlags; }
+  public set viewFlags(viewFlags: ViewFlags) {
+    this.view.displayStyle.viewFlags = viewFlags;
+  }
+
+  /** @see [[ViewState.displayStyle]] */
+  public get displayStyle(): DisplayStyleState { return this.view.displayStyle; }
+  public set displayStyle(style: DisplayStyleState) {
+    this.view.displayStyle = style;
+  }
+
+  /** Selectively override aspects of this viewport's display style.
+   * @see [DisplayStyleSettings.applyOverrides]($common)
+   * @beta
+   */
+  public overrideDisplayStyle(overrides: DisplayStyleSettingsProps): void {
+    this.displayStyle.settings.applyOverrides(overrides);
+  }
+
+  /** @see [DisplayStyleSettings.clipStyle]($common)
+   * @beta
+   */
+  public get clipStyle(): ClipStyle { return this.displayStyle.settings.clipStyle; }
+  public set clipStyle(style: ClipStyle) {
+    this.displayStyle.settings.clipStyle = style;
+  }
+
+  /** Turn on or off antialiasing in each [[Viewport]] registered with the ViewManager.
+   * Setting numSamples to 1 turns it off, setting numSamples > 1 turns it on with that many samples.
+   * @beta
+   */
+  public get antialiasSamples(): number {
+    return undefined !== this._target ? this._target.antialiasSamples : 1;
+  }
+  public set antialiasSamples(numSamples: number) {
+    if (undefined !== this._target) {
+      this._target.antialiasSamples = numSamples;
+      this.invalidateRenderPlan();
+    }
+  }
+
+  /** return true if viewing globe (globeMode is 3D and eye location is far above globe
+   * @alpha
+   */
+  public get viewingGlobe() {
+    const view = this.view;
+    if (!view.is3d())
+      return false;
+
+    return this.displayStyle.globeMode === GlobeMode.Ellipsoid && view.isGlobalView;
+  }
+
+  /** This setting controls the color override for pixels outside a clip region. If defined, those pixels will be shown using this color; otherwise, no color override occurs and clipping proceeds as normal.
+   * @note The transparency component of the color object is ignored.
+   * @note The render system will hold a reference to the provided color object. If you want to later modify the original color object, pass in a clone to this setter.
+   * @beta
+   */
+  public get outsideClipColor(): ColorDef | undefined { return this._outsideClipColor; }
+  public set outsideClipColor(color: ColorDef | undefined) {
+    this._outsideClipColor = color === undefined ? undefined : color;
+    this.invalidateRenderPlan();
+  }
+
+  /** This setting controls the color override for pixels inside a clip region. If defined, those pixels will be shown using this color; otherwise, no color override occurs and clipping proceeds as normal.
+   * @note The transparency component of the color object is ignored.
+   * @note The render system will hold a reference to the provided color object. If you want to later modify the original color object, pass in a clone to this setter.
+   * @beta
+   */
+  public get insideClipColor(): ColorDef | undefined { return this._insideClipColor; }
+  public set insideClipColor(color: ColorDef | undefined) {
+    this._insideClipColor = color === undefined ? undefined : color;
+    this.invalidateRenderPlan();
+  }
+
+  /** Remove any [[SubCategoryOverride]] for the specified subcategory.
+   * @param id The Id of the subcategory.
+   * @see [[overrideSubCategory]]
+   */
+  public dropSubCategoryOverride(id: Id64String): void {
+    this.view.displayStyle.dropSubCategoryOverride(id);
+  }
+
+  /** Override the symbology of geometry belonging to a specific subcategory when rendered within this viewport.
+   * @param id The Id of the subcategory.
+   * @param ovr The symbology overrides to apply to all geometry belonging to the specified subcategory.
+   * @see [[dropSubCategoryOverride]]
+   */
+  public overrideSubCategory(id: Id64String, ovr: SubCategoryOverride): void {
+    this.view.displayStyle.overrideSubCategory(id, ovr);
+  }
+
+  /** Query the symbology overrides applied to geometry belonging to a specific subcategory when rendered within this viewport.
+   * @param id The Id of the subcategory.
+   * @return The symbology overrides applied to all geometry belonging to the specified subcategory, or undefined if no such overrides exist.
+   * @see [[overrideSubCategory]]
+   */
+  public getSubCategoryOverride(id: Id64String): SubCategoryOverride | undefined {
+    return this.view.displayStyle.getSubCategoryOverride(id);
+  }
+
+  /** Query the symbology with which geometry belonging to a specific subcategory is rendered within this viewport.
+   * Every [[SubCategory]] defines a base symbology independent of any [[Viewport]].
+   * If a [[SubCategoryOverride]] has been applied to the subcategory within the context of this [[Viewport]], it will be applied to the subcategory's base symbology.
+   * @param id The Id of the subcategory.
+   * @return The symbology of the subcategory within this viewport, including any overrides.
+   * @see [[overrideSubCategory]]
+   */
+  public getSubCategoryAppearance(id: Id64String): SubCategoryAppearance {
+    const app = this.iModel.subcategories.getSubCategoryAppearance(id);
+    if (undefined === app)
+      return SubCategoryAppearance.defaults;
+
+    const ovr = this.getSubCategoryOverride(id);
+    return undefined !== ovr ? ovr.override(app) : app;
+  }
+
+  /** Determine whether geometry belonging to a specific SubCategory is visible in this viewport, assuming the containing Category is displayed.
+   * @param id The Id of the subcategory
+   * @returns true if the subcategory is visible in this viewport.
+   * @note Because this function does not know the Id of the containing Category, it does not check if the Category is enabled for display. The caller should check that separately if he knows the Id of the Category.
+   */
+  public isSubCategoryVisible(id: Id64String): boolean { return this.view.isSubCategoryVisible(id); }
+
+  /** Override the appearance of a model when rendered within this viewport.
+   * @param id The Id of the model.
+   * @param ovr The symbology overrides to apply to all geometry belonging to the specified subcategory.
+   * @see [[dropModelAppearanceOverride]]
+   */
+  public overrideModelAppearance(id: Id64String, ovr: FeatureAppearance): void {
+    this.view.displayStyle.overrideModelAppearance(id, ovr);
+  }
+
+  /** Remove any model appearance override for the specified model.
+   * @param id The Id of the model.
+   * @see [[overrideModelAppearance]]
+   */
+  public dropModelAppearanceOverride(id: Id64String): void {
+    this.view.displayStyle.dropModelAppearanceOverride(id);
+  }
+
+  /**
+   * Detach a context reality model from its index.
+   * @see [[ContextRealityModelProps]].
+   * @param index The reality model index or -1 to detach all models.
+   * @beta
+   */
+  public detachRealityModelByIndex(index: number): void {
+    // ###TODO events from DisplayStyle
+    this.view.displayStyle.detachRealityModelByIndex(index);
+    this.invalidateRenderPlan();
+  }
+
+  /**
+  * Attach a context reality model
+  * @see [[ContextRealityModelProps]].
+  * @beta
+  */
+  public attachRealityModel(props: ContextRealityModelProps): void {
+    // ###TODO events from DisplayStyle
+    this.view.displayStyle.attachRealityModel(props);
+    this.invalidateRenderPlan();
+  }
+
+  /** Obtain the override applied to a [[Model]] displayed in this viewport.
+   * @param id The reality model index
+   * @returns The corresponding FeatureAppearance, or undefined if the Model's appearance is not overridden.
+   * @see [[overrideModelAppearance]]
+   * @beta
+   */
+  public getModelAppearanceOverride(id: Id64String): FeatureAppearance | undefined {
+    return this.displayStyle.getModelAppearanceOverride(id);
+  }
+
+  /** Change the appearance overrides for a "contextual" reality model displayed by this viewport.
+   * @param overrides The overrides, only transparency, color, nonLocatable and emphasized are applicable.
+   * @param index The reality model index or -1 to apply to all models.
+   * @returns true if overrides are successfully applied.
+   * @beta
+   */
+  public overrideRealityModelAppearance(index: number, overrides: FeatureAppearance): boolean {
+    // ###TODO events from DisplayStyle
+    const changed = this.displayStyle.overrideRealityModelAppearance(index, overrides);
+    if (changed) {
+      this._changeFlags.setDisplayStyle();
+      this.invalidateRenderPlan();
+    }
+    return changed;
+  }
+
+  /** Drop the appearance overrides for a "contextual" reality model displayed by this viewport.
+   * @param index The reality model index or to drop overrides from or -1 to drop overrides from all reality models.
+   * @returns true if overrides are successfully dropped.
+   * @beta
+   */
+  public dropRealityModelAppearanceOverride(index: number) {
+    // ###TODO events from DisplayStyle
+    this.displayStyle.dropRealityModelAppearanceOverride(index);
+    this._changeFlags.setDisplayStyle();
+    this.invalidateRenderPlan();
+  }
+
+  /** Obtain the override applied to a "contextual" reality model displayed in this viewport.
+   * @param index The reality model index
+   * @returns The corresponding FeatureAppearance, or undefined if the Model's appearance is not overridden.
+   * @see [[overrideRealityModelAppearance]]
+   * @beta
+   */
+  public getRealityModelAppearanceOverride(index: number): FeatureAppearance | undefined {
+    return this.displayStyle.getRealityModelAppearanceOverride(index);
+  }
+
+  /** Override the planar clip  for a reality model displayed by this viewport.
+  * @param planarClipMask The planar clip mask.
+  * @param modelIdOrIndex The Id of the [[model]] if the attached to the view or the index if it is a context model displayed by this viewport.
+  * @returns true if clip masks are successfully applied.
+  * @beta
+  */
+  public overrideRealityModelPlanarClipMask(modelIdOrIndex: Id64String | number, planarClipMask: PlanarClipMask): boolean {
+    const changed = this.displayStyle.overrideRealityModelPlanarClipMask(modelIdOrIndex, planarClipMask);
+    if (changed) {
+      this._changeFlags.setDisplayStyle();
+      this.invalidateRenderPlan();
+    }
+    return changed;
+  }
+
+  /** Drop the planar clip mask for a "contextual" reality model displayed by this viewport.
+    * @param modelIdOrIndex The Id of the [[model]] if the attached to the view or the index if it is a context model displayed by this viewport.
+   * @returns true if planar clip masks are successfully dropped.
+   * @beta
+   */
+  public dropRealityModelPlanarClipMask(modelIdOrIndex: Id64String | number): boolean {
+    const changed = this.displayStyle.dropRealityModelPlanarClipMask(modelIdOrIndex);
+    if (changed) {
+      this._changeFlags.setDisplayStyle();
+      this.invalidateRenderPlan();
+    }
+    return changed;
+  }
+
+  /** Obtain the planar clip mask applied to a "contextual" reality model displayed in this viewport.
+   * @param modelIdOrIndex The Id of the [[model]] if the attached to the view or the index if it is a context model displayed by this viewport.
+   * @returns The corresponding PlanarClipMask, or undefined if the Model's does not have a planar clip mask.
+   * @see [[overrideRealityModelAppearance]]
+   * @beta
+   */
+  public getRealityModelPlanarClipMask(modelIdOrIndex: Id64String | number): PlanarClipMask | undefined {
+    return this.displayStyle.getRealityModelPlanarClipMask(modelIdOrIndex);
+  }
+  /** @beta
+   * Set the display of the OpenStreetMap worldwide building layer in this viewport by attaching or detaching the reality model displaying the buildings.
+   * The OSM buildings are displayed from a reality model aggregated and served from Cesium ion.<(https://cesium.com/content/cesium-osm-buildings/>
+   * The options [[OsmBuildingDisplayOptions]] control the display and appearance overrides.
+   */
+  public setOSMBuildingDisplay(options: OsmBuildingDisplayOptions) {
+    // ###TODO events from DisplayStyle
+    const originalOn = this.displayStyle.getOSMBuildingDisplayIndex() >= 0;
+    if (this.displayStyle.setOSMBuildingDisplay(options)) {
+      const newOn = this.displayStyle.getOSMBuildingDisplayIndex() >= 0;
+      this._changeFlags.setDisplayStyle();
+      if (newOn !== originalOn)
+        this.synchWithView(false);      // May change frustum depth...
+      if (options.appearanceOverrides)
+        this.invalidateRenderPlan();
+    }
+  }
+
+  /** Some changes may or may not require us to invalidate the scene.
+   * Specifically, when shadows are enabled or we are displaying view attachments, the following changes may affect the visibility or transparency of elements or features:
+   * - Viewed categories and subcategories;
+   * - Always/never drawn elements
+   * - Symbology overrides.
+   */
+  private maybeInvalidateScene(): void {
+    // When shadows are being displayed and the set of displayed categories changes, we must invalidate the scene so that shadows will be regenerated.
+    // Same occurs when changing feature symbology overrides (e.g., always/never-drawn element sets, transparency override)
+    if (!this._sceneValid)
+      return;
+
+    if (this.view.displayStyle.wantShadows || this.view instanceof SheetViewState)
+      this.invalidateScene();
+  }
+
+  /** Enable or disable display of elements belonging to a set of categories specified by Id.
+   * Visibility of individual subcategories belonging to a category can be controlled separately through the use of [[SubCategoryOverride]]s.
+   * By default, enabling display of a category does not affect display of subcategories thereof which have been overridden to be invisible.
+   * @param categories The Id(s) of the categories to which the change should be applied. No other categories will be affected.
+   * @param display Whether or not elements on the specified categories should be displayed in the viewport.
+   * @param enableAllSubCategories Specifies that when enabling display for a category, all of its subcategories should also be displayed even if they are overridden to be invisible.
+   */
+  public changeCategoryDisplay(categories: Id64Arg, display: boolean, enableAllSubCategories: boolean = false): void {
+    if (!display) {
+      this.view.categorySelector.dropCategories(categories);
+      return;
+    }
+
+    this.view.categorySelector.addCategories(categories);
+    const categoryIds = Id64.toIdSet(categories);
+
+    this.updateSubCategories(categoryIds, enableAllSubCategories);
+  }
+
+  private updateSubCategories(categoryIds: Id64Arg, enableAllSubCategories: boolean): void {
+    this.subcategories.push(this.iModel.subcategories, categoryIds, () => {
+      if (enableAllSubCategories)
+        this.enableAllSubCategories(categoryIds);
+
+      this._changeFlags.setViewedCategories();
+    });
+  }
+
+  private enableAllSubCategories(categoryIds: Id64Arg): void {
+    Id64.forEach(categoryIds, (categoryId) => {
+      const subCategoryIds = this.iModel.subcategories.getSubCategories(categoryId);
+      if (undefined !== subCategoryIds) {
+        for (const subCategoryId of subCategoryIds)
+          this.changeSubCategoryDisplay(subCategoryId, true);
+      }
+    });
+  }
+
+  /** @internal */
+  public getSubCategories(categoryId: Id64String): Id64Set | undefined { return this.iModel.subcategories.getSubCategories(categoryId); }
+
+  /** Change the visibility of geometry belonging to the specified subcategory when displayed in this viewport.
+   * @param subCategoryId The Id of the subcategory
+   * @param display: True to make geometry belonging to the subcategory visible within this viewport, false to make it invisible.
+   */
+  public changeSubCategoryDisplay(subCategoryId: Id64String, display: boolean): void {
+    const app = this.iModel.subcategories.getSubCategoryAppearance(subCategoryId);
+    if (undefined === app)
+      return; // category not enabled or subcategory not found
+
+    const curOvr = this.getSubCategoryOverride(subCategoryId);
+    const isAlreadyVisible = undefined !== curOvr && undefined !== curOvr.invisible ? !curOvr.invisible : !app.invisible;
+    if (isAlreadyVisible === display)
+      return;
+
+    // Preserve existing overrides - just flip the visibility flag.
+    const json = undefined !== curOvr ? curOvr.toJSON() : {};
+    json.invisible = !display;
+    this.overrideSubCategory(subCategoryId, SubCategoryOverride.fromJSON(json)); // will set the ChangeFlag appropriately
+    this.maybeInvalidateScene();
+  }
+
+  /** The settings controlling how a background map is displayed within a view.
+   * @see [[ViewFlags.backgroundMap]] for toggling display of the map on or off.
+   * @see [DisplayStyleSettings.backgroundMap]($common)
+   */
+  public get backgroundMapSettings(): BackgroundMapSettings { return this.displayStyle.backgroundMapSettings; }
+  public set backgroundMapSettings(settings: BackgroundMapSettings) {
+    this.displayStyle.backgroundMapSettings = settings;
+  }
+
+  /** @see [[DisplayStyleState.changeBackgroundMapProps]] */
+  public changeBackgroundMapProps(props: BackgroundMapProps): void {
+    this.displayStyle.changeBackgroundMapProps(props);
+  }
+
+  /** Returns true if this Viewport is currently displaying the model with the specified Id. */
+  public viewsModel(modelId: Id64String): boolean { return this.view.viewsModel(modelId); }
+
+  /** Attempt to change the 2d Model this Viewport is displaying, if its ViewState is a ViewState2d.
+   * @param baseModelId The Id of the new 2d Model to be displayed.
+   * @param options options that determine how the new view is displayed
+   * @note This function *only works* if the viewport is viewing a [[ViewState2d]], otherwise it does nothing. Also note that
+   * the Model of baseModelId should be the same type (Drawing or Sheet) as the current view.
+   * @note this method clones the current ViewState2d and sets its baseModelId to the supplied value. The DisplayStyle and CategorySelector remain unchanged.
+   */
+  public async changeViewedModel2d(baseModelId: Id64String, options?: ChangeViewedModel2dOptions & ViewChangeOptions): Promise<void> {
+    // eslint-disable-next-line @typescript-eslint/unbound-method
+    if (!this.view.is2d)
+      return;
+
+    // Clone the current ViewState, change its baseModelId, and ensure the new model is loaded.
+    const newView = this.view.clone() as ViewState2d; // start by cloning the current ViewState
+    await newView.changeViewedModel(baseModelId);
+
+    this.changeView(newView, options); // switch this viewport to use new ViewState2d
+
+    if (options && options.doFit) { // optionally fit view to the extents of the new model
+      const range = await this.iModel.models.queryModelRanges([baseModelId]);
+      this.zoomToVolume(Range3d.fromJSON(range[0]), options);
+    }
+  }
+
+  /** Attempt to replace the set of models currently viewed by this viewport, if it is displaying a SpatialView
+   * @param modelIds The Ids of the models to be displayed.
+   * @returns false if this Viewport is not viewing a [[SpatialViewState]]
+   * @note This function *only works* if the viewport is viewing a [[SpatialViewState]], otherwise it does nothing.
+   * @note This function *does not load* any models. If any of the supplied `modelIds` refers to a model that has not been loaded, no graphics will be loaded+displayed in the viewport for that model.
+   * @see [[replaceViewedModels]] for a similar function that also ensures the requested models are loaded.
+   */
+  public changeViewedModels(modelIds: Id64Arg): boolean {
+    if (!this.view.isSpatialView())
+      return false;
+
+    this.view.modelSelector.models.clear();
+    this.view.modelSelector.addModels(modelIds);
+    return true;
+  }
+
+  /** Attempt to replace the set of models currently viewed by this viewport, if it is displaying a SpatialView
+   * @param modelIds The Ids of the models to be displayed.
+   * @note This function *only works* if the viewport is viewing a [[SpatialViewState]], otherwise it does nothing.
+   * @note If any of the requested models is not yet loaded this function will asynchronously load them before updating the set of displayed models.
+   */
+  public async replaceViewedModels(modelIds: Id64Arg): Promise<void> {
+    if (this.view.isSpatialView()) {
+      this.view.modelSelector.models.clear();
+      return this.addViewedModels(modelIds);
+    }
+  }
+
+  /** Add or remove a set of models from those models currently displayed in this viewport.
+   * @param modelIds The Ids of the models to add or remove.
+   * @param display Whether or not to display the specified models in the viewport.
+   * @returns false if this Viewport is not viewing a [[SpatialViewState]]
+   * @note This function *only works* if the viewport is viewing a [[SpatialViewState]], otherwise it does nothing.
+   * @note This function *does not load* any models. If `display` is `true` and any of the supplied `models` refers to a model that has not been loaded, no graphics will be loaded+displayed in the viewport for that model.
+   * @see [[addViewedModels]] for a similar function that also ensures the requested models are loaded.
+   */
+  public changeModelDisplay(models: Id64Arg, display: boolean): boolean {
+    if (!this.view.isSpatialView())
+      return false;
+
+    if (display)
+      this.view.modelSelector.addModels(models);
+    else
+      this.view.modelSelector.dropModels(models);
+
+    return true;
+  }
+
+  /** Adds a set of models to the set of those currently displayed in this viewport.
+   * @param modelIds The Ids of the models to add or remove.
+   * @param display Whether or not to display the specified models in the viewport.
+   * @note This function *only works* if the viewport is viewing a [[SpatialViewState]], otherwise it does nothing.
+   * @note If any of the requested models is not yet loaded this function will asynchronously load them before updating the set of displayed models.
+   */
+  public async addViewedModels(models: Id64Arg): Promise<void> {
+    // NB: We want the model selector to update immediately, to avoid callers repeatedly requesting we load+display the same models while we are already loading them.
+    // This will also trigger scene invalidation and changed events.
+    if (!this.changeModelDisplay(models, true))
+      return; // means it's a 2d model - this function can do nothing useful in 2d.
+
+    const unloaded = this.iModel.models.filterLoaded(models);
+    if (undefined === unloaded)
+      return;
+
+    // Need to redraw once models are available. Don't want to trigger events again.
+    await this.iModel.models.load(models);
+    this.invalidateScene();
+    assert(this.view.isSpatialView());
+    this.view.markModelSelectorChanged();
+  }
+
+  /** Determines what type (if any) of debug graphics will be displayed to visualize [[Tile]] volumes.
+   * @see [[TileBoundingBoxes]]
+   * @internal
+   */
+  public get debugBoundingBoxes(): TileBoundingBoxes { return this._debugBoundingBoxes; }
+  public set debugBoundingBoxes(boxes: TileBoundingBoxes) {
+    if (boxes !== this.debugBoundingBoxes) {
+      this._debugBoundingBoxes = boxes;
+      this.invalidateScene();
+    }
+  }
+  /** When true, the scene will never be recreated. Chiefly for debugging purposes.
+   * @internal
+   */
+  public get freezeScene(): boolean { return this._freezeScene; }
+  public set freezeScene(freeze: boolean) {
+    if (freeze !== this._freezeScene) {
+      this._freezeScene = freeze;
+      if (!freeze)
+        this.invalidateScene();
+    }
+  }
+
+  /** @internal */
+  public get analysisStyle(): AnalysisStyle | undefined { return this.view.analysisStyle; }
+  /** The iModel of this Viewport */
+  public get iModel(): IModelConnection { return this.view.iModel; }
+  /** @internal */
+  public get isPointAdjustmentRequired(): boolean { return this.view.is3d(); }
+  /** @internal */
+  public get isSnapAdjustmentRequired(): boolean { return IModelApp.toolAdmin.acsPlaneSnapLock && this.view.is3d(); }
+  /** @internal */
+  public get isContextRotationRequired(): boolean { return IModelApp.toolAdmin.acsContextLock; }
+
+  /** Enables or disables "fade-out" mode. When this mode is enabled, transparent graphics are rendered with a flat alpha weight,
+   * causing them to appear de-emphasized. This is typically used in contexts in which a handful of elements are to be emphasized in the view,
+   * while the rest of the graphics are drawn transparently.
+   */
+  public get isFadeOutActive(): boolean { return this._fadeOutActive; }
+  public set isFadeOutActive(active: boolean) {
+    if (active !== this._fadeOutActive) {
+      this._fadeOutActive = active;
+      this.invalidateRenderPlan();
+    }
+  }
+  /** @internal */
+  public async getToolTip(hit: HitDetail): Promise<HTMLElement | string> {
+    const promises = new Array<Promise<string | HTMLElement | undefined>>();
+    if (this.displayStyle) {
+      this.displayStyle.forEachTileTreeRef(async (tree) => {
+        promises.push(tree.getToolTip(hit));
+      });
+    }
+    const results = await Promise.all(promises);
+    for (const result of results)
+      if (result !== undefined)
+        return result;
+
+    return "";
+  }
+
+  /** @internal */
+  protected constructor(target: RenderTarget) {
+    this._target = target;
+    this._viewportId = Viewport._nextViewportId++;
+    this._perModelCategoryVisibility = PerModelCategoryVisibility.createOverrides(this);
+    IModelApp.tileAdmin.registerViewport(this);
+  }
+
+  /** Forces removal of a specific decorator's cached decorations from this viewport, if they exist.
+   * This will force those decorations to be regenerated.
+   * @see [[ViewportDecorator.useCachedDecorations]].
+   * @beta
+   */
+  public invalidateCachedDecorations(decorator: ViewportDecorator) {
+    assert(true === decorator.useCachedDecorations, "Cannot invalidate cached decorations on a decorator which does not support cached decorations.");
+    if (true !== decorator.useCachedDecorations)
+      return;
+
+    const decorations = this._decorationCache.get(decorator);
+    if (decorations) {
+      decorations.forEach((decoration) => disposeCachedDecoration(decoration));
+      this._decorationCache.delete(decorator);
+    }
+
+    // Always invalidate decorations. Decorator may have no cached decorations currently, but wants them created.
+    this.invalidateDecorations();
+  }
+
+  /** Disposes of the entire decoration cache for this viewport. */
+  private _disposeDecorationCache() {
+    this._decorationCache.forEach((decorations: CachedDecoration[]) => {
+      decorations.forEach((decoration) => disposeCachedDecoration(decoration));
+    });
+
+    this._decorationCache.clear();
+  }
+
+  public dispose(): void {
+    if (this.isDisposed)
+      return;
+
+    this._disposeDecorationCache();
+    this._target = dispose(this._target);
+    this.subcategories.dispose();
+    IModelApp.tileAdmin.forgetViewport(this);
+    this.onDisposed.raiseEvent(this);
+    this.detachFromView();
+  }
+
+  private setView(view: ViewState): void {
+    if (view === this._view)
+      return;
+
+    this.detachFromView();
+    this._view = view;
+    this.attachToView();
+  }
+
+  private attachToView(): void {
+    this.registerDisplayStyleListeners(this.view.displayStyle);
+    this.registerViewListeners();
+    this.view.attachToViewport();
+  }
+
+  private registerViewListeners(): void {
+    const view = this.view;
+    const removals = this._detachFromView;
+
+    // When we detach from the view, also unregister display style listeners.
+    removals.push(() => this.detachFromDisplayStyle());
+
+    removals.push(view.onModelDisplayTransformProviderChanged.addListener(() => this.invalidateScene()));
+    removals.push(view.details.onClipVectorChanged.addListener(() => this.invalidateRenderPlan()));
+
+    removals.push(view.onViewedCategoriesChanged.addListener(() => {
+      this._changeFlags.setViewedCategories();
+      this.maybeInvalidateScene();
+    }));
+
+    removals.push(view.onDisplayStyleChanged.addListener((newStyle) => {
+      this._changeFlags.setDisplayStyle();
+      this.setFeatureOverrideProviderChanged();
+      this.invalidateRenderPlan();
+
+      this.detachFromDisplayStyle();
+      this.registerDisplayStyleListeners(newStyle);
+    }));
+
+    if (view.isSpatialView()) {
+      removals.push(view.onViewedModelsChanged.addListener(() => {
+        this._changeFlags.setViewedModels();
+        this.invalidateScene();
+      }));
+
+      removals.push(view.details.onModelClipGroupsChanged.addListener(() => {
+        this.invalidateScene();
+      }));
+    }
+  }
+
+  private registerDisplayStyleListeners(style: DisplayStyleState): void {
+    const settings = style.settings;
+    const removals = this._detachFromDisplayStyle;
+
+    const displayStyleChanged = () => {
+      this.invalidateRenderPlan();
+      this._changeFlags.setDisplayStyle();
+    };
+
+    const styleAndOverridesChanged = () => {
+      displayStyleChanged();
+      this.setFeatureOverrideProviderChanged();
+    };
+
+    removals.push(settings.onSubCategoryOverridesChanged.addListener(styleAndOverridesChanged));
+    removals.push(settings.onModelAppearanceOverrideChanged.addListener(styleAndOverridesChanged));
+    removals.push(settings.onBackgroundColorChanged.addListener(displayStyleChanged));
+    removals.push(settings.onMonochromeColorChanged.addListener(displayStyleChanged));
+    removals.push(settings.onMonochromeModeChanged.addListener(displayStyleChanged));
+    removals.push(settings.onClipStyleChanged.addListener(styleAndOverridesChanged));
+
+    const analysisChanged = () => {
+      this._changeFlags.setDisplayStyle();
+      this._analysisFractionValid = false;
+      IModelApp.requestNextAnimation();
+    };
+    removals.push(settings.onAnalysisFractionChanged.addListener(analysisChanged));
+    removals.push(settings.onAnalysisStyleChanged.addListener(analysisChanged));
+
+    const scheduleChanged = () => {
+      this._timePointValid = false;
+      this._changeFlags.setDisplayStyle();
+      this.setFeatureOverrideProviderChanged();
+      IModelApp.requestNextAnimation();
+    };
+    removals.push(settings.onScheduleScriptPropsChanged.addListener(scheduleChanged));
+    removals.push(settings.onTimePointChanged.addListener(scheduleChanged));
+
+    removals.push(settings.onViewFlagsChanged.addListener((vf) => {
+      if (vf.backgroundMap !== this.viewFlags.backgroundMap)
+        this.invalidateController();
+      else
+        this.invalidateRenderPlan();
+
+      this._changeFlags.setDisplayStyle();
+    }));
+
+    // ###TODO detach/attach reality model
+    // ###TODO reality model appearance overrides
+    // ###TODO OSM Building display
+    // ###TODO map imagery?
+
+    removals.push(settings.onBackgroundMapChanged.addListener(() => {
+      this.invalidateController();
+      this._changeFlags.setDisplayStyle();
+    }));
+
+    removals.push(settings.onExcludedElementsChanged.addListener(() => {
+      this._changeFlags.setDisplayStyle();
+      this.maybeInvalidateScene();
+      this.setFeatureOverrideProviderChanged();
+    }));
+
+    if (settings.is3d()) {
+      removals.push(settings.onLightsChanged.addListener(displayStyleChanged));
+      removals.push(settings.onSolarShadowsChanged.addListener(displayStyleChanged));
+      removals.push(settings.onThematicChanged.addListener(displayStyleChanged));
+      removals.push(settings.onHiddenLineSettingsChanged.addListener(displayStyleChanged));
+      removals.push(settings.onAmbientOcclusionSettingsChanged.addListener(displayStyleChanged));
+      removals.push(settings.onEnvironmentChanged.addListener(displayStyleChanged));
+      removals.push(settings.onPlanProjectionSettingsChanged.addListener(displayStyleChanged));
+    }
+  }
+
+  private detachFromView(): void {
+    this._detachFromView.forEach((f) => f());
+    this._detachFromView.length = 0;
+
+    if (this._view)
+      this._view.detachFromViewport();
+  }
+
+  private detachFromDisplayStyle(): void {
+    this._detachFromDisplayStyle.forEach((f) => f());
+    this._detachFromDisplayStyle.length = 0;
+  }
+
+  /** Enables or disables continuous rendering. Ideally, during each render frame a Viewport will do as little work as possible.
+   * To make that possible, the viewport keeps track of what has changed about its internal state from one frame to the next.
+   * For example, if the view frustum has not changed since the previous frame, it is likely that the viewport does not need to be
+   * re-rendered at all.
+   *
+   * In some circumstances, it is desirable to bypass the logic that limits the amount of work performed each frame. A primary example
+   * is a viewport that has some animations applied to it, or when diagnostic information like frames-per-second is being monitored.
+   *
+   * @note An application which enables continuous rendering should disable it as soon as it is no longer needed.
+   */
+  public get continuousRendering(): boolean { return this._doContinuousRendering; }
+  public set continuousRendering(contRend: boolean) {
+    if (contRend !== this._doContinuousRendering) {
+      this._doContinuousRendering = contRend;
+      if (contRend)
+        IModelApp.requestNextAnimation();
+    }
+  }
+  /** This gives each Viewport a unique Id, which can be used for comparing and sorting Viewport objects inside collections.
+   * @internal
+   */
+  public get viewportId(): number { return this._viewportId; }
+
+  /** The ViewState for this Viewport */
+  public get view(): ViewState { return this._view; }
+  /** @internal */
+  public get pixelsPerInch() { /* ###TODO: This is apparently unobtainable information in a browser... */ return 96; }
+  /** @internal */
+  public get backgroundMapGeometry(): BackgroundMapGeometry | undefined { return this.view.displayStyle.getBackgroundMapGeometry(); }
+
+  /** Ids of a set of elements which should not be rendered within this view.
+   * @note Do not modify this set directly - use [[setNeverDrawn]] or [[clearNeverDrawn]] instead.
+   * @note This set takes precedence over the [[alwaysDrawn]] set - if an element is present in both sets, it is never drawn.
+   */
+  public get neverDrawn(): Id64Set | undefined { return this._neverDrawn; }
+
+  /** Ids of a set of elements which should always be rendered within this view, regardless of category and subcategory visibility.
+   * If the [[isAlwaysDrawnExclusive]] flag is also set, *only* those elements in this set will be drawn.
+   * @note Do not modify this set directly - use [[setAlwaysDrawn]] or [[clearAlwaysDrawn]] instead.
+   * @note The [[neverDrawn]] set takes precedence - if an element is present in both sets, it is never drawn.
+   */
+  public get alwaysDrawn(): Id64Set | undefined { return this._alwaysDrawn; }
+
+  /** Clear the set of always-drawn elements.
+   * @see [[alwaysDrawn]]
+   */
+  public clearAlwaysDrawn(): void {
+    if ((undefined !== this.alwaysDrawn && 0 < this.alwaysDrawn.size) || this._alwaysDrawnExclusive) {
+      if (undefined !== this.alwaysDrawn)
+        this.alwaysDrawn.clear();
+
+      this._alwaysDrawnExclusive = false;
+      this._changeFlags.setAlwaysDrawn();
+      this.maybeInvalidateScene();
+    }
+  }
+
+  /** Clear the set of never-drawn elements.
+   * @see [[neverDrawn]]
+   */
+  public clearNeverDrawn(): void {
+    if (undefined !== this.neverDrawn && 0 < this.neverDrawn.size) {
+      this.neverDrawn.clear();
+      this._changeFlags.setNeverDrawn();
+      this.maybeInvalidateScene();
+    }
+  }
+
+  /** Specify the Ids of a set of elements which should never be rendered within this view.
+   * @see [[neverDrawn]].
+   */
+  public setNeverDrawn(ids: Id64Set): void {
+    this._neverDrawn = ids;
+    this._changeFlags.setNeverDrawn();
+    this.maybeInvalidateScene();
+  }
+
+  /** Specify the Ids of a set of elements which should always be rendered within this view, regardless of category and subcategory visibility.
+   * @param ids The Ids of the elements to always draw.
+   * @param exclusive If true, *only* the specified elements will be drawn.
+   * @see [[alwaysDrawn]]
+   * @see [[isAlwaysDrawnExclusive]]
+   */
+  public setAlwaysDrawn(ids: Id64Set, exclusive: boolean = false): void {
+    this._alwaysDrawn = ids;
+    this._alwaysDrawnExclusive = exclusive;
+    this._changeFlags.setAlwaysDrawn();
+    this.maybeInvalidateScene();
+  }
+
+  /** Returns true if the set of elements in the [[alwaysDrawn]] set are the *only* elements rendered within this view. */
+  public get isAlwaysDrawnExclusive(): boolean { return this._alwaysDrawnExclusive; }
+
+  /** Allows visibility of categories within this viewport to be overridden on a per-model basis.
+   * @beta
+   */
+  public get perModelCategoryVisibility(): PerModelCategoryVisibility.Overrides { return this._perModelCategoryVisibility; }
+
+  /** Adds visibility overrides for any subcategories whose visibility differs from that defined by the view's
+   * category selector in the context of specific models.
+   * @internal
+   */
+  public addModelSubCategoryVisibilityOverrides(fs: FeatureSymbology.Overrides, ovrs: Id64.Uint32Map<Id64.Uint32Set>): void {
+    this._perModelCategoryVisibility.addOverrides(fs, ovrs);
+  }
+
+  /** Add a [[FeatureOverrideProvider]] to customize the appearance of [[Feature]]s within the viewport.
+   * The provider will be invoked whenever the overrides are determined to need updating.
+   * The overrides can be explicitly marked as needing a refresh by calling [[Viewport.setFeatureOverrideProviderChanged]]. This is typically called when
+   * the internal state of the provider changes such that the computed overrides must also change.
+   * @note A Viewport can have any number of FeatureOverrideProviders. No attempt is made to resolve conflicts between two different providers overriding the same Feature.
+   * @param provider The provider to register.
+   * @returns true if the provider was registered, or false if the provider was already registered.
+   * @see [[dropFeatureOverrideProvider]] to remove the provider.
+   * @see [[findFeatureOverrideProvider]] to find an existing provider.
+   * @see [[FeatureSymbology.Overrides]].
+   */
+  public addFeatureOverrideProvider(provider: FeatureOverrideProvider): boolean {
+    if (this._featureOverrideProviders.includes(provider))
+      return false;
+
+    this._featureOverrideProviders.push(provider);
+    this.setFeatureOverrideProviderChanged();
+    return true;
+  }
+
+  /** Removes the specified FeatureOverrideProvider from the viewport.
+   * @param provider The provider to drop.
+   * @returns true if the provider was dropped, or false if it was not registered.
+   * @see [[addFeatureOverrideProvider]].
+   */
+  public dropFeatureOverrideProvider(provider: FeatureOverrideProvider): boolean {
+    const index = this._featureOverrideProviders.indexOf(provider);
+    if (-1 === index)
+      return false;
+
+    this._featureOverrideProviders.splice(index, 1);
+    this.setFeatureOverrideProviderChanged();
+    return true;
+  }
+
+  /** Locate the first registered FeatureOverrideProvider matching the supplied criterion.
+   * @param predicate A function that will be invoked for each provider currently registered with the viewport, returning true to accept the provider.
+   * @returns The first registered provider that matches the predicate, or undefined if no providers match the predicate.
+   * @see [[findFeatureOverrideProviderOfType]] to locate a provider of a specific class.
+   * @see [[addFeatureOverrideProvider]] to register a provider.
+   */
+  public findFeatureOverrideProvider(predicate: (provider: FeatureOverrideProvider) => boolean): FeatureOverrideProvider | undefined {
+    for (const provider of this._featureOverrideProviders)
+      if (predicate(provider))
+        return provider;
+
+    return undefined;
+  }
+
+  /** Locate the first registered FeatureOverrideProvider of the specified class. For example, to locate a registered [[EmphasizeElements]] provider:
+   * ```ts
+   * const provider: EmphasizeElements = viewport.findFeatureOverrideProviderOfType<EmphasizeElements>(EmphasizeElements);
+   * ```
+   * @see [[findFeatureOverrideProvider]] to locate a registered provider matching any arbitrary criterion.
+   */
+  public findFeatureOverrideProviderOfType<T>(type: Constructor<T>): T | undefined {
+    const provider = this.findFeatureOverrideProvider((x) => isInstanceOf<T>(x, type));
+    return asInstanceOf<T>(provider, type);
+  }
+
+  /** @internal */
+  public addFeatureOverrides(ovrs: FeatureSymbology.Overrides): void {
+    for (const provider of this._featureOverrideProviders)
+      provider.addFeatureOverrides(ovrs, this);
+  }
+
+  /** An object which can customize the appearance of [[Feature]]s within a viewport.
+   * If defined, the provider will be invoked whenever the overrides are determined to need updating.
+   * The overrides can be explicitly marked as needing a refresh by calling [[Viewport.setFeatureOverrideProviderChanged]]. This is typically called when
+   * the internal state of the provider changes such that the computed overrides must also change.
+   * @see [[FeatureSymbology.Overrides]]
+   * @see [[findFeatureOverrideProvider]] as a replacement for the deprecated getter.
+   * @see [[addFeatureOverrideProvider]] as the replacement for the deprecated setter.
+   * @note A viewport can now have any number of FeatureOverrideProviders, therefore this property is deprecated. The getter will return undefined unless exactly one provider is registered; the setter will remove any other providers and register only the new provider.
+   * @deprecated Use [[addFeatureOverrideProvider]].
+   */
+  public get featureOverrideProvider(): FeatureOverrideProvider | undefined {
+    return 1 === this._featureOverrideProviders.length ? this._featureOverrideProviders[0] : undefined;
+  }
+
+  public set featureOverrideProvider(provider: FeatureOverrideProvider | undefined) {
+    if (this.featureOverrideProvider === provider) // eslint-disable-line deprecation/deprecation
+      return;
+
+    if (undefined === provider) {
+      this._featureOverrideProviders.length = 0;
+      this.setFeatureOverrideProviderChanged();
+      return;
+    }
+
+    this._featureOverrideProviders.length = 0;
+    this.addFeatureOverrideProvider(provider);
+  }
+
+  /** Notifies this viewport that the internal state of its [[FeatureOverrideProvider]] has changed such that its
+   * [[FeatureSymbology.Overrides]] should be recomputed.
+   */
+  public setFeatureOverrideProviderChanged(): void {
+    this._changeFlags.setFeatureOverrideProvider();
+    this.maybeInvalidateScene();
+  }
+
+  /** @alpha */
+  public forEachTiledGraphicsProvider(func: (provider: TiledGraphicsProvider) => void): void {
+    for (const provider of this._tiledGraphicsProviders)
+      func(provider);
+  }
+
+  /** @internal */
+  protected forEachTiledGraphicsProviderTree(func: (ref: TileTreeReference) => void): void {
+    for (const provider of this._tiledGraphicsProviders)
+      provider.forEachTileTreeRef(this, (ref) => func(ref));
+  }
+
+  /** @internal */
+  public forEachTileTreeRef(func: (ref: TileTreeReference) => void): void {
+    this.view.forEachTileTreeRef(func);
+    this.forEachTiledGraphicsProviderTree(func);
+  }
+
+  /** Disclose *all* TileTrees currently in use by this Viewport. This set may include trees not reported by [[forEachTileTreeRef]] - e.g., those used by view attachments, map-draped terrain, etc.
+   * @internal
+   */
+  public discloseTileTrees(trees: TileTreeSet): void {
+    this.forEachTiledGraphicsProviderTree((ref) => trees.disclose(ref));
+    trees.disclose(this.view);
+  }
+
+  /** Register a provider of tile graphics to be drawn in this viewport.
+   * @see [[dropTiledGraphicsProvider]]
+   * @beta
+   */
+  public addTiledGraphicsProvider(provider: TiledGraphicsProvider): void {
+    this._tiledGraphicsProviders.add(provider);
+    this.invalidateScene();
+  }
+
+  /** Remove a previously-registered provider of tile graphics.
+   * @see [[addTiledGraphicsProvider]]
+   * @beta
+   */
+  public dropTiledGraphicsProvider(provider: TiledGraphicsProvider): void {
+    this._tiledGraphicsProviders.delete(provider);
+    this.invalidateScene();
+  }
+
+  /** @internal */
+  public hasTiledGraphicsProvider(provider: TiledGraphicsProvider): boolean {
+    return this._tiledGraphicsProviders.has(provider);
+  }
+
+  /** @internal */
+  public getTerrainHeightRange(): Range1d {
+    const heightRange = Range1d.createNull();
+    this.forEachTileTreeRef((ref) => ref.getTerrainHeight(heightRange));
+    return heightRange;
+  }
+
+  /** @internal */
+  public setViewedCategoriesPerModelChanged(): void {
+    this._changeFlags.setViewedCategoriesPerModel();
+  }
+
+  /** @internal */
+  public markSelectionSetDirty() { this._selectionSetDirty = true; }
+
+  /** True if this is a 3d view with the camera turned on. */
+  public get isCameraOn(): boolean { return this.view.isCameraEnabled(); }
+
+  /** @internal */
+  public changeDynamics(dynamics: GraphicList | undefined): void {
+    this.target.changeDynamics(dynamics);
+    this.invalidateDecorations();
+  }
+
+  /** Set or clear the currently *flashed* element.
+   * @param id The Id of the element to flash. If undefined, remove (un-flash) the currently flashed element
+   * @param duration The amount of time, in seconds, the flash intensity will increase (see [[flashDuration]])
+   * @internal
+   */
+  public setFlashed(id: string | undefined, duration: number): void {
+    if (id !== this._flashedElem) {
+      this.lastFlashedElem = this._flashedElem;
+      this._flashedElem = id;
+    }
+    this.flashDuration = duration;
+  }
+
+  public get auxCoordSystem(): AuxCoordSystemState { return this.view.auxiliaryCoordinateSystem; }
+  public getAuxCoordRotation(result?: Matrix3d) { return this.auxCoordSystem.getRotation(result); }
+  public getAuxCoordOrigin(result?: Point3d) { return this.auxCoordSystem.getOrigin(result); }
+
+  /** The number of outstanding requests for tiles to be displayed in this viewport.
+   * @see Viewport.numSelectedTiles
+   */
+  public get numRequestedTiles(): number { return IModelApp.tileAdmin.getNumRequestsForViewport(this); }
+
+  /** The number of tiles selected for display in the view as of the most recently-drawn frame.
+   * The tiles selected may not meet the desired level-of-detail for the view, instead being temporarily drawn while
+   * tiles of more appropriate level-of-detail are loaded asynchronously.
+   * @see Viewport.numRequestedTiles
+   * @see Viewport.numReadyTiles
+   */
+  public get numSelectedTiles(): number {
+    const tiles = IModelApp.tileAdmin.getTilesForViewport(this);
+    return undefined !== tiles ? tiles.selected.size + tiles.external.selected : 0;
+  }
+
+  /** The number of tiles which were ready and met the desired level-of-detail for display in the view as of the most recently-drawn frame.
+   * These tiles may *not* have been selected because some other (probably sibling) tiles were *not* ready for display.
+   * This is a useful metric for determining how "complete" the view is - e.g., one indicator of progress toward view completion can be expressed as:
+   * `  (numReadyTiles) / (numReadyTiles + numRequestedTiles)`
+   * @see Viewport.numSelectedTiles
+   * @see Viewport.numRequestedTiles
+   */
+  public get numReadyTiles(): number {
+    const tiles = IModelApp.tileAdmin.getTilesForViewport(this);
+    return undefined !== tiles ? tiles.ready.size + tiles.external.ready : 0;
+  }
+
+  /** @internal */
+  public toViewOrientation(from: XYZ, to?: XYZ) { this._viewingSpace.toViewOrientation(from, to); }
+  /** @internal */
+  public fromViewOrientation(from: XYZ, to?: XYZ) { this._viewingSpace.fromViewOrientation(from, to); }
+
+  /** Change the ViewState of this Viewport
+   * @param view a fully loaded (see discussion at [[ViewState.load]] ) ViewState
+   * @param _opts options for how the view change operation should work
+   */
+  public changeView(view: ViewState, _opts?: ViewChangeOptions) {
+    const prevView = this.view;
+
+    this.updateChangeFlags(view);
+    this.doSetupFromView(view);
+    this.invalidateController();
+    this.target.reset();
+
+    if (undefined !== prevView && prevView !== view) {
+      this.onChangeView.raiseEvent(this, prevView);
+      this._changeFlags.setViewState();
+    }
+  }
+
+  /** Computes the range of npc depth values for a region of the screen
+   * @param rect the rectangle to test. If undefined, test entire view
+   * @param result optional DepthRangeNpc to store the result
+   * @returns the minimum and maximum depth values within the region, or undefined.
+   */
+  public determineVisibleDepthRange(rect?: ViewRect, result?: DepthRangeNpc): DepthRangeNpc | undefined {
+    if (result) { // Null result if given
+      result.minimum = 1;
+      result.maximum = 0;
+    }
+
+    // Default to a (0, 0, 0) to (1, 1, 1) range if no range was provided
+    rect = (rect && rect.isValid) ? rect : this.viewRect;
+
+    // Determine the screen rectangle in which to query visible depth min + max
+    const readRect = rect.computeOverlap(this.viewRect);
+    if (undefined === readRect)
+      return undefined;
+
+    let retVal: DepthRangeNpc | undefined;
+    this.readPixels(readRect, Pixel.Selector.GeometryAndDistance, (pixels) => {
+      if (!pixels)
+        return;
+
+      readRect.left = this.cssPixelsToDevicePixels(readRect.left);
+      readRect.right = this.cssPixelsToDevicePixels(readRect.right);
+      readRect.bottom = this.cssPixelsToDevicePixels(readRect.bottom);
+      readRect.top = this.cssPixelsToDevicePixels(readRect.top);
+
+      let maximum = 0;
+      let minimum = 1;
+      const frac = this._viewingSpace.frustFraction;
+      for (let x = readRect.left; x < readRect.right; ++x) {
+        for (let y = readRect.top; y < readRect.bottom; ++y) {
+          let npcZ = pixels.getPixel(x, y).distanceFraction;
+          if (npcZ <= 0.0)
+            continue;
+
+          if (frac < 1.0)
+            npcZ *= frac / (1.0 + npcZ * (frac - 1.0));
+
+          minimum = Math.min(minimum, npcZ);
+          maximum = Math.max(maximum, npcZ);
+        }
+      }
+
+      if (maximum <= 0)
+        return;
+
+      if (undefined === result) {
+        result = { minimum, maximum };
+      } else {
+        result.minimum = minimum;
+        result.maximum = maximum;
+      }
+
+      retVal = result;
+    });
+
+    return retVal;
+  }
+
+  /** Turn the camera on if it is currently off. If the camera is already on, adjust it to use the supplied lens angle.
+   * @param lensAngle The lens angle for the camera. If undefined, use view.camera.lens.
+   * @note This method will fail if the ViewState is not 3d.
+   */
+  public turnCameraOn(lensAngle?: Angle): ViewStatus {
+    const view = this.view;
+    if (!view.is3d() || !view.supportsCamera())
+      return ViewStatus.InvalidViewport;
+
+    if (!lensAngle)
+      lensAngle = view.camera.lens;
+
+    Camera.validateLensAngle(lensAngle);
+
+    if (view.isCameraOn)
+      return view.lookAtUsingLensAngle(view.getEyePoint(), view.getTargetPoint(), view.getYVector(), lensAngle);
+
+    // We need to figure out a new camera target. To do that, we need to know where the geometry is in the view.
+    // We use the depth of the center of the view for that.
+    let depthRange = this.determineVisibleDepthRange();
+    if (undefined === depthRange || Geometry.isAlmostEqualNumber(depthRange.minimum, depthRange.maximum))
+      depthRange = { minimum: 0, maximum: 1 };
+
+    const middle = depthRange.minimum + ((depthRange.maximum - depthRange.minimum) / 2.0);
+    const corners = [
+      new Point3d(0.0, 0.0, middle), // lower left, at target depth
+      new Point3d(1.0, 1.0, middle), // upper right at target depth
+      new Point3d(0.0, 0.0, depthRange.maximum), // lower left, at closest npc
+      new Point3d(1.0, 1.0, depthRange.maximum), // upper right at closest
+    ];
+
+    this.npcToWorldArray(corners);
+
+    const eye = corners[2].interpolate(0.5, corners[3]); // middle of closest plane
+    const target = corners[0].interpolate(0.5, corners[1]); // middle of halfway plane
+    const backDist = eye.distance(target) * 2.0;
+    const frontDist = view.minimumFrontDistance();
+    return view.lookAtUsingLensAngle(eye, target, view.getYVector(), lensAngle, frontDist, backDist);
+  }
+
+  /** Orient this viewport to one of the [[StandardView]] rotations. */
+  public setStandardRotation(id: StandardViewId): void {
+    this.view.setStandardRotation(id);
+    this.setupFromView();
+  }
+
+  private doSetupFromView(view: ViewState) {
+    if (this._inViewChangedEvent)
+      return ViewStatus.Success; // ignore echos
+
+    if (!this.isAspectRatioLocked)
+      view.fixAspectRatio(this.viewRect.aspect);
+
+    this.setView(view);
+
+    const viewSpace = ViewingSpace.createFromViewport(this);
+    if (undefined === viewSpace)
+      return ViewStatus.InvalidViewport;
+
+    this._viewingSpace = viewSpace;
+
+    this.invalidateRenderPlan();
+    this._controllerValid = true;
+
+    this._inViewChangedEvent = true;
+    this.onViewChanged.raiseEvent(this);
+    this._inViewChangedEvent = false;
+    return ViewStatus.Success;
+  }
+
+  /** Establish the parameters of this Viewport from the current information in its ViewState */
+  public setupFromView(pose?: ViewPose): ViewStatus {
+    if (undefined !== pose)
+      this.view.applyPose(pose);
+    return this.doSetupFromView(this.view);
+  }
+
+  /** Call [[setupFromView]] on this Viewport and then apply optional behavior.
+   * @param options _options for behavior of view change. If undefined, all options have their default values (see [[ViewChangeOptions]] for details.)
+   * @note In previous versions, the argument was a boolean `saveInUndo`. For backwards compatibility, if `_options` is a boolean, it is interpreted as "{ noSaveInUndo: !_options }"
+   */
+  public synchWithView(_options?: ViewChangeOptions | boolean): void { this.setupFromView(); }
+
+  /** Convert an array of points from CoordSystem.View to CoordSystem.Npc */
+  public viewToNpcArray(pts: Point3d[]): void { this._viewingSpace.viewToNpcArray(pts); }
+  /** Convert an array of points from CoordSystem.Npc to CoordSystem.View */
+  public npcToViewArray(pts: Point3d[]): void { this._viewingSpace.npcToViewArray(pts); }
+  /** Convert a point from CoordSystem.View to CoordSystem.Npc
+   * @param pt the point to convert
+   * @param out optional location for result. If undefined, a new Point3d is created.
+   */
+  public viewToNpc(pt: Point3d, out?: Point3d): Point3d { return this._viewingSpace.viewToNpc(pt, out); }
+  /** Convert a point from CoordSystem.Npc to CoordSystem.View
+   * @param pt the point to convert
+   * @param out optional location for result. If undefined, a new Point3d is created.
+   */
+  public npcToView(pt: Point3d, out?: Point3d): Point3d { return this._viewingSpace.npcToView(pt, out); }
+  /** Convert an array of points from CoordSystem.World to CoordSystem.Npc */
+  public worldToNpcArray(pts: Point3d[]): void { this._viewingSpace.worldToNpcArray(pts); }
+  /** Convert an array of points from CoordSystem.Npc to CoordSystem.World */
+  public npcToWorldArray(pts: Point3d[]): void { this._viewingSpace.npcToWorldArray(pts); }
+  /** Convert an array of points from CoordSystem.World to CoordSystem.View */
+  public worldToViewArray(pts: Point3d[]): void { this._viewingSpace.worldToViewArray(pts); }
+  /** Convert an array of points from CoordSystem.World to CoordSystem.View, as Point4ds */
+  public worldToView4dArray(worldPts: Point3d[], viewPts: Point4d[]): void { this._viewingSpace.worldToView4dArray(worldPts, viewPts); }
+  /** Convert an array of points from CoordSystem.View to CoordSystem.World */
+  public viewToWorldArray(pts: Point3d[]) { this._viewingSpace.viewToWorldArray(pts); }
+  /** Convert an array of points from CoordSystem.View as Point4ds to CoordSystem.World */
+  public view4dToWorldArray(viewPts: Point4d[], worldPts: Point3d[]): void { this._viewingSpace.view4dToWorldArray(viewPts, worldPts); }
+  /** Convert a point from CoordSystem.World to CoordSystem.Npc
+   * @param pt the point to convert
+   * @param out optional location for result. If undefined, a new Point3d is created.
+   */
+  public worldToNpc(pt: XYAndZ, out?: Point3d): Point3d { return this._viewingSpace.worldToNpc(pt, out); }
+  /** Convert a point from CoordSystem.Npc to CoordSystem.World
+   * @param pt the point to convert
+   * @param out optional location for result. If undefined, a new Point3d is created.
+   */
+  public npcToWorld(pt: XYAndZ, out?: Point3d): Point3d { return this._viewingSpace.npcToWorld(pt, out); }
+  /** Convert a point from CoordSystem.World to CoordSystem.View
+   * @param pt the point to convert
+   * @param out optional location for result. If undefined, a new Point3d is created.
+   */
+  public worldToView(input: XYAndZ, out?: Point3d): Point3d { return this._viewingSpace.worldToView(input, out); }
+  /** Convert a point from CoordSystem.World to CoordSystem.View as Point4d
+   * @param input the point to convert
+   * @param out optional location for result. If undefined, a new Point4d is created.
+   */
+  public worldToView4d(input: XYAndZ, out?: Point4d): Point4d { return this._viewingSpace.worldToView4d(input, out); }
+  /** Convert a point from CoordSystem.View to CoordSystem.World
+   * @param pt the point to convert
+   * @param out optional location for result. If undefined, a new Point3d is created.
+   */
+  public viewToWorld(input: XYAndZ, out?: Point3d): Point3d { return this._viewingSpace.viewToWorld(input, out); }
+  /** Convert a point from CoordSystem.View as a Point4d to CoordSystem.View
+   * @param input the point to convert
+   * @param out optional location for result. If undefined, a new Point3d is created.
+   */
+  public view4dToWorld(input: Point4d, out?: Point3d): Point3d { return this._viewingSpace.view4dToWorld(input, out); }
+
+  /** Converts inches to pixels based on screen DPI.
+   * @Note this information may not be accurate in some browsers.
+   * @param inches the number of inches to convert
+   * @returns the corresponding number of pixels
+   */
+  public pixelsFromInches(inches: number): number { return inches * this.pixelsPerInch; }
+
+  /** Get an 8-point Frustum corresponding to the 8 corners of the Viewport in the specified coordinate system.
+   *
+   * There are two sets of corners that may be of interest.
+   * The "adjusted" box is the one that is computed by examining the "viewed extents" and moving
+   * the front and back planes to enclose everything in the view.
+   * The "unadjusted" box is the one that is stored in the ViewState.
+   * @param sys Coordinate system for points
+   * @param adjustedBox If true, retrieve the adjusted box. Otherwise retrieve the box that came from the view definition.
+   * @param box optional Frustum for return value
+   * @return the view frustum
+   * @note The "adjusted" box may be either larger or smaller than the "unadjusted" box.
+   */
+  public getFrustum(sys: CoordSystem = CoordSystem.World, adjustedBox: boolean = true, box?: Frustum): Frustum { return this._viewingSpace.getFrustum(sys, adjustedBox, box); }
+
+  /** Get a copy of the current (unadjusted) frustum of this viewport, in world coordinates. */
+  public getWorldFrustum(box?: Frustum): Frustum { return this.getFrustum(CoordSystem.World, false, box); }
+
+  /** Scroll the view by a given number of pixels.
+   * @param screenDist distance to scroll, in pixels
+   */
+  public scroll(screenDist: XAndY, options?: ViewChangeOptions) {
+    const view = this.view;
+    if (!view)
+      return;
+
+    const distXYZ = new Point3d(screenDist.x, screenDist.y, 0);
+    if (view.isCameraEnabled()) {
+      const frust = this.getFrustum(CoordSystem.View, false)!;
+      frust.translate(distXYZ);
+      this.viewToWorldArray(frust.points);
+      view.setupFromFrustum(frust);
+      view.centerEyePoint();
+    } else {
+      const pts = [new Point3d(), distXYZ];
+      this.viewToWorldArray(pts);
+      const dist = pts[1].minus(pts[0]);
+      view.setOrigin(view.getOrigin().plus(dist));
+    }
+
+    this.synchWithView(options);
+  }
+
+  /** Zoom the view by a scale factor, placing the new center at the given point (world coordinates).
+   * @param newCenter The new center point of the view, in world coordinates. If undefined, use current center.
+   * @param factor the zoom factor.
+   * @param options options for behavior of view change
+   */
+  public zoom(newCenter: Point3d | undefined, factor: number, options?: ViewChangeOptions): ViewStatus {
+    const view = this.view;
+    if (undefined === view)
+      return ViewStatus.InvalidViewport;
+
+    if (view.isCameraEnabled()) {
+      const centerNpc = newCenter ? this.worldToNpc(newCenter) : NpcCenter.clone();
+      const scaleTransform = Transform.createFixedPointAndMatrix(centerNpc, Matrix3d.createScale(factor, factor, 1.0));
+
+      const offset = centerNpc.minus(NpcCenter); // offset by difference of old/new center
+      offset.z = 0.0;     // z center stays the same.
+
+      const offsetTransform = Transform.createTranslationXYZ(offset.x, offset.y, offset.z);
+      const product = offsetTransform.multiplyTransformTransform(scaleTransform);
+
+      const frust = new Frustum();
+      product.multiplyPoint3dArrayInPlace(frust.points);
+
+      this.npcToWorldArray(frust.points);
+      view.setupFromFrustum(frust);
+      view.centerEyePoint();
+    } else {
+      // for non-camera views, do the zooming by adjusting the origin and delta directly so there can be no
+      // chance of the rotation changing due to numerical precision errors calculating it from the frustum corners.
+      const delta = view.getExtents().scale(factor);
+
+      const rot = view.getRotation();
+      const center = rot.multiplyVector(newCenter ? newCenter : view.getCenter());
+
+      // fix for min/max delta
+      const stat = view.adjustViewDelta(delta, center, rot, this.viewRect.aspect, options);
+      if (ViewStatus.Success !== stat)
+        return stat;
+
+      if (!view.allow3dManipulations())
+        center.z = 0.0;
+
+      view.setOrigin(rot.multiplyTransposeVector(delta.scale(.5).vectorTo(center)));
+      view.setExtents(delta);
+    }
+
+    this.synchWithView(options);
+    return ViewStatus.Success;
+  }
+
+  /** Zoom the view to a show the tightest box around a given set of PlacementProps. Optionally, change view rotation.
+   * @param props array of PlacementProps. Will zoom to the union of the placements.
+   * @param options options that control how the view change works and whether to change view rotation.
+   * @note any invalid placements are ignored. If no valid placements are supplied, this function does nothing.
+   */
+  public zoomToPlacementProps(placementProps: PlacementProps[], options?: ViewChangeOptions & ZoomToOptions) {
+    const toPlacement = (placement: Placement2dProps | Placement3dProps): Placement2d | Placement3d => {
+      const props = placement as any;
+      return undefined !== props.angle ? Placement2d.fromJSON(props) : Placement3d.fromJSON(props);
+    };
+
+    const indexOfFirstValidPlacement = placementProps.findIndex((props) => toPlacement(props).isValid);
+    if (-1 === indexOfFirstValidPlacement)
+      return;
+
+    const view = this.view;
+    if (undefined !== options) {
+      if (undefined !== options.standardViewId) {
+        view.setStandardRotation(options.standardViewId);
+      } else if (undefined !== options.placementRelativeId) {
+        const firstPlacement = toPlacement(placementProps[indexOfFirstValidPlacement]);
+        const viewRotation = StandardView.getStandardRotation(options.placementRelativeId).clone();
+        viewRotation.multiplyMatrixMatrixTranspose(firstPlacement.transform.matrix, viewRotation);
+        view.setRotation(viewRotation);
+      } else if (undefined !== options.viewRotation) {
+        view.setRotation(options.viewRotation);
+      }
+    }
+
+    const viewTransform = Transform.createOriginAndMatrix(undefined, view.getRotation());
+    const frust = new Frustum();
+    const viewRange = new Range3d();
+    for (let i = indexOfFirstValidPlacement; i < placementProps.length; i++) {
+      const placement = toPlacement(placementProps[i]);
+      if (placement.isValid)
+        viewRange.extendArray(placement.getWorldCorners(frust).points, viewTransform);
+    }
+
+    const ignoreError: ViewChangeOptions = {
+      ...options,
+      onExtentsError: () => ViewStatus.Success,
+    };
+    view.lookAtViewAlignedVolume(viewRange, this.viewRect.aspect, ignoreError);
+    this.synchWithView(options);
+  }
+
+  /** Zoom the view to a show the tightest box around a given set of ElementProps. Optionally, change view rotation.
+   * @param props element props. Will zoom to the union of the placements.
+   * @param options options that control how the view change works and whether to change view rotation.
+   */
+  public zoomToElementProps(elementProps: ElementProps[], options?: ViewChangeOptions & ZoomToOptions) {
+    if (elementProps.length === 0)
+      return;
+    const placementProps: PlacementProps[] = [];
+    for (const props of elementProps) {
+      const placement = (props as any).placement;
+      if (placement !== undefined && this.view.viewsModel(props.model))
+        placementProps.push(placement);
+    }
+    this.zoomToPlacementProps(placementProps, options);
+  }
+
+  /** Zoom the view to a show the tightest box around a given set of elements. Optionally, change view rotation.
+   * @param ids the element id(s) to include. Will zoom to the union of the placements.
+   * @param options options that control how the view change works and whether to change view rotation.
+   */
+  public async zoomToElements(ids: Id64Arg, options?: ViewChangeOptions & ZoomToOptions): Promise<void> {
+    this.zoomToElementProps(await this.iModel.elements.getProps(ids), options);
+  }
+
+  /** Zoom the view to a volume of space in world coordinates.
+   * @param volume The low and high corners, in world coordinates.
+   * @param options options that control how the view change works
+   */
+  public zoomToVolume(volume: LowAndHighXYZ | LowAndHighXY, options?: ViewChangeOptions) {
+    this.view.lookAtVolume(volume, this.viewRect.aspect, options);
+    this.synchWithView(options);
+  }
+
+  /** Shortcut to call view.setupFromFrustum and then [[setupFromView]]
+   * @param inFrustum the new viewing frustum
+   * @returns true if both steps were successful
+   */
+  public setupViewFromFrustum(inFrustum: Frustum): boolean {
+    const validSize = this.view.setupFromFrustum(inFrustum);
+    // note: always call setupFromView, even if setupFromFrustum failed
+    return (ViewStatus.Success === this.setupFromView() && ViewStatus.Success === validSize);
+  }
+
+  /** @internal */
+  public computeViewRange(): Range3d {
+    this.setupFromView(); // can't proceed if viewport isn't valid (not active)
+    const fitRange = this.view.computeFitRange();
+    this.forEachTiledGraphicsProviderTree((ref) => {
+      ref.unionFitRange(fitRange);
+    });
+    return fitRange;
+  }
+
+  /** Set or clear the animator for this Viewport.
+   * @param animator The new animator for this Viewport, or undefined to remove current animator.
+   * @note current animator's `interrupt` method will be called (if it has not completed yet)
+   * @beta
+   */
+  public setAnimator(animator?: Animator) {
+    this._animator?.interrupt();
+    this._animator = animator;
+  }
+
+  /** Used strictly by TwoWayViewportSync to change the reactive viewport's view to a clone of the active viewport's ViewState.
+   * Does *not* trigger "ViewState changed" events.
+   * @internal
+   */
+  public applyViewState(val: ViewState) {
+    this.setView(val);
+    this.updateChangeFlags(val);
+    this._viewingSpace.view = val;
+    this.synchWithView({ noSaveInUndo: true });
+  }
+
+  /** Invoked from finishUndoRedo, applyViewState, and changeView to potentially recompute change flags based on differences between current and new ViewState. */
+  protected updateChangeFlags(newView: ViewState): void {
+    // Before the first call to changeView, this.view is undefined because we have no frustum. Our API pretends it is never undefined.
+    const oldView = undefined !== this.viewingSpace ? this.view : undefined;
+
+    if (undefined === oldView || oldView === newView)
+      return;
+
+    const flags = this._changeFlags;
+    if (!flags.displayStyle && !oldView.displayStyle.equalState(newView.displayStyle))
+      flags.setDisplayStyle();
+
+    if (!flags.viewedCategories && !oldView.categorySelector.equalState(newView.categorySelector))
+      flags.setViewedCategories();
+
+    if (!flags.neverDrawn) {
+      if (oldView.displayStyle.settings.compressedExcludedElementIds !== newView.displayStyle.settings.compressedExcludedElementIds)
+        flags.setNeverDrawn();
+    }
+
+    if (flags.viewedModels)
+      return;
+
+    if (oldView.is2d() && newView.is2d()) {
+      if (oldView.baseModelId !== newView.baseModelId)
+        flags.setViewedModels();
+    } else if (oldView.isSpatialView() && newView.isSpatialView()) {
+      if (!oldView.modelSelector.equalState(newView.modelSelector))
+        flags.setViewedModels();
+    } else {
+      // switched between 2d and 3d view.
+      flags.setViewedModels();
+    }
+  }
+
+  private static roundGrid(num: number, units: number): number {
+    const sign = ((num * units) < 0.0) ? -1.0 : 1.0;
+    num = (num * sign) / units + 0.5;
+    return units * sign * Math.floor(num);
+  }
+
+  private getGridOrientation(origin: Point3d, rMatrix: Matrix3d) {
+    if (this.view.isSpatialView())
+      origin.setFrom(this.iModel.globalOrigin);
+
+    switch (this.view.getGridOrientation()) {
+      case GridOrientationType.View: {
+        const center = this.view.getCenter();
+        this.toViewOrientation(center);
+        this.toViewOrientation(origin);
+        origin.z = center.z;
+        this.fromViewOrientation(origin);
+        break;
+      }
+
+      case GridOrientationType.WorldXY:
+        break;
+
+      case GridOrientationType.WorldYZ: {
+        Matrix3d.createRows(rMatrix.getRow(1), rMatrix.getRow(2), rMatrix.getRow(0), rMatrix);
+        break;
+      }
+
+      case GridOrientationType.WorldXZ: {
+        Matrix3d.createRows(rMatrix.getRow(0), rMatrix.getRow(2), rMatrix.getRow(1), rMatrix);
+        break;
+      }
+    }
+  }
+
+  private pointToStandardGrid(point: Point3d, rMatrix: Matrix3d, origin: Point3d): void {
+    const planeNormal = rMatrix.getRow(2);
+
+    let eyeVec: Vector3d;
+    if (this.view.isCameraEnabled())
+      eyeVec = this.view.camera.eye.vectorTo(point);
+    else
+      eyeVec = this._viewingSpace.rotation.getRow(2);
+
+    eyeVec.normalizeInPlace();
+    linePlaneIntersect(point, point, eyeVec, origin, planeNormal, false);
+
+    // // get origin and point in view coordinate system
+    const pointView = point.clone();
+    const originView = origin.clone();
+    this.toViewOrientation(pointView);
+    this.toViewOrientation(originView);
+
+    // subtract off the origin
+    pointView.y -= originView.y;
+    pointView.x -= originView.x;
+
+    // round off the remainder to the grid distances
+    const gridSpacing = this.view.getGridSpacing();
+    pointView.x = Viewport.roundGrid(pointView.x, gridSpacing.x);
+    pointView.y = Viewport.roundGrid(pointView.y, gridSpacing.y);
+
+    // add the origin back in
+    pointView.x += originView.x;
+    pointView.y += originView.y;
+
+    // go back to root coordinate system
+    this.fromViewOrientation(pointView);
+    point.setFrom(pointView);
+  }
+
+  /** @internal */
+  public pointToGrid(point: Point3d): void {
+    if (GridOrientationType.AuxCoord === this.view.getGridOrientation()) {
+      this.pointToStandardGrid(point, this.getAuxCoordRotation(), this.getAuxCoordOrigin());
+      return;
+    }
+
+    const origin = new Point3d();
+    const rMatrix = Matrix3d.createIdentity();
+    this.getGridOrientation(origin, rMatrix);
+    this.pointToStandardGrid(point, rMatrix, origin);
+  }
+
+  /** Get the width of a pixel (a unit vector in the x direction in view coordinates) at a given point in world coordinates, returning the result in meters (world units).
+   *
+   * This is most useful to determine how large something is in a view. In particular, in a perspective view
+   * the result of this method will be a larger number for points closer to the back of the view Frustum (that is,
+   * one pixel of the view represents more spatial area at the back of the Frustum than the front.)
+   * @param point The point to test, in World coordinates. If undefined, the center of the view in NPC space is used.
+   * @returns The width of a view pixel at the supplied world point, in meters.
+   * @note A "pixel" refers to a logical (CSS) pixel, not a device pixel.
+   */
+  public getPixelSizeAtPoint(point?: Point3d): number {
+    if (point === undefined)
+      point = this.npcToWorld(NpcCenter); // if undefined, use center of view
+
+    const worldPts: Point3d[] = [];
+    const viewPts: Point4d[] = [];
+    viewPts[0] = this.worldToView4d(point);
+    viewPts[1] = viewPts[0].clone();
+    viewPts[1].x += viewPts[1].w; // form a vector one pixel wide in x direction.
+    this.view4dToWorldArray(viewPts, worldPts);
+
+    return worldPts[0].distance(worldPts[1]);
+  }
+
+  private get _wantInvertBlackAndWhite(): boolean {
+    const bgColor = this.view.backgroundColor.colors;
+    return ((bgColor.r + bgColor.g + bgColor.b) > (255 * 3) / 2);
+  }
+
+  /** Get a color that will contrast to the current background color of this Viewport. Either Black or White depending on which will have the most contrast. */
+  public getContrastToBackgroundColor(): ColorDef {
+    return this._wantInvertBlackAndWhite ? ColorDef.black : ColorDef.white; // should we use black or white?
+  }
+
+  private processFlash(): boolean {
+    let needsFlashUpdate = false;
+
+    if (this._flashedElem !== this.lastFlashedElem) {
+      this.flashIntensity = 0.0;
+      this.flashUpdateTime = BeTimePoint.now();
+      this.lastFlashedElem = this._flashedElem; // flashing has begun; this is now the previous flash
+      needsFlashUpdate = this._flashedElem === undefined; // notify render thread that flash has been turned off (signified by undefined elem)
+    }
+
+    if (this._flashedElem !== undefined && this.flashIntensity < 1.0) {
+      const flashDuration = BeDuration.fromSeconds(this.flashDuration);
+      const flashElapsed = BeTimePoint.now().milliseconds - this.flashUpdateTime!.milliseconds;
+      this.flashIntensity = Math.min(flashElapsed, flashDuration.milliseconds) / flashDuration.milliseconds; // how intense do we want the flash effect to be from [0..1]?
+      needsFlashUpdate = true;
+    }
+
+    return needsFlashUpdate;
+  }
+
+  /** @internal */
+  public createSceneContext(): SceneContext { return new SceneContext(this); }
+
+  /** Called when the visible contents of the viewport are redrawn.
+   * @note Due to the frequency of this event, avoid performing expensive work inside event listeners.
+   */
+  public readonly onRender = new BeEvent<(vp: Viewport) => void>();
+
+  /** @internal */
+  protected validateRenderPlan() {
+    this.target.changeRenderPlan(createRenderPlanFromViewport(this));
+    this._renderPlanValid = true;
+  }
+
+  /** @internal */
+  public renderFrame(): void {
+    const changeFlags = this._changeFlags;
+    if (changeFlags.hasChanges)
+      this._changeFlags = new ChangeFlags(ChangeFlag.None);
+
+    const view = this.view;
+    const target = this.target;
+
+    // Start timer for tile loading time
+    const timer = new StopWatch(undefined, true);
+
+    // if any animation is active, perform it now
+    if (this._animator && this._animator.animate())
+      this._animator = undefined; // animation completed
+
+    let isRedrawNeeded = this._redrawPending || this._doContinuousRendering;
+    this._redrawPending = false;
+
+    if (target.updateViewRect()) {
+      target.onResized();
+      this.invalidateController();
+    }
+
+    if (!this._controllerValid)
+      this.setupFromView();
+
+    if (this._selectionSetDirty) {
+      target.setHiliteSet(view.iModel.hilited);
+      this._selectionSetDirty = false;
+      isRedrawNeeded = true;
+    }
+
+    let overridesNeeded = changeFlags.areFeatureOverridesDirty;
+
+    if (!this._analysisFractionValid) {
+      this._analysisFractionValid = isRedrawNeeded = true;
+      target.analysisFraction = this.analysisFraction;
+    }
+
+    if (!this._timePointValid) {
+      isRedrawNeeded = true;
+      this._timePointValid = true;
+      const scheduleScript = view.displayStyle.scheduleScript;
+      if (scheduleScript) {
+        target.animationBranches = scheduleScript.getAnimationBranches(this.timePoint ?? scheduleScript.getCachedDuration().low);
+        if (scheduleScript.containsFeatureOverrides)
+          overridesNeeded = true;
+
+        if (scheduleScript.containsTransform && !this._freezeScene)
+          this.invalidateScene();
+      }
+    }
+
+    if (overridesNeeded) {
+      const ovr = new FeatureSymbology.Overrides(this);
+      target.overrideFeatureSymbology(ovr);
+      isRedrawNeeded = true;
+    }
+
+    if (!this._sceneValid) {
+      if (!this._freezeScene) {
+        IModelApp.tileAdmin.clearTilesForViewport(this);
+        IModelApp.tileAdmin.clearUsageForViewport(this);
+        const context = this.createSceneContext();
+        view.createScene(context);
+
+        for (const provider of this._tiledGraphicsProviders) {
+          if (undefined !== provider.addToScene)
+            provider.addToScene(context);
+          else
+            provider.forEachTileTreeRef(this, (ref) => ref.addToScene(context));
+        }
+
+        context.requestMissingTiles();
+        target.changeScene(context.scene);
+        isRedrawNeeded = true;
+      }
+
+      this._sceneValid = true;
+    }
+
+    if (!this._renderPlanValid) {
+      this.validateRenderPlan();
+      isRedrawNeeded = true;
+    }
+
+    if (!this._decorationsValid) {
+      const decorations = new Decorations();
+      this.addDecorations(decorations);
+      target.changeDecorations(decorations);
+      this._decorationsValid = true;
+      isRedrawNeeded = true;
+    }
+
+    let requestNextAnimation = false;
+    if (this.processFlash()) {
+      target.setFlashed(undefined !== this._flashedElem ? this._flashedElem : Id64.invalid, this.flashIntensity);
+      isRedrawNeeded = true;
+      requestNextAnimation = undefined !== this._flashedElem;
+    }
+
+    target.onBeforeRender(this, (redraw: boolean) => {
+      isRedrawNeeded = isRedrawNeeded || redraw;
+    });
+
+    timer.stop();
+    if (isRedrawNeeded) {
+      target.drawFrame(timer.elapsed.milliseconds);
+      this.onRender.raiseEvent(this);
+    }
+
+    // Dispatch change events after timer has stopped and update has finished.
+    if (changeFlags.hasChanges) {
+      this.onViewportChanged.raiseEvent(this, changeFlags);
+
+      if (changeFlags.displayStyle)
+        this.onDisplayStyleChanged.raiseEvent(this);
+
+      if (changeFlags.viewedModels)
+        this.onViewedModelsChanged.raiseEvent(this);
+
+      if (changeFlags.areFeatureOverridesDirty) {
+        this.onFeatureOverridesChanged.raiseEvent(this);
+
+        if (changeFlags.alwaysDrawn)
+          this.onAlwaysDrawnChanged.raiseEvent(this);
+
+        if (changeFlags.neverDrawn)
+          this.onNeverDrawnChanged.raiseEvent(this);
+
+        if (changeFlags.viewedCategories)
+          this.onViewedCategoriesChanged.raiseEvent(this);
+
+        if (changeFlags.viewedCategoriesPerModel)
+          this.onViewedCategoriesPerModelChanged.raiseEvent(this);
+
+        if (changeFlags.featureOverrideProvider)
+          this.onFeatureOverrideProviderChanged.raiseEvent(this);
+      }
+    }
+
+    if (requestNextAnimation || undefined !== this._animator || this.continuousRendering)
+      IModelApp.requestNextAnimation();
+  }
+
+  /** @internal */
+  protected addDecorations(_decorations: Decorations): void { }
+
+  /** @internal */
+  public getCachedDecorations(decorator: ViewportDecorator): CachedDecoration[] | undefined {
+    return this._decorationCache.get(decorator);
+  }
+
+  /** @internal */
+  public addCachedDecoration(decorator: ViewportDecorator, decoration: CachedDecoration): void {
+    assert(true === decorator.useCachedDecorations);
+    let list = this._decorationCache.get(decorator);
+    if (!list) {
+      list = [];
+      this._decorationCache.set(decorator, list);
+    }
+
+    list.push(decoration);
+  }
+
+  /** Read selected data about each pixel within a rectangular region of this Viewport.
+   * @param rect The area of the viewport's contents to read. The origin specifies the upper-left corner. Must lie entirely within the viewport's dimensions. This input viewport is specified using CSS pixels not device pixels.
+   * @param selector Specifies which aspect(s) of data to read.
+   * @param receiver A function accepting a [[Pixel.Buffer]] object from which the selected data can be retrieved, or receiving undefined if the viewport is not active, the rect is out of bounds, or some other error. The pixels received will be device pixels, not CSS pixels. See [[Viewport.devicePixelRatio]] and [[Viewport.cssPixelsToDevicePixels]].
+   * @param excludeNonLocatable If true, geometry with the "non-locatable" flag set will not be drawn.
+   * @note The [[Pixel.Buffer]] supplied to the `receiver` function becomes invalid once that function exits. Do not store a reference to it.
+   * @beta
+   */
+  public readPixels(rect: ViewRect, selector: Pixel.Selector, receiver: Pixel.Receiver, excludeNonLocatable = false): void {
+    const viewRect = this.viewRect;
+    if (!rect.isContained(viewRect))
+      receiver(undefined);
+    else
+      this.target.readPixels(rect, selector, receiver, excludeNonLocatable);
+  }
+  /** @internal */
+  public isPixelSelectable(pixel: Pixel.Data) {
+    if (undefined === pixel.featureTable || undefined === pixel.elementId)
+      return false;
+
+    if (pixel.featureTable.modelId === pixel.elementId)
+      return false;    // Reality Models not selectable
+
+    return undefined === this.displayStyle.mapLayerFromIds(pixel.featureTable.modelId, pixel.elementId);  // Maps no selectable.
+  }
+
+  /** Read the current image from this viewport from the rendering system. If a view rectangle outside the actual view is specified, the entire view is captured.
+   * @param rect The area of the view to read. The origin of a viewRect must specify the upper left corner.
+   * @param targetSize The size of the image to be returned. The size can be larger or smaller than the original view.
+   * @param flipVertically If true, the image is flipped along the x-axis.
+   * @returns The contents of the viewport within the specified rectangle as a bitmap image, or undefined if the image could not be read.
+   * @note By default the image is returned with the coordinate (0,0) referring to the bottom-most pixel. Pass `true` for `flipVertically` to flip it along the x-axis.
+   */
+  public readImage(rect: ViewRect = new ViewRect(0, 0, -1, -1), targetSize: Point2d = Point2d.createZero(), flipVertically: boolean = false): ImageBuffer | undefined {
+    return this.target.readImage(rect, targetSize, flipVertically);
+  }
+
+  /** Reads the current image from this viewport into an HTMLCanvasElement with a Canvas2dRenderingContext such that additional 2d graphics can be drawn onto it.
+   * @internal
+   */
+  public readImageToCanvas(): HTMLCanvasElement {
+    return this.target.readImageToCanvas();
+  }
+
+  /** Get the point at the specified x and y location in the pixel buffer in npc coordinates
+   * @beta
+   */
+  public getPixelDataNpcPoint(pixels: Pixel.Buffer, x: number, y: number, out?: Point3d): Point3d | undefined {
+    const z = pixels.getPixel(x, y).distanceFraction;
+    if (z <= 0.0)
+      return undefined;
+
+    const viewSpace = this._viewingSpace;
+
+    const result = undefined !== out ? out : new Point3d();
+    const viewRect = this.viewRect.clone();
+    viewRect.left = this.cssPixelsToDevicePixels(viewRect.left);
+    viewRect.right = this.cssPixelsToDevicePixels(viewRect.right);
+    viewRect.bottom = this.cssPixelsToDevicePixels(viewRect.bottom);
+    viewRect.top = this.cssPixelsToDevicePixels(viewRect.top);
+    result.x = (x + 0.5 - viewRect.left) / viewRect.width;
+    result.y = 1.0 - (y + 0.5 - viewRect.top) / viewRect.height;
+    if (viewSpace.frustFraction < 1.0)
+      result.z = z * viewSpace.frustFraction / (1.0 + z * (viewSpace.frustFraction - 1.0)); // correct to npc if camera on.
+    else
+      result.z = z;
+
+    return result;
+  }
+
+  /** Get the point at the specified x and y location in the pixel buffer in world coordinates
+   * @beta
+   */
+  public getPixelDataWorldPoint(pixels: Pixel.Buffer, x: number, y: number, out?: Point3d): Point3d | undefined {
+    const npc = this.getPixelDataNpcPoint(pixels, x, y, out);
+    if (undefined !== npc) {
+      this.npcToWorld(npc, npc);
+
+      // If this is a plan projection model, invert the elevation applied to its display transform.
+      const modelId = pixels.getPixel(x, y).featureTable?.modelId;
+      if (undefined !== modelId)
+        npc.z -= this.view.getModelElevation(modelId);
+    }
+
+    return npc;
+  }
+
+  /** @internal */
+  public collectStatistics(stats: RenderMemory.Statistics): void {
+    const trees = new TileTreeSet();
+    this.discloseTileTrees(trees);
+    for (const tree of trees.trees)
+      tree.collectStatistics(stats);
+
+    this.view.collectNonTileTreeStatistics(stats);
+  }
+
+  /** Intended strictly as a temporary solution for interactive editing applications, until official support for such apps is implemented.
+   * Invalidates tile trees for all specified models (or all viewed models, if none specified), causing subsequent requests for tiles to make new requests to back-end for updated tiles.
+   * @internal
+   */
+  public refreshForModifiedModels(modelIds: Id64Arg | undefined): void {
+    if (this.view.refreshForModifiedModels(modelIds))
+      this.invalidateScene();
+  }
+
+  /** A multiplier applied to the size in pixels of a [[Tile]] during tile selection for this viewport. Defaults to [[TileAdmin.defaultTileSizeModifier]] but can be overridden per-viewport.
+   * A value greater than 1.0 causes lower-resolution tiles to be selected; a value less than 1.0 causes higher-resolution tiles to be selected.
+   * This can allow an application to sacrifice quality for performance or vice-versa.
+   * @alpha
+   */
+  public get tileSizeModifier(): number {
+    return undefined !== this._tileSizeModifier ? this._tileSizeModifier : IModelApp.tileAdmin.defaultTileSizeModifier;
+  }
+
+  /** Controls this Viewport's [[tileSizeModifier]].
+   * @param modifier If defined, overrides [[TileAdmin.defaultTileSizeModifier]]; otherwise, resets it to that default. Must be greater than zero.
+   * @alpha
+   */
+  public setTileSizeModifier(modifier: number | undefined) {
+    if (modifier === this._tileSizeModifier)
+      return;
+
+    if (undefined !== modifier && (Number.isNaN(modifier) || modifier <= 0))
+      return;
+
+    this._tileSizeModifier = modifier;
+    this.invalidateScene();
+  }
+
+  /** The device pixel ratio used by this Viewport. This value is *not* necessarily equal to `window.devicePixelRatio`.
+   * See: https://developer.mozilla.org/en-US/docs/Web/API/Window/devicePixelRatio
+   */
+  public get devicePixelRatio(): number {
+    return this.target.devicePixelRatio;
+  }
+
+  /** Convert a number in CSS pixels to device pixels using this Viewport's device pixel ratio.
+   * See: https://developer.mozilla.org/en-US/docs/Web/API/Window/devicePixelRatio
+   * @param num The number in CSS pixels to scale
+   * @returns The resulting number in device pixels
+   */
+  public cssPixelsToDevicePixels(cssPixels: number): number {
+    return this.target.cssPixelsToDevicePixels(cssPixels);
+  }
+
+  /** @see [[ViewState.setModelDisplayTransformProvider]]
+   * @internal
+   */
+  public setModelDisplayTransformProvider(provider: ModelDisplayTransformProvider): void {
+    this.view.modelDisplayTransformProvider = provider;
+  }
+
+  /** An ordered list of names of screen-space post-processing effects to be applied to the image rendered by the Viewport.
+   * The effects are applied to the image in the order in which they appear in the list. Any names not corresponding to a registered effect are ignored.
+   * This may have no effect if the Viewport's [[RenderTarget]] does not support screen-space effects.
+   * @see [[RenderSystem.createScreenSpaceEffectBuilder]] to create and register new effects.
+   * @beta
+   */
+  public get screenSpaceEffects(): Iterable<string> {
+    return this.target.screenSpaceEffects;
+  }
+  public set screenSpaceEffects(effects: Iterable<string>) {
+    this.target.screenSpaceEffects = effects;
+    this.requestRedraw();
+  }
+
+  /** Append a screen-space effect to the list of effects applied to this Viewport.
+   * @see [[Viewport.screenSpaceEffects]].
+   * @beta
+   */
+  public addScreenSpaceEffect(effectName: string): void {
+    this.screenSpaceEffects = [ ...this.screenSpaceEffects, effectName ];
+  }
+
+  /** Remove all screen-space effects from this Viewport.
+   * @see [[Viewport.screenSpaceEffects]].
+   * @beta
+   */
+  public removeScreenSpaceEffects(): void {
+    this.screenSpaceEffects = [];
+  }
+}
+
+/** An interactive Viewport that exists within an HTMLDivElement. ScreenViewports can receive HTML events.
+ * To render the contents of a ScreenViewport, it must be added to the [[ViewManager]] via ViewManager.addViewport().
+ * Every frame, the ViewManager will update the Viewport's state and re-render its contents if anything has changed.
+ * To halt this loop, use ViewManager.dropViewport() to remove the viewport from the ViewManager.
+ *
+ * A ScreenViewport internally owns significant WebGL resources which must be explicitly disposed of when the viewport is no longer needed.
+ * This is achieved by invoking the viewport's dispose() method. ViewManager.dropViewport() invokes dispose() on the viewport by default.
+ *
+ * The lifetime of a ScreenViewport typically follows a pattern:
+ * ```
+ *  1. Application creates the viewport via ScreenViewport.create()
+ *  2. The viewport is added to the render loop via ViewManager.addViewport()
+ *  3. When the application is finished with the viewport, it removes it from the render loop and disposes of it via ViewManager.dropViewport().
+ * ```
+ *
+ * In some cases it may be useful to temporarily suspend a viewport's render loop. In this case the lifetime of the viewport proceeds as follows:
+ * ```
+ *  1. Application creates the viewport via ScreenViewport.create()
+ *  2. The viewport is added to the render loop via ViewManager.addViewport()
+ *  3. At some point the render loop is suspended via ViewManager.dropViewport(viewport, false), indicating the viewport should not be disposed.
+ *  4. Optionally, resume rendering by returning to step 2.
+ *  5. When the application is finished with the viewport:
+ *    5a. If it is currently registered with the ViewManager, it is dropped and disposed of via ViewManager.dropViewport()
+ *    5b. Otherwise, it is disposed of by invoking its dispose() method directly.
+ * ```
+ * @public
+ */
+export class ScreenViewport extends Viewport {
+  /** Settings that may be adjusted to control the way animations of viewing operations work.
+   * @beta
+   */
+  public static animation = {
+    /** Duration of animations of viewing operations. */
+    time: {
+      fast: BeDuration.fromSeconds(.5),
+      normal: BeDuration.fromSeconds(1.0),
+      slow: BeDuration.fromSeconds(1.25),
+      wheel: BeDuration.fromSeconds(.5), // zooming with the wheel
+    },
+    /** The easing function to use for view animations. */
+    easing: Easing.Cubic.Out,
+    /** ZoomOut pertains to view transitions that move far distances, but maintain the same view direction.
+     * In that case we zoom out, move the camera, and zoom back in rather than transitioning linearly to
+     * provide context for the starting and ending positions. These settings control how and when that happens.
+     */
+    zoomOut: {
+      /** whether to allow zooming out. If you don't want it, set this to false. */
+      enable: true,
+      /** The interpolation function used for camera height and position over the zoomOut operation. */
+      interpolation: Interpolation.Bezier,
+      /** Array of fractional height the camera rises over the animation. Height is interpolated over the array during the duration of the zoom operation.
+       * At 1.0 it will be high enough that both are visible if the camera were centered between then.
+       * Must start and end at 0.
+       */
+      heights: [0, 1.5, 2.0, 1.8, 1.5, 1.2, 1, 0],
+      /** Array of fractional positions of the camera from starting to ending location when zooming.
+       * Position is interpolated from the array using the interpolation function over the duration of the zoom operation (see tween.ts)
+       * Must start at 0 and end at 1.
+       */
+      positions: [0, 0, .1, .3, .5, .8, 1],
+      /** zoom out/in only if the beginning and ending view's range, each expanded by this factor, overlap. */
+      margin: 2.5,
+      /** multiply the duration of the animation by this factor if perform a zoom out. */
+      durationFactor: 1.5,
+    },
+  };
+
+  private _evController?: EventController;
+  private _viewCmdTargetCenter?: Point3d;
+  /** The number of entries in the view undo/redo buffer. */
+  public maxUndoSteps = 20;
+  private readonly _forwardStack: ViewPose[] = [];
+  private readonly _backStack: ViewPose[] = [];
+  private _currentBaseline?: ViewPose;
+  private _lastPose?: ViewPose; // the pose the last time this view was rendered
+  private _webglCanvas?: HTMLCanvasElement;
+  private _logo!: HTMLImageElement;
+
+  /** The parent HTMLDivElement of the canvas. */
+  public readonly parentDiv: HTMLDivElement;
+  /** The div created to hold all viewport elements. */
+  public readonly vpDiv: HTMLDivElement;
+  /** The canvas to display the view contents. */
+  public readonly canvas: HTMLCanvasElement;
+  /** The HTMLDivElement used for HTML decorations. May be referenced from the DOM by class "overlay-decorators". */
+  public readonly decorationDiv: HTMLDivElement;
+  /** The HTMLDivElement used for toolTips. May be referenced from the DOM by class "overlay-tooltip". */
+  public readonly toolTipDiv: HTMLDivElement;
+
+  /** Create a new ScreenViewport that shows a View of an iModel into an HTMLDivElement. This method will create a new HTMLCanvasElement as a child of the supplied parentDiv.
+   * It also creates two new child HTMLDivElements: one of class "overlay-decorators" for HTML overlay decorators, and one of class
+   * "overlay-tooltip" for ToolTips. All the new child HTMLElements are the same size as the parentDiv.
+   * @param parentDiv The HTMLDivElement to contain the ScreenViewport. The element must have non-zero width and height.
+   * @param view The ViewState for the ScreenViewport.
+   * @note After creating a new ScreenViewport, you must call [[ViewManager.addViewport]] for it to become "live". You must also ensure you dispose of it properly.
+   * @throws Error if `parentDiv` has zero width or height.
+   */
+  public static create(parentDiv: HTMLDivElement, view: ViewState): ScreenViewport {
+    if (0 === parentDiv.clientWidth || 0 === parentDiv.clientHeight)
+      throw new Error("viewport cannot be created from a div with zero width or height");
+
+    const canvas = document.createElement("canvas");
+    const vp = new this(canvas, parentDiv, IModelApp.renderSystem.createTarget(canvas));
+    vp.changeView(view);
+    return vp;
+  }
+
+  /** Remove all of the children of an HTMLDivElement.
+   * @internal
+   */
+  public static removeAllChildren(el: HTMLDivElement) {
+    while (el.lastChild)
+      el.removeChild(el.lastChild);
+  }
+  /** set Div style to absolute, {0,0,100%,100%}
+   * @internal
+   */
+  public static setToParentSize(div: HTMLElement) {
+    const style = div.style;
+    style.position = "absolute";
+    style.top = style.left = "0";
+    style.height = style.width = "100%";
+  }
+
+  /**  add a child element to this.vpDiv and set its size and position the same as the parent.  */
+  private addChildDiv(parent: HTMLElement, element: HTMLElement, zIndex: number) {
+    ScreenViewport.setToParentSize(element);
+    element.style.zIndex = zIndex.toString();
+    parent.appendChild(element);
+  }
+
+  /** @internal */
+  public addNewDiv(className: string, overflowHidden: boolean, z: number): HTMLDivElement {
+    const div = document.createElement("div");
+    div.className = className;
+    div.style.pointerEvents = "none";
+    div.style.overflow = overflowHidden ? "hidden" : "visible";
+    this.addChildDiv(this.vpDiv, div, z);
+    return div;
+  }
+
+  /** The HTMLImageElement of the iModel.js logo displayed in this ScreenViewport
+   * @beta
+   */
+  public get logo() { return this._logo; }
+
+  /** @internal */
+  protected addLogo() {
+    const logo = this._logo = IModelApp.makeHTMLElement("img", { parent: this.vpDiv, className: "imodeljs-icon" });
+    logo.src = "images/imodeljs-icon.svg";
+    logo.alt = "";
+
+    const showLogos = (ev: Event) => {
+      const aboutBox = IModelApp.makeModalDiv({ autoClose: true, width: 460, closeBox: true }).modal;
+      const logos = IModelApp.makeHTMLElement("table", { parent: aboutBox, className: "logo-cards" });
+      if (undefined !== IModelApp.applicationLogoCard)
+        logos.appendChild(IModelApp.applicationLogoCard());
+      logos.appendChild(IModelApp.makeIModelJsLogoCard());
+      this.displayStyle.getAttribution(logos, this);
+      ev.stopPropagation();
+    };
+    logo.onclick = showLogos;
+    logo.addEventListener("touchstart", showLogos);
+    logo.onmousemove = logo.onmousedown = logo.onmouseup = (ev) => ev.stopPropagation();
+  }
+
+  /** @internal */
+  protected constructor(canvas: HTMLCanvasElement, parentDiv: HTMLDivElement, target: RenderTarget) {
+    super(target);
+    this.canvas = canvas;
+    this.parentDiv = parentDiv;
+
+    // first remove all children of the parent Div
+    ScreenViewport.removeAllChildren(parentDiv);
+
+    const div = this.vpDiv = IModelApp.makeHTMLElement("div", { className: "imodeljs-vp" });
+    this.addChildDiv(this.parentDiv, div, 0);
+
+    this.addChildDiv(this.vpDiv, canvas, 10);
+    this.target.updateViewRect();
+
+    this.decorationDiv = this.addNewDiv("overlay-decorators", true, 30);
+    this.toolTipDiv = this.addNewDiv("overlay-tooltip", true, 40);
+    this.setCursor();
+    this.addLogo();
+  }
+
+  /** Open the toolTip window in this ScreenViewport with the supplied message and location. The tooltip will be a child of [[ScreenViewport.toolTipDiv]].
+   * @param message The message to display
+   * @param location The position of the toolTip, in view coordinates. If undefined, use center of view.
+   * @param options the ToolTip options
+   * @note There is only one ToolTip window, so calling this method more than once will move the toolTip and show the second message.
+   */
+  public openToolTip(message: HTMLElement | string, location?: XAndY, options?: ToolTipOptions) {
+    IModelApp.notifications.openToolTip(this.toolTipDiv, message, location, options);
+  }
+
+  /** @internal */
+  public mousePosFromEvent(ev: MouseEvent): XAndY {
+    const rect = this.getClientRect();
+    return { x: ev.clientX - rect.left, y: ev.clientY - rect.top };
+  }
+
+  /** @internal */
+  public mouseMovementFromEvent(ev: MouseEvent): XAndY {
+    return { x: ev.movementX, y: ev.movementY };
+  }
+
+  /** Set the event controller for this Viewport. Destroys previous controller, if one was defined. */
+  public setEventController(controller?: EventController) {
+    if (this._evController)
+      this._evController.destroy();
+
+    this._evController = controller;
+  }
+
+  /** Find a point on geometry visible in this Viewport, within a radius of supplied pick point.
+   * @param pickPoint Point to search about, in world coordinates
+   * @param radius Radius, in pixels, of the circular area to search.
+   * @param allowNonLocatable If true, include geometry with non-locatable flag set.
+   * @param out Optional Point3d to hold the result. If undefined, a new Point3d is returned.
+   * @returns The point, in world coordinates, on the element closest to `pickPoint`, or undefined if no elements within `radius`.
+   */
+  public pickNearestVisibleGeometry(pickPoint: Point3d, radius?: number, allowNonLocatable = true, out?: Point3d): Point3d | undefined {
+    const depthResult = this.pickDepthPoint(pickPoint, radius, { excludeNonLocatable: !allowNonLocatable });
+    let isValidDepth = false;
+    switch (depthResult.source) {
+      case DepthPointSource.Geometry:
+      case DepthPointSource.Model:
+      case DepthPointSource.Map:
+        isValidDepth = true;
+        break;
+      case DepthPointSource.BackgroundMap:
+      case DepthPointSource.GroundPlane:
+      case DepthPointSource.Grid:
+      case DepthPointSource.ACS:
+        const npcPt = this.worldToNpc(depthResult.plane.getOriginRef());
+        isValidDepth = !(npcPt.z < 0.0 || npcPt.z > 1.0);
+        break;
+    }
+    if (!isValidDepth)
+      return undefined;
+    const result = undefined !== out ? out : new Point3d();
+    result.setFrom(depthResult.plane.getOriginRef());
+    return result;
+  }
+
+  /** Find a point on geometry visible in this Viewport, within a radius of supplied pick point.
+   * If no geometry is selected, return the point projected to the most appropriate reference plane.
+   * @param pickPoint Point to search about, in world coordinates
+   * @param radius Radius, in pixels, of the circular area to search.
+   * @param options Optional settings to control what can be selected.
+   * @returns A plane with origin from closest geometry point or reference plane projection and the source of the depth point.
+   * @note The result plane normal is valid when the source is not geometry or a reality model.
+   * @alpha
+   */
+  public pickDepthPoint(pickPoint: Point3d, radius?: number, options?: DepthPointOptions): { plane: Plane3dByOriginAndUnitNormal, source: DepthPointSource, sourceId?: string } {
+    if (!this.view.is3d())
+      return { plane: Plane3dByOriginAndUnitNormal.createXYPlane(pickPoint), source: DepthPointSource.ACS };
+
+    if (undefined === radius)
+      radius = this.pixelsFromInches(ToolSettings.viewToolPickRadiusInches);
+
+    const picker = new ElementPicker();
+    const locateOpts = new LocateOptions();
+    locateOpts.allowNonLocatable = (undefined === options || !options.excludeNonLocatable);
+    locateOpts.allowDecorations = (undefined === options || !options.excludeDecorations);
+    locateOpts.allowExternalIModels = (undefined === options || !options.excludeExternalIModels);
+
+    if (0 !== picker.doPick(this, pickPoint, radius, locateOpts)) {
+      const hitDetail = picker.getHit(0)!;
+      const hitPoint = hitDetail.getPoint();
+      if (hitDetail.isModelHit)
+        return { plane: Plane3dByOriginAndUnitNormal.create(hitPoint, this.view.getUpVector(hitPoint))!, source: DepthPointSource.Model, sourceId: hitDetail.sourceId };
+      else if (hitDetail.isMapHit)
+        return { plane: Plane3dByOriginAndUnitNormal.create(hitPoint, this.view.getUpVector(hitPoint))!, source: DepthPointSource.Map, sourceId: hitDetail.sourceId };
+      return { plane: Plane3dByOriginAndUnitNormal.create(hitPoint, this.view.getZVector())!, source: DepthPointSource.Geometry, sourceId: hitDetail.sourceId };
+    }
+
+    const eyePoint = this.worldToViewMap.transform1.columnZ();
+    const direction = Vector3d.createFrom(eyePoint);
+    const aa = Geometry.conditionalDivideFraction(1, eyePoint.w);
+    if (aa !== undefined) {
+      const xyzEye = direction.scale(aa);
+      direction.setFrom(pickPoint.vectorTo(xyzEye));
+    }
+
+    direction.scaleToLength(-1.0, direction);
+    const boresiteIntersectRay = Ray3d.create(pickPoint, direction);
+    const projectedPt = Point3d.createZero();
+
+    const backgroundMapGeometry = this.backgroundMapGeometry;
+    if (undefined !== backgroundMapGeometry) {
+      const intersect = backgroundMapGeometry.getRayIntersection(boresiteIntersectRay, false);
+
+      if (undefined !== intersect) {
+        const npcPt = this.worldToNpc(intersect.origin);
+        if (npcPt.z < 1)    // Only if in front of eye.
+          return { plane: Plane3dByOriginAndUnitNormal.create(intersect.origin, intersect.direction)!, source: DepthPointSource.BackgroundMap };
+      }
+    }
+    // returns true if there's an intersection that isn't behind the front plane
+    const boresiteIntersect = (plane: Plane3dByOriginAndUnitNormal) => {
+      const dist = boresiteIntersectRay.intersectionWithPlane(plane, projectedPt);
+      if (undefined === dist)
+        return false;
+      const npcPt = this.worldToNpc(projectedPt);
+      return npcPt.z < 1.0;
+    };
+
+    if (this.view.getDisplayStyle3d().environment.ground.display) {
+      const groundPlane = Plane3dByOriginAndUnitNormal.create(Point3d.create(0, 0, this.view.getGroundElevation()), Vector3d.unitZ());
+      if (undefined !== groundPlane && boresiteIntersect(groundPlane))
+        return { plane: Plane3dByOriginAndUnitNormal.create(projectedPt, groundPlane.getNormalRef())!, source: DepthPointSource.GroundPlane };
+    }
+
+    const acsPlane = Plane3dByOriginAndUnitNormal.create(this.getAuxCoordOrigin(), this.getAuxCoordRotation().getRow(2));
+    if (undefined !== acsPlane && boresiteIntersect(acsPlane))
+      return { plane: Plane3dByOriginAndUnitNormal.create(projectedPt, acsPlane.getNormalRef())!, source: (this.isGridOn && GridOrientationType.AuxCoord === this.view.getGridOrientation() ? DepthPointSource.Grid : DepthPointSource.ACS) };
+
+    const targetPointNpc = this.worldToNpc(this.view.getTargetPoint());
+    if (targetPointNpc.z < 0.0 || targetPointNpc.z > 1.0)
+      targetPointNpc.z = 0.5;
+
+    this.worldToNpc(pickPoint, projectedPt); projectedPt.z = targetPointNpc.z; this.npcToWorld(projectedPt, projectedPt);
+    return { plane: Plane3dByOriginAndUnitNormal.create(projectedPt, this.view.getZVector())!, source: DepthPointSource.TargetPoint };
+  }
+
+  /** @internal */
+  public animateFrustumChange(options?: ViewAnimationOptions) {
+    if (this._lastPose && this._currentBaseline)
+      this.setAnimator(new FrustumAnimator(options ? options : {}, this, this._lastPose, this.view.savePose()));
+  }
+  /** Animate the view frustum from a starting frustum to the current view frustum. In other words,
+   * save a starting frustum (presumably what the user is currently looking at), then adjust the view to
+   * a different location and call synchWithView, then call this method. After the animation the viewport
+   * frustum will be restored to its current location.
+   * @internal
+   */
+  public animateToCurrent(_start: Frustum, options?: ViewAnimationOptions) {
+    options = options ? options : {};
+    this.animateFrustumChange(/* start, this.getFrustum(), */ options);
+  }
+
+  /** Animate the view frustum to a destination location the earth from the current frustum.
+   * @internal
+   */
+  public async animateFlyoverToGlobalLocation(destination: GlobalLocation) {
+    if (!this.isCameraOn) {
+      this.turnCameraOn();
+      this.setupFromView();
+    }
+    const animator = await GlobeAnimator.create(this, destination);
+    this.setAnimator(animator);
+  }
+
+  /** @internal */
+  public pickCanvasDecoration(pt: XAndY) { return this.target.pickOverlayDecoration(pt); }
+
+  /** Get the ClientRect of the canvas for this Viewport. */
+  public getClientRect(): ClientRect { return this.canvas.getBoundingClientRect(); }
+
+  /** The ViewRect for this ScreenViewport. Left and top will be 0, right will be the width, and bottom will be the height. */
+  public get viewRect(): ViewRect { this._viewRange.init(0, 0, this.canvas.clientWidth, this.canvas.clientHeight); return this._viewRange; }
+
+  /** @internal */
+  protected addDecorations(decorations: Decorations): void {
+    ScreenViewport.removeAllChildren(this.decorationDiv);
+    const context = new DecorateContext(this, decorations);
+    context.addFromDecorator(this.view);
+    this.forEachTiledGraphicsProviderTree((ref) => context.addFromDecorator(ref));
+
+    for (const decorator of IModelApp.viewManager.decorators)
+      context.addFromDecorator(decorator);
+  }
+
+  /** Change the cursor for this Viewport */
+  public setCursor(cursor: string = "default"): void {
+    this.canvas.style.cursor = cursor;
+  }
+
+  /** @internal */
+  public synchWithView(options?: ViewChangeOptions | boolean): void {
+    options = (undefined === options) ? {} :
+      (typeof options !== "boolean") ? options : { noSaveInUndo: !options }; // for backwards compatibility, was "saveInUndo"
+
+    super.synchWithView(options);
+
+    if (true !== options.noSaveInUndo)
+      this.saveViewUndo();
+    if (true === options.animateFrustumChange)
+      this.animateFrustumChange(options);
+  }
+
+  /** @internal */
+  protected validateRenderPlan() {
+    super.validateRenderPlan();
+    this._lastPose = this.view.savePose();
+  }
+  /** Change the ViewState of this Viewport
+   * @param view a fully loaded (see discussion at [[ViewState.load]] ) ViewState
+   * @param opts options for how the view change operation should work
+   */
+  public changeView(view: ViewState, opts?: ViewChangeOptions) {
+    if (view === this.view) // nothing to do
+      return;
+
+    this.setAnimator(undefined); // make sure we clear any active animators before we change views.
+
+    if (opts === undefined)
+      opts = { animationTime: ScreenViewport.animation.time.slow.milliseconds };
+
+    // determined whether we can animate this ViewState change
+    const doAnimate = this.view && this.view.hasSameCoordinates(view) && false !== opts.animateFrustumChange;
+    if (!doAnimate)
+      this.clearViewUndo(); // if we can animate, don't throw out view undo.
+
+    super.changeView(view, opts);
+    this.saveViewUndo();
+
+    if (doAnimate)
+      this.animateFrustumChange(opts);
+  }
+
+  /** @internal */
+  public get viewCmdTargetCenter(): Point3d | undefined { return this._viewCmdTargetCenter; }
+  public set viewCmdTargetCenter(center: Point3d | undefined) { this._viewCmdTargetCenter = center ? center.clone() : undefined; }
+  /** True if an undoable viewing operation exists on the stack */
+  public get isUndoPossible(): boolean { return 0 < this._backStack.length; }
+
+  /** True if a redoable viewing operation exists on the stack */
+  public get isRedoPossible(): boolean { return 0 < this._forwardStack.length; }
+
+  /** Clear the undo buffers of this Viewport. This resets the undo stack. */
+  public clearViewUndo(): void {
+    this._currentBaseline = undefined;
+    this._forwardStack.length = 0;
+    this._backStack.length = 0;
+    this._lastPose = undefined;
+  }
+
+  /** Saves the current state of this viewport's [[ViewState]] in the undo stack, such that it can be restored by a call to [[ScreenViewport.doUndo]]. */
+  public saveViewUndo(): void {
+    if (this._inViewChangedEvent) // echo from a view changed event.
+      return;
+
+    // the first time we're called we need to establish the baseline
+    if (!this._currentBaseline)
+      this._currentBaseline = this.view.savePose();
+
+    if (this._currentBaseline.equalState(this.view))
+      return; // nothing changed, we're done
+
+    const backStack = this._backStack;
+    if (backStack.length >= this.maxUndoSteps) // don't save more than max
+      backStack.shift(); // remove the oldest entry
+
+    /** Sometimes we get requests to save undo entries from rapid viewing operations (e.g. mouse wheel rolls). To avoid lots of
+     * little useless intermediate view undo steps that mean nothing, if we get a call to this within a minimum time (1/2 second by default)
+     * we don't add a new entry to the view undo buffer.
+     */
+    const now = BeTimePoint.now();
+    if (Viewport.undoDelay.isZero || backStack.length < 1 || backStack[backStack.length - 1].undoTime!.plus(Viewport.undoDelay).before(now)) {
+      this._currentBaseline.undoTime = now; // save time we put this entry in undo buffer
+      this._backStack.push(this._currentBaseline); // save previous state
+      this._forwardStack.length = 0; // not possible to do redo after this
+    }
+
+    this._currentBaseline = this.view.savePose();
+  }
+
+  /** Reverses the most recent change to the Viewport from the undo stack. */
+  public doUndo(animationTime?: BeDuration) {
+    if (0 === this._backStack.length || this._currentBaseline === undefined)
+      return;
+
+    this._forwardStack.push(this._currentBaseline);
+    this._currentBaseline = this._backStack.pop()!;
+    this.view.applyPose(this._currentBaseline);
+    this.finishUndoRedo(animationTime);
+    this.onViewUndoRedo.raiseEvent(this, ViewUndoEvent.Undo);
+  }
+
+  /** Re-applies the most recently un-done change to the Viewport from the redo stack. */
+  public doRedo(animationTime?: BeDuration) {
+    if (0 === this._forwardStack.length || this._currentBaseline === undefined)
+      return;
+
+    this._backStack.push(this._currentBaseline);
+    this._currentBaseline = this._forwardStack.pop()!;
+    this.view.applyPose(this._currentBaseline);
+    this.finishUndoRedo(animationTime);
+    this.onViewUndoRedo.raiseEvent(this, ViewUndoEvent.Redo);
+  }
+
+  /** @internal */
+  private finishUndoRedo(duration?: BeDuration): void {
+    this.updateChangeFlags(this.view);
+    this.setupFromView();
+    if (undefined !== duration)
+      this.animateFrustumChange({ animationTime: duration.milliseconds });
+  }
+
+  /** Clear the view undo buffer and establish the current ViewState as the new baseline. */
+  public resetUndo() {
+    this.clearViewUndo();
+    this.saveViewUndo();  // Set up new baseline state
+  }
+
+  /** Show the surface normal for geometry under the cursor when snapping. */
+  private static drawLocateHitDetail(context: DecorateContext, aperture: number, hit: HitDetail): void {
+    if (!context.viewport.view.is3d())
+      return; // Not valuable feedback in 2d...
+
+    if (!(hit instanceof SnapDetail) || !hit.normal || hit.isPointAdjusted)
+      return; // AccuSnap will flash edge/segment geometry if not a surface hit or snap location has been adjusted...
+
+    const builder = context.createGraphicBuilder(GraphicType.WorldOverlay);
+    const color = context.viewport.hilite.color.inverse().withTransparency(100); // Invert hilite color for good contrast
+    const colorFill = color.withTransparency(200);
+
+    builder.setSymbology(color, colorFill, 1);
+
+    const skew = context.viewport.view.getAspectRatioSkew();
+    const radius = (2.5 * aperture) * context.viewport.getPixelSizeAtPoint(hit.snapPoint);
+    const rMatrix = Matrix3d.createRigidHeadsUp(hit.normal);
+    const ellipse = Arc3d.createScaledXYColumns(hit.snapPoint, rMatrix, radius, radius / skew, AngleSweep.create360());
+
+    builder.addArc(ellipse, true, true);
+    builder.addArc(ellipse, false, false);
+
+    const lengthX = (0.6 * radius);
+    const lengthY = lengthX / skew;
+    const normal = Vector3d.create();
+
+    ellipse.vector0.normalize(normal);
+    const pt1 = hit.snapPoint.plusScaled(normal, lengthX);
+    const pt2 = hit.snapPoint.plusScaled(normal, -lengthX);
+    builder.addLineString([pt1, pt2]);
+
+    ellipse.vector90.normalize(normal);
+    const pt3 = hit.snapPoint.plusScaled(normal, lengthY);
+    const pt4 = hit.snapPoint.plusScaled(normal, -lengthY);
+    builder.addLineString([pt3, pt4]);
+
+    context.addDecorationFromBuilder(builder);
+  }
+
+  /** @internal */
+  public drawLocateCursor(context: DecorateContext, viewPt: Point3d, aperture: number, isLocateCircleOn: boolean, hit?: HitDetail): void {
+    if (hit)
+      ScreenViewport.drawLocateHitDetail(context, aperture, hit);
+
+    if (isLocateCircleOn) {
+      // draw a filled and outlined circle to represent the size of the location aperture in the current view.
+      const radius = Math.floor(aperture * 0.5) + 0.5;
+      const position = viewPt.clone();
+      position.x = Math.floor(position.x) + 0.5;
+      position.y = Math.floor(position.y) + 0.5;
+      const drawDecoration = (ctx: CanvasRenderingContext2D) => {
+        ctx.beginPath();
+        ctx.strokeStyle = "rgba(255,255,255,.4)";
+        ctx.fillStyle = "rgba(255,255,255,.2)";
+        ctx.arc(0, 0, radius, 0, 2 * Math.PI);
+        ctx.fill();
+        ctx.stroke();
+        ctx.beginPath();
+        ctx.strokeStyle = "rgba(0,0,0,.8)";
+        ctx.lineWidth = 1;
+        ctx.arc(0, 0, radius + 1, 0, 2 * Math.PI);
+        ctx.stroke();
+      };
+      context.addCanvasDecoration({ position, drawDecoration }, true);
+    }
+  }
+
+  /** By default, a Viewport's webgl content is rendered to an off-screen canvas owned by the RenderSystem, then the resultant image is copied to the 2d rendering context
+   * belonging to the Viewport's own canvas. However, on non-chromium-based browsers this copying incurs a significant performance penalty. So, when only one Viewport
+   * needs to be drawn, we can switch to rendering the webgl content directly to the screen to improve performance in those browsers.
+   * ViewManager takes care of toggling this behavior.
+   * @internal
+   */
+  public get rendersToScreen(): boolean { return undefined !== this._webglCanvas; }
+  public set rendersToScreen(toScreen: boolean) {
+    if (toScreen === this.rendersToScreen)
+      return;
+
+    // Returns a webgl canvas if we're rendering webgl directly to the screen.
+    const webglCanvas = this.target.setRenderToScreen(toScreen);
+    if (undefined === webglCanvas) {
+      assert(undefined !== this._webglCanvas); // see getter...
+      this.vpDiv.removeChild(this._webglCanvas);
+      this._webglCanvas = undefined;
+    } else {
+      assert(undefined === this._webglCanvas); // see getter...
+      this._webglCanvas = webglCanvas;
+
+      // this.canvas has zIndex 10. Make webgl canvas' zIndex lower so that canvas decorations draw on top.
+      this.addChildDiv(this.vpDiv, webglCanvas, 5);
+    }
+
+    this.target.updateViewRect();
+    this.invalidateRenderPlan();
+  }
+}
+
+/** An off-screen viewport is not rendered to the screen. It is never added to the [[ViewManager]], therefore does not participate in
+ * the render loop. It must be initialized with an explicit height and width, and its renderFrame function must be manually invoked.
+ * @internal
+ */
+export class OffScreenViewport extends Viewport {
+  protected _isAspectRatioLocked = false;
+
+  public static create(view: ViewState, viewRect?: ViewRect, lockAspectRatio = false, target?: RenderTarget) {
+    const rect = new ViewRect(0, 0, 1, 1);
+    if (undefined !== viewRect)
+      rect.setFrom(viewRect);
+
+    const vp = new this(target ?? IModelApp.renderSystem.createOffscreenTarget(rect));
+    vp._isAspectRatioLocked = lockAspectRatio;
+    vp.changeView(view);
+    vp._decorationsValid = true;
+    return vp;
+  }
+
+  public get isAspectRatioLocked(): boolean { return this._isAspectRatioLocked; }
+  public get viewRect(): ViewRect { return this.target.viewRect; }
+
+  public setRect(rect: ViewRect, temporary: boolean = false) {
+    this.target.setViewRect(rect, temporary);
+    this.changeView(this.view);
+  }
+}