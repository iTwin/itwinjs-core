--- conflicted
+++ resolved
@@ -11,12 +11,7 @@
   Format, FormatProps, FormatterSpec, ParseError, ParserSpec, QuantityParseResult, UnitConversion, UnitProps, UnitsProvider, UnitSystemKey,
 } from "@itwin/core-quantity";
 import { IModelApp } from "../IModelApp";
-<<<<<<< HEAD
 import { IModelConnection } from "../imodeljs-frontend";
-=======
-import { IModelConnection } from "../IModelConnection";
-import { BasicUnitsProvider } from "./BasicUnitsProvider";
->>>>>>> 67a98fec
 
 // cSpell:ignore FORMATPROPS FORMATKEY ussurvey uscustomary USCUSTOM
 
