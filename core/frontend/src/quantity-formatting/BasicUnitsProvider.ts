--- conflicted
+++ resolved
@@ -6,13 +6,9 @@
  * @module QuantityFormatting
  */
 
-<<<<<<< HEAD
-import { BadUnit, BasicUnit, UnitConversion, UnitExtraData, UnitProps, UnitsProvider } from "@bentley/imodeljs-quantity";
-=======
 import {
-  BadUnit, BasicUnit, UnitConversion, UnitProps, UnitsProvider,
+  BadUnit, BasicUnit, UnitConversion, UnitExtraData, UnitProps, UnitsProvider,
 } from "@itwin/core-quantity";
->>>>>>> 67a98fec
 
 // cSpell:ignore ussurvey USCUSTOM
 
