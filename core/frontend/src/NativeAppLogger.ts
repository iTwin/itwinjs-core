/*---------------------------------------------------------------------------------------------
* Copyright (c) Bentley Systems, Incorporated. All rights reserved.
* See LICENSE.md in the project root for license terms and full copyright notice.
*--------------------------------------------------------------------------------------------*/
/** @packageDocumentation
 * @module NativeApp
 */

<<<<<<< HEAD
import { BentleyError, Logger, LoggingMetaData, LogLevel } from "@bentley/bentleyjs-core";
=======
import { GetMetaDataFunction, Logger, LogLevel } from "@itwin/core-bentley";
>>>>>>> 5575e60a
import { IpcApp } from "./IpcApp";

/**
 * Describe log message
 * @internal
 */
interface LogMessage {
  timestamp: number;
  level: LogLevel;
  category: string;
  message: string;
  metaData: any;
}
/**
 * NativeAppLogger send log message from frontend to backend. It works on native app only.
 * @internal
 */
export class NativeAppLogger {
  private static _messages: LogMessage[] = [];
  private static _onFlushed: Promise<void> | undefined;
  private static flushToBackend() {
    if (!this._onFlushed && this._messages.length > 0) {
      this._onFlushed = new Promise<void>(() => { this._onFlushed = undefined; });
      const messages = this._messages;
      this._messages = [];
      setTimeout(async () => this.flushBucket(messages));
    }
  }
  private static async flushBucket(messages: LogMessage[]): Promise<void> {
    try {
      while (messages.length > 0) {
        const msg: LogMessage = messages.shift()!;
        await IpcApp.callIpcHost("log", msg.timestamp, msg.level, msg.category, msg.message, { ...msg.metaData });
      }
    } finally {
      // Put back unsent messages.
      this._messages.unshift(...messages);
      if (this._messages.length > 0) {
        this.flushToBackend();
      } else {
        // eslint-disable-next-line @typescript-eslint/no-floating-promises
        Promise.resolve(this._onFlushed);
      }
    }
  }
  private static log(level: LogLevel, category: string, message: string, metaData: LoggingMetaData) {
    this._messages.push({ timestamp: Date.now(), level, category, message, metaData: BentleyError.getMetaData(metaData) });
    this.flushToBackend();
  }
  public static logError(category: string, message: string, metaData: LoggingMetaData) {
    this.log(LogLevel.Error, category, message, metaData);
  }
  public static logInfo(category: string, message: string, metaData: LoggingMetaData) {
    this.log(LogLevel.Info, category, message, metaData);
  }
  public static logTrace(category: string, message: string, metaData: LoggingMetaData) {
    this.log(LogLevel.Trace, category, message, metaData);
  }
  public static logWarning(category: string, message: string, metaData: LoggingMetaData) {
    this.log(LogLevel.Warning, category, message, metaData);
  }
  public static async flush(): Promise<void> {
    this.flushToBackend();
    if (this._onFlushed) {
      return this._onFlushed;
    }
  }
  public static initialize() {
    const errCb = (category: string, message: string, metaData: LoggingMetaData) => this.logError(category, message, metaData);
    const warnCb = (category: string, message: string, metaData: LoggingMetaData) => this.logWarning(category, message, metaData);
    const infoCb = (category: string, message: string, metaData: LoggingMetaData) => this.logInfo(category, message, metaData);
    const traceCb = (category: string, message: string, metaData: LoggingMetaData) => this.logTrace(category, message, metaData);

    Logger.initialize(errCb, warnCb, infoCb, traceCb);
  }
}
<|MERGE_RESOLUTION|>--- conflicted
+++ resolved
@@ -1,89 +1,85 @@
-/*---------------------------------------------------------------------------------------------
-* Copyright (c) Bentley Systems, Incorporated. All rights reserved.
-* See LICENSE.md in the project root for license terms and full copyright notice.
-*--------------------------------------------------------------------------------------------*/
-/** @packageDocumentation
- * @module NativeApp
- */
-
-<<<<<<< HEAD
-import { BentleyError, Logger, LoggingMetaData, LogLevel } from "@bentley/bentleyjs-core";
-=======
-import { GetMetaDataFunction, Logger, LogLevel } from "@itwin/core-bentley";
->>>>>>> 5575e60a
-import { IpcApp } from "./IpcApp";
-
-/**
- * Describe log message
- * @internal
- */
-interface LogMessage {
-  timestamp: number;
-  level: LogLevel;
-  category: string;
-  message: string;
-  metaData: any;
-}
-/**
- * NativeAppLogger send log message from frontend to backend. It works on native app only.
- * @internal
- */
-export class NativeAppLogger {
-  private static _messages: LogMessage[] = [];
-  private static _onFlushed: Promise<void> | undefined;
-  private static flushToBackend() {
-    if (!this._onFlushed && this._messages.length > 0) {
-      this._onFlushed = new Promise<void>(() => { this._onFlushed = undefined; });
-      const messages = this._messages;
-      this._messages = [];
-      setTimeout(async () => this.flushBucket(messages));
-    }
-  }
-  private static async flushBucket(messages: LogMessage[]): Promise<void> {
-    try {
-      while (messages.length > 0) {
-        const msg: LogMessage = messages.shift()!;
-        await IpcApp.callIpcHost("log", msg.timestamp, msg.level, msg.category, msg.message, { ...msg.metaData });
-      }
-    } finally {
-      // Put back unsent messages.
-      this._messages.unshift(...messages);
-      if (this._messages.length > 0) {
-        this.flushToBackend();
-      } else {
-        // eslint-disable-next-line @typescript-eslint/no-floating-promises
-        Promise.resolve(this._onFlushed);
-      }
-    }
-  }
-  private static log(level: LogLevel, category: string, message: string, metaData: LoggingMetaData) {
-    this._messages.push({ timestamp: Date.now(), level, category, message, metaData: BentleyError.getMetaData(metaData) });
-    this.flushToBackend();
-  }
-  public static logError(category: string, message: string, metaData: LoggingMetaData) {
-    this.log(LogLevel.Error, category, message, metaData);
-  }
-  public static logInfo(category: string, message: string, metaData: LoggingMetaData) {
-    this.log(LogLevel.Info, category, message, metaData);
-  }
-  public static logTrace(category: string, message: string, metaData: LoggingMetaData) {
-    this.log(LogLevel.Trace, category, message, metaData);
-  }
-  public static logWarning(category: string, message: string, metaData: LoggingMetaData) {
-    this.log(LogLevel.Warning, category, message, metaData);
-  }
-  public static async flush(): Promise<void> {
-    this.flushToBackend();
-    if (this._onFlushed) {
-      return this._onFlushed;
-    }
-  }
-  public static initialize() {
-    const errCb = (category: string, message: string, metaData: LoggingMetaData) => this.logError(category, message, metaData);
-    const warnCb = (category: string, message: string, metaData: LoggingMetaData) => this.logWarning(category, message, metaData);
-    const infoCb = (category: string, message: string, metaData: LoggingMetaData) => this.logInfo(category, message, metaData);
-    const traceCb = (category: string, message: string, metaData: LoggingMetaData) => this.logTrace(category, message, metaData);
-
-    Logger.initialize(errCb, warnCb, infoCb, traceCb);
-  }
-}
+/*---------------------------------------------------------------------------------------------
+* Copyright (c) Bentley Systems, Incorporated. All rights reserved.
+* See LICENSE.md in the project root for license terms and full copyright notice.
+*--------------------------------------------------------------------------------------------*/
+/** @packageDocumentation
+ * @module NativeApp
+ */
+
+import { BentleyError, Logger, LoggingMetaData, LogLevel } from "@itwin/core-bentley";
+import { IpcApp } from "./IpcApp";
+
+/**
+ * Describe log message
+ * @internal
+ */
+interface LogMessage {
+  timestamp: number;
+  level: LogLevel;
+  category: string;
+  message: string;
+  metaData: any;
+}
+/**
+ * NativeAppLogger send log message from frontend to backend. It works on native app only.
+ * @internal
+ */
+export class NativeAppLogger {
+  private static _messages: LogMessage[] = [];
+  private static _onFlushed: Promise<void> | undefined;
+  private static flushToBackend() {
+    if (!this._onFlushed && this._messages.length > 0) {
+      this._onFlushed = new Promise<void>(() => { this._onFlushed = undefined; });
+      const messages = this._messages;
+      this._messages = [];
+      setTimeout(async () => this.flushBucket(messages));
+    }
+  }
+  private static async flushBucket(messages: LogMessage[]): Promise<void> {
+    try {
+      while (messages.length > 0) {
+        const msg: LogMessage = messages.shift()!;
+        await IpcApp.callIpcHost("log", msg.timestamp, msg.level, msg.category, msg.message, { ...msg.metaData });
+      }
+    } finally {
+      // Put back unsent messages.
+      this._messages.unshift(...messages);
+      if (this._messages.length > 0) {
+        this.flushToBackend();
+      } else {
+        // eslint-disable-next-line @typescript-eslint/no-floating-promises
+        Promise.resolve(this._onFlushed);
+      }
+    }
+  }
+  private static log(level: LogLevel, category: string, message: string, metaData: LoggingMetaData) {
+    this._messages.push({ timestamp: Date.now(), level, category, message, metaData: BentleyError.getMetaData(metaData) });
+    this.flushToBackend();
+  }
+  public static logError(category: string, message: string, metaData: LoggingMetaData) {
+    this.log(LogLevel.Error, category, message, metaData);
+  }
+  public static logInfo(category: string, message: string, metaData: LoggingMetaData) {
+    this.log(LogLevel.Info, category, message, metaData);
+  }
+  public static logTrace(category: string, message: string, metaData: LoggingMetaData) {
+    this.log(LogLevel.Trace, category, message, metaData);
+  }
+  public static logWarning(category: string, message: string, metaData: LoggingMetaData) {
+    this.log(LogLevel.Warning, category, message, metaData);
+  }
+  public static async flush(): Promise<void> {
+    this.flushToBackend();
+    if (this._onFlushed) {
+      return this._onFlushed;
+    }
+  }
+  public static initialize() {
+    const errCb = (category: string, message: string, metaData: LoggingMetaData) => this.logError(category, message, metaData);
+    const warnCb = (category: string, message: string, metaData: LoggingMetaData) => this.logWarning(category, message, metaData);
+    const infoCb = (category: string, message: string, metaData: LoggingMetaData) => this.logInfo(category, message, metaData);
+    const traceCb = (category: string, message: string, metaData: LoggingMetaData) => this.logTrace(category, message, metaData);
+
+    Logger.initialize(errCb, warnCb, infoCb, traceCb);
+  }
+}