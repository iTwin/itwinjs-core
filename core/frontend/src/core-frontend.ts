--- conflicted
+++ resolved
@@ -176,13 +176,10 @@
 export * from "./LocalhostIpcApp";
 export * from "./request/utils";
 export * from "./RealityDataSource";
-<<<<<<< HEAD
 export * from "./RealityDataSourceTilesetUrlImpl";
-=======
 
 export * from "./internal/cross-package";
 
->>>>>>> 4f6896e1
 // TODO/FIX: "./extension/ExtensionRuntime" import has to be last to avoid circular dependency errors.
 import "./extension/ExtensionRuntime";
 
