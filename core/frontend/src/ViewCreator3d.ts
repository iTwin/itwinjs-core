--- conflicted
+++ resolved
@@ -9,13 +9,8 @@
 
 import { CompressedId64Set, Id64, Id64Array, Id64String } from "@itwin/core-bentley";
 import {
-<<<<<<< HEAD
-  Camera, CategorySelectorProps, Code, CustomViewState3dProps, DisplayStyle3dProps, Environment, IModel, IModelReadRpcInterface, ModelSelectorProps,
-  RenderMode, ViewDefinition3dProps, ViewIdString, ViewStateProps,
-=======
-  Camera, CategorySelectorProps, Code, CustomViewState3dCreatorOptions, DisplayStyle3dProps, Environment, IModel, IModelReadRpcInterface, ModelSelectorProps,
-  QueryRowFormat, RenderMode, ViewDefinition3dProps, ViewQueryParams, ViewStateProps,
->>>>>>> a090d8b5
+  Camera, CategorySelectorProps, Code, CustomViewState3dCreatorOptions, DisplayStyle3dProps, Environment, IModel, IModelReadRpcInterface,
+  ModelSelectorProps, RenderMode, ViewDefinition3dProps, ViewStateProps,
 } from "@itwin/core-common";
 import { Range3d } from "@itwin/core-geometry";
 import { IModelConnection } from "./IModelConnection";
@@ -81,7 +76,7 @@
    * @throws [IModelError]($common) If no 3d models are found in the iModel.
    */
   public async createDefaultView(options?: ViewCreator3dOptions, modelIds?: Id64String[]): Promise<ViewState> {
-    const rpcOptions: CustomViewState3dCreatorOptions = modelIds ? { modelIds: CompressedId64Set.sortAndCompress(modelIds) } : { };
+    const rpcOptions: CustomViewState3dCreatorOptions = modelIds ? { modelIds: CompressedId64Set.sortAndCompress(modelIds) } : {};
     const rpc = IModelReadRpcInterface.getClientForRouting(this._imodel.routingContext.token);
     const serializedProps = await rpc.getCustomViewState3dData(this._imodel.getRpcProps(), rpcOptions);
 
@@ -245,7 +240,7 @@
   /**
    * Get the Id of the default view.
    */
-  private async _getDefaultViewId(): Promise<ViewIdString | undefined> {
+  private async _getDefaultViewId(): Promise<Id64String | undefined> {
     const viewId = await this._imodel.views.queryDefaultViewId();
     if (viewId !== Id64.invalid)
       return viewId;
