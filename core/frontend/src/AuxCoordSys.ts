--- conflicted
+++ resolved
@@ -4,13 +4,8 @@
 /** @module Views */
 
 import { AuxCoordSystemProps, AuxCoordSystem2dProps, AuxCoordSystem3dProps, BisCodeSpec, Code, IModel, Npc, ColorDef, LinePixels } from "@bentley/imodeljs-common";
-<<<<<<< HEAD
-import { Angle, Point3d, Point2d, Vector3d, YawPitchRollAngles, XYAndZ, XAndY, RotMatrix, Transform, Arc3d, AngleSweep } from "@bentley/geometry-core";
+import { Angle, Point3d, Point2d, Vector3d, YawPitchRollAngles, XYAndZ, XAndY, Matrix3d, Transform, Arc3d, AngleSweep } from "@bentley/geometry-core";
 import { JsonUtils } from "@bentley/bentleyjs-core";
-=======
-import { Angle, Point3d, Point2d, Vector3d, YawPitchRollAngles, XYAndZ, XAndY, Matrix3d, Transform, Arc3d, AngleSweep } from "@bentley/geometry-core";
-import { JsonUtils, Id64 } from "@bentley/bentleyjs-core";
->>>>>>> 719bdb37
 import { ElementState } from "./EntityState";
 import { IModelConnection } from "./IModelConnection";
 import { ViewState } from "./ViewState";
