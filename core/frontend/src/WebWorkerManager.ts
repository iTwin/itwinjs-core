--- conflicted
+++ resolved
@@ -1,182 +1,177 @@
-/*---------------------------------------------------------------------------------------------
-* Copyright (c) 2019 Bentley Systems, Incorporated. All rights reserved.
-* Licensed under the MIT License. See LICENSE.md in the project root for license terms.
-*--------------------------------------------------------------------------------------------*/
-
-// This file contains the code that manages a pool of We bWorkers, starting and dispatching work to them.
-// All the WebWorkers for a given instance of WebWorkerManager are the same, running the specified javascript
-// code. The Web Worker javascript  must be set up to handle the set of WorkerOperation's that are sent by
-// calls to queueOperation on WebWorkerManager.
-
-type resolveFunc = ((arg: any) => void);
-type rejectFunc = ((arg: Error) => void);
-
-<<<<<<< HEAD
-/** Class that manages WebWorkers
- * @alpha
-=======
-/** Class that manages Web Workers. The number of Web Worker threads can be specified.
- * Each Web Worker maintains a queue of requests, and queueOperation method selects
- * the thread with the fewest entries in the queue. Operations are represented as
- * subclasses of the abstract class WorkerOperation.
- * @alpha
- * @hidden
->>>>>>> adc2a852
- */
-export class WebWorkerManager {
-  private _workerProxys: WebWorkerProxy[];
-  private _maxWebWorkers: number;
-  private _workerJsFile: string;
-
-  public constructor(workerJsFile: string, maxWebWorkers?: number) {
-    this._workerJsFile = workerJsFile;
-    this._maxWebWorkers = maxWebWorkers ? maxWebWorkers : 3;
-    this._workerProxys = new Array<WebWorkerProxy>();
-  }
-
-  // queues an operation to one of the WebWorker threads. The workerJsFile must have a
-  // handler method with the name of WorkerOperation.operation, and must return a result.
-  public async queueOperation(operation: WorkerOperation): Promise<any> {
-    const wwProxy: WebWorkerProxy = this.getBestQueue();
-    return operation.sendMessage(wwProxy);
-  }
-
-  // selects the queue to which the request is directed.
-  public getBestQueue(): WebWorkerProxy {
-    let shortestExisting: number = Number.MAX_SAFE_INTEGER;
-    let selectedProxy: WebWorkerProxy | undefined;
-    let selectedLength: number = 0;
-    if (this._workerProxys.length > 0) {
-      for (const proxy of this._workerProxys) {
-        if (proxy.queueLength < shortestExisting) {
-          selectedProxy = proxy;
-          selectedLength = proxy.queueLength;
-          shortestExisting = selectedLength;
-          if (selectedLength === 0)
-            break;
-        }
-      }
-    }
-
-    // if we have no proxys yet, or if none of them have an empty queue, start a new WebWorker proxy.
-    if (!selectedProxy || ((selectedLength > 0) && (this._workerProxys.length < this._maxWebWorkers))) {
-      const length: number = this._workerProxys.push(new WebWorkerProxy(this._workerJsFile));
-      selectedProxy = this._workerProxys[length - 1];
-    }
-    return selectedProxy;
-  }
-}
-
-// the message sent to the webWorker.
-class RequestMessage {
-  constructor(public msgId: number, public operation: string, public operands: any) { }
-}
-
-/**
- * Abstract base class for requests handled by a Web Worker.
- * @note - To direct a request to a Web Worker, create a subclass of WorkerOperation in the main thread,
- * instantiate that subclass, and then call the queueOperation method of the corresponding WebWorkerManager.
- * The javascript loaded by the WebWorkerManager must be configured to handle the request by implementing
- * a method equal to the operation argument of the WorkerOperation constructor.
- * @alpha
- * @hidden
- */
-export abstract class WorkerOperation {
-  private _resolve: resolveFunc | undefined = undefined;
-  private _reject: rejectFunc | undefined = undefined;
-  private _proxy: WebWorkerProxy | undefined = undefined;
-  public msgId: number = 0;
-
-  constructor(public operation: string, public operands: any[], public transferable?: any[]) {
-  }
-
-  // This is the executor method that is called immediately when you instantiate a Promise.
-  // Here, we store the resolve and reject functions for use when we handle the message from the worker (see handleMessage).
-  public executor(resolve: resolveFunc, reject: rejectFunc) {
-    // save the resolve and reject functions to dispatch when we get reply back from the web worker.
-    this._resolve = resolve;
-    this._reject = reject;
-
-    // start the operation in the web worker.
-    this._proxy!.enqueue(this);
-  }
-
-  // This method puts together the request, sends it, and returns the Promise.
-  public async sendMessage(proxy: WebWorkerProxy): Promise<any> {
-    this._proxy = proxy;
-    return new Promise(this.executor.bind(this));
-  }
-
-  // Called when the correct message is returned from the Web Worker.
-  // This should be called only from the handleMessage method of WebWorkerProxy
-  public doResolve(event: MessageEvent): void {
-    // the return value is in event.data.result.
-    this._resolve!(event.data.result);
-  }
-
-  // This should be called only from the handleMessage method of WebWorkerProxy.
-  public doReject(errorEvent: ErrorEvent): void {
-    this._reject!(new Error(`Error ${errorEvent.message} at line number ${errorEvent.lineno} of file ${errorEvent.filename}, in the webworker thread`));
-  }
-}
-
-class WebWorkerProxy {
-  private _queue: Map<number, WorkerOperation>;
-  private _worker: Worker;
-  private _nextMsgId: number;
-
-  public constructor(workerFile: string) {
-    this._worker = new Worker(workerFile);
-    this._worker.onmessage = this.handleMessage.bind(this);
-    this._worker.onerror = this.handleError.bind(this);
-    this._queue = new Map<number, WorkerOperation>();
-    this._nextMsgId = 1;
-  }
-
-  // this is the method that gets responses (that worked) from the webWorker.
-  private handleMessage(event: MessageEvent) {
-    const msgId: number = event.data.msgId;
-    const wo = this._queue.get(msgId);
-    if (wo) {
-      wo.doResolve(event);
-      this._queue.delete(msgId);
-    }
-  }
-
-  // this is the method that gets errors from the webworker.
-  // Try to get the msgId out of the error we got back. That doesn't always work, because
-  // sometimes we don't throw the error if it happens while the worker is loading. In that case
-  // we find the message with the lowest msgId, since that's the order we're processing them.
-  private handleError(error: ErrorEvent) {
-    let errorMsgId = 0;
-    let rejectError = error;
-    if (error.hasOwnProperty("msgId") && error.hasOwnProperty("originalError")) {
-      errorMsgId = (error as any).msgId;
-      rejectError = (error as any).originalError;
-    } else {
-      // find the lowest number msgId.
-      errorMsgId = Number.MAX_SAFE_INTEGER;
-      for (const msgId of this._queue.keys()) {
-        errorMsgId = Math.min(msgId, errorMsgId);
-      }
-    }
-    // reject the promise and remove the message from the queue.
-    const wo = this._queue.get(errorMsgId);
-    if (wo) {
-      wo.doReject(rejectError);
-      this._queue.delete(errorMsgId);
-    }
-  }
-
-  public enqueue(wo: WorkerOperation): void {
-    wo.msgId = this._nextMsgId++;
-    const message = new RequestMessage(wo.msgId, wo.operation, wo.operands);
-    this._queue.set(wo.msgId, wo);
-    this._worker.postMessage(message, wo.transferable);
-  }
-
-  // gets the queue size.
-  public get queueLength(): number {
-    return this._queue.size;
-  }
-}
+/*---------------------------------------------------------------------------------------------
+* Copyright (c) 2019 Bentley Systems, Incorporated. All rights reserved.
+* Licensed under the MIT License. See LICENSE.md in the project root for license terms.
+*--------------------------------------------------------------------------------------------*/
+
+// This file contains the code that manages a pool of We bWorkers, starting and dispatching work to them.
+// All the WebWorkers for a given instance of WebWorkerManager are the same, running the specified javascript
+// code. The Web Worker javascript  must be set up to handle the set of WorkerOperation's that are sent by
+// calls to queueOperation on WebWorkerManager.
+
+type resolveFunc = ((arg: any) => void);
+type rejectFunc = ((arg: Error) => void);
+
+/** Class that manages Web Workers. The number of Web Worker threads can be specified.
+ * Each Web Worker maintains a queue of requests, and queueOperation method selects
+ * the thread with the fewest entries in the queue. Operations are represented as
+ * subclasses of the abstract class WorkerOperation.
+ * @alpha
+ * @hidden
+ */
+export class WebWorkerManager {
+  private _workerProxys: WebWorkerProxy[];
+  private _maxWebWorkers: number;
+  private _workerJsFile: string;
+
+  public constructor(workerJsFile: string, maxWebWorkers?: number) {
+    this._workerJsFile = workerJsFile;
+    this._maxWebWorkers = maxWebWorkers ? maxWebWorkers : 3;
+    this._workerProxys = new Array<WebWorkerProxy>();
+  }
+
+  // queues an operation to one of the WebWorker threads. The workerJsFile must have a
+  // handler method with the name of WorkerOperation.operation, and must return a result.
+  public async queueOperation(operation: WorkerOperation): Promise<any> {
+    const wwProxy: WebWorkerProxy = this.getBestQueue();
+    return operation.sendMessage(wwProxy);
+  }
+
+  // selects the queue to which the request is directed.
+  public getBestQueue(): WebWorkerProxy {
+    let shortestExisting: number = Number.MAX_SAFE_INTEGER;
+    let selectedProxy: WebWorkerProxy | undefined;
+    let selectedLength: number = 0;
+    if (this._workerProxys.length > 0) {
+      for (const proxy of this._workerProxys) {
+        if (proxy.queueLength < shortestExisting) {
+          selectedProxy = proxy;
+          selectedLength = proxy.queueLength;
+          shortestExisting = selectedLength;
+          if (selectedLength === 0)
+            break;
+        }
+      }
+    }
+
+    // if we have no proxys yet, or if none of them have an empty queue, start a new WebWorker proxy.
+    if (!selectedProxy || ((selectedLength > 0) && (this._workerProxys.length < this._maxWebWorkers))) {
+      const length: number = this._workerProxys.push(new WebWorkerProxy(this._workerJsFile));
+      selectedProxy = this._workerProxys[length - 1];
+    }
+    return selectedProxy;
+  }
+}
+
+// the message sent to the webWorker.
+class RequestMessage {
+  constructor(public msgId: number, public operation: string, public operands: any) { }
+}
+
+/**
+ * Abstract base class for requests handled by a Web Worker.
+ * @note - To direct a request to a Web Worker, create a subclass of WorkerOperation in the main thread,
+ * instantiate that subclass, and then call the queueOperation method of the corresponding WebWorkerManager.
+ * The javascript loaded by the WebWorkerManager must be configured to handle the request by implementing
+ * a method equal to the operation argument of the WorkerOperation constructor.
+ * @alpha
+ * @hidden
+ */
+export abstract class WorkerOperation {
+  private _resolve: resolveFunc | undefined = undefined;
+  private _reject: rejectFunc | undefined = undefined;
+  private _proxy: WebWorkerProxy | undefined = undefined;
+  public msgId: number = 0;
+
+  constructor(public operation: string, public operands: any[], public transferable?: any[]) {
+  }
+
+  // This is the executor method that is called immediately when you instantiate a Promise.
+  // Here, we store the resolve and reject functions for use when we handle the message from the worker (see handleMessage).
+  public executor(resolve: resolveFunc, reject: rejectFunc) {
+    // save the resolve and reject functions to dispatch when we get reply back from the web worker.
+    this._resolve = resolve;
+    this._reject = reject;
+
+    // start the operation in the web worker.
+    this._proxy!.enqueue(this);
+  }
+
+  // This method puts together the request, sends it, and returns the Promise.
+  public async sendMessage(proxy: WebWorkerProxy): Promise<any> {
+    this._proxy = proxy;
+    return new Promise(this.executor.bind(this));
+  }
+
+  // Called when the correct message is returned from the Web Worker.
+  // This should be called only from the handleMessage method of WebWorkerProxy
+  public doResolve(event: MessageEvent): void {
+    // the return value is in event.data.result.
+    this._resolve!(event.data.result);
+  }
+
+  // This should be called only from the handleMessage method of WebWorkerProxy.
+  public doReject(errorEvent: ErrorEvent): void {
+    this._reject!(new Error(`Error ${errorEvent.message} at line number ${errorEvent.lineno} of file ${errorEvent.filename}, in the webworker thread`));
+  }
+}
+
+class WebWorkerProxy {
+  private _queue: Map<number, WorkerOperation>;
+  private _worker: Worker;
+  private _nextMsgId: number;
+
+  public constructor(workerFile: string) {
+    this._worker = new Worker(workerFile);
+    this._worker.onmessage = this.handleMessage.bind(this);
+    this._worker.onerror = this.handleError.bind(this);
+    this._queue = new Map<number, WorkerOperation>();
+    this._nextMsgId = 1;
+  }
+
+  // this is the method that gets responses (that worked) from the webWorker.
+  private handleMessage(event: MessageEvent) {
+    const msgId: number = event.data.msgId;
+    const wo = this._queue.get(msgId);
+    if (wo) {
+      wo.doResolve(event);
+      this._queue.delete(msgId);
+    }
+  }
+
+  // this is the method that gets errors from the webworker.
+  // Try to get the msgId out of the error we got back. That doesn't always work, because
+  // sometimes we don't throw the error if it happens while the worker is loading. In that case
+  // we find the message with the lowest msgId, since that's the order we're processing them.
+  private handleError(error: ErrorEvent) {
+    let errorMsgId = 0;
+    let rejectError = error;
+    if (error.hasOwnProperty("msgId") && error.hasOwnProperty("originalError")) {
+      errorMsgId = (error as any).msgId;
+      rejectError = (error as any).originalError;
+    } else {
+      // find the lowest number msgId.
+      errorMsgId = Number.MAX_SAFE_INTEGER;
+      for (const msgId of this._queue.keys()) {
+        errorMsgId = Math.min(msgId, errorMsgId);
+      }
+    }
+    // reject the promise and remove the message from the queue.
+    const wo = this._queue.get(errorMsgId);
+    if (wo) {
+      wo.doReject(rejectError);
+      this._queue.delete(errorMsgId);
+    }
+  }
+
+  public enqueue(wo: WorkerOperation): void {
+    wo.msgId = this._nextMsgId++;
+    const message = new RequestMessage(wo.msgId, wo.operation, wo.operands);
+    this._queue.set(wo.msgId, wo);
+    this._worker.postMessage(message, wo.transferable);
+  }
+
+  // gets the queue size.
+  public get queueLength(): number {
+    return this._queue.size;
+  }
+}