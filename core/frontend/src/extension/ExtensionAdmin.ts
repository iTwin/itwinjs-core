/*---------------------------------------------------------------------------------------------
* Copyright (c) Bentley Systems, Incorporated. All rights reserved.
* See LICENSE.md in the project root for license terms and full copyright notice.
*--------------------------------------------------------------------------------------------*/
/** @packageDocumentation
 * @module Extensions
 */

<<<<<<< HEAD
import { IModelApp } from "../IModelApp";
import {
  ActivationEvent,
  Extension,
  ExtensionManifest,
  ExtensionProvider,
} from "./Extension";
=======
import type { ActivationEvent, BuildExtensionManifest, ExtensionLoader, ExtensionManifest, LocalExtensionProps, ResolveFunc } from "./Extension";
>>>>>>> ef122d4b

/** The Extensions loading system has the following goals:
 *   1. Only fetch what is needed when it is required
 *      1. Load a manifest file
 *      2. Load the the main module when necessary
 *   2. Download the extension's files
 *
 * 2 ways to load an Extension into the system:
 *
 *  1. At build-time provide the function to load both the Extension Manifest and import the main module of the extension.
 *     The main module must contain the activate() function.
 *  2. A minimum set of ExtensionLoaderProps that provide enough information to get the manifest
 *
 * An Extension can be in 3 different states:
 *   - Known
 *      - The Extension Admin has the minimal information needed to fetch the manifest for the Extension.
 *        knows the Extension exists but has not yet loaded the manifest
 *   - Installed
 *      - The Extension has the full manifest loaded and can be executed on the activation events
 *   - Disabled
 *      - The Extension has the full manifest but is not currently enabled and will not be executed based on the
 *        activation events.
 */

/** The Extension Admin controls the list of currently known, loaded and executing an Extension.
 * Handles the loading of Extensions and maintains a list of the currently loaded Extensions.
 *
 * @alpha
 */
export class ExtensionAdmin {
  /** Defines the set of extensions that are currently known and can be invoked during activation events.  */
  private _extensions: Map<string, Extension> = new Map<string, Extension>();
  private _hosts: string[];

  /** Fired when an Extension has been added or removed.
   * @internal
   */
  public onStartup = async () => {
    await this.activateExtensionEvents("onStartup");
  };

<<<<<<< HEAD
  public constructor() {
    IModelApp.onAfterStartup.addListener(this.onStartup);
    this._hosts = [];
  }

  /**
   * Register a local or remote extension
   * @param provider
   * @alpha
=======
  /** Add an ExtensionLoader to the front of the list of extension loaders. Extension loaders are invoked front to back.
   * @param extensionLoader Extension loader to add
>>>>>>> ef122d4b
   */
  public async addExtension(provider: ExtensionProvider): Promise<void> {
    const manifest = await this.getManifest(provider);
    const { manifestPromise, manifestUrl, ...extensionContent } = provider;
    this._extensions.set(manifest.name, {
      manifest,
      ...extensionContent,
    });
  }

  /**
   * Register a list of local and/or remote extensions
   * @param providers
   * @alpha
   */
  public async addExtensions(providers: ExtensionProvider[]): Promise<void[]> {
    return Promise.all(
      providers.map(async (provider) => this.addExtension(provider))
    );
  }

  /**
   * Register a url (hostname) for extension hosting (i.e. https://localhost:3000, https://www.yourdomain.com, etc.)
   * @param hostUrl
   */
  public registerHost(hostUrl: string) {
    this._hosts.push(new URL(hostUrl).hostname.replace("www",""));
  }

  /** Loops over all enabled Extensions and triggers each one if the provided event is defined. */
<<<<<<< HEAD
  private async activateExtensionEvents(event: string) {
    for (const extension of this._extensions.values()) {
      if (!extension.manifest.activationEvents) continue;
=======
  private async activateExtensionEvents(event: ActivationEvent) {
    for (const extension of this._installedExtensions.values()) {
      if (!extension.manifest.activationEvents)
        continue;
>>>>>>> ef122d4b
      for (const activationEvent of extension.manifest.activationEvents) {
        if (activationEvent === event) {
          this.execute(extension); // eslint-disable-line @typescript-eslint/no-floating-promises
        }
      }
    }
  }

  /** Resolves an import function provided for build-time Extensions that should return a valid
   * Extension Manifest.
   */
  private async getManifest(
    provider: ExtensionProvider
  ): Promise<ExtensionManifest> {
    let manifest: ExtensionManifest;
    if (provider.manifestPromise) {
      manifest = await provider.manifestPromise;
    } else if (provider.manifestUrl) {
      manifest = await (await fetch(provider.manifestUrl)).json();
    } else {
      throw new Error(
        "Please provide a method to retrieve the Extension manifest"
      );
    }
    return manifest;
  }

  // Important: The Function constructor is used here to isolate the context in which the Extension javascript has access.
  // By using the Function constructor to create and then execute the extension it will only have access to two scopes:
  //  1. It's own function scope
  //  2. The global scope
  //
  // The global scope is important for an Extension as that is where the reference to the Extension Implementation is supplied
  // from the application side.
  // TODO Are these comments accurate?
  private async execute(extension: Extension): Promise<void> {
    if (extension.main) return extension.main();
    if (extension.jsUrl) {
      const hostName = new URL(extension.jsUrl).hostname.replace("www","");
      if (this._hosts.indexOf(hostName)< 0) {
        throw new Error(
          `Extension "${extension.manifest.name}" could not be loaded from "${hostName}". Please register the host for extension usage via the registerHost API`
        );
      }
      const main = await import(/* webpackIgnore: true */ extension.jsUrl);
      if (typeof main === "function") {
        return main();
      }
      if (!main.default) {
        throw new Error(
          `No default export was found in remote extension "${extension.manifest.name}"`
        );
      }
      return main.default();
    }
  }
}<|MERGE_RESOLUTION|>--- conflicted
+++ resolved
@@ -1,22 +1,13 @@
 /*---------------------------------------------------------------------------------------------
-* Copyright (c) Bentley Systems, Incorporated. All rights reserved.
-* See LICENSE.md in the project root for license terms and full copyright notice.
-*--------------------------------------------------------------------------------------------*/
+ * Copyright (c) Bentley Systems, Incorporated. All rights reserved.
+ * See LICENSE.md in the project root for license terms and full copyright notice.
+ *--------------------------------------------------------------------------------------------*/
 /** @packageDocumentation
  * @module Extensions
  */
 
-<<<<<<< HEAD
 import { IModelApp } from "../IModelApp";
-import {
-  ActivationEvent,
-  Extension,
-  ExtensionManifest,
-  ExtensionProvider,
-} from "./Extension";
-=======
-import type { ActivationEvent, BuildExtensionManifest, ExtensionLoader, ExtensionManifest, LocalExtensionProps, ResolveFunc } from "./Extension";
->>>>>>> ef122d4b
+import { Extension, ExtensionManifest, ExtensionProvider } from "./Extension";
 
 /** The Extensions loading system has the following goals:
  *   1. Only fetch what is needed when it is required
@@ -58,7 +49,6 @@
     await this.activateExtensionEvents("onStartup");
   };
 
-<<<<<<< HEAD
   public constructor() {
     IModelApp.onAfterStartup.addListener(this.onStartup);
     this._hosts = [];
@@ -68,10 +58,6 @@
    * Register a local or remote extension
    * @param provider
    * @alpha
-=======
-  /** Add an ExtensionLoader to the front of the list of extension loaders. Extension loaders are invoked front to back.
-   * @param extensionLoader Extension loader to add
->>>>>>> ef122d4b
    */
   public async addExtension(provider: ExtensionProvider): Promise<void> {
     const manifest = await this.getManifest(provider);
@@ -98,20 +84,13 @@
    * @param hostUrl
    */
   public registerHost(hostUrl: string) {
-    this._hosts.push(new URL(hostUrl).hostname.replace("www",""));
+    this._hosts.push(new URL(hostUrl).hostname.replace("www", ""));
   }
 
   /** Loops over all enabled Extensions and triggers each one if the provided event is defined. */
-<<<<<<< HEAD
   private async activateExtensionEvents(event: string) {
     for (const extension of this._extensions.values()) {
       if (!extension.manifest.activationEvents) continue;
-=======
-  private async activateExtensionEvents(event: ActivationEvent) {
-    for (const extension of this._installedExtensions.values()) {
-      if (!extension.manifest.activationEvents)
-        continue;
->>>>>>> ef122d4b
       for (const activationEvent of extension.manifest.activationEvents) {
         if (activationEvent === event) {
           this.execute(extension); // eslint-disable-line @typescript-eslint/no-floating-promises
@@ -150,8 +129,8 @@
   private async execute(extension: Extension): Promise<void> {
     if (extension.main) return extension.main();
     if (extension.jsUrl) {
-      const hostName = new URL(extension.jsUrl).hostname.replace("www","");
-      if (this._hosts.indexOf(hostName)< 0) {
+      const hostName = new URL(extension.jsUrl).hostname.replace("www", "");
+      if (this._hosts.indexOf(hostName) < 0) {
         throw new Error(
           `Extension "${extension.manifest.name}" could not be loaded from "${hostName}". Please register the host for extension usage via the registerHost API`
         );
