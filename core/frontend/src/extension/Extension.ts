/*---------------------------------------------------------------------------------------------
* Copyright (c) Bentley Systems, Incorporated. All rights reserved.
* See LICENSE.md in the project root for license terms and full copyright notice.
*--------------------------------------------------------------------------------------------*/
/** @packageDocumentation
 * @module Extensions
 */

/**
 * @alpha
 */
export type ActivationEvent = "onStartup";

/**
 * @alpha
 */
export type ResolveFunc = () => Promise<any>;

/** Defines the format of an Extension manifest
 * @alpha
 */
export interface ExtensionManifest {
  /** The extension name */
  readonly name: string;
  /** The extension display name */
  readonly displayName?: string;
  /** The extension version */
  readonly version: string;
  /** The extension description */
  readonly description?: string;
  /** The main module file to load. This should be a path to the javascript file
   * e.g "./lib/main.js"
   */
  readonly main: string;
  /** Only valid when the Extension is loaded at build-time.
   *
   * Defines the main ES module that will be imported
   */
  readonly module?: string;
  /** List of activation events this Extension supports. */
  readonly activationEvents: ActivationEvent[] | string[];
}

/**
 * Methods to provide an extension's content (local function vs remote function)
 * @alpha
 */
type ExtensionContentProvider =
  | {
      /**
       * A local function that is the starting execution point for the Extension.
       * Typically used with locally installed Extensions
       */
      readonly main: ResolveFunc;
      jsUrl?: never;
    }
  | {
      main?: never;
      /**
       * The url for an endpoint that responds with a Javascript file that contains a default function that is the starting execution point for the Extension.
       * Typically used with remote Extensions
       */
      readonly jsUrl: string;
    };

/**
 * A "ready to use" Extension (contains a manifest object).
 * Will be used as the type for in-memory extensions in the ExtensionAdmin
 * @alpha
 */
export type Extension = ExtensionContentProvider & {
  readonly manifest: ExtensionManifest;
<<<<<<< HEAD
};

/**
 * Properties that are required to construct an Extension.
 * Is the parameter type for the "ExtensionAdmin.addExtension" method, which is the preferred method for consumers to provide/register an Extension
 */
export type ExtensionProvider = ExtensionContentProvider &
  (
    | {
        /**
         * A local promise that resolves the manifest.
         * Typically used with locally installed Extensions
         */
        readonly manifestPromise: Promise<ExtensionManifest>;
        manifestUrl?: never;
      }
    | {
        readonly manifestPromise?: never;
        /**
         * The url for an endpoint that responds with the manifest.
         * Typically used with remote Extensions
         */
        manifestUrl: string;
      }
  );
=======
  readonly mainFunc?: ResolveFunc;
}

/** The minimum information required to download an Extension
 * @alpha
*/
export interface ExtensionLoaderProps {
  name: string;
  version: string;
}

/** @alpha */
export interface BuiltInExtensionLoaderProps {
  manifest: Promise<any>;
  loader: ResolveFunc;
}

/** Describes what is needed in order to write an Extension Loader.
 * @alpha
 */
export interface ExtensionLoader {
  /** Retrieves an Extension manifest for the provided Extension identifier */
  getManifest(arg: ExtensionLoaderProps): Promise<ExtensionManifest>;
  /** Downloads an Extension provided the name of the Extension */
  downloadExtension(arg: ExtensionLoaderProps): Promise<LocalExtensionProps>;
}
>>>>>>> ef122d4b
<|MERGE_RESOLUTION|>--- conflicted
+++ resolved
@@ -1,7 +1,7 @@
 /*---------------------------------------------------------------------------------------------
-* Copyright (c) Bentley Systems, Incorporated. All rights reserved.
-* See LICENSE.md in the project root for license terms and full copyright notice.
-*--------------------------------------------------------------------------------------------*/
+ * Copyright (c) Bentley Systems, Incorporated. All rights reserved.
+ * See LICENSE.md in the project root for license terms and full copyright notice.
+ *--------------------------------------------------------------------------------------------*/
 /** @packageDocumentation
  * @module Extensions
  */
@@ -38,7 +38,7 @@
    */
   readonly module?: string;
   /** List of activation events this Extension supports. */
-  readonly activationEvents: ActivationEvent[] | string[];
+  readonly activationEvents: ActivationEvent[];
 }
 
 /**
@@ -70,12 +70,12 @@
  */
 export type Extension = ExtensionContentProvider & {
   readonly manifest: ExtensionManifest;
-<<<<<<< HEAD
 };
 
 /**
  * Properties that are required to construct an Extension.
  * Is the parameter type for the "ExtensionAdmin.addExtension" method, which is the preferred method for consumers to provide/register an Extension
+ * @alpha
  */
 export type ExtensionProvider = ExtensionContentProvider &
   (
@@ -95,32 +95,4 @@
          */
         manifestUrl: string;
       }
-  );
-=======
-  readonly mainFunc?: ResolveFunc;
-}
-
-/** The minimum information required to download an Extension
- * @alpha
-*/
-export interface ExtensionLoaderProps {
-  name: string;
-  version: string;
-}
-
-/** @alpha */
-export interface BuiltInExtensionLoaderProps {
-  manifest: Promise<any>;
-  loader: ResolveFunc;
-}
-
-/** Describes what is needed in order to write an Extension Loader.
- * @alpha
- */
-export interface ExtensionLoader {
-  /** Retrieves an Extension manifest for the provided Extension identifier */
-  getManifest(arg: ExtensionLoaderProps): Promise<ExtensionManifest>;
-  /** Downloads an Extension provided the name of the Extension */
-  downloadExtension(arg: ExtensionLoaderProps): Promise<LocalExtensionProps>;
-}
->>>>>>> ef122d4b
+  );