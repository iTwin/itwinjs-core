/*---------------------------------------------------------------------------------------------
* Copyright (c) Bentley Systems, Incorporated. All rights reserved.
* See LICENSE.md in the project root for license terms and full copyright notice.
*--------------------------------------------------------------------------------------------*/
/** @packageDocumentation
 * @module Tiles
 */

import { Id64String } from "@bentley/bentleyjs-core";
import { BackgroundMapSettings, MapImagerySettings, MapLayerSettings } from "@bentley/imodeljs-common";
<<<<<<< HEAD
import { MapLayerImageryProvider } from "./MapLayerImageryProvider";
import { Viewport } from "../../Viewport";
import { ViewState } from "../../ViewState";
import { TiledGraphicsProvider } from "../TiledGraphicsProvider";
import { TileTreeReference } from "../TileTreeReference";
import { MapTileTreeReference } from "./MapTileTree";
=======
import { Viewport } from "../../Viewport";
import { ViewState } from "../../ViewState";
import { MapLayerImageryProvider, MapTileTreeReference, TiledGraphicsProvider, TileTreeReference } from "../internal";
>>>>>>> 8c5891b1

/** @internal */
export class MapTiledGraphicsProvider implements TiledGraphicsProvider {
  public readonly backgroundMap: MapTileTreeReference;
  public readonly overlayMap: MapTileTreeReference;
  public readonly  backgroundDrapeMap: MapTileTreeReference;
  private readonly _detachFromDisplayStyle: VoidFunction[] = [];

  public forEachTileTreeRef(viewport: Viewport, func: (ref: TileTreeReference) => void): void {
    if (viewport.viewFlags.backgroundMap) {
      func(this.backgroundMap);
      func(this.overlayMap);
    }
  }
  constructor(private readonly _vp: Viewport) {
    const displayStyle = _vp.displayStyle;
    const mapSettings = displayStyle.backgroundMapSettings;
    const mapImagery = displayStyle.settings.mapImagery;
    this.backgroundMap = new MapTileTreeReference(mapSettings, mapImagery.backgroundBase, mapImagery.backgroundLayers, displayStyle.iModel, _vp.viewportId, false, false, () => displayStyle.overrideTerrainDisplay());
    this.overlayMap = new MapTileTreeReference(mapSettings, undefined, mapImagery.overlayLayers, displayStyle.iModel, _vp.viewportId, true, false);
    this.backgroundDrapeMap = new MapTileTreeReference(mapSettings, mapImagery.backgroundBase, mapImagery.backgroundLayers, displayStyle.iModel,  _vp.viewportId, false, true);
    const removals = this._detachFromDisplayStyle;

    removals.push(displayStyle.settings.onBackgroundMapChanged.addListener((settings: BackgroundMapSettings) => {
      const mapBase = MapLayerSettings.fromMapSettings(settings);
      this.backgroundMap.setBaseLayerSettings(mapBase);
      this.backgroundDrapeMap.setBaseLayerSettings(mapBase);
      this.backgroundMap.clearLayers();
      this.backgroundDrapeMap.clearLayers();
      this.backgroundMap.settings = settings;
      this.overlayMap.settings = settings;
      this.backgroundDrapeMap.settings = settings;
    }));
    removals.push(displayStyle.settings.onMapImageryChanged.addListener((imagery: Readonly<MapImagerySettings>) => {
      this.backgroundMap.setBaseLayerSettings(imagery.backgroundBase);
      this.backgroundMap.setLayerSettings(imagery.backgroundLayers);
      this.backgroundDrapeMap.setBaseLayerSettings(mapImagery.backgroundBase);
      this.backgroundDrapeMap.setLayerSettings(mapImagery.backgroundLayers);
      this.overlayMap.setLayerSettings(imagery.overlayLayers);
    }));
  }

  // This is used in inital view setup and when views are synchronized.  If view is being synchronized
  // we need to clear the layers which purges tile graphics if the settings or layers are changed.
  public setView(newView: ViewState) {
    const layersMatch = ((layers1: MapLayerSettings[], layers2: MapLayerSettings[]): boolean => {
      if (layers1.length !== layers2.length)
        return false;

      for (let i = 0; i < layers1.length; i++)
        if (!layers1[i].displayMatches(layers2[i]))
          return false;

      return true;
    });
    const mapImagery = newView.displayStyle.settings.mapImagery;
    if (!newView.displayStyle.backgroundMapSettings.equals(this.backgroundMap.settings) || !layersMatch(mapImagery.backgroundLayers, this.backgroundMap.layerSettings)) {
      this.backgroundMap.clearLayers();
      this.backgroundDrapeMap.clearLayers();
    }
    if (!layersMatch(mapImagery.overlayLayers, this.overlayMap.layerSettings))
      this.overlayMap.clearLayers();
  }

  public detachFromDisplayStyle(): void {
    this._detachFromDisplayStyle.forEach((f) => f());
    this._detachFromDisplayStyle.length = 0;
  }
  /** @internal */
  public getMapLayerImageryProvider(index: number, isOverlay: boolean): MapLayerImageryProvider | undefined {
    const imageryTreeRef = isOverlay ? this.overlayMap.getLayerImageryTreeRef(index) : this.backgroundMap.getLayerImageryTreeRef(index);
    return imageryTreeRef?.imageryProvider;
  }

  /** @internal */
  public mapLayerFromIds(mapTreeId: Id64String, layerTreeId: Id64String): MapLayerSettings | undefined {
    let mapLayer;
    if (undefined === (mapLayer = this.backgroundMap.layerFromTreeModelIds(mapTreeId, layerTreeId)))
      mapLayer = this.overlayMap.layerFromTreeModelIds(mapTreeId, layerTreeId);

    return mapLayer;
  }
}

<|MERGE_RESOLUTION|>--- conflicted
+++ resolved
@@ -1,106 +1,97 @@
-/*---------------------------------------------------------------------------------------------
-* Copyright (c) Bentley Systems, Incorporated. All rights reserved.
-* See LICENSE.md in the project root for license terms and full copyright notice.
-*--------------------------------------------------------------------------------------------*/
-/** @packageDocumentation
- * @module Tiles
- */
-
-import { Id64String } from "@bentley/bentleyjs-core";
-import { BackgroundMapSettings, MapImagerySettings, MapLayerSettings } from "@bentley/imodeljs-common";
-<<<<<<< HEAD
-import { MapLayerImageryProvider } from "./MapLayerImageryProvider";
-import { Viewport } from "../../Viewport";
-import { ViewState } from "../../ViewState";
-import { TiledGraphicsProvider } from "../TiledGraphicsProvider";
-import { TileTreeReference } from "../TileTreeReference";
-import { MapTileTreeReference } from "./MapTileTree";
-=======
-import { Viewport } from "../../Viewport";
-import { ViewState } from "../../ViewState";
-import { MapLayerImageryProvider, MapTileTreeReference, TiledGraphicsProvider, TileTreeReference } from "../internal";
->>>>>>> 8c5891b1
-
-/** @internal */
-export class MapTiledGraphicsProvider implements TiledGraphicsProvider {
-  public readonly backgroundMap: MapTileTreeReference;
-  public readonly overlayMap: MapTileTreeReference;
-  public readonly  backgroundDrapeMap: MapTileTreeReference;
-  private readonly _detachFromDisplayStyle: VoidFunction[] = [];
-
-  public forEachTileTreeRef(viewport: Viewport, func: (ref: TileTreeReference) => void): void {
-    if (viewport.viewFlags.backgroundMap) {
-      func(this.backgroundMap);
-      func(this.overlayMap);
-    }
-  }
-  constructor(private readonly _vp: Viewport) {
-    const displayStyle = _vp.displayStyle;
-    const mapSettings = displayStyle.backgroundMapSettings;
-    const mapImagery = displayStyle.settings.mapImagery;
-    this.backgroundMap = new MapTileTreeReference(mapSettings, mapImagery.backgroundBase, mapImagery.backgroundLayers, displayStyle.iModel, _vp.viewportId, false, false, () => displayStyle.overrideTerrainDisplay());
-    this.overlayMap = new MapTileTreeReference(mapSettings, undefined, mapImagery.overlayLayers, displayStyle.iModel, _vp.viewportId, true, false);
-    this.backgroundDrapeMap = new MapTileTreeReference(mapSettings, mapImagery.backgroundBase, mapImagery.backgroundLayers, displayStyle.iModel,  _vp.viewportId, false, true);
-    const removals = this._detachFromDisplayStyle;
-
-    removals.push(displayStyle.settings.onBackgroundMapChanged.addListener((settings: BackgroundMapSettings) => {
-      const mapBase = MapLayerSettings.fromMapSettings(settings);
-      this.backgroundMap.setBaseLayerSettings(mapBase);
-      this.backgroundDrapeMap.setBaseLayerSettings(mapBase);
-      this.backgroundMap.clearLayers();
-      this.backgroundDrapeMap.clearLayers();
-      this.backgroundMap.settings = settings;
-      this.overlayMap.settings = settings;
-      this.backgroundDrapeMap.settings = settings;
-    }));
-    removals.push(displayStyle.settings.onMapImageryChanged.addListener((imagery: Readonly<MapImagerySettings>) => {
-      this.backgroundMap.setBaseLayerSettings(imagery.backgroundBase);
-      this.backgroundMap.setLayerSettings(imagery.backgroundLayers);
-      this.backgroundDrapeMap.setBaseLayerSettings(mapImagery.backgroundBase);
-      this.backgroundDrapeMap.setLayerSettings(mapImagery.backgroundLayers);
-      this.overlayMap.setLayerSettings(imagery.overlayLayers);
-    }));
-  }
-
-  // This is used in inital view setup and when views are synchronized.  If view is being synchronized
-  // we need to clear the layers which purges tile graphics if the settings or layers are changed.
-  public setView(newView: ViewState) {
-    const layersMatch = ((layers1: MapLayerSettings[], layers2: MapLayerSettings[]): boolean => {
-      if (layers1.length !== layers2.length)
-        return false;
-
-      for (let i = 0; i < layers1.length; i++)
-        if (!layers1[i].displayMatches(layers2[i]))
-          return false;
-
-      return true;
-    });
-    const mapImagery = newView.displayStyle.settings.mapImagery;
-    if (!newView.displayStyle.backgroundMapSettings.equals(this.backgroundMap.settings) || !layersMatch(mapImagery.backgroundLayers, this.backgroundMap.layerSettings)) {
-      this.backgroundMap.clearLayers();
-      this.backgroundDrapeMap.clearLayers();
-    }
-    if (!layersMatch(mapImagery.overlayLayers, this.overlayMap.layerSettings))
-      this.overlayMap.clearLayers();
-  }
-
-  public detachFromDisplayStyle(): void {
-    this._detachFromDisplayStyle.forEach((f) => f());
-    this._detachFromDisplayStyle.length = 0;
-  }
-  /** @internal */
-  public getMapLayerImageryProvider(index: number, isOverlay: boolean): MapLayerImageryProvider | undefined {
-    const imageryTreeRef = isOverlay ? this.overlayMap.getLayerImageryTreeRef(index) : this.backgroundMap.getLayerImageryTreeRef(index);
-    return imageryTreeRef?.imageryProvider;
-  }
-
-  /** @internal */
-  public mapLayerFromIds(mapTreeId: Id64String, layerTreeId: Id64String): MapLayerSettings | undefined {
-    let mapLayer;
-    if (undefined === (mapLayer = this.backgroundMap.layerFromTreeModelIds(mapTreeId, layerTreeId)))
-      mapLayer = this.overlayMap.layerFromTreeModelIds(mapTreeId, layerTreeId);
-
-    return mapLayer;
-  }
-}
-
+/*---------------------------------------------------------------------------------------------
+* Copyright (c) Bentley Systems, Incorporated. All rights reserved.
+* See LICENSE.md in the project root for license terms and full copyright notice.
+*--------------------------------------------------------------------------------------------*/
+/** @packageDocumentation
+ * @module Tiles
+ */
+
+import { Id64String } from "@bentley/bentleyjs-core";
+import { BackgroundMapSettings, MapImagerySettings, MapLayerSettings } from "@bentley/imodeljs-common";
+import { Viewport } from "../../Viewport";
+import { ViewState } from "../../ViewState";
+import { MapLayerImageryProvider, MapTileTreeReference, TiledGraphicsProvider, TileTreeReference } from "../internal";
+
+/** @internal */
+export class MapTiledGraphicsProvider implements TiledGraphicsProvider {
+  public readonly backgroundMap: MapTileTreeReference;
+  public readonly overlayMap: MapTileTreeReference;
+  public readonly  backgroundDrapeMap: MapTileTreeReference;
+  private readonly _detachFromDisplayStyle: VoidFunction[] = [];
+
+  public forEachTileTreeRef(viewport: Viewport, func: (ref: TileTreeReference) => void): void {
+    if (viewport.viewFlags.backgroundMap) {
+      func(this.backgroundMap);
+      func(this.overlayMap);
+    }
+  }
+  constructor(private readonly _vp: Viewport) {
+    const displayStyle = _vp.displayStyle;
+    const mapSettings = displayStyle.backgroundMapSettings;
+    const mapImagery = displayStyle.settings.mapImagery;
+    this.backgroundMap = new MapTileTreeReference(mapSettings, mapImagery.backgroundBase, mapImagery.backgroundLayers, displayStyle.iModel, _vp.viewportId, false, false, () => displayStyle.overrideTerrainDisplay());
+    this.overlayMap = new MapTileTreeReference(mapSettings, undefined, mapImagery.overlayLayers, displayStyle.iModel, _vp.viewportId, true, false);
+    this.backgroundDrapeMap = new MapTileTreeReference(mapSettings, mapImagery.backgroundBase, mapImagery.backgroundLayers, displayStyle.iModel,  _vp.viewportId, false, true);
+    const removals = this._detachFromDisplayStyle;
+
+    removals.push(displayStyle.settings.onBackgroundMapChanged.addListener((settings: BackgroundMapSettings) => {
+      const mapBase = MapLayerSettings.fromMapSettings(settings);
+      this.backgroundMap.setBaseLayerSettings(mapBase);
+      this.backgroundDrapeMap.setBaseLayerSettings(mapBase);
+      this.backgroundMap.clearLayers();
+      this.backgroundDrapeMap.clearLayers();
+      this.backgroundMap.settings = settings;
+      this.overlayMap.settings = settings;
+      this.backgroundDrapeMap.settings = settings;
+    }));
+    removals.push(displayStyle.settings.onMapImageryChanged.addListener((imagery: Readonly<MapImagerySettings>) => {
+      this.backgroundMap.setBaseLayerSettings(imagery.backgroundBase);
+      this.backgroundMap.setLayerSettings(imagery.backgroundLayers);
+      this.backgroundDrapeMap.setBaseLayerSettings(mapImagery.backgroundBase);
+      this.backgroundDrapeMap.setLayerSettings(mapImagery.backgroundLayers);
+      this.overlayMap.setLayerSettings(imagery.overlayLayers);
+    }));
+  }
+
+  // This is used in inital view setup and when views are synchronized.  If view is being synchronized
+  // we need to clear the layers which purges tile graphics if the settings or layers are changed.
+  public setView(newView: ViewState) {
+    const layersMatch = ((layers1: MapLayerSettings[], layers2: MapLayerSettings[]): boolean => {
+      if (layers1.length !== layers2.length)
+        return false;
+
+      for (let i = 0; i < layers1.length; i++)
+        if (!layers1[i].displayMatches(layers2[i]))
+          return false;
+
+      return true;
+    });
+    const mapImagery = newView.displayStyle.settings.mapImagery;
+    if (!newView.displayStyle.backgroundMapSettings.equals(this.backgroundMap.settings) || !layersMatch(mapImagery.backgroundLayers, this.backgroundMap.layerSettings)) {
+      this.backgroundMap.clearLayers();
+      this.backgroundDrapeMap.clearLayers();
+    }
+    if (!layersMatch(mapImagery.overlayLayers, this.overlayMap.layerSettings))
+      this.overlayMap.clearLayers();
+  }
+
+  public detachFromDisplayStyle(): void {
+    this._detachFromDisplayStyle.forEach((f) => f());
+    this._detachFromDisplayStyle.length = 0;
+  }
+  /** @internal */
+  public getMapLayerImageryProvider(index: number, isOverlay: boolean): MapLayerImageryProvider | undefined {
+    const imageryTreeRef = isOverlay ? this.overlayMap.getLayerImageryTreeRef(index) : this.backgroundMap.getLayerImageryTreeRef(index);
+    return imageryTreeRef?.imageryProvider;
+  }
+
+  /** @internal */
+  public mapLayerFromIds(mapTreeId: Id64String, layerTreeId: Id64String): MapLayerSettings | undefined {
+    let mapLayer;
+    if (undefined === (mapLayer = this.backgroundMap.layerFromTreeModelIds(mapTreeId, layerTreeId)))
+      mapLayer = this.overlayMap.layerFromTreeModelIds(mapTreeId, layerTreeId);
+
+    return mapLayer;
+  }
+}
+