/*---------------------------------------------------------------------------------------------
* Copyright (c) Bentley Systems, Incorporated. All rights reserved.
* See LICENSE.md in the project root for license terms and full copyright notice.
*--------------------------------------------------------------------------------------------*/
import { ClientRequestContext } from "@bentley/bentleyjs-core";
import { Point2d, Range2d } from "@bentley/geometry-core";
import { request, RequestBasicCredentials, RequestOptions } from "@bentley/itwin-client";
import { xml2json } from "xml-js";
<<<<<<< HEAD
import { MapCartoRectangle } from "./MapCartoRectangle";
=======
import { MapCartoRectangle } from "../internal";
>>>>>>> 8c5891b1
import { WmsUtilities } from "./WmsUtilities"; // needed for getBaseUrl

/** @packageDocumentation
 * @module Views
 */

/**
 * fetch XML from HTTP request
 * @param url server URL to address the request
 * @internal
 */
async function getXml(requestContext: ClientRequestContext, url: string, credentials?: RequestBasicCredentials): Promise<any> {
  const options: RequestOptions = {
    method: "GET",
    responseType: "text",
    timeout: { response: 20000 },
    retries: 2,
    auth: credentials,
  };
  const data = await request(requestContext, url, options);
  return data.text;
}

/** Encapsulation of the capabilities for an WMTS server
 * @internal
 */
export namespace WmtsCapability {

  export abstract class OwsConstants {
    // OWS xml tag names
    public static readonly ABSTRACT_XMLTAG = "ows:Abstract";
    public static readonly ACCESSCONSTRAINTS_XMLTAG = "ows:AccessConstraints";
    public static readonly ALLOWEDVALUES_XMLTAG = "ows:AllowedValues";
    public static readonly BOUNDINGBOX_XMLTAG = "ows:BoundingBox";
    public static readonly CONSTRAINT_XMLTAG = "ows:Constraint";
    public static readonly DCP_XMLTAG = "ows:DCP";
    public static readonly FEES_XMLTAG = "ows:Fees";
    public static readonly GET_XMLTAG = "ows:Get";
    public static readonly HTTP_XMLTAG = "ows:HTTP";
    public static readonly IDENTIFIER_XMLTAG = "ows:Identifier";
    public static readonly KEYWORDS_XMLTAG = "ows:Keywords";
    public static readonly KEYWORD_XMLTAG = "ows:Keyword";
    public static readonly LOWERCORNER_XMLTAG = "ows:LowerCorner";
    public static readonly OPERATION_XMLTAG = "ows:Operation";
    public static readonly OPERATIONSMETADATA_XMLTAG = "ows:OperationsMetadata";
    public static readonly POST_XMLTAG = "ows:Post";
    public static readonly SERVICEIDENTIFICATION_XMLTAG = "ows:ServiceIdentification";
    public static readonly SERVICETYPE_XMLTAG = "ows:ServiceType";
    public static readonly SERVICETYPEVERSION_XMLTAG = "ows:ServiceTypeVersion";
    public static readonly SUPPORTEDCRS_XMLTAG = "ows:SupportedCRS";
    public static readonly TITLE_XMLTAG = "ows:Title";
    public static readonly UPPERCORNER_XMLTAG = "ows:UpperCorner";
    public static readonly VALUE_XMLTAG = "ows:Value";
    public static readonly WGS84BOUNDINGBOX_XMLTAG = "ows:WGS84BoundingBox";
  }

  export abstract class XmlConstants {
    // Operations names
    public static readonly GETCAPABILITIES = "GetCapabilities";
    public static readonly GETTILE = "GetTile";
    public static readonly GETFEATUREINFO = "GetFeatureInfo";

    public static readonly MATRIXWIDTH_XMLTAG = "MatrixWidth";
    public static readonly MATRIXHEIGHT_XMLTAG = "MatrixHeight";
    public static readonly SCALEDENOMINATOR_XMLTAG = "ScaleDenominator";

    public static readonly TILEHEIGHT_XMLTAG = "TileHeight";
    public static readonly TILEMATRIX_XMLTAG = "TileMatrix";
    public static readonly TILEMATRIXSETLINK_XMLTAG = "TileMatrixSetLink";
    public static readonly TILEWIDTH_XMLTAG = "TileWidth";
    public static readonly TOPLEFTCORNER_XMLTAG = "TopLeftCorner";
    public static readonly WELLKNOWNSCALESET_XMLTAG = "WellKnownScaleSet";

    public static readonly CONSTRAINT_NAME_FILTER = "Encoding";
    public static readonly STYLE_ISDEFAULT = "IsDefault";
    public static readonly XLINK_HREF = "xlink:href";
  }

  export abstract class Constants {
    public static readonly GOOGLEMAPS_LEVEL0_SCALE_DENOM = 559082264.0287178;
    public static readonly GOOGLEMAPS_COMPATIBLE_WELLKNOWNNAME = "googlemapscompatible";
  }

  export class ServiceIdentification {
    public readonly abstract?: string;
    public readonly accessConstraints?: string;
    public readonly fees?: string;
    public readonly serviceType?: string;
    public readonly serviceTypeVersion?: string;
    public readonly title?: string;
    public readonly keywords?: string[];

    constructor(json: any) {
      this.abstract = json[OwsConstants.ABSTRACT_XMLTAG]?._text;
      this.serviceType = json[OwsConstants.SERVICETYPE_XMLTAG]?._text;
      this.serviceTypeVersion = json[OwsConstants.SERVICETYPEVERSION_XMLTAG]?._text;
      this.title = json[OwsConstants.TITLE_XMLTAG]?._text;

      const keywords = json[OwsConstants.KEYWORDS_XMLTAG]?.[OwsConstants.KEYWORD_XMLTAG];
      if (keywords !== undefined) {
        this.keywords = [];

        if (Array.isArray(keywords)) {
          for (const keyword of keywords) {
            if (keyword !== undefined) {
              this.keywords.push(keyword._text);
            }
          }
        } else {
          this.keywords.push(keywords._text);
        }
      }

      this.accessConstraints = json[OwsConstants.ACCESSCONSTRAINTS_XMLTAG]?._text;
      this.fees = json[OwsConstants.FEES_XMLTAG]?._text;
    }
  }

  export class OperationMetadata {
    private _getCapabilities?: Operation;
    public get getCapabilities(): Operation | undefined { return this._getCapabilities; }

    private _getFeatureInfo?: Operation;
    public get getFeatureInfo(): Operation | undefined { return this._getFeatureInfo; }

    private _getTile?: Operation;
    public get getTile(): Operation | undefined { return this._getTile; }

    private readOperation(op: any) {
      if (op?._attributes?.name === XmlConstants.GETCAPABILITIES)
        this._getCapabilities = new Operation(op);
      else if (op?._attributes?.name === XmlConstants.GETTILE)
        this._getTile = new Operation(op);
      else if (op?._attributes?.name === XmlConstants.GETFEATUREINFO)
        this._getFeatureInfo = new Operation(op);
    }

    constructor(json: any) {
      const operation = (json ? json[OwsConstants.OPERATION_XMLTAG] : undefined);
      if (operation) {
        if (Array.isArray(operation)) {
          operation.forEach((op: any) => {
            this.readOperation(op);
          });
        } else {
          this.readOperation(operation);
        }
      }
    }
  }

  export class HttpDcp {
    public readonly url?: string;
    public readonly constraintName?: string;

    // For simplicity of use we create a 'static' encoding property instead of having
    // a generic constraint data model.
    // We make sure the constraint name is 'encoding' related.
    public readonly encoding?: string;

    constructor(json: any) {
      this.url = json?._attributes[XmlConstants.XLINK_HREF];
      this.constraintName = (json ? json[OwsConstants.CONSTRAINT_XMLTAG]?._attributes?.name : undefined);
      if (this.constraintName?.endsWith(XmlConstants.CONSTRAINT_NAME_FILTER))
        this.encoding = json[OwsConstants.CONSTRAINT_XMLTAG]?.[OwsConstants.ALLOWEDVALUES_XMLTAG]?.[OwsConstants.VALUE_XMLTAG]?._text;
    }
  }

  export class Operation {
    public readonly name?: string;
    private _getDcpHttp?: HttpDcp[];
    public get getDcpHttp(): HttpDcp[] | undefined { return this._getDcpHttp; }
    private _postDcpHttp?: HttpDcp[];
    public get postDcpHttp(): HttpDcp[] | undefined { return this._postDcpHttp; }

    constructor(json: any) {
      this.name = json?._attributes?.name;

      const dcpHttp = (json ? json[OwsConstants.DCP_XMLTAG]?.[OwsConstants.HTTP_XMLTAG] : undefined);
      if (!dcpHttp)
        return;

      const get = dcpHttp[OwsConstants.GET_XMLTAG];
      if (get) {
        this._getDcpHttp = [];

        if (Array.isArray(get)) {
          get.forEach((getItem: any) => {
            this._getDcpHttp?.push(new WmtsCapability.HttpDcp(getItem));
          });
        } else {
          this._getDcpHttp?.push(new WmtsCapability.HttpDcp(get));
        }
      }

      const post = dcpHttp[OwsConstants.POST_XMLTAG];
      if (post) {
        this._postDcpHttp = [];

        if (Array.isArray(post)) {
          post.forEach((postItem: any) => {
            this._postDcpHttp?.push(new WmtsCapability.HttpDcp(postItem));
          });
        } else {
          this._postDcpHttp?.push(new WmtsCapability.HttpDcp(post));
        }
      }
    }
  }

  export class Contents {
    public readonly layers: WmtsCapability.Layer[] = [];
    public readonly tileMatrixSets: WmtsCapability.TileMatrixSet[] = [];

    constructor(private _json: any) {

      // Layers
      const jsonLayer = _json?.Layer;
      if (jsonLayer) {
        if (Array.isArray(jsonLayer)) {
          jsonLayer.forEach((layer: any) => {
            this.layers.push(new WmtsCapability.Layer(layer));
          });
        } else {
          this.layers.push(new WmtsCapability.Layer(jsonLayer));
        }
      }

      // TileMatrixSet
      const jsonTileMatrixSet = _json?.TileMatrixSet;
      if (jsonTileMatrixSet) {
        if (Array.isArray(jsonTileMatrixSet)) {
          jsonTileMatrixSet.forEach((matrixSet: any) => {
            this.tileMatrixSets.push(new WmtsCapability.TileMatrixSet(matrixSet));
          });
        } else {
          this.tileMatrixSets.push(new WmtsCapability.TileMatrixSet(jsonTileMatrixSet));
        }
      }
    }

    public getGoogleMapsCompatibleTileMatrixSet(): WmtsCapability.TileMatrixSet[] {
      const googleMapsTms: WmtsCapability.TileMatrixSet[] = [];
      this.tileMatrixSets.forEach((tms) => {
        if (tms.wellKnownScaleSet?.toLowerCase().includes(Constants.GOOGLEMAPS_COMPATIBLE_WELLKNOWNNAME))
          googleMapsTms.push(tms);

        // In case wellKnownScaleSet was not been set properly, infer from scaleDenominator
        // Note: some servers are quite inaccurate in their scale values, hence I used a delta value of 1.
        else if (tms.tileMatrix.length > 0
          && Math.abs(tms.tileMatrix[0].scaleDenominator - Constants.GOOGLEMAPS_LEVEL0_SCALE_DENOM) < 1
          && (tms.supportedCrs.includes("3857") || tms.supportedCrs.includes("900913")))
          googleMapsTms.push(tms);
      });
      return googleMapsTms;
    }
  }

  export class Style {
    public readonly isDefault: boolean = false;
    public readonly title?: string;
    public readonly identifier?: string;
    // TODO: LegendURL

    constructor(private _json: any) {
      if (!_json)
        return;

      if (_json._attributes?.isDefault)
        this.isDefault = _json._attributes.isDefault.toLowerCase() === "true";

      this.title = _json[OwsConstants.TITLE_XMLTAG]?._text;
      this.identifier = _json[OwsConstants.IDENTIFIER_XMLTAG]?._text;
    }
  }
  export class BoundingBox {
    public readonly crs?: string;
    public readonly range?: Range2d;

    constructor(_json: any) {
      this.crs = _json._attributes?.crs;
      const lowerCorner = _json[OwsConstants.LOWERCORNER_XMLTAG]?._text?.split(" ").map((x: string) => +x);
      const upperCorner = _json[OwsConstants.UPPERCORNER_XMLTAG]?._text?.split(" ").map((x: string) => +x);
      if (lowerCorner.length === 2 && upperCorner.length === 2)
        this.range = Range2d.createXYXY(lowerCorner[0], lowerCorner[1], upperCorner[0], upperCorner[1]);
    }
  }

  export class TileMatrixSetLink {
    public readonly tileMatrixSet: string;
    // TODO: TileMatrixSetLimits

    constructor(_json: any) {
      this.tileMatrixSet = (_json?.TileMatrixSet?._text ? _json.TileMatrixSet._text : "");
    }
  }

  export class TileMatrixSet {
    public readonly identifier: string;
    public readonly title?: string;
    public readonly abstract?: string;
    public readonly supportedCrs: string;
    public readonly wellKnownScaleSet: string;
    public readonly tileMatrix: TileMatrix[] = [];

    constructor(_json: any) {
      this.identifier = _json[OwsConstants.IDENTIFIER_XMLTAG]?._text;
      if (!this.identifier)
        throw new Error("No Identifier found.");

      this.title = _json[OwsConstants.TITLE_XMLTAG]?._text;
      this.abstract = _json[OwsConstants.ABSTRACT_XMLTAG]?._text;
      this.supportedCrs = _json[OwsConstants.SUPPORTEDCRS_XMLTAG]?._text;
      if (!this.supportedCrs)
        throw new Error("No supported CRS found.");

      this.wellKnownScaleSet = _json[XmlConstants.WELLKNOWNSCALESET_XMLTAG]?._text;

      // TileMatrix:
      // TileMatrix is mandatory on TileMatrixSet, if it doesn't exists, something is OFF with the capability.
      const tileMatrix = _json[XmlConstants.TILEMATRIX_XMLTAG];
      if (!tileMatrix)
        throw new Error("No matrix set link found for WMTS layer");

      if (Array.isArray(tileMatrix)) {
        tileMatrix.forEach((tm: any) => {
          this.tileMatrix.push(new TileMatrix(tm));
        });
      } else {
        this.tileMatrix.push(new TileMatrix(tileMatrix));
      }
    }
  }

  export class TileMatrix {
    public readonly identifier: string;
    public readonly title?: string;
    public readonly abstract?: string;
    public readonly scaleDenominator: number;
    public readonly topLeftCorner: Point2d;
    public readonly tileWidth: number;
    public readonly tileHeight: number;
    public readonly matrixWidth: number;
    public readonly matrixHeight: number;

    constructor(_json: any) {
      if (!_json)
        throw new Error("Invalid json data provided");

      this.identifier = _json[OwsConstants.IDENTIFIER_XMLTAG]?._text;
      if (!this.identifier)
        throw new Error("No Identifier found.");

      this.title = _json[OwsConstants.TITLE_XMLTAG]?._text;
      this.abstract = _json[OwsConstants.ABSTRACT_XMLTAG]?._text;

      // Scale denominator
      const scaleDenomStr = _json[XmlConstants.SCALEDENOMINATOR_XMLTAG]?._text;
      if (!scaleDenomStr)
        throw new Error("No scale denominator found on TileMatrix.");
      this.scaleDenominator = +scaleDenomStr;

      // Top left corner
      const topLeftCorner = _json[XmlConstants.TOPLEFTCORNER_XMLTAG]?._text?.split(" ").map((x: string) => +x);
      if (topLeftCorner?.length !== 2)
        throw new Error("No TopLeftCorner found on TileMatrix.");
      this.topLeftCorner = Point2d.create(topLeftCorner[0], topLeftCorner[1]);

      // Tile Width
      const tileWidthStr = _json[XmlConstants.TILEWIDTH_XMLTAG]?._text;
      if (!tileWidthStr)
        throw new Error("No tile width found on TileMatrix.");
      this.tileWidth = +tileWidthStr;

      // Tile Height
      const tileHeightStr = _json[XmlConstants.TILEHEIGHT_XMLTAG]?._text;
      if (!tileHeightStr)
        throw new Error("No tile eight found on TileMatrix.");
      this.tileHeight = +tileHeightStr;

      // Matrix Width
      const matrixWidthStr = _json[XmlConstants.MATRIXWIDTH_XMLTAG]?._text;
      if (!matrixWidthStr)
        throw new Error("No tile width found on TileMatrix.");
      this.matrixWidth = +matrixWidthStr;

      // Matrix Height
      const matrixHeightStr = _json[XmlConstants.MATRIXHEIGHT_XMLTAG]?._text;
      if (!matrixHeightStr)
        throw new Error("No tile eight found on TileMatrix.");
      this.matrixHeight = +matrixHeightStr;
    }
  }

  export class Layer {
    public readonly identifier: string;
    public readonly title?: string;
    public readonly abstract?: string;
    public readonly format?: string;
    public readonly wsg84BoundingBox?: MapCartoRectangle;
    public readonly boundingBox?: BoundingBox;
    public readonly styles: Style[] = [];
    public readonly tileMatrixSetLinks: TileMatrixSetLink[] = [];

    constructor(_json: any) {
      if (!_json)
        throw new Error("Invalid json data provided");

      this.identifier = _json[OwsConstants.IDENTIFIER_XMLTAG]?._text;
      this.title = _json[OwsConstants.TITLE_XMLTAG]?._text;
      this.format = _json.Format?._text;

      // BoundingBox
      this.boundingBox = (_json[OwsConstants.BOUNDINGBOX_XMLTAG] ? new BoundingBox(_json[OwsConstants.BOUNDINGBOX_XMLTAG]) : undefined);

      // WSG84 BoundingBox
      const lowerCorner = _json[OwsConstants.WGS84BOUNDINGBOX_XMLTAG]?.[OwsConstants.LOWERCORNER_XMLTAG]?._text?.split(" ").map((x: string) => +x);
      const upperCorner = _json[OwsConstants.WGS84BOUNDINGBOX_XMLTAG]?.[OwsConstants.UPPERCORNER_XMLTAG]?._text?.split(" ").map((x: string) => +x);
      if (lowerCorner?.length === 2 && upperCorner?.length === 2)
        this.wsg84BoundingBox = MapCartoRectangle.createFromDegrees(lowerCorner[0], lowerCorner[1], upperCorner[0], upperCorner[1]);

      // If we could not initialized WSG84 bounding box, attempt to initialized it from Bounding Box
      if (!this.wsg84BoundingBox && (this.boundingBox?.crs?.includes("EPSG:4326") || this.boundingBox?.crs?.includes("CRS:84"))) {
        this.wsg84BoundingBox = MapCartoRectangle.createFromDegrees(this.boundingBox.range?.low.x, this.boundingBox.range?.low.y, this.boundingBox.range?.high.x, this.boundingBox.range?.high.y);
      }

      // Style
      if (Array.isArray(_json.Style)) {
        _json.Style.forEach((style: any) => {
          this.styles.push(new Style(style));
        });
      } else if (_json.Style) {
        this.styles.push(new Style(_json.Style));
      }

      // TileMatrixSetLink
      // TileMatrixSetLink is mandatory on Layer, if it doesn't exists, something is OFF with the capability.
      const tileMatrixSetLink = _json[XmlConstants.TILEMATRIXSETLINK_XMLTAG];

      if (!tileMatrixSetLink)
        throw new Error("No matrix set link found for WMTS layer");

      if (Array.isArray(tileMatrixSetLink)) {
        tileMatrixSetLink.forEach((tmsl: any) => {
          this.tileMatrixSetLinks.push(new TileMatrixSetLink(tmsl));
        });
      } else {
        this.tileMatrixSetLinks.push(new TileMatrixSetLink(tileMatrixSetLink));
      }
    }
  }
}

/** @internal */
export class WmtsCapabilities {
  private static _capabilitiesCache = new Map<string, WmtsCapabilities | undefined>();

  public get json() { return this._json; }

  public readonly version?: string;
  public readonly serviceIdentification?: WmtsCapability.ServiceIdentification;
  public readonly contents?: WmtsCapability.Contents;

  public readonly operationsMetadata?: WmtsCapability.OperationMetadata;

  constructor(private _json: any) {
    // Capabilities version
    this.version = _json?.Capabilities?._attributes.version;

    // Service Identification
    if (_json?.Capabilities?.[WmtsCapability.OwsConstants.SERVICEIDENTIFICATION_XMLTAG])
      this.serviceIdentification = new WmtsCapability.ServiceIdentification(_json?.Capabilities?.[WmtsCapability.OwsConstants.SERVICEIDENTIFICATION_XMLTAG]);

    // Operations metadata
    if (_json?.Capabilities?.[WmtsCapability.OwsConstants.OPERATIONSMETADATA_XMLTAG])
      this.operationsMetadata = new WmtsCapability.OperationMetadata(_json?.Capabilities?.[WmtsCapability.OwsConstants.OPERATIONSMETADATA_XMLTAG]);

    // Contents
    if (_json.Capabilities?.Contents)
      this.contents = new WmtsCapability.Contents(_json.Capabilities?.Contents);
  }

  public static createFromXml(xmlCapabilities: string): WmtsCapabilities | undefined {
    const jsonCapabilities = xml2json(xmlCapabilities, { compact: true, nativeType: false, ignoreComment: true });
    const capabilities = JSON.parse(jsonCapabilities);
    return new WmtsCapabilities(capabilities);
  }

  public static async create(url: string, credentials?: RequestBasicCredentials, ignoreCache?: boolean): Promise<WmtsCapabilities | undefined> {
    if (!ignoreCache) {
      const cached = WmtsCapabilities._capabilitiesCache.get(url);
      if (cached !== undefined)
        return cached;
    }

    const xmlCapabilities = await getXml(new ClientRequestContext(""), `${WmsUtilities.getBaseUrl(url)}?request=GetCapabilities&service=WMTS`, credentials);

    if (!xmlCapabilities)
      return undefined;

    const capabilities = WmtsCapabilities.createFromXml(xmlCapabilities);
    if (capabilities)
      WmtsCapabilities._capabilitiesCache.set(url, capabilities);

    return capabilities;
  }
}<|MERGE_RESOLUTION|>--- conflicted
+++ resolved
@@ -6,11 +6,7 @@
 import { Point2d, Range2d } from "@bentley/geometry-core";
 import { request, RequestBasicCredentials, RequestOptions } from "@bentley/itwin-client";
 import { xml2json } from "xml-js";
-<<<<<<< HEAD
-import { MapCartoRectangle } from "./MapCartoRectangle";
-=======
 import { MapCartoRectangle } from "../internal";
->>>>>>> 8c5891b1
 import { WmsUtilities } from "./WmsUtilities"; // needed for getBaseUrl
 
 /** @packageDocumentation
