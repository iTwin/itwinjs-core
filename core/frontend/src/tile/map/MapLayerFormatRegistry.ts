--- conflicted
+++ resolved
@@ -36,14 +36,10 @@
 }
 
 /**
-<<<<<<< HEAD
- * Options to be passed to the IModelApp on startup which contain access keys for various layer formats
+ * Options supplied at startup via [[IModelAppOptions.mapLayerOptions]] to specify access keys for various map layer formats.
  * 'BingMaps' must have it's key value set to 'key'
  * 'MapboxImagery' must have it's key value set to 'access_token'
  *
-=======
- * Options supplied at startup via [[IModelAppOptions.mapLayerOptions]] to specify access keys for various map layer formats.
->>>>>>> bbfeba86
  * @beta
  */
 export interface MapLayerOptions {
