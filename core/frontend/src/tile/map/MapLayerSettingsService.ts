/*---------------------------------------------------------------------------------------------
* Copyright (c) Bentley Systems, Incorporated. All rights reserved.
* See LICENSE.md in the project root for license terms and full copyright notice.
*--------------------------------------------------------------------------------------------*/

import { SettingsMapResult, SettingsResult, SettingsStatus } from "@bentley/product-settings-client";
import { AccessToken, BeEvent, GuidString } from "@itwin/core-bentley";
import { IModelApp } from "../../IModelApp";
import { NotifyMessageDetails, OutputMessagePriority } from "../../NotificationManager";
import { MapLayerSource } from "../internal";

/** @internal */
export interface MapLayerSetting {
  url: string;
  name: string;
  formatId: string;
  transparentBackground: boolean | undefined;
}

/** @internal */
export enum MapLayerSourceChangeType {
  Added = 0,
  Removed = 1,
  Replaced = 2,
}

/** @internal */
export class MapLayerSettingsService {
  // Event raised whenever a source is added, replaced or removed:
  // changeType : Type of changed occurred.
  // oldSource : Source that was removed or replaced.
  // newSource : Source that was added or replacement of oldSource.
  public static readonly onLayerSourceChanged = new BeEvent<(changeType: MapLayerSourceChangeType, oldSource?: MapLayerSource, newSource?: MapLayerSource) => void>(); // Used to notify the frontend that it needs to update its list of available layers

  /**
   * Store the source in the settings service. Returns false if the settings object would override some other settings object in a larger scope i.e. storing settings on model when
   * an iTwin setting exists with same name or map layer url.
   * @param source source to be stored on the setting service
   * @param storeOnIModel if true store the settings object on the model, if false store it on the iTwin
   */
<<<<<<< HEAD
  public static async storeSourceInSettingsService(source: MapLayerSource, storeOnIModel: boolean, iTwinId: GuidString, iModelId: GuidString): Promise<boolean> {
    const requestContext = await AuthorizedFrontendRequestContext.create();
=======
  public static async storeSourceInSettingsService(source: MapLayerSource, storeOnIModel: boolean, projectId: GuidString, iModelId: GuidString): Promise<boolean> {
    const accessToken = await IModelApp.getAccessToken();
>>>>>>> 52eac709
    const sourceJSON = source.toJSON();
    const mapLayerSetting: MapLayerSetting = {
      url: sourceJSON.url,
      name: sourceJSON.name,
      formatId: sourceJSON.formatId,

      transparentBackground: sourceJSON.transparentBackground,
    };
<<<<<<< HEAD
    const result: boolean = await MapLayerSettingsService.deleteOldSettings(requestContext, sourceJSON.url, sourceJSON.name, iTwinId, iModelId, storeOnIModel);
    if (result) {
      await IModelApp.settings.saveSharedSetting(requestContext, mapLayerSetting, MapLayerSettingsService.SourceNamespace, sourceJSON.name, true,
        iTwinId, storeOnIModel ? iModelId : undefined);
=======
    const result: boolean = await MapLayerSettingsService.deleteOldSettings(accessToken, sourceJSON.url, sourceJSON.name, projectId, iModelId, storeOnIModel);
    if (result) {
      await IModelApp.settings.saveSharedSetting(accessToken, mapLayerSetting, MapLayerSettingsService.SourceNamespace, sourceJSON.name, true,
        projectId, storeOnIModel ? iModelId : undefined);
>>>>>>> 52eac709
      MapLayerSettingsService.onLayerSourceChanged.raiseEvent(MapLayerSourceChangeType.Added, undefined, MapLayerSource.fromJSON(mapLayerSetting));
      return true;
    } else {
      return false;
    }

  }

<<<<<<< HEAD
  public static async replaceSourceInSettingsService(oldSource: MapLayerSource, newSource: MapLayerSource, iTwinId: GuidString, iModelId: GuidString): Promise<boolean> {
    const requestContext = await AuthorizedFrontendRequestContext.create();

    let storeOnIModel = false;
    let result: SettingsResult = new SettingsResult(SettingsStatus.UnknownError);
    result = await IModelApp.settings.deleteSharedSetting(requestContext, MapLayerSettingsService.SourceNamespace, oldSource.name, true, iTwinId, iModelId);
=======
  public static async replaceSourceInSettingsService(oldSource: MapLayerSource, newSource: MapLayerSource, projectId: GuidString, iModelId: GuidString): Promise<boolean> {
    const accessToken = await IModelApp.getAccessToken();

    let storeOnIModel = false;
    let result: SettingsResult = new SettingsResult(SettingsStatus.UnknownError);
    result = await IModelApp.settings.deleteSharedSetting(accessToken, MapLayerSettingsService.SourceNamespace, oldSource.name, true, projectId, iModelId);
>>>>>>> 52eac709

    // Make a second attempt at iTwin level
    if (result.status === SettingsStatus.SettingNotFound) {
<<<<<<< HEAD
      result = await IModelApp.settings.deleteSharedSetting(requestContext, MapLayerSettingsService.SourceNamespace, oldSource.name, true, iTwinId, undefined);
=======
      result = await IModelApp.settings.deleteSharedSetting(accessToken, MapLayerSettingsService.SourceNamespace, oldSource.name, true, projectId, undefined);
>>>>>>> 52eac709
      if (result.status === SettingsStatus.Success) {
        storeOnIModel = true;
      }
    }

    if (result.status === SettingsStatus.Success) {
      const mapLayerSetting: MapLayerSetting = {
        url: newSource.url,
        name: newSource.name,
        formatId: newSource.formatId,
        transparentBackground: newSource.transparentBackground,
      };

<<<<<<< HEAD
      await IModelApp.settings.saveSharedSetting(requestContext, mapLayerSetting, MapLayerSettingsService.SourceNamespace,
        newSource.name, true, iTwinId, storeOnIModel ? iModelId : undefined);
=======
      await IModelApp.settings.saveSharedSetting(accessToken, mapLayerSetting, MapLayerSettingsService.SourceNamespace,
        newSource.name, true, projectId, storeOnIModel ? iModelId : undefined);
>>>>>>> 52eac709
      MapLayerSettingsService.onLayerSourceChanged.raiseEvent(MapLayerSourceChangeType.Replaced, oldSource, newSource);
      return true;
    } else {
      return false;
    }
  }

  public static async deleteSharedSettings(source: MapLayerSource, iTwinId: GuidString, iModelId: GuidString): Promise<boolean> {
    let result: SettingsResult = new SettingsResult(SettingsStatus.UnknownError);
<<<<<<< HEAD
    const requestContext = await AuthorizedFrontendRequestContext.create();
    result = await IModelApp.settings.deleteSharedSetting(requestContext, MapLayerSettingsService.SourceNamespace, source.name, true, iTwinId, iModelId);
=======
    const accessToken = await IModelApp.getAccessToken();

    result = await IModelApp.settings.deleteSharedSetting(accessToken, MapLayerSettingsService.SourceNamespace, source.name, true, projectId, iModelId);
>>>>>>> 52eac709

    // Make a second attempt at iTwin level
    if (result.status === SettingsStatus.SettingNotFound) {
<<<<<<< HEAD
      result = await IModelApp.settings.deleteSharedSetting(requestContext, MapLayerSettingsService.SourceNamespace, source.name, true, iTwinId, undefined);
=======
      result = await IModelApp.settings.deleteSharedSetting(accessToken, MapLayerSettingsService.SourceNamespace, source.name, true, projectId, undefined);
>>>>>>> 52eac709
    }

    if (result.status === SettingsStatus.Success) {
      MapLayerSettingsService.onLayerSourceChanged.raiseEvent(MapLayerSourceChangeType.Removed, source, undefined);

    }
    return result.status === SettingsStatus.Success;
  }

  // This method prevents users from overwriting iTwin settings with model settings. If setting to be added is in same scope as the setting that it collides with
  // then it can be overwritten. This method knows scope of setting to be added is model if storeOnIModel is true
  // returns false if we should not save the setting the user added because we output an error to the user here saying it cannot be done
<<<<<<< HEAD
  private static async deleteOldSettings(requestContext: AuthorizedFrontendRequestContext, url: string, name: string, iTwinId: GuidString, iModelId: GuidString, storeOnIModel: boolean): Promise<boolean> {
    const settingFromName = await IModelApp.settings.getSharedSetting(requestContext, MapLayerSettingsService.SourceNamespace, name, true, iTwinId, undefined);
=======
  private static async deleteOldSettings(accessToken: AccessToken, url: string, name: string, projectId: GuidString, iModelId: GuidString, storeOnIModel: boolean): Promise<boolean> {
    const settingFromName = await IModelApp.settings.getSharedSetting(accessToken, MapLayerSettingsService.SourceNamespace, name, true, projectId, undefined);
>>>>>>> 52eac709
    if (settingFromName.setting && storeOnIModel) {
      // SWB What should be done for localization?
      const errorMessage = IModelApp.i18n.translate("mapLayers:CustomAttach.LayerExistsAsITwinSetting", { layer: settingFromName.setting.name });
      IModelApp.notifications.outputMessage(new NotifyMessageDetails(OutputMessagePriority.Error, errorMessage));
      return false;
    } else if (settingFromName.setting) {
      const infoMessage = IModelApp.i18n.translate("mapLayers:CustomAttach.LayerExistsOverwriting", { layer: settingFromName.setting.name });
      IModelApp.notifications.outputMessage(new NotifyMessageDetails(OutputMessagePriority.Info, infoMessage));
<<<<<<< HEAD
      await IModelApp.settings.deleteSharedSetting(requestContext, MapLayerSettingsService.SourceNamespace, settingFromName.setting.name, true, iTwinId, undefined);
    }

    const settingFromUrl = await MapLayerSettingsService.getSettingFromUrl(requestContext, url, iTwinId, undefined); // check if setting with url already exists, if it does, delete it
=======
      await IModelApp.settings.deleteSharedSetting(accessToken, MapLayerSettingsService.SourceNamespace, settingFromName.setting.name, true, projectId, undefined);
    }

    const settingFromUrl = await MapLayerSettingsService.getSettingFromUrl(accessToken, url, projectId, undefined); // check if setting with url already exists, if it does, delete it
>>>>>>> 52eac709
    if (settingFromUrl && storeOnIModel) {
      // SWB What should be done for localization?
      const errorMessage = IModelApp.i18n.translate("mapLayers:CustomAttach.LayerWithUrlExistsAsITwinSetting", { url: settingFromUrl.url, name: settingFromUrl.name });
      IModelApp.notifications.outputMessage(new NotifyMessageDetails(OutputMessagePriority.Error, errorMessage));
      return false;
    } else if (settingFromUrl) {
      const infoMessage = IModelApp.i18n.translate("mapLayers:CustomAttach.LayerWithUrlExistsOverwriting", { url: settingFromUrl.url, oldName: settingFromUrl.name, newName: name });
      IModelApp.notifications.outputMessage(new NotifyMessageDetails(OutputMessagePriority.Info, infoMessage));
<<<<<<< HEAD
      await IModelApp.settings.deleteSharedSetting(requestContext, MapLayerSettingsService.SourceNamespace, settingFromUrl.name, true, iTwinId, undefined);
    }

    if (iModelId) { // delete any settings on model so user can update them if theres collisions
      const settingOnIModelFromName = await IModelApp.settings.getSharedSetting(requestContext, MapLayerSettingsService.SourceNamespace, name, true, iTwinId, iModelId);
      const settingFromUrlOnIModel = await MapLayerSettingsService.getSettingFromUrl(requestContext, url, iTwinId, iModelId);
      if (settingOnIModelFromName.setting) {
        const infoMessage = IModelApp.i18n.translate("mapLayers:CustomAttach.LayerExistsOverwriting", { layer: settingOnIModelFromName.setting.name });
        IModelApp.notifications.outputMessage(new NotifyMessageDetails(OutputMessagePriority.Info, infoMessage));
        await IModelApp.settings.deleteSharedSetting(requestContext, MapLayerSettingsService.SourceNamespace, settingOnIModelFromName.setting.name, true, iTwinId, iModelId);
=======
      await IModelApp.settings.deleteSharedSetting(accessToken, MapLayerSettingsService.SourceNamespace, settingFromUrl.name, true, projectId, undefined);
    }

    if (iModelId) { // delete any settings on model so user can update them if theres collisions
      const settingOnIModelFromName = await IModelApp.settings.getSharedSetting(accessToken, MapLayerSettingsService.SourceNamespace, name, true, projectId, iModelId);
      const settingFromUrlOnIModel = await MapLayerSettingsService.getSettingFromUrl(accessToken, url, projectId, iModelId);
      if (settingOnIModelFromName.setting) {
        const infoMessage = IModelApp.i18n.translate("mapLayers:CustomAttach.LayerExistsOverwriting", { layer: settingOnIModelFromName.setting.name });
        IModelApp.notifications.outputMessage(new NotifyMessageDetails(OutputMessagePriority.Info, infoMessage));
        await IModelApp.settings.deleteSharedSetting(accessToken, MapLayerSettingsService.SourceNamespace, settingOnIModelFromName.setting.name, true, projectId, iModelId);
>>>>>>> 52eac709
      }
      if (settingFromUrlOnIModel) {
        const infoMessage = IModelApp.i18n.translate("mapLayers:CustomAttach.LayerWithUrlExistsOverwriting", { url: settingFromUrlOnIModel.url, oldName: settingFromUrlOnIModel.name, newName: name });
        IModelApp.notifications.outputMessage(new NotifyMessageDetails(OutputMessagePriority.Info, infoMessage));
<<<<<<< HEAD
        await IModelApp.settings.deleteSharedSetting(requestContext, MapLayerSettingsService.SourceNamespace, settingFromUrlOnIModel.name, true, iTwinId, iModelId);
=======
        await IModelApp.settings.deleteSharedSetting(accessToken, MapLayerSettingsService.SourceNamespace, settingFromUrlOnIModel.name, true, projectId, iModelId);
>>>>>>> 52eac709
      }
    }
    return true;
  }
<<<<<<< HEAD

  public static async getSettingFromUrl(requestContext: AuthorizedFrontendRequestContext, url: string, iTwinId: string, iModelId?: string): Promise<MapLayerSetting | undefined> {
    const settingResponse = await IModelApp.settings.getSharedSettingsByNamespace(requestContext, MapLayerSettingsService.SourceNamespace, true, iTwinId, iModelId);
=======
  public static async getSettingFromUrl(accessToken: AccessToken, url: string, projectId: string, iModelId?: string): Promise<MapLayerSetting | undefined> {
    const settingResponse = await IModelApp.settings.getSharedSettingsByNamespace(accessToken, MapLayerSettingsService.SourceNamespace, true, projectId, iModelId);
>>>>>>> 52eac709
    let savedMapLayer;
    settingResponse.settingsMap?.forEach((savedLayer: any) => {
      if (savedLayer.url === url) {
        savedMapLayer = savedLayer;
      }
    });
    return savedMapLayer;
  }
  /**
   * Grabs any MapLayerSources in the user's settings, the shared settings on the iModel, and the shared settings on the iTwin.
   * @param iTwinId id of the iTwin
   * @param iModelId id of the iModel
   * @throws error if any of the calls to grab settings fail.
   */
<<<<<<< HEAD
  public static async getSourcesFromSettingsService(iTwinId: GuidString, iModelId: GuidString): Promise<MapLayerSource[]> {
    const requestContext = await AuthorizedFrontendRequestContext.create();
    const userResultByITwinPromise = IModelApp.settings.getUserSettingsByNamespace(
      requestContext,
=======
  public static async getSourcesFromSettingsService(projectId: GuidString, iModelId: GuidString): Promise<MapLayerSource[]> {
    const accessToken = await IModelApp.getAccessToken();
    const userResultByProjectPromise = IModelApp.settings.getUserSettingsByNamespace(
      accessToken,
>>>>>>> 52eac709
      MapLayerSettingsService.SourceNamespace,
      true,
      iTwinId,
      undefined,
    );
    const userResultByImodelPromise = IModelApp.settings.getUserSettingsByNamespace(
      accessToken,
      MapLayerSettingsService.SourceNamespace,
      true,
      iTwinId,
      iModelId,
    );
    const sharedResultByImodelPromise = IModelApp.settings.getSharedSettingsByNamespace(accessToken,
      MapLayerSettingsService.SourceNamespace,
      true,
      iTwinId,
      iModelId);
<<<<<<< HEAD
    const sharedResultByITwinPromise = IModelApp.settings.getSharedSettingsByNamespace(requestContext,
=======
    const sharedResultByProjectPromise = IModelApp.settings.getSharedSettingsByNamespace(accessToken,
>>>>>>> 52eac709
      MapLayerSettingsService.SourceNamespace,
      true,
      iTwinId,
      undefined);
    const settingsMapArray: SettingsMapResult[] = await Promise.all([userResultByITwinPromise, userResultByImodelPromise, sharedResultByImodelPromise, sharedResultByITwinPromise]);
    const userResultByITwin = settingsMapArray[0];
    const userResultByImodel = settingsMapArray[1];
    const sharedResultByImodel = settingsMapArray[2];
    const sharedResultByITwin = settingsMapArray[3];
    if (userResultByITwin.status !== SettingsStatus.Success || !userResultByITwin.settingsMap) {
      throw new Error(IModelApp.i18n.translate("mapLayers:CustomAttach.ErrorRetrieveUserITwin", { errorMessage: userResultByITwin.errorMessage }));
    }
    if (userResultByImodel.status !== SettingsStatus.Success || !userResultByImodel.settingsMap) {
      throw new Error(IModelApp.i18n.translate("mapLayers:CustomAttach.ErrorRetrieveUserModel", { errorMessage: userResultByImodel.errorMessage }));
    }

    if (sharedResultByImodel.status !== SettingsStatus.Success || !sharedResultByImodel.settingsMap) {
      throw new Error(IModelApp.i18n.translate("mapLayers:CustomAttach.ErrorRetrieveSharedModel", { errorMessage: sharedResultByImodel.errorMessage }));
    }
    if (sharedResultByITwin.status !== SettingsStatus.Success || !sharedResultByITwin.settingsMap) {
      // SWB What to do about localization
      throw new Error(IModelApp.i18n.translate("mapLayers:CustomAttach.ErrorRetrieveSharedITwin", { errorMessage: sharedResultByITwin.errorMessage }));
    }

    const savedMapLayerSources: MapLayerSource[] = [];
    for (const settingsMapResult of settingsMapArray) {
      settingsMapResult.settingsMap!.forEach((savedLayer: any) => {
        const mapLayerSource = MapLayerSource.fromJSON(savedLayer as MapLayerSetting);
        if (mapLayerSource)
          savedMapLayerSources.push(mapLayerSource);
      });
    }
    return savedMapLayerSources;
  }

  // eslint-disable-next-line @typescript-eslint/naming-convention
  public static get SourceNamespace() {
    return "MapLayerSource-SettingsService";
  }
}<|MERGE_RESOLUTION|>--- conflicted
+++ resolved
@@ -38,13 +38,8 @@
    * @param source source to be stored on the setting service
    * @param storeOnIModel if true store the settings object on the model, if false store it on the iTwin
    */
-<<<<<<< HEAD
   public static async storeSourceInSettingsService(source: MapLayerSource, storeOnIModel: boolean, iTwinId: GuidString, iModelId: GuidString): Promise<boolean> {
-    const requestContext = await AuthorizedFrontendRequestContext.create();
-=======
-  public static async storeSourceInSettingsService(source: MapLayerSource, storeOnIModel: boolean, projectId: GuidString, iModelId: GuidString): Promise<boolean> {
-    const accessToken = await IModelApp.getAccessToken();
->>>>>>> 52eac709
+    const accessToken = await IModelApp.getAccessToken();
     const sourceJSON = source.toJSON();
     const mapLayerSetting: MapLayerSetting = {
       url: sourceJSON.url,
@@ -53,17 +48,10 @@
 
       transparentBackground: sourceJSON.transparentBackground,
     };
-<<<<<<< HEAD
-    const result: boolean = await MapLayerSettingsService.deleteOldSettings(requestContext, sourceJSON.url, sourceJSON.name, iTwinId, iModelId, storeOnIModel);
-    if (result) {
-      await IModelApp.settings.saveSharedSetting(requestContext, mapLayerSetting, MapLayerSettingsService.SourceNamespace, sourceJSON.name, true,
-        iTwinId, storeOnIModel ? iModelId : undefined);
-=======
-    const result: boolean = await MapLayerSettingsService.deleteOldSettings(accessToken, sourceJSON.url, sourceJSON.name, projectId, iModelId, storeOnIModel);
+    const result: boolean = await MapLayerSettingsService.deleteOldSettings(accessToken, sourceJSON.url, sourceJSON.name, iTwinId, iModelId, storeOnIModel);
     if (result) {
       await IModelApp.settings.saveSharedSetting(accessToken, mapLayerSetting, MapLayerSettingsService.SourceNamespace, sourceJSON.name, true,
-        projectId, storeOnIModel ? iModelId : undefined);
->>>>>>> 52eac709
+        iTwinId, storeOnIModel ? iModelId : undefined);
       MapLayerSettingsService.onLayerSourceChanged.raiseEvent(MapLayerSourceChangeType.Added, undefined, MapLayerSource.fromJSON(mapLayerSetting));
       return true;
     } else {
@@ -72,29 +60,16 @@
 
   }
 
-<<<<<<< HEAD
   public static async replaceSourceInSettingsService(oldSource: MapLayerSource, newSource: MapLayerSource, iTwinId: GuidString, iModelId: GuidString): Promise<boolean> {
-    const requestContext = await AuthorizedFrontendRequestContext.create();
+    const accessToken = await IModelApp.getAccessToken();
 
     let storeOnIModel = false;
     let result: SettingsResult = new SettingsResult(SettingsStatus.UnknownError);
-    result = await IModelApp.settings.deleteSharedSetting(requestContext, MapLayerSettingsService.SourceNamespace, oldSource.name, true, iTwinId, iModelId);
-=======
-  public static async replaceSourceInSettingsService(oldSource: MapLayerSource, newSource: MapLayerSource, projectId: GuidString, iModelId: GuidString): Promise<boolean> {
-    const accessToken = await IModelApp.getAccessToken();
-
-    let storeOnIModel = false;
-    let result: SettingsResult = new SettingsResult(SettingsStatus.UnknownError);
-    result = await IModelApp.settings.deleteSharedSetting(accessToken, MapLayerSettingsService.SourceNamespace, oldSource.name, true, projectId, iModelId);
->>>>>>> 52eac709
+    result = await IModelApp.settings.deleteSharedSetting(accessToken, MapLayerSettingsService.SourceNamespace, oldSource.name, true, iTwinId, iModelId);
 
     // Make a second attempt at iTwin level
     if (result.status === SettingsStatus.SettingNotFound) {
-<<<<<<< HEAD
-      result = await IModelApp.settings.deleteSharedSetting(requestContext, MapLayerSettingsService.SourceNamespace, oldSource.name, true, iTwinId, undefined);
-=======
-      result = await IModelApp.settings.deleteSharedSetting(accessToken, MapLayerSettingsService.SourceNamespace, oldSource.name, true, projectId, undefined);
->>>>>>> 52eac709
+      result = await IModelApp.settings.deleteSharedSetting(accessToken, MapLayerSettingsService.SourceNamespace, oldSource.name, true, iTwinId, undefined);
       if (result.status === SettingsStatus.Success) {
         storeOnIModel = true;
       }
@@ -108,13 +83,8 @@
         transparentBackground: newSource.transparentBackground,
       };
 
-<<<<<<< HEAD
-      await IModelApp.settings.saveSharedSetting(requestContext, mapLayerSetting, MapLayerSettingsService.SourceNamespace,
+      await IModelApp.settings.saveSharedSetting(accessToken, mapLayerSetting, MapLayerSettingsService.SourceNamespace,
         newSource.name, true, iTwinId, storeOnIModel ? iModelId : undefined);
-=======
-      await IModelApp.settings.saveSharedSetting(accessToken, mapLayerSetting, MapLayerSettingsService.SourceNamespace,
-        newSource.name, true, projectId, storeOnIModel ? iModelId : undefined);
->>>>>>> 52eac709
       MapLayerSettingsService.onLayerSourceChanged.raiseEvent(MapLayerSourceChangeType.Replaced, oldSource, newSource);
       return true;
     } else {
@@ -124,22 +94,13 @@
 
   public static async deleteSharedSettings(source: MapLayerSource, iTwinId: GuidString, iModelId: GuidString): Promise<boolean> {
     let result: SettingsResult = new SettingsResult(SettingsStatus.UnknownError);
-<<<<<<< HEAD
-    const requestContext = await AuthorizedFrontendRequestContext.create();
-    result = await IModelApp.settings.deleteSharedSetting(requestContext, MapLayerSettingsService.SourceNamespace, source.name, true, iTwinId, iModelId);
-=======
-    const accessToken = await IModelApp.getAccessToken();
-
-    result = await IModelApp.settings.deleteSharedSetting(accessToken, MapLayerSettingsService.SourceNamespace, source.name, true, projectId, iModelId);
->>>>>>> 52eac709
+    const accessToken = await IModelApp.getAccessToken();
+
+    result = await IModelApp.settings.deleteSharedSetting(accessToken, MapLayerSettingsService.SourceNamespace, source.name, true, iTwinId, iModelId);
 
     // Make a second attempt at iTwin level
     if (result.status === SettingsStatus.SettingNotFound) {
-<<<<<<< HEAD
-      result = await IModelApp.settings.deleteSharedSetting(requestContext, MapLayerSettingsService.SourceNamespace, source.name, true, iTwinId, undefined);
-=======
-      result = await IModelApp.settings.deleteSharedSetting(accessToken, MapLayerSettingsService.SourceNamespace, source.name, true, projectId, undefined);
->>>>>>> 52eac709
+      result = await IModelApp.settings.deleteSharedSetting(accessToken, MapLayerSettingsService.SourceNamespace, source.name, true, iTwinId, undefined);
     }
 
     if (result.status === SettingsStatus.Success) {
@@ -152,13 +113,8 @@
   // This method prevents users from overwriting iTwin settings with model settings. If setting to be added is in same scope as the setting that it collides with
   // then it can be overwritten. This method knows scope of setting to be added is model if storeOnIModel is true
   // returns false if we should not save the setting the user added because we output an error to the user here saying it cannot be done
-<<<<<<< HEAD
-  private static async deleteOldSettings(requestContext: AuthorizedFrontendRequestContext, url: string, name: string, iTwinId: GuidString, iModelId: GuidString, storeOnIModel: boolean): Promise<boolean> {
-    const settingFromName = await IModelApp.settings.getSharedSetting(requestContext, MapLayerSettingsService.SourceNamespace, name, true, iTwinId, undefined);
-=======
-  private static async deleteOldSettings(accessToken: AccessToken, url: string, name: string, projectId: GuidString, iModelId: GuidString, storeOnIModel: boolean): Promise<boolean> {
-    const settingFromName = await IModelApp.settings.getSharedSetting(accessToken, MapLayerSettingsService.SourceNamespace, name, true, projectId, undefined);
->>>>>>> 52eac709
+  private static async deleteOldSettings(accessToken: AccessToken, url: string, name: string, iTwinId: GuidString, iModelId: GuidString, storeOnIModel: boolean): Promise<boolean> {
+    const settingFromName = await IModelApp.settings.getSharedSetting(accessToken, MapLayerSettingsService.SourceNamespace, name, true, iTwinId, undefined);
     if (settingFromName.setting && storeOnIModel) {
       // SWB What should be done for localization?
       const errorMessage = IModelApp.i18n.translate("mapLayers:CustomAttach.LayerExistsAsITwinSetting", { layer: settingFromName.setting.name });
@@ -167,17 +123,10 @@
     } else if (settingFromName.setting) {
       const infoMessage = IModelApp.i18n.translate("mapLayers:CustomAttach.LayerExistsOverwriting", { layer: settingFromName.setting.name });
       IModelApp.notifications.outputMessage(new NotifyMessageDetails(OutputMessagePriority.Info, infoMessage));
-<<<<<<< HEAD
-      await IModelApp.settings.deleteSharedSetting(requestContext, MapLayerSettingsService.SourceNamespace, settingFromName.setting.name, true, iTwinId, undefined);
-    }
-
-    const settingFromUrl = await MapLayerSettingsService.getSettingFromUrl(requestContext, url, iTwinId, undefined); // check if setting with url already exists, if it does, delete it
-=======
-      await IModelApp.settings.deleteSharedSetting(accessToken, MapLayerSettingsService.SourceNamespace, settingFromName.setting.name, true, projectId, undefined);
-    }
-
-    const settingFromUrl = await MapLayerSettingsService.getSettingFromUrl(accessToken, url, projectId, undefined); // check if setting with url already exists, if it does, delete it
->>>>>>> 52eac709
+      await IModelApp.settings.deleteSharedSetting(accessToken, MapLayerSettingsService.SourceNamespace, settingFromName.setting.name, true, iTwinId, undefined);
+    }
+
+    const settingFromUrl = await MapLayerSettingsService.getSettingFromUrl(accessToken, url, iTwinId, undefined); // check if setting with url already exists, if it does, delete it
     if (settingFromUrl && storeOnIModel) {
       // SWB What should be done for localization?
       const errorMessage = IModelApp.i18n.translate("mapLayers:CustomAttach.LayerWithUrlExistsAsITwinSetting", { url: settingFromUrl.url, name: settingFromUrl.name });
@@ -186,50 +135,27 @@
     } else if (settingFromUrl) {
       const infoMessage = IModelApp.i18n.translate("mapLayers:CustomAttach.LayerWithUrlExistsOverwriting", { url: settingFromUrl.url, oldName: settingFromUrl.name, newName: name });
       IModelApp.notifications.outputMessage(new NotifyMessageDetails(OutputMessagePriority.Info, infoMessage));
-<<<<<<< HEAD
-      await IModelApp.settings.deleteSharedSetting(requestContext, MapLayerSettingsService.SourceNamespace, settingFromUrl.name, true, iTwinId, undefined);
+      await IModelApp.settings.deleteSharedSetting(accessToken, MapLayerSettingsService.SourceNamespace, settingFromUrl.name, true, iTwinId, undefined);
     }
 
     if (iModelId) { // delete any settings on model so user can update them if theres collisions
-      const settingOnIModelFromName = await IModelApp.settings.getSharedSetting(requestContext, MapLayerSettingsService.SourceNamespace, name, true, iTwinId, iModelId);
-      const settingFromUrlOnIModel = await MapLayerSettingsService.getSettingFromUrl(requestContext, url, iTwinId, iModelId);
+      const settingOnIModelFromName = await IModelApp.settings.getSharedSetting(accessToken, MapLayerSettingsService.SourceNamespace, name, true, iTwinId, iModelId);
+      const settingFromUrlOnIModel = await MapLayerSettingsService.getSettingFromUrl(accessToken, url, iTwinId, iModelId);
       if (settingOnIModelFromName.setting) {
         const infoMessage = IModelApp.i18n.translate("mapLayers:CustomAttach.LayerExistsOverwriting", { layer: settingOnIModelFromName.setting.name });
         IModelApp.notifications.outputMessage(new NotifyMessageDetails(OutputMessagePriority.Info, infoMessage));
-        await IModelApp.settings.deleteSharedSetting(requestContext, MapLayerSettingsService.SourceNamespace, settingOnIModelFromName.setting.name, true, iTwinId, iModelId);
-=======
-      await IModelApp.settings.deleteSharedSetting(accessToken, MapLayerSettingsService.SourceNamespace, settingFromUrl.name, true, projectId, undefined);
-    }
-
-    if (iModelId) { // delete any settings on model so user can update them if theres collisions
-      const settingOnIModelFromName = await IModelApp.settings.getSharedSetting(accessToken, MapLayerSettingsService.SourceNamespace, name, true, projectId, iModelId);
-      const settingFromUrlOnIModel = await MapLayerSettingsService.getSettingFromUrl(accessToken, url, projectId, iModelId);
-      if (settingOnIModelFromName.setting) {
-        const infoMessage = IModelApp.i18n.translate("mapLayers:CustomAttach.LayerExistsOverwriting", { layer: settingOnIModelFromName.setting.name });
-        IModelApp.notifications.outputMessage(new NotifyMessageDetails(OutputMessagePriority.Info, infoMessage));
-        await IModelApp.settings.deleteSharedSetting(accessToken, MapLayerSettingsService.SourceNamespace, settingOnIModelFromName.setting.name, true, projectId, iModelId);
->>>>>>> 52eac709
+        await IModelApp.settings.deleteSharedSetting(accessToken, MapLayerSettingsService.SourceNamespace, settingOnIModelFromName.setting.name, true, iTwinId, iModelId);
       }
       if (settingFromUrlOnIModel) {
         const infoMessage = IModelApp.i18n.translate("mapLayers:CustomAttach.LayerWithUrlExistsOverwriting", { url: settingFromUrlOnIModel.url, oldName: settingFromUrlOnIModel.name, newName: name });
         IModelApp.notifications.outputMessage(new NotifyMessageDetails(OutputMessagePriority.Info, infoMessage));
-<<<<<<< HEAD
-        await IModelApp.settings.deleteSharedSetting(requestContext, MapLayerSettingsService.SourceNamespace, settingFromUrlOnIModel.name, true, iTwinId, iModelId);
-=======
-        await IModelApp.settings.deleteSharedSetting(accessToken, MapLayerSettingsService.SourceNamespace, settingFromUrlOnIModel.name, true, projectId, iModelId);
->>>>>>> 52eac709
+        await IModelApp.settings.deleteSharedSetting(accessToken, MapLayerSettingsService.SourceNamespace, settingFromUrlOnIModel.name, true, iTwinId, iModelId);
       }
     }
     return true;
   }
-<<<<<<< HEAD
-
-  public static async getSettingFromUrl(requestContext: AuthorizedFrontendRequestContext, url: string, iTwinId: string, iModelId?: string): Promise<MapLayerSetting | undefined> {
-    const settingResponse = await IModelApp.settings.getSharedSettingsByNamespace(requestContext, MapLayerSettingsService.SourceNamespace, true, iTwinId, iModelId);
-=======
-  public static async getSettingFromUrl(accessToken: AccessToken, url: string, projectId: string, iModelId?: string): Promise<MapLayerSetting | undefined> {
-    const settingResponse = await IModelApp.settings.getSharedSettingsByNamespace(accessToken, MapLayerSettingsService.SourceNamespace, true, projectId, iModelId);
->>>>>>> 52eac709
+  public static async getSettingFromUrl(accessToken: AccessToken, url: string, iTwinId: string, iModelId?: string): Promise<MapLayerSetting | undefined> {
+    const settingResponse = await IModelApp.settings.getSharedSettingsByNamespace(accessToken, MapLayerSettingsService.SourceNamespace, true, iTwinId, iModelId);
     let savedMapLayer;
     settingResponse.settingsMap?.forEach((savedLayer: any) => {
       if (savedLayer.url === url) {
@@ -244,17 +170,10 @@
    * @param iModelId id of the iModel
    * @throws error if any of the calls to grab settings fail.
    */
-<<<<<<< HEAD
   public static async getSourcesFromSettingsService(iTwinId: GuidString, iModelId: GuidString): Promise<MapLayerSource[]> {
-    const requestContext = await AuthorizedFrontendRequestContext.create();
+    const accessToken = await IModelApp.getAccessToken();
     const userResultByITwinPromise = IModelApp.settings.getUserSettingsByNamespace(
-      requestContext,
-=======
-  public static async getSourcesFromSettingsService(projectId: GuidString, iModelId: GuidString): Promise<MapLayerSource[]> {
-    const accessToken = await IModelApp.getAccessToken();
-    const userResultByProjectPromise = IModelApp.settings.getUserSettingsByNamespace(
       accessToken,
->>>>>>> 52eac709
       MapLayerSettingsService.SourceNamespace,
       true,
       iTwinId,
@@ -272,11 +191,7 @@
       true,
       iTwinId,
       iModelId);
-<<<<<<< HEAD
-    const sharedResultByITwinPromise = IModelApp.settings.getSharedSettingsByNamespace(requestContext,
-=======
-    const sharedResultByProjectPromise = IModelApp.settings.getSharedSettingsByNamespace(accessToken,
->>>>>>> 52eac709
+    const sharedResultByITwinPromise = IModelApp.settings.getSharedSettingsByNamespace(accessToken,
       MapLayerSettingsService.SourceNamespace,
       true,
       iTwinId,
