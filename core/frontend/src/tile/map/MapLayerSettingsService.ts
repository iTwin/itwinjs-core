--- conflicted
+++ resolved
@@ -192,37 +192,18 @@
       true,
       iTwinId,
       iModelId);
-<<<<<<< HEAD
     const sharedResultByITwinPromise = IModelApp.settings.getSharedSettingsByNamespace(requestContext,
-=======
-    // SWB
-    const sharedResultByProjectPromise = IModelApp.settings.getSharedSettingsByNamespace(requestContext,
->>>>>>> aed001ba
       MapLayerSettingsService.SourceNamespace,
       true,
       iTwinId,
       undefined);
-<<<<<<< HEAD
     const settingsMapArray: SettingsMapResult[] = await Promise.all([userResultByITwinPromise, userResultByImodelPromise, sharedResultByImodelPromise, sharedResultByITwinPromise]);
     const userResultByITwin = settingsMapArray[0];
     const userResultByImodel = settingsMapArray[1];
     const sharedResultByImodel = settingsMapArray[2];
     const sharedResultByITwin = settingsMapArray[3];
     if (userResultByITwin.status !== SettingsStatus.Success || !userResultByITwin.settingsMap) {
-      // SWB What to do about localization?
-      throw new Error(IModelApp.i18n.translate("mapLayers:CustomAttach.ErrorRetrieveUserProject", { errorMessage: userResultByITwin.errorMessage }));
-=======
-    const settingsMapArray: SettingsMapResult[] = await Promise.all([userResultByProjectPromise, userResultByImodelPromise, sharedResultByImodelPromise, sharedResultByProjectPromise]);
-    // SWB
-    const userResultByITwin = settingsMapArray[0];
-    const userResultByImodel = settingsMapArray[1];
-    const sharedResultByImodel = settingsMapArray[2];
-    // SWB
-    const sharedResultByITwin = settingsMapArray[3];
-    if (userResultByITwin.status !== SettingsStatus.Success || !userResultByITwin.settingsMap) {
-      // SWB What to do about localization?
       throw new Error(IModelApp.i18n.translate("mapLayers:CustomAttach.ErrorRetrieveUserITwin", { errorMessage: userResultByITwin.errorMessage }));
->>>>>>> aed001ba
     }
     if (userResultByImodel.status !== SettingsStatus.Success || !userResultByImodel.settingsMap) {
       throw new Error(IModelApp.i18n.translate("mapLayers:CustomAttach.ErrorRetrieveUserModel", { errorMessage: userResultByImodel.errorMessage }));
@@ -233,11 +214,7 @@
     }
     if (sharedResultByITwin.status !== SettingsStatus.Success || !sharedResultByITwin.settingsMap) {
       // SWB What to do about localization
-<<<<<<< HEAD
-      throw new Error(IModelApp.i18n.translate("mapLayers:CustomAttach.ErrorRetrieveSharedProject", { errorMessage: sharedResultByITwin.errorMessage }));
-=======
       throw new Error(IModelApp.i18n.translate("mapLayers:CustomAttach.ErrorRetrieveSharedITwin", { errorMessage: sharedResultByITwin.errorMessage }));
->>>>>>> aed001ba
     }
 
     const savedMapLayerSources: MapLayerSource[] = [];
