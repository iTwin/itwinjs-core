--- conflicted
+++ resolved
@@ -6,13 +6,8 @@
  * @module MapLayers
  */
 
-<<<<<<< HEAD
-import { RequestBasicCredentials } from "@bentley/itwin-client";
+import { RequestBasicCredentials } from "../../request/Request";
 import { ImageMapLayerSettings, MapSubLayerProps } from "@itwin/core-common";
-=======
-import { MapLayerSettings, MapSubLayerProps } from "@itwin/core-common";
-import { RequestBasicCredentials } from "../../request/Request";
->>>>>>> 9546804b
 import { IModelConnection } from "../../IModelConnection";
 import {
   ArcGISMapLayerImageryProvider,
