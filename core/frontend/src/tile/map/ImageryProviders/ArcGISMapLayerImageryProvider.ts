--- conflicted
+++ resolved
@@ -6,13 +6,8 @@
  * @module Tiles
  */
 
-<<<<<<< HEAD
-import { getJson, request, RequestOptions, Response } from "@bentley/itwin-client";
+import { getJson, request, RequestOptions, Response } from "../../../request/Request";
 import { Cartographic, ImageMapLayerSettings, ImageSource, IModelStatus, ServerError } from "@itwin/core-common";
-=======
-import { Cartographic, ImageSource, IModelStatus, MapLayerSettings, ServerError } from "@itwin/core-common";
-import { getJson, request, RequestOptions, Response } from "../../../request/Request";
->>>>>>> 9546804b
 import { IModelApp } from "../../../IModelApp";
 import { NotifyMessageDetails, OutputMessagePriority } from "../../../NotificationManager";
 import { ScreenViewport } from "../../../Viewport";
