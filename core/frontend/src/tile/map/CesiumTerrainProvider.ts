/*---------------------------------------------------------------------------------------------
* Copyright (c) Bentley Systems, Incorporated. All rights reserved.
* See LICENSE.md in the project root for license terms and full copyright notice.
*--------------------------------------------------------------------------------------------*/

/** @packageDocumentation
 * @module Tiles
 */
import { assert, BeDuration, BeTimePoint, ByteStream, Id64String, JsonUtils, utf8ToString } from "@bentley/bentleyjs-core";
import { Point2d, Point3d, Range1d, Vector3d } from "@bentley/geometry-core";
import { nextPoint3d64FromByteStream, OctEncodedNormal, QParams3d, QPoint2d } from "@bentley/imodeljs-common";
import { request, RequestOptions } from "@bentley/itwin-client";
import { ApproximateTerrainHeights } from "../../ApproximateTerrainHeights";
import { IModelApp } from "../../IModelApp";
import { IModelConnection } from "../../IModelConnection";
import { TerrainMeshPrimitive } from "../../render/primitives/mesh/TerrainMeshPrimitive";
import {
  GeographicTilingScheme, MapCartoRectangle, MapTile, MapTileProjection, MapTilingScheme, QuadId, TerrainMeshProvider, Tile, TileAvailability,
} from "../internal";

/** @internal */
enum QuantizedMeshExtensionIds {
  OctEncodedNormals = 1,
  WaterMask = 2,
  Metadata = 4,
}

/** Return the URL for a Cesium ION asset from its asset ID and request Key.
 * @public
 */
export function getCesiumAssetUrl(osmAssetId: number, requestKey: string): string {
  return `$CesiumIonAsset=${osmAssetId}:${requestKey}`;
}
/** @internal */
export function getCesiumOSMBuildingsUrl(): string | undefined {
  const key = IModelApp.tileAdmin.cesiumIonKey;
  if (undefined === key)
    return undefined;

  const osmBuildingAssetId = 96188;
  return getCesiumAssetUrl(osmBuildingAssetId, key);
}

/** @internal */
export async function getCesiumAccessTokenAndEndpointUrl(assetId = 1, requestKey?: string): Promise<{ token?: string, url?: string }> {
<<<<<<< HEAD
  const _requestKey = requestKey ? requestKey : bentleyCesiumIonRequestKey;
  const _requestTemplate = `https://api.cesium.com/v1/assets/${assetId}/endpoint?access_token={CesiumRequestToken}`;
  const apiUrl: string = _requestTemplate.replace("{CesiumRequestToken}", _requestKey);
=======
  const requestContext = new ClientRequestContext("");
  if (undefined === requestKey) {
    requestKey = IModelApp.tileAdmin.cesiumIonKey;
    if (undefined === requestKey)
      return { };
  }

  const requestTemplate = `https://api.cesium.com/v1/assets/${assetId}/endpoint?access_token={CesiumRequestToken}`;
  const apiUrl: string = requestTemplate.replace("{CesiumRequestToken}", requestKey);
>>>>>>> 9e1903dc
  const apiRequestOptions: RequestOptions = { method: "GET", responseType: "json" };

  try {
    const apiResponse = await request(apiUrl, apiRequestOptions);
    if (undefined === apiResponse || undefined === apiResponse.body || undefined === apiResponse.body.url) {
      assert(false);
      return {};
    }
    return { token: apiResponse.body.accessToken, url: apiResponse.body.url };
  } catch (error) {
    assert(false);
    return {};
  }
}

/** @internal */
export async function getCesiumTerrainProvider(iModel: IModelConnection, modelId: Id64String, wantSkirts: boolean, wantNormals: boolean, exaggeration: number): Promise<TerrainMeshProvider | undefined> {
  let layers;

  const accessTokenAndEndpointUrl = await getCesiumAccessTokenAndEndpointUrl();
  if (!accessTokenAndEndpointUrl.token || !accessTokenAndEndpointUrl.url)
    return undefined;

  try {
    const layerRequestOptions: RequestOptions = { method: "GET", responseType: "json", headers: { authorization: `Bearer ${accessTokenAndEndpointUrl.token}` } };
    const layerUrl = `${accessTokenAndEndpointUrl.url}layer.json`;
    const layerResponse = await request(layerUrl, layerRequestOptions);
    if (undefined === layerResponse) {
      assert(false);
      return undefined;
    }
    layers = layerResponse.body;

  } catch (error) {
    assert(false);
    return undefined;
  }
  if (undefined === layers.tiles || undefined === layers.version) {
    assert(false);
    return undefined;
  }
  const tilingScheme = new GeographicTilingScheme();
  let tileAvailability;
  if (undefined !== layers.available) {
    const availableTiles = layers.available;
    tileAvailability = new TileAvailability(tilingScheme, availableTiles.length);
    for (let level = 0; level < layers.available.length; level++) {
      const rangesAtLevel = availableTiles[level];
      for (const range of rangesAtLevel) {
        tileAvailability.addAvailableTileRange(level, range.startX, range.startY, range.endX, range.endY);
      }
    }
  }

  let tileUrlTemplate = accessTokenAndEndpointUrl.url + layers.tiles[0].replace("{version}", layers.version);
  if (wantNormals)
    tileUrlTemplate = tileUrlTemplate.replace("?", "?extensions=octvertexnormals-watermask-metadata&");

  const maxDepth = JsonUtils.asInt(layers.maxzoom, 19);

  // TBD -- When we have  an API extract the heights for the project from the terrain tiles - for use temporary Bing elevation.
  return new CesiumTerrainProvider(iModel, modelId, accessTokenAndEndpointUrl.token, tileUrlTemplate, maxDepth, wantSkirts, tilingScheme, tileAvailability, layers.metadataAvailability, exaggeration);
}
function zigZagDecode(value: number) {
  return (value >> 1) ^ (-(value & 1));
}
/**
 * Decodes delta and ZigZag encoded vertices. This modifies the buffers in place.
 *
 * @see {@link https://github.com/AnalyticalGraphicsInc/quantized-mesh|quantized-mesh-1.0 terrain format}
 */
function zigZagDeltaDecode(uBuffer: Uint16Array, vBuffer: Uint16Array, heightBuffer: Uint16Array) {
  const count = uBuffer.length;
  let u = 0;
  let v = 0;
  let height = 0;

  for (let i = 0; i < count; ++i) {
    u += zigZagDecode(uBuffer[i]);
    v += zigZagDecode(vBuffer[i]);

    uBuffer[i] = u;
    vBuffer[i] = v;

    height += zigZagDecode(heightBuffer[i]);
    heightBuffer[i] = height;
  }
}

function getIndexArray(vertexCount: number, streamBuffer: ByteStream, indexCount: number): Uint16Array | Uint32Array {
  const indicesAre32Bit = vertexCount > 64 * 1024;
  const indexArray = (indicesAre32Bit) ? new Uint32Array(streamBuffer.arrayBuffer, streamBuffer.curPos, indexCount) : new Uint16Array(streamBuffer.arrayBuffer, streamBuffer.curPos, indexCount);
  streamBuffer.advance(indexCount * (indicesAre32Bit ? Uint32Array.BYTES_PER_ELEMENT : Uint16Array.BYTES_PER_ELEMENT));
  return indexArray;
}

/** @internal */
class CesiumTerrainProvider extends TerrainMeshProvider {
  private static _scratchQPoint2d = QPoint2d.fromScalars(0, 0);
  private static _scratchPoint2d = Point2d.createZero();
  private static _scratchPoint = Point3d.createZero();
  private static _scratchNormal = Vector3d.createZero();
  private static _scratchHeightRange = Range1d.createNull();
  private static _tokenTimeoutInterval = BeDuration.fromSeconds(60 * 30);      // Request a new access token every 30 minutes...
  private _tokenTimeOut: BeTimePoint;

  public override forceTileLoad(tile: Tile): boolean {
    // Force loading of the metadata availability tiles as these are required for determining the availability of descendants.
    return undefined !== this._metaDataAvailableLevel && tile.depth === 1 + this._metaDataAvailableLevel && !(tile as MapTile).everLoaded;
  }

  constructor(iModel: IModelConnection, modelId: Id64String, private _accessToken: string, private _tileUrlTemplate: string,
    private _maxDepth: number, private readonly _wantSkirts: boolean, private _tilingScheme: MapTilingScheme, private _tileAvailability: TileAvailability | undefined, private _metaDataAvailableLevel: number | undefined, private _exaggeration: number) {
    super(iModel, modelId);
    this._tokenTimeOut = BeTimePoint.now().plus(CesiumTerrainProvider._tokenTimeoutInterval);
  }

  public override getLogo(): HTMLTableRowElement {
    return IModelApp.makeLogoCard({ iconSrc: "images/cesium-ion.svg", heading: "Cesium Ion", notice: IModelApp.i18n.translate("iModelJs:BackgroundMap.CesiumWorldTerrainAttribution") });
  }

  public get maxDepth(): number { return this._maxDepth; }
  public get tilingScheme(): MapTilingScheme { return this._tilingScheme; }

  public isTileAvailable(quadId: QuadId) {
    if (quadId.level > this.maxDepth)
      return false;

    return this._tileAvailability ? this._tileAvailability.isTileAvailable(quadId.level - 1, quadId.column, quadId.row) : true;
  }

  public override async getMesh(tile: MapTile, data: Uint8Array): Promise<TerrainMeshPrimitive | undefined> {
    if (BeTimePoint.now().milliseconds > this._tokenTimeOut.milliseconds) {
      const accessTokenAndEndpointUrl = await getCesiumAccessTokenAndEndpointUrl();
      if (!accessTokenAndEndpointUrl.token) {
        assert(false);
        return undefined;
      }

      this._accessToken = accessTokenAndEndpointUrl.token;
      this._tokenTimeOut = BeTimePoint.now().plus(CesiumTerrainProvider._tokenTimeoutInterval);
    }

    assert(data instanceof Uint8Array);
    assert(tile instanceof MapTile);
    const blob = data;
    const streamBuffer = new ByteStream(blob.buffer);
    const center = nextPoint3d64FromByteStream(streamBuffer);
    const quadId = QuadId.createFromContentId(tile.contentId);
    const skirtHeight = this.getLevelMaximumGeometricError(quadId.level) * 10.0;
    const minHeight = this._exaggeration * streamBuffer.nextFloat32;
    const maxHeight = this._exaggeration * streamBuffer.nextFloat32;
    const boundCenter = nextPoint3d64FromByteStream(streamBuffer);
    const boundRadius = streamBuffer.nextFloat64;
    const horizonOcclusion = nextPoint3d64FromByteStream(streamBuffer);
    const terrainTile = tile;

    terrainTile.adjustHeights(minHeight, maxHeight);

    if (undefined === center || undefined === boundCenter || undefined === boundRadius || undefined === horizonOcclusion) { }
    const pointCount = streamBuffer.nextUint32;
    const encodedVertexBuffer = new Uint16Array(blob.buffer, streamBuffer.curPos, pointCount * 3);
    streamBuffer.advance(pointCount * 6);

    const uBuffer = encodedVertexBuffer.subarray(0, pointCount);
    const vBuffer = encodedVertexBuffer.subarray(pointCount, 2 * pointCount);
    const heightBuffer = encodedVertexBuffer.subarray(pointCount * 2, 3 * pointCount);

    zigZagDeltaDecode(uBuffer, vBuffer, heightBuffer);

    let bytesPerIndex = Uint16Array.BYTES_PER_ELEMENT;
    const triangleElements = 3;

    if (pointCount > 64 * 1024) {
      // More than 64k vertices, so indices are 32-bit.
      bytesPerIndex = Uint32Array.BYTES_PER_ELEMENT;
    }

    // skip over any additional padding that was added for 2/4 byte alignment
    if (streamBuffer.curPos % bytesPerIndex !== 0)
      streamBuffer.advance(bytesPerIndex - (streamBuffer.curPos % bytesPerIndex));

    const triangleCount = streamBuffer.nextUint32;
    const indexCount = triangleCount * triangleElements;

    const indices = getIndexArray(pointCount, streamBuffer, indexCount);
    // High water mark decoding based on decompressIndices_ in webgl-loader's loader.js.
    // https://code.google.com/p/webgl-loader/source/browse/trunk/samples/loader.js?r=99#55
    // Copyright 2012 Google Inc., Apache 2.0 license.
    let highest = 0;
    const length = indices.length;
    for (let i = 0; i < length; ++i) {
      const code = indices[i];
      indices[i] = highest - code;
      if (code === 0) {
        ++highest;
      }
    }

    CesiumTerrainProvider._scratchHeightRange.low = minHeight - skirtHeight;
    CesiumTerrainProvider._scratchHeightRange.high = maxHeight;
    const projection = terrainTile.getProjection(CesiumTerrainProvider._scratchHeightRange);
    const pointQParams = QParams3d.fromRange(projection.localRange);

    const uvScale = 1.0 / 32767.0;
    const heightScale = uvScale * (maxHeight - minHeight);

    const westCount = streamBuffer.nextUint32;
    const westIndices = getIndexArray(pointCount, streamBuffer, westCount);

    const southCount = streamBuffer.nextUint32;
    const southIndices = getIndexArray(pointCount, streamBuffer, southCount);

    const eastCount = streamBuffer.nextUint32;
    const eastIndices = getIndexArray(pointCount, streamBuffer, eastCount);

    const northCount = streamBuffer.nextUint32;
    const northIndices = getIndexArray(pointCount, streamBuffer, northCount);

    // Extensions...
    let encodedNormalsBuffer;
    while (streamBuffer.curPos < streamBuffer.length) {
      const extensionId = streamBuffer.nextUint8;
      const extensionLength = streamBuffer.nextUint32;
      switch (extensionId) {
        case QuantizedMeshExtensionIds.OctEncodedNormals:
          assert(pointCount * 2 === extensionLength);
          encodedNormalsBuffer = new Uint8Array(streamBuffer.arrayBuffer, streamBuffer.curPos, extensionLength);
          streamBuffer.advance(extensionLength);
          break;

        case QuantizedMeshExtensionIds.Metadata:
          const stringLength = streamBuffer.nextUint32;
          if (stringLength > 0) {
            const strData = streamBuffer.nextBytes(stringLength);
            const str = utf8ToString(strData);
            if (undefined !== str) {
              const metaData = JSON.parse(str);
              if (undefined !== metaData.available && undefined !== this._tileAvailability) {
                const availableTiles = metaData.available;
                for (let offset = 0; offset < availableTiles.length; ++offset) {
                  const availableLevel = tile.depth + offset;     // Our depth is includes root (1 + cesium Depth)
                  const rangesAtLevel = availableTiles[offset];

                  for (const range of rangesAtLevel)
                    this._tileAvailability.addAvailableTileRange(availableLevel, range.startX, range.startY, range.endX, range.endY);
                }
              }
            }
          }

          break;
        default:
          streamBuffer.advance(extensionLength);
          break;
      }

    }

    const mesh = TerrainMeshPrimitive.create({ pointQParams, pointCount, indexCount, wantSkirts: this._wantSkirts, westCount, eastCount, southCount, northCount, wantNormals: undefined !== encodedNormalsBuffer });
    for (let i = 0; i < indexCount;)
      this.addTriangle(mesh, indices[i++], indices[i++], indices[i++]);

    const worldToEcef = tile.iModel.getEcefTransform().matrix;
    for (let i = 0; i < pointCount; i++) {
      const u = uBuffer[i];
      const v = vBuffer[i];
      projection.getPoint(uvScale * u, uvScale * v, minHeight + heightBuffer[i] * heightScale, CesiumTerrainProvider._scratchPoint);
      CesiumTerrainProvider._scratchQPoint2d.setFromScalars(u * 2, v * 2);
      if (encodedNormalsBuffer) {
        const normalIndex = i * 2;
        OctEncodedNormal.decodeValue(encodedNormalsBuffer[normalIndex + 1] << 8 | encodedNormalsBuffer[normalIndex], CesiumTerrainProvider._scratchNormal);
        worldToEcef.multiplyTransposeVector(CesiumTerrainProvider._scratchNormal, CesiumTerrainProvider._scratchNormal);
        mesh.addVertex(CesiumTerrainProvider._scratchPoint, CesiumTerrainProvider._scratchQPoint2d, OctEncodedNormal.encode(CesiumTerrainProvider._scratchNormal));
      } else {
        mesh.addVertex(CesiumTerrainProvider._scratchPoint, CesiumTerrainProvider._scratchQPoint2d);
      }
    }

    if (this._wantSkirts) {
      westIndices.sort((a, b) => vBuffer[a] - vBuffer[b]);
      eastIndices.sort((a, b) => vBuffer[a] - vBuffer[b]);
      northIndices.sort((a, b) => uBuffer[a] - uBuffer[b]);
      southIndices.sort((a, b) => uBuffer[a] - uBuffer[b]);
      const wantNormals = (encodedNormalsBuffer !== undefined);
      this.generateSkirts(mesh, westIndices, projection, -skirtHeight, heightBuffer, minHeight, heightScale, wantNormals);
      this.generateSkirts(mesh, eastIndices, projection, -skirtHeight, heightBuffer, minHeight, heightScale, wantNormals);
      this.generateSkirts(mesh, southIndices, projection, -skirtHeight, heightBuffer, minHeight, heightScale, wantNormals);
      this.generateSkirts(mesh, northIndices, projection, -skirtHeight, heightBuffer, minHeight, heightScale, wantNormals);
    }
    assert(mesh.isCompleted);
    return mesh;
  }

  private addTriangle(mesh: TerrainMeshPrimitive, i0: number, i1: number, i2: number) {
    mesh.addTriangle(i0, i1, i2);
  }

  private generateSkirts(mesh: TerrainMeshPrimitive, indices: Uint16Array | Uint32Array, projection: MapTileProjection, skirtOffset: number, heightBuffer: Uint16Array, minHeight: number, heightScale: number, wantNormals: boolean) {
    for (let i = 0; i < indices.length; i++) {
      const index = indices[i];
      const paramIndex = index * 2;
      const height = minHeight + heightBuffer[index] * heightScale;
      CesiumTerrainProvider._scratchQPoint2d.setFromScalars(mesh.uvs[paramIndex], mesh.uvs[paramIndex + 1]);
      const uv = mesh.uvQParams.unquantize(CesiumTerrainProvider._scratchQPoint2d.x, CesiumTerrainProvider._scratchQPoint2d.y, CesiumTerrainProvider._scratchPoint2d);
      if (wantNormals && mesh.normals) {
        mesh.addVertex(projection.getPoint(uv.x, uv.y, height + skirtOffset), CesiumTerrainProvider._scratchQPoint2d, mesh.normals[index]);
      } else {
        mesh.addVertex(projection.getPoint(uv.x, uv.y, height + skirtOffset), CesiumTerrainProvider._scratchQPoint2d);
      }

      if (i) {
        this.addTriangle(mesh, index, indices[i - 1], mesh.nextPointIndex - 2);
        this.addTriangle(mesh, index, mesh.nextPointIndex - 2, mesh.nextPointIndex - 1);
      }
    }
  }
  public override get requestOptions(): RequestOptions {
    return { method: "GET", responseType: "arraybuffer", headers: { authorization: `Bearer ${this._accessToken}` }, accept: "application/vnd.quantized-mesh;" /* extensions=octvertexnormals, */ + "application/octet-stream;q=0.9,*/*;q=0.01" };
  }

  public override constructUrl(row: number, column: number, zoomLevel: number): string {
    return this._tileUrlTemplate.replace("{z}", (zoomLevel - 1).toString()).replace("{x}", column.toString()).replace("{y}", row.toString());
  }

  public getChildHeightRange(quadId: QuadId, rectangle: MapCartoRectangle, parent: MapTile): Range1d | undefined {
    return (quadId.level <= ApproximateTerrainHeights.maxLevel) ? ApproximateTerrainHeights.instance.getMinimumMaximumHeights(rectangle) : (parent).heightRange;
  }
  /**
   * Specifies the quality of terrain created from heightmaps.  A value of 1.0 will
   * ensure that adjacent heightmap vertices are separated by no more than
   * screen pixels and will probably go very slowly.
   * A value of 0.5 will cut the estimated level zero geometric error in half, allowing twice the
   * screen pixels between adjacent heightmap vertices and thus rendering more quickly.
   * @type {Number}
   */
  public readonly heightmapTerrainQuality = 0.25;

  /**
   * Determines an appropriate geometric error estimate when the geometry comes from a heightmap.
   *
   * @param {Ellipsoid} ellipsoid The ellipsoid to which the terrain is attached.
   * @param {Number} tileImageWidth The width, in pixels, of the heightmap associated with a single tile.
   * @param {Number} numberOfTilesAtLevelZero The number of tiles in the horizontal direction at tile level zero.
   * @returns {Number} An estimated geometric error.
   */
  public getEstimatedLevelZeroGeometricErrorForAHeightmap(ellipsoidMaximumRadius = 6378137, tileImageWidth = 65, numberOfTilesAtLevelZero = 2) {
    return ellipsoidMaximumRadius * 2 * Math.PI * this.heightmapTerrainQuality / (tileImageWidth * numberOfTilesAtLevelZero);
  }

  public getLevelMaximumGeometricError(level: number) {
    return this.getEstimatedLevelZeroGeometricErrorForAHeightmap() / (1 << level);
  }

  public getHeightRange(parentRange: Range1d, quadId: QuadId): Range1d {
    const heightRange = quadId.level <= 6 ? ApproximateTerrainHeights.instance.getTileHeightRange(quadId) : undefined;

    return undefined === heightRange ? parentRange : heightRange;
  }
}<|MERGE_RESOLUTION|>--- conflicted
+++ resolved
@@ -43,12 +43,7 @@
 
 /** @internal */
 export async function getCesiumAccessTokenAndEndpointUrl(assetId = 1, requestKey?: string): Promise<{ token?: string, url?: string }> {
-<<<<<<< HEAD
-  const _requestKey = requestKey ? requestKey : bentleyCesiumIonRequestKey;
-  const _requestTemplate = `https://api.cesium.com/v1/assets/${assetId}/endpoint?access_token={CesiumRequestToken}`;
-  const apiUrl: string = _requestTemplate.replace("{CesiumRequestToken}", _requestKey);
-=======
-  const requestContext = new ClientRequestContext("");
+
   if (undefined === requestKey) {
     requestKey = IModelApp.tileAdmin.cesiumIonKey;
     if (undefined === requestKey)
@@ -57,7 +52,6 @@
 
   const requestTemplate = `https://api.cesium.com/v1/assets/${assetId}/endpoint?access_token={CesiumRequestToken}`;
   const apiUrl: string = requestTemplate.replace("{CesiumRequestToken}", requestKey);
->>>>>>> 9e1903dc
   const apiRequestOptions: RequestOptions = { method: "GET", responseType: "json" };
 
   try {
