--- conflicted
+++ resolved
@@ -6,17 +6,10 @@
 /** @packageDocumentation
  * @module Tiles
  */
-<<<<<<< HEAD
-import { assert, BeDuration, BeTimePoint, ByteStream, ClientRequestContext, Id64String, JsonUtils, utf8ToString } from "@itwin/core-bentley";
+import { assert, BeDuration, BeTimePoint, ByteStream, Id64String, JsonUtils, utf8ToString } from "@itwin/core-bentley";
 import { Point2d, Point3d, Range1d, Vector3d } from "@itwin/core-geometry";
 import { nextPoint3d64FromByteStream, OctEncodedNormal, QParams3d, QPoint2d } from "@itwin/core-common";
-import { request, RequestOptions, Response } from "@bentley/itwin-client";
-=======
-import { assert, BeDuration, BeTimePoint, ByteStream, Id64String, JsonUtils, utf8ToString } from "@bentley/bentleyjs-core";
-import { Point2d, Point3d, Range1d, Vector3d } from "@bentley/geometry-core";
-import { nextPoint3d64FromByteStream, OctEncodedNormal, QParams3d, QPoint2d } from "@bentley/imodeljs-common";
 import { request, RequestOptions } from "@bentley/itwin-client";
->>>>>>> 405c9a93
 import { ApproximateTerrainHeights } from "../../ApproximateTerrainHeights";
 import { IModelApp } from "../../IModelApp";
 import { IModelConnection } from "../../IModelConnection";
@@ -54,7 +47,7 @@
   if (undefined === requestKey) {
     requestKey = IModelApp.tileAdmin.cesiumIonKey;
     if (undefined === requestKey)
-      return { };
+      return {};
   }
 
   const requestTemplate = `https://api.cesium.com/v1/assets/${assetId}/endpoint?access_token={CesiumRequestToken}`;
