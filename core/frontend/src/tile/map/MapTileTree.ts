/*---------------------------------------------------------------------------------------------
* Copyright (c) Bentley Systems, Incorporated. All rights reserved.
* See LICENSE.md in the project root for license terms and full copyright notice.
*--------------------------------------------------------------------------------------------*/
/** @packageDocumentation
 * @module Tiles
 */

import { assert, compareBooleans, compareBooleansOrUndefined, compareNumbers, compareStrings, compareStringsOrUndefined, CompressedId64Set, Id64String } from "@itwin/core-bentley";
import {
  BackgroundMapSettings, BaseLayerSettings, Cartographic, ColorDef, FeatureAppearance, GeoCoordStatus, GlobeMode, MapLayerSettings, PlanarClipMaskPriority, TerrainHeightOriginMode,
} from "@itwin/core-common";
import {
  Angle, AngleSweep, Constant, Ellipsoid, EllipsoidPatch, Point3d, Range1d, Range3d, Ray3d, Transform, Vector3d, XYZProps,
} from "@itwin/core-geometry";
import { ApproximateTerrainHeights } from "../../ApproximateTerrainHeights";
import { TerrainDisplayOverrides } from "../../DisplayStyleState";
import { HitDetail } from "../../HitDetail";
import { IModelConnection } from "../../IModelConnection";
import { IModelApp } from "../../IModelApp";
import { PlanarClipMaskState } from "../../PlanarClipMaskState";
import { FeatureSymbology } from "../../render/FeatureSymbology";
<<<<<<< HEAD
import { SceneContext } from "../../ViewContext";
=======
import { RenderPlanarClassifier } from "../../internal/render/RenderPlanarClassifier";
import { DecorateContext, SceneContext } from "../../ViewContext";
>>>>>>> e132fa98
import { MapLayerScaleRangeVisibility, ScreenViewport } from "../../Viewport";
import {
  BingElevationProvider, createDefaultViewFlagOverrides, createMapLayerTreeReference, DisclosedTileTreeSet, EllipsoidTerrainProvider, GeometryTileTreeReference,
  ImageryMapLayerTreeReference, ImageryMapTileTree, ImageryTileTreeState, LayerTileTree, LayerTileTreeReference, MapCartoRectangle, MapFeatureInfoOptions, MapLayerFeatureInfo, MapLayerImageryProvider, MapLayerIndex, MapLayerTileTreeReference, MapTile,
  MapTileLoader, MapTilingScheme, PlanarTilePatch, QuadId,
  RealityTile, RealityTileDrawArgs, RealityTileTreeParams, TerrainMeshProviderOptions, Tile, TileDrawArgs, TileLoadPriority, TileParams, TileTree, TileTreeOwner, TileTreeReference, TileTreeSupplier, UpsampledMapTile, WebMercatorTilingScheme,
} from "../internal";

const scratchPoint = Point3d.create();
const scratchCorners = [Point3d.createZero(), Point3d.createZero(), Point3d.createZero(), Point3d.createZero(), Point3d.createZero(), Point3d.createZero(), Point3d.createZero(), Point3d.createZero()];
const scratchCorner = Point3d.createZero();
const scratchZNormal = Vector3d.create(0, 0, 1);

/** Map tile tree scale range visibility values.
 * @beta */
export enum MapTileTreeScaleRangeVisibility {
  /** state is currently unknown (i.e. never been displayed)  */
  Unknown = 0,

  /** all currently selected tree tiles are visible (i.e within the scale range)  */
  Visible,

  /** all currently selected tree tiles are hidden (i.e outside the scale range)  */
  Hidden,

  /** currently selected tree tiles are partially visible (i.e some tiles are within the scale range, and some are outside.) */
  Partial
}

/**
* Provides map layer information for a given tile tree.
* @internal
*/
export interface MapLayerInfoFromTileTree {
  /** Indicate if the map layer represents the base layer */
  isBaseLayer: boolean;

  /** Map layer index; undefined if base map */
  index?: MapLayerIndex;

  /** Settings for the map layer (or the base layer)*/
  settings: MapLayerSettings;

  /** Provider for the map layer (or the base layer) */
  provider?: MapLayerImageryProvider;
}

/** A [quad tree](https://en.wikipedia.org/wiki/Quadtree) consisting of [[MapTile]]s representing the map imagery draped onto the surface of the Earth.
 * A `MapTileTree` enables display of a globe or planar map with [map imagery](https://en.wikipedia.org/wiki/Tiled_web_map) obtained from any number of sources, such as
 * [Bing](https://learn.microsoft.com/en-us/bingmaps/), [OpenStreetMap](https://wiki.openstreetmap.org/wiki/API), and [GIS servers](https://wiki.openstreetmap.org/wiki/API).
 * The specific imagery displayed is determined by a [[Viewport]]'s [MapImagerySettings]($common) and [BackgroundMapSettings]($common).
 *
 * The map or globe may be smooth, or feature 3d geometry supplied by a [[TerrainProvider]].
 * The terrain displayed in a [[Viewport]] is determined by its [TerrainSettings]($common).
 * @public
 */

export class MapTileTree extends LayerTileTree {
  /** @internal */
  public ecefToDb: Transform;
  /** @internal */
  public bimElevationBias: number;
  /** @internal */
  public geodeticOffset: number;
  /** @internal */
  public sourceTilingScheme: MapTilingScheme;
  /** @internal */
  private _mercatorFractionToDb: Transform;
  /** @internal */
  public earthEllipsoid: Ellipsoid;
  /** @internal */
  public minEarthEllipsoid: Ellipsoid;
  /** @internal */
  public maxEarthEllipsoid: Ellipsoid;
  /** Determines whether the map displays as a plane or an ellipsoid. */
  public readonly globeMode: GlobeMode;
  /** @internal */
  public globeOrigin: Point3d;
  /** @internal */
  private _mercatorTilingScheme: MapTilingScheme;
  /** @internal */
  public useDepthBuffer: boolean;
  /** @internal */
  public isOverlay: boolean;
  /** @internal */
  public terrainExaggeration: number;
  /** @internal */
  public baseColor?: ColorDef;
  /** @internal */
  public baseTransparent: boolean;
  /** @internal */
  public mapTransparent: boolean;
  /** @internal */
  public produceGeometry?: boolean;

  /** @internal */
  constructor(params: RealityTileTreeParams, ecefToDb: Transform, bimElevationBias: number, geodeticOffset: number,
    sourceTilingScheme: MapTilingScheme, id: MapTreeId, applyTerrain: boolean) {
    super(params);
    this.ecefToDb = ecefToDb;
    this.bimElevationBias = bimElevationBias;
    this.geodeticOffset = geodeticOffset;
    this.sourceTilingScheme = sourceTilingScheme;
    this._mercatorTilingScheme = new WebMercatorTilingScheme();
    this._mercatorFractionToDb = this._mercatorTilingScheme.computeMercatorFractionToDb(ecefToDb, bimElevationBias, params.iModel, applyTerrain);
    const quadId = new QuadId(sourceTilingScheme.rootLevel, 0, 0);
    this.globeOrigin = this.ecefToDb.getOrigin().clone();
    this.earthEllipsoid = Ellipsoid.createCenterMatrixRadii(this.globeOrigin, this.ecefToDb.matrix, Constant.earthRadiusWGS84.equator, Constant.earthRadiusWGS84.equator, Constant.earthRadiusWGS84.polar);
    const globalHeightRange = applyTerrain ? ApproximateTerrainHeights.instance.globalHeightRange : Range1d.createXX(0, 0);
    const globalRectangle = MapCartoRectangle.createMaximum();

    this.globeMode = id.globeMode;
    this.isOverlay = id.isOverlay;
    this.useDepthBuffer = id.useDepthBuffer;
    this.terrainExaggeration = id.terrainExaggeration;
    this.baseColor = id.baseColor;
    this.baseTransparent = id.baseTransparent;
    this.mapTransparent = id.mapTransparent;
    if (applyTerrain) {
      this.minEarthEllipsoid = Ellipsoid.createCenterMatrixRadii(this.globeOrigin, this.ecefToDb.matrix, Constant.earthRadiusWGS84.equator + globalHeightRange.low, Constant.earthRadiusWGS84.equator + globalHeightRange.low, Constant.earthRadiusWGS84.polar + globalHeightRange.low);
      this.maxEarthEllipsoid = Ellipsoid.createCenterMatrixRadii(this.globeOrigin, this.ecefToDb.matrix, Constant.earthRadiusWGS84.equator + globalHeightRange.high, Constant.earthRadiusWGS84.equator + globalHeightRange.high, Constant.earthRadiusWGS84.polar + globalHeightRange.high);
      this.produceGeometry = id.produceGeometry;
    } else {
      this.minEarthEllipsoid = this.earthEllipsoid;
      this.maxEarthEllipsoid = this.earthEllipsoid;
    }

    const rootPatch = EllipsoidPatch.createCapture(
      this.maxEarthEllipsoid, AngleSweep.createStartSweepRadians(0, Angle.pi2Radians),
      AngleSweep.createStartSweepRadians(-Angle.piOver2Radians, Angle.piRadians),
    );

    let range;
    if (this.globeMode === GlobeMode.Ellipsoid) {
      range = rootPatch.range();
    } else {
      const corners = this.getFractionalTileCorners(quadId);
      this._mercatorFractionToDb.multiplyPoint3dArrayInPlace(corners);
      range = Range3d.createArray(MapTile.computeRangeCorners(corners, Vector3d.create(0, 0, 1), 0, scratchCorners, globalHeightRange));
    }

    this._rootTile = this.createGlobeChild({ contentId: quadId.contentId, maximumSize: 0, range }, quadId, range.corners(), globalRectangle, rootPatch, undefined);
  }

  /** @internal */
  public override get parentsAndChildrenExclusive() {
    // If we are not depth buffering we force parents and exclusive to false to cause the map tiles to be sorted
    // by depth so that painters algorithm will approximate correct depth display.
    return this.useDepthBuffer ? this.loader.parentsAndChildrenExclusive : false;
  }

  /** Return the imagery tile tree state of matching the provided imagery tree id.
   * @internal
   */
  public getImageryTreeState(imageryTreeId: string) {
    return this._imageryTreeState.get(imageryTreeId);
  }

  /** Return a cloned dictionary of the imagery tile tree states
   * @internal
   */
  public cloneImageryTreeState() {
    const clone = new Map<Id64String, ImageryTileTreeState>();
    for (const [treeId, state] of this._imageryTreeState) {
      clone.set(treeId, state.clone());
    }
    return clone;
  }

  /** @internal */
  public tileFromQuadId(quadId: QuadId): MapTile | undefined {
    return (this._rootTile as MapTile).tileFromQuadId(quadId);
  }

  /** @internal */
  public clearImageryTreesAndClassifiers() {
    this.layerImageryTrees.length = 0;
    this._layerSettings.clear();
    this._modelIdToIndex.clear();
    this.layerClassifiers.clear();
  }

  /** @internal */
  public override get isTransparent() {
    return this.mapTransparent || this.baseTransparent;
  }

  /** @internal */
  public override get maxDepth() {
    let maxDepth = this.loader.maxDepth;
    this.layerImageryTrees?.forEach((layerImageryTree) => maxDepth = Math.max(maxDepth, layerImageryTree.tree.maxDepth));

    return maxDepth;
  }

  /** @internal */
  public createPlanarChild(params: TileParams, quadId: QuadId, corners: Point3d[], normal: Vector3d, rectangle: MapCartoRectangle, chordHeight: number, heightRange?: Range1d): MapTile | undefined {
    const childAvailable = this.mapLoader.isTileAvailable(quadId);
    if (!childAvailable && this.produceGeometry)
      return undefined;

    const patch = new PlanarTilePatch(corners, normal, chordHeight);
    const cornerNormals = this.getCornerRays(rectangle);
    if (childAvailable)
      return new MapTile(params, this, quadId, patch, rectangle, heightRange, cornerNormals);

    assert(params.parent instanceof MapTile);
    let loadableTile: MapTile | undefined = params.parent;
    while (loadableTile?.isUpsampled)
      loadableTile = loadableTile.parent as MapTile | undefined;

    assert(undefined !== loadableTile);
    return new UpsampledMapTile(params, this, quadId, patch, rectangle, heightRange, cornerNormals, loadableTile);
  }

  /** @internal */
  public createGlobeChild(params: TileParams, quadId: QuadId, _rangeCorners: Point3d[], rectangle: MapCartoRectangle, ellipsoidPatch: EllipsoidPatch, heightRange?: Range1d): MapTile {
    return new MapTile(params, this, quadId, ellipsoidPatch, rectangle, heightRange, this.getCornerRays(rectangle));
  }

  /** @internal */
  public getChildHeightRange(quadId: QuadId, rectangle: MapCartoRectangle, parent: MapTile): Range1d | undefined {
    return this.mapLoader.getChildHeightRange(quadId, rectangle, parent);
  }

  /** Reprojection does not work with very large tiles so just do linear transform.
   * @internal
   */
  public static minReprojectionDepth = 8;
  /** @internal */
  public static maxGlobeDisplayDepth = 8;
  /** @internal */
  public static minDisplayableDepth = 3;
  /** @internal */
  public get mapLoader() { return this.loader as MapTileLoader; }

  /** @internal */
  public override getBaseRealityDepth(sceneContext: SceneContext) {
    // If the view has ever had global scope then preload low level (global) tiles.
    return (sceneContext.viewport.view.maxGlobalScopeFactor > 1) ? MapTileTree.minDisplayableDepth : -1;
  }

  /** @internal */
  public doCreateGlobeChildren(tile: Tile): boolean {
    if (this.globeMode !== GlobeMode.Ellipsoid)
      return false;

    const childDepth = tile.depth + 1;
    if (childDepth < MapTileTree.maxGlobeDisplayDepth)     // If the depth is too low (tile is too large) display as globe.
      return true;

    return false;  // Display as globe if more than 100 KM from project.
  }

  /** @internal */
  public override doReprojectChildren(tile: Tile): boolean {
    if (this._gcsConverter === undefined)
      return false;

    const childDepth = tile.depth + 1;
    if (childDepth < MapTileTree.minReprojectionDepth)     // If the depth is too low (tile is too large) omit reprojection.
      return false;

    return this.cartesianRange.intersectsRange(tile.range);
  }

  /** @internal */
  public getCornerRays(rectangle: MapCartoRectangle): Ray3d[] | undefined {
    const rays = new Array<Ray3d>();
    if (this.globeMode === GlobeMode.Ellipsoid) {
      rays.push(this.earthEllipsoid.radiansToUnitNormalRay(rectangle.low.x, Cartographic.parametricLatitudeFromGeodeticLatitude(rectangle.high.y))!);
      rays.push(this.earthEllipsoid.radiansToUnitNormalRay(rectangle.high.x, Cartographic.parametricLatitudeFromGeodeticLatitude(rectangle.high.y))!);
      rays.push(this.earthEllipsoid.radiansToUnitNormalRay(rectangle.low.x, Cartographic.parametricLatitudeFromGeodeticLatitude(rectangle.low.y))!);
      rays.push(this.earthEllipsoid.radiansToUnitNormalRay(rectangle.high.x, Cartographic.parametricLatitudeFromGeodeticLatitude(rectangle.low.y))!);
    } else {
      const mercatorFractionRange = rectangle.getTileFractionRange(this._mercatorTilingScheme);
      rays.push(Ray3d.createCapture(this._mercatorFractionToDb.multiplyXYZ(mercatorFractionRange.low.x, mercatorFractionRange.high.y), scratchZNormal));
      rays.push(Ray3d.createCapture(this._mercatorFractionToDb.multiplyXYZ(mercatorFractionRange.high.x, mercatorFractionRange.high.y), scratchZNormal));
      rays.push(Ray3d.createCapture(this._mercatorFractionToDb.multiplyXYZ(mercatorFractionRange.low.x, mercatorFractionRange.low.y), scratchZNormal));
      rays.push(Ray3d.createCapture(this._mercatorFractionToDb.multiplyXYZ(mercatorFractionRange.high.x, mercatorFractionRange.low.y), scratchZNormal));
    }
    return rays;
  }

  /** @internal */
  public pointAboveEllipsoid(point: Point3d): boolean {
    return this.earthEllipsoid.worldToLocal(point, scratchPoint)!.magnitude() > 1;
  }

  private getMercatorFractionChildGridPoints(tile: MapTile, columnCount: number, rowCount: number): Point3d[] {
    const gridPoints = [];
    const quadId = tile.quadId;
    const deltaX = 1.0 / columnCount, deltaY = 1.0 / rowCount;
    for (let row = 0; row <= rowCount; row++) {
      for (let column = 0; column <= columnCount; column++) {
        const xFraction = this.sourceTilingScheme.tileXToFraction(quadId.column + column * deltaX, quadId.level);
        const yFraction = this.sourceTilingScheme.tileYToFraction(quadId.row + row * deltaY, quadId.level);

        gridPoints.push(Point3d.create(xFraction, yFraction, 0));
      }
    }
    // If not mercator already need to remap latitude...
    if (!(this.sourceTilingScheme instanceof WebMercatorTilingScheme))
      for (const gridPoint of gridPoints)
        gridPoint.y = this._mercatorTilingScheme.latitudeToYFraction(this.sourceTilingScheme.yFractionToLatitude(gridPoint.y));

    return gridPoints;
  }

  private getChildCornersFromGridPoints(gridPoints: Point3d[], columnCount: number, rowCount: number) {
    const childCorners = new Array<Point3d[]>();
    for (let row = 0; row < rowCount; row++) {
      for (let column = 0; column < columnCount; column++) {
        const index0 = column + row * (columnCount + 1);
        const index1 = index0 + (columnCount + 1);
        childCorners.push([gridPoints[index0], gridPoints[index0 + 1], gridPoints[index1], gridPoints[index1 + 1]]);
      }
    }
    return childCorners;
  }

  /** @internal */
  public getCachedReprojectedPoints(gridPoints: Point3d[]): (Point3d | undefined)[] | undefined {
    const requestProps = [];
    for (const gridPoint of gridPoints)
      requestProps.push({
        x: this._mercatorTilingScheme.xFractionToLongitude(gridPoint.x) * Angle.degreesPerRadian,
        y: this._mercatorTilingScheme.yFractionToLatitude(gridPoint.y) * Angle.degreesPerRadian,
        z: this.bimElevationBias,
      });

    const iModelCoordinates = this._gcsConverter!.getCachedIModelCoordinatesFromGeoCoordinates(requestProps);

    if (iModelCoordinates.missing)
      return undefined;

    return iModelCoordinates.result.map((result) => !result || result.s ? undefined : Point3d.fromJSON(result.p));
  }

  /** Minimize reprojection requests by requesting this corners tile and a grid that will include all points for 4 levels of descendants.
   * This greatly reduces the number of reprojection requests which currently require a roundtrip through the backend.
   * @internal
   */
  public async loadReprojectionCache(tile: MapTile): Promise<void> {
    const quadId = tile.quadId;
    const xRange = Range1d.createXX(this.sourceTilingScheme.tileXToFraction(quadId.column, quadId.level), this.sourceTilingScheme.tileXToFraction(quadId.column + 1, quadId.level));
    const yRange = Range1d.createXX(this.sourceTilingScheme.tileYToFraction(quadId.row, quadId.level), this.sourceTilingScheme.tileYToFraction(quadId.row + 1, quadId.level));
    const cacheDepth = 4, cacheDimension = 2 ** cacheDepth;
    const delta = 1.0 / cacheDimension;
    const requestProps = [];

    for (let row = 0; row <= cacheDimension; row++) {
      for (let column = 0; column <= cacheDimension; column++) {
        let yFraction = yRange.fractionToPoint(row * delta);
        if (!(this.sourceTilingScheme instanceof WebMercatorTilingScheme))
          yFraction = this._mercatorTilingScheme.latitudeToYFraction(this.sourceTilingScheme.yFractionToLatitude(yFraction));
        requestProps.push({
          x: this._mercatorTilingScheme.xFractionToLongitude(xRange.fractionToPoint(column * delta)) * Angle.degreesPerRadian,
          y: this._mercatorTilingScheme.yFractionToLatitude(yFraction) * Angle.degreesPerRadian,
          z: this.bimElevationBias,
        });
      }
    }

    await this._gcsConverter!.getIModelCoordinatesFromGeoCoordinates(requestProps);
  }

  private static _scratchCarto = Cartographic.createZero();

  /** Get the corners for planar children.
   * This generally will resolve immediately, but may require an asynchronous request for reprojecting the corners.
   * @internal
   */
  public getPlanarChildCorners(tile: MapTile, columnCount: number, rowCount: number, resolve: (childCorners: Point3d[][]) => void) {
    const resolveCorners = (points: Point3d[], reprojected: (Point3d | undefined)[] | undefined = undefined) => {
      for (let i = 0; i < points.length; i++) {
        const gridPoint = points[i];
        this._mercatorFractionToDb.multiplyPoint3d(gridPoint, scratchCorner);
        if (this.globeMode !== GlobeMode.Ellipsoid || this.cartesianRange.containsPoint(scratchCorner)) {
          if (reprojected !== undefined && reprojected[i] !== undefined)
            reprojected[i]!.clone(gridPoint);
          else
            scratchCorner.clone(gridPoint);
        } else {
          this._mercatorTilingScheme.fractionToCartographic(gridPoint.x, gridPoint.y, MapTileTree._scratchCarto);
          this.earthEllipsoid.radiansToPoint(MapTileTree._scratchCarto.longitude, Cartographic.parametricLatitudeFromGeodeticLatitude(MapTileTree._scratchCarto.latitude), gridPoint);
          const cartesianDistance = this.cartesianRange.distanceToPoint(scratchCorner);
          if (cartesianDistance < this.cartesianTransitionDistance)
            scratchCorner.interpolate(cartesianDistance / this.cartesianTransitionDistance, gridPoint, gridPoint);
        }
      }
      resolve(this.getChildCornersFromGridPoints(points, columnCount, rowCount));
    };

    let reprojectedPoints: (Point3d | undefined)[] | undefined;
    const gridPoints = this.getMercatorFractionChildGridPoints(tile, columnCount, rowCount);
    if (this.doReprojectChildren(tile)) {
      reprojectedPoints = this.getCachedReprojectedPoints(gridPoints);
      if (reprojectedPoints) {
        // If the reprojected corners are in the cache, resolve immediately.
        resolveCorners(gridPoints, reprojectedPoints);
      } else {
        // If the reprojected corners are not in cache request them - but also request reprojection of a grid that will include descendent corners to ensure they can
        // be reloaded without expensive reprojection requests.
        this.loadReprojectionCache(tile).then(() => {
          const reprojected = this.getCachedReprojectedPoints(gridPoints);
          assert(reprojected !== undefined);     // We just cached them... they better be there now.
          resolveCorners(gridPoints, reprojected);
        }).catch((_error: Error) => {
          resolveCorners(gridPoints);
        });
      }
    } else {
      resolveCorners(gridPoints);
    }
  }

  /** Scan the list of currently selected reality tiles, and fire the viewport's 'onMapLayerScaleRangeVisibilityChanged ' event
   * if any scale range visibility change is detected for one more map-layer definition.
   * @internal
   */
  public override reportTileVisibility(args: TileDrawArgs, selected: RealityTile[]) {

    const debugControl = args.context.target.debugControl;

    const layersVisibilityBefore = this.cloneImageryTreeState();

    const changes = new Array<MapLayerScaleRangeVisibility>();

    if (!layersVisibilityBefore)
      return;

    for (const [treeId] of layersVisibilityBefore) {
      const treeVisibility = this.getImageryTreeState(treeId);
      if (treeVisibility) {
        treeVisibility.reset();
      }
    }

    for (const selectedTile of selected) {
      if (selectedTile instanceof MapTile) {
        let selectedImageryTiles = selectedTile.imageryTiles;
        if (selectedTile.hiddenImageryTiles) {
          selectedImageryTiles = selectedImageryTiles ? [...selectedImageryTiles, ...selectedTile.hiddenImageryTiles] : selectedTile.hiddenImageryTiles;
        }

        const leafTiles = selectedTile.highResolutionReplacementTiles;
        if (leafTiles) {
          for (const tile of leafTiles) {
            const treeState = this.getImageryTreeState(tile.tree.id);
            treeState?.setScaleRangeVisibility(false);
          }
        }

        if (selectedImageryTiles) {
          for (const selectedImageryTile of selectedImageryTiles) {
            const treeState = this.getImageryTreeState(selectedImageryTile.tree.id);
            if (treeState) {
              if (selectedImageryTile.isOutOfLodRange) {
                treeState.setScaleRangeVisibility(false);
              } else {
                treeState.setScaleRangeVisibility(true);
              }
            }

          }
        }
      }
    }

    for (const [treeId, prevState] of layersVisibilityBefore) {
      const newState = this.getImageryTreeState(treeId);
      if (newState) {

        const prevVisibility = prevState.getScaleRangeVisibility();
        const visibility = newState.getScaleRangeVisibility();
        if (prevVisibility !== visibility) {

          if (debugControl && debugControl.logRealityTiles) {
            // eslint-disable-next-line no-console
            console.log(`ImageryTileTree '${treeId}' changed prev state: '${MapTileTreeScaleRangeVisibility[prevVisibility]}' new state: '${MapTileTreeScaleRangeVisibility[visibility]}'`);
          }

          const mapLayersIndexes = args.context.viewport.getMapLayerIndexesFromIds(this.id, treeId);
          for (const index of mapLayersIndexes) {
            changes.push({ index: index.index, isOverlay: index.isOverlay, visibility });
          }

        }
      }
    }

    if (changes.length !== 0) {
      args.context.viewport.onMapLayerScaleRangeVisibilityChanged.raiseEvent(changes);
    }

  }

  /** @internal */
  public getFractionalTileCorners(quadId: QuadId): Point3d[] {
    const corners: Point3d[] = [];
    corners.push(Point3d.create(this.sourceTilingScheme.tileXToFraction(quadId.column, quadId.level), this.sourceTilingScheme.tileYToFraction(quadId.row, quadId.level), 0.0));
    corners.push(Point3d.create(this.sourceTilingScheme.tileXToFraction(quadId.column + 1, quadId.level), this.sourceTilingScheme.tileYToFraction(quadId.row, quadId.level), 0.0));
    corners.push(Point3d.create(this.sourceTilingScheme.tileXToFraction(quadId.column, quadId.level), this.sourceTilingScheme.tileYToFraction(quadId.row + 1, quadId.level), 0.0));
    corners.push(Point3d.create(this.sourceTilingScheme.tileXToFraction(quadId.column + 1, quadId.level), this.sourceTilingScheme.tileYToFraction(quadId.row + 1, quadId.level), 0.0));
    return corners;
  }

  /** @internal */
  public getTileRectangle(quadId: QuadId): MapCartoRectangle {
    return this.sourceTilingScheme.tileXYToRectangle(quadId.column, quadId.row, quadId.level);
  }

  /** @internal */
  public getLayerIndex(imageryTreeId: Id64String) {
    const index = this._modelIdToIndex.get(imageryTreeId);
    return index === undefined ? -1 : index;
  }

  /** @internal */
  public getLayerTransparency(imageryTreeId: Id64String): number {
    const layerSettings = this._layerSettings.get(imageryTreeId);
    assert(undefined !== layerSettings);
    return undefined === layerSettings || !layerSettings.transparency ? 0.0 : layerSettings.transparency;
  }
}

interface MapTreeId {
  tileUserId: number;
  applyTerrain: boolean;
  terrainProviderName: string;
  terrainDataSource: string;
  terrainHeightOrigin: number;
  terrainHeightOriginMode: number;
  terrainExaggeration: number;
  mapGroundBias: number;
  wantSkirts: boolean;
  wantNormals: boolean;
  globeMode: GlobeMode;
  useDepthBuffer: boolean;
  isOverlay: boolean;
  baseColor?: ColorDef;
  baseTransparent: boolean;
  mapTransparent: boolean;
  maskModelIds?: string;
  produceGeometry?: boolean;
}

/** @internal */
class MapTileTreeProps implements RealityTileTreeParams {
  public id: string;
  public modelId: string;
  public location = Transform.createIdentity();
  public yAxisUp = true;
  public is3d = true;
  public rootTile = { contentId: "", range: Range3d.createNull(), maximumSize: 0 };
  public loader: MapTileLoader;
  public iModel: IModelConnection;
  public get priority(): TileLoadPriority { return this.loader.priority; }

  public constructor(modelId: Id64String, loader: MapTileLoader, iModel: IModelConnection, public gcsConverterAvailable: boolean) {
    this.id = this.modelId = modelId;
    this.loader = loader;
    this.iModel = iModel;
  }
}

function createViewFlagOverrides(wantLighting: boolean, wantThematic: false | undefined) {
  return createDefaultViewFlagOverrides({ clipVolume: false, lighting: wantLighting, thematic: wantThematic });
}

class MapTreeSupplier implements TileTreeSupplier {
  public readonly isEcefDependent = true;

  public compareTileTreeIds(lhs: MapTreeId, rhs: MapTreeId): number {
    let cmp = compareNumbers(lhs.tileUserId, rhs.tileUserId);
    if (0 === cmp) {
      cmp = compareStringsOrUndefined(lhs.maskModelIds, rhs.maskModelIds);
      if (0 === cmp) {
        cmp = compareBooleans(lhs.isOverlay, rhs.isOverlay);
        if (0 === cmp) {
          cmp = compareBooleans(lhs.wantSkirts, rhs.wantSkirts);
          if (0 === cmp) {
            cmp = compareBooleans(lhs.wantNormals, rhs.wantNormals);
            if (0 === cmp) {
              cmp = compareNumbers(lhs.globeMode, rhs.globeMode);
              if (0 === cmp) {
                cmp = compareNumbers(lhs.baseColor ? lhs.baseColor.tbgr : -1, rhs.baseColor ? rhs.baseColor.tbgr : -1);
                if (0 === cmp) {
                  cmp = compareBooleans(lhs.baseTransparent, rhs.baseTransparent);
                  if (0 === cmp) {
                    cmp = compareBooleans(lhs.mapTransparent, rhs.mapTransparent);
                    if (0 === cmp) {
                      cmp = compareBooleans(lhs.applyTerrain, rhs.applyTerrain);
                      if (0 === cmp) {
                        if (lhs.applyTerrain) {
                          // Terrain-only settings.
                          cmp = compareStrings(lhs.terrainProviderName, rhs.terrainProviderName);
                          if (0 === cmp) {
                            cmp = compareStringsOrUndefined(lhs.terrainDataSource, rhs.terrainDataSource);
                            if (0 === cmp) {
                              cmp = compareNumbers(lhs.terrainHeightOrigin, rhs.terrainHeightOrigin);
                              if (0 === cmp) {
                                cmp = compareNumbers(lhs.terrainHeightOriginMode, rhs.terrainHeightOriginMode);
                                if (0 === cmp) {
                                  cmp = compareNumbers(lhs.terrainExaggeration, rhs.terrainExaggeration);
                                  if (0 === cmp)
                                    cmp = compareBooleansOrUndefined(lhs.produceGeometry, rhs.produceGeometry);
                                }
                              }
                            }
                          }
                        } else {
                          // Non-Terrain (flat) settings.
                          cmp = compareNumbers(lhs.mapGroundBias, rhs.mapGroundBias);
                          if (0 === cmp)
                            cmp = compareBooleans(lhs.useDepthBuffer, rhs.useDepthBuffer);
                        }
                      }
                    }
                  }
                }
              }
            }
          }
        }
      }
    }

    return cmp;
  }

  private async computeHeightBias(heightOrigin: number, heightOriginMode: TerrainHeightOriginMode, exaggeration: number, iModel: IModelConnection, elevationProvider: BingElevationProvider): Promise<number> {
    const projectCenter = iModel.projectExtents.center;
    switch (heightOriginMode) {
      case TerrainHeightOriginMode.Ground:
        return heightOrigin + exaggeration * (await elevationProvider.getHeightValue(projectCenter, iModel, true));

      case TerrainHeightOriginMode.Geodetic:
        return heightOrigin;

      case TerrainHeightOriginMode.Geoid:
        return heightOrigin + await elevationProvider.getGeodeticToSeaLevelOffset(projectCenter, iModel);
    }
  }

  public async createTileTree(id: MapTreeId, iModel: IModelConnection): Promise<TileTree | undefined> {
    let bimElevationBias = 0, terrainProvider, geodeticOffset = 0;
    let applyTerrain = id.applyTerrain;
    const modelId = iModel.transientIds.getNext();
    const gcsConverterAvailable = await getGcsConverterAvailable(iModel);
    const terrainOpts: TerrainMeshProviderOptions = {
      wantSkirts: id.wantSkirts,
      exaggeration: id.terrainExaggeration,
      wantNormals: id.wantNormals,
      dataSource: id.terrainDataSource,
      produceGeometry: id.produceGeometry,
    };

    if (id.applyTerrain) {
      await ApproximateTerrainHeights.instance.initialize();
      const elevationProvider = new BingElevationProvider();

      bimElevationBias = - await this.computeHeightBias(id.terrainHeightOrigin, id.terrainHeightOriginMode, id.terrainExaggeration, iModel, elevationProvider);
      geodeticOffset = await elevationProvider.getGeodeticToSeaLevelOffset(iModel.projectExtents.center, iModel);
      const provider = IModelApp.terrainProviderRegistry.find(id.terrainProviderName);
      if (provider)
        terrainProvider = await provider.createTerrainMeshProvider(terrainOpts);

      if (!terrainProvider) {
        applyTerrain = false;
        geodeticOffset = 0;
      }
    }

    if (!terrainProvider) {
      terrainProvider = new EllipsoidTerrainProvider(terrainOpts);
      bimElevationBias = id.mapGroundBias;
    }

    const loader = new MapTileLoader(iModel, modelId, bimElevationBias, terrainProvider);
    const ecefToDb = iModel.getMapEcefToDb(bimElevationBias);

    if (id.maskModelIds)
      await iModel.models.load(CompressedId64Set.decompressSet(id.maskModelIds));

    const treeProps = new MapTileTreeProps(modelId, loader, iModel, gcsConverterAvailable);
    return new MapTileTree(treeProps, ecefToDb, bimElevationBias, geodeticOffset, terrainProvider.tilingScheme, id, applyTerrain);
  }
}

const mapTreeSupplier = new MapTreeSupplier();

/** @internal */
type CheckTerrainDisplayOverride = () => TerrainDisplayOverrides | undefined;

/** Specialization of tile tree that represents background map.
 * @internal
 */
export class MapTileTreeReference extends LayerTileTreeReference {
  private _tileUserId: number;
  private _settings: BackgroundMapSettings;
  private _symbologyOverrides: FeatureSymbology.Overrides | undefined;
  private _planarClipMask?: PlanarClipMaskState;

  public constructor(settings: BackgroundMapSettings, baseLayerSettings: BaseLayerSettings | undefined, layerSettings: MapLayerSettings[], iModel: IModelConnection, tileUserId: number, isOverlay: boolean, private _isDrape: boolean, private _overrideTerrainDisplay?: CheckTerrainDisplayOverride) {
    super(isOverlay, iModel,
      (layerTreeRef?: MapLayerTileTreeReference) => {
        return true !== layerTreeRef?.layerSettings.toRealityData;
      },
      baseLayerSettings, layerSettings);

    this._tileUserId = tileUserId;
    this._settings = settings;

    if (this._settings.planarClipMask && this._settings.planarClipMask.isValid)
      this._planarClipMask = PlanarClipMaskState.create(this._settings.planarClipMask);

    if (this._overrideTerrainDisplay && this._overrideTerrainDisplay()?.produceGeometry)
      this.collectTileGeometry = (collector) => this._collectTileGeometry(collector);
  }

  public forEachLayerTileTreeRef(func: (ref: TileTreeReference) => void): void {
    for (const layerTree of this._layerTrees) {
      assert(layerTree instanceof MapLayerTileTreeReference);
      func(layerTree);
    }
  }

  public override get isGlobal() { return true; }
  public get baseColor(): ColorDef | undefined { return this._baseColor; }
  public override get planarClipMaskPriority(): number { return PlanarClipMaskPriority.BackgroundMap; }

  protected override _createGeometryTreeReference(): GeometryTileTreeReference | undefined {
    if (!this._settings.applyTerrain || this._isDrape)
      return undefined;     // Don't bother generating non-terrain (flat) geometry.

    const ref = new MapTileTreeReference(this._settings, undefined, [], this._iModel, this._tileUserId, false, false, () => {
      return { produceGeometry: true };
    });

    assert(undefined !== ref.collectTileGeometry);
    return ref as GeometryTileTreeReference;
  }

  /** Terrain  tiles do not contribute to the range used by "fit view". */
  public override unionFitRange(_range: Range3d): void { }
  public get settings(): BackgroundMapSettings { return this._settings; }
  public set settings(settings: BackgroundMapSettings) {
    this._settings = settings;
    this._planarClipMask = settings.planarClipMask ? PlanarClipMaskState.create(settings.planarClipMask) : undefined;
  }
  public setBaseLayerSettings(baseLayerSettings: BaseLayerSettings) {
    assert(!this.isOverlay);
    let tree;
    this._baseLayerSettings = baseLayerSettings;

    if (baseLayerSettings instanceof MapLayerSettings) {
      tree = createMapLayerTreeReference(baseLayerSettings, 0, this._iModel);
      this._baseColor = undefined;
      this._baseTransparent = baseLayerSettings.transparency > 0;
    } else {
      this._baseColor = baseLayerSettings;
      this._baseTransparent = this._baseColor.getTransparency() > 0;
    }

    if (tree) {
      if (this._baseImageryLayerIncluded)
        this._layerTrees[0] = tree;
      else
        this._layerTrees.splice(0, 0, tree);
    } else {
      if (this._baseImageryLayerIncluded)
        this._layerTrees.shift();
    }
    this._baseImageryLayerIncluded = tree !== undefined;
    this.clearLayers();
  }
  public get layerSettings(): MapLayerSettings[] {
    return this._layerSettings;
  }

  public setLayerSettings(layerSettings: MapLayerSettings[]) {
    this._layerSettings = layerSettings;
    const baseLayerIndex = this._baseImageryLayerIncluded ? 1 : 0;

    this._layerTrees.length = Math.min(layerSettings.length + baseLayerIndex, this._layerTrees.length);    // Truncate if number of layers reduced.
    for (let i = 0; i < layerSettings.length; i++) {
      const treeIndex = i + baseLayerIndex;
      if (treeIndex >= this._layerTrees.length || !this._layerTrees[treeIndex]?.layerSettings.displayMatches(layerSettings[i]))
        this._layerTrees[treeIndex] = createMapLayerTreeReference(layerSettings[i], treeIndex, this._iModel)!;
    }
    this.clearLayers();
  }

  public clearLayers() {
    const tree = this.treeOwner.tileTree as MapTileTree;
    if (undefined !== tree)
      tree.clearLayers();
  }

  public override get castsShadows() {
    return false;
  }

  protected override get _isLoadingComplete(): boolean {
    // Wait until drape tree is fully loaded too.
    for (const drapeTree of this._layerTrees)
      if (drapeTree && !drapeTree.isLoadingComplete)
        return false;

    return super._isLoadingComplete;
  }
  public get useDepthBuffer() {
    return !this.isOverlay && (this.settings.applyTerrain || this.settings.useDepthBuffer);
  }

  public get treeOwner(): TileTreeOwner {
    let wantSkirts = (this.settings.applyTerrain || this.useDepthBuffer) && !this.settings.transparency && !this._baseTransparent;
    if (wantSkirts) {
      const maskTrans = this._planarClipMask?.settings.transparency;
      wantSkirts = (undefined === maskTrans || maskTrans <= 0);
    }

    const id: MapTreeId = {
      tileUserId: this._tileUserId,
      applyTerrain: this.settings.applyTerrain && !this._isDrape,
      terrainProviderName: this.settings.terrainSettings.providerName,
      terrainDataSource: this.settings.terrainSettings.dataSource,
      terrainHeightOrigin: this.settings.terrainSettings.heightOrigin,
      terrainHeightOriginMode: this.settings.terrainSettings.heightOriginMode,
      terrainExaggeration: this.settings.terrainSettings.exaggeration,
      mapGroundBias: this.settings.groundBias,
      wantSkirts,
      // Can set to this.settings.terrainSettings.applyLighting if we want to ever apply lighting to terrain again so that normals are retrieved when lighting is on.
      wantNormals: false,
      globeMode: this._isDrape ? GlobeMode.Plane : this.settings.globeMode,
      isOverlay: this.isOverlay,
      useDepthBuffer: this.useDepthBuffer,
      baseColor: this._baseColor,
      baseTransparent: this._baseTransparent,
      mapTransparent: Number(this.settings.transparency) > 0,
      maskModelIds: this._planarClipMask?.settings.compressedModelIds,
      produceGeometry: false,
    };

    if (undefined !== this._overrideTerrainDisplay) {
      const ovr = this._overrideTerrainDisplay();
      if (undefined !== ovr) {
        id.wantSkirts = ovr.wantSkirts ?? id.wantSkirts;
        id.wantNormals = ovr.wantNormals ?? id.wantNormals;
        id.produceGeometry = ovr.produceGeometry === true;
      }
    }

    return this._iModel.tiles.getTileTreeOwner(id, mapTreeSupplier);
  }
  public getLayerImageryTreeRef(index: number): MapLayerTileTreeReference | undefined {
    const baseLayerIndex = this._baseImageryLayerIncluded ? 1 : 0;
    const treeIndex = index + baseLayerIndex;
    return index < 0 || treeIndex >= this._layerTrees.length ? undefined : this._layerTrees[treeIndex];
  }

  /** Return the map-layer scale range visibility for the provided map-layer index.
 * @internal
 */
  public getMapLayerScaleRangeVisibility(index: number): MapTileTreeScaleRangeVisibility {
    const tree = this.treeOwner.tileTree as MapTileTree;
    if (undefined !== tree) {
      const tileTreeRef = this.getLayerImageryTreeRef(index);
      const treeId = tileTreeRef?.treeOwner.tileTree?.id;
      if (treeId !== undefined) {
        const treeState = tree.getImageryTreeState(treeId);
        if (treeState !== undefined)
          return treeState.getScaleRangeVisibility();
      }
    }
    return MapTileTreeScaleRangeVisibility.Unknown;
  }

  /** Adds this reference's graphics to the scene. By default this invokes [[TileTree.drawScene]] on the referenced TileTree, if it is loaded. */
  public override addToScene(context: SceneContext): void {
    if (!context.viewFlags.backgroundMap)
      return;

    const tree = this.treeOwner.load() as MapTileTree;
    if (undefined === tree || !this.initializeLayers(context))
      return;     // Not loaded yet.

    if (this._planarClipMask && this._planarClipMask.settings.isValid)
      context.addPlanarClassifier(tree.modelId, undefined, this._planarClipMask);

    const nonLocatable = this.settings.locatable ? undefined : true;
    const transparency = this.settings.transparency ? this.settings.transparency : undefined;
    this._symbologyOverrides = new FeatureSymbology.Overrides();
    if (nonLocatable || transparency) {
      this._symbologyOverrides.override({
        modelId: tree.modelId,
        appearance: FeatureAppearance.fromJSON({ transparency, nonLocatable }),
      });
    }

    const args = this.createDrawArgs(context);
    if (undefined !== args)
      tree.draw(args);

    tree.clearImageryTreesAndClassifiers();
  }

  public override createDrawArgs(context: SceneContext): TileDrawArgs | undefined {
    const args = super.createDrawArgs(context);
    if (undefined === args)
      return undefined;

    const tree = this.treeOwner.load() as MapTileTree;
    return new RealityTileDrawArgs(args, args.worldToViewMap, args.frustumPlanes, undefined, tree?.layerClassifiers);
  }

  protected override getViewFlagOverrides(_tree: TileTree) {
    return createViewFlagOverrides(false, this._settings.applyTerrain ? undefined : false);
  }

  protected override getSymbologyOverrides(_tree: TileTree) {
    return this._symbologyOverrides;
  }

  public override discloseTileTrees(trees: DisclosedTileTreeSet): void {
    super.discloseTileTrees(trees);
    for (const imageryTree of this._layerTrees)
      if (imageryTree)
        trees.disclose(imageryTree);

    if (this._planarClipMask)
      this._planarClipMask.discloseTileTrees(trees);
  }

  public imageryTreeFromTreeModelIds(mapTreeModelId: Id64String, layerTreeModelId: Id64String): ImageryMapLayerTreeReference[] {
    const imageryTrees: ImageryMapLayerTreeReference[] = [];
    const tree = this.treeOwner.tileTree as MapTileTree;
    if (undefined === tree || tree.modelId !== mapTreeModelId)
      return imageryTrees;

    for (const imageryTree of this._layerTrees)
      if (imageryTree && imageryTree.treeOwner.tileTree && imageryTree.treeOwner.tileTree.modelId === layerTreeModelId)
        imageryTrees.push(imageryTree);

    return imageryTrees;
  }

  public layerFromTreeModelIds(mapTreeModelId: Id64String, layerTreeModelId: Id64String): MapLayerInfoFromTileTree[] {
    const imageryTree = this.imageryTreeFromTreeModelIds(mapTreeModelId, layerTreeModelId);
    return imageryTree.map((tree) => {
      const isBaseLayer = (this._baseImageryLayerIncluded && tree.layerIndex === 0);
      return {
        isBaseLayer,
        index: isBaseLayer ? undefined : { isOverlay: this.isOverlay, index: this._baseImageryLayerIncluded ? tree.layerIndex - 1 : tree.layerIndex },
        settings: tree.layerSettings, provider: tree.imageryProvider,
      };
    });
  }

  // Utility method that execute the provided function for every *imagery* tiles under a given HitDetail object.
  private async forEachImageryTileHit(hit: HitDetail, func: (imageryTreeRef: ImageryMapLayerTreeReference, quadId: QuadId, cartoGraphic: Cartographic, imageryTree: ImageryMapTileTree) => Promise<void>): Promise<void> {
    const tree = this.treeOwner.tileTree as MapTileTree;
    if (undefined === tree || hit.iModel !== tree.iModel || tree.modelId !== hit.modelId || !hit.viewport || !hit.viewport.view.is3d)
      return undefined;

    const backgroundMapGeometry = hit.viewport.displayStyle.getBackgroundMapGeometry();
    if (undefined === backgroundMapGeometry)
      return undefined;

    const worldPoint = hit.hitPoint.clone();
    let cartoGraphic: Cartographic | undefined;
    try {
      cartoGraphic = (await backgroundMapGeometry.dbToWGS84CartographicFromGcs([worldPoint]))[0];
    } catch {
    }
    if (!cartoGraphic) {
      return undefined;
    }

    const imageryTreeRef = this.imageryTreeFromTreeModelIds(hit.modelId, hit.sourceId);
    if (imageryTreeRef.length > 0) {
      if (hit.tileId !== undefined) {
        const terrainQuadId = QuadId.createFromContentId(hit.tileId);
        const terrainTile = tree.tileFromQuadId(terrainQuadId);

        for (const treeRef of imageryTreeRef) {
          const processedTileIds: string[] = [];
          if (terrainTile && terrainTile.imageryTiles) {
            const imageryTree = treeRef.treeOwner.tileTree as ImageryMapTileTree;
            if (imageryTree) {
              for (const imageryTile of terrainTile.imageryTiles) {
                if (!processedTileIds.includes(imageryTile.contentId)
                  && imageryTree === imageryTile.imageryTree
                  && imageryTile.rectangle.containsCartographic(cartoGraphic)) {
                  processedTileIds.push(imageryTile.contentId);
                  try {
                    await func(treeRef, imageryTile.quadId, cartoGraphic, imageryTree);
                  } catch {
                    // continue iterating even though we got a failure.
                  }

                }

              }
            }
          }
        }
      }
    }
  }

  public override canSupplyToolTip(hit: HitDetail): boolean {
    const tree = this.treeOwner.tileTree;
    return undefined !== tree && tree.modelId === hit.modelId;
  }

  public override async getToolTip(hit: HitDetail): Promise<HTMLElement | string | undefined> {
    const tree = this.treeOwner.tileTree as MapTileTree | undefined;
    if (undefined === tree || tree.modelId !== hit.modelId)
      return undefined;

    let carto: Cartographic | undefined;

    const strings: string[] = [];

    const getTooltipFunc = async (imageryTreeRef: ImageryMapLayerTreeReference, quadId: QuadId, cartoGraphic: Cartographic, imageryTree: ImageryMapTileTree) => {
      strings.push(`${IModelApp.localization.getLocalizedString("iModelJs:MapLayers.ImageryLayer")}: ${imageryTreeRef.layerSettings.name}`);
      carto = cartoGraphic;
      await imageryTree.imageryLoader.getToolTip(strings, quadId, cartoGraphic, imageryTree);
    };
    try {
      await this.forEachImageryTileHit(hit, getTooltipFunc);
    } catch {
      // No results added
    }

    if (carto) {
      strings.push(`${IModelApp.localization.getLocalizedString("iModelJs:MapLayers.Latitude")}: ${carto.latitudeDegrees.toFixed(4)}`);
      strings.push(`${IModelApp.localization.getLocalizedString("iModelJs:MapLayers.Longitude")}: ${carto.longitudeDegrees.toFixed(4)}`);
      if (this.settings.applyTerrain && tree.terrainExaggeration !== 0.0) {
        const geodeticHeight = (carto.height - tree.bimElevationBias) / tree.terrainExaggeration;
        strings.push(`${IModelApp.localization.getLocalizedString("iModelJs:MapLayers.Height")}: ${geodeticHeight.toFixed(1)} ${IModelApp.localization.getLocalizedString("iModelJs:MapLayers.SeaLevel")}: ${(geodeticHeight - tree.geodeticOffset).toFixed(1)}`);
      }
    }

    const div = document.createElement("div");
    div.innerHTML = strings.join("<br>");
    return div;
  }

  public override async getMapFeatureInfo(hit: HitDetail, options?: MapFeatureInfoOptions): Promise<MapLayerFeatureInfo[] | undefined> {
    const tree = this.treeOwner.tileTree as MapTileTree;
    if (undefined === tree || hit.iModel !== tree.iModel || tree.modelId !== hit.modelId || !hit.viewport || !hit.viewport.view.is3d)
      return undefined;

    const info: MapLayerFeatureInfo[] = [];
    const imageryTreeRef = this.imageryTreeFromTreeModelIds(hit.modelId, hit.sourceId);
    if (imageryTreeRef !== undefined) {

      const getFeatureInfoFunc = async (_imageryTreeRef: ImageryMapLayerTreeReference, quadId: QuadId, cartoGraphic: Cartographic, imageryTree: ImageryMapTileTree) => {
        try {
          await imageryTree.imageryLoader.getMapFeatureInfo(info, quadId, cartoGraphic, imageryTree, hit, options);
        } catch {
        }
      };
      try {
        await this.forEachImageryTileHit(hit, getFeatureInfoFunc);
      } catch {
        // No results added
      }

    }

    return info;
  }

  /** @deprecated in 5.0 Use [addAttributions] instead. */
  public override addLogoCards(cards: HTMLTableElement, vp: ScreenViewport): void {
    const tree = this.treeOwner.tileTree as MapTileTree;
    if (tree) {
      // eslint-disable-next-line @typescript-eslint/no-deprecated
      tree.mapLoader.terrainProvider.addLogoCards(cards, vp);
      for (const imageryTreeRef of this._layerTrees) {
        if (imageryTreeRef?.layerSettings.visible) {
          const imageryTree = imageryTreeRef.treeOwner.tileTree;
          if (imageryTree instanceof ImageryMapTileTree)
            // eslint-disable-next-line @typescript-eslint/no-deprecated
            imageryTree.addLogoCards(cards, vp);
        }
      }
    }
  }

    /** Add logo cards to logo div. */
  public override async addAttributions(cards: HTMLTableElement, vp: ScreenViewport): Promise<void> {
    const tree = this.treeOwner.tileTree as MapTileTree;

    if (tree) {
      const promises = [tree.mapLoader.terrainProvider.addAttributions(cards, vp)];

      for (const imageryTreeRef of this._layerTrees) {
        if (imageryTreeRef?.layerSettings.visible) {
          const imageryTree = imageryTreeRef.treeOwner.tileTree;
          if (imageryTree instanceof ImageryMapTileTree)
            promises.push(imageryTree.addAttributions(cards, vp));
        }
      }
      await Promise.all(promises);
    }
  }

  public override decorate(context: DecorateContext): void {
    for (const layerTree of this._layerTrees) {
      if (layerTree)
        layerTree.decorate(context);
    }
  }
}

/** Returns whether a GCS converter is available.
 * @internal
 */
export async function getGcsConverterAvailable(iModel: IModelConnection) {
  if (iModel.noGcsDefined)
    return false;

  // Determine if we have a usable GCS.
  const converter = iModel.geoServices.getConverter("WGS84");
  if (undefined === converter)
    return false;
  const requestProps: XYZProps[] = [{ x: 0, y: 0, z: 0 }];
  let haveConverter;
  try {
    const responseProps = await converter.getIModelCoordinatesFromGeoCoordinates(requestProps);
    haveConverter = responseProps.iModelCoords.length === 1 && responseProps.iModelCoords[0].s !== GeoCoordStatus.NoGCSDefined;
  } catch {
    haveConverter = false;
  }
  return haveConverter;
}
<|MERGE_RESOLUTION|>--- conflicted
+++ resolved
@@ -1,1170 +1,1165 @@
-/*---------------------------------------------------------------------------------------------
-* Copyright (c) Bentley Systems, Incorporated. All rights reserved.
-* See LICENSE.md in the project root for license terms and full copyright notice.
-*--------------------------------------------------------------------------------------------*/
-/** @packageDocumentation
- * @module Tiles
- */
-
-import { assert, compareBooleans, compareBooleansOrUndefined, compareNumbers, compareStrings, compareStringsOrUndefined, CompressedId64Set, Id64String } from "@itwin/core-bentley";
-import {
-  BackgroundMapSettings, BaseLayerSettings, Cartographic, ColorDef, FeatureAppearance, GeoCoordStatus, GlobeMode, MapLayerSettings, PlanarClipMaskPriority, TerrainHeightOriginMode,
-} from "@itwin/core-common";
-import {
-  Angle, AngleSweep, Constant, Ellipsoid, EllipsoidPatch, Point3d, Range1d, Range3d, Ray3d, Transform, Vector3d, XYZProps,
-} from "@itwin/core-geometry";
-import { ApproximateTerrainHeights } from "../../ApproximateTerrainHeights";
-import { TerrainDisplayOverrides } from "../../DisplayStyleState";
-import { HitDetail } from "../../HitDetail";
-import { IModelConnection } from "../../IModelConnection";
-import { IModelApp } from "../../IModelApp";
-import { PlanarClipMaskState } from "../../PlanarClipMaskState";
-import { FeatureSymbology } from "../../render/FeatureSymbology";
-<<<<<<< HEAD
-import { SceneContext } from "../../ViewContext";
-=======
-import { RenderPlanarClassifier } from "../../internal/render/RenderPlanarClassifier";
-import { DecorateContext, SceneContext } from "../../ViewContext";
->>>>>>> e132fa98
-import { MapLayerScaleRangeVisibility, ScreenViewport } from "../../Viewport";
-import {
-  BingElevationProvider, createDefaultViewFlagOverrides, createMapLayerTreeReference, DisclosedTileTreeSet, EllipsoidTerrainProvider, GeometryTileTreeReference,
-  ImageryMapLayerTreeReference, ImageryMapTileTree, ImageryTileTreeState, LayerTileTree, LayerTileTreeReference, MapCartoRectangle, MapFeatureInfoOptions, MapLayerFeatureInfo, MapLayerImageryProvider, MapLayerIndex, MapLayerTileTreeReference, MapTile,
-  MapTileLoader, MapTilingScheme, PlanarTilePatch, QuadId,
-  RealityTile, RealityTileDrawArgs, RealityTileTreeParams, TerrainMeshProviderOptions, Tile, TileDrawArgs, TileLoadPriority, TileParams, TileTree, TileTreeOwner, TileTreeReference, TileTreeSupplier, UpsampledMapTile, WebMercatorTilingScheme,
-} from "../internal";
-
-const scratchPoint = Point3d.create();
-const scratchCorners = [Point3d.createZero(), Point3d.createZero(), Point3d.createZero(), Point3d.createZero(), Point3d.createZero(), Point3d.createZero(), Point3d.createZero(), Point3d.createZero()];
-const scratchCorner = Point3d.createZero();
-const scratchZNormal = Vector3d.create(0, 0, 1);
-
-/** Map tile tree scale range visibility values.
- * @beta */
-export enum MapTileTreeScaleRangeVisibility {
-  /** state is currently unknown (i.e. never been displayed)  */
-  Unknown = 0,
-
-  /** all currently selected tree tiles are visible (i.e within the scale range)  */
-  Visible,
-
-  /** all currently selected tree tiles are hidden (i.e outside the scale range)  */
-  Hidden,
-
-  /** currently selected tree tiles are partially visible (i.e some tiles are within the scale range, and some are outside.) */
-  Partial
-}
-
-/**
-* Provides map layer information for a given tile tree.
-* @internal
-*/
-export interface MapLayerInfoFromTileTree {
-  /** Indicate if the map layer represents the base layer */
-  isBaseLayer: boolean;
-
-  /** Map layer index; undefined if base map */
-  index?: MapLayerIndex;
-
-  /** Settings for the map layer (or the base layer)*/
-  settings: MapLayerSettings;
-
-  /** Provider for the map layer (or the base layer) */
-  provider?: MapLayerImageryProvider;
-}
-
-/** A [quad tree](https://en.wikipedia.org/wiki/Quadtree) consisting of [[MapTile]]s representing the map imagery draped onto the surface of the Earth.
- * A `MapTileTree` enables display of a globe or planar map with [map imagery](https://en.wikipedia.org/wiki/Tiled_web_map) obtained from any number of sources, such as
- * [Bing](https://learn.microsoft.com/en-us/bingmaps/), [OpenStreetMap](https://wiki.openstreetmap.org/wiki/API), and [GIS servers](https://wiki.openstreetmap.org/wiki/API).
- * The specific imagery displayed is determined by a [[Viewport]]'s [MapImagerySettings]($common) and [BackgroundMapSettings]($common).
- *
- * The map or globe may be smooth, or feature 3d geometry supplied by a [[TerrainProvider]].
- * The terrain displayed in a [[Viewport]] is determined by its [TerrainSettings]($common).
- * @public
- */
-
-export class MapTileTree extends LayerTileTree {
-  /** @internal */
-  public ecefToDb: Transform;
-  /** @internal */
-  public bimElevationBias: number;
-  /** @internal */
-  public geodeticOffset: number;
-  /** @internal */
-  public sourceTilingScheme: MapTilingScheme;
-  /** @internal */
-  private _mercatorFractionToDb: Transform;
-  /** @internal */
-  public earthEllipsoid: Ellipsoid;
-  /** @internal */
-  public minEarthEllipsoid: Ellipsoid;
-  /** @internal */
-  public maxEarthEllipsoid: Ellipsoid;
-  /** Determines whether the map displays as a plane or an ellipsoid. */
-  public readonly globeMode: GlobeMode;
-  /** @internal */
-  public globeOrigin: Point3d;
-  /** @internal */
-  private _mercatorTilingScheme: MapTilingScheme;
-  /** @internal */
-  public useDepthBuffer: boolean;
-  /** @internal */
-  public isOverlay: boolean;
-  /** @internal */
-  public terrainExaggeration: number;
-  /** @internal */
-  public baseColor?: ColorDef;
-  /** @internal */
-  public baseTransparent: boolean;
-  /** @internal */
-  public mapTransparent: boolean;
-  /** @internal */
-  public produceGeometry?: boolean;
-
-  /** @internal */
-  constructor(params: RealityTileTreeParams, ecefToDb: Transform, bimElevationBias: number, geodeticOffset: number,
-    sourceTilingScheme: MapTilingScheme, id: MapTreeId, applyTerrain: boolean) {
-    super(params);
-    this.ecefToDb = ecefToDb;
-    this.bimElevationBias = bimElevationBias;
-    this.geodeticOffset = geodeticOffset;
-    this.sourceTilingScheme = sourceTilingScheme;
-    this._mercatorTilingScheme = new WebMercatorTilingScheme();
-    this._mercatorFractionToDb = this._mercatorTilingScheme.computeMercatorFractionToDb(ecefToDb, bimElevationBias, params.iModel, applyTerrain);
-    const quadId = new QuadId(sourceTilingScheme.rootLevel, 0, 0);
-    this.globeOrigin = this.ecefToDb.getOrigin().clone();
-    this.earthEllipsoid = Ellipsoid.createCenterMatrixRadii(this.globeOrigin, this.ecefToDb.matrix, Constant.earthRadiusWGS84.equator, Constant.earthRadiusWGS84.equator, Constant.earthRadiusWGS84.polar);
-    const globalHeightRange = applyTerrain ? ApproximateTerrainHeights.instance.globalHeightRange : Range1d.createXX(0, 0);
-    const globalRectangle = MapCartoRectangle.createMaximum();
-
-    this.globeMode = id.globeMode;
-    this.isOverlay = id.isOverlay;
-    this.useDepthBuffer = id.useDepthBuffer;
-    this.terrainExaggeration = id.terrainExaggeration;
-    this.baseColor = id.baseColor;
-    this.baseTransparent = id.baseTransparent;
-    this.mapTransparent = id.mapTransparent;
-    if (applyTerrain) {
-      this.minEarthEllipsoid = Ellipsoid.createCenterMatrixRadii(this.globeOrigin, this.ecefToDb.matrix, Constant.earthRadiusWGS84.equator + globalHeightRange.low, Constant.earthRadiusWGS84.equator + globalHeightRange.low, Constant.earthRadiusWGS84.polar + globalHeightRange.low);
-      this.maxEarthEllipsoid = Ellipsoid.createCenterMatrixRadii(this.globeOrigin, this.ecefToDb.matrix, Constant.earthRadiusWGS84.equator + globalHeightRange.high, Constant.earthRadiusWGS84.equator + globalHeightRange.high, Constant.earthRadiusWGS84.polar + globalHeightRange.high);
-      this.produceGeometry = id.produceGeometry;
-    } else {
-      this.minEarthEllipsoid = this.earthEllipsoid;
-      this.maxEarthEllipsoid = this.earthEllipsoid;
-    }
-
-    const rootPatch = EllipsoidPatch.createCapture(
-      this.maxEarthEllipsoid, AngleSweep.createStartSweepRadians(0, Angle.pi2Radians),
-      AngleSweep.createStartSweepRadians(-Angle.piOver2Radians, Angle.piRadians),
-    );
-
-    let range;
-    if (this.globeMode === GlobeMode.Ellipsoid) {
-      range = rootPatch.range();
-    } else {
-      const corners = this.getFractionalTileCorners(quadId);
-      this._mercatorFractionToDb.multiplyPoint3dArrayInPlace(corners);
-      range = Range3d.createArray(MapTile.computeRangeCorners(corners, Vector3d.create(0, 0, 1), 0, scratchCorners, globalHeightRange));
-    }
-
-    this._rootTile = this.createGlobeChild({ contentId: quadId.contentId, maximumSize: 0, range }, quadId, range.corners(), globalRectangle, rootPatch, undefined);
-  }
-
-  /** @internal */
-  public override get parentsAndChildrenExclusive() {
-    // If we are not depth buffering we force parents and exclusive to false to cause the map tiles to be sorted
-    // by depth so that painters algorithm will approximate correct depth display.
-    return this.useDepthBuffer ? this.loader.parentsAndChildrenExclusive : false;
-  }
-
-  /** Return the imagery tile tree state of matching the provided imagery tree id.
-   * @internal
-   */
-  public getImageryTreeState(imageryTreeId: string) {
-    return this._imageryTreeState.get(imageryTreeId);
-  }
-
-  /** Return a cloned dictionary of the imagery tile tree states
-   * @internal
-   */
-  public cloneImageryTreeState() {
-    const clone = new Map<Id64String, ImageryTileTreeState>();
-    for (const [treeId, state] of this._imageryTreeState) {
-      clone.set(treeId, state.clone());
-    }
-    return clone;
-  }
-
-  /** @internal */
-  public tileFromQuadId(quadId: QuadId): MapTile | undefined {
-    return (this._rootTile as MapTile).tileFromQuadId(quadId);
-  }
-
-  /** @internal */
-  public clearImageryTreesAndClassifiers() {
-    this.layerImageryTrees.length = 0;
-    this._layerSettings.clear();
-    this._modelIdToIndex.clear();
-    this.layerClassifiers.clear();
-  }
-
-  /** @internal */
-  public override get isTransparent() {
-    return this.mapTransparent || this.baseTransparent;
-  }
-
-  /** @internal */
-  public override get maxDepth() {
-    let maxDepth = this.loader.maxDepth;
-    this.layerImageryTrees?.forEach((layerImageryTree) => maxDepth = Math.max(maxDepth, layerImageryTree.tree.maxDepth));
-
-    return maxDepth;
-  }
-
-  /** @internal */
-  public createPlanarChild(params: TileParams, quadId: QuadId, corners: Point3d[], normal: Vector3d, rectangle: MapCartoRectangle, chordHeight: number, heightRange?: Range1d): MapTile | undefined {
-    const childAvailable = this.mapLoader.isTileAvailable(quadId);
-    if (!childAvailable && this.produceGeometry)
-      return undefined;
-
-    const patch = new PlanarTilePatch(corners, normal, chordHeight);
-    const cornerNormals = this.getCornerRays(rectangle);
-    if (childAvailable)
-      return new MapTile(params, this, quadId, patch, rectangle, heightRange, cornerNormals);
-
-    assert(params.parent instanceof MapTile);
-    let loadableTile: MapTile | undefined = params.parent;
-    while (loadableTile?.isUpsampled)
-      loadableTile = loadableTile.parent as MapTile | undefined;
-
-    assert(undefined !== loadableTile);
-    return new UpsampledMapTile(params, this, quadId, patch, rectangle, heightRange, cornerNormals, loadableTile);
-  }
-
-  /** @internal */
-  public createGlobeChild(params: TileParams, quadId: QuadId, _rangeCorners: Point3d[], rectangle: MapCartoRectangle, ellipsoidPatch: EllipsoidPatch, heightRange?: Range1d): MapTile {
-    return new MapTile(params, this, quadId, ellipsoidPatch, rectangle, heightRange, this.getCornerRays(rectangle));
-  }
-
-  /** @internal */
-  public getChildHeightRange(quadId: QuadId, rectangle: MapCartoRectangle, parent: MapTile): Range1d | undefined {
-    return this.mapLoader.getChildHeightRange(quadId, rectangle, parent);
-  }
-
-  /** Reprojection does not work with very large tiles so just do linear transform.
-   * @internal
-   */
-  public static minReprojectionDepth = 8;
-  /** @internal */
-  public static maxGlobeDisplayDepth = 8;
-  /** @internal */
-  public static minDisplayableDepth = 3;
-  /** @internal */
-  public get mapLoader() { return this.loader as MapTileLoader; }
-
-  /** @internal */
-  public override getBaseRealityDepth(sceneContext: SceneContext) {
-    // If the view has ever had global scope then preload low level (global) tiles.
-    return (sceneContext.viewport.view.maxGlobalScopeFactor > 1) ? MapTileTree.minDisplayableDepth : -1;
-  }
-
-  /** @internal */
-  public doCreateGlobeChildren(tile: Tile): boolean {
-    if (this.globeMode !== GlobeMode.Ellipsoid)
-      return false;
-
-    const childDepth = tile.depth + 1;
-    if (childDepth < MapTileTree.maxGlobeDisplayDepth)     // If the depth is too low (tile is too large) display as globe.
-      return true;
-
-    return false;  // Display as globe if more than 100 KM from project.
-  }
-
-  /** @internal */
-  public override doReprojectChildren(tile: Tile): boolean {
-    if (this._gcsConverter === undefined)
-      return false;
-
-    const childDepth = tile.depth + 1;
-    if (childDepth < MapTileTree.minReprojectionDepth)     // If the depth is too low (tile is too large) omit reprojection.
-      return false;
-
-    return this.cartesianRange.intersectsRange(tile.range);
-  }
-
-  /** @internal */
-  public getCornerRays(rectangle: MapCartoRectangle): Ray3d[] | undefined {
-    const rays = new Array<Ray3d>();
-    if (this.globeMode === GlobeMode.Ellipsoid) {
-      rays.push(this.earthEllipsoid.radiansToUnitNormalRay(rectangle.low.x, Cartographic.parametricLatitudeFromGeodeticLatitude(rectangle.high.y))!);
-      rays.push(this.earthEllipsoid.radiansToUnitNormalRay(rectangle.high.x, Cartographic.parametricLatitudeFromGeodeticLatitude(rectangle.high.y))!);
-      rays.push(this.earthEllipsoid.radiansToUnitNormalRay(rectangle.low.x, Cartographic.parametricLatitudeFromGeodeticLatitude(rectangle.low.y))!);
-      rays.push(this.earthEllipsoid.radiansToUnitNormalRay(rectangle.high.x, Cartographic.parametricLatitudeFromGeodeticLatitude(rectangle.low.y))!);
-    } else {
-      const mercatorFractionRange = rectangle.getTileFractionRange(this._mercatorTilingScheme);
-      rays.push(Ray3d.createCapture(this._mercatorFractionToDb.multiplyXYZ(mercatorFractionRange.low.x, mercatorFractionRange.high.y), scratchZNormal));
-      rays.push(Ray3d.createCapture(this._mercatorFractionToDb.multiplyXYZ(mercatorFractionRange.high.x, mercatorFractionRange.high.y), scratchZNormal));
-      rays.push(Ray3d.createCapture(this._mercatorFractionToDb.multiplyXYZ(mercatorFractionRange.low.x, mercatorFractionRange.low.y), scratchZNormal));
-      rays.push(Ray3d.createCapture(this._mercatorFractionToDb.multiplyXYZ(mercatorFractionRange.high.x, mercatorFractionRange.low.y), scratchZNormal));
-    }
-    return rays;
-  }
-
-  /** @internal */
-  public pointAboveEllipsoid(point: Point3d): boolean {
-    return this.earthEllipsoid.worldToLocal(point, scratchPoint)!.magnitude() > 1;
-  }
-
-  private getMercatorFractionChildGridPoints(tile: MapTile, columnCount: number, rowCount: number): Point3d[] {
-    const gridPoints = [];
-    const quadId = tile.quadId;
-    const deltaX = 1.0 / columnCount, deltaY = 1.0 / rowCount;
-    for (let row = 0; row <= rowCount; row++) {
-      for (let column = 0; column <= columnCount; column++) {
-        const xFraction = this.sourceTilingScheme.tileXToFraction(quadId.column + column * deltaX, quadId.level);
-        const yFraction = this.sourceTilingScheme.tileYToFraction(quadId.row + row * deltaY, quadId.level);
-
-        gridPoints.push(Point3d.create(xFraction, yFraction, 0));
-      }
-    }
-    // If not mercator already need to remap latitude...
-    if (!(this.sourceTilingScheme instanceof WebMercatorTilingScheme))
-      for (const gridPoint of gridPoints)
-        gridPoint.y = this._mercatorTilingScheme.latitudeToYFraction(this.sourceTilingScheme.yFractionToLatitude(gridPoint.y));
-
-    return gridPoints;
-  }
-
-  private getChildCornersFromGridPoints(gridPoints: Point3d[], columnCount: number, rowCount: number) {
-    const childCorners = new Array<Point3d[]>();
-    for (let row = 0; row < rowCount; row++) {
-      for (let column = 0; column < columnCount; column++) {
-        const index0 = column + row * (columnCount + 1);
-        const index1 = index0 + (columnCount + 1);
-        childCorners.push([gridPoints[index0], gridPoints[index0 + 1], gridPoints[index1], gridPoints[index1 + 1]]);
-      }
-    }
-    return childCorners;
-  }
-
-  /** @internal */
-  public getCachedReprojectedPoints(gridPoints: Point3d[]): (Point3d | undefined)[] | undefined {
-    const requestProps = [];
-    for (const gridPoint of gridPoints)
-      requestProps.push({
-        x: this._mercatorTilingScheme.xFractionToLongitude(gridPoint.x) * Angle.degreesPerRadian,
-        y: this._mercatorTilingScheme.yFractionToLatitude(gridPoint.y) * Angle.degreesPerRadian,
-        z: this.bimElevationBias,
-      });
-
-    const iModelCoordinates = this._gcsConverter!.getCachedIModelCoordinatesFromGeoCoordinates(requestProps);
-
-    if (iModelCoordinates.missing)
-      return undefined;
-
-    return iModelCoordinates.result.map((result) => !result || result.s ? undefined : Point3d.fromJSON(result.p));
-  }
-
-  /** Minimize reprojection requests by requesting this corners tile and a grid that will include all points for 4 levels of descendants.
-   * This greatly reduces the number of reprojection requests which currently require a roundtrip through the backend.
-   * @internal
-   */
-  public async loadReprojectionCache(tile: MapTile): Promise<void> {
-    const quadId = tile.quadId;
-    const xRange = Range1d.createXX(this.sourceTilingScheme.tileXToFraction(quadId.column, quadId.level), this.sourceTilingScheme.tileXToFraction(quadId.column + 1, quadId.level));
-    const yRange = Range1d.createXX(this.sourceTilingScheme.tileYToFraction(quadId.row, quadId.level), this.sourceTilingScheme.tileYToFraction(quadId.row + 1, quadId.level));
-    const cacheDepth = 4, cacheDimension = 2 ** cacheDepth;
-    const delta = 1.0 / cacheDimension;
-    const requestProps = [];
-
-    for (let row = 0; row <= cacheDimension; row++) {
-      for (let column = 0; column <= cacheDimension; column++) {
-        let yFraction = yRange.fractionToPoint(row * delta);
-        if (!(this.sourceTilingScheme instanceof WebMercatorTilingScheme))
-          yFraction = this._mercatorTilingScheme.latitudeToYFraction(this.sourceTilingScheme.yFractionToLatitude(yFraction));
-        requestProps.push({
-          x: this._mercatorTilingScheme.xFractionToLongitude(xRange.fractionToPoint(column * delta)) * Angle.degreesPerRadian,
-          y: this._mercatorTilingScheme.yFractionToLatitude(yFraction) * Angle.degreesPerRadian,
-          z: this.bimElevationBias,
-        });
-      }
-    }
-
-    await this._gcsConverter!.getIModelCoordinatesFromGeoCoordinates(requestProps);
-  }
-
-  private static _scratchCarto = Cartographic.createZero();
-
-  /** Get the corners for planar children.
-   * This generally will resolve immediately, but may require an asynchronous request for reprojecting the corners.
-   * @internal
-   */
-  public getPlanarChildCorners(tile: MapTile, columnCount: number, rowCount: number, resolve: (childCorners: Point3d[][]) => void) {
-    const resolveCorners = (points: Point3d[], reprojected: (Point3d | undefined)[] | undefined = undefined) => {
-      for (let i = 0; i < points.length; i++) {
-        const gridPoint = points[i];
-        this._mercatorFractionToDb.multiplyPoint3d(gridPoint, scratchCorner);
-        if (this.globeMode !== GlobeMode.Ellipsoid || this.cartesianRange.containsPoint(scratchCorner)) {
-          if (reprojected !== undefined && reprojected[i] !== undefined)
-            reprojected[i]!.clone(gridPoint);
-          else
-            scratchCorner.clone(gridPoint);
-        } else {
-          this._mercatorTilingScheme.fractionToCartographic(gridPoint.x, gridPoint.y, MapTileTree._scratchCarto);
-          this.earthEllipsoid.radiansToPoint(MapTileTree._scratchCarto.longitude, Cartographic.parametricLatitudeFromGeodeticLatitude(MapTileTree._scratchCarto.latitude), gridPoint);
-          const cartesianDistance = this.cartesianRange.distanceToPoint(scratchCorner);
-          if (cartesianDistance < this.cartesianTransitionDistance)
-            scratchCorner.interpolate(cartesianDistance / this.cartesianTransitionDistance, gridPoint, gridPoint);
-        }
-      }
-      resolve(this.getChildCornersFromGridPoints(points, columnCount, rowCount));
-    };
-
-    let reprojectedPoints: (Point3d | undefined)[] | undefined;
-    const gridPoints = this.getMercatorFractionChildGridPoints(tile, columnCount, rowCount);
-    if (this.doReprojectChildren(tile)) {
-      reprojectedPoints = this.getCachedReprojectedPoints(gridPoints);
-      if (reprojectedPoints) {
-        // If the reprojected corners are in the cache, resolve immediately.
-        resolveCorners(gridPoints, reprojectedPoints);
-      } else {
-        // If the reprojected corners are not in cache request them - but also request reprojection of a grid that will include descendent corners to ensure they can
-        // be reloaded without expensive reprojection requests.
-        this.loadReprojectionCache(tile).then(() => {
-          const reprojected = this.getCachedReprojectedPoints(gridPoints);
-          assert(reprojected !== undefined);     // We just cached them... they better be there now.
-          resolveCorners(gridPoints, reprojected);
-        }).catch((_error: Error) => {
-          resolveCorners(gridPoints);
-        });
-      }
-    } else {
-      resolveCorners(gridPoints);
-    }
-  }
-
-  /** Scan the list of currently selected reality tiles, and fire the viewport's 'onMapLayerScaleRangeVisibilityChanged ' event
-   * if any scale range visibility change is detected for one more map-layer definition.
-   * @internal
-   */
-  public override reportTileVisibility(args: TileDrawArgs, selected: RealityTile[]) {
-
-    const debugControl = args.context.target.debugControl;
-
-    const layersVisibilityBefore = this.cloneImageryTreeState();
-
-    const changes = new Array<MapLayerScaleRangeVisibility>();
-
-    if (!layersVisibilityBefore)
-      return;
-
-    for (const [treeId] of layersVisibilityBefore) {
-      const treeVisibility = this.getImageryTreeState(treeId);
-      if (treeVisibility) {
-        treeVisibility.reset();
-      }
-    }
-
-    for (const selectedTile of selected) {
-      if (selectedTile instanceof MapTile) {
-        let selectedImageryTiles = selectedTile.imageryTiles;
-        if (selectedTile.hiddenImageryTiles) {
-          selectedImageryTiles = selectedImageryTiles ? [...selectedImageryTiles, ...selectedTile.hiddenImageryTiles] : selectedTile.hiddenImageryTiles;
-        }
-
-        const leafTiles = selectedTile.highResolutionReplacementTiles;
-        if (leafTiles) {
-          for (const tile of leafTiles) {
-            const treeState = this.getImageryTreeState(tile.tree.id);
-            treeState?.setScaleRangeVisibility(false);
-          }
-        }
-
-        if (selectedImageryTiles) {
-          for (const selectedImageryTile of selectedImageryTiles) {
-            const treeState = this.getImageryTreeState(selectedImageryTile.tree.id);
-            if (treeState) {
-              if (selectedImageryTile.isOutOfLodRange) {
-                treeState.setScaleRangeVisibility(false);
-              } else {
-                treeState.setScaleRangeVisibility(true);
-              }
-            }
-
-          }
-        }
-      }
-    }
-
-    for (const [treeId, prevState] of layersVisibilityBefore) {
-      const newState = this.getImageryTreeState(treeId);
-      if (newState) {
-
-        const prevVisibility = prevState.getScaleRangeVisibility();
-        const visibility = newState.getScaleRangeVisibility();
-        if (prevVisibility !== visibility) {
-
-          if (debugControl && debugControl.logRealityTiles) {
-            // eslint-disable-next-line no-console
-            console.log(`ImageryTileTree '${treeId}' changed prev state: '${MapTileTreeScaleRangeVisibility[prevVisibility]}' new state: '${MapTileTreeScaleRangeVisibility[visibility]}'`);
-          }
-
-          const mapLayersIndexes = args.context.viewport.getMapLayerIndexesFromIds(this.id, treeId);
-          for (const index of mapLayersIndexes) {
-            changes.push({ index: index.index, isOverlay: index.isOverlay, visibility });
-          }
-
-        }
-      }
-    }
-
-    if (changes.length !== 0) {
-      args.context.viewport.onMapLayerScaleRangeVisibilityChanged.raiseEvent(changes);
-    }
-
-  }
-
-  /** @internal */
-  public getFractionalTileCorners(quadId: QuadId): Point3d[] {
-    const corners: Point3d[] = [];
-    corners.push(Point3d.create(this.sourceTilingScheme.tileXToFraction(quadId.column, quadId.level), this.sourceTilingScheme.tileYToFraction(quadId.row, quadId.level), 0.0));
-    corners.push(Point3d.create(this.sourceTilingScheme.tileXToFraction(quadId.column + 1, quadId.level), this.sourceTilingScheme.tileYToFraction(quadId.row, quadId.level), 0.0));
-    corners.push(Point3d.create(this.sourceTilingScheme.tileXToFraction(quadId.column, quadId.level), this.sourceTilingScheme.tileYToFraction(quadId.row + 1, quadId.level), 0.0));
-    corners.push(Point3d.create(this.sourceTilingScheme.tileXToFraction(quadId.column + 1, quadId.level), this.sourceTilingScheme.tileYToFraction(quadId.row + 1, quadId.level), 0.0));
-    return corners;
-  }
-
-  /** @internal */
-  public getTileRectangle(quadId: QuadId): MapCartoRectangle {
-    return this.sourceTilingScheme.tileXYToRectangle(quadId.column, quadId.row, quadId.level);
-  }
-
-  /** @internal */
-  public getLayerIndex(imageryTreeId: Id64String) {
-    const index = this._modelIdToIndex.get(imageryTreeId);
-    return index === undefined ? -1 : index;
-  }
-
-  /** @internal */
-  public getLayerTransparency(imageryTreeId: Id64String): number {
-    const layerSettings = this._layerSettings.get(imageryTreeId);
-    assert(undefined !== layerSettings);
-    return undefined === layerSettings || !layerSettings.transparency ? 0.0 : layerSettings.transparency;
-  }
-}
-
-interface MapTreeId {
-  tileUserId: number;
-  applyTerrain: boolean;
-  terrainProviderName: string;
-  terrainDataSource: string;
-  terrainHeightOrigin: number;
-  terrainHeightOriginMode: number;
-  terrainExaggeration: number;
-  mapGroundBias: number;
-  wantSkirts: boolean;
-  wantNormals: boolean;
-  globeMode: GlobeMode;
-  useDepthBuffer: boolean;
-  isOverlay: boolean;
-  baseColor?: ColorDef;
-  baseTransparent: boolean;
-  mapTransparent: boolean;
-  maskModelIds?: string;
-  produceGeometry?: boolean;
-}
-
-/** @internal */
-class MapTileTreeProps implements RealityTileTreeParams {
-  public id: string;
-  public modelId: string;
-  public location = Transform.createIdentity();
-  public yAxisUp = true;
-  public is3d = true;
-  public rootTile = { contentId: "", range: Range3d.createNull(), maximumSize: 0 };
-  public loader: MapTileLoader;
-  public iModel: IModelConnection;
-  public get priority(): TileLoadPriority { return this.loader.priority; }
-
-  public constructor(modelId: Id64String, loader: MapTileLoader, iModel: IModelConnection, public gcsConverterAvailable: boolean) {
-    this.id = this.modelId = modelId;
-    this.loader = loader;
-    this.iModel = iModel;
-  }
-}
-
-function createViewFlagOverrides(wantLighting: boolean, wantThematic: false | undefined) {
-  return createDefaultViewFlagOverrides({ clipVolume: false, lighting: wantLighting, thematic: wantThematic });
-}
-
-class MapTreeSupplier implements TileTreeSupplier {
-  public readonly isEcefDependent = true;
-
-  public compareTileTreeIds(lhs: MapTreeId, rhs: MapTreeId): number {
-    let cmp = compareNumbers(lhs.tileUserId, rhs.tileUserId);
-    if (0 === cmp) {
-      cmp = compareStringsOrUndefined(lhs.maskModelIds, rhs.maskModelIds);
-      if (0 === cmp) {
-        cmp = compareBooleans(lhs.isOverlay, rhs.isOverlay);
-        if (0 === cmp) {
-          cmp = compareBooleans(lhs.wantSkirts, rhs.wantSkirts);
-          if (0 === cmp) {
-            cmp = compareBooleans(lhs.wantNormals, rhs.wantNormals);
-            if (0 === cmp) {
-              cmp = compareNumbers(lhs.globeMode, rhs.globeMode);
-              if (0 === cmp) {
-                cmp = compareNumbers(lhs.baseColor ? lhs.baseColor.tbgr : -1, rhs.baseColor ? rhs.baseColor.tbgr : -1);
-                if (0 === cmp) {
-                  cmp = compareBooleans(lhs.baseTransparent, rhs.baseTransparent);
-                  if (0 === cmp) {
-                    cmp = compareBooleans(lhs.mapTransparent, rhs.mapTransparent);
-                    if (0 === cmp) {
-                      cmp = compareBooleans(lhs.applyTerrain, rhs.applyTerrain);
-                      if (0 === cmp) {
-                        if (lhs.applyTerrain) {
-                          // Terrain-only settings.
-                          cmp = compareStrings(lhs.terrainProviderName, rhs.terrainProviderName);
-                          if (0 === cmp) {
-                            cmp = compareStringsOrUndefined(lhs.terrainDataSource, rhs.terrainDataSource);
-                            if (0 === cmp) {
-                              cmp = compareNumbers(lhs.terrainHeightOrigin, rhs.terrainHeightOrigin);
-                              if (0 === cmp) {
-                                cmp = compareNumbers(lhs.terrainHeightOriginMode, rhs.terrainHeightOriginMode);
-                                if (0 === cmp) {
-                                  cmp = compareNumbers(lhs.terrainExaggeration, rhs.terrainExaggeration);
-                                  if (0 === cmp)
-                                    cmp = compareBooleansOrUndefined(lhs.produceGeometry, rhs.produceGeometry);
-                                }
-                              }
-                            }
-                          }
-                        } else {
-                          // Non-Terrain (flat) settings.
-                          cmp = compareNumbers(lhs.mapGroundBias, rhs.mapGroundBias);
-                          if (0 === cmp)
-                            cmp = compareBooleans(lhs.useDepthBuffer, rhs.useDepthBuffer);
-                        }
-                      }
-                    }
-                  }
-                }
-              }
-            }
-          }
-        }
-      }
-    }
-
-    return cmp;
-  }
-
-  private async computeHeightBias(heightOrigin: number, heightOriginMode: TerrainHeightOriginMode, exaggeration: number, iModel: IModelConnection, elevationProvider: BingElevationProvider): Promise<number> {
-    const projectCenter = iModel.projectExtents.center;
-    switch (heightOriginMode) {
-      case TerrainHeightOriginMode.Ground:
-        return heightOrigin + exaggeration * (await elevationProvider.getHeightValue(projectCenter, iModel, true));
-
-      case TerrainHeightOriginMode.Geodetic:
-        return heightOrigin;
-
-      case TerrainHeightOriginMode.Geoid:
-        return heightOrigin + await elevationProvider.getGeodeticToSeaLevelOffset(projectCenter, iModel);
-    }
-  }
-
-  public async createTileTree(id: MapTreeId, iModel: IModelConnection): Promise<TileTree | undefined> {
-    let bimElevationBias = 0, terrainProvider, geodeticOffset = 0;
-    let applyTerrain = id.applyTerrain;
-    const modelId = iModel.transientIds.getNext();
-    const gcsConverterAvailable = await getGcsConverterAvailable(iModel);
-    const terrainOpts: TerrainMeshProviderOptions = {
-      wantSkirts: id.wantSkirts,
-      exaggeration: id.terrainExaggeration,
-      wantNormals: id.wantNormals,
-      dataSource: id.terrainDataSource,
-      produceGeometry: id.produceGeometry,
-    };
-
-    if (id.applyTerrain) {
-      await ApproximateTerrainHeights.instance.initialize();
-      const elevationProvider = new BingElevationProvider();
-
-      bimElevationBias = - await this.computeHeightBias(id.terrainHeightOrigin, id.terrainHeightOriginMode, id.terrainExaggeration, iModel, elevationProvider);
-      geodeticOffset = await elevationProvider.getGeodeticToSeaLevelOffset(iModel.projectExtents.center, iModel);
-      const provider = IModelApp.terrainProviderRegistry.find(id.terrainProviderName);
-      if (provider)
-        terrainProvider = await provider.createTerrainMeshProvider(terrainOpts);
-
-      if (!terrainProvider) {
-        applyTerrain = false;
-        geodeticOffset = 0;
-      }
-    }
-
-    if (!terrainProvider) {
-      terrainProvider = new EllipsoidTerrainProvider(terrainOpts);
-      bimElevationBias = id.mapGroundBias;
-    }
-
-    const loader = new MapTileLoader(iModel, modelId, bimElevationBias, terrainProvider);
-    const ecefToDb = iModel.getMapEcefToDb(bimElevationBias);
-
-    if (id.maskModelIds)
-      await iModel.models.load(CompressedId64Set.decompressSet(id.maskModelIds));
-
-    const treeProps = new MapTileTreeProps(modelId, loader, iModel, gcsConverterAvailable);
-    return new MapTileTree(treeProps, ecefToDb, bimElevationBias, geodeticOffset, terrainProvider.tilingScheme, id, applyTerrain);
-  }
-}
-
-const mapTreeSupplier = new MapTreeSupplier();
-
-/** @internal */
-type CheckTerrainDisplayOverride = () => TerrainDisplayOverrides | undefined;
-
-/** Specialization of tile tree that represents background map.
- * @internal
- */
-export class MapTileTreeReference extends LayerTileTreeReference {
-  private _tileUserId: number;
-  private _settings: BackgroundMapSettings;
-  private _symbologyOverrides: FeatureSymbology.Overrides | undefined;
-  private _planarClipMask?: PlanarClipMaskState;
-
-  public constructor(settings: BackgroundMapSettings, baseLayerSettings: BaseLayerSettings | undefined, layerSettings: MapLayerSettings[], iModel: IModelConnection, tileUserId: number, isOverlay: boolean, private _isDrape: boolean, private _overrideTerrainDisplay?: CheckTerrainDisplayOverride) {
-    super(isOverlay, iModel,
-      (layerTreeRef?: MapLayerTileTreeReference) => {
-        return true !== layerTreeRef?.layerSettings.toRealityData;
-      },
-      baseLayerSettings, layerSettings);
-
-    this._tileUserId = tileUserId;
-    this._settings = settings;
-
-    if (this._settings.planarClipMask && this._settings.planarClipMask.isValid)
-      this._planarClipMask = PlanarClipMaskState.create(this._settings.planarClipMask);
-
-    if (this._overrideTerrainDisplay && this._overrideTerrainDisplay()?.produceGeometry)
-      this.collectTileGeometry = (collector) => this._collectTileGeometry(collector);
-  }
-
-  public forEachLayerTileTreeRef(func: (ref: TileTreeReference) => void): void {
-    for (const layerTree of this._layerTrees) {
-      assert(layerTree instanceof MapLayerTileTreeReference);
-      func(layerTree);
-    }
-  }
-
-  public override get isGlobal() { return true; }
-  public get baseColor(): ColorDef | undefined { return this._baseColor; }
-  public override get planarClipMaskPriority(): number { return PlanarClipMaskPriority.BackgroundMap; }
-
-  protected override _createGeometryTreeReference(): GeometryTileTreeReference | undefined {
-    if (!this._settings.applyTerrain || this._isDrape)
-      return undefined;     // Don't bother generating non-terrain (flat) geometry.
-
-    const ref = new MapTileTreeReference(this._settings, undefined, [], this._iModel, this._tileUserId, false, false, () => {
-      return { produceGeometry: true };
-    });
-
-    assert(undefined !== ref.collectTileGeometry);
-    return ref as GeometryTileTreeReference;
-  }
-
-  /** Terrain  tiles do not contribute to the range used by "fit view". */
-  public override unionFitRange(_range: Range3d): void { }
-  public get settings(): BackgroundMapSettings { return this._settings; }
-  public set settings(settings: BackgroundMapSettings) {
-    this._settings = settings;
-    this._planarClipMask = settings.planarClipMask ? PlanarClipMaskState.create(settings.planarClipMask) : undefined;
-  }
-  public setBaseLayerSettings(baseLayerSettings: BaseLayerSettings) {
-    assert(!this.isOverlay);
-    let tree;
-    this._baseLayerSettings = baseLayerSettings;
-
-    if (baseLayerSettings instanceof MapLayerSettings) {
-      tree = createMapLayerTreeReference(baseLayerSettings, 0, this._iModel);
-      this._baseColor = undefined;
-      this._baseTransparent = baseLayerSettings.transparency > 0;
-    } else {
-      this._baseColor = baseLayerSettings;
-      this._baseTransparent = this._baseColor.getTransparency() > 0;
-    }
-
-    if (tree) {
-      if (this._baseImageryLayerIncluded)
-        this._layerTrees[0] = tree;
-      else
-        this._layerTrees.splice(0, 0, tree);
-    } else {
-      if (this._baseImageryLayerIncluded)
-        this._layerTrees.shift();
-    }
-    this._baseImageryLayerIncluded = tree !== undefined;
-    this.clearLayers();
-  }
-  public get layerSettings(): MapLayerSettings[] {
-    return this._layerSettings;
-  }
-
-  public setLayerSettings(layerSettings: MapLayerSettings[]) {
-    this._layerSettings = layerSettings;
-    const baseLayerIndex = this._baseImageryLayerIncluded ? 1 : 0;
-
-    this._layerTrees.length = Math.min(layerSettings.length + baseLayerIndex, this._layerTrees.length);    // Truncate if number of layers reduced.
-    for (let i = 0; i < layerSettings.length; i++) {
-      const treeIndex = i + baseLayerIndex;
-      if (treeIndex >= this._layerTrees.length || !this._layerTrees[treeIndex]?.layerSettings.displayMatches(layerSettings[i]))
-        this._layerTrees[treeIndex] = createMapLayerTreeReference(layerSettings[i], treeIndex, this._iModel)!;
-    }
-    this.clearLayers();
-  }
-
-  public clearLayers() {
-    const tree = this.treeOwner.tileTree as MapTileTree;
-    if (undefined !== tree)
-      tree.clearLayers();
-  }
-
-  public override get castsShadows() {
-    return false;
-  }
-
-  protected override get _isLoadingComplete(): boolean {
-    // Wait until drape tree is fully loaded too.
-    for (const drapeTree of this._layerTrees)
-      if (drapeTree && !drapeTree.isLoadingComplete)
-        return false;
-
-    return super._isLoadingComplete;
-  }
-  public get useDepthBuffer() {
-    return !this.isOverlay && (this.settings.applyTerrain || this.settings.useDepthBuffer);
-  }
-
-  public get treeOwner(): TileTreeOwner {
-    let wantSkirts = (this.settings.applyTerrain || this.useDepthBuffer) && !this.settings.transparency && !this._baseTransparent;
-    if (wantSkirts) {
-      const maskTrans = this._planarClipMask?.settings.transparency;
-      wantSkirts = (undefined === maskTrans || maskTrans <= 0);
-    }
-
-    const id: MapTreeId = {
-      tileUserId: this._tileUserId,
-      applyTerrain: this.settings.applyTerrain && !this._isDrape,
-      terrainProviderName: this.settings.terrainSettings.providerName,
-      terrainDataSource: this.settings.terrainSettings.dataSource,
-      terrainHeightOrigin: this.settings.terrainSettings.heightOrigin,
-      terrainHeightOriginMode: this.settings.terrainSettings.heightOriginMode,
-      terrainExaggeration: this.settings.terrainSettings.exaggeration,
-      mapGroundBias: this.settings.groundBias,
-      wantSkirts,
-      // Can set to this.settings.terrainSettings.applyLighting if we want to ever apply lighting to terrain again so that normals are retrieved when lighting is on.
-      wantNormals: false,
-      globeMode: this._isDrape ? GlobeMode.Plane : this.settings.globeMode,
-      isOverlay: this.isOverlay,
-      useDepthBuffer: this.useDepthBuffer,
-      baseColor: this._baseColor,
-      baseTransparent: this._baseTransparent,
-      mapTransparent: Number(this.settings.transparency) > 0,
-      maskModelIds: this._planarClipMask?.settings.compressedModelIds,
-      produceGeometry: false,
-    };
-
-    if (undefined !== this._overrideTerrainDisplay) {
-      const ovr = this._overrideTerrainDisplay();
-      if (undefined !== ovr) {
-        id.wantSkirts = ovr.wantSkirts ?? id.wantSkirts;
-        id.wantNormals = ovr.wantNormals ?? id.wantNormals;
-        id.produceGeometry = ovr.produceGeometry === true;
-      }
-    }
-
-    return this._iModel.tiles.getTileTreeOwner(id, mapTreeSupplier);
-  }
-  public getLayerImageryTreeRef(index: number): MapLayerTileTreeReference | undefined {
-    const baseLayerIndex = this._baseImageryLayerIncluded ? 1 : 0;
-    const treeIndex = index + baseLayerIndex;
-    return index < 0 || treeIndex >= this._layerTrees.length ? undefined : this._layerTrees[treeIndex];
-  }
-
-  /** Return the map-layer scale range visibility for the provided map-layer index.
- * @internal
- */
-  public getMapLayerScaleRangeVisibility(index: number): MapTileTreeScaleRangeVisibility {
-    const tree = this.treeOwner.tileTree as MapTileTree;
-    if (undefined !== tree) {
-      const tileTreeRef = this.getLayerImageryTreeRef(index);
-      const treeId = tileTreeRef?.treeOwner.tileTree?.id;
-      if (treeId !== undefined) {
-        const treeState = tree.getImageryTreeState(treeId);
-        if (treeState !== undefined)
-          return treeState.getScaleRangeVisibility();
-      }
-    }
-    return MapTileTreeScaleRangeVisibility.Unknown;
-  }
-
-  /** Adds this reference's graphics to the scene. By default this invokes [[TileTree.drawScene]] on the referenced TileTree, if it is loaded. */
-  public override addToScene(context: SceneContext): void {
-    if (!context.viewFlags.backgroundMap)
-      return;
-
-    const tree = this.treeOwner.load() as MapTileTree;
-    if (undefined === tree || !this.initializeLayers(context))
-      return;     // Not loaded yet.
-
-    if (this._planarClipMask && this._planarClipMask.settings.isValid)
-      context.addPlanarClassifier(tree.modelId, undefined, this._planarClipMask);
-
-    const nonLocatable = this.settings.locatable ? undefined : true;
-    const transparency = this.settings.transparency ? this.settings.transparency : undefined;
-    this._symbologyOverrides = new FeatureSymbology.Overrides();
-    if (nonLocatable || transparency) {
-      this._symbologyOverrides.override({
-        modelId: tree.modelId,
-        appearance: FeatureAppearance.fromJSON({ transparency, nonLocatable }),
-      });
-    }
-
-    const args = this.createDrawArgs(context);
-    if (undefined !== args)
-      tree.draw(args);
-
-    tree.clearImageryTreesAndClassifiers();
-  }
-
-  public override createDrawArgs(context: SceneContext): TileDrawArgs | undefined {
-    const args = super.createDrawArgs(context);
-    if (undefined === args)
-      return undefined;
-
-    const tree = this.treeOwner.load() as MapTileTree;
-    return new RealityTileDrawArgs(args, args.worldToViewMap, args.frustumPlanes, undefined, tree?.layerClassifiers);
-  }
-
-  protected override getViewFlagOverrides(_tree: TileTree) {
-    return createViewFlagOverrides(false, this._settings.applyTerrain ? undefined : false);
-  }
-
-  protected override getSymbologyOverrides(_tree: TileTree) {
-    return this._symbologyOverrides;
-  }
-
-  public override discloseTileTrees(trees: DisclosedTileTreeSet): void {
-    super.discloseTileTrees(trees);
-    for (const imageryTree of this._layerTrees)
-      if (imageryTree)
-        trees.disclose(imageryTree);
-
-    if (this._planarClipMask)
-      this._planarClipMask.discloseTileTrees(trees);
-  }
-
-  public imageryTreeFromTreeModelIds(mapTreeModelId: Id64String, layerTreeModelId: Id64String): ImageryMapLayerTreeReference[] {
-    const imageryTrees: ImageryMapLayerTreeReference[] = [];
-    const tree = this.treeOwner.tileTree as MapTileTree;
-    if (undefined === tree || tree.modelId !== mapTreeModelId)
-      return imageryTrees;
-
-    for (const imageryTree of this._layerTrees)
-      if (imageryTree && imageryTree.treeOwner.tileTree && imageryTree.treeOwner.tileTree.modelId === layerTreeModelId)
-        imageryTrees.push(imageryTree);
-
-    return imageryTrees;
-  }
-
-  public layerFromTreeModelIds(mapTreeModelId: Id64String, layerTreeModelId: Id64String): MapLayerInfoFromTileTree[] {
-    const imageryTree = this.imageryTreeFromTreeModelIds(mapTreeModelId, layerTreeModelId);
-    return imageryTree.map((tree) => {
-      const isBaseLayer = (this._baseImageryLayerIncluded && tree.layerIndex === 0);
-      return {
-        isBaseLayer,
-        index: isBaseLayer ? undefined : { isOverlay: this.isOverlay, index: this._baseImageryLayerIncluded ? tree.layerIndex - 1 : tree.layerIndex },
-        settings: tree.layerSettings, provider: tree.imageryProvider,
-      };
-    });
-  }
-
-  // Utility method that execute the provided function for every *imagery* tiles under a given HitDetail object.
-  private async forEachImageryTileHit(hit: HitDetail, func: (imageryTreeRef: ImageryMapLayerTreeReference, quadId: QuadId, cartoGraphic: Cartographic, imageryTree: ImageryMapTileTree) => Promise<void>): Promise<void> {
-    const tree = this.treeOwner.tileTree as MapTileTree;
-    if (undefined === tree || hit.iModel !== tree.iModel || tree.modelId !== hit.modelId || !hit.viewport || !hit.viewport.view.is3d)
-      return undefined;
-
-    const backgroundMapGeometry = hit.viewport.displayStyle.getBackgroundMapGeometry();
-    if (undefined === backgroundMapGeometry)
-      return undefined;
-
-    const worldPoint = hit.hitPoint.clone();
-    let cartoGraphic: Cartographic | undefined;
-    try {
-      cartoGraphic = (await backgroundMapGeometry.dbToWGS84CartographicFromGcs([worldPoint]))[0];
-    } catch {
-    }
-    if (!cartoGraphic) {
-      return undefined;
-    }
-
-    const imageryTreeRef = this.imageryTreeFromTreeModelIds(hit.modelId, hit.sourceId);
-    if (imageryTreeRef.length > 0) {
-      if (hit.tileId !== undefined) {
-        const terrainQuadId = QuadId.createFromContentId(hit.tileId);
-        const terrainTile = tree.tileFromQuadId(terrainQuadId);
-
-        for (const treeRef of imageryTreeRef) {
-          const processedTileIds: string[] = [];
-          if (terrainTile && terrainTile.imageryTiles) {
-            const imageryTree = treeRef.treeOwner.tileTree as ImageryMapTileTree;
-            if (imageryTree) {
-              for (const imageryTile of terrainTile.imageryTiles) {
-                if (!processedTileIds.includes(imageryTile.contentId)
-                  && imageryTree === imageryTile.imageryTree
-                  && imageryTile.rectangle.containsCartographic(cartoGraphic)) {
-                  processedTileIds.push(imageryTile.contentId);
-                  try {
-                    await func(treeRef, imageryTile.quadId, cartoGraphic, imageryTree);
-                  } catch {
-                    // continue iterating even though we got a failure.
-                  }
-
-                }
-
-              }
-            }
-          }
-        }
-      }
-    }
-  }
-
-  public override canSupplyToolTip(hit: HitDetail): boolean {
-    const tree = this.treeOwner.tileTree;
-    return undefined !== tree && tree.modelId === hit.modelId;
-  }
-
-  public override async getToolTip(hit: HitDetail): Promise<HTMLElement | string | undefined> {
-    const tree = this.treeOwner.tileTree as MapTileTree | undefined;
-    if (undefined === tree || tree.modelId !== hit.modelId)
-      return undefined;
-
-    let carto: Cartographic | undefined;
-
-    const strings: string[] = [];
-
-    const getTooltipFunc = async (imageryTreeRef: ImageryMapLayerTreeReference, quadId: QuadId, cartoGraphic: Cartographic, imageryTree: ImageryMapTileTree) => {
-      strings.push(`${IModelApp.localization.getLocalizedString("iModelJs:MapLayers.ImageryLayer")}: ${imageryTreeRef.layerSettings.name}`);
-      carto = cartoGraphic;
-      await imageryTree.imageryLoader.getToolTip(strings, quadId, cartoGraphic, imageryTree);
-    };
-    try {
-      await this.forEachImageryTileHit(hit, getTooltipFunc);
-    } catch {
-      // No results added
-    }
-
-    if (carto) {
-      strings.push(`${IModelApp.localization.getLocalizedString("iModelJs:MapLayers.Latitude")}: ${carto.latitudeDegrees.toFixed(4)}`);
-      strings.push(`${IModelApp.localization.getLocalizedString("iModelJs:MapLayers.Longitude")}: ${carto.longitudeDegrees.toFixed(4)}`);
-      if (this.settings.applyTerrain && tree.terrainExaggeration !== 0.0) {
-        const geodeticHeight = (carto.height - tree.bimElevationBias) / tree.terrainExaggeration;
-        strings.push(`${IModelApp.localization.getLocalizedString("iModelJs:MapLayers.Height")}: ${geodeticHeight.toFixed(1)} ${IModelApp.localization.getLocalizedString("iModelJs:MapLayers.SeaLevel")}: ${(geodeticHeight - tree.geodeticOffset).toFixed(1)}`);
-      }
-    }
-
-    const div = document.createElement("div");
-    div.innerHTML = strings.join("<br>");
-    return div;
-  }
-
-  public override async getMapFeatureInfo(hit: HitDetail, options?: MapFeatureInfoOptions): Promise<MapLayerFeatureInfo[] | undefined> {
-    const tree = this.treeOwner.tileTree as MapTileTree;
-    if (undefined === tree || hit.iModel !== tree.iModel || tree.modelId !== hit.modelId || !hit.viewport || !hit.viewport.view.is3d)
-      return undefined;
-
-    const info: MapLayerFeatureInfo[] = [];
-    const imageryTreeRef = this.imageryTreeFromTreeModelIds(hit.modelId, hit.sourceId);
-    if (imageryTreeRef !== undefined) {
-
-      const getFeatureInfoFunc = async (_imageryTreeRef: ImageryMapLayerTreeReference, quadId: QuadId, cartoGraphic: Cartographic, imageryTree: ImageryMapTileTree) => {
-        try {
-          await imageryTree.imageryLoader.getMapFeatureInfo(info, quadId, cartoGraphic, imageryTree, hit, options);
-        } catch {
-        }
-      };
-      try {
-        await this.forEachImageryTileHit(hit, getFeatureInfoFunc);
-      } catch {
-        // No results added
-      }
-
-    }
-
-    return info;
-  }
-
-  /** @deprecated in 5.0 Use [addAttributions] instead. */
-  public override addLogoCards(cards: HTMLTableElement, vp: ScreenViewport): void {
-    const tree = this.treeOwner.tileTree as MapTileTree;
-    if (tree) {
-      // eslint-disable-next-line @typescript-eslint/no-deprecated
-      tree.mapLoader.terrainProvider.addLogoCards(cards, vp);
-      for (const imageryTreeRef of this._layerTrees) {
-        if (imageryTreeRef?.layerSettings.visible) {
-          const imageryTree = imageryTreeRef.treeOwner.tileTree;
-          if (imageryTree instanceof ImageryMapTileTree)
-            // eslint-disable-next-line @typescript-eslint/no-deprecated
-            imageryTree.addLogoCards(cards, vp);
-        }
-      }
-    }
-  }
-
-    /** Add logo cards to logo div. */
-  public override async addAttributions(cards: HTMLTableElement, vp: ScreenViewport): Promise<void> {
-    const tree = this.treeOwner.tileTree as MapTileTree;
-
-    if (tree) {
-      const promises = [tree.mapLoader.terrainProvider.addAttributions(cards, vp)];
-
-      for (const imageryTreeRef of this._layerTrees) {
-        if (imageryTreeRef?.layerSettings.visible) {
-          const imageryTree = imageryTreeRef.treeOwner.tileTree;
-          if (imageryTree instanceof ImageryMapTileTree)
-            promises.push(imageryTree.addAttributions(cards, vp));
-        }
-      }
-      await Promise.all(promises);
-    }
-  }
-
-  public override decorate(context: DecorateContext): void {
-    for (const layerTree of this._layerTrees) {
-      if (layerTree)
-        layerTree.decorate(context);
-    }
-  }
-}
-
-/** Returns whether a GCS converter is available.
- * @internal
- */
-export async function getGcsConverterAvailable(iModel: IModelConnection) {
-  if (iModel.noGcsDefined)
-    return false;
-
-  // Determine if we have a usable GCS.
-  const converter = iModel.geoServices.getConverter("WGS84");
-  if (undefined === converter)
-    return false;
-  const requestProps: XYZProps[] = [{ x: 0, y: 0, z: 0 }];
-  let haveConverter;
-  try {
-    const responseProps = await converter.getIModelCoordinatesFromGeoCoordinates(requestProps);
-    haveConverter = responseProps.iModelCoords.length === 1 && responseProps.iModelCoords[0].s !== GeoCoordStatus.NoGCSDefined;
-  } catch {
-    haveConverter = false;
-  }
-  return haveConverter;
-}
+/*---------------------------------------------------------------------------------------------
+* Copyright (c) Bentley Systems, Incorporated. All rights reserved.
+* See LICENSE.md in the project root for license terms and full copyright notice.
+*--------------------------------------------------------------------------------------------*/
+/** @packageDocumentation
+ * @module Tiles
+ */
+
+import { assert, compareBooleans, compareBooleansOrUndefined, compareNumbers, compareStrings, compareStringsOrUndefined, CompressedId64Set, Id64String } from "@itwin/core-bentley";
+import {
+  BackgroundMapSettings, BaseLayerSettings, Cartographic, ColorDef, FeatureAppearance, GeoCoordStatus, GlobeMode, MapLayerSettings, PlanarClipMaskPriority, TerrainHeightOriginMode,
+} from "@itwin/core-common";
+import {
+  Angle, AngleSweep, Constant, Ellipsoid, EllipsoidPatch, Point3d, Range1d, Range3d, Ray3d, Transform, Vector3d, XYZProps,
+} from "@itwin/core-geometry";
+import { ApproximateTerrainHeights } from "../../ApproximateTerrainHeights";
+import { TerrainDisplayOverrides } from "../../DisplayStyleState";
+import { HitDetail } from "../../HitDetail";
+import { IModelConnection } from "../../IModelConnection";
+import { IModelApp } from "../../IModelApp";
+import { PlanarClipMaskState } from "../../PlanarClipMaskState";
+import { FeatureSymbology } from "../../render/FeatureSymbology";
+import { DecorateContext, SceneContext } from "../../ViewContext";
+import { MapLayerScaleRangeVisibility, ScreenViewport } from "../../Viewport";
+import {
+  BingElevationProvider, createDefaultViewFlagOverrides, createMapLayerTreeReference, DisclosedTileTreeSet, EllipsoidTerrainProvider, GeometryTileTreeReference,
+  ImageryMapLayerTreeReference, ImageryMapTileTree, ImageryTileTreeState, LayerTileTree, LayerTileTreeReference, MapCartoRectangle, MapFeatureInfoOptions, MapLayerFeatureInfo, MapLayerImageryProvider, MapLayerIndex, MapLayerTileTreeReference, MapTile,
+  MapTileLoader, MapTilingScheme, PlanarTilePatch, QuadId,
+  RealityTile, RealityTileDrawArgs, RealityTileTreeParams, TerrainMeshProviderOptions, Tile, TileDrawArgs, TileLoadPriority, TileParams, TileTree, TileTreeOwner, TileTreeReference, TileTreeSupplier, UpsampledMapTile, WebMercatorTilingScheme,
+} from "../internal";
+
+const scratchPoint = Point3d.create();
+const scratchCorners = [Point3d.createZero(), Point3d.createZero(), Point3d.createZero(), Point3d.createZero(), Point3d.createZero(), Point3d.createZero(), Point3d.createZero(), Point3d.createZero()];
+const scratchCorner = Point3d.createZero();
+const scratchZNormal = Vector3d.create(0, 0, 1);
+
+/** Map tile tree scale range visibility values.
+ * @beta */
+export enum MapTileTreeScaleRangeVisibility {
+  /** state is currently unknown (i.e. never been displayed)  */
+  Unknown = 0,
+
+  /** all currently selected tree tiles are visible (i.e within the scale range)  */
+  Visible,
+
+  /** all currently selected tree tiles are hidden (i.e outside the scale range)  */
+  Hidden,
+
+  /** currently selected tree tiles are partially visible (i.e some tiles are within the scale range, and some are outside.) */
+  Partial
+}
+
+/**
+* Provides map layer information for a given tile tree.
+* @internal
+*/
+export interface MapLayerInfoFromTileTree {
+  /** Indicate if the map layer represents the base layer */
+  isBaseLayer: boolean;
+
+  /** Map layer index; undefined if base map */
+  index?: MapLayerIndex;
+
+  /** Settings for the map layer (or the base layer)*/
+  settings: MapLayerSettings;
+
+  /** Provider for the map layer (or the base layer) */
+  provider?: MapLayerImageryProvider;
+}
+
+/** A [quad tree](https://en.wikipedia.org/wiki/Quadtree) consisting of [[MapTile]]s representing the map imagery draped onto the surface of the Earth.
+ * A `MapTileTree` enables display of a globe or planar map with [map imagery](https://en.wikipedia.org/wiki/Tiled_web_map) obtained from any number of sources, such as
+ * [Bing](https://learn.microsoft.com/en-us/bingmaps/), [OpenStreetMap](https://wiki.openstreetmap.org/wiki/API), and [GIS servers](https://wiki.openstreetmap.org/wiki/API).
+ * The specific imagery displayed is determined by a [[Viewport]]'s [MapImagerySettings]($common) and [BackgroundMapSettings]($common).
+ *
+ * The map or globe may be smooth, or feature 3d geometry supplied by a [[TerrainProvider]].
+ * The terrain displayed in a [[Viewport]] is determined by its [TerrainSettings]($common).
+ * @public
+ */
+
+export class MapTileTree extends LayerTileTree {
+  /** @internal */
+  public ecefToDb: Transform;
+  /** @internal */
+  public bimElevationBias: number;
+  /** @internal */
+  public geodeticOffset: number;
+  /** @internal */
+  public sourceTilingScheme: MapTilingScheme;
+  /** @internal */
+  private _mercatorFractionToDb: Transform;
+  /** @internal */
+  public earthEllipsoid: Ellipsoid;
+  /** @internal */
+  public minEarthEllipsoid: Ellipsoid;
+  /** @internal */
+  public maxEarthEllipsoid: Ellipsoid;
+  /** Determines whether the map displays as a plane or an ellipsoid. */
+  public readonly globeMode: GlobeMode;
+  /** @internal */
+  public globeOrigin: Point3d;
+  /** @internal */
+  private _mercatorTilingScheme: MapTilingScheme;
+  /** @internal */
+  public useDepthBuffer: boolean;
+  /** @internal */
+  public isOverlay: boolean;
+  /** @internal */
+  public terrainExaggeration: number;
+  /** @internal */
+  public baseColor?: ColorDef;
+  /** @internal */
+  public baseTransparent: boolean;
+  /** @internal */
+  public mapTransparent: boolean;
+  /** @internal */
+  public produceGeometry?: boolean;
+
+  /** @internal */
+  constructor(params: RealityTileTreeParams, ecefToDb: Transform, bimElevationBias: number, geodeticOffset: number,
+    sourceTilingScheme: MapTilingScheme, id: MapTreeId, applyTerrain: boolean) {
+    super(params);
+    this.ecefToDb = ecefToDb;
+    this.bimElevationBias = bimElevationBias;
+    this.geodeticOffset = geodeticOffset;
+    this.sourceTilingScheme = sourceTilingScheme;
+    this._mercatorTilingScheme = new WebMercatorTilingScheme();
+    this._mercatorFractionToDb = this._mercatorTilingScheme.computeMercatorFractionToDb(ecefToDb, bimElevationBias, params.iModel, applyTerrain);
+    const quadId = new QuadId(sourceTilingScheme.rootLevel, 0, 0);
+    this.globeOrigin = this.ecefToDb.getOrigin().clone();
+    this.earthEllipsoid = Ellipsoid.createCenterMatrixRadii(this.globeOrigin, this.ecefToDb.matrix, Constant.earthRadiusWGS84.equator, Constant.earthRadiusWGS84.equator, Constant.earthRadiusWGS84.polar);
+    const globalHeightRange = applyTerrain ? ApproximateTerrainHeights.instance.globalHeightRange : Range1d.createXX(0, 0);
+    const globalRectangle = MapCartoRectangle.createMaximum();
+
+    this.globeMode = id.globeMode;
+    this.isOverlay = id.isOverlay;
+    this.useDepthBuffer = id.useDepthBuffer;
+    this.terrainExaggeration = id.terrainExaggeration;
+    this.baseColor = id.baseColor;
+    this.baseTransparent = id.baseTransparent;
+    this.mapTransparent = id.mapTransparent;
+    if (applyTerrain) {
+      this.minEarthEllipsoid = Ellipsoid.createCenterMatrixRadii(this.globeOrigin, this.ecefToDb.matrix, Constant.earthRadiusWGS84.equator + globalHeightRange.low, Constant.earthRadiusWGS84.equator + globalHeightRange.low, Constant.earthRadiusWGS84.polar + globalHeightRange.low);
+      this.maxEarthEllipsoid = Ellipsoid.createCenterMatrixRadii(this.globeOrigin, this.ecefToDb.matrix, Constant.earthRadiusWGS84.equator + globalHeightRange.high, Constant.earthRadiusWGS84.equator + globalHeightRange.high, Constant.earthRadiusWGS84.polar + globalHeightRange.high);
+      this.produceGeometry = id.produceGeometry;
+    } else {
+      this.minEarthEllipsoid = this.earthEllipsoid;
+      this.maxEarthEllipsoid = this.earthEllipsoid;
+    }
+
+    const rootPatch = EllipsoidPatch.createCapture(
+      this.maxEarthEllipsoid, AngleSweep.createStartSweepRadians(0, Angle.pi2Radians),
+      AngleSweep.createStartSweepRadians(-Angle.piOver2Radians, Angle.piRadians),
+    );
+
+    let range;
+    if (this.globeMode === GlobeMode.Ellipsoid) {
+      range = rootPatch.range();
+    } else {
+      const corners = this.getFractionalTileCorners(quadId);
+      this._mercatorFractionToDb.multiplyPoint3dArrayInPlace(corners);
+      range = Range3d.createArray(MapTile.computeRangeCorners(corners, Vector3d.create(0, 0, 1), 0, scratchCorners, globalHeightRange));
+    }
+
+    this._rootTile = this.createGlobeChild({ contentId: quadId.contentId, maximumSize: 0, range }, quadId, range.corners(), globalRectangle, rootPatch, undefined);
+  }
+
+  /** @internal */
+  public override get parentsAndChildrenExclusive() {
+    // If we are not depth buffering we force parents and exclusive to false to cause the map tiles to be sorted
+    // by depth so that painters algorithm will approximate correct depth display.
+    return this.useDepthBuffer ? this.loader.parentsAndChildrenExclusive : false;
+  }
+
+  /** Return the imagery tile tree state of matching the provided imagery tree id.
+   * @internal
+   */
+  public getImageryTreeState(imageryTreeId: string) {
+    return this._imageryTreeState.get(imageryTreeId);
+  }
+
+  /** Return a cloned dictionary of the imagery tile tree states
+   * @internal
+   */
+  public cloneImageryTreeState() {
+    const clone = new Map<Id64String, ImageryTileTreeState>();
+    for (const [treeId, state] of this._imageryTreeState) {
+      clone.set(treeId, state.clone());
+    }
+    return clone;
+  }
+
+  /** @internal */
+  public tileFromQuadId(quadId: QuadId): MapTile | undefined {
+    return (this._rootTile as MapTile).tileFromQuadId(quadId);
+  }
+
+  /** @internal */
+  public clearImageryTreesAndClassifiers() {
+    this.layerImageryTrees.length = 0;
+    this._layerSettings.clear();
+    this._modelIdToIndex.clear();
+    this.layerClassifiers.clear();
+  }
+
+  /** @internal */
+  public override get isTransparent() {
+    return this.mapTransparent || this.baseTransparent;
+  }
+
+  /** @internal */
+  public override get maxDepth() {
+    let maxDepth = this.loader.maxDepth;
+    this.layerImageryTrees?.forEach((layerImageryTree) => maxDepth = Math.max(maxDepth, layerImageryTree.tree.maxDepth));
+
+    return maxDepth;
+  }
+
+  /** @internal */
+  public createPlanarChild(params: TileParams, quadId: QuadId, corners: Point3d[], normal: Vector3d, rectangle: MapCartoRectangle, chordHeight: number, heightRange?: Range1d): MapTile | undefined {
+    const childAvailable = this.mapLoader.isTileAvailable(quadId);
+    if (!childAvailable && this.produceGeometry)
+      return undefined;
+
+    const patch = new PlanarTilePatch(corners, normal, chordHeight);
+    const cornerNormals = this.getCornerRays(rectangle);
+    if (childAvailable)
+      return new MapTile(params, this, quadId, patch, rectangle, heightRange, cornerNormals);
+
+    assert(params.parent instanceof MapTile);
+    let loadableTile: MapTile | undefined = params.parent;
+    while (loadableTile?.isUpsampled)
+      loadableTile = loadableTile.parent as MapTile | undefined;
+
+    assert(undefined !== loadableTile);
+    return new UpsampledMapTile(params, this, quadId, patch, rectangle, heightRange, cornerNormals, loadableTile);
+  }
+
+  /** @internal */
+  public createGlobeChild(params: TileParams, quadId: QuadId, _rangeCorners: Point3d[], rectangle: MapCartoRectangle, ellipsoidPatch: EllipsoidPatch, heightRange?: Range1d): MapTile {
+    return new MapTile(params, this, quadId, ellipsoidPatch, rectangle, heightRange, this.getCornerRays(rectangle));
+  }
+
+  /** @internal */
+  public getChildHeightRange(quadId: QuadId, rectangle: MapCartoRectangle, parent: MapTile): Range1d | undefined {
+    return this.mapLoader.getChildHeightRange(quadId, rectangle, parent);
+  }
+
+  /** Reprojection does not work with very large tiles so just do linear transform.
+   * @internal
+   */
+  public static minReprojectionDepth = 8;
+  /** @internal */
+  public static maxGlobeDisplayDepth = 8;
+  /** @internal */
+  public static minDisplayableDepth = 3;
+  /** @internal */
+  public get mapLoader() { return this.loader as MapTileLoader; }
+
+  /** @internal */
+  public override getBaseRealityDepth(sceneContext: SceneContext) {
+    // If the view has ever had global scope then preload low level (global) tiles.
+    return (sceneContext.viewport.view.maxGlobalScopeFactor > 1) ? MapTileTree.minDisplayableDepth : -1;
+  }
+
+  /** @internal */
+  public doCreateGlobeChildren(tile: Tile): boolean {
+    if (this.globeMode !== GlobeMode.Ellipsoid)
+      return false;
+
+    const childDepth = tile.depth + 1;
+    if (childDepth < MapTileTree.maxGlobeDisplayDepth)     // If the depth is too low (tile is too large) display as globe.
+      return true;
+
+    return false;  // Display as globe if more than 100 KM from project.
+  }
+
+  /** @internal */
+  public override doReprojectChildren(tile: Tile): boolean {
+    if (this._gcsConverter === undefined)
+      return false;
+
+    const childDepth = tile.depth + 1;
+    if (childDepth < MapTileTree.minReprojectionDepth)     // If the depth is too low (tile is too large) omit reprojection.
+      return false;
+
+    return this.cartesianRange.intersectsRange(tile.range);
+  }
+
+  /** @internal */
+  public getCornerRays(rectangle: MapCartoRectangle): Ray3d[] | undefined {
+    const rays = new Array<Ray3d>();
+    if (this.globeMode === GlobeMode.Ellipsoid) {
+      rays.push(this.earthEllipsoid.radiansToUnitNormalRay(rectangle.low.x, Cartographic.parametricLatitudeFromGeodeticLatitude(rectangle.high.y))!);
+      rays.push(this.earthEllipsoid.radiansToUnitNormalRay(rectangle.high.x, Cartographic.parametricLatitudeFromGeodeticLatitude(rectangle.high.y))!);
+      rays.push(this.earthEllipsoid.radiansToUnitNormalRay(rectangle.low.x, Cartographic.parametricLatitudeFromGeodeticLatitude(rectangle.low.y))!);
+      rays.push(this.earthEllipsoid.radiansToUnitNormalRay(rectangle.high.x, Cartographic.parametricLatitudeFromGeodeticLatitude(rectangle.low.y))!);
+    } else {
+      const mercatorFractionRange = rectangle.getTileFractionRange(this._mercatorTilingScheme);
+      rays.push(Ray3d.createCapture(this._mercatorFractionToDb.multiplyXYZ(mercatorFractionRange.low.x, mercatorFractionRange.high.y), scratchZNormal));
+      rays.push(Ray3d.createCapture(this._mercatorFractionToDb.multiplyXYZ(mercatorFractionRange.high.x, mercatorFractionRange.high.y), scratchZNormal));
+      rays.push(Ray3d.createCapture(this._mercatorFractionToDb.multiplyXYZ(mercatorFractionRange.low.x, mercatorFractionRange.low.y), scratchZNormal));
+      rays.push(Ray3d.createCapture(this._mercatorFractionToDb.multiplyXYZ(mercatorFractionRange.high.x, mercatorFractionRange.low.y), scratchZNormal));
+    }
+    return rays;
+  }
+
+  /** @internal */
+  public pointAboveEllipsoid(point: Point3d): boolean {
+    return this.earthEllipsoid.worldToLocal(point, scratchPoint)!.magnitude() > 1;
+  }
+
+  private getMercatorFractionChildGridPoints(tile: MapTile, columnCount: number, rowCount: number): Point3d[] {
+    const gridPoints = [];
+    const quadId = tile.quadId;
+    const deltaX = 1.0 / columnCount, deltaY = 1.0 / rowCount;
+    for (let row = 0; row <= rowCount; row++) {
+      for (let column = 0; column <= columnCount; column++) {
+        const xFraction = this.sourceTilingScheme.tileXToFraction(quadId.column + column * deltaX, quadId.level);
+        const yFraction = this.sourceTilingScheme.tileYToFraction(quadId.row + row * deltaY, quadId.level);
+
+        gridPoints.push(Point3d.create(xFraction, yFraction, 0));
+      }
+    }
+    // If not mercator already need to remap latitude...
+    if (!(this.sourceTilingScheme instanceof WebMercatorTilingScheme))
+      for (const gridPoint of gridPoints)
+        gridPoint.y = this._mercatorTilingScheme.latitudeToYFraction(this.sourceTilingScheme.yFractionToLatitude(gridPoint.y));
+
+    return gridPoints;
+  }
+
+  private getChildCornersFromGridPoints(gridPoints: Point3d[], columnCount: number, rowCount: number) {
+    const childCorners = new Array<Point3d[]>();
+    for (let row = 0; row < rowCount; row++) {
+      for (let column = 0; column < columnCount; column++) {
+        const index0 = column + row * (columnCount + 1);
+        const index1 = index0 + (columnCount + 1);
+        childCorners.push([gridPoints[index0], gridPoints[index0 + 1], gridPoints[index1], gridPoints[index1 + 1]]);
+      }
+    }
+    return childCorners;
+  }
+
+  /** @internal */
+  public getCachedReprojectedPoints(gridPoints: Point3d[]): (Point3d | undefined)[] | undefined {
+    const requestProps = [];
+    for (const gridPoint of gridPoints)
+      requestProps.push({
+        x: this._mercatorTilingScheme.xFractionToLongitude(gridPoint.x) * Angle.degreesPerRadian,
+        y: this._mercatorTilingScheme.yFractionToLatitude(gridPoint.y) * Angle.degreesPerRadian,
+        z: this.bimElevationBias,
+      });
+
+    const iModelCoordinates = this._gcsConverter!.getCachedIModelCoordinatesFromGeoCoordinates(requestProps);
+
+    if (iModelCoordinates.missing)
+      return undefined;
+
+    return iModelCoordinates.result.map((result) => !result || result.s ? undefined : Point3d.fromJSON(result.p));
+  }
+
+  /** Minimize reprojection requests by requesting this corners tile and a grid that will include all points for 4 levels of descendants.
+   * This greatly reduces the number of reprojection requests which currently require a roundtrip through the backend.
+   * @internal
+   */
+  public async loadReprojectionCache(tile: MapTile): Promise<void> {
+    const quadId = tile.quadId;
+    const xRange = Range1d.createXX(this.sourceTilingScheme.tileXToFraction(quadId.column, quadId.level), this.sourceTilingScheme.tileXToFraction(quadId.column + 1, quadId.level));
+    const yRange = Range1d.createXX(this.sourceTilingScheme.tileYToFraction(quadId.row, quadId.level), this.sourceTilingScheme.tileYToFraction(quadId.row + 1, quadId.level));
+    const cacheDepth = 4, cacheDimension = 2 ** cacheDepth;
+    const delta = 1.0 / cacheDimension;
+    const requestProps = [];
+
+    for (let row = 0; row <= cacheDimension; row++) {
+      for (let column = 0; column <= cacheDimension; column++) {
+        let yFraction = yRange.fractionToPoint(row * delta);
+        if (!(this.sourceTilingScheme instanceof WebMercatorTilingScheme))
+          yFraction = this._mercatorTilingScheme.latitudeToYFraction(this.sourceTilingScheme.yFractionToLatitude(yFraction));
+        requestProps.push({
+          x: this._mercatorTilingScheme.xFractionToLongitude(xRange.fractionToPoint(column * delta)) * Angle.degreesPerRadian,
+          y: this._mercatorTilingScheme.yFractionToLatitude(yFraction) * Angle.degreesPerRadian,
+          z: this.bimElevationBias,
+        });
+      }
+    }
+
+    await this._gcsConverter!.getIModelCoordinatesFromGeoCoordinates(requestProps);
+  }
+
+  private static _scratchCarto = Cartographic.createZero();
+
+  /** Get the corners for planar children.
+   * This generally will resolve immediately, but may require an asynchronous request for reprojecting the corners.
+   * @internal
+   */
+  public getPlanarChildCorners(tile: MapTile, columnCount: number, rowCount: number, resolve: (childCorners: Point3d[][]) => void) {
+    const resolveCorners = (points: Point3d[], reprojected: (Point3d | undefined)[] | undefined = undefined) => {
+      for (let i = 0; i < points.length; i++) {
+        const gridPoint = points[i];
+        this._mercatorFractionToDb.multiplyPoint3d(gridPoint, scratchCorner);
+        if (this.globeMode !== GlobeMode.Ellipsoid || this.cartesianRange.containsPoint(scratchCorner)) {
+          if (reprojected !== undefined && reprojected[i] !== undefined)
+            reprojected[i]!.clone(gridPoint);
+          else
+            scratchCorner.clone(gridPoint);
+        } else {
+          this._mercatorTilingScheme.fractionToCartographic(gridPoint.x, gridPoint.y, MapTileTree._scratchCarto);
+          this.earthEllipsoid.radiansToPoint(MapTileTree._scratchCarto.longitude, Cartographic.parametricLatitudeFromGeodeticLatitude(MapTileTree._scratchCarto.latitude), gridPoint);
+          const cartesianDistance = this.cartesianRange.distanceToPoint(scratchCorner);
+          if (cartesianDistance < this.cartesianTransitionDistance)
+            scratchCorner.interpolate(cartesianDistance / this.cartesianTransitionDistance, gridPoint, gridPoint);
+        }
+      }
+      resolve(this.getChildCornersFromGridPoints(points, columnCount, rowCount));
+    };
+
+    let reprojectedPoints: (Point3d | undefined)[] | undefined;
+    const gridPoints = this.getMercatorFractionChildGridPoints(tile, columnCount, rowCount);
+    if (this.doReprojectChildren(tile)) {
+      reprojectedPoints = this.getCachedReprojectedPoints(gridPoints);
+      if (reprojectedPoints) {
+        // If the reprojected corners are in the cache, resolve immediately.
+        resolveCorners(gridPoints, reprojectedPoints);
+      } else {
+        // If the reprojected corners are not in cache request them - but also request reprojection of a grid that will include descendent corners to ensure they can
+        // be reloaded without expensive reprojection requests.
+        this.loadReprojectionCache(tile).then(() => {
+          const reprojected = this.getCachedReprojectedPoints(gridPoints);
+          assert(reprojected !== undefined);     // We just cached them... they better be there now.
+          resolveCorners(gridPoints, reprojected);
+        }).catch((_error: Error) => {
+          resolveCorners(gridPoints);
+        });
+      }
+    } else {
+      resolveCorners(gridPoints);
+    }
+  }
+
+  /** Scan the list of currently selected reality tiles, and fire the viewport's 'onMapLayerScaleRangeVisibilityChanged ' event
+   * if any scale range visibility change is detected for one more map-layer definition.
+   * @internal
+   */
+  public override reportTileVisibility(args: TileDrawArgs, selected: RealityTile[]) {
+
+    const debugControl = args.context.target.debugControl;
+
+    const layersVisibilityBefore = this.cloneImageryTreeState();
+
+    const changes = new Array<MapLayerScaleRangeVisibility>();
+
+    if (!layersVisibilityBefore)
+      return;
+
+    for (const [treeId] of layersVisibilityBefore) {
+      const treeVisibility = this.getImageryTreeState(treeId);
+      if (treeVisibility) {
+        treeVisibility.reset();
+      }
+    }
+
+    for (const selectedTile of selected) {
+      if (selectedTile instanceof MapTile) {
+        let selectedImageryTiles = selectedTile.imageryTiles;
+        if (selectedTile.hiddenImageryTiles) {
+          selectedImageryTiles = selectedImageryTiles ? [...selectedImageryTiles, ...selectedTile.hiddenImageryTiles] : selectedTile.hiddenImageryTiles;
+        }
+
+        const leafTiles = selectedTile.highResolutionReplacementTiles;
+        if (leafTiles) {
+          for (const tile of leafTiles) {
+            const treeState = this.getImageryTreeState(tile.tree.id);
+            treeState?.setScaleRangeVisibility(false);
+          }
+        }
+
+        if (selectedImageryTiles) {
+          for (const selectedImageryTile of selectedImageryTiles) {
+            const treeState = this.getImageryTreeState(selectedImageryTile.tree.id);
+            if (treeState) {
+              if (selectedImageryTile.isOutOfLodRange) {
+                treeState.setScaleRangeVisibility(false);
+              } else {
+                treeState.setScaleRangeVisibility(true);
+              }
+            }
+
+          }
+        }
+      }
+    }
+
+    for (const [treeId, prevState] of layersVisibilityBefore) {
+      const newState = this.getImageryTreeState(treeId);
+      if (newState) {
+
+        const prevVisibility = prevState.getScaleRangeVisibility();
+        const visibility = newState.getScaleRangeVisibility();
+        if (prevVisibility !== visibility) {
+
+          if (debugControl && debugControl.logRealityTiles) {
+            // eslint-disable-next-line no-console
+            console.log(`ImageryTileTree '${treeId}' changed prev state: '${MapTileTreeScaleRangeVisibility[prevVisibility]}' new state: '${MapTileTreeScaleRangeVisibility[visibility]}'`);
+          }
+
+          const mapLayersIndexes = args.context.viewport.getMapLayerIndexesFromIds(this.id, treeId);
+          for (const index of mapLayersIndexes) {
+            changes.push({ index: index.index, isOverlay: index.isOverlay, visibility });
+          }
+
+        }
+      }
+    }
+
+    if (changes.length !== 0) {
+      args.context.viewport.onMapLayerScaleRangeVisibilityChanged.raiseEvent(changes);
+    }
+
+  }
+
+  /** @internal */
+  public getFractionalTileCorners(quadId: QuadId): Point3d[] {
+    const corners: Point3d[] = [];
+    corners.push(Point3d.create(this.sourceTilingScheme.tileXToFraction(quadId.column, quadId.level), this.sourceTilingScheme.tileYToFraction(quadId.row, quadId.level), 0.0));
+    corners.push(Point3d.create(this.sourceTilingScheme.tileXToFraction(quadId.column + 1, quadId.level), this.sourceTilingScheme.tileYToFraction(quadId.row, quadId.level), 0.0));
+    corners.push(Point3d.create(this.sourceTilingScheme.tileXToFraction(quadId.column, quadId.level), this.sourceTilingScheme.tileYToFraction(quadId.row + 1, quadId.level), 0.0));
+    corners.push(Point3d.create(this.sourceTilingScheme.tileXToFraction(quadId.column + 1, quadId.level), this.sourceTilingScheme.tileYToFraction(quadId.row + 1, quadId.level), 0.0));
+    return corners;
+  }
+
+  /** @internal */
+  public getTileRectangle(quadId: QuadId): MapCartoRectangle {
+    return this.sourceTilingScheme.tileXYToRectangle(quadId.column, quadId.row, quadId.level);
+  }
+
+  /** @internal */
+  public getLayerIndex(imageryTreeId: Id64String) {
+    const index = this._modelIdToIndex.get(imageryTreeId);
+    return index === undefined ? -1 : index;
+  }
+
+  /** @internal */
+  public getLayerTransparency(imageryTreeId: Id64String): number {
+    const layerSettings = this._layerSettings.get(imageryTreeId);
+    assert(undefined !== layerSettings);
+    return undefined === layerSettings || !layerSettings.transparency ? 0.0 : layerSettings.transparency;
+  }
+}
+
+interface MapTreeId {
+  tileUserId: number;
+  applyTerrain: boolean;
+  terrainProviderName: string;
+  terrainDataSource: string;
+  terrainHeightOrigin: number;
+  terrainHeightOriginMode: number;
+  terrainExaggeration: number;
+  mapGroundBias: number;
+  wantSkirts: boolean;
+  wantNormals: boolean;
+  globeMode: GlobeMode;
+  useDepthBuffer: boolean;
+  isOverlay: boolean;
+  baseColor?: ColorDef;
+  baseTransparent: boolean;
+  mapTransparent: boolean;
+  maskModelIds?: string;
+  produceGeometry?: boolean;
+}
+
+/** @internal */
+class MapTileTreeProps implements RealityTileTreeParams {
+  public id: string;
+  public modelId: string;
+  public location = Transform.createIdentity();
+  public yAxisUp = true;
+  public is3d = true;
+  public rootTile = { contentId: "", range: Range3d.createNull(), maximumSize: 0 };
+  public loader: MapTileLoader;
+  public iModel: IModelConnection;
+  public get priority(): TileLoadPriority { return this.loader.priority; }
+
+  public constructor(modelId: Id64String, loader: MapTileLoader, iModel: IModelConnection, public gcsConverterAvailable: boolean) {
+    this.id = this.modelId = modelId;
+    this.loader = loader;
+    this.iModel = iModel;
+  }
+}
+
+function createViewFlagOverrides(wantLighting: boolean, wantThematic: false | undefined) {
+  return createDefaultViewFlagOverrides({ clipVolume: false, lighting: wantLighting, thematic: wantThematic });
+}
+
+class MapTreeSupplier implements TileTreeSupplier {
+  public readonly isEcefDependent = true;
+
+  public compareTileTreeIds(lhs: MapTreeId, rhs: MapTreeId): number {
+    let cmp = compareNumbers(lhs.tileUserId, rhs.tileUserId);
+    if (0 === cmp) {
+      cmp = compareStringsOrUndefined(lhs.maskModelIds, rhs.maskModelIds);
+      if (0 === cmp) {
+        cmp = compareBooleans(lhs.isOverlay, rhs.isOverlay);
+        if (0 === cmp) {
+          cmp = compareBooleans(lhs.wantSkirts, rhs.wantSkirts);
+          if (0 === cmp) {
+            cmp = compareBooleans(lhs.wantNormals, rhs.wantNormals);
+            if (0 === cmp) {
+              cmp = compareNumbers(lhs.globeMode, rhs.globeMode);
+              if (0 === cmp) {
+                cmp = compareNumbers(lhs.baseColor ? lhs.baseColor.tbgr : -1, rhs.baseColor ? rhs.baseColor.tbgr : -1);
+                if (0 === cmp) {
+                  cmp = compareBooleans(lhs.baseTransparent, rhs.baseTransparent);
+                  if (0 === cmp) {
+                    cmp = compareBooleans(lhs.mapTransparent, rhs.mapTransparent);
+                    if (0 === cmp) {
+                      cmp = compareBooleans(lhs.applyTerrain, rhs.applyTerrain);
+                      if (0 === cmp) {
+                        if (lhs.applyTerrain) {
+                          // Terrain-only settings.
+                          cmp = compareStrings(lhs.terrainProviderName, rhs.terrainProviderName);
+                          if (0 === cmp) {
+                            cmp = compareStringsOrUndefined(lhs.terrainDataSource, rhs.terrainDataSource);
+                            if (0 === cmp) {
+                              cmp = compareNumbers(lhs.terrainHeightOrigin, rhs.terrainHeightOrigin);
+                              if (0 === cmp) {
+                                cmp = compareNumbers(lhs.terrainHeightOriginMode, rhs.terrainHeightOriginMode);
+                                if (0 === cmp) {
+                                  cmp = compareNumbers(lhs.terrainExaggeration, rhs.terrainExaggeration);
+                                  if (0 === cmp)
+                                    cmp = compareBooleansOrUndefined(lhs.produceGeometry, rhs.produceGeometry);
+                                }
+                              }
+                            }
+                          }
+                        } else {
+                          // Non-Terrain (flat) settings.
+                          cmp = compareNumbers(lhs.mapGroundBias, rhs.mapGroundBias);
+                          if (0 === cmp)
+                            cmp = compareBooleans(lhs.useDepthBuffer, rhs.useDepthBuffer);
+                        }
+                      }
+                    }
+                  }
+                }
+              }
+            }
+          }
+        }
+      }
+    }
+
+    return cmp;
+  }
+
+  private async computeHeightBias(heightOrigin: number, heightOriginMode: TerrainHeightOriginMode, exaggeration: number, iModel: IModelConnection, elevationProvider: BingElevationProvider): Promise<number> {
+    const projectCenter = iModel.projectExtents.center;
+    switch (heightOriginMode) {
+      case TerrainHeightOriginMode.Ground:
+        return heightOrigin + exaggeration * (await elevationProvider.getHeightValue(projectCenter, iModel, true));
+
+      case TerrainHeightOriginMode.Geodetic:
+        return heightOrigin;
+
+      case TerrainHeightOriginMode.Geoid:
+        return heightOrigin + await elevationProvider.getGeodeticToSeaLevelOffset(projectCenter, iModel);
+    }
+  }
+
+  public async createTileTree(id: MapTreeId, iModel: IModelConnection): Promise<TileTree | undefined> {
+    let bimElevationBias = 0, terrainProvider, geodeticOffset = 0;
+    let applyTerrain = id.applyTerrain;
+    const modelId = iModel.transientIds.getNext();
+    const gcsConverterAvailable = await getGcsConverterAvailable(iModel);
+    const terrainOpts: TerrainMeshProviderOptions = {
+      wantSkirts: id.wantSkirts,
+      exaggeration: id.terrainExaggeration,
+      wantNormals: id.wantNormals,
+      dataSource: id.terrainDataSource,
+      produceGeometry: id.produceGeometry,
+    };
+
+    if (id.applyTerrain) {
+      await ApproximateTerrainHeights.instance.initialize();
+      const elevationProvider = new BingElevationProvider();
+
+      bimElevationBias = - await this.computeHeightBias(id.terrainHeightOrigin, id.terrainHeightOriginMode, id.terrainExaggeration, iModel, elevationProvider);
+      geodeticOffset = await elevationProvider.getGeodeticToSeaLevelOffset(iModel.projectExtents.center, iModel);
+      const provider = IModelApp.terrainProviderRegistry.find(id.terrainProviderName);
+      if (provider)
+        terrainProvider = await provider.createTerrainMeshProvider(terrainOpts);
+
+      if (!terrainProvider) {
+        applyTerrain = false;
+        geodeticOffset = 0;
+      }
+    }
+
+    if (!terrainProvider) {
+      terrainProvider = new EllipsoidTerrainProvider(terrainOpts);
+      bimElevationBias = id.mapGroundBias;
+    }
+
+    const loader = new MapTileLoader(iModel, modelId, bimElevationBias, terrainProvider);
+    const ecefToDb = iModel.getMapEcefToDb(bimElevationBias);
+
+    if (id.maskModelIds)
+      await iModel.models.load(CompressedId64Set.decompressSet(id.maskModelIds));
+
+    const treeProps = new MapTileTreeProps(modelId, loader, iModel, gcsConverterAvailable);
+    return new MapTileTree(treeProps, ecefToDb, bimElevationBias, geodeticOffset, terrainProvider.tilingScheme, id, applyTerrain);
+  }
+}
+
+const mapTreeSupplier = new MapTreeSupplier();
+
+/** @internal */
+type CheckTerrainDisplayOverride = () => TerrainDisplayOverrides | undefined;
+
+/** Specialization of tile tree that represents background map.
+ * @internal
+ */
+export class MapTileTreeReference extends LayerTileTreeReference {
+  private _tileUserId: number;
+  private _settings: BackgroundMapSettings;
+  private _symbologyOverrides: FeatureSymbology.Overrides | undefined;
+  private _planarClipMask?: PlanarClipMaskState;
+
+  public constructor(settings: BackgroundMapSettings, baseLayerSettings: BaseLayerSettings | undefined, layerSettings: MapLayerSettings[], iModel: IModelConnection, tileUserId: number, isOverlay: boolean, private _isDrape: boolean, private _overrideTerrainDisplay?: CheckTerrainDisplayOverride) {
+    super(isOverlay, iModel,
+      (layerTreeRef?: MapLayerTileTreeReference) => {
+        return true !== layerTreeRef?.layerSettings.toRealityData;
+      },
+      baseLayerSettings, layerSettings);
+
+    this._tileUserId = tileUserId;
+    this._settings = settings;
+
+    if (this._settings.planarClipMask && this._settings.planarClipMask.isValid)
+      this._planarClipMask = PlanarClipMaskState.create(this._settings.planarClipMask);
+
+    if (this._overrideTerrainDisplay && this._overrideTerrainDisplay()?.produceGeometry)
+      this.collectTileGeometry = (collector) => this._collectTileGeometry(collector);
+  }
+
+  public forEachLayerTileTreeRef(func: (ref: TileTreeReference) => void): void {
+    for (const layerTree of this._layerTrees) {
+      assert(layerTree instanceof MapLayerTileTreeReference);
+      func(layerTree);
+    }
+  }
+
+  public override get isGlobal() { return true; }
+  public get baseColor(): ColorDef | undefined { return this._baseColor; }
+  public override get planarClipMaskPriority(): number { return PlanarClipMaskPriority.BackgroundMap; }
+
+  protected override _createGeometryTreeReference(): GeometryTileTreeReference | undefined {
+    if (!this._settings.applyTerrain || this._isDrape)
+      return undefined;     // Don't bother generating non-terrain (flat) geometry.
+
+    const ref = new MapTileTreeReference(this._settings, undefined, [], this._iModel, this._tileUserId, false, false, () => {
+      return { produceGeometry: true };
+    });
+
+    assert(undefined !== ref.collectTileGeometry);
+    return ref as GeometryTileTreeReference;
+  }
+
+  /** Terrain  tiles do not contribute to the range used by "fit view". */
+  public override unionFitRange(_range: Range3d): void { }
+  public get settings(): BackgroundMapSettings { return this._settings; }
+  public set settings(settings: BackgroundMapSettings) {
+    this._settings = settings;
+    this._planarClipMask = settings.planarClipMask ? PlanarClipMaskState.create(settings.planarClipMask) : undefined;
+  }
+  public setBaseLayerSettings(baseLayerSettings: BaseLayerSettings) {
+    assert(!this.isOverlay);
+    let tree;
+    this._baseLayerSettings = baseLayerSettings;
+
+    if (baseLayerSettings instanceof MapLayerSettings) {
+      tree = createMapLayerTreeReference(baseLayerSettings, 0, this._iModel);
+      this._baseColor = undefined;
+      this._baseTransparent = baseLayerSettings.transparency > 0;
+    } else {
+      this._baseColor = baseLayerSettings;
+      this._baseTransparent = this._baseColor.getTransparency() > 0;
+    }
+
+    if (tree) {
+      if (this._baseImageryLayerIncluded)
+        this._layerTrees[0] = tree;
+      else
+        this._layerTrees.splice(0, 0, tree);
+    } else {
+      if (this._baseImageryLayerIncluded)
+        this._layerTrees.shift();
+    }
+    this._baseImageryLayerIncluded = tree !== undefined;
+    this.clearLayers();
+  }
+  public get layerSettings(): MapLayerSettings[] {
+    return this._layerSettings;
+  }
+
+  public setLayerSettings(layerSettings: MapLayerSettings[]) {
+    this._layerSettings = layerSettings;
+    const baseLayerIndex = this._baseImageryLayerIncluded ? 1 : 0;
+
+    this._layerTrees.length = Math.min(layerSettings.length + baseLayerIndex, this._layerTrees.length);    // Truncate if number of layers reduced.
+    for (let i = 0; i < layerSettings.length; i++) {
+      const treeIndex = i + baseLayerIndex;
+      if (treeIndex >= this._layerTrees.length || !this._layerTrees[treeIndex]?.layerSettings.displayMatches(layerSettings[i]))
+        this._layerTrees[treeIndex] = createMapLayerTreeReference(layerSettings[i], treeIndex, this._iModel)!;
+    }
+    this.clearLayers();
+  }
+
+  public clearLayers() {
+    const tree = this.treeOwner.tileTree as MapTileTree;
+    if (undefined !== tree)
+      tree.clearLayers();
+  }
+
+  public override get castsShadows() {
+    return false;
+  }
+
+  protected override get _isLoadingComplete(): boolean {
+    // Wait until drape tree is fully loaded too.
+    for (const drapeTree of this._layerTrees)
+      if (drapeTree && !drapeTree.isLoadingComplete)
+        return false;
+
+    return super._isLoadingComplete;
+  }
+  public get useDepthBuffer() {
+    return !this.isOverlay && (this.settings.applyTerrain || this.settings.useDepthBuffer);
+  }
+
+  public get treeOwner(): TileTreeOwner {
+    let wantSkirts = (this.settings.applyTerrain || this.useDepthBuffer) && !this.settings.transparency && !this._baseTransparent;
+    if (wantSkirts) {
+      const maskTrans = this._planarClipMask?.settings.transparency;
+      wantSkirts = (undefined === maskTrans || maskTrans <= 0);
+    }
+
+    const id: MapTreeId = {
+      tileUserId: this._tileUserId,
+      applyTerrain: this.settings.applyTerrain && !this._isDrape,
+      terrainProviderName: this.settings.terrainSettings.providerName,
+      terrainDataSource: this.settings.terrainSettings.dataSource,
+      terrainHeightOrigin: this.settings.terrainSettings.heightOrigin,
+      terrainHeightOriginMode: this.settings.terrainSettings.heightOriginMode,
+      terrainExaggeration: this.settings.terrainSettings.exaggeration,
+      mapGroundBias: this.settings.groundBias,
+      wantSkirts,
+      // Can set to this.settings.terrainSettings.applyLighting if we want to ever apply lighting to terrain again so that normals are retrieved when lighting is on.
+      wantNormals: false,
+      globeMode: this._isDrape ? GlobeMode.Plane : this.settings.globeMode,
+      isOverlay: this.isOverlay,
+      useDepthBuffer: this.useDepthBuffer,
+      baseColor: this._baseColor,
+      baseTransparent: this._baseTransparent,
+      mapTransparent: Number(this.settings.transparency) > 0,
+      maskModelIds: this._planarClipMask?.settings.compressedModelIds,
+      produceGeometry: false,
+    };
+
+    if (undefined !== this._overrideTerrainDisplay) {
+      const ovr = this._overrideTerrainDisplay();
+      if (undefined !== ovr) {
+        id.wantSkirts = ovr.wantSkirts ?? id.wantSkirts;
+        id.wantNormals = ovr.wantNormals ?? id.wantNormals;
+        id.produceGeometry = ovr.produceGeometry === true;
+      }
+    }
+
+    return this._iModel.tiles.getTileTreeOwner(id, mapTreeSupplier);
+  }
+  public getLayerImageryTreeRef(index: number): MapLayerTileTreeReference | undefined {
+    const baseLayerIndex = this._baseImageryLayerIncluded ? 1 : 0;
+    const treeIndex = index + baseLayerIndex;
+    return index < 0 || treeIndex >= this._layerTrees.length ? undefined : this._layerTrees[treeIndex];
+  }
+
+  /** Return the map-layer scale range visibility for the provided map-layer index.
+ * @internal
+ */
+  public getMapLayerScaleRangeVisibility(index: number): MapTileTreeScaleRangeVisibility {
+    const tree = this.treeOwner.tileTree as MapTileTree;
+    if (undefined !== tree) {
+      const tileTreeRef = this.getLayerImageryTreeRef(index);
+      const treeId = tileTreeRef?.treeOwner.tileTree?.id;
+      if (treeId !== undefined) {
+        const treeState = tree.getImageryTreeState(treeId);
+        if (treeState !== undefined)
+          return treeState.getScaleRangeVisibility();
+      }
+    }
+    return MapTileTreeScaleRangeVisibility.Unknown;
+  }
+
+  /** Adds this reference's graphics to the scene. By default this invokes [[TileTree.drawScene]] on the referenced TileTree, if it is loaded. */
+  public override addToScene(context: SceneContext): void {
+    if (!context.viewFlags.backgroundMap)
+      return;
+
+    const tree = this.treeOwner.load() as MapTileTree;
+    if (undefined === tree || !this.initializeLayers(context))
+      return;     // Not loaded yet.
+
+    if (this._planarClipMask && this._planarClipMask.settings.isValid)
+      context.addPlanarClassifier(tree.modelId, undefined, this._planarClipMask);
+
+    const nonLocatable = this.settings.locatable ? undefined : true;
+    const transparency = this.settings.transparency ? this.settings.transparency : undefined;
+    this._symbologyOverrides = new FeatureSymbology.Overrides();
+    if (nonLocatable || transparency) {
+      this._symbologyOverrides.override({
+        modelId: tree.modelId,
+        appearance: FeatureAppearance.fromJSON({ transparency, nonLocatable }),
+      });
+    }
+
+    const args = this.createDrawArgs(context);
+    if (undefined !== args)
+      tree.draw(args);
+
+    tree.clearImageryTreesAndClassifiers();
+  }
+
+  public override createDrawArgs(context: SceneContext): TileDrawArgs | undefined {
+    const args = super.createDrawArgs(context);
+    if (undefined === args)
+      return undefined;
+
+    const tree = this.treeOwner.load() as MapTileTree;
+    return new RealityTileDrawArgs(args, args.worldToViewMap, args.frustumPlanes, undefined, tree?.layerClassifiers);
+  }
+
+  protected override getViewFlagOverrides(_tree: TileTree) {
+    return createViewFlagOverrides(false, this._settings.applyTerrain ? undefined : false);
+  }
+
+  protected override getSymbologyOverrides(_tree: TileTree) {
+    return this._symbologyOverrides;
+  }
+
+  public override discloseTileTrees(trees: DisclosedTileTreeSet): void {
+    super.discloseTileTrees(trees);
+    for (const imageryTree of this._layerTrees)
+      if (imageryTree)
+        trees.disclose(imageryTree);
+
+    if (this._planarClipMask)
+      this._planarClipMask.discloseTileTrees(trees);
+  }
+
+  public imageryTreeFromTreeModelIds(mapTreeModelId: Id64String, layerTreeModelId: Id64String): ImageryMapLayerTreeReference[] {
+    const imageryTrees: ImageryMapLayerTreeReference[] = [];
+    const tree = this.treeOwner.tileTree as MapTileTree;
+    if (undefined === tree || tree.modelId !== mapTreeModelId)
+      return imageryTrees;
+
+    for (const imageryTree of this._layerTrees)
+      if (imageryTree && imageryTree.treeOwner.tileTree && imageryTree.treeOwner.tileTree.modelId === layerTreeModelId)
+        imageryTrees.push(imageryTree);
+
+    return imageryTrees;
+  }
+
+  public layerFromTreeModelIds(mapTreeModelId: Id64String, layerTreeModelId: Id64String): MapLayerInfoFromTileTree[] {
+    const imageryTree = this.imageryTreeFromTreeModelIds(mapTreeModelId, layerTreeModelId);
+    return imageryTree.map((tree) => {
+      const isBaseLayer = (this._baseImageryLayerIncluded && tree.layerIndex === 0);
+      return {
+        isBaseLayer,
+        index: isBaseLayer ? undefined : { isOverlay: this.isOverlay, index: this._baseImageryLayerIncluded ? tree.layerIndex - 1 : tree.layerIndex },
+        settings: tree.layerSettings, provider: tree.imageryProvider,
+      };
+    });
+  }
+
+  // Utility method that execute the provided function for every *imagery* tiles under a given HitDetail object.
+  private async forEachImageryTileHit(hit: HitDetail, func: (imageryTreeRef: ImageryMapLayerTreeReference, quadId: QuadId, cartoGraphic: Cartographic, imageryTree: ImageryMapTileTree) => Promise<void>): Promise<void> {
+    const tree = this.treeOwner.tileTree as MapTileTree;
+    if (undefined === tree || hit.iModel !== tree.iModel || tree.modelId !== hit.modelId || !hit.viewport || !hit.viewport.view.is3d)
+      return undefined;
+
+    const backgroundMapGeometry = hit.viewport.displayStyle.getBackgroundMapGeometry();
+    if (undefined === backgroundMapGeometry)
+      return undefined;
+
+    const worldPoint = hit.hitPoint.clone();
+    let cartoGraphic: Cartographic | undefined;
+    try {
+      cartoGraphic = (await backgroundMapGeometry.dbToWGS84CartographicFromGcs([worldPoint]))[0];
+    } catch {
+    }
+    if (!cartoGraphic) {
+      return undefined;
+    }
+
+    const imageryTreeRef = this.imageryTreeFromTreeModelIds(hit.modelId, hit.sourceId);
+    if (imageryTreeRef.length > 0) {
+      if (hit.tileId !== undefined) {
+        const terrainQuadId = QuadId.createFromContentId(hit.tileId);
+        const terrainTile = tree.tileFromQuadId(terrainQuadId);
+
+        for (const treeRef of imageryTreeRef) {
+          const processedTileIds: string[] = [];
+          if (terrainTile && terrainTile.imageryTiles) {
+            const imageryTree = treeRef.treeOwner.tileTree as ImageryMapTileTree;
+            if (imageryTree) {
+              for (const imageryTile of terrainTile.imageryTiles) {
+                if (!processedTileIds.includes(imageryTile.contentId)
+                  && imageryTree === imageryTile.imageryTree
+                  && imageryTile.rectangle.containsCartographic(cartoGraphic)) {
+                  processedTileIds.push(imageryTile.contentId);
+                  try {
+                    await func(treeRef, imageryTile.quadId, cartoGraphic, imageryTree);
+                  } catch {
+                    // continue iterating even though we got a failure.
+                  }
+
+                }
+
+              }
+            }
+          }
+        }
+      }
+    }
+  }
+
+  public override canSupplyToolTip(hit: HitDetail): boolean {
+    const tree = this.treeOwner.tileTree;
+    return undefined !== tree && tree.modelId === hit.modelId;
+  }
+
+  public override async getToolTip(hit: HitDetail): Promise<HTMLElement | string | undefined> {
+    const tree = this.treeOwner.tileTree as MapTileTree | undefined;
+    if (undefined === tree || tree.modelId !== hit.modelId)
+      return undefined;
+
+    let carto: Cartographic | undefined;
+
+    const strings: string[] = [];
+
+    const getTooltipFunc = async (imageryTreeRef: ImageryMapLayerTreeReference, quadId: QuadId, cartoGraphic: Cartographic, imageryTree: ImageryMapTileTree) => {
+      strings.push(`${IModelApp.localization.getLocalizedString("iModelJs:MapLayers.ImageryLayer")}: ${imageryTreeRef.layerSettings.name}`);
+      carto = cartoGraphic;
+      await imageryTree.imageryLoader.getToolTip(strings, quadId, cartoGraphic, imageryTree);
+    };
+    try {
+      await this.forEachImageryTileHit(hit, getTooltipFunc);
+    } catch {
+      // No results added
+    }
+
+    if (carto) {
+      strings.push(`${IModelApp.localization.getLocalizedString("iModelJs:MapLayers.Latitude")}: ${carto.latitudeDegrees.toFixed(4)}`);
+      strings.push(`${IModelApp.localization.getLocalizedString("iModelJs:MapLayers.Longitude")}: ${carto.longitudeDegrees.toFixed(4)}`);
+      if (this.settings.applyTerrain && tree.terrainExaggeration !== 0.0) {
+        const geodeticHeight = (carto.height - tree.bimElevationBias) / tree.terrainExaggeration;
+        strings.push(`${IModelApp.localization.getLocalizedString("iModelJs:MapLayers.Height")}: ${geodeticHeight.toFixed(1)} ${IModelApp.localization.getLocalizedString("iModelJs:MapLayers.SeaLevel")}: ${(geodeticHeight - tree.geodeticOffset).toFixed(1)}`);
+      }
+    }
+
+    const div = document.createElement("div");
+    div.innerHTML = strings.join("<br>");
+    return div;
+  }
+
+  public override async getMapFeatureInfo(hit: HitDetail, options?: MapFeatureInfoOptions): Promise<MapLayerFeatureInfo[] | undefined> {
+    const tree = this.treeOwner.tileTree as MapTileTree;
+    if (undefined === tree || hit.iModel !== tree.iModel || tree.modelId !== hit.modelId || !hit.viewport || !hit.viewport.view.is3d)
+      return undefined;
+
+    const info: MapLayerFeatureInfo[] = [];
+    const imageryTreeRef = this.imageryTreeFromTreeModelIds(hit.modelId, hit.sourceId);
+    if (imageryTreeRef !== undefined) {
+
+      const getFeatureInfoFunc = async (_imageryTreeRef: ImageryMapLayerTreeReference, quadId: QuadId, cartoGraphic: Cartographic, imageryTree: ImageryMapTileTree) => {
+        try {
+          await imageryTree.imageryLoader.getMapFeatureInfo(info, quadId, cartoGraphic, imageryTree, hit, options);
+        } catch {
+        }
+      };
+      try {
+        await this.forEachImageryTileHit(hit, getFeatureInfoFunc);
+      } catch {
+        // No results added
+      }
+
+    }
+
+    return info;
+  }
+
+  /** @deprecated in 5.0 Use [addAttributions] instead. */
+  public override addLogoCards(cards: HTMLTableElement, vp: ScreenViewport): void {
+    const tree = this.treeOwner.tileTree as MapTileTree;
+    if (tree) {
+      // eslint-disable-next-line @typescript-eslint/no-deprecated
+      tree.mapLoader.terrainProvider.addLogoCards(cards, vp);
+      for (const imageryTreeRef of this._layerTrees) {
+        if (imageryTreeRef?.layerSettings.visible) {
+          const imageryTree = imageryTreeRef.treeOwner.tileTree;
+          if (imageryTree instanceof ImageryMapTileTree)
+            // eslint-disable-next-line @typescript-eslint/no-deprecated
+            imageryTree.addLogoCards(cards, vp);
+        }
+      }
+    }
+  }
+
+    /** Add logo cards to logo div. */
+  public override async addAttributions(cards: HTMLTableElement, vp: ScreenViewport): Promise<void> {
+    const tree = this.treeOwner.tileTree as MapTileTree;
+
+    if (tree) {
+      const promises = [tree.mapLoader.terrainProvider.addAttributions(cards, vp)];
+
+      for (const imageryTreeRef of this._layerTrees) {
+        if (imageryTreeRef?.layerSettings.visible) {
+          const imageryTree = imageryTreeRef.treeOwner.tileTree;
+          if (imageryTree instanceof ImageryMapTileTree)
+            promises.push(imageryTree.addAttributions(cards, vp));
+        }
+      }
+      await Promise.all(promises);
+    }
+  }
+
+  public override decorate(context: DecorateContext): void {
+    for (const layerTree of this._layerTrees) {
+      if (layerTree)
+        layerTree.decorate(context);
+    }
+  }
+}
+
+/** Returns whether a GCS converter is available.
+ * @internal
+ */
+export async function getGcsConverterAvailable(iModel: IModelConnection) {
+  if (iModel.noGcsDefined)
+    return false;
+
+  // Determine if we have a usable GCS.
+  const converter = iModel.geoServices.getConverter("WGS84");
+  if (undefined === converter)
+    return false;
+  const requestProps: XYZProps[] = [{ x: 0, y: 0, z: 0 }];
+  let haveConverter;
+  try {
+    const responseProps = await converter.getIModelCoordinatesFromGeoCoordinates(requestProps);
+    haveConverter = responseProps.iModelCoords.length === 1 && responseProps.iModelCoords[0].s !== GeoCoordStatus.NoGCSDefined;
+  } catch {
+    haveConverter = false;
+  }
+  return haveConverter;
+}