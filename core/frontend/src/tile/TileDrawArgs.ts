--- conflicted
+++ resolved
@@ -1,769 +1,389 @@
-<<<<<<< HEAD
-/*---------------------------------------------------------------------------------------------
-* Copyright (c) Bentley Systems, Incorporated. All rights reserved.
-* See LICENSE.md in the project root for license terms and full copyright notice.
-*--------------------------------------------------------------------------------------------*/
-/** @packageDocumentation
- * @module Tiles
- */
-
-import { BeTimePoint } from "@bentley/bentleyjs-core";
-import { ClipVector, Geometry, Map4d, Matrix4d, Point3d, Point4d, Range1d, Range3d, Transform, Vector3d } from "@bentley/geometry-core";
-import { FeatureAppearanceProvider, FrustumPlanes, HiddenLine, ViewFlagOverrides } from "@bentley/imodeljs-common";
-import { FeatureSymbology } from "../render/FeatureSymbology";
-import { GraphicBranch } from "../render/GraphicBranch";
-import { RenderClipVolume } from "../render/RenderClipVolume";
-import { RenderGraphic } from "../render/RenderGraphic";
-import { RenderPlanarClassifier } from "../render/RenderPlanarClassifier";
-import { RenderTextureDrape } from "../render/RenderSystem";
-import { SceneContext } from "../ViewContext";
-import { ViewingSpace } from "../ViewingSpace";
-import { CoordSystem } from "../CoordSystem";
-import { Tile, TileGraphicType, TileTree } from "./internal";
-
-const scratchRange = new Range3d();
-const scratchPoint = Point3d.create();
-const scratchPoint4d = Point4d.create();
-const scratchXRange = Range1d.createNull();
-const scratchYRange = Range1d.createNull();
-const scratchMatrix4d = Matrix4d.createIdentity();
-
-/** Parameters used to construct [[TileDrawArgs]].
- * @public
- */
-export interface TileDrawArgParams {
-  /** Context for the scene into which the tiles are to be rendered. */
-  context: SceneContext;
-  /** Transform to be applied when drawing the tiles. */
-  location: Transform;
-  /** The tile tree from which to obtain tiles. */
-  tree: TileTree;
-  /** The time at which these args were created. */
-  now: BeTimePoint;
-  /** Overrides to apply to the view's [ViewFlags]($common) when drawing the tiles. */
-  viewFlagOverrides: ViewFlagOverrides;
-  /** Clip volume used to clip the tiles. */
-  clipVolume?: RenderClipVolume;
-  /** True if a tile and its child tiles should not be drawn simultaneously. */
-  parentsAndChildrenExclusive: boolean;
-  /** Symbology overrides to apply to the tiles. */
-  symbologyOverrides: FeatureSymbology.Overrides | undefined;
-  /** Optionally customizes the view's symbology overrides for the tiles. */
-  appearanceProvider?: FeatureAppearanceProvider;
-  /** Optionally overrides the view's hidden line settings. */
-  hiddenLineSettings?: HiddenLine.Settings;
-  /** If defined, tiles should be culled if they do not intersect this clip. */
-  intersectionClip?: ClipVector;
-  /** If defined, the Id of a node in the scene's [RenderSchedule.Script]($common) that applies a transform to the graphics;
-   * or "0xffffffff" for any node that does *not* apply a transform.
-   * @internal
-   */
-  animationTransformNodeId?: number;
-}
-/**
- * Provides context used when selecting and drawing [[Tile]]s.
- * @see [[TileTree.selectTiles]]
- * @see [[TileTree.draw]]
- * @public
- */
-export class TileDrawArgs {
-  /** Transform to the location in iModel coordinates at which the tiles are to be drawn. */
-  public readonly location: Transform;
-  /** The tile tree being drawn. */
-  public readonly tree: TileTree;
-  /** Optional clip volume applied to the tiles. */
-  public clipVolume: RenderClipVolume | undefined;
-  /** The context in which the tiles will be drawn, exposing, e.g., the [[Viewport]] and accepting [[RenderGraphic]]s to be drawn. */
-  public readonly context: SceneContext;
-  /** Describes the viewed volume. */
-  public viewingSpace: ViewingSpace;
-  /** Holds the tile graphics to be drawn. */
-  public readonly graphics: GraphicBranch = new GraphicBranch();
-  /** @internal */
-  public readonly now: BeTimePoint;
-  /** The planes of the viewing frustum, used for frustum culling. */
-  protected _frustumPlanes?: FrustumPlanes;
-  /** @internal */
-  public planarClassifier?: RenderPlanarClassifier;
-  /** @internal */
-  public drape?: RenderTextureDrape;
-  /** Optional clip volume applied to all tiles in the view. */
-  public readonly viewClip?: ClipVector;
-  /** True if a tile and its child tiles should not be drawn simultaneously. */
-  public parentsAndChildrenExclusive: boolean;
-  /** @internal */
-  private _appearanceProvider?: FeatureAppearanceProvider;
-  /** Optional overrides for the view's hidden line settings. */
-  public hiddenLineSettings?: HiddenLine.Settings;
-  /** Tiles that we want to draw and that are ready to draw. May not actually be selected, e.g. if sibling tiles are not yet ready. */
-  public readonly readyTiles = new Set<Tile>();
-  /** For perspective views, the view-Z of the near plane. */
-  private readonly _nearFrontCenter?: Point3d;
-  /** Overrides applied to the view's [ViewFlags]($common) when drawing the tiles. */
-  public get viewFlagOverrides(): ViewFlagOverrides { return this.graphics.viewFlagOverrides; }
-  /** If defined, replaces the view's own symbology overrides when drawing the tiles. */
-  public get symbologyOverrides(): FeatureSymbology.Overrides | undefined { return this.graphics.symbologyOverrides; }
-  /** If defined, tiles will be culled if they do not intersect this clip. */
-  public intersectionClip?: ClipVector;
-  /** @internal */
-  public readonly pixelSizeScaleFactor;
-  /** @internal */
-  public readonly animationTransformNodeId?: number;
-
-  /** Compute the size in pixels of the specified tile at the point on its bounding sphere closest to the camera. */
-  public getPixelSize(tile: Tile): number {
-    const sizeFromProjection = this.getPixelSizeFromProjection(tile);
-    if (undefined !== sizeFromProjection)
-      return sizeFromProjection;
-
-    const radius = this.getTileRadius(tile); // use a sphere to test pixel size. We don't know the orientation of the image within the bounding box.
-    const center = this.getTileCenter(tile);
-
-    const pixelSizeAtPt = this.computePixelSizeInMetersAtClosestPoint(center, radius);
-    return 0 !== pixelSizeAtPt ? this.context.adjustPixelSizeForLOD(radius / pixelSizeAtPt) : 1.0e-3;
-  }
-
-  /** If the tile provides corners (from an OBB) then this produces most accurate representation of the tile size */
-  private getPixelSizeFromProjection(tile: Tile): number | undefined {
-    const sizeProjectionCorners = tile.getSizeProjectionCorners();
-    if (!sizeProjectionCorners)
-      return undefined;
-
-    /* For maps or global reality models we use the projected screen rectangle rather than sphere to calculate pixel size to avoid excessive tiles at horizon.  */
-    const tileToView = this.worldToViewMap.transform0.multiplyMatrixMatrix(Matrix4d.createTransform(this.location, scratchMatrix4d), scratchMatrix4d);
-    scratchXRange.setNull();
-    scratchYRange.setNull();
-
-    let behindEye = false;
-    for (const corner of sizeProjectionCorners) {
-      const viewCorner = tileToView.multiplyPoint3d(corner, 1, scratchPoint4d);
-      if (viewCorner.w < 0.0) {
-        behindEye = true;
-        break;
-      }
-
-      scratchXRange.extendX(viewCorner.x / viewCorner.w);
-      scratchYRange.extendX(viewCorner.y / viewCorner.w);
-    }
-    if (behindEye)
-      return undefined;
-
-    return scratchXRange.isNull ? 1.0E-3 : this.context.adjustPixelSizeForLOD(Math.sqrt(scratchXRange.length() * scratchYRange.length()));
-  }
-
-  /** Compute the size in meters of one pixel at the point on the tile's bounding sphere closest to the camera. */
-  public getPixelSizeInMetersAtClosestPoint(tile: Tile): number {
-    const radius = this.getTileRadius(tile); // use a sphere to test pixel size. We don't know the orientation of the image within the bounding box.
-    const center = this.getTileCenter(tile);
-
-    const pixelSizeAtPt = this.computePixelSizeInMetersAtClosestPoint(center, radius);
-    return 0 !== pixelSizeAtPt ? this.context.adjustPixelSizeForLOD(pixelSizeAtPt) : 1.0e-3;
-  }
-
-  /** Compute the size in meters of one pixel at the point on a sphere closest to the camera.
-   * Device scaling is not applied.
-   */
-  protected computePixelSizeInMetersAtClosestPoint(center: Point3d, radius: number): number {
-    if (this.context.viewport.view.isCameraEnabled() && this._nearFrontCenter) {
-      const toFront = Vector3d.createStartEnd(center, this._nearFrontCenter);
-      const viewZ = this.context.viewport.rotation.rowZ();
-      // If the sphere overlaps the near front plane just use near front point.  This also handles behind eye conditions.
-      if (viewZ.dotProduct(toFront) < radius) {
-        center = this._nearFrontCenter;
-      } else {
-      // Find point on sphere closest to eye.
-        const toEye = center.unitVectorTo(this.context.viewport.view.camera.eye);
-
-        if (toEye) {  // Only if tile is not already behind the eye.
-          toEye.scaleInPlace(radius);
-          center.addInPlace(toEye);
-        }
-      }
-    }
-
-    const viewPt = this.worldToViewMap.transform0.multiplyPoint3dQuietNormalize(center);
-    const viewPt2 = new Point3d(viewPt.x + 1.0, viewPt.y, viewPt.z);
-    return this.worldToViewMap.transform1.multiplyPoint3dQuietNormalize(viewPt).distance(this.worldToViewMap.transform1.multiplyPoint3dQuietNormalize(viewPt2));
-  }
-
-  /** Compute this size of a sphere on screen in pixels */
-  public getRangePixelSize(range: Range3d): number {
-    const transformedRange = this.location.multiplyRange(range, scratchRange);
-    const center = transformedRange.localXYZToWorld(.5, .5, .5, scratchPoint)!;
-    const radius = transformedRange.diagonal().magnitude();
-
-    const viewPt = this.worldToViewMap.transform0.multiplyPoint3dQuietNormalize(center);
-    const viewPt2 = new Point3d(viewPt.x + 1.0, viewPt.y, viewPt.z);
-    const pixelSizeAtPt = this.worldToViewMap.transform1.multiplyPoint3dQuietNormalize(viewPt).distance(this.worldToViewMap.transform1.multiplyPoint3dQuietNormalize(viewPt2));
-    return 0 !== pixelSizeAtPt ? radius / pixelSizeAtPt : 1.0e-3;
-  }
-
-  /** @internal */
-  public getTileGraphics(tile: Tile) {
-    return tile.produceGraphics();
-  }
-
-  /** The planes of the viewing frustum, used for frustum culling. */
-  public get frustumPlanes(): FrustumPlanes {
-    return this._frustumPlanes !== undefined ? this._frustumPlanes : this.context.frustumPlanes;
-  }
-
-  /** Provides conversions between [[CoordSystem.World]] and [[CoordSystem.View]]. */
-  public get worldToViewMap(): Map4d {
-    return this.viewingSpace.worldToViewMap;
-  }
-
-  private computePixelSizeScaleFactor(): number {
-    // Check to see if a model display transform with non-uniform scaling is being used.
-    const tf = this.context.viewport.view.getModelDisplayTransform(this.tree.modelId, Transform.createIdentity());
-    const scale = [];
-    scale[0] = tf.matrix.getColumn(0).magnitude();
-    scale[1] = tf.matrix.getColumn(1).magnitude();
-    scale[2] = tf.matrix.getColumn(2).magnitude();
-    if (Math.abs(scale[0] - scale[1]) <= Geometry.smallMetricDistance && Math.abs(scale[0] - scale[2]) <= Geometry.smallMetricDistance)
-      return 1;
-    // If the component with the largest scale is not the same as the component with the largest tile range use it to adjust the pixel size.
-    const rangeDiag = this.tree.range.diagonal();
-    let maxS = 0;
-    let maxR = 0;
-    if (scale[0] > scale[1]) {
-      maxS = (scale[0] > scale[2] ? 0 : 2);
-    } else {
-      maxS = (scale[1] > scale[2] ? 1 : 2);
-    }
-    if (rangeDiag.x > rangeDiag.y) {
-      maxR = (rangeDiag.x > rangeDiag.z ? 0 : 2);
-    } else {
-      maxR = (rangeDiag.y > rangeDiag.z ? 1 : 2);
-    }
-    if (maxS !== maxR)
-      return scale[maxS];
-    return 1;
-  }
-
-  /** Constructor */
-  public constructor(params: TileDrawArgParams) {
-    const { location, tree, context, now, viewFlagOverrides, clipVolume, parentsAndChildrenExclusive, symbologyOverrides } = params;
-    this.location = location;
-    this.tree = tree;
-    this.context = context;
-    this.now = now;
-    this._appearanceProvider = params.appearanceProvider;
-    this.hiddenLineSettings = params.hiddenLineSettings;
-    this.animationTransformNodeId = params.animationTransformNodeId;
-
-    // Do not cull tiles based on clip volume if tiles outside clip are supposed to be drawn but in a different color.
-    if (undefined !== clipVolume && !context.viewport.view.displayStyle.settings.clipStyle.outsideColor)
-      this.clipVolume = clipVolume;
-
-    this.graphics.setViewFlagOverrides(viewFlagOverrides);
-    this.graphics.symbologyOverrides = symbologyOverrides;
-    this.graphics.animationId = tree.modelId;
-
-    this.viewingSpace = context.viewingSpace;
-    this._frustumPlanes = new FrustumPlanes(this.viewingSpace.getFrustum());
-
-    this.planarClassifier = context.getPlanarClassifierForModel(tree.modelId);
-    this.drape = context.getTextureDrapeForModel(tree.modelId);
-
-    // NB: If the tile tree has its own clip, do not also apply the view's clip.
-    if (context.viewFlags.clipVolume && false !== viewFlagOverrides.clipVolumeOverride && undefined === clipVolume) {
-      const outsideClipColor = context.viewport.displayStyle.settings.clipStyle.outsideColor;
-      this.viewClip = undefined === outsideClipColor ? context.viewport.view.getViewClip() : undefined;
-    }
-
-    this.parentsAndChildrenExclusive = parentsAndChildrenExclusive;
-    if (context.viewport.view.isCameraEnabled())
-      this._nearFrontCenter = context.viewport.getFrustum(CoordSystem.World).frontCenter;
-
-    this.pixelSizeScaleFactor = this.computePixelSizeScaleFactor();
-  }
-
-  /** A multiplier applied to a [[Tile]]'s `maximumSize` property to adjust level of detail.
-   * @see [[Viewport.tileSizeModifier]].
-   * @public
-   */
-  public get tileSizeModifier(): number { return this.context.viewport.tileSizeModifier; }
-
-  /** @internal */
-  public getTileCenter(tile: Tile): Point3d { return this.location.multiplyPoint3d(tile.center); }
-
-  /** @internal */
-  public getTileRadius(tile: Tile): number {
-    let range: Range3d = tile.range.clone(scratchRange);
-    if (tile.tree.is2d) {
-      // 2d tiles have a fixed Z range of [-1, 1]. Sometimes (e.g., hypermodeling) we draw them within a 3d view. Prevent Z from artificially expanding the radius.
-      range.low.z = range.high.z = 0;
-    }
-
-    range = this.location.multiplyRange(range, range);
-    return 0.5 * range.low.distance(range.high);
-  }
-
-  /** @internal */
-  public get clip(): ClipVector | undefined {
-    return undefined !== this.clipVolume ? this.clipVolume.clipVector : undefined;
-  }
-
-  /** Add a provider to supplement or override the symbology overrides for the view.
-   * @note If a provider already exists, the new provider will be chained such that it sees the base overrides
-   * after they have potentially been modified by the existing provider.
-   * @public
-   */
-  public addAppearanceProvider(provider: FeatureAppearanceProvider): void {
-    this._appearanceProvider = this._appearanceProvider ? FeatureAppearanceProvider.chain(this._appearanceProvider, provider) : provider;
-  }
-
-  /** Optionally customizes aspects of the view's [[FeatureSymbology.Overrides]]. */
-  public get appearanceProvider(): FeatureAppearanceProvider | undefined {
-    return this._appearanceProvider;
-  }
-
-  /** @internal */
-  public produceGraphics(): RenderGraphic | undefined {
-    return this._produceGraphicBranch(this.graphics);
-  }
-
-  /** @internal */
-  private _produceGraphicBranch(graphics: GraphicBranch): RenderGraphic | undefined {
-    if (graphics.isEmpty)
-      return undefined;
-
-    const opts = {
-      iModel: this.tree.iModel,
-      clipVolume: this.clipVolume,
-      classifierOrDrape: this.planarClassifier ?? this.drape,
-      appearanceProvider: this.appearanceProvider,
-      hline: this.hiddenLineSettings,
-    };
-
-    let graphic = this.context.createGraphicBranch(graphics, this.location, opts);
-    if (undefined !== this.animationTransformNodeId)
-      graphic = this.context.renderSystem.createAnimationTransformNode(graphic, this.animationTransformNodeId);
-
-    return graphic;
-  }
-
-  /** Output graphics for all accumulated tiles. */
-  public drawGraphics(): void {
-    const graphics = this.produceGraphics();
-    if (undefined !== graphics)
-      this.context.outputGraphic(graphics);
-  }
-
-  /** Output graphics of the specified type for all accumulated tiles. */
-  public drawGraphicsWithType(graphicType: TileGraphicType, graphics: GraphicBranch): void {
-    const branch = this._produceGraphicBranch(graphics);
-    if (undefined !== branch)
-      this.context.withGraphicType(graphicType, () => this.context.outputGraphic(branch));
-  }
-
-  /** Indicate that graphics for the specified tile are desired but not yet available. Subsequently a request will be enqueued to load the tile's graphics. */
-  public insertMissing(tile: Tile): void {
-    this.context.insertMissingTile(tile);
-  }
-
-  /** Indicate that some requested child tiles are not yet loaded. */
-  public markChildrenLoading(): void {
-    this.context.markChildrenLoading();
-  }
-
-  /** Indicate that the specified tile is being used for some purpose by the [[SceneContext]]'s [[Viewport]]. Typically "used" means "displayed", but the exact meaning is up to the [[TileTree]] - for example, "used" might also mean that the tile's children are being used. A tile that is "in use" by any [[Viewport]] will not be discarded. */
-  public markUsed(tile: Tile): void {
-    tile.usageMarker.mark(this.context.viewport, this.now);
-  }
-
-  /** Indicate that the specified tile should be displayed and that its graphics are ready to be displayed. The number of "ready" tiles is used in conjunction with the number of "missing" tiles to convey to the user how complete the current view is.
-   * @see [[insertMissing]]
-   */
-  public markReady(tile: Tile): void {
-    this.readyTiles.add(tile);
-  }
-
-  /** Invoked by [[TileTree.selectTiles]]. This exists chiefly for [[SolarShadowMap]].
-   * @internal
-   */
-  public processSelectedTiles(_tiles: Tile[]): void { }
-
-  /* @internal */
-  public get maxRealityTreeSelectionCount(): number | undefined { return undefined; }
-}
-=======
-/*---------------------------------------------------------------------------------------------
-* Copyright (c) Bentley Systems, Incorporated. All rights reserved.
-* See LICENSE.md in the project root for license terms and full copyright notice.
-*--------------------------------------------------------------------------------------------*/
-/** @packageDocumentation
- * @module Tiles
- */
-
+/*---------------------------------------------------------------------------------------------
+* Copyright (c) Bentley Systems, Incorporated. All rights reserved.
+* See LICENSE.md in the project root for license terms and full copyright notice.
+*--------------------------------------------------------------------------------------------*/
+/** @packageDocumentation
+ * @module Tiles
+ */
+
 import { BeTimePoint } from "@itwin/core-bentley";
 import { ClipVector, Geometry, Map4d, Matrix4d, Point3d, Point4d, Range1d, Range3d, Transform, Vector3d } from "@itwin/core-geometry";
 import { FeatureAppearanceProvider, FrustumPlanes, HiddenLine, ViewFlagOverrides } from "@itwin/core-common";
-import { FeatureSymbology } from "../render/FeatureSymbology";
-import { GraphicBranch } from "../render/GraphicBranch";
-import { RenderClipVolume } from "../render/RenderClipVolume";
-import { RenderGraphic } from "../render/RenderGraphic";
-import { RenderPlanarClassifier } from "../render/RenderPlanarClassifier";
-import { RenderTextureDrape } from "../render/RenderSystem";
-import { SceneContext } from "../ViewContext";
-import { ViewingSpace } from "../ViewingSpace";
-import { CoordSystem } from "../CoordSystem";
-import { Tile, TileGraphicType, TileTree } from "./internal";
-
-const scratchRange = new Range3d();
-const scratchPoint = Point3d.create();
-const scratchPoint4d = Point4d.create();
-const scratchXRange = Range1d.createNull();
-const scratchYRange = Range1d.createNull();
-const scratchMatrix4d = Matrix4d.createIdentity();
-
-/** Parameters used to construct [[TileDrawArgs]].
- * @public
- */
-export interface TileDrawArgParams {
-  /** Context for the scene into which the tiles are to be rendered. */
-  context: SceneContext;
-  /** Transform to be applied when drawing the tiles. */
-  location: Transform;
-  /** The tile tree from which to obtain tiles. */
-  tree: TileTree;
-  /** The time at which these args were created. */
-  now: BeTimePoint;
-  /** Overrides to apply to the view's [ViewFlags]($common) when drawing the tiles. */
-  viewFlagOverrides: ViewFlagOverrides;
-  /** Clip volume used to clip the tiles. */
-  clipVolume?: RenderClipVolume;
-  /** True if a tile and its child tiles should not be drawn simultaneously. */
-  parentsAndChildrenExclusive: boolean;
-  /** Symbology overrides to apply to the tiles. */
-  symbologyOverrides: FeatureSymbology.Overrides | undefined;
-  /** Optionally customizes the view's symbology overrides for the tiles. */
-  appearanceProvider?: FeatureAppearanceProvider;
-  /** Optionally overrides the view's hidden line settings. */
-  hiddenLineSettings?: HiddenLine.Settings;
-  /** If defined, tiles should be culled if they do not intersect this clip. */
-  intersectionClip?: ClipVector;
-}
-/**
- * Provides context used when selecting and drawing [[Tile]]s.
- * @see [[TileTree.selectTiles]]
- * @see [[TileTree.draw]]
- * @public
- */
-export class TileDrawArgs {
-  /** Transform to the location in iModel coordinates at which the tiles are to be drawn. */
-  public readonly location: Transform;
-  /** The tile tree being drawn. */
-  public readonly tree: TileTree;
-  /** Optional clip volume applied to the tiles. */
-  public clipVolume: RenderClipVolume | undefined;
-  /** The context in which the tiles will be drawn, exposing, e.g., the [[Viewport]] and accepting [[RenderGraphic]]s to be drawn. */
-  public readonly context: SceneContext;
-  /** Describes the viewed volume. */
-  public viewingSpace: ViewingSpace;
-  /** Holds the tile graphics to be drawn. */
-  public readonly graphics: GraphicBranch = new GraphicBranch();
-  /** @internal */
-  public readonly now: BeTimePoint;
-  /** The planes of the viewing frustum, used for frustum culling. */
-  protected _frustumPlanes?: FrustumPlanes;
-  /** @internal */
-  public planarClassifier?: RenderPlanarClassifier;
-  /** @internal */
-  public drape?: RenderTextureDrape;
-  /** Optional clip volume applied to all tiles in the view. */
-  public readonly viewClip?: ClipVector;
-  /** True if a tile and its child tiles should not be drawn simultaneously. */
-  public parentsAndChildrenExclusive: boolean;
-  /** @internal */
-  private _appearanceProvider?: FeatureAppearanceProvider;
-  /** Optional overrides for the view's hidden line settings. */
-  public hiddenLineSettings?: HiddenLine.Settings;
-  /** Tiles that we want to draw and that are ready to draw. May not actually be selected, e.g. if sibling tiles are not yet ready. */
-  public readonly readyTiles = new Set<Tile>();
-  /** For perspective views, the view-Z of the near plane. */
-  private readonly _nearFrontCenter?: Point3d;
-  /** Overrides applied to the view's [ViewFlags]($common) when drawing the tiles. */
-  public get viewFlagOverrides(): ViewFlagOverrides { return this.graphics.viewFlagOverrides; }
-  /** If defined, replaces the view's own symbology overrides when drawing the tiles. */
-  public get symbologyOverrides(): FeatureSymbology.Overrides | undefined { return this.graphics.symbologyOverrides; }
-  /** If defined, tiles will be culled if they do not intersect this clip. */
-  public intersectionClip?: ClipVector;
-  /** @internal */
-  public readonly pixelSizeScaleFactor;
-
-  /** Compute the size in pixels of the specified tile at the point on its bounding sphere closest to the camera. */
-  public getPixelSize(tile: Tile): number {
-    const sizeFromProjection = this.getPixelSizeFromProjection(tile);
-    if (undefined !== sizeFromProjection)
-      return sizeFromProjection;
-
-    const radius = this.getTileRadius(tile); // use a sphere to test pixel size. We don't know the orientation of the image within the bounding box.
-    const center = this.getTileCenter(tile);
-
-    const pixelSizeAtPt = this.computePixelSizeInMetersAtClosestPoint(center, radius);
-    return 0 !== pixelSizeAtPt ? this.context.adjustPixelSizeForLOD(radius / pixelSizeAtPt) : 1.0e-3;
-  }
-
-  /** If the tile provides corners (from an OBB) then this produces most accurate representation of the tile size */
-  private getPixelSizeFromProjection(tile: Tile): number | undefined {
-    const sizeProjectionCorners = tile.getSizeProjectionCorners();
-    if (!sizeProjectionCorners)
-      return undefined;
-
-    /* For maps or global reality models we use the projected screen rectangle rather than sphere to calculate pixel size to avoid excessive tiles at horizon.  */
-    const tileToView = this.worldToViewMap.transform0.multiplyMatrixMatrix(Matrix4d.createTransform(this.location, scratchMatrix4d), scratchMatrix4d);
-    scratchXRange.setNull();
-    scratchYRange.setNull();
-
-    let behindEye = false;
-    for (const corner of sizeProjectionCorners) {
-      const viewCorner = tileToView.multiplyPoint3d(corner, 1, scratchPoint4d);
-      if (viewCorner.w < 0.0) {
-        behindEye = true;
-        break;
-      }
-
-      scratchXRange.extendX(viewCorner.x / viewCorner.w);
-      scratchYRange.extendX(viewCorner.y / viewCorner.w);
-    }
-    if (behindEye)
-      return undefined;
-
-    return scratchXRange.isNull ? 1.0E-3 : this.context.adjustPixelSizeForLOD(Math.sqrt(scratchXRange.length() * scratchYRange.length()));
-  }
-
-  /** Compute the size in meters of one pixel at the point on the tile's bounding sphere closest to the camera. */
-  public getPixelSizeInMetersAtClosestPoint(tile: Tile): number {
-    const radius = this.getTileRadius(tile); // use a sphere to test pixel size. We don't know the orientation of the image within the bounding box.
-    const center = this.getTileCenter(tile);
-
-    const pixelSizeAtPt = this.computePixelSizeInMetersAtClosestPoint(center, radius);
-    return 0 !== pixelSizeAtPt ? this.context.adjustPixelSizeForLOD(pixelSizeAtPt) : 1.0e-3;
-  }
-
-  /** Compute the size in meters of one pixel at the point on a sphere closest to the camera.
-   * Device scaling is not applied.
-   */
-  protected computePixelSizeInMetersAtClosestPoint(center: Point3d, radius: number): number {
+import { FeatureSymbology } from "../render/FeatureSymbology";
+import { GraphicBranch } from "../render/GraphicBranch";
+import { RenderClipVolume } from "../render/RenderClipVolume";
+import { RenderGraphic } from "../render/RenderGraphic";
+import { RenderPlanarClassifier } from "../render/RenderPlanarClassifier";
+import { RenderTextureDrape } from "../render/RenderSystem";
+import { SceneContext } from "../ViewContext";
+import { ViewingSpace } from "../ViewingSpace";
+import { CoordSystem } from "../CoordSystem";
+import { Tile, TileGraphicType, TileTree } from "./internal";
+
+const scratchRange = new Range3d();
+const scratchPoint = Point3d.create();
+const scratchPoint4d = Point4d.create();
+const scratchXRange = Range1d.createNull();
+const scratchYRange = Range1d.createNull();
+const scratchMatrix4d = Matrix4d.createIdentity();
+
+/** Parameters used to construct [[TileDrawArgs]].
+ * @public
+ */
+export interface TileDrawArgParams {
+  /** Context for the scene into which the tiles are to be rendered. */
+  context: SceneContext;
+  /** Transform to be applied when drawing the tiles. */
+  location: Transform;
+  /** The tile tree from which to obtain tiles. */
+  tree: TileTree;
+  /** The time at which these args were created. */
+  now: BeTimePoint;
+  /** Overrides to apply to the view's [ViewFlags]($common) when drawing the tiles. */
+  viewFlagOverrides: ViewFlagOverrides;
+  /** Clip volume used to clip the tiles. */
+  clipVolume?: RenderClipVolume;
+  /** True if a tile and its child tiles should not be drawn simultaneously. */
+  parentsAndChildrenExclusive: boolean;
+  /** Symbology overrides to apply to the tiles. */
+  symbologyOverrides: FeatureSymbology.Overrides | undefined;
+  /** Optionally customizes the view's symbology overrides for the tiles. */
+  appearanceProvider?: FeatureAppearanceProvider;
+  /** Optionally overrides the view's hidden line settings. */
+  hiddenLineSettings?: HiddenLine.Settings;
+  /** If defined, tiles should be culled if they do not intersect this clip. */
+  intersectionClip?: ClipVector;
+  /** If defined, the Id of a node in the scene's [RenderSchedule.Script]($common) that applies a transform to the graphics;
+   * or "0xffffffff" for any node that does *not* apply a transform.
+   * @internal
+   */
+  animationTransformNodeId?: number;
+}
+/**
+ * Provides context used when selecting and drawing [[Tile]]s.
+ * @see [[TileTree.selectTiles]]
+ * @see [[TileTree.draw]]
+ * @public
+ */
+export class TileDrawArgs {
+  /** Transform to the location in iModel coordinates at which the tiles are to be drawn. */
+  public readonly location: Transform;
+  /** The tile tree being drawn. */
+  public readonly tree: TileTree;
+  /** Optional clip volume applied to the tiles. */
+  public clipVolume: RenderClipVolume | undefined;
+  /** The context in which the tiles will be drawn, exposing, e.g., the [[Viewport]] and accepting [[RenderGraphic]]s to be drawn. */
+  public readonly context: SceneContext;
+  /** Describes the viewed volume. */
+  public viewingSpace: ViewingSpace;
+  /** Holds the tile graphics to be drawn. */
+  public readonly graphics: GraphicBranch = new GraphicBranch();
+  /** @internal */
+  public readonly now: BeTimePoint;
+  /** The planes of the viewing frustum, used for frustum culling. */
+  protected _frustumPlanes?: FrustumPlanes;
+  /** @internal */
+  public planarClassifier?: RenderPlanarClassifier;
+  /** @internal */
+  public drape?: RenderTextureDrape;
+  /** Optional clip volume applied to all tiles in the view. */
+  public readonly viewClip?: ClipVector;
+  /** True if a tile and its child tiles should not be drawn simultaneously. */
+  public parentsAndChildrenExclusive: boolean;
+  /** @internal */
+  private _appearanceProvider?: FeatureAppearanceProvider;
+  /** Optional overrides for the view's hidden line settings. */
+  public hiddenLineSettings?: HiddenLine.Settings;
+  /** Tiles that we want to draw and that are ready to draw. May not actually be selected, e.g. if sibling tiles are not yet ready. */
+  public readonly readyTiles = new Set<Tile>();
+  /** For perspective views, the view-Z of the near plane. */
+  private readonly _nearFrontCenter?: Point3d;
+  /** Overrides applied to the view's [ViewFlags]($common) when drawing the tiles. */
+  public get viewFlagOverrides(): ViewFlagOverrides { return this.graphics.viewFlagOverrides; }
+  /** If defined, replaces the view's own symbology overrides when drawing the tiles. */
+  public get symbologyOverrides(): FeatureSymbology.Overrides | undefined { return this.graphics.symbologyOverrides; }
+  /** If defined, tiles will be culled if they do not intersect this clip. */
+  public intersectionClip?: ClipVector;
+  /** @internal */
+  public readonly pixelSizeScaleFactor;
+  /** @internal */
+  public readonly animationTransformNodeId?: number;
+
+  /** Compute the size in pixels of the specified tile at the point on its bounding sphere closest to the camera. */
+  public getPixelSize(tile: Tile): number {
+    const sizeFromProjection = this.getPixelSizeFromProjection(tile);
+    if (undefined !== sizeFromProjection)
+      return sizeFromProjection;
+
+    const radius = this.getTileRadius(tile); // use a sphere to test pixel size. We don't know the orientation of the image within the bounding box.
+    const center = this.getTileCenter(tile);
+
+    const pixelSizeAtPt = this.computePixelSizeInMetersAtClosestPoint(center, radius);
+    return 0 !== pixelSizeAtPt ? this.context.adjustPixelSizeForLOD(radius / pixelSizeAtPt) : 1.0e-3;
+  }
+
+  /** If the tile provides corners (from an OBB) then this produces most accurate representation of the tile size */
+  private getPixelSizeFromProjection(tile: Tile): number | undefined {
+    const sizeProjectionCorners = tile.getSizeProjectionCorners();
+    if (!sizeProjectionCorners)
+      return undefined;
+
+    /* For maps or global reality models we use the projected screen rectangle rather than sphere to calculate pixel size to avoid excessive tiles at horizon.  */
+    const tileToView = this.worldToViewMap.transform0.multiplyMatrixMatrix(Matrix4d.createTransform(this.location, scratchMatrix4d), scratchMatrix4d);
+    scratchXRange.setNull();
+    scratchYRange.setNull();
+
+    let behindEye = false;
+    for (const corner of sizeProjectionCorners) {
+      const viewCorner = tileToView.multiplyPoint3d(corner, 1, scratchPoint4d);
+      if (viewCorner.w < 0.0) {
+        behindEye = true;
+        break;
+      }
+
+      scratchXRange.extendX(viewCorner.x / viewCorner.w);
+      scratchYRange.extendX(viewCorner.y / viewCorner.w);
+    }
+    if (behindEye)
+      return undefined;
+
+    return scratchXRange.isNull ? 1.0E-3 : this.context.adjustPixelSizeForLOD(Math.sqrt(scratchXRange.length() * scratchYRange.length()));
+  }
+
+  /** Compute the size in meters of one pixel at the point on the tile's bounding sphere closest to the camera. */
+  public getPixelSizeInMetersAtClosestPoint(tile: Tile): number {
+    const radius = this.getTileRadius(tile); // use a sphere to test pixel size. We don't know the orientation of the image within the bounding box.
+    const center = this.getTileCenter(tile);
+
+    const pixelSizeAtPt = this.computePixelSizeInMetersAtClosestPoint(center, radius);
+    return 0 !== pixelSizeAtPt ? this.context.adjustPixelSizeForLOD(pixelSizeAtPt) : 1.0e-3;
+  }
+
+  /** Compute the size in meters of one pixel at the point on a sphere closest to the camera.
+   * Device scaling is not applied.
+   */
+  protected computePixelSizeInMetersAtClosestPoint(center: Point3d, radius: number): number {
     if (this.context.viewport.view.is3d() && this.context.viewport.isCameraOn && this._nearFrontCenter) {
-      const toFront = Vector3d.createStartEnd(center, this._nearFrontCenter);
-      const viewZ = this.context.viewport.rotation.rowZ();
-      // If the sphere overlaps the near front plane just use near front point.  This also handles behind eye conditions.
-      if (viewZ.dotProduct(toFront) < radius) {
-        center = this._nearFrontCenter;
-      } else {
-        // Find point on sphere closest to eye.
-        const toEye = center.unitVectorTo(this.context.viewport.view.camera.eye);
-
-        if (toEye) {  // Only if tile is not already behind the eye.
-          toEye.scaleInPlace(radius);
-          center.addInPlace(toEye);
-        }
-      }
-    }
-
-    const viewPt = this.worldToViewMap.transform0.multiplyPoint3dQuietNormalize(center);
-    const viewPt2 = new Point3d(viewPt.x + 1.0, viewPt.y, viewPt.z);
-    return this.worldToViewMap.transform1.multiplyPoint3dQuietNormalize(viewPt).distance(this.worldToViewMap.transform1.multiplyPoint3dQuietNormalize(viewPt2));
-  }
-
-  /** Compute this size of a sphere on screen in pixels */
-  public getRangePixelSize(range: Range3d): number {
-    const transformedRange = this.location.multiplyRange(range, scratchRange);
-    const center = transformedRange.localXYZToWorld(.5, .5, .5, scratchPoint)!;
-    const radius = transformedRange.diagonal().magnitude();
-
-    const viewPt = this.worldToViewMap.transform0.multiplyPoint3dQuietNormalize(center);
-    const viewPt2 = new Point3d(viewPt.x + 1.0, viewPt.y, viewPt.z);
-    const pixelSizeAtPt = this.worldToViewMap.transform1.multiplyPoint3dQuietNormalize(viewPt).distance(this.worldToViewMap.transform1.multiplyPoint3dQuietNormalize(viewPt2));
-    return 0 !== pixelSizeAtPt ? radius / pixelSizeAtPt : 1.0e-3;
-  }
-
-  /** @internal */
-  public getTileGraphics(tile: Tile) {
-    return tile.produceGraphics();
-  }
-
-  /** The planes of the viewing frustum, used for frustum culling. */
-  public get frustumPlanes(): FrustumPlanes {
-    return this._frustumPlanes !== undefined ? this._frustumPlanes : this.context.frustumPlanes;
-  }
-
-  /** Provides conversions between [[CoordSystem.World]] and [[CoordSystem.View]]. */
-  public get worldToViewMap(): Map4d {
-    return this.viewingSpace.worldToViewMap;
-  }
-
-  private computePixelSizeScaleFactor(): number {
-    // Check to see if a model display transform with non-uniform scaling is being used.
-    const tf = this.context.viewport.view.getModelDisplayTransform(this.tree.modelId, Transform.createIdentity());
-    const scale = [];
-    scale[0] = tf.matrix.getColumn(0).magnitude();
-    scale[1] = tf.matrix.getColumn(1).magnitude();
-    scale[2] = tf.matrix.getColumn(2).magnitude();
-    if (Math.abs(scale[0] - scale[1]) <= Geometry.smallMetricDistance && Math.abs(scale[0] - scale[2]) <= Geometry.smallMetricDistance)
-      return 1;
-    // If the component with the largest scale is not the same as the component with the largest tile range use it to adjust the pixel size.
-    const rangeDiag = this.tree.range.diagonal();
-    let maxS = 0;
-    let maxR = 0;
-    if (scale[0] > scale[1]) {
-      maxS = (scale[0] > scale[2] ? 0 : 2);
-    } else {
-      maxS = (scale[1] > scale[2] ? 1 : 2);
-    }
-    if (rangeDiag.x > rangeDiag.y) {
-      maxR = (rangeDiag.x > rangeDiag.z ? 0 : 2);
-    } else {
-      maxR = (rangeDiag.y > rangeDiag.z ? 1 : 2);
-    }
-    if (maxS !== maxR)
-      return scale[maxS];
-    return 1;
-  }
-
-  /** Constructor */
-  public constructor(params: TileDrawArgParams) {
-    const { location, tree, context, now, viewFlagOverrides, clipVolume, parentsAndChildrenExclusive, symbologyOverrides } = params;
-    this.location = location;
-    this.tree = tree;
-    this.context = context;
-    this.now = now;
-    this._appearanceProvider = params.appearanceProvider;
-    this.hiddenLineSettings = params.hiddenLineSettings;
-
-    // Do not cull tiles based on clip volume if tiles outside clip are supposed to be drawn but in a different color.
-    if (undefined !== clipVolume && !context.viewport.view.displayStyle.settings.clipStyle.outsideColor)
-      this.clipVolume = clipVolume;
-
-    this.graphics.setViewFlagOverrides(viewFlagOverrides);
-    this.graphics.symbologyOverrides = symbologyOverrides;
-    this.graphics.animationId = tree.modelId;
-
-    this.viewingSpace = context.viewingSpace;
-    this._frustumPlanes = new FrustumPlanes(this.viewingSpace.getFrustum());
-
-    this.planarClassifier = context.getPlanarClassifierForModel(tree.modelId);
-    this.drape = context.getTextureDrapeForModel(tree.modelId);
-
-    // NB: If the tile tree has its own clip, do not also apply the view's clip.
+      const toFront = Vector3d.createStartEnd(center, this._nearFrontCenter);
+      const viewZ = this.context.viewport.rotation.rowZ();
+      // If the sphere overlaps the near front plane just use near front point.  This also handles behind eye conditions.
+      if (viewZ.dotProduct(toFront) < radius) {
+        center = this._nearFrontCenter;
+      } else {
+      // Find point on sphere closest to eye.
+        const toEye = center.unitVectorTo(this.context.viewport.view.camera.eye);
+
+        if (toEye) {  // Only if tile is not already behind the eye.
+          toEye.scaleInPlace(radius);
+          center.addInPlace(toEye);
+        }
+      }
+    }
+
+    const viewPt = this.worldToViewMap.transform0.multiplyPoint3dQuietNormalize(center);
+    const viewPt2 = new Point3d(viewPt.x + 1.0, viewPt.y, viewPt.z);
+    return this.worldToViewMap.transform1.multiplyPoint3dQuietNormalize(viewPt).distance(this.worldToViewMap.transform1.multiplyPoint3dQuietNormalize(viewPt2));
+  }
+
+  /** Compute this size of a sphere on screen in pixels */
+  public getRangePixelSize(range: Range3d): number {
+    const transformedRange = this.location.multiplyRange(range, scratchRange);
+    const center = transformedRange.localXYZToWorld(.5, .5, .5, scratchPoint)!;
+    const radius = transformedRange.diagonal().magnitude();
+
+    const viewPt = this.worldToViewMap.transform0.multiplyPoint3dQuietNormalize(center);
+    const viewPt2 = new Point3d(viewPt.x + 1.0, viewPt.y, viewPt.z);
+    const pixelSizeAtPt = this.worldToViewMap.transform1.multiplyPoint3dQuietNormalize(viewPt).distance(this.worldToViewMap.transform1.multiplyPoint3dQuietNormalize(viewPt2));
+    return 0 !== pixelSizeAtPt ? radius / pixelSizeAtPt : 1.0e-3;
+  }
+
+  /** @internal */
+  public getTileGraphics(tile: Tile) {
+    return tile.produceGraphics();
+  }
+
+  /** The planes of the viewing frustum, used for frustum culling. */
+  public get frustumPlanes(): FrustumPlanes {
+    return this._frustumPlanes !== undefined ? this._frustumPlanes : this.context.frustumPlanes;
+  }
+
+  /** Provides conversions between [[CoordSystem.World]] and [[CoordSystem.View]]. */
+  public get worldToViewMap(): Map4d {
+    return this.viewingSpace.worldToViewMap;
+  }
+
+  private computePixelSizeScaleFactor(): number {
+    // Check to see if a model display transform with non-uniform scaling is being used.
+    const tf = this.context.viewport.view.getModelDisplayTransform(this.tree.modelId, Transform.createIdentity());
+    const scale = [];
+    scale[0] = tf.matrix.getColumn(0).magnitude();
+    scale[1] = tf.matrix.getColumn(1).magnitude();
+    scale[2] = tf.matrix.getColumn(2).magnitude();
+    if (Math.abs(scale[0] - scale[1]) <= Geometry.smallMetricDistance && Math.abs(scale[0] - scale[2]) <= Geometry.smallMetricDistance)
+      return 1;
+    // If the component with the largest scale is not the same as the component with the largest tile range use it to adjust the pixel size.
+    const rangeDiag = this.tree.range.diagonal();
+    let maxS = 0;
+    let maxR = 0;
+    if (scale[0] > scale[1]) {
+      maxS = (scale[0] > scale[2] ? 0 : 2);
+    } else {
+      maxS = (scale[1] > scale[2] ? 1 : 2);
+    }
+    if (rangeDiag.x > rangeDiag.y) {
+      maxR = (rangeDiag.x > rangeDiag.z ? 0 : 2);
+    } else {
+      maxR = (rangeDiag.y > rangeDiag.z ? 1 : 2);
+    }
+    if (maxS !== maxR)
+      return scale[maxS];
+    return 1;
+  }
+
+  /** Constructor */
+  public constructor(params: TileDrawArgParams) {
+    const { location, tree, context, now, viewFlagOverrides, clipVolume, parentsAndChildrenExclusive, symbologyOverrides } = params;
+    this.location = location;
+    this.tree = tree;
+    this.context = context;
+    this.now = now;
+    this._appearanceProvider = params.appearanceProvider;
+    this.hiddenLineSettings = params.hiddenLineSettings;
+    this.animationTransformNodeId = params.animationTransformNodeId;
+
+    // Do not cull tiles based on clip volume if tiles outside clip are supposed to be drawn but in a different color.
+    if (undefined !== clipVolume && !context.viewport.view.displayStyle.settings.clipStyle.outsideColor)
+      this.clipVolume = clipVolume;
+
+    this.graphics.setViewFlagOverrides(viewFlagOverrides);
+    this.graphics.symbologyOverrides = symbologyOverrides;
+    this.graphics.animationId = tree.modelId;
+
+    this.viewingSpace = context.viewingSpace;
+    this._frustumPlanes = new FrustumPlanes(this.viewingSpace.getFrustum());
+
+    this.planarClassifier = context.getPlanarClassifierForModel(tree.modelId);
+    this.drape = context.getTextureDrapeForModel(tree.modelId);
+
+    // NB: If the tile tree has its own clip, do not also apply the view's clip.
     if (context.viewFlags.clipVolume && false !== viewFlagOverrides.clipVolume && undefined === clipVolume) {
-      const outsideClipColor = context.viewport.displayStyle.settings.clipStyle.outsideColor;
-      this.viewClip = undefined === outsideClipColor ? context.viewport.view.getViewClip() : undefined;
-    }
-
-    this.parentsAndChildrenExclusive = parentsAndChildrenExclusive;
+      const outsideClipColor = context.viewport.displayStyle.settings.clipStyle.outsideColor;
+      this.viewClip = undefined === outsideClipColor ? context.viewport.view.getViewClip() : undefined;
+    }
+
+    this.parentsAndChildrenExclusive = parentsAndChildrenExclusive;
     if (context.viewport.isCameraOn)
-      this._nearFrontCenter = context.viewport.getFrustum(CoordSystem.World).frontCenter;
-
-    this.pixelSizeScaleFactor = this.computePixelSizeScaleFactor();
-  }
-
-  /** A multiplier applied to a [[Tile]]'s `maximumSize` property to adjust level of detail.
-   * @see [[Viewport.tileSizeModifier]].
-   * @public
-   */
-  public get tileSizeModifier(): number { return this.context.viewport.tileSizeModifier; }
-
-  /** @internal */
-  public getTileCenter(tile: Tile): Point3d { return this.location.multiplyPoint3d(tile.center); }
-
-  /** @internal */
-  public getTileRadius(tile: Tile): number {
-    let range: Range3d = tile.range.clone(scratchRange);
-    if (tile.tree.is2d) {
-      // 2d tiles have a fixed Z range of [-1, 1]. Sometimes (e.g., hypermodeling) we draw them within a 3d view. Prevent Z from artificially expanding the radius.
-      range.low.z = range.high.z = 0;
-    }
-
-    range = this.location.multiplyRange(range, range);
-    return 0.5 * range.low.distance(range.high);
-  }
-
-  /** @internal */
-  public get clip(): ClipVector | undefined {
-    return undefined !== this.clipVolume ? this.clipVolume.clipVector : undefined;
-  }
-
-  /** Add a provider to supplement or override the symbology overrides for the view.
-   * @note If a provider already exists, the new provider will be chained such that it sees the base overrides
-   * after they have potentially been modified by the existing provider.
-   * @public
-   */
-  public addAppearanceProvider(provider: FeatureAppearanceProvider): void {
-    this._appearanceProvider = this._appearanceProvider ? FeatureAppearanceProvider.chain(this._appearanceProvider, provider) : provider;
-  }
-
-  /** Optionally customizes aspects of the view's [[FeatureSymbology.Overrides]]. */
-  public get appearanceProvider(): FeatureAppearanceProvider | undefined {
-    return this._appearanceProvider;
-  }
-
-  /** @internal */
-  public produceGraphics(): RenderGraphic | undefined {
-    return this._produceGraphicBranch(this.graphics);
-  }
-
-  /** @internal */
-  private _produceGraphicBranch(graphics: GraphicBranch): RenderGraphic | undefined {
-    if (graphics.isEmpty)
-      return undefined;
-
-    const opts = {
-      iModel: this.tree.iModel,
-      clipVolume: this.clipVolume,
-      classifierOrDrape: this.planarClassifier ?? this.drape,
-      appearanceProvider: this.appearanceProvider,
-      hline: this.hiddenLineSettings,
-    };
-
-    return this.context.createGraphicBranch(graphics, this.location, opts);
-  }
-
-  /** Output graphics for all accumulated tiles. */
-  public drawGraphics(): void {
-    const graphics = this.produceGraphics();
-    if (undefined !== graphics)
-      this.context.outputGraphic(graphics);
-  }
-
-  /** Output graphics of the specified type for all accumulated tiles. */
-  public drawGraphicsWithType(graphicType: TileGraphicType, graphics: GraphicBranch): void {
-    const branch = this._produceGraphicBranch(graphics);
-    if (undefined !== branch)
-      this.context.withGraphicType(graphicType, () => this.context.outputGraphic(branch));
-  }
-
-  /** Indicate that graphics for the specified tile are desired but not yet available. Subsequently a request will be enqueued to load the tile's graphics. */
-  public insertMissing(tile: Tile): void {
-    this.context.insertMissingTile(tile);
-  }
-
-  /** Indicate that some requested child tiles are not yet loaded. */
-  public markChildrenLoading(): void {
-    this.context.markChildrenLoading();
-  }
-
-  /** Indicate that the specified tile is being used for some purpose by the [[SceneContext]]'s [[Viewport]]. Typically "used" means "displayed", but the exact meaning is up to the [[TileTree]] - for example, "used" might also mean that the tile's children are being used. A tile that is "in use" by any [[Viewport]] will not be discarded. */
-  public markUsed(tile: Tile): void {
-    tile.usageMarker.mark(this.context.viewport, this.now);
-  }
-
-  /** Indicate that the specified tile should be displayed and that its graphics are ready to be displayed. The number of "ready" tiles is used in conjunction with the number of "missing" tiles to convey to the user how complete the current view is.
-   * @see [[insertMissing]]
-   */
-  public markReady(tile: Tile): void {
-    this.readyTiles.add(tile);
-  }
-
-  /** Invoked by [[TileTree.selectTiles]]. This exists chiefly for [[SolarShadowMap]].
-   * @internal
-   */
-  public processSelectedTiles(_tiles: Tile[]): void { }
-
-  /* @internal */
-  public get maxRealityTreeSelectionCount(): number | undefined { return undefined; }
-}
->>>>>>> c1c50df6
+      this._nearFrontCenter = context.viewport.getFrustum(CoordSystem.World).frontCenter;
+
+    this.pixelSizeScaleFactor = this.computePixelSizeScaleFactor();
+  }
+
+  /** A multiplier applied to a [[Tile]]'s `maximumSize` property to adjust level of detail.
+   * @see [[Viewport.tileSizeModifier]].
+   * @public
+   */
+  public get tileSizeModifier(): number { return this.context.viewport.tileSizeModifier; }
+
+  /** @internal */
+  public getTileCenter(tile: Tile): Point3d { return this.location.multiplyPoint3d(tile.center); }
+
+  /** @internal */
+  public getTileRadius(tile: Tile): number {
+    let range: Range3d = tile.range.clone(scratchRange);
+    if (tile.tree.is2d) {
+      // 2d tiles have a fixed Z range of [-1, 1]. Sometimes (e.g., hypermodeling) we draw them within a 3d view. Prevent Z from artificially expanding the radius.
+      range.low.z = range.high.z = 0;
+    }
+
+    range = this.location.multiplyRange(range, range);
+    return 0.5 * range.low.distance(range.high);
+  }
+
+  /** @internal */
+  public get clip(): ClipVector | undefined {
+    return undefined !== this.clipVolume ? this.clipVolume.clipVector : undefined;
+  }
+
+  /** Add a provider to supplement or override the symbology overrides for the view.
+   * @note If a provider already exists, the new provider will be chained such that it sees the base overrides
+   * after they have potentially been modified by the existing provider.
+   * @public
+   */
+  public addAppearanceProvider(provider: FeatureAppearanceProvider): void {
+    this._appearanceProvider = this._appearanceProvider ? FeatureAppearanceProvider.chain(this._appearanceProvider, provider) : provider;
+  }
+
+  /** Optionally customizes aspects of the view's [[FeatureSymbology.Overrides]]. */
+  public get appearanceProvider(): FeatureAppearanceProvider | undefined {
+    return this._appearanceProvider;
+  }
+
+  /** @internal */
+  public produceGraphics(): RenderGraphic | undefined {
+    return this._produceGraphicBranch(this.graphics);
+  }
+
+  /** @internal */
+  private _produceGraphicBranch(graphics: GraphicBranch): RenderGraphic | undefined {
+    if (graphics.isEmpty)
+      return undefined;
+
+    const opts = {
+      iModel: this.tree.iModel,
+      clipVolume: this.clipVolume,
+      classifierOrDrape: this.planarClassifier ?? this.drape,
+      appearanceProvider: this.appearanceProvider,
+      hline: this.hiddenLineSettings,
+    };
+
+    let graphic = this.context.createGraphicBranch(graphics, this.location, opts);
+    if (undefined !== this.animationTransformNodeId)
+      graphic = this.context.renderSystem.createAnimationTransformNode(graphic, this.animationTransformNodeId);
+
+    return graphic;
+  }
+
+  /** Output graphics for all accumulated tiles. */
+  public drawGraphics(): void {
+    const graphics = this.produceGraphics();
+    if (undefined !== graphics)
+      this.context.outputGraphic(graphics);
+  }
+
+  /** Output graphics of the specified type for all accumulated tiles. */
+  public drawGraphicsWithType(graphicType: TileGraphicType, graphics: GraphicBranch): void {
+    const branch = this._produceGraphicBranch(graphics);
+    if (undefined !== branch)
+      this.context.withGraphicType(graphicType, () => this.context.outputGraphic(branch));
+  }
+
+  /** Indicate that graphics for the specified tile are desired but not yet available. Subsequently a request will be enqueued to load the tile's graphics. */
+  public insertMissing(tile: Tile): void {
+    this.context.insertMissingTile(tile);
+  }
+
+  /** Indicate that some requested child tiles are not yet loaded. */
+  public markChildrenLoading(): void {
+    this.context.markChildrenLoading();
+  }
+
+  /** Indicate that the specified tile is being used for some purpose by the [[SceneContext]]'s [[Viewport]]. Typically "used" means "displayed", but the exact meaning is up to the [[TileTree]] - for example, "used" might also mean that the tile's children are being used. A tile that is "in use" by any [[Viewport]] will not be discarded. */
+  public markUsed(tile: Tile): void {
+    tile.usageMarker.mark(this.context.viewport, this.now);
+  }
+
+  /** Indicate that the specified tile should be displayed and that its graphics are ready to be displayed. The number of "ready" tiles is used in conjunction with the number of "missing" tiles to convey to the user how complete the current view is.
+   * @see [[insertMissing]]
+   */
+  public markReady(tile: Tile): void {
+    this.readyTiles.add(tile);
+  }
+
+  /** Invoked by [[TileTree.selectTiles]]. This exists chiefly for [[SolarShadowMap]].
+   * @internal
+   */
+  public processSelectedTiles(_tiles: Tile[]): void { }
+
+  /* @internal */
+  public get maxRealityTreeSelectionCount(): number | undefined { return undefined; }
+}