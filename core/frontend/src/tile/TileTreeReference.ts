--- conflicted
+++ resolved
@@ -1,449 +1,226 @@
-<<<<<<< HEAD
-/*---------------------------------------------------------------------------------------------
-* Copyright (c) Bentley Systems, Incorporated. All rights reserved.
-* See LICENSE.md in the project root for license terms and full copyright notice.
-*--------------------------------------------------------------------------------------------*/
-/** @packageDocumentation
- * @module Tiles
- */
-
-import { BeTimePoint } from "@bentley/bentleyjs-core";
-import { Matrix4d, Range1d, Range3d, Transform } from "@bentley/geometry-core";
-import { ElementAlignedBox3d, FeatureAppearanceProvider, FrustumPlanes, HiddenLine, PlanarClipMaskPriority, ViewFlagOverrides } from "@bentley/imodeljs-common";
-import { HitDetail } from "../HitDetail";
-import { FeatureSymbology } from "../render/FeatureSymbology";
-import { RenderClipVolume } from "../render/RenderClipVolume";
-import { RenderMemory } from "../render/RenderMemory";
-import { DecorateContext, SceneContext } from "../ViewContext";
-import { ScreenViewport } from "../Viewport";
-import { DisclosedTileTreeSet, TileDrawArgs, TileTree, TileTreeLoadStatus, TileTreeOwner } from "./internal";
-
-/** Describes the type of graphics produced by a [[TileTreeReference]].
- * @public
- */
-export enum TileGraphicType {
-  /** Rendered behind all other geometry without depth. */
-  BackgroundMap = 0,
-  /** Rendered with normal scene graphics. */
-  Scene = 1,
-  /** Rendered in front of all other geometry. */
-  Overlay = 2,
-}
-
-/** A reference to a [[TileTree]] suitable for drawing within a [[Viewport]]. The reference does not *own* its tile tree - it merely refers to it by
- * way of the tree [[TileTreeOwner]].
- * The specific [[TileTree]] referenced by this object may change based on the current state of the Viewport in which it is drawn - for example,
- * as a result of changing the RenderMode, or animation settings, or classification settings, etc.
- * A reference to a TileTree is typically associated with a [[ViewState]], a [[DisplayStyleState]], or a [[Viewport]].
- * Multiple TileTreeReferences can refer to the same TileTree with different parameters and logic - for example, the same background map tiles can be displayed in two viewports with
- * differing levels of transparency.
- * @see [[TiledGraphicsProvider]] to supply custom [[TileTreeReference]]s to be drawn within a [[Viewport]].
- * @public
- */
-export abstract class TileTreeReference /* implements RenderMemory.Consumer */ {
-  /** The owner of the currently-referenced [[TileTree]]. Do not store a direct reference to it, because it may change or become disposed at any time. */
-  public abstract get treeOwner(): TileTreeOwner;
-
-  /** Disclose *all* TileTrees use by this reference. This may include things like map tiles used for draping on terrain.
-   * Override this and call super if you have such auxiliary trees.
-   * @note Any tree *NOT* disclosed becomes a candidate for *purging* (being unloaded from memory along with all of its tiles and graphics).
-   */
-  public discloseTileTrees(trees: DisclosedTileTreeSet): void {
-    const tree = this.treeOwner.tileTree;
-    if (undefined !== tree)
-      trees.add(tree);
-  }
-
-  /** Adds this reference's graphics to the scene. By default this invokes [[draw]]. */
-  public addToScene(context: SceneContext): void {
-    const args = this.createDrawArgs(context);
-    if (undefined !== args)
-      this.draw(args);
-  }
-
-  /** Adds this reference's graphics to the scene. By default this invokes [[TileTree.draw]] on the referenced TileTree, if it is loaded. */
-  public draw(args: TileDrawArgs): void {
-    args.tree.draw(args);
-  }
-
-  /** Optionally return a tooltip describing the hit. */
-  public async getToolTip(_hit: HitDetail): Promise<HTMLElement | string | undefined> { return undefined; }
-
-  /** Optionally add any decorations specific to this reference. For example, map tile trees may add a logo image and/or copyright attributions.
-   * @note This is currently only invoked for background maps and TiledGraphicsProviders - others have no decorations, but if they did implement this it would not be called.
-   */
-  public decorate(_context: DecorateContext): void { }
-
-  /** Unions this reference's range with the supplied range to help compute a volume in world space for fitting a viewport to its contents.
-   * Override this function if a reference's range should not be included in the fit range, or a range different from its tile tree's range should be used.
-   */
-  public unionFitRange(union: Range3d): void {
-    const contentRange = this.computeWorldContentRange();
-    if (!contentRange.isNull)
-      union.extendRange(contentRange);
-  }
-
-  /** @internal */
-  public collectStatistics(stats: RenderMemory.Statistics): void {
-    const tree = this.treeOwner.tileTree;
-    if (undefined !== tree)
-      tree.collectStatistics(stats);
-  }
-
-  /** Return true if the tile tree is fully loaded and ready to draw.
-   * The default implementation returns true if the tile tree loading process completed (whether it resulted in success or failure).
-   * @note Do *not* override this property - override [[_isLoadingComplete]] instead..
-   * @public
-   */
-  public get isLoadingComplete(): boolean {
-    switch (this.treeOwner.loadStatus) {
-      case TileTreeLoadStatus.NotLoaded:
-      case TileTreeLoadStatus.Loading:
-        return false;
-      case TileTreeLoadStatus.NotFound:
-        return true; // we tried, and failed, to load.
-      case TileTreeLoadStatus.Loaded:
-        return this._isLoadingComplete;
-    }
-  }
-
-  /** Override if additional asynchronous loading is required after the tile tree is successfully loaded, to indicate when that loading has completed.
-   * @public
-   */
-  protected get _isLoadingComplete(): boolean {
-    return true;
-  }
-
-  /** Create context for drawing the tile tree, if it is ready for drawing.
-   * TileTreeReferences can override individual portions of the context, e.g. apply their own transform.
-   * Returns undefined if, e.g., the tile tree is not yet loaded.
-   */
-  public createDrawArgs(context: SceneContext): TileDrawArgs | undefined {
-    const tree = this.treeOwner.load();
-    if (undefined === tree)
-      return undefined;
-
-    return new TileDrawArgs({
-      context,
-      tree,
-      now: BeTimePoint.now(),
-      location: this.computeTransform(tree),
-      viewFlagOverrides: this.getViewFlagOverrides(tree),
-      clipVolume: this.getClipVolume(tree),
-      parentsAndChildrenExclusive: tree.parentsAndChildrenExclusive,
-      symbologyOverrides: this.getSymbologyOverrides(tree),
-      appearanceProvider: this.getAppearanceProvider(tree),
-      hiddenLineSettings: this.getHiddenLineSettings(tree),
-      animationTransformNodeId: this.getAnimationTransformNodeId(tree),
-    });
-  }
-
-  /** @internal */
-  protected getAnimationTransformNodeId(_tree: TileTree): number | undefined {
-    return undefined;
-  }
-
-  /** Supply transform from this tile tree reference's location to iModel coordinate space.
-   * @returns undefined if the TileTree is not yet loaded.
-   */
-  public getLocation(): Transform | undefined {
-    const tree = this.treeOwner.load();
-    return undefined !== tree ? this.computeTransform(tree) : undefined;
-  }
-
-  /** Compute a transform from this tile tree reference's coordinate space to the [[IModelConnection]]'s coordinate space. */
-  protected computeTransform(tree: TileTree): Transform {
-    return tree.iModelTransform.clone();
-  }
-
-  /** Compute the range of this tile tree's contents in world coordinates.
-   * @returns The content range in world coodinates, or a null range if the tile tree is not loaded or has a null content range.
-   */
-  public computeWorldContentRange(): ElementAlignedBox3d {
-    const range = new Range3d();
-    const tree = this.treeOwner.tileTree;
-    if (undefined !== tree && !tree.rootTile.contentRange.isNull)
-      this.computeTransform(tree).multiplyRange(tree.rootTile.contentRange, range);
-
-    return range;
-  }
-
-  /** Return the clip volume applied to this reference's tile tree, if any. */
-  protected getClipVolume(tree: TileTree): RenderClipVolume | undefined {
-    return tree.clipVolume;
-  }
-
-  /** Supply overrides that should be applied to the [[ViewState]]'s [ViewFlags]($common) when drawing this tile tree reference. */
-  protected getViewFlagOverrides(tree: TileTree): ViewFlagOverrides {
-    return tree.viewFlagOverrides;
-  }
-
-  /** Return overrides that *replace* any defined for the view. */
-  protected getSymbologyOverrides(_tree: TileTree): FeatureSymbology.Overrides | undefined {
-    return undefined;
-  }
-
-  /** Return a provider that can supplement the view's symbology overrides. */
-  protected getAppearanceProvider(_tree: TileTree): FeatureAppearanceProvider | undefined {
-    return undefined;
-  }
-
-  /** Return hidden line settings to replace those defined for the view. */
-  protected getHiddenLineSettings(_tree: TileTree): HiddenLine.Settings | undefined {
-    return undefined;
-  }
-
-  /* Extend range to include transformed range of this tile tree.
-   * @internal
-   */
-  public accumulateTransformedRange(range: Range3d, matrix: Matrix4d, frustumPlanes?: FrustumPlanes) {
-    const tree = this.treeOwner.tileTree;
-    if (undefined === tree)
-      return;
-
-    const location = this.computeTransform(tree);
-    tree.accumulateTransformedRange(range, matrix, location, frustumPlanes);
-  }
-
-  /** @internal */
-  public getTerrainHeight(_terrainHeights: Range1d): void { }
-
-  /** Return whether the geometry exposed by this tile tree reference should cast shadows on other geometry. */
-  public get castsShadows(): boolean {
-    return true;
-  }
-
-  /** Return whether this reference has global coverage.  Mapping data is global and some non-primary models such as the OSM building layer have global coverage */
-  public get isGlobal(): boolean { return false; }
-
-  /**  Return the clip mask priority for this model - models will be clipped by any other viewed model with a higher proirity.
-   * BIM models have highest prioirty and are never clipped.
-   * @alpha
-   */
-  public get planarclipMaskPriority(): number { return PlanarClipMaskPriority.DesignModel; }
-
-  /** Add attribution logo cards for the tile tree source logo cards to the viewport's logo div. */
-  public addLogoCards(_cards: HTMLTableElement, _vp: ScreenViewport): void { }
-}
-=======
-/*---------------------------------------------------------------------------------------------
-* Copyright (c) Bentley Systems, Incorporated. All rights reserved.
-* See LICENSE.md in the project root for license terms and full copyright notice.
-*--------------------------------------------------------------------------------------------*/
-/** @packageDocumentation
- * @module Tiles
- */
-
+/*---------------------------------------------------------------------------------------------
+* Copyright (c) Bentley Systems, Incorporated. All rights reserved.
+* See LICENSE.md in the project root for license terms and full copyright notice.
+*--------------------------------------------------------------------------------------------*/
+/** @packageDocumentation
+ * @module Tiles
+ */
+
 import { BeTimePoint } from "@itwin/core-bentley";
 import { Matrix4d, Range1d, Range3d, Transform } from "@itwin/core-geometry";
 import { ElementAlignedBox3d, FeatureAppearanceProvider, FrustumPlanes, HiddenLine, PlanarClipMaskPriority, ViewFlagOverrides } from "@itwin/core-common";
-import { HitDetail } from "../HitDetail";
-import { FeatureSymbology } from "../render/FeatureSymbology";
-import { RenderClipVolume } from "../render/RenderClipVolume";
-import { RenderMemory } from "../render/RenderMemory";
-import { DecorateContext, SceneContext } from "../ViewContext";
-import { ScreenViewport } from "../Viewport";
-import { DisclosedTileTreeSet, TileDrawArgs, TileTree, TileTreeLoadStatus, TileTreeOwner } from "./internal";
-
-/** Describes the type of graphics produced by a [[TileTreeReference]].
- * @public
- */
-export enum TileGraphicType {
-  /** Rendered behind all other geometry without depth. */
-  BackgroundMap = 0,
-  /** Rendered with normal scene graphics. */
-  Scene = 1,
-  /** Rendered in front of all other geometry. */
-  Overlay = 2,
-}
-
-/** A reference to a [[TileTree]] suitable for drawing within a [[Viewport]]. The reference does not *own* its tile tree - it merely refers to it by
- * way of the tree [[TileTreeOwner]].
- * The specific [[TileTree]] referenced by this object may change based on the current state of the Viewport in which it is drawn - for example,
- * as a result of changing the RenderMode, or animation settings, or classification settings, etc.
- * A reference to a TileTree is typically associated with a [[ViewState]], a [[DisplayStyleState]], or a [[Viewport]].
- * Multiple TileTreeReferences can refer to the same TileTree with different parameters and logic - for example, the same background map tiles can be displayed in two viewports with
- * differing levels of transparency.
- * @see [[TiledGraphicsProvider]] to supply custom [[TileTreeReference]]s to be drawn within a [[Viewport]].
- * @public
- */
-export abstract class TileTreeReference /* implements RenderMemory.Consumer */ {
-  /** The owner of the currently-referenced [[TileTree]]. Do not store a direct reference to it, because it may change or become disposed at any time. */
-  public abstract get treeOwner(): TileTreeOwner;
-
-  /** Disclose *all* TileTrees use by this reference. This may include things like map tiles used for draping on terrain.
-   * Override this and call super if you have such auxiliary trees.
-   * @note Any tree *NOT* disclosed becomes a candidate for *purging* (being unloaded from memory along with all of its tiles and graphics).
-   */
-  public discloseTileTrees(trees: DisclosedTileTreeSet): void {
-    const tree = this.treeOwner.tileTree;
-    if (undefined !== tree)
-      trees.add(tree);
-  }
-
-  /** Adds this reference's graphics to the scene. By default this invokes [[draw]]. */
-  public addToScene(context: SceneContext): void {
-    const args = this.createDrawArgs(context);
-    if (undefined !== args)
-      this.draw(args);
-  }
-
-  /** Adds this reference's graphics to the scene. By default this invokes [[TileTree.draw]] on the referenced TileTree, if it is loaded. */
-  public draw(args: TileDrawArgs): void {
-    args.tree.draw(args);
-  }
-
-  /** Optionally return a tooltip describing the hit. */
-  public async getToolTip(_hit: HitDetail): Promise<HTMLElement | string | undefined> { return undefined; }
-
-  /** Optionally add any decorations specific to this reference. For example, map tile trees may add a logo image and/or copyright attributions.
-   * @note This is currently only invoked for background maps and TiledGraphicsProviders - others have no decorations, but if they did implement this it would not be called.
-   */
-  public decorate(_context: DecorateContext): void { }
-
-  /** Unions this reference's range with the supplied range to help compute a volume in world space for fitting a viewport to its contents.
-   * Override this function if a reference's range should not be included in the fit range, or a range different from its tile tree's range should be used.
-   */
-  public unionFitRange(union: Range3d): void {
-    const contentRange = this.computeWorldContentRange();
-    if (!contentRange.isNull)
-      union.extendRange(contentRange);
-  }
-
-  /** @internal */
-  public collectStatistics(stats: RenderMemory.Statistics): void {
-    const tree = this.treeOwner.tileTree;
-    if (undefined !== tree)
-      tree.collectStatistics(stats);
-  }
-
-  /** Return true if the tile tree is fully loaded and ready to draw.
-   * The default implementation returns true if the tile tree loading process completed (whether it resulted in success or failure).
-   * @note Do *not* override this property - override [[_isLoadingComplete]] instead..
-   * @public
-   */
-  public get isLoadingComplete(): boolean {
-    switch (this.treeOwner.loadStatus) {
-      case TileTreeLoadStatus.NotLoaded:
-      case TileTreeLoadStatus.Loading:
-        return false;
-      case TileTreeLoadStatus.NotFound:
-        return true; // we tried, and failed, to load.
-      case TileTreeLoadStatus.Loaded:
-        return this._isLoadingComplete;
-    }
-  }
-
-  /** Override if additional asynchronous loading is required after the tile tree is successfully loaded, to indicate when that loading has completed.
-   * @public
-   */
-  protected get _isLoadingComplete(): boolean {
-    return true;
-  }
-
-  /** Create context for drawing the tile tree, if it is ready for drawing.
-   * TileTreeReferences can override individual portions of the context, e.g. apply their own transform.
-   * Returns undefined if, e.g., the tile tree is not yet loaded.
-   */
-  public createDrawArgs(context: SceneContext): TileDrawArgs | undefined {
-    const tree = this.treeOwner.load();
-    if (undefined === tree)
-      return undefined;
-
-    return new TileDrawArgs({
-      context,
-      tree,
-      now: BeTimePoint.now(),
-      location: this.computeTransform(tree),
-      viewFlagOverrides: this.getViewFlagOverrides(tree),
-      clipVolume: this.getClipVolume(tree),
-      parentsAndChildrenExclusive: tree.parentsAndChildrenExclusive,
-      symbologyOverrides: this.getSymbologyOverrides(tree),
-      appearanceProvider: this.getAppearanceProvider(tree),
-      hiddenLineSettings: this.getHiddenLineSettings(tree),
-    });
-  }
-
-  /** Supply transform from this tile tree reference's location to iModel coordinate space.
-   * @returns undefined if the TileTree is not yet loaded.
-   */
-  public getLocation(): Transform | undefined {
-    const tree = this.treeOwner.load();
-    return undefined !== tree ? this.computeTransform(tree) : undefined;
-  }
-
-  /** Compute a transform from this tile tree reference's coordinate space to the [[IModelConnection]]'s coordinate space. */
-  protected computeTransform(tree: TileTree): Transform {
-    return tree.iModelTransform.clone();
-  }
-
-  /** Compute the range of this tile tree's contents in world coordinates.
-   * @returns The content range in world coodinates, or a null range if the tile tree is not loaded or has a null content range.
-   */
-  public computeWorldContentRange(): ElementAlignedBox3d {
-    const range = new Range3d();
-    const tree = this.treeOwner.tileTree;
-    if (undefined !== tree && !tree.rootTile.contentRange.isNull)
-      this.computeTransform(tree).multiplyRange(tree.rootTile.contentRange, range);
-
-    return range;
-  }
-
-  /** Return the clip volume applied to this reference's tile tree, if any. */
-  protected getClipVolume(tree: TileTree): RenderClipVolume | undefined {
-    return tree.clipVolume;
-  }
-
-  /** Supply overrides that should be applied to the [[ViewState]]'s [ViewFlags]($common) when drawing this tile tree reference. */
-  protected getViewFlagOverrides(tree: TileTree): ViewFlagOverrides {
-    return tree.viewFlagOverrides;
-  }
-
-  /** Return overrides that *replace* any defined for the view. */
-  protected getSymbologyOverrides(_tree: TileTree): FeatureSymbology.Overrides | undefined {
-    return undefined;
-  }
-
-  /** Return a provider that can supplement the view's symbology overrides. */
-  protected getAppearanceProvider(_tree: TileTree): FeatureAppearanceProvider | undefined {
-    return undefined;
-  }
-
-  /** Return hidden line settings to replace those defined for the view. */
-  protected getHiddenLineSettings(_tree: TileTree): HiddenLine.Settings | undefined {
-    return undefined;
-  }
-
-  /* Extend range to include transformed range of this tile tree.
-   * @internal
-   */
-  public accumulateTransformedRange(range: Range3d, matrix: Matrix4d, frustumPlanes?: FrustumPlanes) {
-    const tree = this.treeOwner.tileTree;
-    if (undefined === tree)
-      return;
-
-    const location = this.computeTransform(tree);
-    tree.accumulateTransformedRange(range, matrix, location, frustumPlanes);
-  }
-
-  /** @internal */
-  public getTerrainHeight(_terrainHeights: Range1d): void { }
-
-  /** Return whether the geometry exposed by this tile tree reference should cast shadows on other geometry. */
-  public get castsShadows(): boolean {
-    return true;
-  }
-
-  /** Return whether this reference has global coverage.  Mapping data is global and some non-primary models such as the OSM building layer have global coverage */
-  public get isGlobal(): boolean { return false; }
-
-  /**  Return the clip mask priority for this model - models will be clipped by any other viewed model with a higher proirity.
-   * BIM models have highest prioirty and are never clipped.
-   * @alpha
-   */
-  public get planarclipMaskPriority(): number { return PlanarClipMaskPriority.DesignModel; }
-
-  /** Add attribution logo cards for the tile tree source logo cards to the viewport's logo div. */
-  public addLogoCards(_cards: HTMLTableElement, _vp: ScreenViewport): void { }
-}
->>>>>>> c1c50df6
+import { HitDetail } from "../HitDetail";
+import { FeatureSymbology } from "../render/FeatureSymbology";
+import { RenderClipVolume } from "../render/RenderClipVolume";
+import { RenderMemory } from "../render/RenderMemory";
+import { DecorateContext, SceneContext } from "../ViewContext";
+import { ScreenViewport } from "../Viewport";
+import { DisclosedTileTreeSet, TileDrawArgs, TileTree, TileTreeLoadStatus, TileTreeOwner } from "./internal";
+
+/** Describes the type of graphics produced by a [[TileTreeReference]].
+ * @public
+ */
+export enum TileGraphicType {
+  /** Rendered behind all other geometry without depth. */
+  BackgroundMap = 0,
+  /** Rendered with normal scene graphics. */
+  Scene = 1,
+  /** Rendered in front of all other geometry. */
+  Overlay = 2,
+}
+
+/** A reference to a [[TileTree]] suitable for drawing within a [[Viewport]]. The reference does not *own* its tile tree - it merely refers to it by
+ * way of the tree [[TileTreeOwner]].
+ * The specific [[TileTree]] referenced by this object may change based on the current state of the Viewport in which it is drawn - for example,
+ * as a result of changing the RenderMode, or animation settings, or classification settings, etc.
+ * A reference to a TileTree is typically associated with a [[ViewState]], a [[DisplayStyleState]], or a [[Viewport]].
+ * Multiple TileTreeReferences can refer to the same TileTree with different parameters and logic - for example, the same background map tiles can be displayed in two viewports with
+ * differing levels of transparency.
+ * @see [[TiledGraphicsProvider]] to supply custom [[TileTreeReference]]s to be drawn within a [[Viewport]].
+ * @public
+ */
+export abstract class TileTreeReference /* implements RenderMemory.Consumer */ {
+  /** The owner of the currently-referenced [[TileTree]]. Do not store a direct reference to it, because it may change or become disposed at any time. */
+  public abstract get treeOwner(): TileTreeOwner;
+
+  /** Disclose *all* TileTrees use by this reference. This may include things like map tiles used for draping on terrain.
+   * Override this and call super if you have such auxiliary trees.
+   * @note Any tree *NOT* disclosed becomes a candidate for *purging* (being unloaded from memory along with all of its tiles and graphics).
+   */
+  public discloseTileTrees(trees: DisclosedTileTreeSet): void {
+    const tree = this.treeOwner.tileTree;
+    if (undefined !== tree)
+      trees.add(tree);
+  }
+
+  /** Adds this reference's graphics to the scene. By default this invokes [[draw]]. */
+  public addToScene(context: SceneContext): void {
+    const args = this.createDrawArgs(context);
+    if (undefined !== args)
+      this.draw(args);
+  }
+
+  /** Adds this reference's graphics to the scene. By default this invokes [[TileTree.draw]] on the referenced TileTree, if it is loaded. */
+  public draw(args: TileDrawArgs): void {
+    args.tree.draw(args);
+  }
+
+  /** Optionally return a tooltip describing the hit. */
+  public async getToolTip(_hit: HitDetail): Promise<HTMLElement | string | undefined> { return undefined; }
+
+  /** Optionally add any decorations specific to this reference. For example, map tile trees may add a logo image and/or copyright attributions.
+   * @note This is currently only invoked for background maps and TiledGraphicsProviders - others have no decorations, but if they did implement this it would not be called.
+   */
+  public decorate(_context: DecorateContext): void { }
+
+  /** Unions this reference's range with the supplied range to help compute a volume in world space for fitting a viewport to its contents.
+   * Override this function if a reference's range should not be included in the fit range, or a range different from its tile tree's range should be used.
+   */
+  public unionFitRange(union: Range3d): void {
+    const contentRange = this.computeWorldContentRange();
+    if (!contentRange.isNull)
+      union.extendRange(contentRange);
+  }
+
+  /** @internal */
+  public collectStatistics(stats: RenderMemory.Statistics): void {
+    const tree = this.treeOwner.tileTree;
+    if (undefined !== tree)
+      tree.collectStatistics(stats);
+  }
+
+  /** Return true if the tile tree is fully loaded and ready to draw.
+   * The default implementation returns true if the tile tree loading process completed (whether it resulted in success or failure).
+   * @note Do *not* override this property - override [[_isLoadingComplete]] instead..
+   * @public
+   */
+  public get isLoadingComplete(): boolean {
+    switch (this.treeOwner.loadStatus) {
+      case TileTreeLoadStatus.NotLoaded:
+      case TileTreeLoadStatus.Loading:
+        return false;
+      case TileTreeLoadStatus.NotFound:
+        return true; // we tried, and failed, to load.
+      case TileTreeLoadStatus.Loaded:
+        return this._isLoadingComplete;
+    }
+  }
+
+  /** Override if additional asynchronous loading is required after the tile tree is successfully loaded, to indicate when that loading has completed.
+   * @public
+   */
+  protected get _isLoadingComplete(): boolean {
+    return true;
+  }
+
+  /** Create context for drawing the tile tree, if it is ready for drawing.
+   * TileTreeReferences can override individual portions of the context, e.g. apply their own transform.
+   * Returns undefined if, e.g., the tile tree is not yet loaded.
+   */
+  public createDrawArgs(context: SceneContext): TileDrawArgs | undefined {
+    const tree = this.treeOwner.load();
+    if (undefined === tree)
+      return undefined;
+
+    return new TileDrawArgs({
+      context,
+      tree,
+      now: BeTimePoint.now(),
+      location: this.computeTransform(tree),
+      viewFlagOverrides: this.getViewFlagOverrides(tree),
+      clipVolume: this.getClipVolume(tree),
+      parentsAndChildrenExclusive: tree.parentsAndChildrenExclusive,
+      symbologyOverrides: this.getSymbologyOverrides(tree),
+      appearanceProvider: this.getAppearanceProvider(tree),
+      hiddenLineSettings: this.getHiddenLineSettings(tree),
+      animationTransformNodeId: this.getAnimationTransformNodeId(tree),
+    });
+  }
+
+  /** @internal */
+  protected getAnimationTransformNodeId(_tree: TileTree): number | undefined {
+    return undefined;
+  }
+
+  /** Supply transform from this tile tree reference's location to iModel coordinate space.
+   * @returns undefined if the TileTree is not yet loaded.
+   */
+  public getLocation(): Transform | undefined {
+    const tree = this.treeOwner.load();
+    return undefined !== tree ? this.computeTransform(tree) : undefined;
+  }
+
+  /** Compute a transform from this tile tree reference's coordinate space to the [[IModelConnection]]'s coordinate space. */
+  protected computeTransform(tree: TileTree): Transform {
+    return tree.iModelTransform.clone();
+  }
+
+  /** Compute the range of this tile tree's contents in world coordinates.
+   * @returns The content range in world coodinates, or a null range if the tile tree is not loaded or has a null content range.
+   */
+  public computeWorldContentRange(): ElementAlignedBox3d {
+    const range = new Range3d();
+    const tree = this.treeOwner.tileTree;
+    if (undefined !== tree && !tree.rootTile.contentRange.isNull)
+      this.computeTransform(tree).multiplyRange(tree.rootTile.contentRange, range);
+
+    return range;
+  }
+
+  /** Return the clip volume applied to this reference's tile tree, if any. */
+  protected getClipVolume(tree: TileTree): RenderClipVolume | undefined {
+    return tree.clipVolume;
+  }
+
+  /** Supply overrides that should be applied to the [[ViewState]]'s [ViewFlags]($common) when drawing this tile tree reference. */
+  protected getViewFlagOverrides(tree: TileTree): ViewFlagOverrides {
+    return tree.viewFlagOverrides;
+  }
+
+  /** Return overrides that *replace* any defined for the view. */
+  protected getSymbologyOverrides(_tree: TileTree): FeatureSymbology.Overrides | undefined {
+    return undefined;
+  }
+
+  /** Return a provider that can supplement the view's symbology overrides. */
+  protected getAppearanceProvider(_tree: TileTree): FeatureAppearanceProvider | undefined {
+    return undefined;
+  }
+
+  /** Return hidden line settings to replace those defined for the view. */
+  protected getHiddenLineSettings(_tree: TileTree): HiddenLine.Settings | undefined {
+    return undefined;
+  }
+
+  /* Extend range to include transformed range of this tile tree.
+   * @internal
+   */
+  public accumulateTransformedRange(range: Range3d, matrix: Matrix4d, frustumPlanes?: FrustumPlanes) {
+    const tree = this.treeOwner.tileTree;
+    if (undefined === tree)
+      return;
+
+    const location = this.computeTransform(tree);
+    tree.accumulateTransformedRange(range, matrix, location, frustumPlanes);
+  }
+
+  /** @internal */
+  public getTerrainHeight(_terrainHeights: Range1d): void { }
+
+  /** Return whether the geometry exposed by this tile tree reference should cast shadows on other geometry. */
+  public get castsShadows(): boolean {
+    return true;
+  }
+
+  /** Return whether this reference has global coverage.  Mapping data is global and some non-primary models such as the OSM building layer have global coverage */
+  public get isGlobal(): boolean { return false; }
+
+  /**  Return the clip mask priority for this model - models will be clipped by any other viewed model with a higher proirity.
+   * BIM models have highest prioirty and are never clipped.
+   * @alpha
+   */
+  public get planarclipMaskPriority(): number { return PlanarClipMaskPriority.DesignModel; }
+
+  /** Add attribution logo cards for the tile tree source logo cards to the viewport's logo div. */
+  public addLogoCards(_cards: HTMLTableElement, _vp: ScreenViewport): void { }
+}