--- conflicted
+++ resolved
@@ -1,4 +1,3 @@
-<<<<<<< HEAD
 /*---------------------------------------------------------------------------------------------
 * Copyright (c) Bentley Systems, Incorporated. All rights reserved.
 * See LICENSE.md in the project root for license terms and full copyright notice.
@@ -7,1032 +6,8 @@
  * @module Tiles
  */
 
-import { assert, ByteStream, Id64String, JsonUtils, utf8ToString } from "@bentley/bentleyjs-core";
-import { Angle, IndexedPolyface, Matrix3d, Point2d, Point3d, Polyface, Range2d, Range3d, Transform, Vector3d } from "@bentley/geometry-core";
-import {
-  BatchType, ColorDef, ElementAlignedBox3d, FeatureTable, FillFlags, GltfBufferData, GltfBufferView, GltfDataType, GltfHeader, GltfMeshMode,
-  ImageSource, ImageSourceFormat, LinePixels, MeshEdge, MeshEdges, MeshPolyline, MeshPolylineList, OctEncodedNormal, PackedFeatureTable, QParams2d, QParams3d, QPoint2dList, QPoint3dList,
-  Quantization,
-  RenderTexture, TextureMapping, TileReadStatus,
-} from "@bentley/imodeljs-common";
-import { getImageSourceFormatForMimeType, imageElementFromImageSource } from "../ImageUtil";
-import { IModelConnection } from "../IModelConnection";
-import { GraphicBranch } from "../render/GraphicBranch";
-import { InstancedGraphicParams } from "../render/InstancedGraphicParams";
-import { DisplayParams } from "../render/primitives/DisplayParams";
-import { Mesh, MeshGraphicArgs } from "../render/primitives/mesh/MeshPrimitives";
-import { RealityMeshPrimitive } from "../render/primitives/mesh/RealityMeshPrimitive";
-import { RenderGraphic } from "../render/RenderGraphic";
-import { RenderSystem } from "../render/RenderSystem";
-import { RealityTileGeometry, TileContent } from "./internal";
-
-// eslint-disable-next-line prefer-const
-let forceLUT = false;
-/* eslint-disable no-restricted-syntax */
-
-/* -----------------------------------
- * To restore the use of web workers to decode jpeg, locate and uncomment the three sections by searching for "webworker".
-  import { WorkerOperation, WebWorkerManager } from "../WebWorkerManager";
-  ------------------------------------ */
-
-/** The result of [[GltfReader.read]].
- * @internal
- */
-export interface GltfReaderResult extends TileContent {
-  readStatus: TileReadStatus;
-}
-
-/** Data required for creating a [[GltfReader]] capable of deserializing [glTF](https://www.khronos.org/gltf/).
- * @internal
- */
-export class GltfReaderProps {
-  private constructor(public readonly buffer: ByteStream,
-    public readonly binaryData: Uint8Array,
-    public readonly accessors: any,
-    public readonly bufferViews: any,
-    public readonly scene: any,
-    public readonly nodes: any,
-    public readonly meshes: any,
-    public readonly materials: any,
-    public readonly extensions: any,
-    public readonly samplers: any,
-    public readonly techniques: any,
-    public readonly yAxisUp: boolean) { }
-
-  /** Attempt to construct a new GltfReaderProps from the binary data beginning at the supplied stream's current read position. */
-  public static create(buffer: ByteStream, yAxisUp: boolean = false): GltfReaderProps | undefined {
-    const header = new GltfHeader(buffer);
-    if (!header.isValid)
-      return undefined;
-
-    const binaryData = new Uint8Array(buffer.arrayBuffer, header.binaryPosition);
-    buffer.curPos = header.scenePosition;
-    const sceneStrData = buffer.nextBytes(header.sceneStrLength);
-    const sceneStr = utf8ToString(sceneStrData);
-    if (undefined === sceneStr)
-      return undefined;
-
-    try {
-      const sceneValue = JSON.parse(sceneStr);
-      const nodes = JsonUtils.asObject(sceneValue.nodes);
-      const meshes = JsonUtils.asObject(sceneValue.meshes);
-      const materialValues = JsonUtils.asObject(sceneValue.materials);
-      const accessors = JsonUtils.asObject(sceneValue.accessors);
-      const bufferViews = JsonUtils.asObject(sceneValue.bufferViews);
-      const extensions = JsonUtils.asObject(sceneValue.extensions);
-      const samplers = JsonUtils.asObject(sceneValue.samplers);
-      const techniques = JsonUtils.asObject(sceneValue.techniques);
-
-      if (undefined === meshes)
-        return undefined;
-
-      return new GltfReaderProps(buffer, binaryData, accessors, bufferViews, sceneValue, nodes, meshes, materialValues, extensions, samplers, techniques, yAxisUp);
-    } catch (e) {
-      return undefined;
-    }
-  }
-}
-
-/** The GltfMeshData contains the raw GLTF mesh data. If the data is suitable to create a [[RealityMesh]] directly, basically in the quantized format produced by
-  * ContextCapture, then a RealityMesh is created directly from this data.  Otherwise, the mesh primitive is populated from the raw data and a MeshPrimitive
-  * is generated.   The MeshPrimitve path is much less efficient but should be rarely used.
-  *
-  * @internal
-  */
-export class GltfMeshData {
-  public primitive: Mesh;       // Populated with vertex and indices only if the mesh cannot be represented as [[RealityMesh]]
-  public pointQParams?: QParams3d;
-  public points?: Uint16Array;
-  public pointRange?: Range3d;
-  public normals?: Uint16Array;
-  public uvQParams?: QParams2d;
-  public uvs?: Uint16Array;
-  public uvRange?: Range2d;
-  public indices?: Uint16Array | Uint32Array;
-
-  public constructor(props: Mesh) {
-    this.primitive = props;
-  }
-}
-
-/** A function that returns true if deserialization of the data supplied by the reader should abort.
- * @internal
- */
-export type ShouldAbortReadGltf = (reader: GltfReader) => boolean;
-
-/* -----------------------------------
-   This is part of the webworker option.
-
-  // input is Uint8Array, the result is an ImageBitMap.
-  class ImageDecodeWorkerOperation extends WorkerOperation {
-    constructor(imageBytes: ArrayBuffer, imageMimeType: string) {
-      super("imageBytesToImageBitmap", [imageBytes, imageMimeType], [imageBytes]);
-    }
-  }
--------------------------------------- */
-
-/** Deserializes [glTF](https://www.khronos.org/gltf/).
- * @internal
- */
-export abstract class GltfReader {
-  protected readonly _buffer: ByteStream;
-  protected readonly _scene: any;
-  protected readonly _accessors: any;
-  protected readonly _bufferViews: any;
-  protected readonly _meshes: any;
-  protected readonly _nodes: any;
-  protected readonly _batchData: any;
-  protected readonly _materialValues: any;
-  protected readonly _textures: any;
-  protected readonly _renderMaterials: any;  // Materials that may be deserialized and created directly
-  protected readonly _namedTextures: any;    // Textures that may be deserialized and created directly
-  protected readonly _images: any;
-  protected readonly _samplers: any;
-  protected readonly _techniques: any;
-  protected readonly _extensions: any;
-  protected readonly _binaryData: Uint8Array;
-  protected readonly _iModel: IModelConnection;
-  protected readonly _is3d: boolean;
-  protected readonly _modelId: Id64String;
-  protected readonly _system: RenderSystem;
-  protected readonly _returnToCenter: number[] | undefined;
-  protected readonly _yAxisUp: boolean;
-  protected readonly _type: BatchType;
-  private readonly _canceled?: ShouldAbortReadGltf;
-
-  /* -----------------------------------
-  private static _webWorkerManager: WebWorkerManager;
-
-  private static get webWorkerManager() {
-    if (!GltfReader._webWorkerManager) {
-      GltfReader._webWorkerManager = new WebWorkerManager("v" + BUILD_SEMVER + "/frontend-webworker.js", 4);
-    }
-    return GltfReader._webWorkerManager;
-  }
-  ------------------------------------- */
-
-  /** Asynchronously deserialize the tile data and return the result. */
-  public abstract read(): Promise<GltfReaderResult>;
-
-  protected get _isCanceled(): boolean { return undefined !== this._canceled && this._canceled(this); }
-  protected get _isVolumeClassifier(): boolean { return BatchType.VolumeClassifier === this._type; }
-
-  private _getNodes(): any[] {
-    const nodes = [];
-
-    const childNodes = new Set<string>();
-    for (const key of Object.keys(this._nodes)) {
-      const node = this._nodes[key];
-      if (node.children)
-        for (const child of node.children)
-          childNodes.add(child.toString());
-    }
-
-    for (const nodeKey of Object.keys(this._nodes))
-      if (!childNodes.has(nodeKey))
-        nodes.push(this._nodes[nodeKey]);
-
-    return nodes;
-  }
-
-  public readGltfAndCreateGeometry(transformToRoot?: Transform, needNormals = false, needParams = false): RealityTileGeometry {
-    const tileTransform = this.getTileTransform(transformToRoot);
-    const polyfaces =  new Array<Polyface>();
-    for (const node of this._getNodes())
-      this.readNodeAndCreatePolyfaces(polyfaces, node, tileTransform, needNormals, needParams);
-
-    return { polyfaces };
-  }
-
-  private getTileTransform(transformToRoot?: Transform, pseudoRtcBias?: Vector3d) {
-    let transform;
-
-    if (undefined !== this._returnToCenter || undefined !== pseudoRtcBias || this._yAxisUp || undefined !== transformToRoot) {
-      if (undefined !== this._returnToCenter)
-        transform = Transform.createTranslationXYZ(this._returnToCenter[0], this._returnToCenter[1], this._returnToCenter[2]);
-      else if (undefined !== pseudoRtcBias)
-        transform = Transform.createTranslationXYZ(pseudoRtcBias.x, pseudoRtcBias.y, pseudoRtcBias.z);
-      else
-        transform = Transform.createIdentity();
-
-      if (this._yAxisUp)
-        transform = transform.multiplyTransformMatrix3d(Matrix3d.createRotationAroundVector(Vector3d.create(1.0, 0.0, 0.0), Angle.createRadians(Angle.piOver2Radians)) as Matrix3d);
-      if (undefined !== transformToRoot)
-        transform = transformToRoot.multiplyTransformTransform(transform);
-
-    }
-    return transform;
-  }
-
-  protected readGltfAndCreateGraphics(isLeaf: boolean, featureTable: FeatureTable, contentRange: ElementAlignedBox3d, transformToRoot?: Transform, pseudoRtcBias?: Vector3d, instances?: InstancedGraphicParams): GltfReaderResult {
-    if (this._isCanceled)
-      return { readStatus: TileReadStatus.Canceled, isLeaf };
-
-    if (this._returnToCenter !== undefined || this._nodes[0]?.matrix !== undefined || (pseudoRtcBias !== undefined && pseudoRtcBias.magnitude() < 1.0E5))
-      pseudoRtcBias = undefined;
-
-    const renderGraphicList: RenderGraphic[] = [];
-    let readStatus: TileReadStatus = TileReadStatus.InvalidTileData;
-    for (const node of this._getNodes())
-      if (TileReadStatus.Success !== (readStatus = this.readNodeAndCreateGraphics(renderGraphicList, node, featureTable, undefined, instances, pseudoRtcBias)))
-        return { readStatus, isLeaf };
-
-    if (0 === renderGraphicList.length)
-      return { readStatus: TileReadStatus.InvalidTileData, isLeaf };
-
-    let renderGraphic: RenderGraphic | undefined;
-    if (1 === renderGraphicList.length)
-      renderGraphic = renderGraphicList[0];
-    else
-      renderGraphic = this._system.createGraphicList(renderGraphicList);
-
-    const transform = this.getTileTransform(transformToRoot, pseudoRtcBias);
-    let range = contentRange;
-    if (transform)
-      range = transform.inverse()!.multiplyRange(range);
-
-    renderGraphic = this._system.createBatch(renderGraphic, PackedFeatureTable.pack(featureTable), range);
-    if (transform) {
-      const branch = new GraphicBranch(true);
-      branch.add(renderGraphic);
-      renderGraphic = this._system.createBranch(branch, transform);
-    }
-
-    return {
-      readStatus,
-      isLeaf,
-      contentRange,
-      graphic: renderGraphic,
-    };
-  }
-
-  private graphicFromMeshData(gltfMesh: GltfMeshData, meshGraphicArgs: MeshGraphicArgs, instances?: InstancedGraphicParams) {
-    if (!gltfMesh.points || !gltfMesh.pointRange) {
-      assert(false);
-      return;
-    }
-    const realityMeshPrimitive = (forceLUT || instances)  ? undefined : RealityMeshPrimitive.createFromGltfMesh(gltfMesh);
-    if (realityMeshPrimitive) {
-      const realityMesh = this._system.createRealityMesh(realityMeshPrimitive);
-      if (realityMesh)
-        return realityMesh;
-    }
-    const mesh = gltfMesh.primitive;
-    const pointCount = gltfMesh.points.length / 3;
-    mesh.points.fromTypedArray(gltfMesh.pointRange, gltfMesh.points);
-    if (mesh.triangles && gltfMesh.indices)
-      mesh.triangles.addFromTypedArray(gltfMesh.indices);
-
-    if (gltfMesh.uvs && gltfMesh.uvRange && gltfMesh.uvQParams) {
-      /** This is ugly and inefficient... unnecessary if Mesh stored uvs as QPoint2dList */
-      for (let i = 0, j = 0; i < pointCount; i++)
-        mesh.uvParams.push(gltfMesh.uvQParams.unquantize(gltfMesh.uvs[j++], gltfMesh.uvs[j++]));
-    }
-    if (gltfMesh.normals)
-      for (const normal of gltfMesh.normals)
-        mesh.normals.push(new OctEncodedNormal(normal));
-
-    return mesh.getGraphics(meshGraphicArgs, this._system, instances);
-  }
-
-  private getNodeTransform(node: any, parentTransform: Transform | undefined): Transform | undefined {
-    let thisTransform = parentTransform;
-    if (Array.isArray(node.matrix)) {
-      const jTrans = node.matrix;
-      const nodeTransform = Transform.createOriginAndMatrix(Point3d.create(jTrans[12], jTrans[13], jTrans[14]), Matrix3d.createRowValues(jTrans[0], jTrans[4], jTrans[8], jTrans[1], jTrans[5], jTrans[9], jTrans[2], jTrans[6], jTrans[10]));
-      thisTransform = thisTransform ? thisTransform.multiplyTransformTransform(nodeTransform) : nodeTransform;
-    }
-    return thisTransform;
-  }
-
-  private readMeshPrimitives(node: any, featureTable?: FeatureTable, thisBias?: Vector3d): GltfMeshData[] {
-    const meshes = new Array<GltfMeshData>();
-    const meshKey = node.meshes ? node.meshes : node.mesh;
-    if (undefined !== meshKey) {
-      const nodeMesh = this._meshes[meshKey];
-      if (nodeMesh) {
-        for (const primitive of nodeMesh.primitives) {
-          const geometry = this.readMeshPrimitive(primitive, featureTable, thisBias);
-          if (undefined !== geometry)
-            meshes.push(geometry);
-        }
-      }
-    }
-    return meshes;
-  }
-  private polyfaceFromGltfMesh(mesh: GltfMeshData, transform: Transform | undefined , needNormals: boolean, needParams: boolean): Polyface | undefined {
-    if (!mesh.pointQParams || !mesh.points || !mesh.indices) {
-      return undefined;
-    }
-    const { points, pointQParams, normals, uvs, uvQParams, indices } = mesh;
-
-    const includeNormals = needNormals && undefined !== normals;
-    const includeParams = needParams && undefined !== uvQParams && undefined !== uvs;
-
-    const polyface = IndexedPolyface.create(includeNormals, includeParams);
-    for (let i = 0; i < points.length; ) {
-      const point = pointQParams.unquantize(points[i++], points[i++], points[i++]);
-      if (transform)
-        transform.multiplyPoint3d(point, point);
-
-      polyface.addPoint(point);
-    }
-
-    if (includeNormals && normals)
-      for (let i = 0; i < normals.length; )
-        polyface.addNormal(OctEncodedNormal.decodeValue(normals[i++]));
-
-    if (includeParams && uvs && uvQParams)
-      for (let i = 0; i < uvs.length; )
-        polyface.addParam(uvQParams.unquantize(uvs[i++], uvs[i++]));
-
-    let j = 0;
-    indices.forEach((index: number) => {
-      polyface.addPointIndex(index);
-      if (includeNormals)
-        polyface.addNormalIndex(index);
-      if (includeParams)
-        polyface.addParamIndex(index);
-      if (0 === (++j % 3))
-        polyface.terminateFacet();
-    });
-    return polyface;
-
-  }
-
-  private readNodeAndCreatePolyfaces(polyfaces: Polyface[], node: any, parentTransform: Transform | undefined, needNormals: boolean, needParams: boolean) {
-    const thisTransform = this.getNodeTransform(node, parentTransform);
-    const meshes = this.readMeshPrimitives(node);
-
-    for (const mesh of meshes) {
-      const polyface = this.polyfaceFromGltfMesh (mesh, thisTransform, needNormals, needParams);
-      if (polyface)
-        polyfaces.push(polyface);
-    }
-
-    if (node.children) {
-      for (const child of node.children)
-        this.readNodeAndCreatePolyfaces(polyfaces, this._nodes[child], thisTransform, needNormals, needParams);
-    }
-  }
-
-  private readNodeAndCreateGraphics(renderGraphicList: RenderGraphic[], node: any, featureTable: FeatureTable, parentTransform: Transform | undefined, instances?: InstancedGraphicParams, pseudoRtcBias?: Vector3d): TileReadStatus {
-    if (undefined === node)
-      return TileReadStatus.InvalidTileData;
-
-    const thisTransform = this.getNodeTransform(node, parentTransform);
-
-    let thisBias;
-    /**
-     * This is a workaround for tiles generated by
-     * context capture which have a large offset from the tileset origin that exceeds the
-     * capacity of 32 bit integers. It is essentially an ad hoc RTC applied at read time only if the tile is far from the
-     * origin and there is no RTC supplied either with the B3DM of the GLTF.
-     * as the vertices are supplied in a quantized format, applying the RTC bias to
-     * quantization origin will make these tiles work correctly.
-     */
-    if (undefined !== pseudoRtcBias) {
-      thisBias = (undefined === thisTransform) ? pseudoRtcBias : thisTransform.matrix.multiplyInverse(pseudoRtcBias);
-    }
-    const meshes = this.readMeshPrimitives(node, featureTable, thisBias);
-
-    let renderGraphic: RenderGraphic | undefined;
-    if (0 !== meshes.length) {
-      const meshGraphicArgs = new MeshGraphicArgs();
-      if (1 === meshes.length) {
-        renderGraphic = this.graphicFromMeshData(meshes[0], meshGraphicArgs, instances);
-      } else {
-        const thisList: RenderGraphic[] = [];        for (const mesh of meshes) {
-          renderGraphic = this.graphicFromMeshData(mesh, meshGraphicArgs, instances);
-          if (undefined !== renderGraphic)
-            thisList.push(renderGraphic);
-        }
-        if (0 !== thisList.length)
-          renderGraphic = this._system.createGraphicList(thisList);
-      }
-      if (renderGraphic) {
-        if (thisTransform && !thisTransform.isIdentity) {
-          const branch = new GraphicBranch(true);
-          branch.add(renderGraphic);
-          renderGraphic = this._system.createBranch(branch, thisTransform);
-        }
-        renderGraphicList.push(renderGraphic);
-      }
-    }
-    if (node.children) {
-      for (const child of node.children)
-        this.readNodeAndCreateGraphics(renderGraphicList, this._nodes[child], featureTable, thisTransform, instances);
-    }
-    return TileReadStatus.Success;
-  }
-
-  public getBufferView(json: any, accessorName: string): GltfBufferView | undefined {
-    try {
-      const accessorValue = JsonUtils.asString(json[accessorName]);
-      const accessor = 0 < accessorValue.length ? JsonUtils.asObject(this._accessors[accessorValue]) : undefined;
-      const bufferViewAccessorValue = undefined !== accessor ? JsonUtils.asString(accessor.bufferView) : "";
-      const bufferView = 0 < bufferViewAccessorValue.length ? JsonUtils.asObject(this._bufferViews[bufferViewAccessorValue]) : undefined;
-
-      if (undefined === accessor)
-        return undefined;
-
-      const type = accessor.componentType as GltfDataType;
-      let dataSize = 0;
-      switch (type) {
-        case GltfDataType.UnsignedByte:
-          dataSize = 1;
-          break;
-        case GltfDataType.UnsignedShort:
-          dataSize = 2;
-          break;
-        case GltfDataType.UInt32:
-        case GltfDataType.Float:
-          dataSize = 4;
-          break;
-        default:
-          return undefined;
-      }
-      let componentCount = 1;
-      switch (accessor.type) {
-        case "VEC3":
-          componentCount = 3;
-          break;
-        case "VEC2":
-          componentCount = 2;
-          break;
-      }
-
-      const byteStride = bufferView.byteStride ? bufferView.byteStride : componentCount * dataSize;
-      const offset = ((bufferView && bufferView.byteOffset) ? bufferView.byteOffset : 0) + (accessor.byteOffset ? accessor.byteOffset : 0);
-      const length = byteStride * accessor.count;
-      // If the data is misaligned (Scalable mesh tile publisher) use slice to copy -- else use subarray.
-      // assert(0 === offset % dataSize);
-      const bytes = (0 === (this._binaryData.byteOffset + offset) % dataSize) ? this._binaryData.subarray(offset, offset + length) : this._binaryData.slice(offset, offset + length);
-      return new GltfBufferView(bytes, accessor.count as number, type, accessor, byteStride / dataSize);
-    } catch (e) {
-      return undefined;
-    }
-  }
-
-  public readBufferData32(json: any, accessorName: string): GltfBufferData | undefined { return this.readBufferData(json, accessorName, GltfDataType.UInt32); }
-  public readBufferData16(json: any, accessorName: string): GltfBufferData | undefined { return this.readBufferData(json, accessorName, GltfDataType.UnsignedShort); }
-  public readBufferData8(json: any, accessorName: string): GltfBufferData | undefined { return this.readBufferData(json, accessorName, GltfDataType.UnsignedByte); }
-  public readBufferDataFloat(json: any, accessorName: string): GltfBufferData | undefined { return this.readBufferData(json, accessorName, GltfDataType.Float); }
-
-  protected constructor(props: GltfReaderProps, iModel: IModelConnection, modelId: Id64String, is3d: boolean, system: RenderSystem, type: BatchType = BatchType.Primary, isCanceled?: ShouldAbortReadGltf) {
-    this._buffer = props.buffer;
-    this._scene = props.scene;
-    this._binaryData = props.binaryData;
-    this._accessors = props.accessors;
-    this._bufferViews = props.bufferViews;
-    this._meshes = props.meshes;
-    this._nodes = props.nodes;
-    this._materialValues = props.materials;
-    this._samplers = props.samplers;
-    this._techniques = props.techniques;
-    this._extensions = props.extensions;
-    this._yAxisUp = props.yAxisUp;
-    this._returnToCenter = this.extractReturnToCenter(props.extensions);
-    this._textures = props.scene.textures;
-    this._images = props.scene.images;
-
-    this._renderMaterials = props.scene.renderMaterials;
-    this._namedTextures = props.scene.namedTextures;
-
-    this._iModel = iModel;
-    this._modelId = modelId;
-    this._is3d = is3d;
-    this._system = system;
-    this._type = type;
-    this._canceled = isCanceled;
-  }
-
-  protected readBufferData(json: any, accessorName: string, type: GltfDataType): GltfBufferData | undefined {
-    const view = this.getBufferView(json, accessorName);
-    return undefined !== view ? view.toBufferData(type) : undefined;
-  }
-
-  protected readFeatureIndices(_json: any): number[] | undefined { return undefined; }
-
-  private colorFromJson(values: number[]): ColorDef { return ColorDef.from(values[0] * 255, values[1] * 255, values[2] * 255, (1.0 - values[3]) * 255); }
-
-  private colorFromMaterial(materialJson: any): ColorDef {
-    if (materialJson) {
-      if (materialJson.values && Array.isArray(materialJson.values.color))
-        return this.colorFromJson(materialJson.values.color);
-      else if (materialJson.pbrMetallicRoughness && Array.isArray(materialJson.pbrMetallicRoughness.baseColorFactor))
-        return this.colorFromJson(materialJson.pbrMetallicRoughness.baseColorFactor);
-      else if (materialJson.extensions && materialJson.extensions.KHR_techniques_webgl && materialJson.extensions.KHR_techniques_webgl.values && materialJson.extensions.KHR_techniques_webgl.values.u_color)
-        return this.colorFromJson(materialJson.extensions.KHR_techniques_webgl.values.u_color);
-    }
-
-    return ColorDef.white;
-  }
-
-  private extractTextureId(materialJson: any): string | undefined {
-    if (typeof materialJson !== "object")
-      return undefined;
-
-    const extractId = (value: any) => {
-      switch (typeof value) {
-        case "string":
-          return value;
-        case "number":
-          return value.toString();
-        default:
-          return undefined;
-      }
-    };
-
-    // Bimium's shader value...almost certainly obsolete at this point.
-    let id = extractId(materialJson.values?.tex);
-    if (undefined !== id)
-      return id;
-
-    // KHR_techniques_webgl extension
-    const techniques = this._extensions?.KHR_techniques_webgl?.techniques;
-    const ext = Array.isArray(techniques) ? materialJson.extensions?.KHR_techniques_webgl : undefined;
-    if (undefined !== ext && typeof ext.values === "object") {
-      const uniforms = typeof ext.technique === "number" ? techniques[ext.technique].uniforms : undefined;
-      if (typeof uniforms === "object") {
-        for (const uniformName of Object.keys(uniforms)) {
-          const uniform = uniforms[uniformName];
-          if (typeof uniform === "object" && uniform.type === GltfDataType.Sampler2d)
-            return extractId(ext.values[uniformName]?.index);
-        }
-      }
-    }
-
-    id = extractId(materialJson.diffuseTexture?.index);
-    id = id ?? extractId(materialJson.emissiveTexture?.index);
-    return id ?? extractId(materialJson.pbrMetallicRoughness?.baseColorTexture?.index);
-  }
-
-  protected createDisplayParams(materialJson: any, hasBakedLighting: boolean): DisplayParams | undefined {
-    const textureId = this.extractTextureId(materialJson);
-    const textureMapping = undefined !== textureId ? this.findTextureMapping(textureId) : undefined;
-    const color = this.colorFromMaterial(materialJson);
-    return new DisplayParams(DisplayParams.Type.Mesh, color, color, 1, LinePixels.Solid, FillFlags.Always, undefined, undefined, hasBakedLighting, textureMapping);
-  }
-  protected extractReturnToCenter(extensions: any): number[] | undefined {
-    if (extensions === undefined) { return undefined; }
-    const cesiumRtc = JsonUtils.asObject(extensions.CESIUM_RTC);
-    if (cesiumRtc === undefined) return undefined;
-    const rtc = JsonUtils.asArray(cesiumRtc.center);
-    return (rtc[0] === 0.0 && rtc[1] === 0.0 && rtc[2] === 0.0) ? undefined : rtc;
-  }
-
-  protected readMeshPrimitive(primitive: any, featureTable?: FeatureTable, pseudoRtcBias?: Vector3d): GltfMeshData | undefined {
-    const materialName = JsonUtils.asString(primitive.material);
-    const hasBakedLighting = undefined === primitive.attributes.NORMAL;
-    const materialValue = 0 < materialName.length ? JsonUtils.asObject(this._materialValues[materialName]) : undefined;
-    const displayParams = this.createDisplayParams(materialValue, hasBakedLighting);
-    if (undefined === displayParams)
-      return undefined;
-
-    let primitiveType: number = -1;
-    const meshMode = JsonUtils.asInt(primitive.mode, GltfMeshMode.Triangles);
-    switch (meshMode) {
-      case GltfMeshMode.Lines:
-        primitiveType = Mesh.PrimitiveType.Polyline;
-        break;
-
-      case GltfMeshMode.Points:
-        primitiveType = Mesh.PrimitiveType.Point;
-        break;
-
-      case GltfMeshMode.Triangles:
-        primitiveType = Mesh.PrimitiveType.Mesh;
-        break;
-
-      default:
-        assert(false);
-        return undefined;
-    }
-    const isPlanar = JsonUtils.asBool(primitive.isPlanar);
-
-    const isVolumeClassifier = this._isVolumeClassifier;
-    const meshPrimitive = Mesh.create({
-      displayParams,
-      features: undefined !== featureTable ? new Mesh.Features(featureTable) : undefined,
-      type: primitiveType,
-      range: Range3d.createNull(),
-      is2d: !this._is3d,
-      isPlanar,
-      hasBakedLighting,
-      isVolumeClassifier,
-    });
-    const mesh = new GltfMeshData(meshPrimitive);
-
-    // We don't have real colormap - just load material color.  This will be used if non-Bentley
-    // tile or fit the color table is uniform. For a non-Bentley, non-Uniform, we'll set the
-    // uv parameters to pick the colors out of the color map texture.
-    meshPrimitive.colorMap.insert(displayParams.fillColor.tbgr);   // White...
-
-    const colorIndices = this.readBufferData16(primitive.attributes, "_COLORINDEX");
-    if (undefined !== colorIndices) {
-      let texStep;
-      if (materialValue.values !== undefined && Array.isArray(materialValue.values.texStep))
-        texStep = materialValue.values.texStep;
-      else if (materialValue.extensions && materialValue.extensions.KHR_techniques_webgl && materialValue.extensions.KHR_techniques_webgl.values && Array.isArray(materialValue.extensions.KHR_techniques_webgl.values.u_texStep))
-        texStep = materialValue.extensions.KHR_techniques_webgl.values.u_texStep;
-
-      if (texStep) {
-        const uvParams = [];
-        for (let i = 0; i < colorIndices.count; i++)
-          uvParams.push(new Point2d(texStep[1] + texStep[0] * colorIndices.buffer[i], .5));
-
-        const paramList = QPoint2dList.fromPoints(uvParams);
-        mesh.uvs = paramList.toTypedArray();
-        mesh.uvQParams = paramList.params;
-      }
-    }
-
-    if (primitive.extensions?.KHR_draco_mesh_compression) {
-      return undefined; // Defer Draco decompression until web workers implementation.
-      /*
-      const dracoExtension = primitive.extensions.KHR_draco_mesh_compression;
-      const bufferView = this._bufferViews[dracoExtension.bufferView];
-      if (undefined === bufferView) return undefined;
-      const bufferData = this._binaryData.subarray(bufferView.byteOffset, bufferView.byteOffset + bufferView.byteLength);
-
-      return DracoDecoder.readDracoMesh(mesh, primitive, bufferData, dracoExtension.attributes); */
-    }
-
-    this.readBatchTable(mesh.primitive, primitive);
-
-    if (!this.readVertices(mesh, primitive, pseudoRtcBias))
-      return undefined;
-
-    switch (primitiveType) {
-      case Mesh.PrimitiveType.Mesh: {
-        if (!this.readMeshIndices(mesh, primitive))
-          return undefined;
-
-        if (!displayParams.ignoreLighting && !this.readNormals(mesh, primitive.attributes, "NORMAL"))
-          return undefined;
-
-        if (!mesh.uvs)
-          this.readUVParams(mesh, primitive.attributes, "TEXCOORD_0");
-        break;
-      }
-
-      case Mesh.PrimitiveType.Polyline:
-      case Mesh.PrimitiveType.Point: {
-        if (undefined !== mesh.primitive.polylines && !this.readPolylines(mesh.primitive.polylines, primitive, "indices", Mesh.PrimitiveType.Point === primitiveType))
-          return undefined;
-        break;
-      }
-      default: {
-        assert(false, "unhandled primitive type");
-        return undefined;
-      }
-    }
-    if (displayParams.textureMapping && !mesh.uvs)
-      return undefined;
-
-    if (primitive.extensions?.CESIUM_primitive_outline) {
-      const data = this.readBufferData32(primitive.extensions.CESIUM_primitive_outline, "indices");
-      if (data !== undefined) {
-        assert(0 === data.count % 2);
-        mesh.primitive.edges = new MeshEdges();
-        for (let i = 0; i < data.count;)
-          mesh.primitive.edges.visible.push(new MeshEdge(data.buffer[i++], data.buffer[i++]));
-      }
-    }
-
-    return mesh;
-  }
-
-  /**
-   *
-   * @param positions quantized points
-   * @param primitive input json
-   * @param pseudoRtcBias a bias applied to each point - this is a workaround for tiles generated by
-   * context capture which have a large offset from the tileset origin that exceeds the
-   * capacity of 32 bit integers. This is essentially an ad hoc RTC applied at read time.
-   */
-  private readVertices(mesh: GltfMeshData, primitive: any, pseudoRtcBias?: Vector3d): boolean {
-    const view = this.getBufferView(primitive.attributes, "POSITION");
-    if (undefined === view)
-      return false;
-
-    if (GltfDataType.Float === view.type) {
-      const buffer = view.toBufferData(GltfDataType.Float);
-      if (undefined === buffer)
-        return false;
-
-      const strideSkip = view.stride - 3;
-      mesh.pointRange = Range3d.createNull();
-      for (let i = 0; i < buffer.buffer.length; i += strideSkip)
-        mesh.pointRange.extendXYZ(buffer.buffer[i++], buffer.buffer[i++], buffer.buffer[i++]);
-
-      const positions = new QPoint3dList(QParams3d.fromRange(mesh.pointRange));
-      const scratchPoint = new Point3d();
-      for (let i = 0, j = 0; i < buffer.count; i++, j += strideSkip) {
-        scratchPoint.set(buffer.buffer[j++], buffer.buffer[j++], buffer.buffer[j++]);
-        if (undefined !== pseudoRtcBias)
-          scratchPoint.subtractInPlace(pseudoRtcBias);
-
-        positions.add(scratchPoint);
-      }
-      mesh.pointQParams = positions.params;
-      mesh.points = positions.toTypedArray();
-    } else {
-      if (GltfDataType.UnsignedShort !== view.type)
-        return false;
-
-      const extensions = JsonUtils.asObject(view.accessor.extensions);
-      const quantized = undefined !== extensions ? JsonUtils.asObject(extensions.WEB3D_quantized_attributes) : undefined;
-      if (undefined === quantized)
-        return false;
-
-      const rangeMin = JsonUtils.asArray(quantized.decodedMin);
-      const rangeMax = JsonUtils.asArray(quantized.decodedMax);
-      if (undefined === rangeMin || undefined === rangeMax)
-        return false;
-
-      const buffer = view.toBufferData(GltfDataType.UnsignedShort);
-      if (undefined === buffer || ! (buffer.buffer instanceof Uint16Array))
-        return false;
-
-      assert (buffer.buffer instanceof Uint16Array);
-      mesh.pointRange = Range3d.createXYZXYZ(rangeMin[0], rangeMin[1], rangeMin[2], rangeMax[0], rangeMax[1], rangeMax[2]);
-      if (undefined !== pseudoRtcBias) {
-        mesh.pointRange.low.subtractInPlace(pseudoRtcBias);
-        mesh.pointRange.high.subtractInPlace(pseudoRtcBias);
-      }
-      mesh.pointQParams = QParams3d.fromRange( mesh.pointRange);
-      if (3 === view.stride) {
-        mesh.points = buffer.buffer;
-      } else {
-        mesh.points = new Uint16Array(3 * view.count);
-        for (let i = 0, j = 0; i < view.count; i++) {
-          const index = i * view.stride;
-          mesh.points[j++] = buffer.buffer[index];
-          mesh.points[j++] = buffer.buffer[index + 1];
-          mesh.points[j++] = buffer.buffer[index + 2];
-        }
-      }
-    }
-
-    return true;
-  }
-
-  protected readIndices(json: any, accessorName: string): number[] | undefined {
-    const data = this.readBufferData32(json, accessorName);
-    if (undefined === data)
-      return undefined;
-
-    const indices = [];
-    for (let i = 0; i < data.count; i++)
-      indices.push(data.buffer[i]);
-
-    return indices;
-  }
-
-  protected readBatchTable(_mesh: Mesh, _json: any) {
-  }
-
-  protected readMeshIndices(mesh: GltfMeshData, json: any): boolean {
-    const data = this.readBufferData16(json, "indices") || this.readBufferData32(json, "indices");
-    if (undefined === data || (!(data.buffer instanceof(Uint16Array)) && ! (data.buffer instanceof(Uint32Array))))
-      return false;
-
-    mesh.indices = data.buffer;
-
-    return true;
-  }
-
-  protected readNormals(mesh: GltfMeshData, json: any, accessorName: string): boolean {
-    const view = this.getBufferView(json, accessorName);
-    if (undefined === view)
-      return false;
-
-    switch (view.type) {
-      case GltfDataType.Float: {
-        const data = view.toBufferData(GltfDataType.Float);
-        if (undefined === data)
-          return false;
-
-        mesh.normals = new Uint16Array(data.count);
-        const scratchNormal = new Vector3d();
-        const strideSkip = view.stride - 3;
-        for (let i = 0, j = 0; i < data.count; i++, j += strideSkip) {
-          scratchNormal.set(data.buffer[j++], data.buffer[j++], data.buffer[j++]);
-          mesh.normals[i] = OctEncodedNormal.encode(scratchNormal);
-        }
-        return true;
-      }
-
-      case GltfDataType.UnsignedByte: {
-        const data = view.toBufferData(GltfDataType.UnsignedByte);
-        if (undefined === data)
-          return false;
-
-        // ###TODO: we shouldn't have to allocate OctEncodedNormal objects...just use uint16s / numbers...
-        mesh.normals = new Uint16Array(data.count);
-        for (let i = 0; i < data.count; i++) {
-          // ###TODO? not clear why ray writes these as pairs of uint8...
-          const index = i * view.stride;
-          const normal = data.buffer[index] | (data.buffer[index + 1] << 8);
-          mesh.normals[i] = normal;
-        }
-        return true;
-      }
-      default:
-        return false;
-    }
-  }
-
-  private readUVParams(mesh: GltfMeshData, json: any, accessorName: string): boolean {
-    const view = this.getBufferView(json, accessorName);
-    let data: any;
-
-    if (view === undefined)
-      return false;
-
-    switch (view.type) {
-      case GltfDataType.Float: {
-        data = this.readBufferDataFloat(json, accessorName);
-        mesh.uvRange = Range2d.createNull();
-
-        for (let i = 0; i < data.count; i++) {
-          const index = view.stride * i; // 2 float per param...
-          mesh.uvRange.extendXY(data.buffer[index], data.buffer[index + 1]);
-        }
-        mesh.uvQParams = QParams2d.fromRange(mesh.uvRange);
-        mesh.uvs = new Uint16Array(data.count * 2);
-        for (let i = 0, j = 0; i < data.count; i++) {
-          const index = view.stride * i; // 2 float per param...
-          mesh.uvs[j++] = Quantization.quantize(data.buffer[index], mesh.uvQParams.origin.x, mesh.uvQParams.scale.x);
-          mesh.uvs[j++] = Quantization.quantize(data.buffer[index + 1], mesh.uvQParams.origin.y, mesh.uvQParams.scale.y);
-        }
-        return true;
-      }
-
-      case GltfDataType.UnsignedShort: {
-        const extensions = JsonUtils.asObject(view.accessor.extensions);
-        const quantized = undefined !== extensions ? JsonUtils.asObject(extensions.WEB3D_quantized_attributes) : undefined;
-        if (undefined === quantized)
-          return false;
-
-        const rangeMin = JsonUtils.asArray(quantized.decodedMin);
-        const rangeMax = JsonUtils.asArray(quantized.decodedMax);
-        if (undefined === rangeMin || undefined === rangeMax)
-          return false;
-
-        const qData = view.toBufferData(GltfDataType.UnsignedShort);
-        if (undefined === qData || ! (qData.buffer instanceof Uint16Array))
-          return false;
-
-        mesh.uvRange = Range2d.createXYXY(rangeMin[0], rangeMin[1], rangeMax[0], rangeMax[1]);
-        mesh.uvQParams = QParams2d.fromRange( mesh.uvRange);
-        if (2 === view.stride) {
-          mesh.uvs = qData.buffer;
-        } else {
-          mesh.uvs = new Uint16Array(2 * view.count);
-          for (let i = 0, j = 0; i < view.count; i++) {
-            const index = i * view.stride;
-            mesh.uvs[j++] = qData.buffer[index];
-            mesh.uvs[j++] = qData.buffer[index + 1];
-          }
-        }
-        return true;
-      }
-      default:
-        assert (false);
-        return false;
-
-    }
-
-    return true;
-  }
-
-  protected readPolylines(polylines: MeshPolylineList, json: any, accessorName: string, disjoint: boolean): boolean {
-    const data = this.readBufferData32(json, accessorName);
-    if (undefined === data)
-      return false;
-
-    const indices = new Array<number>();
-    if (disjoint) {
-      for (let i = 0; i < data.count;)
-        indices.push(data.buffer[i++]);
-    } else {
-      for (let i = 0; i < data.count;) {
-        const index0 = data.buffer[i++];
-        const index1 = data.buffer[i++];
-        if (0 === indices.length || index0 !== indices[indices.length - 1]) {
-          if (indices.length !== 0) {
-            polylines.push(new MeshPolyline(indices));
-            indices.length = 0;
-          }
-          indices.push(index0);
-        }
-        indices.push(index1);
-      }
-    }
-    if (indices.length !== 0)
-      polylines.push(new MeshPolyline(indices));
-
-    return true;
-  }
-
-  protected async loadTextures(): Promise<void> {
-    if (undefined === this._textures)
-      return;
-
-    const transparentTextures: Set<string> = new Set<string>();
-    for (const name of Object.keys(this._materialValues)) {
-      const materialValue = this._materialValues[name];
-      let technique;
-      if (undefined !== materialValue.values &&
-        undefined !== materialValue.values.tex &&
-        undefined !== materialValue.technique &&
-        undefined !== (technique = this._techniques[materialValue.technique]) &&
-        undefined !== technique.states &&
-        Array.isArray(technique.states.enable)) {
-        for (const enable of technique.states.enable)
-          if (enable === 3042)
-            transparentTextures.add(materialValue.values.tex);
-      }
-    }
-
-    const promises = new Array<Promise<void>>();
-    for (const name of Object.keys(this._textures))
-      promises.push(this.loadTexture(name, transparentTextures.has(name)));
-
-    if (promises.length > 0)
-      await Promise.all(promises);
-  }
-
-  protected async loadTextureImage(imageJson: any, samplerJson: any, isTransparent: boolean): Promise<RenderTexture | undefined> {
-    try {
-      const binaryImageJson = (imageJson.extensions && imageJson.extensions.KHR_binary_glTF) ? JsonUtils.asObject(imageJson.extensions.KHR_binary_glTF) : imageJson;
-      const bufferView = this._bufferViews[binaryImageJson.bufferView];
-      const mimeType = JsonUtils.asString(binaryImageJson.mimeType);
-      const format = getImageSourceFormatForMimeType(mimeType);
-      if (undefined === format)
-        return undefined;
-
-      let textureType = RenderTexture.Type.Normal;
-      if (undefined !== samplerJson &&
-        (undefined !== samplerJson.wrapS || undefined !== samplerJson.wrapT))
-        textureType = RenderTexture.Type.TileSection;
-      const textureParams = new RenderTexture.Params(undefined, textureType);
-      const offset = bufferView.byteOffset;
-
-      /* -----------------------------------
-          const jpegArray = this._binaryData.slice(offset, offset + bufferView.byteLength);
-          const jpegArrayBuffer = jpegArray.buffer;
-          const workerOp = new ImageDecodeWorkerOperation(jpegArrayBuffer, mimeType);
-          try {
-            const imageBitmap = await GltfReader.webWorkerManager.queueOperation(workerOp)
-            return this._isCanceled ? undefined : this._system.createTextureFromImage(imageBitmap, isTransparent && ImageSourceFormat.Png === format, this._iModel, textureParams))
-          } catch (_) {
-            return undefined;
-          }
-        ------------------------------------- */
-
-      const bytes = this._binaryData.subarray(offset, offset + bufferView.byteLength);
-      const imageSource = new ImageSource(bytes, format);
-      try {
-        const image = await imageElementFromImageSource(imageSource);
-        return this._isCanceled ? undefined : this._system.createTextureFromImage(image, isTransparent && ImageSourceFormat.Png === format, this._iModel, textureParams);
-      } catch (_) {
-        return undefined;
-      }
-    } catch (e) {
-      return undefined;
-    }
-  }
-
-  protected async loadTexture(textureId: string, isTransparent: boolean): Promise<void> {
-    const textureJson = JsonUtils.asObject(this._textures[textureId]);
-    if (undefined === textureJson)
-      return;
-
-    const texture = await this.loadTextureImage(this._images[textureJson.source], undefined === this._samplers ? undefined : this._samplers[textureJson.sampler], isTransparent);
-    textureJson.renderTexture = texture;
-  }
-
-  protected findTextureMapping(textureId: string): TextureMapping | undefined {
-    const textureJson = JsonUtils.asObject(this._textures[textureId]);
-    const texture = undefined !== textureJson ? textureJson.renderTexture as RenderTexture : undefined;
-    return undefined !== texture ? new TextureMapping(texture, new TextureMapping.Params()) : undefined;
-  }
-}
-=======
-/*---------------------------------------------------------------------------------------------
-* Copyright (c) Bentley Systems, Incorporated. All rights reserved.
-* See LICENSE.md in the project root for license terms and full copyright notice.
-*--------------------------------------------------------------------------------------------*/
-/** @packageDocumentation
- * @module Tiles
- */
-
 import { assert, ByteStream, compareBooleans, compareNumbers, compareStrings, Dictionary, Id64String, JsonUtils, utf8ToString } from "@itwin/core-bentley";
-import { Angle, Matrix3d, Point2d, Point3d, Point4d, Range2d, Range3d, Transform, Vector3d } from "@itwin/core-geometry";
+import { Angle, IndexedPolyface, Matrix3d, Point2d, Point3d, Point4d, Range2d, Range3d, Transform, Vector3d } from "@itwin/core-geometry";
 import {
   BatchType, ColorDef, ElementAlignedBox3d, Feature, FeatureTable, FillFlags, GlbHeader, ImageSource, LinePixels, MeshEdge,
   MeshEdges, MeshPolyline, MeshPolylineList, OctEncodedNormal, PackedFeatureTable, QParams2d, QParams3d, QPoint2dList,
@@ -1049,9 +24,9 @@
 import { RealityMeshPrimitive } from "../render/primitives/mesh/RealityMeshPrimitive";
 import { RenderGraphic } from "../render/RenderGraphic";
 import { RenderSystem } from "../render/RenderSystem";
-import { TileContent } from "./internal";
-
-/* eslint-disable no-restricted-syntax */
+import { RealityTileGeometry, TileContent } from "./internal";
+
+/* eslint-disable no-restricted-syntax */
 
 /** Enumerates the types of [[GltfMeshPrimitive]] topologies. */
 enum GltfMeshMode {
@@ -2909,5 +1884,4 @@
   public get scenes(): GltfDictionary<GltfScene> { return this._glTF.scenes ?? emptyDict; }
   public get sceneNodes(): GltfId[] { return this._sceneNodes; }
   public get textures(): GltfDictionary<GltfTexture> { return this._textures; }
-}
->>>>>>> b8770526
+}