/*---------------------------------------------------------------------------------------------
* Copyright (c) Bentley Systems, Incorporated. All rights reserved.
* See LICENSE.md in the project root for license terms and full copyright notice.
*--------------------------------------------------------------------------------------------*/
/** @packageDocumentation
 * @module Tiles
 */

import { assert, ByteStream, compareBooleans, compareNumbers, compareStrings, Dictionary, Id64String, JsonUtils, utf8ToString } from "@itwin/core-bentley";
import { Angle, Matrix3d, Point2d, Point3d, Point4d, Range2d, Range3d, Transform, Vector3d } from "@itwin/core-geometry";
import {
<<<<<<< HEAD
  BatchType, ColorDef, ElementAlignedBox3d, Feature, FeatureTable, FillFlags, GlbHeader, ImageSource, LinePixels, MeshEdge,
  MeshEdges, MeshPolyline, MeshPolylineList, OctEncodedNormal, PackedFeatureTable, QParams2d, QParams3d, QPoint2dList,
  QPoint3dList, Quantization, RenderTexture, TextureMapping, TileFormat, TileReadStatus,
=======
  BatchType, ColorDef, ElementAlignedBox3d, FeatureTable, FillFlags, GltfBufferData, GltfBufferView, GltfDataType, GltfHeader, GltfMeshMode,
  ImageSource, ImageSourceFormat, LinePixels, MeshEdge, MeshEdges, MeshPolyline, MeshPolylineList, OctEncodedNormal, PackedFeatureTable, QParams2d, QParams3d, QPoint2dList, QPoint3dList,
  Quantization, RenderTexture, TextureMapping, TextureTransparency, TileReadStatus,
>>>>>>> 138fe6d6
} from "@itwin/core-common";
import { getImageSourceFormatForMimeType, imageElementFromImageSource, tryImageElementFromUrl } from "../ImageUtil";
import { IModelConnection } from "../IModelConnection";
import { IModelApp } from "../IModelApp";
import { GraphicBranch } from "../render/GraphicBranch";
import { PickableGraphicOptions } from "../render/GraphicBuilder";
import { InstancedGraphicParams } from "../render/InstancedGraphicParams";
import { DisplayParams } from "../render/primitives/DisplayParams";
import { Mesh, MeshGraphicArgs } from "../render/primitives/mesh/MeshPrimitives";
import { RealityMeshPrimitive } from "../render/primitives/mesh/RealityMeshPrimitive";
import { RenderGraphic } from "../render/RenderGraphic";
import { RenderSystem } from "../render/RenderSystem";
import { TileContent } from "./internal";

/* eslint-disable no-restricted-syntax */

/** Enumerates the types of [[GltfMeshPrimitive]] topologies. */
enum GltfMeshMode {
  Points = 0,
  Lines = 1,
  LineStrip = 3,
  Triangles = 4,
  /** Not currently supported. */
  TriangleStrip = 5,
  /** Not currently supported. */
  TriangleFan = 6,
}

/** Enumerates the basic data types supported by accessors, material values, technique uniforms, etc.
 * @internal
 */
export enum GltfDataType {
  SignedByte = 0x1400,
  UnsignedByte = 0x1401,
  SignedShort = 5122,
  UnsignedShort = 5123,
  UInt32 = 5125,
  Float = 5126,
  Rgb = 6407,
  Rgba = 6408,
  IntVec2 = 0x8b53,
  IntVec3 = 0x8b54,
  FloatVec2 = 35664,
  FloatVec3 = 35665,
  FloatVec4 = 35666,
  FloatMat3 = 35675,
  FloatMat4 = 35676,
  Sampler2d = 35678,
}

/** @internal */
enum GltfMagFilter {
  Nearest = 9728,
  Linear = 9729,
}

/** @internal */
enum GltfMinFilter {
  Nearest = GltfMagFilter.Nearest,
  Linear = GltfMagFilter.Linear,
  NearestMipMapNearest = 9984,
  LinearMipMapNearest = 9985,
  NearestMipMapLinear = 9986,
  LinearMipMapLinear = 9987,
}

/** Describes how texture coordinates outside of the range [0..1] are handled. */
enum GltfWrapMode {
  ClampToEdge = 33071,
  MirroredRepeat = 33648,
  Repeat = 10497,
}

/** Describes the intended target of a [[GltfBufferViewProps]]. */
enum GltfBufferTarget {
  ArrayBuffer = 34962,
  ElementArrayBuffer = 24963,
}

/** The type used to refer to an entry in a GltfDictionary in a glTF 1.0 asset. @internal */
export type Gltf1Id = string;
/** The type used to refer to an entry in a GltfDictionary in a glTF 2.0 asset. @internal */
export type Gltf2Id = number;
/** The type used to refer to an entry in a GltfDictionary. @internal */
export type GltfId = Gltf1Id | Gltf2Id;

/** A collection of resources of some type defined at the top-level of a [[Gltf]] asset.
 * In glTF 1.0, these are defined as objects; each resource is referenced and accessed by its string key.
 * In glTF 2.0, these are defined as arrays; each resource is referenced and accessed by its integer array index.
 */
interface GltfDictionary<T extends GltfChildOfRootProperty> {
  [key: GltfId]: T | undefined;
}

function * dictionaryIterator<T extends GltfChildOfRootProperty>(dict: GltfDictionary<T>): Iterable<T> {
  if (Array.isArray(dict)) {
    for (const elem of dict)
      yield elem;
  } else {
    for (const key of Object.keys(dict)) {
      const value = dict[key];
      if (undefined !== value)
        yield value;
    }
  }
}

/** Optional extensions applied to a [[GltfProperty]] to enable behavior not defined in the core specification. */
interface GltfExtensions {
  [key: string]: unknown | undefined;
}

/** The base interface provided by most objects in a glTF asset, permitting additional data to be associated with the object. */
interface GltfProperty {
  extensions?: GltfExtensions;
  extras?: any;
}

/** The base interface provided by top-level properties of a [[Gltf]] asset. */
interface GltfChildOfRootProperty extends GltfProperty {
  /** Optional name, strictly for human consumption. */
  name?: string;
}

/** A unit of geometry belonging to a [[GltfMesh]]. */
interface GltfMeshPrimitive extends GltfProperty {
  /** Maps the name of each mesh attribute semantic to the Id of the [[GltfAccessor]] providing the attribute's data. */
  attributes: { [k: string]: GltfId | undefined };
  /** The Id of the [[GltfAccessor]] providing the vertex indices. */
  indices?: GltfId;
  /** The Id of the [[GltfMaterial]] to apply to the primitive when rendering. */
  material?: GltfId;
  /** The primitive topology type. */
  mode?: GltfMeshMode;
  /** Morph targets - currently unsupported. */
  targets?: { [k: string]: GltfId | undefined };
  extensions?: GltfExtensions & {
    /** The [CESIUM_primitive_outline](https://github.com/KhronosGroup/glTF/tree/main/extensions/2.0/Vendor/CESIUM_primitive_outline) extension
     * describes how to draw outline edges for a triangle mesh.
     */
    // eslint-disable-next-line @typescript-eslint/naming-convention
    CESIUM_primitive_outline?: {
      /** The Id of the [[GltfBufferViewProps]] supplying the endpoints of each edge as indices into the triangle mesh's vertex array.
       * The number of indices must be even; each consecutive pair of indices describes one line segment. No connectivity between
       * line segments is implied.
       */
      indices?: GltfId;
    };
  };
}

/** A collection of [[GltfMeshPrimitive]]s to be rendered. Each mesh is referenced by a node. Multiple nodes can refer to the same mesh.
 * The node's transform is applied when rendering the mesh.
 */
interface GltfMesh extends GltfChildOfRootProperty {
  /** The collection of primitives to be rendered. */
  primitives?: GltfMeshPrimitive[];
  /** For morph targets - currently unsupported. */
  weights?: number[];
}

/** Properties common to [[Gltf1Node]] and [[Gltf2Node]]. */
interface GltfNodeBaseProps {
  /** The Ids of the child nodes. @see [[GltfNode]]. */
  children?: GltfId[];
  /** Currently ignored. */
  camera?: GltfId;
  /** Currently ignored. */
  skin?: GltfId;
  /** A 4x4 column-major transformation matrix. Mutually exclusive with [[rotation]], [[scale]], and [[translation]]. */
  matrix?: number[];
  /** Unit quaternion as [x, y, z, w], where w is the scalar. */
  rotation?: number[];
  /** Non-uniform scale as [x, y, z]. */
  scale?: number[];
  /** Translation as [x, y, z]. */
  translation?: number[];
}

/** glTF 1.0 representation of a [[GltfNode]]. Unlike a [[Gltf2Node]], a Gltf1Node may refer to any number of [[GltfMesh]]es. */
interface Gltf1Node extends GltfChildOfRootProperty, GltfNodeBaseProps {
  /** The Ids of the [[GltfMesh]]es to be rendered by this node.
   * @note The spec defines this as an array of strings, but the original implementation of [[GltfReader]] was written to treat it as a string instead.
   * In case this was because of non-spec-compliant glTF that placed a string here instead of an array, either is permitted.
   */
  meshes?: GltfId[] | string;
  mesh?: never;
  /** Currently ignored. */
  jointName?: GltfId;
  /** Currently ignored. */
  skeletons?: GltfId[];
}

/** glTF 2.0 representation of a [[GltfNode]]. Unlike a [[Gltf1Node]], a Gltf2Node may refer to at most one [[GltfMesh]]. */
interface Gltf2Node extends GltfChildOfRootProperty, GltfNodeBaseProps {
  /** The Id of the [[GltfMesh]] to be rendered by this node. */
  mesh?: GltfId;
  meshes?: never;
  /** Morph targets - currently ignored. */
  weights?: number[];
}

/** Describes a node in a [[GltfScene]]. Each node may be associated with zero, one (glTF 2.0), or any number of (glTF 1.0) [[GltfMesh]]es.
 * Each node may define a transform. Each node may have any number of child nodes. A child node's transform is multiplied by its parent node's transform.
 * Some nodes may be associated with other types of data like cameras, skins, lights, etc - these types of data are currently unsupported.
 * Rendering a node means rendering its meshes and the meshes of all of its descendants, with transforms applied.
 * @internal
 */
export type GltfNode = Gltf1Node | Gltf2Node;

function getNodeMeshIds(node: GltfNode): GltfId[] {
  if (undefined !== node.meshes)
    return typeof node.meshes === "string" ? [node.meshes] : node.meshes;
  else if (undefined !== node.mesh)
    return [node.mesh];

  return [];
}

/** Describes a scene graph that composes any number of [[GltfNode]]s to produce a rendering of the [[Gltf]] asset.
 * An asset may define any number of scenes; the default scene is specified by [[Gltf.scene]].
 */
interface GltfScene extends GltfChildOfRootProperty {
  /** The Ids of the nodes comprising the scene graph. */
  nodes?: GltfId[];
}

/** Provides metadata about a [[Gltf]] asset. */
interface GltfAsset extends GltfProperty {
  /** A copyright message suitable for display to credit the content creator. */
  copyright?: string;
  /** The name of the tool that generated the asset. */
  generator?: string;
  /** The glTF version targeted by the asset, in the form "major.minor" where "major" and "minor" are integers. */
  version: string;
  /** The minimum glTF version required to properly load this asset, in the same form as [[version]].
   * This minimum version must be no greater than [[version]].
   */
  minVersion?: string;
}

/** Describes an image such as one used for a [[GltfTexture]]. The image may be referenced by a [[uri]] or a [[bufferView]]. */
interface GltfImage extends GltfChildOfRootProperty {
  /** URI from which the image data can be obtained, either as a base-64-encoded data URI or an external resource.
   * Mutually exclusive with [[bufferView]].
   */
  uri?: string;
  /** The image's media type. This property is required if [[bufferView]] is defined. */
  mimeType?: "image/jpeg" | "image/png";
  /** The Id of the [[GltfBufferViewProps]] containing the image data. Mutually exclusive with [[uri]]. */
  bufferView?: GltfId;
  extensions?: GltfExtensions & {
    /** The [KHR_binary_glTF](https://github.com/KhronosGroup/glTF/tree/main/extensions/1.0/Khronos/KHR_binary_glTF) allows an image to
     * be embedded in a binary chunk appended to the glTF asset's JSON, instead of being referenced by an external URI.
     * This is superseded in glTF 2.0 by support for the glb file format specification.
     */
    // eslint-disable-next-line @typescript-eslint/naming-convention
    KHR_binary_glTF?: {
      /** The Id of the [[GltfBufferViewProps]] that contains the binary image data. */
      bufferView?: GltfId;
      /** Required - @see [[GltfImage.mimeType]]. */
      mimeType?: string;
    };
  };
}

/** Describes a reference to a [[GltfTexture]]. */
interface GltfTextureInfo extends GltfProperty {
  /** The Id of the [[GltfTexture]]. */
  index: GltfId;
  /** The set index of the texture's TEXCOORD attribute used for texture coordinate mapping.
   * For example, if `texCoord` is `2`, an attribute named `TEXCOORD_2` must exist containing the texture coordinates.
   * Default: 0.
   */
  texCoord?: number;
}

/** Describes a texture and its sampler. */
interface GltfTexture extends GltfChildOfRootProperty {
  /** The Id of the [[GltfSampler]] used by this texture.
   * If undefined, a sampler with repeat wrapping and auto filtering should be used by default.
   */
  sampler?: GltfId;
  /** The Id of the [[GltfImage]] used by this texture.
   * If undefined, an extension or other mechanism should supply an alternate image source - otherwise, the behavior is undefined.
   */
  source?: GltfId;
}

/** Describes the filtering and wrapping behavior to be applied to a [[GltfTexture]].
 * @note The implementation currently does not support MirroredRepeat and does not support different wrapping for U and V;
 * effectively, unless `wrapS` or `wrapT` is set to ClampToEdge, the sampler will use GltfWrapMode.Repeat.
 */
interface GltfSampler extends  GltfChildOfRootProperty {
  /** Magnification filter. */
  magFilter?: GltfMagFilter;
  /** Minification filter. */
  minFilter?: GltfMinFilter;
  /** S (U) wrapping mode. Default: Repeat. */
  wrapS?: GltfWrapMode;
  /** T (V) wrapping mode. Default: Repeat. */
  wrapT?: GltfWrapMode;
}

/** GL states that can be enabled by a [[GltfTechnique]]. Only those queried by this implementation are enumerated. */
enum GltfTechniqueState {
  /** Enables alpha blending. */
  Blend = 3042,
}

/** For glTF 1.0 only, describes shader programs and shader state associated with a [[Gltf1Material]], used to render meshes associated with the material.
 * This implementation uses it strictly to identify techniques that require alpha blending.
 */
interface GltfTechnique extends GltfChildOfRootProperty {
  /** GL render states to be applied by the technique. */
  states?: {
    /** An array of integers corresponding to boolean GL states that should be enabled using GL's `enable` function.
     * For example, the value [[GltfTechniqueState.Blend]] (3042) indicates that blending should be enabled.
     */
    enable?: GltfTechniqueState[];
  };
}

interface Gltf1Material extends GltfChildOfRootProperty {
  diffuse?: string;
  emission?: number[];
  shininess?: number;
  specular?: number[];
  technique?: GltfId;
  values?: {
    texStep?: number[];
    color?: number[];
    tex?: number | string;
  };
}

interface GltfMaterialPbrMetallicRoughness extends GltfProperty {
  baseColorFactor?: number[];
  baseColorTexture?: GltfTextureInfo;
  metallicFactor?: number;
  metallicRoughnessTexture?: GltfTextureInfo;
}

interface Gltf2Material extends GltfChildOfRootProperty {
  pbrMetallicRoughness?: GltfMaterialPbrMetallicRoughness;
  normalTexture?: unknown;
  occlusionTexture?: unknown;
  emissiveTexture?: GltfTextureInfo;
  emissiveFactor?: number[];
  alphaMode?: "OPAQUE" | "MASK" | "BLEND";
  alphaCutoff?: number;
  doubleSided?: boolean;
  extensions?: GltfExtensions & {
    /** The [KHR_materials_unlit](https://github.com/KhronosGroup/glTF/tree/main/extensions/2.0/Khronos/KHR_materials_unlit) extension
     * indicates that the material should be displayed without lighting. The extension adds no additional properties; it is effectively a boolean flag.
     */
    // eslint-disable-next-line @typescript-eslint/naming-convention
    KHR_materials_unlit?: { };
    /** The [KHR_techniques_webgl extension](https://github.com/KhronosGroup/glTF/blob/c1c12bd100e88ff468ccef1cb88cfbec56a69af2/extensions/2.0/Khronos/KHR_techniques_webgl/README.md)
     * allows "techniques" to be associated with [[GltfMaterial]]s. Techniques can supply custom shader programs to render geometry; this was a core feature of glTF 1.0 (see [[GltfTechnique]]).
     * Here, it is only used to extract uniform values.
     */
    // eslint-disable-next-line @typescript-eslint/naming-convention
    KHR_techniques_webgl?: {
      technique?: number;
      // An object containing uniform values. Each property name corresponds to a uniform in the material's technique and must conform to that uniform's type and count properties.
      // A handful of uniforms referenced in this implementation by name are defined below.
      values?: {
        // eslint-disable-next-line @typescript-eslint/naming-convention
        u_texStep?: number[];
        // eslint-disable-next-line @typescript-eslint/naming-convention
        u_color?: number[];
        // Diffuse texture.
        // eslint-disable-next-line @typescript-eslint/naming-convention
        u_diffuse?: { index: number, texCoord: number };
        [k: string]: unknown | undefined;
      };
    };
  };
}

type GltfMaterial = Gltf1Material | Gltf2Material;

function isGltf1Material(material: GltfMaterial): material is Gltf1Material {
  const mat1 = material as Gltf1Material;
  return undefined !== mat1.technique || undefined !== mat1.values;
}

interface GltfBuffer extends GltfChildOfRootProperty {
  uri?: string;
  byteLength?: number;
}

interface GltfBufferViewProps extends GltfChildOfRootProperty {
  buffer: GltfId;
  byteLength?: number;
  byteOffset?: number;
  byteStride?: number;
  target?: GltfBufferTarget;
}

interface GltfAccessor extends GltfChildOfRootProperty {
  bufferView?: GltfId;
  byteOffset?: number;
  componentType?: GltfDataType.SignedByte | GltfDataType.UnsignedByte | GltfDataType.SignedShort | GltfDataType.UnsignedShort | GltfDataType.UInt32 | GltfDataType.Float;
  normalized?: boolean;
  count: number;
  type: "SCALAR" | "VEC2" | "VEC3" | "VEC4" | "MAT2" | "MAT3" | "MAT4";
  max?: number[];
  min?: number[];
  sparse?: unknown; // ###TODO sparse accessors
}

/** Describes the top-level structure of a glTF asset.
 * This interface, along with all of the related Gltf* types defined in this file, is primarily based upon the [official glTF 2.0 specification](https://www.khronos.org/registry/glTF/specs/2.0/glTF-2.0.html).
 * However, it can also represent a [glTF 1.0](https://github.com/KhronosGroup/glTF/tree/main/specification/1.0#reference-node) asset.
 * Some types are combined. For example, the top-level dictionaries in glTF 1.0 are objects, while in glTF 2.0 they are arrays; the GltfDictionary interface supports accessing
 * items using either strings or numeric indexes represented by [[GltfId]].
 * For types that differ significantly between the two specs, Gltf1* and Gltf2* versions are defined (e.g., GltfMaterial is a union of Gltf1Material and Gltf2Material).
 * These interfaces also accommodate some deviations from both specs that are known to exist in the wild.
 * Most aspects of the specifications that are not implemented here are omitted (e.g., skinning, animations).
 * @internal
 */
export interface Gltf extends GltfProperty {
  /** Metadata about the glTF asset.
   * @note This property is required in glTF 2.0, but optional in 1.0.
   */
  asset?: GltfAsset;
  /** The Id of the default [[GltfScene]] in [[scenes]]. */
  scene?: GltfId;
  extensions?: GltfExtensions & {
    /** The [CESIUM_RTC extension](https://github.com/KhronosGroup/glTF/blob/main/extensions/1.0/Vendor/CESIUM_RTC/README.md) defines a centroid
     * relative to which all coordinates in the asset are defined, to reduce floating-point precision errors for large coordinates.
     */
    // eslint-disable-next-line @typescript-eslint/naming-convention
    CESIUM_RTC?: {
      center?: number[];
    };
    /** The [KHR_techniques_webgl extension](https://github.com/KhronosGroup/glTF/blob/c1c12bd100e88ff468ccef1cb88cfbec56a69af2/extensions/2.0/Khronos/KHR_techniques_webgl/README.md)
     * allows "techniques" to be associated with [[GltfMaterial]]s. Techniques can supply custom shader programs to render geometry; this was a core feature of glTF 1.0 (see [[GltfTechnique]]).
     * Here, it is only used to extract uniform values.
     */
    // eslint-disable-next-line @typescript-eslint/naming-convention
    KHR_techniques_webgl?: {
      techniques?: Array<{
        uniforms?: {
          [key: string]: { type: GltfDataType, value?: any } | undefined;
        };
      }>;
    };
  };
  /** Names of glTF extensions used in the asset. */
  extensionsUsed?: string[];
  /** Names of glTF extensions required to properly load the asset. */
  extensionsRequired?: string[];
  accessors?: GltfDictionary<GltfAccessor>;
  /** Not currently supported. */
  animations?: GltfDictionary<any>;
  buffers?: GltfDictionary<GltfBuffer>;
  bufferViews?: GltfDictionary<GltfBufferViewProps>;
  /** Not currently used. */
  cameras?: GltfDictionary<any>;
  images?: GltfDictionary<GltfImage>;
  materials?: GltfDictionary<GltfMaterial>;
  meshes?: GltfDictionary<GltfMesh>;
  nodes?: GltfDictionary<GltfNode>;
  samplers?: GltfDictionary<GltfSampler>;
  scenes?: GltfDictionary<GltfScene>;
  /** Not currently supported. */
  skins?: GltfDictionary<any>;
  textures?: GltfDictionary<GltfTexture>;
  /** For glTF 1.0 only, techniques associated with [[Gltf1Material]]s. */
  techniques?: GltfDictionary<GltfTechnique>;
}

/** @internal */
export type GltfDataBuffer = Uint8Array | Uint16Array | Uint32Array | Float32Array;

/**
 * A chunk of binary data exposed as a typed array.
 * The count member indicates how many elements exist. This may be less than this.buffer.length due to padding added to the
 * binary stream to ensure correct alignment.
 * @internal
 */
export class GltfBufferData {
  public readonly buffer: GltfDataBuffer;
  public readonly count: number;

  public constructor(buffer: GltfDataBuffer, count: number) {
    this.buffer = buffer;
    this.count = count;
  }

  /**
   * Create a GltfBufferData of the desired type. The actual type may differ from the desired type - for example, small 32-bit integers
   * may be represented as 8-bit or 16-bit integers instead.
   * If the actual data type is not convertible to the desired type, this function returns undefined.
   */
  public static create(bytes: Uint8Array, actualType: GltfDataType, expectedType: GltfDataType, count: number): GltfBufferData | undefined {
    if (expectedType !== actualType) {
      // Some data is stored in smaller data types to save space if no values exceed the maximum of the smaller type.
      switch (expectedType) {
        case GltfDataType.Float:
        case GltfDataType.UnsignedByte:
          return undefined;
        case GltfDataType.UnsignedShort:
          if (GltfDataType.UnsignedByte !== actualType)
            return undefined;
          break;
        case GltfDataType.UInt32:
          if (GltfDataType.UnsignedByte !== actualType && GltfDataType.UnsignedShort !== actualType)
            return undefined;
          break;
      }
    }

    const data = this.createDataBuffer(bytes, actualType);
    return undefined !== data ? new GltfBufferData(data, count) : undefined;
  }

  private static createDataBuffer(bytes: Uint8Array, actualType: GltfDataType): GltfDataBuffer | undefined {
    // NB: Endianness of typed array data is determined by the 'platform byte order'. Actual data is always little-endian.
    // We are assuming little-endian platform. If we find a big-endian platform, we'll need to use a DataView instead.
    switch (actualType) {
      case GltfDataType.UnsignedByte:
        return bytes;
      case GltfDataType.UnsignedShort:
        return new Uint16Array(bytes.buffer, bytes.byteOffset, bytes.byteLength / 2);
      case GltfDataType.UInt32:
        return new Uint32Array(bytes.buffer, bytes.byteOffset, bytes.byteLength / 4);
      case GltfDataType.Float:
        return new Float32Array(bytes.buffer, bytes.byteOffset, bytes.byteLength / 4);
      default:
        return undefined;
    }
  }
}

/**
 * A view of a chunk of glTF binary data containing an array of elements of a specific data type.
 * The count member indicates how many elements exist; this may be smaller than this.data.length.
 * The count member may also indicate the number of elements of a type containing more than one value of the
 * underlying type. For example, a buffer of 4 32-bit floating point 'vec2' elements will have a count of 4,
 * but its data member will contain 8 32-bit floating point values (2 per vec2).
 * The accessor member may contain additional JSON data specific to a particular buffer.
 * @internal
 */
class GltfBufferView {
  public readonly data: Uint8Array;
  public readonly count: number;
  public readonly type: GltfDataType;
  public readonly accessor: GltfAccessor;
  public readonly stride: number;

  public get byteLength(): number { return this.data.length; }

  public constructor(data: Uint8Array, count: number, type: GltfDataType, accessor: GltfAccessor, stride: number) {
    this.data = data;
    this.count = count;
    this.type = type;
    this.accessor = accessor;
    this.stride = stride;
  }

  public toBufferData(desiredType: GltfDataType): GltfBufferData | undefined {
    return GltfBufferData.create(this.data, this.type, desiredType, this.count);
  }
}

/* -----------------------------------
 * To restore the use of web workers to decode jpeg, locate and uncomment the three sections by searching for "webworker".
  import { WorkerOperation, WebWorkerManager } from "../WebWorkerManager";
  ------------------------------------ */

/** The result of [[GltfReader.read]].
 * @internal
 */
export interface GltfReaderResult extends TileContent {
  readStatus: TileReadStatus;
}

/** Data required for creating a [[GltfReader]] capable of deserializing [glTF](https://www.khronos.org/gltf/).
 * @internal
 */
export class GltfReaderProps {
  public readonly version: number;
  public readonly glTF: Gltf;
  public readonly yAxisUp: boolean;
  public readonly binaryData?: Uint8Array;
  public readonly baseUrl?: string;

  private constructor(glTF: Gltf, version: number, yAxisUp: boolean, binaryData: Uint8Array | undefined, baseUrl?: string | undefined) {
    this.version = version;
    this.glTF = glTF;
    this.binaryData = binaryData;
    this.yAxisUp = yAxisUp;
    this.baseUrl = baseUrl;
  }

  /** Attempt to construct a new GltfReaderProps from the binary data beginning at the supplied stream's current read position. */
  public static create(source: Uint8Array | Gltf, yAxisUp: boolean = false, baseUrl?: string): GltfReaderProps | undefined {
    let version: number;
    let json: Gltf;
    let binaryData: Uint8Array | undefined;

    if (source instanceof Uint8Array) {
      // It may be JSON - check for magic indicating glb.
      const buffer = ByteStream.fromUint8Array(source);
      if (TileFormat.Gltf !== buffer.nextUint32) {
        try {
          const utf8Json = utf8ToString(source);
          if (!utf8Json)
            return undefined;

          json = JSON.parse(utf8Json);
          version = 2;
        } catch (_) {
          return undefined;
        }
      } else {
        buffer.reset();
        const header = new GlbHeader(buffer);
        if (!header.isValid)
          return undefined;

        version = header.version;
        if (header.binaryChunk)
          binaryData = new Uint8Array(source.buffer, source.byteOffset + header.binaryChunk.offset, header.binaryChunk.length);

        try {
          const jsonBytes = new Uint8Array(source.buffer, source.byteOffset + header.jsonChunk.offset, header.jsonChunk.length);
          const jsonStr = utf8ToString(jsonBytes);
          if (undefined === jsonStr)
            return undefined;

          json = JSON.parse(jsonStr);
        } catch (_) {
          return undefined;
        }
      }
    } else {
      version = 2; // ###TODO verify against source.asset?.version
      json = source;
    }

    // asset is required in glTF 2, optional in glTF 1
    const asset = JsonUtils.asObject(json.asset);
    if (version === 2 && !asset)
      return undefined;

    const glTF: Gltf = {
      asset,
      scene: JsonUtils.asString(json.scene),
      extensions: JsonUtils.asObject(json.extensions),
      extensionsUsed: JsonUtils.asArray(json.extensionsUsed),
      extensionsRequired: JsonUtils.asArray(json.extensionsRequired),
      accessors: JsonUtils.asObject(json.accessors),
      buffers: JsonUtils.asObject(json.buffers),
      bufferViews: JsonUtils.asObject(json.bufferViews),
      images: JsonUtils.asObject(json.images),
      materials: JsonUtils.asObject(json.materials),
      meshes: JsonUtils.asObject(json.meshes),
      nodes: JsonUtils.asObject(json.nodes),
      samplers: JsonUtils.asObject(json.samplers),
      scenes: JsonUtils.asObject(json.scenes),
      textures: JsonUtils.asObject(json.textures),
      techniques: JsonUtils.asObject(json.techniques),
    };

    return glTF.meshes ? new GltfReaderProps(glTF, version, yAxisUp, binaryData, baseUrl) : undefined;
  }
}

/** The GltfMeshData contains the raw GLTF mesh data. If the data is suitable to create a [[RealityMesh]] directly, basically in the quantized format produced by
  * ContextCapture, then a RealityMesh is created directly from this data.  Otherwise, the mesh primitive is populated from the raw data and a MeshPrimitive
  * is generated.   The MeshPrimitve path is much less efficient but should be rarely used.
  *
  * @internal
  */
export class GltfMeshData {
  public primitive: Mesh;       // Populated with vertex and indices only if the mesh cannot be represented as [[RealityMesh]]
  public pointQParams?: QParams3d;
  public points?: Uint16Array;
  public pointRange?: Range3d;
  public normals?: Uint16Array;
  public uvQParams?: QParams2d;
  public uvs?: Uint16Array;
  public uvRange?: Range2d;
  public indices?: Uint8Array | Uint16Array | Uint32Array;

  public constructor(props: Mesh) {
    this.primitive = props;
  }
}

/** A function that returns true if deserialization of the data supplied by the reader should abort.
 * @internal
 */
export type ShouldAbortReadGltf = (reader: GltfReader) => boolean;

/* -----------------------------------
   This is part of the webworker option.

  // input is Uint8Array, the result is an ImageBitMap.
  class ImageDecodeWorkerOperation extends WorkerOperation {
    constructor(imageBytes: ArrayBuffer, imageMimeType: string) {
      super("imageBytesToImageBitmap", [imageBytes, imageMimeType], [imageBytes]);
    }
  }
-------------------------------------- */

const emptyDict = { };

function colorFromJson(values: number[]): ColorDef {
  return ColorDef.from(values[0] * 255, values[1] * 255, values[2] * 255, (1.0 - values[3]) * 255);
}

function colorFromMaterial(material: GltfMaterial, isTransparent: boolean): ColorDef {
  let color = ColorDef.white;
  if (isGltf1Material(material)) {
    if (material.values?.color && Array.isArray(material.values.color))
      color = colorFromJson(material.values.color);
  } else if (material.extensions?.KHR_techniques_webgl?.values?.u_color) {
    color = colorFromJson(material.extensions.KHR_techniques_webgl.values.u_color);
  } else if (material.pbrMetallicRoughness?.baseColorFactor) {
    color = colorFromJson(material.pbrMetallicRoughness.baseColorFactor);
  }

  // SPEC: Opaque materials ignore any alpha channel.
  if (!isTransparent)
    color = color.withTransparency(0);

  return color;
}

class TransformStack {
  private readonly _stack: Array<Transform | undefined> = [];

  public get transform(): Transform | undefined {
    return this._stack.length > 0 ? this._stack[this._stack.length - 1] : undefined;
  }

  public get isEmpty(): boolean {
    return 0 === this._stack.length;
  }

  public push(node: GltfNode): void {
    let nodeTransform;
    if (node.matrix) {
      const origin = Point3d.create(node.matrix[12], node.matrix[13], node.matrix[14]);
      const matrix = Matrix3d.createRowValues(
        node.matrix[0], node.matrix[4], node.matrix[8],
        node.matrix[1], node.matrix[5], node.matrix[9],
        node.matrix[2], node.matrix[6], node.matrix[10],
      );

      nodeTransform = Transform.createOriginAndMatrix(origin, matrix);
    } else if (node.rotation || node.scale || node.translation) {
      // SPEC: To compose the local transformation matrix, TRS properties MUST be converted to matrices and postmultiplied in the T * R * S order;
      // first the scale is applied to the vertices, then the rotation, and then the translation.
      const scale = Transform.createRefs(undefined, node.scale ? Matrix3d.createScale(node.scale[0], node.scale[1], node.scale[2]) : Matrix3d.identity);
      const rot = Transform.createRefs(undefined, node.rotation ? Matrix3d.createFromQuaternion(Point4d.create(node.rotation[0], node.rotation[1], node.rotation[2], node.rotation[3])) : Matrix3d.identity);
      rot.matrix.transposeInPlace(); // See comment on Matrix3d.createFromQuaternion
      const trans = Transform.createTranslation(node.translation ? new Point3d(node.translation[0], node.translation[1], node.translation[2]) : Point3d.createZero());

      nodeTransform = scale.multiplyTransformTransform(rot);
      trans.multiplyTransformTransform(nodeTransform, nodeTransform);
    }

    const top = this.transform;
    if (!top)
      this._stack.push(nodeTransform);
    else
      this._stack.push(nodeTransform ? top.multiplyTransformTransform(nodeTransform) : top);
  }

  public pop(): void {
    assert(this._stack.length > 0);
    this._stack.pop();
  }
}

/** Arguments to [[GltfReader]] constructor.
 * @internal
 */
export interface GltfReaderArgs {
  /** Properties of the glTF source. */
  props: GltfReaderProps;
  /** The iModel with which the graphics are to be associated. */
  iModel: IModelConnection;
  /** If true, create 2d graphics. */
  is2d?: boolean;
  /** The render system that will produce the graphics. Defaults to [[IModelApp.renderSystem]]. */
  system?: RenderSystem;
  /** The type of batch to create. Defaults to [BatchType.Primary]($common).
   * @see [[RenderSystem.createBatch]].
   */
  type?: BatchType;
  /** An optional function that, if supplied, is invoked periodically to determine if the process of producing graphics from the glTF should terminate early. */
  shouldAbort?: ShouldAbortReadGltf;
  /** If true, each vertex in the graphics should belong to exactly one triangle. This is less efficient than sharing vertices between adjoining triangles, but
   * sometimes required - for example, for [ViewFlags.wiremesh]($common).
   */
  deduplicateVertices?: boolean;
  /** If true, the graphics produced will always use a [[VertexTable]]; otherwise, where possible a [[RealityMeshPrimitive]] will be used instead.
   * Reality meshes are simpler but do not support some features like lighting.
   */
  vertexTableRequired?: boolean;
}

function * traverseNodes(ids: Iterable<GltfId>, nodes: GltfDictionary<GltfNode>, traversed: Set<GltfId>): Iterable<GltfNode> {
  for (const id of ids) {
    if (traversed.has(id))
      throw new Error("Cycle detected while traversing glTF nodes");

    const node = nodes[id];
    if (!node)
      continue;

    traversed.add(id);
    yield node;
    if (node.children)
      for (const child of traverseNodes(node.children, nodes, traversed))
        yield child;
  }
}

interface TextureKey {
  readonly id: GltfId;
  readonly isTransparent: boolean;
}

function compareTextureKeys(lhs: TextureKey, rhs: TextureKey): number {
  const cmp = compareBooleans(lhs.isTransparent, rhs.isTransparent);
  if (0 !== cmp)
    return cmp;

  assert(typeof lhs.id === typeof rhs.id);
  if ("string" === typeof lhs.id) {
    assert("string" === typeof rhs.id);
    return compareStrings(lhs.id, rhs.id);
  }

  assert("number" === typeof lhs.id && "number" === typeof rhs.id);
  return compareNumbers(lhs.id, rhs.id);
}

/** Deserializes [glTF](https://www.khronos.org/gltf/).
 * @internal
 */
export abstract class GltfReader {
  protected readonly _glTF: Gltf;
  protected readonly _version: number;
  protected readonly _iModel: IModelConnection;
  protected readonly _is3d: boolean;
  protected readonly _system: RenderSystem;
  protected readonly _returnToCenter?: Point3d;
  protected readonly _yAxisUp: boolean;
  protected readonly _baseUrl?: string;
  protected readonly _type: BatchType;
  protected readonly _deduplicateVertices: boolean;
  protected readonly _vertexTableRequired: boolean;
  private readonly _canceled?: ShouldAbortReadGltf;
  protected readonly _sceneNodes: GltfId[];
  protected _computedContentRange?: ElementAlignedBox3d;
  private readonly _resolvedTextures = new Dictionary<TextureKey, RenderTexture | false>((lhs, rhs) => compareTextureKeys(lhs, rhs));

  protected get _nodes(): GltfDictionary<GltfNode> { return this._glTF.nodes ?? emptyDict; }
  protected get _meshes(): GltfDictionary<GltfMesh> { return this._glTF.meshes ?? emptyDict; }
  protected get _accessors(): GltfDictionary<GltfAccessor> { return this._glTF.accessors ?? emptyDict; }
  protected get _bufferViews(): GltfDictionary<GltfBufferViewProps> { return this._glTF.bufferViews ?? emptyDict; }
  protected get _materials(): GltfDictionary<GltfMaterial> { return this._glTF.materials ?? emptyDict; }
  protected get _samplers(): GltfDictionary<GltfSampler> { return this._glTF.samplers ?? emptyDict; }
  protected get _textures(): GltfDictionary<GltfTexture> { return this._glTF.textures ?? emptyDict; }

  protected get _images(): GltfDictionary<GltfImage & { resolvedImage?: HTMLImageElement }> { return this._glTF.images ?? emptyDict; }
  protected get _buffers(): GltfDictionary<GltfBuffer & { resolvedBuffer?: Uint8Array }> { return this._glTF.buffers ?? emptyDict; }

  /* -----------------------------------
  private static _webWorkerManager: WebWorkerManager;

  private static get webWorkerManager() {
    if (!GltfReader._webWorkerManager) {
      GltfReader._webWorkerManager = new WebWorkerManager("v" + BUILD_SEMVER + "/frontend-webworker.js", 4);
    }
    return GltfReader._webWorkerManager;
  }
  ------------------------------------- */

  /** Asynchronously deserialize the tile data and return the result. */
  public abstract read(): Promise<GltfReaderResult>;

  protected get _isCanceled(): boolean { return undefined !== this._canceled && this._canceled(this); }
  protected get _isVolumeClassifier(): boolean { return BatchType.VolumeClassifier === this._type; }

  /** Traverse the nodes specified by their Ids, recursing into their child nodes.
   * @param nodeIds The Ids of the nodes to traverse.
   * @throws Error if a node appears more than once during traversal
   */
  public traverseNodes(nodeIds: Iterable<GltfId>): Iterable<GltfNode> {
    return traverseNodes(nodeIds, this._nodes, new Set<GltfId>());
  }

  /** Traverse the nodes specified by their scene, recursing into their child nodes.
   * @throws Error if a node appears more than once during traversal
   */
  public traverseScene(): Iterable<GltfNode> {
    return this.traverseNodes(this._sceneNodes);
  }

  protected readGltfAndCreateGraphics(isLeaf: boolean, featureTable: FeatureTable | undefined, contentRange: ElementAlignedBox3d | undefined, transformToRoot?: Transform, pseudoRtcBias?: Vector3d, instances?: InstancedGraphicParams): GltfReaderResult {
    if (this._isCanceled)
      return { readStatus: TileReadStatus.Canceled, isLeaf };

    // If contentRange was not supplied, we will compute it as we read the meshes.
    if (!contentRange)
      this._computedContentRange = contentRange = Range3d.createNull();
    else
      this._computedContentRange = undefined;

    // ###TODO this looks like a hack? Why does it assume the first node's transform is special, or that the transform will be specified as a matrix instead of translation+rot+scale?
    if (this._returnToCenter || this._nodes[0]?.matrix || (pseudoRtcBias && pseudoRtcBias.magnitude() < 1.0E5))
      pseudoRtcBias = undefined;

    const transformStack = new TransformStack();
    const renderGraphicList: RenderGraphic[] = [];
    let readStatus: TileReadStatus = TileReadStatus.InvalidTileData;
    for (const nodeKey of this._sceneNodes) {
      assert(transformStack.isEmpty);
      const node = this._nodes[nodeKey];
      if (node && TileReadStatus.Success !== (readStatus = this.readNodeAndCreateGraphics(renderGraphicList, node, featureTable, transformStack, instances, pseudoRtcBias)))
        return { readStatus, isLeaf };
    }

    if (0 === renderGraphicList.length)
      return { readStatus: TileReadStatus.InvalidTileData, isLeaf };

    let renderGraphic: RenderGraphic | undefined;
    if (1 === renderGraphicList.length)
      renderGraphic = renderGraphicList[0];
    else
      renderGraphic = this._system.createGraphicList(renderGraphicList);

    let transform;
    let range = contentRange;
    if (this._returnToCenter || pseudoRtcBias || this._yAxisUp || transformToRoot) {
      if (this._returnToCenter)
        transform = Transform.createTranslation(this._returnToCenter.clone());
      else if (pseudoRtcBias)
        transform = Transform.createTranslationXYZ(pseudoRtcBias.x, pseudoRtcBias.y, pseudoRtcBias.z);
      else
        transform = Transform.createIdentity();

      if (this._yAxisUp)
        transform = transform.multiplyTransformMatrix3d(Matrix3d.createRotationAroundVector(Vector3d.create(1.0, 0.0, 0.0), Angle.createRadians(Angle.piOver2Radians)) as Matrix3d);

      if (transformToRoot)
        transform = transformToRoot.multiplyTransformTransform(transform);

      range = transform.inverse()!.multiplyRange(contentRange);
    }

    if (featureTable)
      renderGraphic = this._system.createBatch(renderGraphic, PackedFeatureTable.pack(featureTable), range);

    if (transform) {
      const branch = new GraphicBranch(true);
      branch.add(renderGraphic);
      renderGraphic = this._system.createBranch(branch, transform);
    }

    return {
      readStatus,
      isLeaf,
      contentRange,
      graphic: renderGraphic,
    };
  }

  private graphicFromMeshData(gltfMesh: GltfMeshData, meshGraphicArgs: MeshGraphicArgs, instances?: InstancedGraphicParams) {
    if (!gltfMesh.points || !gltfMesh.pointRange)
      return;

    const realityMeshPrimitive = (this._vertexTableRequired || instances) ? undefined : RealityMeshPrimitive.createFromGltfMesh(gltfMesh);
    if (realityMeshPrimitive) {
      const realityMesh = this._system.createRealityMesh(realityMeshPrimitive);
      if (realityMesh)
        return realityMesh;
    }

    const mesh = gltfMesh.primitive;
    const pointCount = gltfMesh.points.length / 3;
    mesh.points.fromTypedArray(gltfMesh.pointRange, gltfMesh.points);
    if (mesh.triangles && gltfMesh.indices)
      mesh.triangles.addFromTypedArray(gltfMesh.indices);

    if (gltfMesh.uvs && gltfMesh.uvRange && gltfMesh.uvQParams) {
      /** This is ugly and inefficient... unnecessary if Mesh stored uvs as QPoint2dList */
      for (let i = 0, j = 0; i < pointCount; i++)
        mesh.uvParams.push(gltfMesh.uvQParams.unquantize(gltfMesh.uvs[j++], gltfMesh.uvs[j++]));
    }

    if (gltfMesh.normals)
      for (const normal of gltfMesh.normals)
        mesh.normals.push(new OctEncodedNormal(normal));

    return mesh.getGraphics(meshGraphicArgs, this._system, instances);
  }

  private readNodeAndCreateGraphics(renderGraphicList: RenderGraphic[], node: GltfNode, featureTable: FeatureTable | undefined, transformStack: TransformStack, instances?: InstancedGraphicParams, pseudoRtcBias?: Vector3d): TileReadStatus {
    if (undefined === node)
      return TileReadStatus.InvalidTileData;

    // IMPORTANT: Do not return without popping this node from the stack.
    transformStack.push(node);
    const thisTransform = transformStack.transform;

    /**
     * This is a workaround for tiles generated by
     * context capture which have a large offset from the tileset origin that exceeds the
     * capacity of 32 bit integers. It is essentially an ad hoc RTC applied at read time only if the tile is far from the
     * origin and there is no RTC supplied either with the B3DM of the GLTF.
     * as the vertices are supplied in a quantized format, applying the RTC bias to
     * quantization origin will make these tiles work correctly.
     */
    let thisBias;
    if (undefined !== pseudoRtcBias)
      thisBias = (undefined === thisTransform) ? pseudoRtcBias : thisTransform.matrix.multiplyInverse(pseudoRtcBias);

    for (const meshKey of getNodeMeshIds(node)) {
      const nodeMesh = this._meshes[meshKey];
      if (nodeMesh?.primitives) {
        const meshGraphicArgs = new MeshGraphicArgs();
        const meshes = [];
        for (const primitive of nodeMesh.primitives) {
          const geometry = this.readMeshPrimitive(primitive, featureTable, thisBias);
          if (geometry) {
            meshes.push(geometry);
            if (this._computedContentRange && geometry.pointRange) {
              const invTransform = thisTransform?.inverse();
              const meshRange = invTransform ? invTransform.multiplyRange(geometry.pointRange) : geometry.pointRange;
              this._computedContentRange.extendRange(meshRange);
            }
          }
        }

        let renderGraphic: RenderGraphic | undefined;
        if (0 !== meshes.length) {
          if (1 === meshes.length) {
            renderGraphic = this.graphicFromMeshData(meshes[0], meshGraphicArgs, instances);
          } else {
            const thisList: RenderGraphic[] = [];
            for (const mesh of meshes) {
              renderGraphic = this.graphicFromMeshData(mesh, meshGraphicArgs, instances);
              if (undefined !== renderGraphic)
                thisList.push(renderGraphic);
            }

            if (0 !== thisList.length)
              renderGraphic = this._system.createGraphicList(thisList);
          }

          if (renderGraphic) {
            if (thisTransform && !thisTransform.isIdentity) {
              const branch = new GraphicBranch(true);
              branch.add(renderGraphic);
              renderGraphic = this._system.createBranch(branch, thisTransform);
            }

            renderGraphicList.push(renderGraphic);
          }
        }
      }
    }

    if (node.children) {
      for (const childId of node.children) {
        const child = this._nodes[childId];
        if (child)
          this.readNodeAndCreateGraphics(renderGraphicList, child, featureTable, transformStack, instances);
      }
    }

    transformStack.pop();
    return TileReadStatus.Success;
  }

  // ###TODO what is the actual type of `json`?
  public getBufferView(json: { [k: string]: any }, accessorName: string): GltfBufferView | undefined {
    try {
      const accessorValue = JsonUtils.asString(json[accessorName]);
      const accessor = accessorValue ? this._accessors[accessorValue] : undefined;
      if (!accessor)
        return undefined;

      const bufferViewAccessorValue = accessor.bufferView;
      const bufferView = undefined !== bufferViewAccessorValue ? this._bufferViews[bufferViewAccessorValue] : undefined;
      if (!bufferView || undefined === bufferView.buffer)
        return undefined;

      const buffer = this._buffers[bufferView.buffer];
      const bufferData = buffer?.resolvedBuffer;
      if (!bufferData)
        return undefined;

      const type = accessor.componentType as GltfDataType;
      let dataSize = 0;
      switch (type) {
        case GltfDataType.UnsignedByte:
          dataSize = 1;
          break;
        case GltfDataType.UnsignedShort:
          dataSize = 2;
          break;
        case GltfDataType.UInt32:
        case GltfDataType.Float:
          dataSize = 4;
          break;
        default:
          return undefined;
      }
      let componentCount = 1;
      switch (accessor.type) {
        case "VEC3":
          componentCount = 3;
          break;
        case "VEC2":
          componentCount = 2;
          break;
      }

      const byteStride = bufferView.byteStride ? bufferView.byteStride : componentCount * dataSize;
      const offset = ((bufferView && bufferView.byteOffset) ? bufferView.byteOffset : 0) + (accessor.byteOffset ? accessor.byteOffset : 0);
      const length = byteStride * accessor.count;

      // If the data is misaligned (Scalable mesh tile publisher) use slice to copy -- else use subarray.
      const aligned = 0 === (bufferData.byteOffset + offset) % dataSize;
      const bytes = aligned ? bufferData.subarray(offset, offset + length) : bufferData.slice(offset, offset + length);
      return new GltfBufferView(bytes, accessor.count, type, accessor, byteStride / dataSize);
    } catch (e) {
      return undefined;
    }
  }

  public readBufferData32(json: { [k: string]: any }, accessorName: string): GltfBufferData | undefined { return this.readBufferData(json, accessorName, GltfDataType.UInt32); }
  public readBufferData16(json: { [k: string]: any }, accessorName: string): GltfBufferData | undefined { return this.readBufferData(json, accessorName, GltfDataType.UnsignedShort); }
  public readBufferData8(json: { [k: string]: any }, accessorName: string): GltfBufferData | undefined { return this.readBufferData(json, accessorName, GltfDataType.UnsignedByte); }
  public readBufferDataFloat(json: { [k: string]: any }, accessorName: string): GltfBufferData | undefined { return this.readBufferData(json, accessorName, GltfDataType.Float); }

  protected constructor(args: GltfReaderArgs) {
    this._glTF = args.props.glTF;
    this._version = args.props.version;
    this._yAxisUp = args.props.yAxisUp;
    this._baseUrl = args.props.baseUrl;

    const rtcCenter = args.props.glTF.extensions?.CESIUM_RTC?.center;
    if (rtcCenter && 3 === rtcCenter.length)
      if (0 !== rtcCenter[0] || 0 !== rtcCenter[1] || 0 !== rtcCenter[2])
        this._returnToCenter = Point3d.fromJSON(rtcCenter);

    this._iModel = args.iModel;
    this._is3d = true !== args.is2d;
    this._system = args.system ?? IModelApp.renderSystem;
    this._type = args.type ?? BatchType.Primary;
    this._canceled = args.shouldAbort;
    this._deduplicateVertices = args.deduplicateVertices ?? false;
    this._vertexTableRequired = args.vertexTableRequired ?? false;

    const binaryData = args.props.binaryData;
    if (binaryData) {
      const buffer = this._buffers[this._version === 2 ? 0 : "binary_glTF"];
      if (buffer && undefined === buffer.uri)
        buffer.resolvedBuffer = binaryData;
    }

    // The original implementation of GltfReader would process and produce graphics for every node in glTF.nodes.
    // What it's *supposed* to do is process the nodes in glTF.scenes[glTF.scene].nodes
    // Some nodes may not be referenced by the configured scene, or only indirectly via GltfNode.children.
    // Perhaps some faulty tiles existed that didn't define their scenes properly?
    let sceneNodes;
    if (this._glTF.scenes && undefined !== this._glTF.scene)
      sceneNodes = this._glTF.scenes[this._glTF.scene]?.nodes;

    if (!sceneNodes)
      sceneNodes = Object.keys(this._nodes);

    this._sceneNodes = sceneNodes;
  }

  protected readBufferData(json: { [k: string]: any }, accessorName: string, type: GltfDataType): GltfBufferData | undefined {
    const view = this.getBufferView(json, accessorName);
    return undefined !== view ? view.toBufferData(type) : undefined;
  }

  protected readFeatureIndices(_json: any): number[] | undefined { return undefined; }

  private extractTextureId(material: GltfMaterial): string | undefined {
    if (typeof material !== "object")
      return undefined;

    const extractId = (value: any) => {
      switch (typeof value) {
        case "string":
          return value;
        case "number":
          return value.toString();
        default:
          return undefined;
      }
    };

    // Bimium's shader value...almost certainly obsolete at this point.
    if (isGltf1Material(material))
      return material.diffuse ?? extractId(material.values?.tex);

    // KHR_techniques_webgl extension
    const techniques = this._glTF.extensions?.KHR_techniques_webgl?.techniques;
    const ext = Array.isArray(techniques) ? material.extensions?.KHR_techniques_webgl : undefined;
    if (techniques && undefined !== ext && typeof(ext.values) === "object") {
      const uniforms = typeof ext.technique === "number" ? techniques[ext.technique].uniforms : undefined;
      if (typeof uniforms === "object") {
        for (const uniformName of Object.keys(uniforms)) {
          const uniform = uniforms[uniformName];
          if (typeof uniform === "object" && uniform.type === GltfDataType.Sampler2d)
            return extractId((ext.values[uniformName] as any)?.index);
        }
      }
    }

    const id = extractId(material.pbrMetallicRoughness?.baseColorTexture?.index);
    return id ?? extractId(material.emissiveTexture?.index);
  }

  private isMaterialTransparent(material: GltfMaterial): boolean {
    if (isGltf1Material(material)) {
      if (this._glTF.techniques && undefined !== material.technique) {
        const technique = this._glTF.techniques[material.technique];
        if (technique?.states?.enable?.some((state: GltfTechniqueState) => state === GltfTechniqueState.Blend))
          return true;
      }

      return false;
    } else {
      // Default: OPAQUE.
      // ###TODO support MASK. For now treat as opaque.
      return "BLEND" === material.alphaMode;
    }
  }

  protected createDisplayParams(material: GltfMaterial, hasBakedLighting: boolean): DisplayParams | undefined {
    const isTransparent = this.isMaterialTransparent(material);
    const textureId = this.extractTextureId(material);
    const textureMapping = undefined !== textureId ? this.findTextureMapping(textureId, isTransparent) : undefined;
    const color = colorFromMaterial(material, isTransparent);
    return new DisplayParams(DisplayParams.Type.Mesh, color, color, 1, LinePixels.Solid, FillFlags.Always, undefined, undefined, hasBakedLighting, textureMapping);
  }

  protected readMeshPrimitive(primitive: GltfMeshPrimitive, featureTable?: FeatureTable, pseudoRtcBias?: Vector3d): GltfMeshData | undefined {
    const materialName = JsonUtils.asString(primitive.material);
    const material = 0 < materialName.length ? this._materials[materialName] : undefined;
    if (!material)
      return undefined;

    const hasBakedLighting = undefined === primitive.attributes.NORMAL || undefined !== material.extensions?.KHR_materials_unlit;
    const displayParams = material ? this.createDisplayParams(material, hasBakedLighting) : undefined;
    if (!displayParams)
      return undefined;

    let primitiveType: number = -1;
    const meshMode = JsonUtils.asInt(primitive.mode, GltfMeshMode.Triangles);
    switch (meshMode) {
      case GltfMeshMode.Lines:
        primitiveType = Mesh.PrimitiveType.Polyline;
        break;

      case GltfMeshMode.Points:
        primitiveType = Mesh.PrimitiveType.Point;
        break;

      case GltfMeshMode.Triangles:
        primitiveType = Mesh.PrimitiveType.Mesh;
        break;

      default:
        assert(false);
        return undefined;
    }

    const isVolumeClassifier = this._isVolumeClassifier;
    const meshPrimitive = Mesh.create({
      displayParams,
      features: undefined !== featureTable ? new Mesh.Features(featureTable) : undefined,
      type: primitiveType,
      range: Range3d.createNull(),
      is2d: !this._is3d,
      isPlanar: false,
      hasBakedLighting,
      isVolumeClassifier,
    });

    const mesh = new GltfMeshData(meshPrimitive);

    // We don't have real colormap - just load material color.  This will be used if non-Bentley
    // tile or fit the color table is uniform. For a non-Bentley, non-Uniform, we'll set the
    // uv parameters to pick the colors out of the color map texture.
    meshPrimitive.colorMap.insert(displayParams.fillColor.tbgr);   // White...

    const colorIndices = this.readBufferData16(primitive.attributes, "_COLORINDEX");
    if (undefined !== colorIndices && material) {
      let texStep;
      if (isGltf1Material(material))
        texStep = material.values?.texStep;
      else
        texStep = material.extensions?.KHR_techniques_webgl?.values?.u_texStep;

      if (texStep) {
        const uvParams = [];
        for (let i = 0; i < colorIndices.count; i++)
          uvParams.push(new Point2d(texStep[1] + texStep[0] * colorIndices.buffer[i], .5));

        const paramList = QPoint2dList.fromPoints(uvParams);
        mesh.uvs = paramList.toTypedArray();
        mesh.uvQParams = paramList.params;
      }
    }

    if (primitive.extensions?.KHR_draco_mesh_compression) {
      return undefined; // Defer Draco decompression until web workers implementation.
      /*
      const dracoExtension = primitive.extensions.KHR_draco_mesh_compression;
      const bufferView = this._bufferViews[dracoExtension.bufferView];
      if (undefined === bufferView) return undefined;
      const bufferData = this._binaryData.subarray(bufferView.byteOffset, bufferView.byteOffset + bufferView.byteLength);

      return DracoDecoder.readDracoMesh(mesh, primitive, bufferData, dracoExtension.attributes); */
    }

    this.readBatchTable(mesh.primitive, primitive);

    if (!this.readVertices(mesh, primitive, pseudoRtcBias))
      return undefined;

    switch (primitiveType) {
      case Mesh.PrimitiveType.Mesh: {
        if (!this.readMeshIndices(mesh, primitive))
          return undefined;

        if (!displayParams.ignoreLighting && !this.readNormals(mesh, primitive.attributes, "NORMAL"))
          return undefined;

        if (!mesh.uvs) {
          let texCoordIndex = 0;
          if (!isGltf1Material(material) && undefined !== material.pbrMetallicRoughness?.baseColorTexture?.texCoord)
            texCoordIndex = JsonUtils.asInt(material.pbrMetallicRoughness.baseColorTexture.texCoord);

          this.readUVParams(mesh, primitive.attributes, `TEXCOORD_${texCoordIndex}`);
        }

        if (this._deduplicateVertices && !this.deduplicateVertices(mesh))
          return undefined;

        break;
      }

      case Mesh.PrimitiveType.Polyline:
      case Mesh.PrimitiveType.Point: {
        if (undefined !== mesh.primitive.polylines && !this.readPolylines(mesh.primitive.polylines, primitive, "indices", Mesh.PrimitiveType.Point === primitiveType))
          return undefined;
        break;
      }
      default: {
        assert(false, "unhandled primitive type");
        return undefined;
      }
    }

    if (displayParams.textureMapping && !mesh.uvs)
      return undefined;

    if (primitive.extensions?.CESIUM_primitive_outline) {
      const data = this.readBufferData32(primitive.extensions.CESIUM_primitive_outline, "indices");
      if (data !== undefined) {
        assert(0 === data.count % 2);
        mesh.primitive.edges = new MeshEdges();
        for (let i = 0; i < data.count;)
          mesh.primitive.edges.visible.push(new MeshEdge(data.buffer[i++], data.buffer[i++]));
      }
    }

    return mesh;
  }

  private deduplicateVertices(mesh: GltfMeshData): boolean {
    if (!mesh.points || !mesh.indices)
      return false;

    const numPoints = mesh.indices.length;
    assert(0 === numPoints % 3);

    const indices = mesh.indices;
    if (indices instanceof Uint16Array && numPoints > 0xffff)
      mesh.indices = new Uint32Array(numPoints);
    else if (indices instanceof Uint8Array && numPoints > 0xff)
      mesh.indices = new Uint32Array(numPoints);

    const points = new Uint16Array(3 * numPoints);
    const normals = mesh.normals ? new Uint16Array(numPoints) : undefined;
    const uvs = mesh.uvs ? new Uint16Array(2 * numPoints) : undefined;

    for (let i = 0; i < numPoints; i++) {
      const index = indices[i];
      mesh.indices[i] = i;

      points[i * 3 + 0] = mesh.points[index * 3 + 0];
      points[i * 3 + 1] = mesh.points[index * 3 + 1];
      points[i * 3 + 2] = mesh.points[index * 3 + 2];

      if (normals)
        normals[i] = mesh.normals![index];

      if (uvs) {
        uvs[i * 2 + 0] = mesh.uvs![index * 2 + 0];
        uvs[i * 2 + 1] = mesh.uvs![index * 2 + 1];
      }
    }

    mesh.points = points;
    mesh.normals = normals;
    mesh.uvs = uvs;

    return true;
  }

  /**
   *
   * @param positions quantized points
   * @param primitive input json
   * @param pseudoRtcBias a bias applied to each point - this is a workaround for tiles generated by
   * context capture which have a large offset from the tileset origin that exceeds the
   * capacity of 32 bit integers. This is essentially an ad hoc RTC applied at read time.
   */
  private readVertices(mesh: GltfMeshData, primitive: GltfMeshPrimitive, pseudoRtcBias?: Vector3d): boolean {
    const view = this.getBufferView(primitive.attributes, "POSITION");
    if (undefined === view)
      return false;

    if (GltfDataType.Float === view.type) {
      const buffer = view.toBufferData(GltfDataType.Float);
      if (undefined === buffer)
        return false;

      const strideSkip = view.stride - 3;
      mesh.pointRange = Range3d.createNull();
      for (let i = 0; i < buffer.buffer.length; i += strideSkip)
        mesh.pointRange.extendXYZ(buffer.buffer[i++], buffer.buffer[i++], buffer.buffer[i++]);

      const positions = new QPoint3dList(QParams3d.fromRange(mesh.pointRange));
      const scratchPoint = new Point3d();
      for (let i = 0, j = 0; i < buffer.count; i++, j += strideSkip) {
        scratchPoint.set(buffer.buffer[j++], buffer.buffer[j++], buffer.buffer[j++]);
        if (undefined !== pseudoRtcBias)
          scratchPoint.subtractInPlace(pseudoRtcBias);

        positions.add(scratchPoint);
      }
      mesh.pointQParams = positions.params;
      mesh.points = positions.toTypedArray();
    } else {
      if (GltfDataType.UnsignedShort !== view.type)
        return false;

      const extensions = JsonUtils.asObject(view.accessor.extensions);
      const quantized = undefined !== extensions ? JsonUtils.asObject(extensions.WEB3D_quantized_attributes) : undefined;
      if (undefined === quantized)
        return false;

      const rangeMin = JsonUtils.asArray(quantized.decodedMin);
      const rangeMax = JsonUtils.asArray(quantized.decodedMax);
      if (undefined === rangeMin || undefined === rangeMax)
        return false;

      const buffer = view.toBufferData(GltfDataType.UnsignedShort);
      if (undefined === buffer || !(buffer.buffer instanceof Uint16Array))
        return false;

      assert(buffer.buffer instanceof Uint16Array);
      mesh.pointRange = Range3d.createXYZXYZ(rangeMin[0], rangeMin[1], rangeMin[2], rangeMax[0], rangeMax[1], rangeMax[2]);
      if (undefined !== pseudoRtcBias) {
        mesh.pointRange.low.subtractInPlace(pseudoRtcBias);
        mesh.pointRange.high.subtractInPlace(pseudoRtcBias);
      }
      mesh.pointQParams = QParams3d.fromRange(mesh.pointRange);
      if (3 === view.stride) {
        mesh.points = buffer.buffer;
      } else {
        mesh.points = new Uint16Array(3 * view.count);
        for (let i = 0, j = 0; i < view.count; i++) {
          const index = i * view.stride;
          mesh.points[j++] = buffer.buffer[index];
          mesh.points[j++] = buffer.buffer[index + 1];
          mesh.points[j++] = buffer.buffer[index + 2];
        }
      }
    }

    return true;
  }

  protected readIndices(json: { [k: string]: any }, accessorName: string): number[] | undefined {
    const data = this.readBufferData32(json, accessorName);
    if (undefined === data)
      return undefined;

    const indices = [];
    for (let i = 0; i < data.count; i++)
      indices.push(data.buffer[i]);

    return indices;
  }

  protected readBatchTable(_mesh: Mesh, _json: any) {
  }

  protected readMeshIndices(mesh: GltfMeshData, json: { [k: string]: any }): boolean {
    if (undefined !== json.indices) {
      const data = this.readBufferData16(json, "indices") || this.readBufferData32(json, "indices");
      if (data && (data.buffer instanceof Uint8Array || data.buffer instanceof Uint16Array || data.buffer instanceof Uint32Array)) {
        mesh.indices = data.buffer;
        return true;
      }

      return false;
    }

    // Non-indexed geometry. Manufacture triangle indices from points.
    const numPoints = mesh.points?.length;
    if (undefined === numPoints || 0 !== numPoints % 3)
      return false;

    mesh.indices = numPoints < 255 ? new Uint8Array(numPoints) : (numPoints < 0xffff ? new Uint16Array(numPoints) : new Uint32Array(numPoints));
    for (let i = 0; i < numPoints; i++)
      mesh.indices[i] = i;

    return true;
  }

  protected readNormals(mesh: GltfMeshData, json: { [k: string]: any }, accessorName: string): boolean {
    const view = this.getBufferView(json, accessorName);
    if (undefined === view)
      return false;

    switch (view.type) {
      case GltfDataType.Float: {
        const data = view.toBufferData(GltfDataType.Float);
        if (undefined === data)
          return false;

        mesh.normals = new Uint16Array(data.count);
        const scratchNormal = new Vector3d();
        const strideSkip = view.stride - 3;
        for (let i = 0, j = 0; i < data.count; i++, j += strideSkip) {
          scratchNormal.set(data.buffer[j++], data.buffer[j++], data.buffer[j++]);
          mesh.normals[i] = OctEncodedNormal.encode(scratchNormal);
        }
        return true;
      }

      case GltfDataType.UnsignedByte: {
        const data = view.toBufferData(GltfDataType.UnsignedByte);
        if (undefined === data)
          return false;

        // ###TODO: we shouldn't have to allocate OctEncodedNormal objects...just use uint16s / numbers...
        mesh.normals = new Uint16Array(data.count);
        for (let i = 0; i < data.count; i++) {
          // ###TODO? not clear why ray writes these as pairs of uint8...
          const index = i * view.stride;
          const normal = data.buffer[index] | (data.buffer[index + 1] << 8);
          mesh.normals[i] = normal;
        }
        return true;
      }
      default:
        return false;
    }
  }

  private readUVParams(mesh: GltfMeshData, json: { [k: string]: any }, accessorName: string): boolean {
    const view = this.getBufferView(json, accessorName);

    if (view === undefined)
      return false;

    switch (view.type) {
      case GltfDataType.Float: {
        const data = this.readBufferDataFloat(json, accessorName);
        if (!data)
          return false;

        mesh.uvRange = Range2d.createNull();

        for (let i = 0; i < data.count; i++) {
          const index = view.stride * i; // 2 float per param...
          mesh.uvRange.extendXY(data.buffer[index], data.buffer[index + 1]);
        }
        mesh.uvQParams = QParams2d.fromRange(mesh.uvRange);
        mesh.uvs = new Uint16Array(data.count * 2);
        for (let i = 0, j = 0; i < data.count; i++) {
          const index = view.stride * i; // 2 float per param...
          mesh.uvs[j++] = Quantization.quantize(data.buffer[index], mesh.uvQParams.origin.x, mesh.uvQParams.scale.x);
          mesh.uvs[j++] = Quantization.quantize(data.buffer[index + 1], mesh.uvQParams.origin.y, mesh.uvQParams.scale.y);
        }
        return true;
      }

      case GltfDataType.UnsignedShort: {
        const extensions = JsonUtils.asObject(view.accessor.extensions);
        const quantized = undefined !== extensions ? JsonUtils.asObject(extensions.WEB3D_quantized_attributes) : undefined;
        if (undefined === quantized)
          return false;

        const rangeMin = JsonUtils.asArray(quantized.decodedMin);
        const rangeMax = JsonUtils.asArray(quantized.decodedMax);
        if (undefined === rangeMin || undefined === rangeMax)
          return false;

        const qData = view.toBufferData(GltfDataType.UnsignedShort);
        if (undefined === qData || !(qData.buffer instanceof Uint16Array))
          return false;

        mesh.uvRange = Range2d.createXYXY(rangeMin[0], rangeMin[1], rangeMax[0], rangeMax[1]);
        mesh.uvQParams = QParams2d.fromRange(mesh.uvRange);
        if (2 === view.stride) {
          mesh.uvs = qData.buffer;
        } else {
          mesh.uvs = new Uint16Array(2 * view.count);
          for (let i = 0, j = 0; i < view.count; i++) {
            const index = i * view.stride;
            mesh.uvs[j++] = qData.buffer[index];
            mesh.uvs[j++] = qData.buffer[index + 1];
          }
        }
        return true;
      }
      default:
        assert(false);
        return false;

    }

    return true;
  }

  protected readPolylines(polylines: MeshPolylineList, json: { [k: string]: any }, accessorName: string, disjoint: boolean): boolean {
    const data = this.readBufferData32(json, accessorName);
    if (undefined === data)
      return false;

    const indices = new Array<number>();
    if (disjoint) {
      for (let i = 0; i < data.count;)
        indices.push(data.buffer[i++]);
    } else {
      for (let i = 0; i < data.count;) {
        const index0 = data.buffer[i++];
        const index1 = data.buffer[i++];
        if (0 === indices.length || index0 !== indices[indices.length - 1]) {
          if (indices.length !== 0) {
            polylines.push(new MeshPolyline(indices));
            indices.length = 0;
          }
          indices.push(index0);
        }
        indices.push(index1);
      }
    }
    if (indices.length !== 0)
      polylines.push(new MeshPolyline(indices));

    return true;
  }

  protected async resolveResources(): Promise<void> {
    // ###TODO traverse the scene nodes to find resources referenced by them, instead of resolving everything - some resources may not
    // be required for the scene.
    const promises: Array<Promise<void>> = [];
    try {
      for (const buffer of dictionaryIterator(this._buffers))
        if (!buffer.resolvedBuffer)
          promises.push(this.resolveBuffer(buffer));

      await Promise.all(promises);
      if (this._isCanceled)
        return;

      promises.length = 0;
      for (const image of dictionaryIterator(this._images))
        if (!image.resolvedImage)
          promises.push(this.resolveImage(image));

      await Promise.all(promises);
    } catch (_) {
    }
  }

  private resolveUrl(uri: string): string | undefined {
    try {
      return new URL(uri, this._baseUrl).toString();
    } catch (_) {
      return undefined;
    }
  }

  private async resolveBuffer(buffer: GltfBuffer & { resolvedBuffer?: Uint8Array }): Promise<void> {
    if (buffer.resolvedBuffer || undefined === buffer.uri)
      return;

    try {
      const url = this.resolveUrl(buffer.uri);
      const response = url ? await fetch(url) : undefined;
      if (this._isCanceled)
        return;

      const data = await response?.arrayBuffer();
      if (this._isCanceled)
        return;

      if (data)
        buffer.resolvedBuffer = new Uint8Array(data);
    } catch (_) {
      //
    }
  }

<<<<<<< HEAD
  private async resolveImage(image: GltfImage & { resolvedImage?: HTMLImageElement }): Promise<void> {
    if (image.resolvedImage)
      return;

    interface BufferViewSource { bufferView?: GltfId, mimeType?: string }
    const bvSrc: BufferViewSource | undefined = undefined !== image.bufferView ? image : image.extensions?.KHR_binary_glTF;
    if (undefined !== bvSrc?.bufferView) {
      const format = undefined !== bvSrc.mimeType ? getImageSourceFormatForMimeType(bvSrc.mimeType) : undefined;
      const bufferView = this._bufferViews[bvSrc.bufferView];
      if (undefined === format || !bufferView || !bufferView.byteLength || bufferView.byteLength < 0)
        return;

      const bufferData = this._buffers[bufferView.buffer]?.resolvedBuffer;
      if (!bufferData)
        return;

      const offset = bufferView.byteOffset ?? 0;
      const bytes = bufferData.subarray(offset, offset + bufferView.byteLength);
      try {
        image.resolvedImage = await imageElementFromImageSource(new ImageSource(bytes, format));
      } catch (_) {
        //
=======
        return this._system.createTexture({
          type: textureType,
          image: {
            source: image,
            transparency: isTransparent && ImageSourceFormat.Png === format ? TextureTransparency.Mixed : TextureTransparency.Opaque,
          },
        });
      } catch {
        return undefined;
>>>>>>> 138fe6d6
      }

      return;
    }

    const url = undefined !== image.uri ? this.resolveUrl(image.uri) : undefined;
    if (undefined !== url)
      image.resolvedImage = await tryImageElementFromUrl(url);
  }

  private resolveTexture(textureId: string, isTransparent: boolean): RenderTexture | false {
    const texture = this._textures[textureId];
    if (!texture || undefined === texture.source)
      return false;

    const image = this._images[texture.source]?.resolvedImage;
    if (!image)
      return false;

    const samplerId = texture.sampler;
    const sampler = undefined !== samplerId ? this._samplers[samplerId] : undefined;
    // ###TODO: RenderTexture should support different wrapping behavior for U vs V, and support mirrored repeat.
    // For now, repeat unless either explicitly clamps.
    const textureType = GltfWrapMode.ClampToEdge === sampler?.wrapS || GltfWrapMode.ClampToEdge === sampler?.wrapT ? RenderTexture.Type.TileSection : RenderTexture.Type.Normal;
    const renderTexture = this._system.createTexture({
      type: textureType,
      image: {
        source: image,
        transparency: isTransparent ? TextureTransparency.Translucent : TextureTransparency.Opaque,
      },
    });

    return renderTexture ?? false;
  }

  protected findTextureMapping(id: string, isTransparent: boolean): TextureMapping | undefined {
    let texture = this._resolvedTextures.get({ id, isTransparent });
    if (undefined === texture)
      this._resolvedTextures.set({ id, isTransparent }, texture = this.resolveTexture(id, isTransparent));

    return texture ? new TextureMapping(texture, new TextureMapping.Params()) : undefined;
  }
}

/** Arguments supplied to [[readGltfGraphics]] to produce a [[RenderGraphic]] from a [glTF](https://www.khronos.org/gltf/) asset.
 * @public
 */
export interface ReadGltfGraphicsArgs {
  /** A representation of the glTF data as one of:
   *  - The binary data in glb format as a Uint8Array; or
   *  - A JSON object conforming to the [glTF 2.0 specification](https://www.khronos.org/registry/glTF/specs/2.0/glTF-2.0.html); or
   *  - A Uint8Array containing the utf8-encoded stringified JSON of an object conforming to the [glTF 2.0 specification](https://www.khronos.org/registry/glTF/specs/2.0/glTF-2.0.html).
   */
  gltf: Uint8Array | Object;
  /** The iModel with which the graphics will be associated - typically obtained from the [[Viewport]] into which they will be drawn. */
  iModel: IModelConnection;
  /** Options for making the graphic [pickable]($docs/learning/frontend/ViewDecorations#pickable-view-graphic-decorations).
   * Only the [[PickableGraphicOptions.id]] property is required to make the graphics pickable. If a `modelId` is also supplied and differs from the `id`,
   * the graphics will also be selectable.
   */
  pickableOptions?: PickableGraphicOptions & { modelId?: Id64String };
  /** The base URL for any relative URIs in the glTF. Typically, this is the same as the URL for the glTF asset itself.
   * If not supplied, relative URIs cannot be resolved. For glTF assets containing no relative URIs, this is not required.
   */
  baseUrl?: string;
}

/** Produce a [[RenderGraphic]] from a [glTF](https://www.khronos.org/gltf/) asset suitable for use in [view decorations]($docs/learning/frontend/ViewDecorations).
 * @returns a graphic produced from the glTF asset's default scene, or `undefined` if a graphic could not be produced from the asset.
 * @note Support for the full [glTF 2.0 specification](https://www.khronos.org/registry/glTF/specs/2.0/glTF-2.0.html) is currently a work in progress.
 * If a particular glTF asset fails to load and/or display properly, please
 * [submit an issue](https://github.com/iTwin/itwinjs-core/issues).
 * @see [Example decorator]($docs/learning/frontend/ViewDecorations#gltf-decorations) for an example of a decorator that reads and displays a glTF asset.
 * @public
 */
export async function readGltfGraphics(args: ReadGltfGraphicsArgs): Promise<RenderGraphic | undefined> {
  const props = GltfReaderProps.create(args.gltf, true, args.baseUrl); // glTF supports exactly one coordinate system with y axis up.
  const reader = props ? new GltfGraphicsReader(props, args) : undefined;
  if (!reader)
    return undefined;

  const result = await reader.read();
  return result.graphic;
}

/** Implements [[readGltfGraphics]]. Exported strictly for tests.
 * @internal
 */
export class GltfGraphicsReader extends GltfReader {
  private readonly _featureTable?: FeatureTable;
  public readonly binaryData?: Uint8Array; // strictly for tests

  public constructor(props: GltfReaderProps, args: ReadGltfGraphicsArgs) {
    super({
      props,
      iModel: args.iModel,
      vertexTableRequired: true,
    });

    this.binaryData = props.binaryData;
    const pickableId = args.pickableOptions?.id;
    if (pickableId) {
      this._featureTable = new FeatureTable(1, args.pickableOptions?.modelId ?? pickableId, BatchType.Primary);
      this._featureTable.insert(new Feature(pickableId));
    }
  }

  public async read(): Promise<GltfReaderResult> {
    await this.resolveResources();
    return this.readGltfAndCreateGraphics(true, this._featureTable, undefined);
  }

  public get nodes(): GltfDictionary<GltfNode> { return this._nodes; }
  public get scenes(): GltfDictionary<GltfScene> { return this._glTF.scenes ?? emptyDict; }
  public get sceneNodes(): GltfId[] { return this._sceneNodes; }
  public get textures(): GltfDictionary<GltfTexture> { return this._textures; }
}<|MERGE_RESOLUTION|>--- conflicted
+++ resolved
@@ -9,15 +9,9 @@
 import { assert, ByteStream, compareBooleans, compareNumbers, compareStrings, Dictionary, Id64String, JsonUtils, utf8ToString } from "@itwin/core-bentley";
 import { Angle, Matrix3d, Point2d, Point3d, Point4d, Range2d, Range3d, Transform, Vector3d } from "@itwin/core-geometry";
 import {
-<<<<<<< HEAD
   BatchType, ColorDef, ElementAlignedBox3d, Feature, FeatureTable, FillFlags, GlbHeader, ImageSource, LinePixels, MeshEdge,
   MeshEdges, MeshPolyline, MeshPolylineList, OctEncodedNormal, PackedFeatureTable, QParams2d, QParams3d, QPoint2dList,
-  QPoint3dList, Quantization, RenderTexture, TextureMapping, TileFormat, TileReadStatus,
-=======
-  BatchType, ColorDef, ElementAlignedBox3d, FeatureTable, FillFlags, GltfBufferData, GltfBufferView, GltfDataType, GltfHeader, GltfMeshMode,
-  ImageSource, ImageSourceFormat, LinePixels, MeshEdge, MeshEdges, MeshPolyline, MeshPolylineList, OctEncodedNormal, PackedFeatureTable, QParams2d, QParams3d, QPoint2dList, QPoint3dList,
-  Quantization, RenderTexture, TextureMapping, TextureTransparency, TileReadStatus,
->>>>>>> 138fe6d6
+  QPoint3dList, Quantization, RenderTexture, TextureMapping, TextureTransparency, TileFormat, TileReadStatus,
 } from "@itwin/core-common";
 import { getImageSourceFormatForMimeType, imageElementFromImageSource, tryImageElementFromUrl } from "../ImageUtil";
 import { IModelConnection } from "../IModelConnection";
@@ -1752,7 +1746,6 @@
     }
   }
 
-<<<<<<< HEAD
   private async resolveImage(image: GltfImage & { resolvedImage?: HTMLImageElement }): Promise<void> {
     if (image.resolvedImage)
       return;
@@ -1775,17 +1768,6 @@
         image.resolvedImage = await imageElementFromImageSource(new ImageSource(bytes, format));
       } catch (_) {
         //
-=======
-        return this._system.createTexture({
-          type: textureType,
-          image: {
-            source: image,
-            transparency: isTransparent && ImageSourceFormat.Png === format ? TextureTransparency.Mixed : TextureTransparency.Opaque,
-          },
-        });
-      } catch {
-        return undefined;
->>>>>>> 138fe6d6
       }
 
       return;
@@ -1814,7 +1796,7 @@
       type: textureType,
       image: {
         source: image,
-        transparency: isTransparent ? TextureTransparency.Translucent : TextureTransparency.Opaque,
+        transparency: isTransparent ? TextureTransparency.Mixed : TextureTransparency.Opaque,
       },
     });
 
