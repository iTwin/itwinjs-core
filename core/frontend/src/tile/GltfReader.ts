/*---------------------------------------------------------------------------------------------
* Copyright (c) Bentley Systems, Incorporated. All rights reserved.
* See LICENSE.md in the project root for license terms and full copyright notice.
*--------------------------------------------------------------------------------------------*/
/** @packageDocumentation
 * @module Tiles
 */

import {
  assert, ByteStream, compareBooleans, compareNumbers, compareStrings, Dictionary, JsonUtils, Logger, utf8ToString,
} from "@itwin/core-bentley";
import {
  Angle, IndexedPolyface, Matrix3d, Point2d, Point3d, Point4d, Range2d, Range3d, Transform, Vector3d,
} from "@itwin/core-geometry";
import {
  AxisAlignedBox3d, BatchType, ColorDef, ElementAlignedBox3d, Feature, FeatureIndex, FeatureIndexType, FeatureTable, FillFlags, GlbHeader, ImageSource, LinePixels, MeshEdge,
  MeshEdges, MeshPolyline, MeshPolylineList, OctEncodedNormal, PackedFeatureTable, QParams2d, QParams3d, QPoint2dList,
  QPoint3dList, Quantization, RenderMaterial, RenderMode, RenderTexture, TextureMapping, TextureTransparency, TileFormat, TileReadStatus, ViewFlagOverrides,
} from "@itwin/core-common";
import { IModelConnection } from "../IModelConnection";
import { IModelApp } from "../IModelApp";
import { InstancedGraphicParams } from "../common/render/InstancedGraphicParams";
import { RealityMeshParams } from "../render/RealityMeshParams";
import { Mesh } from "../common/internal/render/MeshPrimitives";
import { Triangle } from "../common/internal/render/Primitives";
import { RenderGraphic } from "../render/RenderGraphic";
import { RenderSystem } from "../render/RenderSystem";
<<<<<<< HEAD
import { BatchedTileIdMap, decodeMeshoptBuffer, RealityTile, RealityTileGeometry,TileContent } from "./internal";
=======
import { BatchedTileIdMap, decodeMeshoptBuffer, RealityTileGeometry,TileContent } from "./internal";
>>>>>>> 3fa8be8a
import type { DracoLoader, DracoMesh } from "@loaders.gl/draco";
import { CreateRenderMaterialArgs } from "../render/CreateRenderMaterialArgs";
import { DisplayParams } from "../common/internal/render/DisplayParams";
import { FrontendLoggerCategory } from "../common/FrontendLoggerCategory";
import { getImageSourceFormatForMimeType, imageBitmapFromImageSource, imageElementFromImageSource, tryImageElementFromUrl } from "../common/ImageUtil";
import { MeshPrimitiveType } from "../common/internal/render/MeshPrimitive";
import { PointCloudArgs } from "../common/internal/render/PointCloudPrimitive";
import { TextureImageSource } from "../common/render/TextureParams";
import {
  DracoMeshCompression, getGltfNodeMeshIds, Gltf2Node, GltfAccessor, GltfBuffer, GltfBufferViewProps, GltfDataType, GltfDictionary, gltfDictionaryIterator, GltfDocument, GltfId,
  GltfImage, GltfMaterial, GltfMesh, GltfMeshMode, GltfMeshPrimitive, GltfNode, GltfSampler, GltfScene, GltfStructuralMetadata, GltfTechniqueState, GltfTexture, GltfWrapMode, isGltf1Material, traverseGltfNodes,
} from "../common/gltf/GltfSchema";
import { PickableGraphicOptions } from "../common/render/BatchOptions";
import { createGraphicTemplate, GraphicTemplateBatch, GraphicTemplateBranch, GraphicTemplateNode } from "../internal/render/GraphicTemplateImpl";
import { RenderGeometry } from "../internal/render/RenderGeometry";
import { GraphicTemplate } from "../render/GraphicTemplate";
import { LayerTileData } from "../internal/render/webgl/MapLayerParams";

/** @internal */
export type GltfDataBuffer = Uint8Array | Uint16Array | Uint32Array | Float32Array;

/**
 * A chunk of binary data exposed as a typed array.
 * The count member indicates how many elements exist. This may be less than this.buffer.length due to padding added to the
 * binary stream to ensure correct alignment.
 * @internal
 */
export class GltfBufferData {
  public readonly buffer: GltfDataBuffer;
  public readonly count: number;

  public constructor(buffer: GltfDataBuffer, count: number) {
    this.buffer = buffer;
    this.count = count;
  }

  /**
   * Create a GltfBufferData of the desired type. The actual type may differ from the desired type - for example, small 32-bit integers
   * may be represented as 8-bit or 16-bit integers instead.
   * If the actual data type is not convertible to the desired type, this function returns undefined.
   */
  public static create(bytes: Uint8Array, actualType: GltfDataType, expectedType: GltfDataType, count: number): GltfBufferData | undefined {
    if (expectedType !== actualType) {
      // Some data is stored in smaller data types to save space if no values exceed the maximum of the smaller type.
      switch (expectedType) {
        case GltfDataType.Float:
        case GltfDataType.UnsignedByte:
          return undefined;
        case GltfDataType.UnsignedShort:
          if (GltfDataType.UnsignedByte !== actualType)
            return undefined;
          break;
        case GltfDataType.UInt32:
          if (GltfDataType.UnsignedByte !== actualType && GltfDataType.UnsignedShort !== actualType)
            return undefined;
          break;
      }
    }

    const data = this.createDataBuffer(bytes, actualType);
    return undefined !== data ? new GltfBufferData(data, count) : undefined;
  }

  private static createDataBuffer(bytes: Uint8Array, actualType: GltfDataType): GltfDataBuffer | undefined {
    // NB: Endianness of typed array data is determined by the 'platform byte order'. Actual data is always little-endian.
    // We are assuming little-endian platform. If we find a big-endian platform, we'll need to use a DataView instead.
    switch (actualType) {
      case GltfDataType.UnsignedByte:
        return bytes;
      case GltfDataType.UnsignedShort:
        return new Uint16Array(bytes.buffer, bytes.byteOffset, bytes.byteLength / 2);
      case GltfDataType.UInt32:
        return new Uint32Array(bytes.buffer, bytes.byteOffset, bytes.byteLength / 4);
      case GltfDataType.Float:
        return new Float32Array(bytes.buffer, bytes.byteOffset, bytes.byteLength / 4);
      default:
        return undefined;
    }
  }
}

/**
 * A view of a chunk of glTF binary data containing an array of elements of a specific data type.
 * The count member indicates how many elements exist; this may be smaller than this.data.length.
 * The count member may also indicate the number of elements of a type containing more than one value of the
 * underlying type. For example, a buffer of 4 32-bit floating point 'vec2' elements will have a count of 4,
 * but its data member will contain 8 32-bit floating point values (2 per vec2).
 * The accessor member may contain additional JSON data specific to a particular buffer.
 * @internal
 */
class GltfBufferView {
  public readonly data: Uint8Array;
  public readonly count: number;
  public readonly type: GltfDataType;
  public readonly accessor: GltfAccessor;
  public readonly stride: number;

  public get byteLength(): number { return this.data.length; }

  public constructor(data: Uint8Array, count: number, type: GltfDataType, accessor: GltfAccessor, stride: number) {
    this.data = data;
    this.count = count;
    this.type = type;
    this.accessor = accessor;
    this.stride = stride;
  }

  public toBufferData(desiredType: GltfDataType): GltfBufferData | undefined {
    return GltfBufferData.create(this.data, this.type, desiredType, this.count);
  }
}

/** The result of [[GltfReader.read]].
 * @internal
 */
export interface GltfReaderResult extends TileContent {
  readStatus: TileReadStatus;
  range?: AxisAlignedBox3d;
}

type GltfTemplateResult = Omit<GltfReaderResult, "graphic"> & { template?: GraphicTemplate };

function templateToGraphicResult(result: GltfTemplateResult, system: RenderSystem): GltfReaderResult {
  const template = result.template;
  delete result.template;
  return {
    ...result,
    graphic: template ? system.createGraphicFromTemplate({ template }) : undefined,
  };
}

/** Data required for creating a [[GltfReader]] capable of deserializing [glTF](https://www.khronos.org/gltf/).
 * @internal
 */
export class GltfReaderProps {
  public readonly version: number;
  public readonly glTF: GltfDocument;
  public readonly yAxisUp: boolean;
  public readonly binaryData?: Uint8Array;
  public readonly baseUrl?: URL;

  private constructor(glTF: GltfDocument, version: number, yAxisUp: boolean, binaryData: Uint8Array | undefined, baseUrl?: URL | undefined) {
    this.version = version;
    this.glTF = glTF;
    this.binaryData = binaryData;
    this.yAxisUp = yAxisUp;
    this.baseUrl = baseUrl;
  }

  /** Attempt to construct a new GltfReaderProps from the binary data beginning at the supplied stream's current read position. */
  public static create(source: Uint8Array | GltfDocument, yAxisUp: boolean = false, baseUrl?: URL): GltfReaderProps | undefined {
    let version: number;
    let json: GltfDocument;
    let binaryData: Uint8Array | undefined;

    if (source instanceof Uint8Array) {
      // It may be JSON - check for magic indicating glb.
      const buffer = ByteStream.fromUint8Array(source);
      if (TileFormat.Gltf !== buffer.readUint32()) {
        try {
          const utf8Json = utf8ToString(source);
          if (!utf8Json)
            return undefined;

          json = JSON.parse(utf8Json);
          version = 2;
        } catch {
          return undefined;
        }
      } else {
        buffer.reset();
        const header = new GlbHeader(buffer);
        if (!header.isValid)
          return undefined;

        version = header.version;
        if (header.binaryChunk)
          binaryData = new Uint8Array(source.buffer, source.byteOffset + header.binaryChunk.offset, header.binaryChunk.length);

        try {
          const jsonBytes = new Uint8Array(source.buffer, source.byteOffset + header.jsonChunk.offset, header.jsonChunk.length);
          const jsonStr = utf8ToString(jsonBytes);
          if (undefined === jsonStr)
            return undefined;

          json = JSON.parse(jsonStr);
        } catch {
          return undefined;
        }
      }
    } else {
      version = 2; // ###TODO verify against source.asset?.version
      json = source;
    }

    // asset is required in glTF 2, optional in glTF 1
    const asset = JsonUtils.asObject(json.asset);
    if (version === 2 && !asset)
      return undefined;

    const glTF: GltfDocument = {
      asset,
      scene: JsonUtils.asString(json.scene),
      extensions: JsonUtils.asObject(json.extensions),
      extensionsUsed: JsonUtils.asArray(json.extensionsUsed),
      extensionsRequired: JsonUtils.asArray(json.extensionsRequired),
      accessors: JsonUtils.asObject(json.accessors),
      buffers: JsonUtils.asObject(json.buffers),
      bufferViews: JsonUtils.asObject(json.bufferViews),
      images: JsonUtils.asObject(json.images),
      materials: JsonUtils.asObject(json.materials),
      meshes: JsonUtils.asObject(json.meshes),
      nodes: JsonUtils.asObject(json.nodes),
      samplers: JsonUtils.asObject(json.samplers),
      scenes: JsonUtils.asObject(json.scenes),
      textures: JsonUtils.asObject(json.textures),
      techniques: JsonUtils.asObject(json.techniques),
    };

    return glTF.meshes ? new GltfReaderProps(glTF, version, yAxisUp, binaryData, baseUrl) : undefined;
  }
}

/** The GltfMeshData contains the raw GLTF mesh data. If the data is suitable to create a [[RealityMesh]] directly, basically in the quantized format produced by
  * ContextCapture, then a RealityMesh is created directly from this data. Otherwise, the mesh primitive is populated from the raw data and a MeshPrimitive
  * is generated. The MeshPrimitve path is much less efficient but should be rarely used.
  *
  * @internal
  */
export class GltfMeshData {
  public primitive: Mesh;       // Populated with vertex and indices only if the mesh cannot be represented as [[RealityMesh]]
  public pointQParams?: QParams3d;
  public points?: Uint16Array;
  public pointRange?: Range3d;
  public normals?: Uint16Array;
  public uvQParams?: QParams2d;
  public uvs?: Uint16Array;
  public uvRange?: Range2d;
  public indices?: Uint8Array | Uint16Array | Uint32Array;
  public readonly type = "mesh" as const;

  public constructor(props: Mesh) {
    this.primitive = props;
  }
}

interface GltfPointCloud extends PointCloudArgs {
  readonly type: "pointcloud";
  pointRange: Range3d;
}

type GltfPrimitiveData = GltfMeshData | GltfPointCloud;

/** A function that returns true if deserialization of the data supplied by the reader should abort.
 * @internal
 */
export type ShouldAbortReadGltf = (reader: GltfReader) => boolean;

const emptyDict = { };

function colorFromJson(values: number[]): ColorDef {
  return ColorDef.from(values[0] * 255, values[1] * 255, values[2] * 255, (1.0 - values[3]) * 255);
}

function colorFromMaterial(material: GltfMaterial, isTransparent: boolean): ColorDef {
  let color = ColorDef.white;
  if (isGltf1Material(material)) {
    if (material.values?.color && Array.isArray(material.values.color))
      color = colorFromJson(material.values.color);
  } else if (material.extensions?.KHR_techniques_webgl?.values?.u_color) {
    color = colorFromJson(material.extensions.KHR_techniques_webgl.values.u_color);
  } else if (material.pbrMetallicRoughness?.baseColorFactor) {
    color = colorFromJson(material.pbrMetallicRoughness.baseColorFactor);
  }

  // SPEC: Opaque materials ignore any alpha channel.
  if (!isTransparent)
    color = color.withTransparency(0);

  return color;
}

function trsMatrix(translation: [number, number, number] | undefined, rotation: [number, number, number, number] | undefined, scale: [number, number, number] | undefined, result?: Transform): Transform {
  // SPEC: To compose the local transformation matrix, TRS properties MUST be converted to matrices and postmultiplied in the T * R * S order;
  // first the scale is applied to the vertices, then the rotation, and then the translation.
  const scaleTf = Transform.createRefs(undefined, scale ? Matrix3d.createScale(scale[0], scale[1], scale[2]) : Matrix3d.identity);
  const rotTf = Transform.createRefs(undefined, rotation ? Matrix3d.createFromQuaternion(Point4d.create(rotation[0], rotation[1], rotation[2], rotation[3])) : Matrix3d.identity);
  rotTf.matrix.transposeInPlace(); // See comment on Matrix3d.createFromQuaternion
  const transTf = Transform.createTranslation(translation ? new Point3d(translation[0], translation[1], translation[2]) : Point3d.createZero());
  const tf = rotTf.multiplyTransformTransform(scaleTf, result);
  transTf.multiplyTransformTransform(tf, tf);
  return tf;
}

class TransformStack {
  private readonly _stack: Array<Transform | undefined> = [];

  public constructor(transform?: Transform) {
    if (transform)
      this._stack.push(transform);
  }

  public get transform(): Transform | undefined {
    return this._stack.length > 0 ? this._stack[this._stack.length - 1] : undefined;
  }

  public get isEmpty(): boolean {
    return 0 === this._stack.length;
  }

  public push(node: GltfNode): void {
    let nodeTransform;
    if (node.matrix) {
      const origin = Point3d.create(node.matrix[12], node.matrix[13], node.matrix[14]);
      const matrix = Matrix3d.createRowValues(
        node.matrix[0], node.matrix[4], node.matrix[8],
        node.matrix[1], node.matrix[5], node.matrix[9],
        node.matrix[2], node.matrix[6], node.matrix[10],
      );

      nodeTransform = Transform.createOriginAndMatrix(origin, matrix);
    } else if (node.rotation || node.scale || node.translation) {
      nodeTransform = trsMatrix(node.translation, node.rotation, node.scale);
    }

    const top = this.transform;
    if (!top)
      this._stack.push(nodeTransform);
    else
      this._stack.push(nodeTransform ? top.multiplyTransformTransform(nodeTransform) : top);
  }

  public pop(): void {
    assert(this._stack.length > 0);
    this._stack.pop();
  }
}

/** Arguments to [[GltfReader]] constructor.
 * @internal
 */
export interface GltfReaderArgs {
  /** Properties of the glTF source. */
  props: GltfReaderProps;
  /** The iModel with which the graphics are to be associated. */
  iModel: IModelConnection;
  /** If true, create 2d graphics. */
  is2d?: boolean;
  /** The render system that will produce the graphics. Defaults to [[IModelApp.renderSystem]]. */
  system?: RenderSystem;
  /** The type of batch to create. Defaults to [BatchType.Primary]($common).
   * @see [[RenderSystem.createBatch]].
   */
  type?: BatchType;
  /** An optional function that, if supplied, is invoked periodically to determine if the process of producing graphics from the glTF should terminate early. */
  shouldAbort?: ShouldAbortReadGltf;
  /** If true, each vertex in the graphics should belong to exactly one triangle. This is less efficient than sharing vertices between adjoining triangles, but
   * sometimes required - for example, for [ViewFlags.wiremesh]($common).
   */
  deduplicateVertices?: boolean;
  /** If true, the graphics produced will always use a [[VertexTable]]; otherwise, where possible a [[RealityMeshParams]] will be used instead.
   * Reality meshes are simpler but do not support some features like lighting.
   */
  vertexTableRequired?: boolean;
  /** A table structure to store the Gltf structural metadata if present.
   */
  idMap?: BatchedTileIdMap;
}

interface TextureKey {
  readonly id: GltfId;
  readonly isTransparent: boolean;
}

function compareTextureKeys(lhs: TextureKey, rhs: TextureKey): number {
  const cmp = compareBooleans(lhs.isTransparent, rhs.isTransparent);
  if (0 !== cmp)
    return cmp;

  assert(typeof lhs.id === typeof rhs.id);
  if ("string" === typeof lhs.id) {
    assert("string" === typeof rhs.id);
    return compareStrings(lhs.id, rhs.id);
  }

  assert("number" === typeof lhs.id && "number" === typeof rhs.id);
  return compareNumbers(lhs.id, rhs.id);
}

interface StructuralMetadataTableEntries{
  name: string;
  values: any[];
};

interface StructuralMetadataTable{
  name: string;
  entries: StructuralMetadataTableEntries[];
};

interface StructuralMetadata{
  tables: StructuralMetadataTable[];
}

/** Deserializes [glTF](https://www.khronos.org/gltf/).
 * @internal
 */
export abstract class GltfReader {
  protected readonly _glTF: GltfDocument;
  protected readonly _version: number;
  protected readonly _iModel: IModelConnection;
  protected readonly _is3d: boolean;
  protected readonly _system: RenderSystem;
  protected readonly _returnToCenter?: Point3d;
  protected readonly _yAxisUp: boolean;
  protected readonly _baseUrl?: URL;
  protected readonly _type: BatchType;
  protected readonly _deduplicateVertices: boolean;
  protected readonly _vertexTableRequired: boolean;
  private readonly _canceled?: ShouldAbortReadGltf;
  protected readonly _sceneNodes: GltfId[];
  protected _computedContentRange?: ElementAlignedBox3d;
  private readonly _resolvedTextures = new Dictionary<TextureKey, RenderTexture | false>((lhs, rhs) => compareTextureKeys(lhs, rhs));
  private readonly _dracoMeshes = new Map<DracoMeshCompression, DracoMesh>();
  private _containsPointCloud = false;
  protected _instanceFeatures: Feature[] = [];
  protected _meshFeatures: Feature[] = [];
  protected _instanceElementIdToFeatureId: Map<string, number> = new Map<string, number>();
  protected _meshElementIdToFeatureIndex: Map<string, number> = new Map<string, number>();
  protected _structuralMetadata?: StructuralMetadata;
  protected readonly _idMap?: BatchedTileIdMap;
<<<<<<< HEAD
  private _tile: RealityTile | undefined;
=======
  private _tileData?: LayerTileData | undefined;
>>>>>>> 3fa8be8a

  protected get _nodes(): GltfDictionary<GltfNode> { return this._glTF.nodes ?? emptyDict; }
  protected get _meshes(): GltfDictionary<GltfMesh> { return this._glTF.meshes ?? emptyDict; }
  protected get _accessors(): GltfDictionary<GltfAccessor> { return this._glTF.accessors ?? emptyDict; }
  protected get _bufferViews(): GltfDictionary<GltfBufferViewProps & { resolvedBuffer?: Uint8Array }> { return this._glTF.bufferViews ?? emptyDict; }
  protected get _materials(): GltfDictionary<GltfMaterial> { return this._glTF.materials ?? emptyDict; }
  protected get _samplers(): GltfDictionary<GltfSampler> { return this._glTF.samplers ?? emptyDict; }
  protected get _textures(): GltfDictionary<GltfTexture> { return this._glTF.textures ?? emptyDict; }

  protected get _images(): GltfDictionary<GltfImage & { resolvedImage?: TextureImageSource }> { return this._glTF.images ?? emptyDict; }
  protected get _buffers(): GltfDictionary<GltfBuffer & { resolvedBuffer?: Uint8Array }> { return this._glTF.buffers ?? emptyDict; }

  /** Asynchronously deserialize the tile data and return the result. */
  public abstract read(): Promise<GltfReaderResult>;

  protected get _isCanceled(): boolean { return undefined !== this._canceled && this._canceled(this); }
  protected get _isVolumeClassifier(): boolean { return BatchType.VolumeClassifier === this._type; }

  /** Traverse the nodes specified by their Ids, recursing into their child nodes.
   * @param nodeIds The Ids of the nodes to traverse.
   * @throws Error if a node appears more than once during traversal
   */
  public traverseNodes(nodeIds: Iterable<GltfId>): Iterable<GltfNode> {
    return traverseGltfNodes(nodeIds, this._nodes, new Set<GltfId>());
  }

  /** Traverse the nodes specified by their scene, recursing into their child nodes.
   * @throws Error if a node appears more than once during traversal
   */
  public traverseScene(): Iterable<GltfNode> {
    return this.traverseNodes(this._sceneNodes);
  }

  protected get viewFlagOverrides(): ViewFlagOverrides | undefined {
    return undefined;
  }

  private getTileTransform(transformToRoot?: Transform, pseudoRtcBias?: Vector3d): Transform | undefined {
    let transform;

    if (this._returnToCenter || pseudoRtcBias || this._yAxisUp || transformToRoot) {
      if (this._returnToCenter)
        transform = Transform.createTranslation(this._returnToCenter.clone());
      else if (pseudoRtcBias)
        transform = Transform.createTranslationXYZ(pseudoRtcBias.x, pseudoRtcBias.y, pseudoRtcBias.z);
      else
        transform = Transform.createIdentity();

      if (this._yAxisUp)
        transform = transform.multiplyTransformMatrix3d(Matrix3d.createRotationAroundVector(Vector3d.create(1.0, 0.0, 0.0), Angle.createRadians(Angle.piOver2Radians)) as Matrix3d);

      if (transformToRoot)
        transform = transformToRoot.multiplyTransformTransform(transform);
    }

    return transform;
  }

  protected readGltfAndCreateGraphics(isLeaf: boolean, featureTable: FeatureTable | undefined, contentRange: ElementAlignedBox3d | undefined, transformToRoot?: Transform, pseudoRtcBias?: Vector3d, instances?: InstancedGraphicParams): GltfReaderResult {
    const result = this.readGltfAndCreateTemplate(isLeaf, featureTable, contentRange, true, transformToRoot, pseudoRtcBias, instances);
    return templateToGraphicResult(result, this._system);
  }

  protected readGltfAndCreateTemplate(isLeaf: boolean, featureTable: FeatureTable | undefined, contentRange: ElementAlignedBox3d | undefined, noDispose: boolean, transformToRoot?: Transform, pseudoRtcBias?: Vector3d, instances?: InstancedGraphicParams): GltfTemplateResult {
    if (this._isCanceled)
      return { readStatus: TileReadStatus.Canceled, isLeaf };

    // If contentRange was not supplied, we will compute it as we read the meshes.
    if (!contentRange)
      this._computedContentRange = contentRange = Range3d.createNull();
    else
      this._computedContentRange = undefined;

    // Save feature table model id in case we need to recreate it after reading instances
    const featureTableModelId = featureTable?.modelId;
    // Flush feature table if instance features are used
    if(this._structuralMetadata && this._glTF.extensionsUsed?.includes("EXT_instance_features") && this._idMap){
      featureTable = undefined;
    }

    // ###TODO this looks like a hack? Why does it assume the first node's transform is special, or that the transform will be specified as a matrix instead of translation+rot+scale?
    if (this._returnToCenter || this._nodes[0]?.matrix || (pseudoRtcBias && pseudoRtcBias.magnitude() < 1.0E5))
      pseudoRtcBias = undefined;

    const transformStack = new TransformStack();
    const templateNodes: GraphicTemplateNode[] = [];
    let readStatus: TileReadStatus = TileReadStatus.InvalidTileData;
    for (const nodeKey of this._sceneNodes) {
      assert(transformStack.isEmpty);
      const node = this._nodes[nodeKey];
      if (node && TileReadStatus.Success !== (readStatus = this.readTemplateNodes(templateNodes, node, featureTable, transformStack, instances, pseudoRtcBias)))
        return { readStatus, isLeaf };
    }

    // Creates a feature table based on instance features
    // The table must be created after reading instances, since the maximum number of features is not known until all instances have been read.
    if(this._instanceFeatures.length > 0 && this._idMap){
      featureTable = new FeatureTable(this._instanceFeatures.length, featureTableModelId);
      for(let instanceFeatureId = 0; instanceFeatureId < this._instanceFeatures.length; instanceFeatureId++){
        featureTable.insertWithIndex(this._instanceFeatures[instanceFeatureId], instanceFeatureId);
      }
    }

    if(this._meshFeatures.length > 0 && this._idMap){
      featureTable = new FeatureTable(this._meshFeatures.length, featureTableModelId);
      for(let meshFeatureId = 0; meshFeatureId < this._meshFeatures.length; meshFeatureId++){
        featureTable.insertWithIndex(this._meshFeatures[meshFeatureId], meshFeatureId);
      }
    }

    if (0 === templateNodes.length)
      return { readStatus: TileReadStatus.InvalidTileData, isLeaf };

    // Compute range in tileset/world space.
    let range = contentRange;
    const transform = this.getTileTransform(transformToRoot, pseudoRtcBias);
    const invTransform = transform?.inverse();
    if (invTransform)
      range = invTransform.multiplyRange(contentRange);

    // The batch range needs to be in tile coordinate space.
    // If we computed the content range ourselves, it's already in tile space.
    // If the content range was supplied by the caller, it's in tileset space and needs to be transformed to tile space.
    const batch: GraphicTemplateBatch | undefined = !featureTable ? undefined : {
      featureTable: PackedFeatureTable.pack(featureTable),
      range: this._computedContentRange ? contentRange : range,
    };

    const viewFlagOverrides = this.viewFlagOverrides;
    const branch: GraphicTemplateBranch | undefined = transform || viewFlagOverrides ? { transform, viewFlagOverrides } : undefined;

    return {
      readStatus,
      isLeaf,
      contentRange,
      range,
      containsPointCloud: this._containsPointCloud,
      template: createGraphicTemplate({
        nodes: templateNodes,
        batch,
        branch,
        noDispose,
      }),
    };
  }

  public readGltfAndCreateGeometry(transformToRoot?: Transform, needNormals = false, needParams = false): RealityTileGeometry {
    const transformStack = new TransformStack(this.getTileTransform(transformToRoot));
    const polyfaces: IndexedPolyface[] = [];
    for (const nodeKey of this._sceneNodes) {
      const node = this._nodes[nodeKey];
      if (node)
        this.readNodeAndCreatePolyfaces(polyfaces, node, transformStack, needNormals, needParams);
    }

    return { polyfaces };
  }

  private geometryFromMeshData(gltfMesh: GltfPrimitiveData, isInstanced: boolean): RenderGeometry | undefined {
    if ("pointcloud" === gltfMesh.type)
      return this._system.createPointCloudGeometry(gltfMesh);

    if (!gltfMesh.points || !gltfMesh.pointRange)
      return this._system.createGeometryFromMesh(gltfMesh.primitive, undefined);

    let realityMeshPrimitive = (this._vertexTableRequired || isInstanced) ? undefined : RealityMeshParams.fromGltfMesh(gltfMesh);
<<<<<<< HEAD
    if (realityMeshPrimitive) {
      realityMeshPrimitive = {
        ...realityMeshPrimitive,
        tile: this._tile as RealityTile,
      };
    }
=======
    if (realityMeshPrimitive && this._tileData) {

      realityMeshPrimitive = {
        ...realityMeshPrimitive,
        tileData: this._tileData,
      };
    }

>>>>>>> 3fa8be8a
    if (realityMeshPrimitive) {
      const realityMesh = this._system.createRealityMeshGeometry(realityMeshPrimitive);
      if (realityMesh)
        return realityMesh;
    }

    const mesh = gltfMesh.primitive;
    const pointCount = gltfMesh.points.length / 3;
    assert(mesh.points instanceof QPoint3dList);
    mesh.points.fromTypedArray(gltfMesh.pointRange, gltfMesh.points);
    if (mesh.triangles && gltfMesh.indices)
      mesh.triangles.addFromTypedArray(gltfMesh.indices);

    if (gltfMesh.uvs && gltfMesh.uvRange && gltfMesh.uvQParams) {
      /** This is ugly and inefficient... unnecessary if Mesh stored uvs as QPoint2dList */
      for (let i = 0, j = 0; i < pointCount; i++)
        mesh.uvParams.push(gltfMesh.uvQParams.unquantize(gltfMesh.uvs[j++], gltfMesh.uvs[j++]));
    }

    if (gltfMesh.normals)
      for (const normal of gltfMesh.normals)
        mesh.normals.push(new OctEncodedNormal(normal));

<<<<<<< HEAD
    return this._system.createGeometryFromMesh(mesh, undefined, this._tile);
=======
    return this._system.createGeometryFromMesh(mesh, undefined, this._tileData,);
>>>>>>> 3fa8be8a
  }

  private readInstanceAttributes(node: Gltf2Node, featureTable: FeatureTable | undefined): InstancedGraphicParams | undefined {
    const ext = node.extensions?.EXT_mesh_gpu_instancing;
    if (!ext || !ext.attributes) {
      return undefined;
    }

    const translationsView = this.getBufferView(ext.attributes, "TRANSLATION");
    const translations = translationsView?.toBufferData(GltfDataType.Float);
    const rotations = this.getBufferView(ext.attributes, "ROTATION")?.toBufferData(GltfDataType.Float);
    const scales = this.getBufferView(ext.attributes, "SCALE")?.toBufferData(GltfDataType.Float);

    // All attributes must specify the same count, count must be greater than zero, and at least one attribute must be specified.
    const count = translations?.count ?? rotations?.count ?? scales?.count;
    if (!count || (rotations && rotations.count !== count) || (scales && scales.count !== count)) {
      return undefined;
    }

    const transformCenter = new Point3d();
    const trMin = translationsView?.accessor.min;
    const trMax = translationsView?.accessor.max;
    if (trMin && trMax) {
      const half = (idx: number): number => trMin[idx] + (trMax[idx] - trMin[idx]) / 2;
      transformCenter.set(half(0), half(1), half(2));
    }

    const getTranslation = (index: number): [number, number, number] | undefined => {
      if (!translations) {
        return undefined;
      }

      index *= 3;
      return [
        translations.buffer[index + 0] - transformCenter.x,
        translations.buffer[index + 1] - transformCenter.y,
        translations.buffer[index + 2] - transformCenter.z,
      ];
    };

    const getRotation = (index: number): [number, number, number, number] | undefined => {
      index *= 4;
      return rotations ? [rotations.buffer[index], rotations.buffer[index + 1], rotations.buffer[index + 2], rotations.buffer[index + 3]] : undefined;
    };

    const getScale = (index: number): [number, number, number] | undefined => {
      index *= 3;
      return scales ? [scales.buffer[index], scales.buffer[index + 1], scales.buffer[index + 2]] : undefined;
    };

    const transforms = new Float32Array(3 * 4 * count);
    const transform = Transform.createIdentity();
    for (let i = 0; i < count; i++) {
      const tf = trsMatrix(getTranslation(i), getRotation(i), getScale(i), transform);
      const idx = i * 3 * 4;
      transforms[idx + 0] = tf.matrix.coffs[0];
      transforms[idx + 1] = tf.matrix.coffs[1];
      transforms[idx + 2] = tf.matrix.coffs[2];
      transforms[idx + 3] = tf.origin.x;
      transforms[idx + 4] = tf.matrix.coffs[3];
      transforms[idx + 5] = tf.matrix.coffs[4];
      transforms[idx + 6] = tf.matrix.coffs[5];
      transforms[idx + 7] = tf.origin.y;
      transforms[idx + 8] = tf.matrix.coffs[6];
      transforms[idx + 9] = tf.matrix.coffs[7];
      transforms[idx + 10] = tf.matrix.coffs[8];
      transforms[idx + 11] = tf.origin.z;
    }

    let featureIds = ((featureTable && featureTable.isUniform)) ? new Uint8Array(3 * count) : undefined;

    // Resolve instance features if the EXT_instance_features if present
    const instanceFeaturesExt = node.extensions?.EXT_instance_features;
    if(this._structuralMetadata && instanceFeaturesExt && this._idMap){
      if(!featureIds)
        featureIds = new Uint8Array(3 * count);
      // Resolve feature buffers before creating instance table
      const featureBuffers = new Map<number, GltfDataBuffer>();
      for(const featureIdDesc of instanceFeaturesExt.featureIds){

        if(featureIdDesc.attribute !== undefined){
          const bufferView = this.getBufferView(ext.attributes, `_FEATURE_ID_${  featureIdDesc.attribute}`);
          if(bufferView){
            const bufferData = bufferView.toBufferData(bufferView.type)?.buffer;
            if(bufferData){
              featureBuffers.set(featureIdDesc.attribute, bufferData);
            }
          }
        }
      }

      for(let localInstanceId = 0; localInstanceId < count; localInstanceId++){

        const instanceProps: any = {};
        for(const featureIdDesc of instanceFeaturesExt.featureIds){

          const table = this._structuralMetadata.tables[featureIdDesc.propertyTable];
          instanceProps[table.name] = {};
          // If the attribute is not defined, then the feature id corresponds to the instance id
          if(featureIdDesc.attribute === undefined){
            for(const entries of table.entries){
              if(entries.values[localInstanceId] !== undefined){
                instanceProps[table.name][entries.name] = entries.values[localInstanceId];
              }
            }
          } else if(featureBuffers.has(featureIdDesc.attribute)) {
            const featureBuffer = featureBuffers.get(featureIdDesc.attribute);
            if(!featureBuffer){
              continue;
            }
            const featureId = featureBuffer[localInstanceId];

            if(featureIdDesc.nullFeatureId !== undefined && featureId === featureIdDesc.nullFeatureId){
              continue;
            }

            for(const entries of table.entries){
              if(entries.values[featureId] !== undefined){
                instanceProps[table.name][entries.name] = entries.values[featureId];
              }
            }
          }
        }

        const instanceElementId = this._idMap.getBatchId(instanceProps);

        // If the element id is already assigned to a previous instance,
        // reuse the previous feature id to avoid collision in the feature table
        if(!this._instanceElementIdToFeatureId.has(instanceElementId)){
          this._instanceElementIdToFeatureId.set(instanceElementId, this._instanceFeatures.length);
          this._instanceFeatures.push(new Feature(instanceElementId));
        }

        const instanceFeatureId = this._instanceElementIdToFeatureId.get(instanceElementId)!;
        featureIds[localInstanceId * 3 + 0] = instanceFeatureId & 0xFF;
        featureIds[localInstanceId * 3 + 1] = (instanceFeatureId >> 8) & 0xFF;
        featureIds[localInstanceId * 3 + 2] = (instanceFeatureId >> 16) & 0xFF;
      }
    }

    return { count, transforms, transformCenter, featureIds };
  }

  private readTemplateNodes(
    templateNodes: GraphicTemplateNode[],
    node: GltfNode,
    featureTable: FeatureTable | undefined,
    transformStack: TransformStack,
    batchInstances?: InstancedGraphicParams,
    pseudoRtcBias?: Vector3d
  ): TileReadStatus {
    if (undefined === node)
      return TileReadStatus.InvalidTileData;

    // IMPORTANT: Do not return without popping this node from the stack.
    transformStack.push(node);
    const thisTransform = transformStack.transform;

    const nodeInstances = !batchInstances && undefined !== node.mesh ? this.readInstanceAttributes(node, featureTable) : undefined;

    /**
     * This is a workaround for tiles generated by
     * context capture which have a large offset from the tileset origin that exceeds the
     * capacity of 32 bit integers. It is essentially an ad hoc RTC applied at read time only if the tile is far from the
     * origin and there is no RTC supplied either with the B3DM of the GLTF.
     * as the vertices are supplied in a quantized format, applying the RTC bias to
     * quantization origin will make these tiles work correctly.
     */
    let thisBias;
    if (undefined !== pseudoRtcBias)
      thisBias = (undefined === thisTransform) ? pseudoRtcBias : thisTransform.matrix.multiplyInverse(pseudoRtcBias);

    for (const meshKey of getGltfNodeMeshIds(node)) {
      const nodeMesh = this._meshes[meshKey];
      if (nodeMesh?.primitives) {
        const meshes = this.readMeshPrimitives(node, featureTable, thisTransform, thisBias, nodeInstances);

        if (0 !== meshes.length) {
          const thisList: RenderGeometry[] = [];
          for (const mesh of meshes) {
            const geometry = this.geometryFromMeshData(mesh, !!batchInstances || !!nodeInstances);
            if (undefined !== geometry)
              thisList.push(geometry);
          }

          if (0 !== thisList.length) {
            templateNodes.push({
              geometry: thisList,
              transform: thisTransform && !thisTransform.isIdentity ? thisTransform : undefined,
              instances: batchInstances ?? nodeInstances,
            });
          }
        }
      }
    }

    if (node.children) {
      for (const childId of node.children) {
        const child = this._nodes[childId];
        if (child)
          this.readTemplateNodes(templateNodes, child, featureTable, transformStack, batchInstances ?? nodeInstances);
      }
    }

    transformStack.pop();
    return TileReadStatus.Success;
  }

  private readNodeAndCreatePolyfaces(polyfaces: IndexedPolyface[], node: GltfNode, transformStack: TransformStack, needNormals: boolean, needParams: boolean): void {
    // IMPORTANT: Do not return without popping this node from the stack.
    transformStack.push(node);
    const meshes = this.readMeshPrimitives(node);

    for (const mesh of meshes) {
      if (mesh.type === "mesh") {
        const polyface = this.polyfaceFromGltfMesh(mesh, transformStack.transform, needNormals, needParams);
        if (polyface)
          polyfaces.push(polyface);
      }
    }

    if (node.children) {
      for (const childId of node.children) {
        const child = this._nodes[childId];
        if (child)
          this.readNodeAndCreatePolyfaces(polyfaces, child, transformStack, needNormals, needParams);
      }
    }
  }

  private polyfaceFromGltfMesh(mesh: GltfMeshData, transform: Transform | undefined , needNormals: boolean, needParams: boolean): IndexedPolyface | undefined {
    if (!mesh.pointQParams || !mesh.points || !mesh.indices)
      return undefined;

    const { points, pointQParams, normals, uvs, uvQParams, indices } = mesh;

    const includeNormals = needNormals && undefined !== normals;
    const includeParams = needParams && undefined !== uvQParams && undefined !== uvs;

    const polyface = IndexedPolyface.create(includeNormals, includeParams);
    for (let i = 0; i < points.length; ) {
      const point = pointQParams.unquantize(points[i++], points[i++], points[i++]);
      if (transform)
        transform.multiplyPoint3d(point, point);

      polyface.addPoint(point);
    }

    if (includeNormals && normals)
      for (let i = 0; i < normals.length; )
        polyface.addNormal(OctEncodedNormal.decodeValue(normals[i++]));

    if (includeParams && uvs && uvQParams)
      for (let i = 0; i < uvs.length; )
        polyface.addParam(uvQParams.unquantize(uvs[i++], uvs[i++]));

    let j = 0;
    for (const index of indices) {
      polyface.addPointIndex(index);
      if (includeNormals)
        polyface.addNormalIndex(index);

      if (includeParams)
        polyface.addParamIndex(index);

      if (0 === (++j % 3))
        polyface.terminateFacet();
    }

    return polyface;
  }

  // ###TODO what is the actual type of `json`?
  public getBufferView(json: { [k: string]: any }, accessorName: string): GltfBufferView | undefined {
    try {
      const accessorValue = JsonUtils.asString(json[accessorName]);
      const accessor = accessorValue ? this._accessors[accessorValue] : undefined;
      if (!accessor)
        return undefined;

      const bufferViewAccessorValue = accessor.bufferView;
      const bufferView = undefined !== bufferViewAccessorValue ? this._bufferViews[bufferViewAccessorValue] : undefined;
      if (!bufferView)
        return undefined;

      let bufferData = bufferView.resolvedBuffer;
      if (!bufferData) {
        if (undefined === bufferView.buffer)
          return undefined;

        const buffer = this._buffers[bufferView.buffer];
        bufferData = buffer?.resolvedBuffer;
      }

      if (!bufferData)
        return undefined;

      const type = accessor.componentType as GltfDataType;
      let dataSize = 0;
      switch (type) {
        case GltfDataType.UnsignedByte:
          dataSize = 1;
          break;
        case GltfDataType.UnsignedShort:
          dataSize = 2;
          break;
        case GltfDataType.UInt32:
        case GltfDataType.Float:
          dataSize = 4;
          break;
        default:
          return undefined;
      }
      let componentCount = 1;
      switch (accessor.type) {
        case "VEC4":
          componentCount = 4;
          break;
        case "VEC3":
          componentCount = 3;
          break;
        case "VEC2":
          componentCount = 2;
          break;
      }

      const byteStride = bufferView.byteStride ? bufferView.byteStride : componentCount * dataSize;
      const offset = ((bufferView && bufferView.byteOffset) ? bufferView.byteOffset : 0) + (accessor.byteOffset ? accessor.byteOffset : 0);
      const length = byteStride * accessor.count;

      // If the data is misaligned (Scalable mesh tile publisher) use slice to copy -- else use subarray.
      const aligned = 0 === (bufferData.byteOffset + offset) % dataSize;
      const bytes = aligned ? bufferData.subarray(offset, offset + length) : bufferData.slice(offset, offset + length);
      return new GltfBufferView(bytes, accessor.count, type, accessor, byteStride / dataSize);
    } catch {
      return undefined;
    }
  }

  public readBufferData32(json: { [k: string]: any }, accessorName: string): GltfBufferData | undefined { return this.readBufferData(json, accessorName, GltfDataType.UInt32); }
  public readBufferData16(json: { [k: string]: any }, accessorName: string): GltfBufferData | undefined { return this.readBufferData(json, accessorName, GltfDataType.UnsignedShort); }
  public readBufferData8(json: { [k: string]: any }, accessorName: string): GltfBufferData | undefined { return this.readBufferData(json, accessorName, GltfDataType.UnsignedByte); }
  public readBufferDataFloat(json: { [k: string]: any }, accessorName: string): GltfBufferData | undefined { return this.readBufferData(json, accessorName, GltfDataType.Float); }

<<<<<<< HEAD
  protected constructor(args: GltfReaderArgs & { tile?: RealityTile }) {
    this._tile = args.tile;
=======
  protected constructor(args: GltfReaderArgs & { tileData?: LayerTileData }) {
    this._tileData = args.tileData;
>>>>>>> 3fa8be8a
    this._glTF = args.props.glTF;
    this._version = args.props.version;
    this._yAxisUp = args.props.yAxisUp;
    this._baseUrl = args.props.baseUrl;

    const rtcCenter = args.props.glTF.extensions?.CESIUM_RTC?.center;
    if (rtcCenter && 3 === rtcCenter.length)
      if (0 !== rtcCenter[0] || 0 !== rtcCenter[1] || 0 !== rtcCenter[2])
        this._returnToCenter = Point3d.fromJSON(rtcCenter);

    this._iModel = args.iModel;
    this._is3d = true !== args.is2d;
    this._system = args.system ?? IModelApp.renderSystem;
    this._type = args.type ?? BatchType.Primary;
    this._canceled = args.shouldAbort;
    this._deduplicateVertices = args.deduplicateVertices ?? false;
    this._vertexTableRequired = args.vertexTableRequired ?? false;

    const binaryData = args.props.binaryData;
    if (binaryData) {
      const buffer = this._buffers[this._version === 2 ? 0 : "binary_glTF"];
      if (buffer && undefined === buffer.uri)
        buffer.resolvedBuffer = binaryData;
    }

    // The original implementation of GltfReader would process and produce graphics for every node in glTF.nodes.
    // What it's *supposed* to do is process the nodes in glTF.scenes[glTF.scene].nodes
    // Some nodes may not be referenced by the configured scene, or only indirectly via GltfNode.children.
    // Perhaps some faulty tiles existed that didn't define their scenes properly?
    let sceneNodes;
    if (this._glTF.scenes && undefined !== this._glTF.scene)
      sceneNodes = this._glTF.scenes[this._glTF.scene]?.nodes;

    if (!sceneNodes)
      sceneNodes = Object.keys(this._nodes);

    this._sceneNodes = sceneNodes;
    this._idMap = args.idMap;
  }

  protected readBufferData(json: { [k: string]: any }, accessorName: string, type: GltfDataType): GltfBufferData | undefined {
    const view = this.getBufferView(json, accessorName);
    return undefined !== view ? view.toBufferData(type) : undefined;
  }

  protected readFeatureIndices(_json: any): number[] | undefined { return undefined; }

  private extractId(value: any): string | undefined {
    switch (typeof value) {
      case "string":
        return value;
      case "number":
        return value.toString();
      default:
        return undefined;
    }
  }

  private extractTextureId(material: GltfMaterial): string | undefined {
    if (typeof material !== "object")
      return undefined;

    // Bimium's shader value...almost certainly obsolete at this point.
    if (isGltf1Material(material))
      return material.diffuse ?? this.extractId(material.values?.tex);

    // KHR_techniques_webgl extension
    const techniques = this._glTF.extensions?.KHR_techniques_webgl?.techniques;
    const ext = Array.isArray(techniques) ? material.extensions?.KHR_techniques_webgl : undefined;
    if (techniques && undefined !== ext && typeof(ext.values) === "object") {
      const uniforms = typeof ext.technique === "number" ? techniques[ext.technique].uniforms : undefined;
      if (typeof uniforms === "object") {
        for (const uniformName of Object.keys(uniforms)) {
          const uniform = uniforms[uniformName];
          if (typeof uniform === "object" && uniform.type === GltfDataType.Sampler2d)
            return this.extractId((ext.values[uniformName] as any)?.index);
        }
      }
    }

    const id = this.extractId(material.pbrMetallicRoughness?.baseColorTexture?.index);
    return id ?? this.extractId(material.emissiveTexture?.index);
  }

  private extractNormalMapId(material: GltfMaterial): string | undefined {
    if (typeof material !== "object")
      return undefined;

    if (isGltf1Material(material))
      return undefined;

    return this.extractId(material.normalTexture?.index);
  }

  private isMaterialTransparent(material: GltfMaterial): boolean {
    if (isGltf1Material(material)) {
      if (this._glTF.techniques && undefined !== material.technique) {
        const technique = this._glTF.techniques[material.technique];
        if (technique?.states?.enable?.some((state: GltfTechniqueState) => state === GltfTechniqueState.Blend))
          return true;
      }

      return false;
    } else {
      // Default: OPAQUE.
      // ###TODO support MASK. For now treat as opaque.
      return "BLEND" === material.alphaMode;
    }
  }

  protected createDisplayParams(material: GltfMaterial, hasBakedLighting: boolean): DisplayParams | undefined {
    const isTransparent = this.isMaterialTransparent(material);
    const textureId = this.extractTextureId(material);
    const normalMapId = this.extractNormalMapId(material);
    let textureMapping = (undefined !== textureId || undefined !== normalMapId) ? this.findTextureMapping(textureId, isTransparent, normalMapId) : undefined;
    const color = colorFromMaterial(material, isTransparent);
    let renderMaterial: RenderMaterial | undefined;
    if (undefined !== textureMapping && undefined !== textureMapping.normalMapParams) {
      const args: CreateRenderMaterialArgs = { diffuse: { color }, specular: { color: ColorDef.white }, textureMapping };
      renderMaterial = IModelApp.renderSystem.createRenderMaterial(args);

      // DisplayParams doesn't want a separate texture mapping if the material already has one.
      textureMapping = undefined;

    }

    return new DisplayParams(DisplayParams.Type.Mesh, color, color, 1, LinePixels.Solid, FillFlags.None, renderMaterial, undefined, hasBakedLighting, textureMapping);
  }

  private readMeshPrimitives(node: GltfNode, featureTable?: FeatureTable, thisTransform?: Transform, thisBias?: Vector3d, instances?: InstancedGraphicParams): GltfPrimitiveData[] {
    const meshes: GltfPrimitiveData[] = [];
    for (const meshKey of getGltfNodeMeshIds(node)) {
      const nodeMesh = this._meshes[meshKey];
      if (nodeMesh?.primitives) {
        for (const primitive of nodeMesh.primitives) {
          const mesh = this.readMeshPrimitive(primitive, featureTable, thisBias);
          if (mesh) {
            meshes.push(mesh);
            if (this._computedContentRange && mesh.pointRange) {
              const meshRange = thisTransform ? thisTransform .multiplyRange(mesh.pointRange) : mesh.pointRange;
              if (!instances) {
                this._computedContentRange.extendRange(meshRange);
              } else {
                const tfs = instances.transforms;
                const nodeRange = new Range3d();
                const extendTransformedRange = (i: number, x: number, y: number, z: number) => {
                  nodeRange.extendXYZ(tfs[i + 3] + tfs[i + 0] * x + tfs[i + 1] * y + tfs[i + 2] * z,
                    tfs[i + 7] + tfs[i + 4] * x + tfs[i + 5] * y + tfs[i + 6] * z,
                    tfs[i + 11] + tfs[i + 8] * x + tfs[i + 9] * y + tfs[i + 10] * z);
                };

                for (let i = 0; i < tfs.length; i += 3 * 4) {
                  extendTransformedRange(i, meshRange.low.x, meshRange.low.y, meshRange.low.z);
                  extendTransformedRange(i, meshRange.low.x, meshRange.low.y, meshRange.high.z);
                  extendTransformedRange(i, meshRange.low.x, meshRange.high.y, meshRange.low.z);
                  extendTransformedRange(i, meshRange.low.x, meshRange.high.y, meshRange.high.z);
                  extendTransformedRange(i, meshRange.high.x, meshRange.low.y, meshRange.low.z);
                  extendTransformedRange(i, meshRange.high.x, meshRange.low.y, meshRange.high.z);
                  extendTransformedRange(i, meshRange.high.x, meshRange.high.y, meshRange.low.z);
                  extendTransformedRange(i, meshRange.high.x, meshRange.high.y, meshRange.high.z);
                }

                nodeRange.low.addInPlace(instances.transformCenter);
                nodeRange.high.addInPlace(instances.transformCenter);

                this._computedContentRange.extendRange(nodeRange);
              }
            }
          }
        }
      }
    }

    return meshes;
  }

  protected readMeshPrimitive(primitive: GltfMeshPrimitive, featureTable?: FeatureTable, pseudoRtcBias?: Vector3d): GltfPrimitiveData | undefined {
    const meshMode = JsonUtils.asInt(primitive.mode, GltfMeshMode.Triangles);
    if (meshMode === GltfMeshMode.Points /* && !this._vertexTableRequired */) {
      const pointCloud = this.readPointCloud2(primitive, undefined !== featureTable);
      if (pointCloud)
        return pointCloud;
    }

    const materialName = JsonUtils.asString(primitive.material);
    const material = 0 < materialName.length ? this._materials[materialName] : { };
    if (!material)
      return undefined;

    const hasBakedLighting = undefined === primitive.attributes.NORMAL || undefined !== material.extensions?.KHR_materials_unlit;
    const displayParams = material ? this.createDisplayParams(material, hasBakedLighting) : undefined;
    if (!displayParams)
      return undefined;

    let primitiveType: number = -1;
    switch (meshMode) {
      case GltfMeshMode.Lines:
        primitiveType = MeshPrimitiveType.Polyline;
        break;

      case GltfMeshMode.Points:
        primitiveType = MeshPrimitiveType.Point;
        break;

      case GltfMeshMode.Triangles:
        primitiveType = MeshPrimitiveType.Mesh;
        break;

      default:
        return undefined;
    }

    const isVolumeClassifier = this._isVolumeClassifier;
    const meshPrimitive = Mesh.create({
      displayParams,
      features: featureTable,
      type: primitiveType,
      range: Range3d.createNull(),
      is2d: !this._is3d,
      isPlanar: false,
      hasBakedLighting,
      isVolumeClassifier,
      quantizePositions: true,
    });

    const mesh = new GltfMeshData(meshPrimitive);

    // ###TODO_GLTF: There can be more than one color attribute; COLOR_0 might not be the one we want.
    if (!this.readColors(mesh, primitive.attributes, "COLOR_0")) {
      // We don't have real colormap - just load material color.  This will be used if non-Bentley
      // tile or fit the color table is uniform. For a non-Bentley, non-Uniform, we'll set the
      // uv parameters to pick the colors out of the color map texture.
      meshPrimitive.colorMap.insert(displayParams.fillColor.tbgr);   // White...
      // _COLORINDEX is an ancient holdover from glTF 1.0 and Bimium...unlikely to actually encounter it in the wild.
      const colorIndices = this.readBufferData16(primitive.attributes, "_COLORINDEX");
      if (undefined !== colorIndices && material) {
        let texStep;
        if (isGltf1Material(material))
          texStep = material.values?.texStep;
        else
          texStep = material.extensions?.KHR_techniques_webgl?.values?.u_texStep;

        if (texStep) {
          const uvParams = [];
          for (let i = 0; i < colorIndices.count; i++)
            uvParams.push(new Point2d(texStep[1] + texStep[0] * colorIndices.buffer[i], .5));

          const paramList = QPoint2dList.fromPoints(uvParams);
          mesh.uvs = paramList.toTypedArray();
          mesh.uvQParams = paramList.params;
        }
      }
    }

    const draco = primitive.extensions?.KHR_draco_mesh_compression;
    if (draco)
      return this.readDracoMeshPrimitive(mesh.primitive, draco) ? mesh : undefined;

    this.readBatchTable(mesh.primitive, primitive);
    if (mesh.primitive.features) {
      const features = this.readPrimitiveFeatures(primitive);
      if (features) {
        if (features instanceof Feature)
          mesh.primitive.features.add(features, 1);
        else
          mesh.primitive.features.setIndices(features);
      }
    }

    if (!this.readVertices(mesh, primitive, pseudoRtcBias))
      return undefined;

    switch (primitiveType) {
      case MeshPrimitiveType.Mesh: {
        if (!this.readMeshIndices(mesh, primitive))
          return undefined;

        if (!displayParams.ignoreLighting && !this.readNormals(mesh, primitive.attributes, "NORMAL"))
          return undefined;

        if (!mesh.uvs) {
          let texCoordIndex = 0;
          if (!isGltf1Material(material) && undefined !== material.pbrMetallicRoughness?.baseColorTexture?.texCoord)
            texCoordIndex = JsonUtils.asInt(material.pbrMetallicRoughness.baseColorTexture.texCoord);

          this.readUVParams(mesh, primitive.attributes, `TEXCOORD_${texCoordIndex}`);
        }

        if (this._deduplicateVertices && !this.deduplicateVertices(mesh))
          return undefined;

        break;
      }

      case MeshPrimitiveType.Polyline:
      case MeshPrimitiveType.Point: {
        if (undefined !== mesh.primitive.polylines && !this.readPolylines(mesh.primitive.polylines, primitive, "indices", MeshPrimitiveType.Point === primitiveType))
          return undefined;
        break;
      }
      default: {
        assert(false, "unhandled primitive type");
        return undefined;
      }
    }

    if (displayParams.textureMapping && !mesh.uvs)
      return undefined;

    if (primitive.extensions?.CESIUM_primitive_outline) {
      const data = this.readBufferData32(primitive.extensions.CESIUM_primitive_outline, "indices");
      if (data !== undefined) {
        assert(0 === data.count % 2);
        mesh.primitive.edges = new MeshEdges();
        for (let i = 0; i < data.count;)
          mesh.primitive.edges.visible.push(new MeshEdge(data.buffer[i++], data.buffer[i++]));
      }
    }

    return mesh;
  }

  private readPointCloud2(primitive: GltfMeshPrimitive, hasFeatures: boolean): GltfPointCloud | undefined {
    let pointRange: Range3d | undefined;
    let positions: Uint8Array | Uint16Array | Float32Array;
    let qparams: QParams3d | undefined;

    const posView = this.getBufferView(primitive.attributes, "POSITION");
    switch (posView?.type) {
      case GltfDataType.Float: {
        const posData = posView.toBufferData(GltfDataType.Float);
        if (!(posData?.buffer instanceof Float32Array)) {
          return undefined;
        }

        positions = posData.buffer;
        const strideSkip = posView.stride - 3;
        pointRange = new Range3d();
        for (let i = 0; i < positions.length; i += strideSkip) {
          pointRange.extendXYZ(positions[i++], positions[i++], positions[i++]);
        }

        qparams = QParams3d.fromOriginAndScale(new Point3d(0, 0, 0), new Point3d(1, 1, 1));
        break;
      }
      case GltfDataType.UnsignedByte:
      case GltfDataType.UnsignedShort: {
        const posData = posView.toBufferData(posView.type);
        if (!(posData?.buffer instanceof Uint8Array || posData?.buffer instanceof Uint16Array)) {
          return undefined;
        }

        positions = posData.buffer;
        let min, max;
        const ext = posView.accessor.extensions?.WEB3D_quantized_attributes;
        if (ext) {
          min = ext.decodedMin;
          max = ext.decodedMax;
        } else {
          // Assume KHR_mesh_quantization...
          min = [0, 0, 0];
          if (GltfDataType.UnsignedShort === posView.type)
            max = [0xFFFF, 0xFFFF, 0xFFFF];
          else
            max = [0xFF, 0xFF, 0xFF];
          }

        if (undefined === min || undefined === max) {
          return undefined;
        }

        pointRange = Range3d.createXYZXYZ(min[0], min[1], min[2], max[0], max[1], max[2]);
        qparams = QParams3d.fromRange(pointRange);
        break;
      }
      default:
        return undefined;
    }

    const colorView = this.getBufferView(primitive.attributes, "COLOR_0");
    if (!colorView || GltfDataType.UnsignedByte !== colorView.type)
      return undefined;

    const colorData = colorView.toBufferData(GltfDataType.UnsignedByte);
    if (!(colorData?.buffer instanceof Uint8Array))
      return undefined;

    let colors = colorData.buffer;
    if ("VEC4" === colorView.accessor.type) {
      // ###TODO support transparent point clouds
      colors = new Uint8Array(colorData.count * 3);
      for (let i = 0; i < colorData.count; i++) {
        const srcIdx = colorView.stride * i;
        const dstIdx = 3 * i;
        for (let j = 0; j < 3; j++)
          colors[dstIdx + j] = colorData.buffer[srcIdx + j];
      }
    }

    const features = new FeatureIndex();
    if (hasFeatures) {
      features.type = FeatureIndexType.Uniform;
    }

    this._containsPointCloud = true;
    return {
      type: "pointcloud",
      positions,
      qparams,
      pointRange,
      colors,
      colorFormat: "rgb",
      features,
      // ###TODO: If tile does not use additive refinement, compute voxelSize based on point range.
      // Additive refinement is typical of the glTF point clouds we receive from Orbit.
      voxelSize: 0,
    };
  }

  private readDracoMeshPrimitive(mesh: Mesh, ext: DracoMeshCompression): boolean {
    const draco = this._dracoMeshes.get(ext);
    if (!draco || "triangle-list" !== draco.topology)
      return false;

    const indices = draco.indices?.value;
    if (!indices || (indices.length % 3) !== 0)
      return false;

    const pos = draco.attributes.POSITION?.value;
    if (!pos || (pos.length % 3) !== 0)
      return false;

    // ###TODO: I have yet to see a draco-encoded mesh with interleaved attributes. Currently not checking.
    const triangle = new Triangle();
    for (let i = 0; i < indices.length; i += 3) {
      triangle.setIndices(indices[i], indices[i + 1], indices[i + 2]);
      mesh.addTriangle(triangle);
    }

    let posRange: Range3d;
    const bbox = draco.header?.boundingBox;
    if (bbox) {
      posRange = Range3d.createXYZXYZ(bbox[0][0], bbox[0][1], bbox[0][2], bbox[1][0], bbox[1][1], bbox[1][2]);
    } else {
      posRange = Range3d.createNull();
      for (let i = 0; i < pos.length; i += 3)
        posRange.extendXYZ(pos[i], pos[i + 1], pos[i + 2]);
    }

    assert(mesh.points instanceof QPoint3dList);
    mesh.points.params.setFromRange(posRange);
    const pt = Point3d.createZero();
    for (let i = 0; i < pos.length; i += 3) {
      pt.set(pos[i], pos[i + 1], pos[i + 2]);
      mesh.points.add(pt);
    }

    const normals = draco.attributes.NORMAL?.value;
    if (normals && (normals.length % 3) === 0) {
      const vec = Vector3d.createZero();
      for (let i = 0; i < normals.length; i += 3) {
        vec.set(normals[i], normals[i + 1], normals[i + 2]);
        mesh.normals.push(OctEncodedNormal.fromVector(vec));
      }
    }

    const uvs = draco.attributes.TEXCOORD_0?.value;
    if (uvs && (uvs.length % 2) === 0)
      for (let i = 0; i < uvs.length; i += 2)
        mesh.uvParams.push(new Point2d(uvs[i], uvs[i + 1]));

    const batchIds = draco.attributes._BATCHID?.value;
    if (batchIds && mesh.features) {
      const featureIndices = [];
      for (const batchId of batchIds)
        featureIndices.push(batchId);

      mesh.features.setIndices(featureIndices);
    }

    return true;
  }

  private deduplicateVertices(mesh: GltfMeshData): boolean {
    if (!mesh.points || !mesh.indices)
      return false;

    const numPoints = mesh.indices.length;
    assert(0 === numPoints % 3);

    const indices = mesh.indices;
    if (indices instanceof Uint16Array && numPoints > 0xffff)
      mesh.indices = new Uint32Array(numPoints);
    else if (indices instanceof Uint8Array && numPoints > 0xff)
      mesh.indices = new Uint32Array(numPoints);

    const points = new Uint16Array(3 * numPoints);
    const normals = mesh.normals ? new Uint16Array(numPoints) : undefined;
    const uvs = mesh.uvs ? new Uint16Array(2 * numPoints) : undefined;

    for (let i = 0; i < numPoints; i++) {
      const index = indices[i];
      mesh.indices[i] = i;

      points[i * 3 + 0] = mesh.points[index * 3 + 0];
      points[i * 3 + 1] = mesh.points[index * 3 + 1];
      points[i * 3 + 2] = mesh.points[index * 3 + 2];

      if (normals)
        normals[i] = mesh.normals![index];

      if (uvs) {
        uvs[i * 2 + 0] = mesh.uvs![index * 2 + 0];
        uvs[i * 2 + 1] = mesh.uvs![index * 2 + 1];
      }
    }

    mesh.points = points;
    mesh.normals = normals;
    mesh.uvs = uvs;

    return true;
  }

  /**
   *
   * @param positions quantized points
   * @param primitive input json
   * @param pseudoRtcBias a bias applied to each point - this is a workaround for tiles generated by
   * context capture which have a large offset from the tileset origin that exceeds the
   * capacity of 32 bit integers. This is essentially an ad hoc RTC applied at read time.
   */
  private readVertices(mesh: GltfMeshData, primitive: GltfMeshPrimitive, pseudoRtcBias?: Vector3d): boolean {
    const view = this.getBufferView(primitive.attributes, "POSITION");
    if (undefined === view)
      return false;

    if (GltfDataType.Float === view.type) {
      const buffer = view.toBufferData(GltfDataType.Float);
      if (undefined === buffer)
        return false;

      const strideSkip = view.stride - 3;
      mesh.pointRange = Range3d.createNull();
      for (let i = 0; i < buffer.buffer.length; i += strideSkip)
        mesh.pointRange.extendXYZ(buffer.buffer[i++], buffer.buffer[i++], buffer.buffer[i++]);

      const positions = new QPoint3dList(QParams3d.fromRange(mesh.pointRange));
      const scratchPoint = new Point3d();
      for (let i = 0, j = 0; i < buffer.count; i++, j += strideSkip) {
        scratchPoint.set(buffer.buffer[j++], buffer.buffer[j++], buffer.buffer[j++]);
        if (undefined !== pseudoRtcBias)
          scratchPoint.subtractInPlace(pseudoRtcBias);

        positions.add(scratchPoint);
      }
      mesh.pointQParams = positions.params;
      mesh.points = positions.toTypedArray();
    } else {
      if (GltfDataType.UnsignedShort !== view.type)
        return false;

      let rangeMin, rangeMax;
      const quantized = view.accessor.extensions?.WEB3D_quantized_attributes;
      if (quantized) {
        rangeMin = quantized.decodedMin;
        rangeMax = quantized.decodedMax;
      } else {
        // Assume KHR_mesh_quantization...
        rangeMin = [0, 0, 0];
        rangeMax = [0xFFFF, 0xFFFF, 0xFFFF];
      }

      if (undefined === rangeMin || undefined === rangeMax) // required by spec...
        return false;

      // ###TODO apply WEB3D_quantized_attributes.decodeMatrix? Have not encountered in the wild; glTF 1.0 only.
      const buffer = view.toBufferData(GltfDataType.UnsignedShort);
      if (undefined === buffer || !(buffer.buffer instanceof Uint16Array))
        return false;

      assert(buffer.buffer instanceof Uint16Array);
      mesh.pointRange = Range3d.createXYZXYZ(rangeMin[0], rangeMin[1], rangeMin[2], rangeMax[0], rangeMax[1], rangeMax[2]);
      if (undefined !== pseudoRtcBias) {
        mesh.pointRange.low.subtractInPlace(pseudoRtcBias);
        mesh.pointRange.high.subtractInPlace(pseudoRtcBias);
      }
      mesh.pointQParams = QParams3d.fromRange(mesh.pointRange);
      if (3 === view.stride) {
        mesh.points = buffer.buffer;
      } else {
        mesh.points = new Uint16Array(3 * view.count);
        for (let i = 0, j = 0; i < view.count; i++) {
          const index = i * view.stride;
          mesh.points[j++] = buffer.buffer[index];
          mesh.points[j++] = buffer.buffer[index + 1];
          mesh.points[j++] = buffer.buffer[index + 2];
        }
      }
    }

    return true;
  }

  protected readIndices(json: { [k: string]: any }, accessorName: string): number[] | undefined {
    const data = this.readBufferData32(json, accessorName);
    if (undefined === data)
      return undefined;

    const indices = [];
    for (let i = 0; i < data.count; i++)
      indices.push(data.buffer[i]);

    return indices;
  }

  protected readBatchTable(_mesh: Mesh, _json: GltfMeshPrimitive) {
  }

  protected readPrimitiveFeatures(primitive: GltfMeshPrimitive): Feature | number[] | undefined {
    const ext = primitive.extensions?.EXT_mesh_features;
    if (!ext || !primitive.attributes || !this._structuralMetadata || !this._idMap) {
      return undefined;
    }

    let vertexCount = 0;
    const featureIdBuffers = new Map<number, {buffer: GltfDataBuffer, stride: number}>();
    for(const featureIdDesc of ext.featureIds){
      if(featureIdDesc.attribute === undefined){
        continue;
      }
      const bufferView = this.getBufferView(primitive.attributes, `_FEATURE_ID_${featureIdDesc.attribute}`);
      const bufferData = bufferView?.toBufferData(bufferView.type);
      const buffer = bufferData?.buffer;
      if (!bufferView || !buffer) {
        return undefined;
      }
      vertexCount = bufferData.count ?? 0;
      featureIdBuffers.set(featureIdDesc.attribute, {buffer, stride: bufferView.stride});
    }

    const itwinFeatureIndices: number[] = [];
    const vertexPropsMap = new Map<string, string>();
    for (let vertexId = 0;  vertexId < vertexCount;  vertexId++) {
      let vertexUniqueId = "";
      for(const featureIdDesc of ext.featureIds){
        if (featureIdDesc.attribute === undefined) {
          continue;
        }
        const {buffer, stride} = featureIdBuffers.get(featureIdDesc.attribute)!;
        const featureId = buffer[vertexId * stride];
        const propertyTableId = featureIdDesc.propertyTable ?? 0;
        vertexUniqueId = `${vertexUniqueId}-${featureId}-${propertyTableId}`;
      }

      let vertexElementId;
      if(!vertexPropsMap.has(vertexUniqueId)){
        const vertexProps: any = {};

        for(const featureIdDesc of ext.featureIds){
          if (featureIdDesc.attribute === undefined) {
            continue;
          }
          const {buffer, stride} = featureIdBuffers.get(featureIdDesc.attribute)!;
          const featureId = buffer[vertexId * stride];

          const table = this._structuralMetadata.tables[featureIdDesc.propertyTable ?? 0];
          vertexProps[table.name] = {};
          for(const entries of table.entries){
            if(entries.values[featureId] !== undefined){
              vertexProps[table.name][entries.name] = entries.values[featureId];
            }
          }
        }

        vertexElementId = this._idMap.getBatchId(vertexProps);
        vertexPropsMap.set(vertexUniqueId, vertexElementId);

        //  If the element id is already assigned to a previous vertex,
        //  reuse the previous feature id to avoid collision in the feature table
        if(!this._meshElementIdToFeatureIndex.has(vertexElementId)){
          this._meshElementIdToFeatureIndex.set(vertexElementId, this._meshFeatures.length);
          this._meshFeatures.push(new Feature(vertexElementId));
        }
      }

      vertexElementId = vertexPropsMap.get(vertexUniqueId) ?? "";
      itwinFeatureIndices.push(this._meshElementIdToFeatureIndex.get(vertexElementId) ?? 0);
    }

    return itwinFeatureIndices;
  }

  protected readMeshIndices(mesh: GltfMeshData, json: { [k: string]: any }): boolean {
    if (undefined !== json.indices) {
      const data = this.readBufferData16(json, "indices") || this.readBufferData32(json, "indices");
      if (data && (data.buffer instanceof Uint8Array || data.buffer instanceof Uint16Array || data.buffer instanceof Uint32Array)) {
        mesh.indices = data.buffer;
        return true;
      }

      return false;
    }

    // Non-indexed geometry. Manufacture triangle indices from points.
    const numPoints = mesh.points?.length;
    if (undefined === numPoints || 0 !== numPoints % 3)
      return false;

    mesh.indices = numPoints < 255 ? new Uint8Array(numPoints) : (numPoints < 0xffff ? new Uint16Array(numPoints) : new Uint32Array(numPoints));
    for (let i = 0; i < numPoints; i++)
      mesh.indices[i] = i;

    return true;
  }

  protected readNormals(mesh: GltfMeshData, json: { [k: string]: any }, accessorName: string): boolean {
    const view = this.getBufferView(json, accessorName);
    if (undefined === view)
      return false;

    switch (view.type) {
      case GltfDataType.Float: {
        const data = view.toBufferData(GltfDataType.Float);
        if (undefined === data)
          return false;

        mesh.normals = new Uint16Array(data.count);
        const scratchNormal = new Vector3d();
        const strideSkip = view.stride - 3;
        for (let i = 0, j = 0; i < data.count; i++, j += strideSkip) {
          scratchNormal.set(data.buffer[j++], data.buffer[j++], data.buffer[j++]);
          mesh.normals[i] = OctEncodedNormal.encode(scratchNormal);
        }
        return true;
      }

      case GltfDataType.UnsignedByte: {
        const data = view.toBufferData(GltfDataType.UnsignedByte);
        if (undefined === data)
          return false;

        // ###TODO: we shouldn't have to allocate OctEncodedNormal objects...just use uint16s / numbers...
        mesh.normals = new Uint16Array(data.count);
        for (let i = 0; i < data.count; i++) {
          // ###TODO? not clear why ray writes these as pairs of uint8...
          const index = i * view.stride;
          const normal = data.buffer[index] | (data.buffer[index + 1] << 8);
          mesh.normals[i] = normal;
        }
        return true;
      }
      default:
        return false;
    }
  }

  protected readColors(mesh: GltfMeshData, attribute: { [k: string]: any }, accessorName: string): boolean {
    const view = this.getBufferView(attribute, accessorName);
    if (!view || (GltfDataType.Float !== view.type && GltfDataType.UnsignedByte !== view.type && GltfDataType.SignedByte !== view.type))
      return false;

    const data = view.toBufferData(view.type);
    if (!data)
      return false;

    const hasAlpha = "VEC4" === view.accessor.type;
    const factor = view.type === GltfDataType.Float ? 255 : 1;
    const rgbt = new Uint8Array(4);
    const color = new Uint32Array(rgbt.buffer);
    for (let i = 0; i < data.count; i++) {
      const index = view.stride * i;
      rgbt[0] = data.buffer[index] * factor;
      rgbt[1] = data.buffer[index + 1] * factor;
      rgbt[2] = data.buffer[index + 2] * factor;
      rgbt[3] = hasAlpha ? (255 - data.buffer[index + 3] * factor) : 0;
      mesh.primitive.colors.push(mesh.primitive.colorMap.insert(color[0]));
    }

    return true;
  }

  private readUVParams(mesh: GltfMeshData, json: { [k: string]: any }, accessorName: string): boolean {
    const view = this.getBufferView(json, accessorName);

    if (view === undefined)
      return false;

    switch (view.type) {
      case GltfDataType.Float: {
        const data = this.readBufferDataFloat(json, accessorName);
        if (!data)
          return false;

        mesh.uvRange = Range2d.createNull();

        for (let i = 0; i < data.count; i++) {
          const index = view.stride * i; // 2 float per param...
          mesh.uvRange.extendXY(data.buffer[index], data.buffer[index + 1]);
        }
        mesh.uvQParams = QParams2d.fromRange(mesh.uvRange);
        mesh.uvs = new Uint16Array(data.count * 2);
        for (let i = 0, j = 0; i < data.count; i++) {
          const index = view.stride * i; // 2 float per param...
          mesh.uvs[j++] = Quantization.quantize(data.buffer[index], mesh.uvQParams.origin.x, mesh.uvQParams.scale.x);
          mesh.uvs[j++] = Quantization.quantize(data.buffer[index + 1], mesh.uvQParams.origin.y, mesh.uvQParams.scale.y);
        }
        return true;
      }

      case GltfDataType.UnsignedShort: {
        const quantized = view.accessor.extensions?.WEB3D_quantized_attributes;
        const rangeMin = quantized?.decodedMin;
        const rangeMax = quantized?.decodedMax;
        if (undefined === rangeMin || undefined === rangeMax)
          return false;

        const qData = view.toBufferData(GltfDataType.UnsignedShort);
        if (undefined === qData || !(qData.buffer instanceof Uint16Array))
          return false;

        mesh.uvRange = Range2d.createXYXY(rangeMin[0], rangeMin[1], rangeMax[0], rangeMax[1]);
        mesh.uvQParams = QParams2d.fromRange(mesh.uvRange);
        if (2 === view.stride) {
          mesh.uvs = qData.buffer;
        } else {
          mesh.uvs = new Uint16Array(2 * view.count);
          for (let i = 0, j = 0; i < view.count; i++) {
            const index = i * view.stride;
            mesh.uvs[j++] = qData.buffer[index];
            mesh.uvs[j++] = qData.buffer[index + 1];
          }
        }
        return true;
      }
      default:
        assert(false);
        return false;

    }

    return true;
  }

  protected readPolylines(polylines: MeshPolylineList, json: { [k: string]: any }, accessorName: string, disjoint: boolean): boolean {
    const data = this.readBufferData32(json, accessorName);
    if (undefined === data)
      return false;

    const indices = new Array<number>();
    if (disjoint) {
      for (let i = 0; i < data.count;)
        indices.push(data.buffer[i++]);
    } else {
      for (let i = 0; i < data.count;) {
        const index0 = data.buffer[i++];
        const index1 = data.buffer[i++];
        if (0 === indices.length || index0 !== indices[indices.length - 1]) {
          if (indices.length !== 0) {
            polylines.push(new MeshPolyline(indices));
            indices.length = 0;
          }
          indices.push(index0);
        }
        indices.push(index1);
      }
    }
    if (indices.length !== 0)
      polylines.push(new MeshPolyline(indices));

    return true;
  }

  protected async resolveResources(): Promise<void> {
    // Load any external images and buffers.
    await this._resolveResources();

    // Decompress any meshopt-compressed buffer views
    const decodeMeshoptBuffers: Array<Promise<void>> = [];
    for (const bv of gltfDictionaryIterator(this._bufferViews)) {
      const ext = bv.extensions?.EXT_meshopt_compression;
      if (ext) {
        const bufferData = this._buffers[ext.buffer]?.resolvedBuffer;
        if (bufferData) {
          const source = new Uint8Array(bufferData.buffer, bufferData.byteOffset + (ext.byteOffset ?? 0), ext.byteLength ?? 0);
          const decode = async () => {
            bv.resolvedBuffer = await decodeMeshoptBuffer(source, ext);
            if (bv.resolvedBuffer) {
              bv.byteLength = bv.resolvedBuffer.byteLength;
              bv.byteOffset = 0;
            }
          };

          decodeMeshoptBuffers.push(decode());
        }
      }
    }

    await Promise.all(decodeMeshoptBuffers);

    // If any meshes are draco-compressed, dynamically load the decoder module and then decode the meshes.
    const dracoMeshes: DracoMeshCompression[] = [];

    for (const node of this.traverseScene()) {
      for (const meshId of getGltfNodeMeshIds(node)) {
        const mesh = this._meshes[meshId];
        if (mesh?.primitives)
          for (const primitive of mesh.primitives)
            if (primitive.extensions?.KHR_draco_mesh_compression)
              dracoMeshes.push(primitive.extensions.KHR_draco_mesh_compression);
      }
    }

    if (dracoMeshes.length === 0)
      return;

    try {
      const dracoLoader = (await import("@loaders.gl/draco")).DracoLoader;
      await Promise.all(dracoMeshes.map(async (x) => this.decodeDracoMesh(x, dracoLoader)));
    } catch (err) {
      Logger.logWarning(FrontendLoggerCategory.Render, "Failed to decode draco-encoded glTF mesh");
      Logger.logException(FrontendLoggerCategory.Render, err);
    }
  }

  private async _resolveResources(): Promise<void> {
    // ###TODO traverse the scene nodes to find resources referenced by them, instead of resolving everything - some resources may not
    // be required for the scene.
    const promises: Array<Promise<void>> = [];
    try {
      for (const buffer of gltfDictionaryIterator(this._buffers))
        if (!buffer.resolvedBuffer)
          promises.push(this.resolveBuffer(buffer));

      await Promise.all(promises);
      if (this._isCanceled)
        return;

      promises.length = 0;
      for (const image of gltfDictionaryIterator(this._images))
        if (!image.resolvedImage)
          promises.push(this.resolveImage(image));

      await Promise.all(promises);
    } catch { }
  }

  private async decodeDracoMesh(ext: DracoMeshCompression, loader: typeof DracoLoader): Promise<void> {
    const bv = this._bufferViews[ext.bufferView];
    if (!bv || !bv.byteLength)
      return;

    let buf = this._buffers[bv.buffer]?.resolvedBuffer;
    if (!buf)
      return;

    const offset = bv.byteOffset ?? 0;
    buf = buf.subarray(offset, offset + bv.byteLength);
    const mesh = await loader.parse(buf, { }); // NB: `options` argument declared optional but will produce exception if not supplied.
    if (mesh)
      this._dracoMeshes.set(ext, mesh);
  }

  protected resolveUrl(uri: string): string | undefined {
    try {
      const resolved = new URL(uri, this._baseUrl);
      resolved.search = this._baseUrl?.search ?? "";
      return resolved.toString();
    } catch {
      return undefined;
    }
  }

  private async resolveBuffer(buffer: GltfBuffer & { resolvedBuffer?: Uint8Array }): Promise<void> {
    if (buffer.resolvedBuffer || undefined === buffer.uri)
      return;

    try {
      const url = this.resolveUrl(buffer.uri);
      const response = url ? await fetch(url) : undefined;
      if (this._isCanceled)
        return;

      const data = await response?.arrayBuffer();
      if (this._isCanceled)
        return;

      if (data)
        buffer.resolvedBuffer = new Uint8Array(data);
    } catch {
      //
    }
  }

  private async resolveImage(image: GltfImage & { resolvedImage?: TextureImageSource }): Promise<void> {
    if (image.resolvedImage)
      return;

    interface BufferViewSource { bufferView?: GltfId, mimeType?: string }
    const bvSrc: BufferViewSource | undefined = undefined !== image.bufferView ? image : image.extensions?.KHR_binary_glTF;
    if (undefined !== bvSrc?.bufferView) {
      const format = undefined !== bvSrc.mimeType ? getImageSourceFormatForMimeType(bvSrc.mimeType) : undefined;
      const bufferView = this._bufferViews[bvSrc.bufferView];
      if (undefined === format || !bufferView || !bufferView.byteLength || bufferView.byteLength < 0)
        return;

      const bufferData = this._buffers[bufferView.buffer]?.resolvedBuffer;
      if (!bufferData)
        return;

      const offset = bufferView.byteOffset ?? 0;
      const bytes = bufferData.subarray(offset, offset + bufferView.byteLength);
      try {
        const imageSource = new ImageSource(bytes, format);
        if (this._system.supportsCreateImageBitmap)
          image.resolvedImage = await imageBitmapFromImageSource(imageSource);
        else
          image.resolvedImage = await imageElementFromImageSource(imageSource);
      } catch {
        //
      }

      return;
    }

    const url = undefined !== image.uri ? this.resolveUrl(image.uri) : undefined;
    if (undefined !== url)
      image.resolvedImage = await tryImageElementFromUrl(url);
  }

  /** The glTF spec says that if GltfSampler.wrapS/T are omitted, they default to Repeat.
   * However, the reality data service serves tiles that lack any wrapS/T property, and we want those clamped to edge, not repeated.
   * (We also don't want to produce mip-maps for them, which is determined indirectly from the wrap mode).
   * Allow the default to be optionally overridden.
   */
  public defaultWrapMode = GltfWrapMode.Repeat;

  /** Exposed strictly for testing. */
  public getTextureType(sampler?: GltfSampler): RenderTexture.Type {
    // ###TODO: RenderTexture currently does not support different wrapping behavior for U vs V, nor does it support mirrored repeat.
    let wrapS = sampler?.wrapS;
    let wrapT = sampler?.wrapT;
    if (undefined === wrapS && undefined === wrapT)
      wrapS = wrapT = this.defaultWrapMode;

    if (GltfWrapMode.ClampToEdge === wrapS || GltfWrapMode.ClampToEdge === wrapT)
      return RenderTexture.Type.TileSection;

    return RenderTexture.Type.Normal;
  }

  private resolveTexture(textureId: string, isTransparent: boolean): RenderTexture | false {
    const texture = this._textures[textureId];
    if (!texture || undefined === texture.source)
      return false;

    const image = this._images[texture.source]?.resolvedImage;
    if (!image)
      return false;


    const samplerId = texture.sampler;
    const sampler = undefined !== samplerId ? this._samplers[samplerId] : undefined;
    const textureType = this.getTextureType(sampler);
    const renderTexture = this._system.createTexture({
      type: textureType,
      image: {
        source: image,
        transparency: isTransparent ? TextureTransparency.Mixed : TextureTransparency.Opaque,
      },
    });
    return renderTexture ?? false;
  }

  protected findTextureMapping(id: string | undefined, isTransparent: boolean, normalMapId: string | undefined): TextureMapping | undefined {
    if (undefined === id && undefined === normalMapId)
      return undefined;

    let texture;
    if (undefined !== id) {
      texture = this._resolvedTextures.get({ id, isTransparent });
      if (undefined === texture)
        this._resolvedTextures.set({ id, isTransparent }, texture = this.resolveTexture(id, isTransparent));
    }

    let normalMap;
    if (undefined !== normalMapId) {
      normalMap = this._resolvedTextures.get({ id: normalMapId, isTransparent: false });
      if (undefined === normalMap)
        this._resolvedTextures.set({ id: normalMapId, isTransparent: false }, normalMap = this.resolveTexture(normalMapId, false));
    }

    let nMap;
    if (normalMap) {
      const greenUp = true;
      if (texture) {
        nMap = {
          normalMap,
          greenUp,
        };
      } else {
        texture = normalMap;
        nMap = { greenUp };
      }
    }

    if (!texture)
      return undefined;

    const textureMapping = new TextureMapping(texture, new TextureMapping.Params());
    textureMapping.normalMapParams = nMap;
    return textureMapping;
  }
}

/** Arguments supplied to [[readGltfGraphics]] to produce a [[RenderGraphic]] from a [glTF](https://www.khronos.org/gltf/) asset.
 * @public
 * @extensions
 */
export interface ReadGltfGraphicsArgs {
  /** A representation of the glTF data as one of:
   *  - The binary data in glb format as a Uint8Array; or
   *  - A JSON object conforming to the [glTF 2.0 specification](https://www.khronos.org/registry/glTF/specs/2.0/glTF-2.0.html); or
   *  - A Uint8Array containing the utf8-encoded stringified JSON of an object conforming to the [glTF 2.0 specification](https://www.khronos.org/registry/glTF/specs/2.0/glTF-2.0.html).
   */
  gltf: Uint8Array | object;
  /** The iModel with which the graphics will be associated - typically obtained from the [[Viewport]] into which they will be drawn. */
  iModel: IModelConnection;
  /** Options for making the graphic [pickable]($docs/learning/frontend/ViewDecorations#pickable-view-graphic-decorations).
   * Only the [[PickableGraphicOptions.id]] property is required to make the graphics pickable. If a `modelId` is also supplied and differs from the `id`,
   * the graphics will also be selectable.
   */
  pickableOptions?: PickableGraphicOptions;
  /** The base URL for any relative URIs in the glTF. Typically, this is the same as the URL for the glTF asset itself.
   * If not supplied, relative URIs cannot be resolved. For glTF assets containing no relative URIs, this is not required.
   */
  baseUrl?: URL | string;
  /** @alpha */
  contentRange?: ElementAlignedBox3d;
  /** @alpha */
  transform?: Transform;
  /** @alpha */
  hasChildren?: boolean;
  /** @internal */
  idMap?: BatchedTileIdMap;
}

/** The output of [[readGltf]].
 * @public
 */
export interface GltfGraphic {
  /** The graphic created from the glTF model. */
  graphic: RenderGraphic;
  /** The bounding box of the model, in local coordinates (y-axis up). */
  localBoundingBox: ElementAlignedBox3d;
  /** The bounding box of the model, in world coordinates (z-axis up). */
  boundingBox: AxisAlignedBox3d;
}

/** The output of [[readGltfTemplate]].
 * @beta
 */
export interface GltfTemplate {
  /** The graphic template created from the glTF model. */
  template: GraphicTemplate;
  /** The bounding box of the model, in local coordinates (y-axis up). */
  localBoundingBox: ElementAlignedBox3d;
  /** The bounding box of the model, in world coordinates (z-axis up). */
  boundingBox: AxisAlignedBox3d;
}

/** Produce a [[RenderGraphic]] from a [glTF](https://www.khronos.org/gltf/) asset suitable for use in [view decorations]($docs/learning/frontend/ViewDecorations).
 * @returns a graphic produced from the glTF asset's default scene, or `undefined` if a graphic could not be produced from the asset.
 * @see [[readGltf]] for more details.
 * @public
 * @extensions
 */
export async function readGltfGraphics(args: ReadGltfGraphicsArgs): Promise<RenderGraphic | undefined> {
  const result = await readGltf(args);
  return result?.graphic;
}

/** Produce a [[GraphicTemplate]] from a [glTF](https://www.khronos.org/gltf/) asset suitable for use in [view decorations]($docs/learning/frontend/ViewDecorations).
 * @returns a template produced from the glTF asset's default scene, or `undefined` if a template could not be produced from the asset.
 * @see [[readGltf]] for more details.
 * @beta
 */
export async function readGltfTemplate(args: ReadGltfGraphicsArgs): Promise<GltfTemplate | undefined> {
  const baseUrl = typeof args.baseUrl === "string" ? new URL(args.baseUrl) : args.baseUrl;
  const props = GltfReaderProps.create(args.gltf, true, baseUrl); // glTF supports exactly one coordinate system with y axis up.
  const reader = props ? new GltfGraphicsReader(props, args) : undefined;
  if (!reader)
    return undefined;

  const result = await reader.readTemplate();
  if (!result.template)
    return undefined;

  return {
    template: result.template,
    localBoundingBox: result.contentRange ?? Range3d.createNull(),
    boundingBox: result.range ?? Range3d.createNull(),
  };
}

/** Produce a [[RenderGraphic]] from a [glTF](https://www.khronos.org/gltf/) asset suitable for use in [view decorations]($docs/learning/frontend/ViewDecorations).
 * @returns a graphic produced from the glTF asset's default scene, or `undefined` if a graphic could not be produced from the asset.
 * The returned graphic also includes the bounding boxes of the glTF model in world and local coordiantes.
 * @note Support for the full [glTF 2.0 specification](https://www.khronos.org/registry/glTF/specs/2.0/glTF-2.0.html) is currently a work in progress.
 * If a particular glTF asset fails to load and/or display properly, please
 * [submit an issue](https://github.com/iTwin/itwinjs-core/issues).
 * @see [Example decorator]($docs/learning/frontend/ViewDecorations#gltf-decorations) for an example of a decorator that reads and displays a glTF asset.
 * @see [[readGltfTemplate]] to produce a [[GraphicTemplate]] instead of a [[RenderGraphic]].
 * @public
 */
export async function readGltf(args: ReadGltfGraphicsArgs): Promise<GltfGraphic | undefined> {
  const result = await readGltfTemplate(args);
  if (!result) {
    return undefined;
  }

  const template = result.template;
  delete (result as Partial<GltfTemplate>).template;
  return {
    ...result,
    graphic: IModelApp.renderSystem.createGraphicFromTemplate({ template }),
  };
}

/** Implements [[readGltfGraphics]]. Exported strictly for tests.
 * @internal
 */
export class GltfGraphicsReader extends GltfReader {
  private readonly _featureTable?: FeatureTable;
  private readonly _contentRange?: ElementAlignedBox3d;
  private readonly _transform?: Transform;
  private readonly _isLeaf: boolean;
  public readonly binaryData?: Uint8Array; // strictly for tests
  public meshes?: GltfMeshData; // strictly for tests

<<<<<<< HEAD
  public constructor(props: GltfReaderProps, args: ReadGltfGraphicsArgs & { tile?: RealityTile }) {
=======
  public constructor(props: GltfReaderProps, args: ReadGltfGraphicsArgs & { tileData?: LayerTileData }) {
>>>>>>> 3fa8be8a
    super({
      props,
      iModel: args.iModel,
      vertexTableRequired: true,
      idMap: args.idMap,
<<<<<<< HEAD
      tile: args.tile,
=======
      tileData: args.tileData,
>>>>>>> 3fa8be8a
    });

    this._contentRange = args.contentRange;
    this._transform = args.transform;
    this._isLeaf = true !== args.hasChildren;

    this.binaryData = props.binaryData;
    const pickableId = args.pickableOptions?.id;
    if (pickableId) {
      this._featureTable = new FeatureTable(1, args.pickableOptions?.modelId ?? pickableId, BatchType.Primary);
      this._featureTable.insert(new Feature(pickableId));
    }
  }

  protected override get viewFlagOverrides(): ViewFlagOverrides {
    return {
      whiteOnWhiteReversal: false,
      renderMode: RenderMode.SmoothShade,
    };
  }

  public get meshElementIdToFeatureIndex(): Map<string, number> { // strictly for tests
    return this._meshElementIdToFeatureIndex;
  }

  protected override readMeshPrimitive(primitive: GltfMeshPrimitive, featureTable?: FeatureTable, pseudoRtcBias?: Vector3d): GltfPrimitiveData | undefined {
    const meshes = super.readMeshPrimitive(primitive, featureTable, pseudoRtcBias);
    this.meshes = meshes instanceof GltfMeshData ? meshes : undefined;
    return meshes;
  }

  private getGltfStructuralMetadataBuffer(id: GltfId, type: GltfStructuralMetadata.ClassPropertyComponentType){
    const bufferView = this._bufferViews[id];
    if (!bufferView || undefined === bufferView.buffer)
      return undefined;

    if(!bufferView.byteLength || bufferView.byteLength === 0){
      return undefined;
    }

    const bufferData = this._buffers[bufferView.buffer]?.resolvedBuffer;
    if (!bufferData)
      return undefined;

    assert(undefined !== bufferView.byteLength); // required by spec; TypeScript interface is wrong.
    const byteOffset = bufferView.byteOffset ?? 0;

    const subarray = bufferData.slice(byteOffset, byteOffset + bufferView.byteLength);
    switch(type){
      case "INT8":
        return new Int8Array(subarray.buffer, 0, bufferView.byteLength);
      case "UINT8":
        return new Uint8Array(subarray.buffer, 0, bufferView.byteLength);
      case "INT16":
        return new Int16Array(subarray.buffer, 0, bufferView.byteLength / 2);
      case "UINT16":
        return new Uint16Array(subarray.buffer, 0, bufferView.byteLength / 2);
      case "INT32":
        return new Int32Array(subarray.buffer, 0, bufferView.byteLength / 4);
      case "UINT32":
        return new Uint32Array(subarray.buffer, 0, bufferView.byteLength / 4);
      case "INT64":
        return new BigInt64Array(subarray.buffer, 0, bufferView.byteLength / 8);
      case "UINT64":
        return new BigUint64Array(subarray.buffer, 0, bufferView.byteLength / 8);
      case "FLOAT32":
        return new Float32Array(subarray.buffer, 0, bufferView.byteLength / 4);
      case "FLOAT64":
        return new Float64Array(subarray.buffer, 0, bufferView.byteLength / 8);
    }
    return undefined;
  }

  private getGltfStructuralMetadataPropertyValues(property: GltfStructuralMetadata.PropertyTableProperty, classProperty: GltfStructuralMetadata.ClassProperty, count: number){
    // Not supported for now
    if(classProperty.type === "ENUM" || classProperty.type === "BOOLEAN"){
      return undefined;
    }

    let getPropertyValue: any;

    if(classProperty.type === "STRING" && property.stringOffsets){

      const stringValues = this.getGltfStructuralMetadataBuffer(property.values, "UINT8") as Uint8Array;
      if(!stringValues){
        return undefined;
      }

      const stringOffsets = this.getGltfStructuralMetadataBuffer(property.stringOffsets, "UINT32") as Uint32Array;
      if(!stringOffsets){
        return undefined;
      }

      getPropertyValue = (index: number) => {
        const begin = stringOffsets[index];
        const end = stringOffsets[index+1];
        return utf8ToString(stringValues.subarray(begin, end));
      };
    } else {

      if(!classProperty.componentType){
        return undefined;
      }

      let numComponents = -1;
      switch(classProperty.type){
        case "SCALAR":
          numComponents = 1;
          break;
        case "VEC2":
          numComponents = 2;
          break;
        case "VEC3":
          numComponents = 3;
          break;
        case "VEC4":
          numComponents = 4;
          break;
        case "MAT2":
          numComponents = 4;
          break;
        case "MAT3":
          numComponents = 9;
          break;
        case "MAT4":
          numComponents = 16;
          break;
      }

      if(numComponents === -1){
        return undefined;
      }

      const values = this.getGltfStructuralMetadataBuffer(property.values, classProperty.componentType);
      if(!values){
        return undefined;
      }

      if(numComponents === 1){
        getPropertyValue = (index: number) => {
          return values[index];
        };
      } else {
        getPropertyValue = (index: number) => {
          const result = [];
          for(let i = 0; i < numComponents; i++){
            result.push(values[index * numComponents + i]);
          }
          return result;
        };
      }
    }

    const propertyValues: any[] = [];
    for(let i = 0; i < count; i++){
      const value = getPropertyValue(i);
      const propertyValue = (typeof value === "bigint" ) ? value.toString() : value;
      if(!classProperty.noData || propertyValue !== classProperty.noData){
        propertyValues.push(propertyValue);
      } else{
        propertyValues.push(undefined);
      }
    }

    return propertyValues;
  }

  private readGltfStructuralMetadata(){
    const propertyTables = this._glTF.extensions?.EXT_structural_metadata?.propertyTables;
    const schema = this._glTF.extensions?.EXT_structural_metadata?.schema;

    if(propertyTables && schema && schema.classes){

      this._structuralMetadata = { tables: [] };

      for(const propertyTable of propertyTables){
        if(!propertyTable.properties || !schema.classes){
          continue;
        }

        const propertyTableSchema = schema.classes[propertyTable.class];
        if(!propertyTableSchema || !propertyTableSchema.properties){
          continue;
        }

        const structuralMetadataTable: StructuralMetadataTable = {
          name: propertyTableSchema.name ?? propertyTable.class,
          entries: [],
        };

        for (const [propertyName, property] of Object.entries(propertyTable.properties)){

          const propertySchema = propertyTableSchema.properties[propertyName];

          if(!property || !propertySchema){
            continue;
          }

          const propertyValues = this.getGltfStructuralMetadataPropertyValues(property, propertySchema, propertyTable.count);

          if(!propertyValues){
            continue;
          }

          structuralMetadataTable.entries.push({
            name: propertySchema.name ?? propertyName,
            values: propertyValues,
          });
        }
        this._structuralMetadata.tables.push(structuralMetadataTable);
      }
    }
  }

  public async readTemplate(): Promise<GltfTemplateResult> {
    await this.resolveResources();
    this.readGltfStructuralMetadata();
    return this.readGltfAndCreateTemplate(this._isLeaf, this._featureTable, this._contentRange, true, this._transform);
  }

  public async read(): Promise<GltfReaderResult> {
    const result = await this.readTemplate();
    return templateToGraphicResult(result, this._system);
  }

  public get structuralMetadata(): StructuralMetadata | undefined { return this._structuralMetadata; }
  public get nodes(): GltfDictionary<GltfNode> { return this._nodes; }
  public get scenes(): GltfDictionary<GltfScene> { return this._glTF.scenes ?? emptyDict; }
  public get sceneNodes(): GltfId[] { return this._sceneNodes; }
  public get textures(): GltfDictionary<GltfTexture> { return this._textures; }
}<|MERGE_RESOLUTION|>--- conflicted
+++ resolved
@@ -25,11 +25,7 @@
 import { Triangle } from "../common/internal/render/Primitives";
 import { RenderGraphic } from "../render/RenderGraphic";
 import { RenderSystem } from "../render/RenderSystem";
-<<<<<<< HEAD
-import { BatchedTileIdMap, decodeMeshoptBuffer, RealityTile, RealityTileGeometry,TileContent } from "./internal";
-=======
 import { BatchedTileIdMap, decodeMeshoptBuffer, RealityTileGeometry,TileContent } from "./internal";
->>>>>>> 3fa8be8a
 import type { DracoLoader, DracoMesh } from "@loaders.gl/draco";
 import { CreateRenderMaterialArgs } from "../render/CreateRenderMaterialArgs";
 import { DisplayParams } from "../common/internal/render/DisplayParams";
@@ -460,11 +456,7 @@
   protected _meshElementIdToFeatureIndex: Map<string, number> = new Map<string, number>();
   protected _structuralMetadata?: StructuralMetadata;
   protected readonly _idMap?: BatchedTileIdMap;
-<<<<<<< HEAD
-  private _tile: RealityTile | undefined;
-=======
   private _tileData?: LayerTileData | undefined;
->>>>>>> 3fa8be8a
 
   protected get _nodes(): GltfDictionary<GltfNode> { return this._glTF.nodes ?? emptyDict; }
   protected get _meshes(): GltfDictionary<GltfMesh> { return this._glTF.meshes ?? emptyDict; }
@@ -631,14 +623,6 @@
       return this._system.createGeometryFromMesh(gltfMesh.primitive, undefined);
 
     let realityMeshPrimitive = (this._vertexTableRequired || isInstanced) ? undefined : RealityMeshParams.fromGltfMesh(gltfMesh);
-<<<<<<< HEAD
-    if (realityMeshPrimitive) {
-      realityMeshPrimitive = {
-        ...realityMeshPrimitive,
-        tile: this._tile as RealityTile,
-      };
-    }
-=======
     if (realityMeshPrimitive && this._tileData) {
 
       realityMeshPrimitive = {
@@ -647,7 +631,6 @@
       };
     }
 
->>>>>>> 3fa8be8a
     if (realityMeshPrimitive) {
       const realityMesh = this._system.createRealityMeshGeometry(realityMeshPrimitive);
       if (realityMesh)
@@ -671,11 +654,7 @@
       for (const normal of gltfMesh.normals)
         mesh.normals.push(new OctEncodedNormal(normal));
 
-<<<<<<< HEAD
-    return this._system.createGeometryFromMesh(mesh, undefined, this._tile);
-=======
     return this._system.createGeometryFromMesh(mesh, undefined, this._tileData,);
->>>>>>> 3fa8be8a
   }
 
   private readInstanceAttributes(node: Gltf2Node, featureTable: FeatureTable | undefined): InstancedGraphicParams | undefined {
@@ -1020,13 +999,8 @@
   public readBufferData8(json: { [k: string]: any }, accessorName: string): GltfBufferData | undefined { return this.readBufferData(json, accessorName, GltfDataType.UnsignedByte); }
   public readBufferDataFloat(json: { [k: string]: any }, accessorName: string): GltfBufferData | undefined { return this.readBufferData(json, accessorName, GltfDataType.Float); }
 
-<<<<<<< HEAD
-  protected constructor(args: GltfReaderArgs & { tile?: RealityTile }) {
-    this._tile = args.tile;
-=======
   protected constructor(args: GltfReaderArgs & { tileData?: LayerTileData }) {
     this._tileData = args.tileData;
->>>>>>> 3fa8be8a
     this._glTF = args.props.glTF;
     this._version = args.props.version;
     this._yAxisUp = args.props.yAxisUp;
@@ -2267,21 +2241,13 @@
   public readonly binaryData?: Uint8Array; // strictly for tests
   public meshes?: GltfMeshData; // strictly for tests
 
-<<<<<<< HEAD
-  public constructor(props: GltfReaderProps, args: ReadGltfGraphicsArgs & { tile?: RealityTile }) {
-=======
   public constructor(props: GltfReaderProps, args: ReadGltfGraphicsArgs & { tileData?: LayerTileData }) {
->>>>>>> 3fa8be8a
     super({
       props,
       iModel: args.iModel,
       vertexTableRequired: true,
       idMap: args.idMap,
-<<<<<<< HEAD
-      tile: args.tile,
-=======
       tileData: args.tileData,
->>>>>>> 3fa8be8a
     });
 
     this._contentRange = args.contentRange;
