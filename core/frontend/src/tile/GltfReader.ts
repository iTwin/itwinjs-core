--- conflicted
+++ resolved
@@ -1196,7 +1196,6 @@
     }
   }
 
-<<<<<<< HEAD
   private getMaterialLineStyle(material: GltfMaterial): MaterialLineStyle | undefined {
     const ext = material.extensions?.BENTLEY_materials_line_style as GltfMaterialLineStyleExtension | undefined;
     if (!ext)
@@ -1216,9 +1215,6 @@
   }
 
   protected createDisplayParams(material: GltfMaterial, hasBakedLighting: boolean, isPointPrimitive = false, lineStyle?: MaterialLineStyle): DisplayParams | undefined {
-=======
-  protected createDisplayParams(material: GltfMaterial, hasBakedLighting: boolean, isPointPrimitive = false): DisplayParams | undefined {
->>>>>>> 0d48bc0c
     const isTransparent = this.isMaterialTransparent(material);
     const textureId = this.extractTextureId(material);
     const normalMapId = this.extractNormalMapId(material);
@@ -1234,7 +1230,6 @@
 
     }
 
-<<<<<<< HEAD
     const overrides = lineStyle ?? this.getMaterialLineStyle(material);
     let width = overrides?.width ?? 1;
     if (undefined === overrides?.width && isPointPrimitive && !isGltf1Material(material)) {
@@ -1245,17 +1240,6 @@
 
     const linePixels = overrides?.linePixels ?? LinePixels.Solid;
     return new DisplayParams(DisplayParams.Type.Mesh, color, color, width, linePixels, FillFlags.None, renderMaterial, undefined, hasBakedLighting, textureMapping);
-=======
-    let width = 1;
-    if (isPointPrimitive && !isGltf1Material(material)) {
-      const pointStyle = material.extensions?.BENTLEY_materials_point_style;
-      if (pointStyle && pointStyle.diameter > 0 && Math.floor(pointStyle.diameter) === pointStyle.diameter) {
-        width = pointStyle.diameter;
-      }
-    }
-
-    return new DisplayParams(DisplayParams.Type.Mesh, color, color, width, LinePixels.Solid, FillFlags.None, renderMaterial, undefined, hasBakedLighting, textureMapping);
->>>>>>> 0d48bc0c
   }
 
   private readMeshPrimitives(node: GltfNode, featureTable?: FeatureTable, thisTransform?: Transform, thisBias?: Vector3d, instances?: InstancedGraphicParams): GltfPrimitiveData[] {
@@ -1319,15 +1303,12 @@
     if (!material)
       return undefined;
 
-<<<<<<< HEAD
     const hasBakedLighting = undefined === primitive.attributes.NORMAL || undefined !== material.extensions?.KHR_materials_unlit;
     const lineStyle = this.getMaterialLineStyle(material);
     const displayParams = this.createDisplayParams(material, hasBakedLighting, meshMode === GltfMeshMode.Points, lineStyle);
     if (!displayParams)
       return undefined;
 
-=======
->>>>>>> 0d48bc0c
     let primitiveType: number = -1;
     switch (meshMode) {
       case GltfMeshMode.Lines:
