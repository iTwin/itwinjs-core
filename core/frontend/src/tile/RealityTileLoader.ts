/*---------------------------------------------------------------------------------------------
* Copyright (c) Bentley Systems, Incorporated. All rights reserved.
* See LICENSE.md in the project root for license terms and full copyright notice.
*--------------------------------------------------------------------------------------------*/
/** @packageDocumentation
 * @module Tiles
 */

import { assert, ByteStream } from "@itwin/core-bentley";
import { Point3d, Transform } from "@itwin/core-geometry";
import { BatchType, CompositeTileHeader, TileFormat, ViewFlagOverrides } from "@itwin/core-common";
import { IModelApp } from "../IModelApp";
import { GraphicBranch } from "../render/GraphicBranch";
import { RenderSystem } from "../render/RenderSystem";
import { Viewport } from "../Viewport";
import {
<<<<<<< HEAD
  B3dmReader, BatchedTileIdMap, createDefaultViewFlagOverrides, GltfReader, I3dmReader, readPointCloudTileContent, RealityTile, RealityTileContent, Tile, TileContent,
  TileDrawArgs, TileLoadPriority, TileRequest, TileRequestChannel,
=======
  B3dmReader, BatchedTileIdMap, createDefaultViewFlagOverrides, GltfReader, I3dmReader, readPointCloudTileContent, RealityTile, Tile, TileContent,
  TileDrawArgs, TileLoadPriority, TileRequest, TileRequestChannel, TileUser,
>>>>>>> 01b25a7b
} from "./internal";

const defaultViewFlagOverrides = createDefaultViewFlagOverrides({});

const scratchTileCenterWorld = new Point3d();
const scratchTileCenterView = new Point3d();

/** Serves as a "handler" for a specific type of [[TileTree]]. Its primary responsibilities involve loading tile content.
 * @internal
 */
export abstract class RealityTileLoader {
  private _containsPointClouds = false;
  public readonly preloadRealityParentDepth: number;
  public readonly preloadRealityParentSkip: number;

  public constructor(private _produceGeometry?: boolean) {
    this.preloadRealityParentDepth = IModelApp.tileAdmin.contextPreloadParentDepth;
    this.preloadRealityParentSkip = IModelApp.tileAdmin.contextPreloadParentSkip;
  }

  public computeTilePriority(tile: Tile, viewports: Iterable<Viewport>, _users: Iterable<TileUser>): number {
    // ###TODO: Handle case where tile tree reference(s) have a transform different from tree's (background map with ground bias).
    return RealityTileLoader.computeTileClosestToEyePriority(tile, viewports, tile.tree.iModelTransform);
  }

  public abstract loadChildren(tile: RealityTile): Promise<Tile[] | undefined>;
  public abstract getRequestChannel(tile: Tile): TileRequestChannel;
  public abstract requestTileContent(tile: Tile, isCanceled: () => boolean): Promise<TileRequest.Response>;
  public get wantDeduplicatedVertices(): boolean { return false; }
  public abstract get maxDepth(): number;
  public abstract get minDepth(): number;
  public abstract get priority(): TileLoadPriority;
  protected get _batchType(): BatchType { return BatchType.Primary; }
  protected get _loadEdges(): boolean { return true; }
  public getBatchIdMap(): BatchedTileIdMap | undefined { return undefined; }
  public get isContentUnbounded(): boolean { return false; }
  public get containsPointClouds(): boolean { return this._containsPointClouds; }
  public get parentsAndChildrenExclusive(): boolean { return true; }
  public forceTileLoad(_tile: Tile): boolean { return false; }

  public processSelectedTiles(selected: Tile[], _args: TileDrawArgs): Tile[] { return selected; }

  // NB: The isCanceled arg is chiefly for tests...in usual case it just returns false if the tile is no longer in 'loading' state.
  public async loadTileContent(tile: Tile, data: TileRequest.ResponseData, system: RenderSystem, isCanceled?: () => boolean): Promise<RealityTileContent> {
    assert(data instanceof Uint8Array);
    const blob = data;
    const streamBuffer = ByteStream.fromUint8Array(blob);
    const realityTile = tile as RealityTile;
    return this._produceGeometry ? this.loadGeometryFromStream(realityTile, streamBuffer, system) : this.loadGraphicsFromStream(realityTile, streamBuffer, system, isCanceled);
  }

  private _getFormat(streamBuffer: ByteStream) {
    const position = streamBuffer.curPos;
    const format = streamBuffer.nextUint32;
    streamBuffer.curPos = position;
    return format;

  }

  public async loadGeometryFromStream(tile: RealityTile,  streamBuffer: ByteStream, system: RenderSystem): Promise<RealityTileContent> {
    const format = this._getFormat(streamBuffer);
    if (format !== TileFormat.B3dm)
      return {};

    const { is3d, yAxisUp, iModel, modelId } = tile.realityRoot;
    const reader = B3dmReader.create(streamBuffer, iModel, modelId, is3d, tile.contentRange, system, yAxisUp, tile.isLeaf, tile.center, tile.transformToRoot, undefined, this.getBatchIdMap());
    return { geometry: reader?.readGltfAndCreateGeometry(tile.tree.iModelTransform) };
  }

  private async loadGraphicsFromStream(tile: RealityTile, streamBuffer: ByteStream, system: RenderSystem, isCanceled?: () => boolean): Promise<TileContent> {
    const format = this._getFormat(streamBuffer);
    if (undefined === isCanceled)
      isCanceled = () => !tile.isLoading;

    const { is3d, yAxisUp, iModel, modelId } = tile.realityRoot;
    let reader: GltfReader | undefined;
    switch (format) {
      case TileFormat.Pnts:
        this._containsPointClouds = true;
        let graphic = readPointCloudTileContent(streamBuffer, iModel, modelId, is3d, tile.contentRange, system);
        if (graphic && tile.transformToRoot && !tile.transformToRoot.isIdentity) {
          const transformBranch = new GraphicBranch(true);
          transformBranch.add(graphic);
          graphic = system.createBranch(transformBranch, tile.transformToRoot);
        }

        return { graphic };

      case TileFormat.B3dm:
        reader = B3dmReader.create(streamBuffer, iModel, modelId, is3d, tile.contentRange, system, yAxisUp, tile.isLeaf, tile.center, tile.transformToRoot, isCanceled, this.getBatchIdMap(), this.wantDeduplicatedVertices);
        break;
      case TileFormat.I3dm:
        reader = I3dmReader.create(streamBuffer, iModel, modelId, is3d, tile.contentRange, system, yAxisUp, tile.isLeaf, isCanceled, undefined, this.wantDeduplicatedVertices);
        break;
      case TileFormat.Cmpt:
        const header = new CompositeTileHeader(streamBuffer);
        if (!header.isValid) return {};
        const branch = new GraphicBranch(true);
        for (let i = 0; i < header.tileCount; i++) {
          const tilePosition = streamBuffer.curPos;
          streamBuffer.advance(8);    // Skip magic and version.
          const tileBytes = streamBuffer.nextUint32;
          streamBuffer.curPos = tilePosition;
          const result = await this.loadGraphicsFromStream(tile, streamBuffer, system, isCanceled);
          if (result.graphic)
            branch.add(result.graphic);
          streamBuffer.curPos = tilePosition + tileBytes;
        }
        return { graphic: branch.isEmpty ? undefined : system.createBranch(branch, Transform.createIdentity()), isLeaf: tile.isLeaf };

      default:
        assert(false, `unknown tile format ${format}`);
        break;
    }

    let content: TileContent = {};
    if (undefined !== reader) {
      try {
        content = await reader.read();
      } catch (_err) {
        // Failure to load should prevent us from trying to load children
        content.isLeaf = true;
      }
    }

    return content;
  }

  public get viewFlagOverrides(): ViewFlagOverrides { return defaultViewFlagOverrides; }

  public static computeTileClosestToEyePriority(tile: Tile, viewports: Iterable<Viewport>, location: Transform): number {
    // Prioritize tiles closer to eye.
    // NB: In NPC coords, 0 = far plane, 1 = near plane.
    const center = location.multiplyPoint3d(tile.center, scratchTileCenterWorld);
    let minDistance = 1.0;
    for (const viewport of viewports) {
      const npc = viewport.worldToNpc(center, scratchTileCenterView);
      const distance = 1.0 - npc.z;
      minDistance = Math.min(distance, minDistance);
    }

    return minDistance;
  }
}<|MERGE_RESOLUTION|>--- conflicted
+++ resolved
@@ -1,167 +1,162 @@
-/*---------------------------------------------------------------------------------------------
-* Copyright (c) Bentley Systems, Incorporated. All rights reserved.
-* See LICENSE.md in the project root for license terms and full copyright notice.
-*--------------------------------------------------------------------------------------------*/
-/** @packageDocumentation
- * @module Tiles
- */
-
-import { assert, ByteStream } from "@itwin/core-bentley";
-import { Point3d, Transform } from "@itwin/core-geometry";
-import { BatchType, CompositeTileHeader, TileFormat, ViewFlagOverrides } from "@itwin/core-common";
-import { IModelApp } from "../IModelApp";
-import { GraphicBranch } from "../render/GraphicBranch";
-import { RenderSystem } from "../render/RenderSystem";
-import { Viewport } from "../Viewport";
-import {
-<<<<<<< HEAD
+/*---------------------------------------------------------------------------------------------
+* Copyright (c) Bentley Systems, Incorporated. All rights reserved.
+* See LICENSE.md in the project root for license terms and full copyright notice.
+*--------------------------------------------------------------------------------------------*/
+/** @packageDocumentation
+ * @module Tiles
+ */
+
+import { assert, ByteStream } from "@itwin/core-bentley";
+import { Point3d, Transform } from "@itwin/core-geometry";
+import { BatchType, CompositeTileHeader, TileFormat, ViewFlagOverrides } from "@itwin/core-common";
+import { IModelApp } from "../IModelApp";
+import { GraphicBranch } from "../render/GraphicBranch";
+import { RenderSystem } from "../render/RenderSystem";
+import { Viewport } from "../Viewport";
+import {
   B3dmReader, BatchedTileIdMap, createDefaultViewFlagOverrides, GltfReader, I3dmReader, readPointCloudTileContent, RealityTile, RealityTileContent, Tile, TileContent,
-  TileDrawArgs, TileLoadPriority, TileRequest, TileRequestChannel,
-=======
-  B3dmReader, BatchedTileIdMap, createDefaultViewFlagOverrides, GltfReader, I3dmReader, readPointCloudTileContent, RealityTile, Tile, TileContent,
   TileDrawArgs, TileLoadPriority, TileRequest, TileRequestChannel, TileUser,
->>>>>>> 01b25a7b
-} from "./internal";
-
-const defaultViewFlagOverrides = createDefaultViewFlagOverrides({});
-
-const scratchTileCenterWorld = new Point3d();
-const scratchTileCenterView = new Point3d();
-
-/** Serves as a "handler" for a specific type of [[TileTree]]. Its primary responsibilities involve loading tile content.
- * @internal
- */
-export abstract class RealityTileLoader {
-  private _containsPointClouds = false;
-  public readonly preloadRealityParentDepth: number;
-  public readonly preloadRealityParentSkip: number;
-
-  public constructor(private _produceGeometry?: boolean) {
-    this.preloadRealityParentDepth = IModelApp.tileAdmin.contextPreloadParentDepth;
-    this.preloadRealityParentSkip = IModelApp.tileAdmin.contextPreloadParentSkip;
-  }
-
-  public computeTilePriority(tile: Tile, viewports: Iterable<Viewport>, _users: Iterable<TileUser>): number {
-    // ###TODO: Handle case where tile tree reference(s) have a transform different from tree's (background map with ground bias).
-    return RealityTileLoader.computeTileClosestToEyePriority(tile, viewports, tile.tree.iModelTransform);
-  }
-
-  public abstract loadChildren(tile: RealityTile): Promise<Tile[] | undefined>;
-  public abstract getRequestChannel(tile: Tile): TileRequestChannel;
-  public abstract requestTileContent(tile: Tile, isCanceled: () => boolean): Promise<TileRequest.Response>;
-  public get wantDeduplicatedVertices(): boolean { return false; }
-  public abstract get maxDepth(): number;
-  public abstract get minDepth(): number;
-  public abstract get priority(): TileLoadPriority;
-  protected get _batchType(): BatchType { return BatchType.Primary; }
-  protected get _loadEdges(): boolean { return true; }
-  public getBatchIdMap(): BatchedTileIdMap | undefined { return undefined; }
-  public get isContentUnbounded(): boolean { return false; }
-  public get containsPointClouds(): boolean { return this._containsPointClouds; }
-  public get parentsAndChildrenExclusive(): boolean { return true; }
-  public forceTileLoad(_tile: Tile): boolean { return false; }
-
-  public processSelectedTiles(selected: Tile[], _args: TileDrawArgs): Tile[] { return selected; }
-
-  // NB: The isCanceled arg is chiefly for tests...in usual case it just returns false if the tile is no longer in 'loading' state.
-  public async loadTileContent(tile: Tile, data: TileRequest.ResponseData, system: RenderSystem, isCanceled?: () => boolean): Promise<RealityTileContent> {
-    assert(data instanceof Uint8Array);
-    const blob = data;
-    const streamBuffer = ByteStream.fromUint8Array(blob);
-    const realityTile = tile as RealityTile;
-    return this._produceGeometry ? this.loadGeometryFromStream(realityTile, streamBuffer, system) : this.loadGraphicsFromStream(realityTile, streamBuffer, system, isCanceled);
-  }
-
-  private _getFormat(streamBuffer: ByteStream) {
-    const position = streamBuffer.curPos;
-    const format = streamBuffer.nextUint32;
-    streamBuffer.curPos = position;
-    return format;
-
-  }
-
-  public async loadGeometryFromStream(tile: RealityTile,  streamBuffer: ByteStream, system: RenderSystem): Promise<RealityTileContent> {
-    const format = this._getFormat(streamBuffer);
-    if (format !== TileFormat.B3dm)
-      return {};
-
-    const { is3d, yAxisUp, iModel, modelId } = tile.realityRoot;
-    const reader = B3dmReader.create(streamBuffer, iModel, modelId, is3d, tile.contentRange, system, yAxisUp, tile.isLeaf, tile.center, tile.transformToRoot, undefined, this.getBatchIdMap());
-    return { geometry: reader?.readGltfAndCreateGeometry(tile.tree.iModelTransform) };
-  }
-
-  private async loadGraphicsFromStream(tile: RealityTile, streamBuffer: ByteStream, system: RenderSystem, isCanceled?: () => boolean): Promise<TileContent> {
-    const format = this._getFormat(streamBuffer);
-    if (undefined === isCanceled)
-      isCanceled = () => !tile.isLoading;
-
-    const { is3d, yAxisUp, iModel, modelId } = tile.realityRoot;
-    let reader: GltfReader | undefined;
-    switch (format) {
-      case TileFormat.Pnts:
-        this._containsPointClouds = true;
-        let graphic = readPointCloudTileContent(streamBuffer, iModel, modelId, is3d, tile.contentRange, system);
-        if (graphic && tile.transformToRoot && !tile.transformToRoot.isIdentity) {
-          const transformBranch = new GraphicBranch(true);
-          transformBranch.add(graphic);
-          graphic = system.createBranch(transformBranch, tile.transformToRoot);
-        }
-
-        return { graphic };
-
-      case TileFormat.B3dm:
-        reader = B3dmReader.create(streamBuffer, iModel, modelId, is3d, tile.contentRange, system, yAxisUp, tile.isLeaf, tile.center, tile.transformToRoot, isCanceled, this.getBatchIdMap(), this.wantDeduplicatedVertices);
-        break;
-      case TileFormat.I3dm:
-        reader = I3dmReader.create(streamBuffer, iModel, modelId, is3d, tile.contentRange, system, yAxisUp, tile.isLeaf, isCanceled, undefined, this.wantDeduplicatedVertices);
-        break;
-      case TileFormat.Cmpt:
-        const header = new CompositeTileHeader(streamBuffer);
-        if (!header.isValid) return {};
-        const branch = new GraphicBranch(true);
-        for (let i = 0; i < header.tileCount; i++) {
-          const tilePosition = streamBuffer.curPos;
-          streamBuffer.advance(8);    // Skip magic and version.
-          const tileBytes = streamBuffer.nextUint32;
-          streamBuffer.curPos = tilePosition;
-          const result = await this.loadGraphicsFromStream(tile, streamBuffer, system, isCanceled);
-          if (result.graphic)
-            branch.add(result.graphic);
-          streamBuffer.curPos = tilePosition + tileBytes;
-        }
-        return { graphic: branch.isEmpty ? undefined : system.createBranch(branch, Transform.createIdentity()), isLeaf: tile.isLeaf };
-
-      default:
-        assert(false, `unknown tile format ${format}`);
-        break;
-    }
-
-    let content: TileContent = {};
-    if (undefined !== reader) {
-      try {
-        content = await reader.read();
-      } catch (_err) {
-        // Failure to load should prevent us from trying to load children
-        content.isLeaf = true;
-      }
-    }
-
-    return content;
-  }
-
-  public get viewFlagOverrides(): ViewFlagOverrides { return defaultViewFlagOverrides; }
-
-  public static computeTileClosestToEyePriority(tile: Tile, viewports: Iterable<Viewport>, location: Transform): number {
-    // Prioritize tiles closer to eye.
-    // NB: In NPC coords, 0 = far plane, 1 = near plane.
-    const center = location.multiplyPoint3d(tile.center, scratchTileCenterWorld);
-    let minDistance = 1.0;
-    for (const viewport of viewports) {
-      const npc = viewport.worldToNpc(center, scratchTileCenterView);
-      const distance = 1.0 - npc.z;
-      minDistance = Math.min(distance, minDistance);
-    }
-
-    return minDistance;
-  }
-}+} from "./internal";
+
+const defaultViewFlagOverrides = createDefaultViewFlagOverrides({});
+
+const scratchTileCenterWorld = new Point3d();
+const scratchTileCenterView = new Point3d();
+
+/** Serves as a "handler" for a specific type of [[TileTree]]. Its primary responsibilities involve loading tile content.
+ * @internal
+ */
+export abstract class RealityTileLoader {
+  private _containsPointClouds = false;
+  public readonly preloadRealityParentDepth: number;
+  public readonly preloadRealityParentSkip: number;
+
+  public constructor(private _produceGeometry?: boolean) {
+    this.preloadRealityParentDepth = IModelApp.tileAdmin.contextPreloadParentDepth;
+    this.preloadRealityParentSkip = IModelApp.tileAdmin.contextPreloadParentSkip;
+  }
+
+  public computeTilePriority(tile: Tile, viewports: Iterable<Viewport>, _users: Iterable<TileUser>): number {
+    // ###TODO: Handle case where tile tree reference(s) have a transform different from tree's (background map with ground bias).
+    return RealityTileLoader.computeTileClosestToEyePriority(tile, viewports, tile.tree.iModelTransform);
+  }
+
+  public abstract loadChildren(tile: RealityTile): Promise<Tile[] | undefined>;
+  public abstract getRequestChannel(tile: Tile): TileRequestChannel;
+  public abstract requestTileContent(tile: Tile, isCanceled: () => boolean): Promise<TileRequest.Response>;
+  public get wantDeduplicatedVertices(): boolean { return false; }
+  public abstract get maxDepth(): number;
+  public abstract get minDepth(): number;
+  public abstract get priority(): TileLoadPriority;
+  protected get _batchType(): BatchType { return BatchType.Primary; }
+  protected get _loadEdges(): boolean { return true; }
+  public getBatchIdMap(): BatchedTileIdMap | undefined { return undefined; }
+  public get isContentUnbounded(): boolean { return false; }
+  public get containsPointClouds(): boolean { return this._containsPointClouds; }
+  public get parentsAndChildrenExclusive(): boolean { return true; }
+  public forceTileLoad(_tile: Tile): boolean { return false; }
+
+  public processSelectedTiles(selected: Tile[], _args: TileDrawArgs): Tile[] { return selected; }
+
+  // NB: The isCanceled arg is chiefly for tests...in usual case it just returns false if the tile is no longer in 'loading' state.
+  public async loadTileContent(tile: Tile, data: TileRequest.ResponseData, system: RenderSystem, isCanceled?: () => boolean): Promise<RealityTileContent> {
+    assert(data instanceof Uint8Array);
+    const blob = data;
+    const streamBuffer = ByteStream.fromUint8Array(blob);
+    const realityTile = tile as RealityTile;
+    return this._produceGeometry ? this.loadGeometryFromStream(realityTile, streamBuffer, system) : this.loadGraphicsFromStream(realityTile, streamBuffer, system, isCanceled);
+  }
+
+  private _getFormat(streamBuffer: ByteStream) {
+    const position = streamBuffer.curPos;
+    const format = streamBuffer.nextUint32;
+    streamBuffer.curPos = position;
+    return format;
+
+  }
+
+  public async loadGeometryFromStream(tile: RealityTile,  streamBuffer: ByteStream, system: RenderSystem): Promise<RealityTileContent> {
+    const format = this._getFormat(streamBuffer);
+    if (format !== TileFormat.B3dm)
+      return {};
+
+    const { is3d, yAxisUp, iModel, modelId } = tile.realityRoot;
+    const reader = B3dmReader.create(streamBuffer, iModel, modelId, is3d, tile.contentRange, system, yAxisUp, tile.isLeaf, tile.center, tile.transformToRoot, undefined, this.getBatchIdMap());
+    return { geometry: reader?.readGltfAndCreateGeometry(tile.tree.iModelTransform) };
+  }
+
+  private async loadGraphicsFromStream(tile: RealityTile, streamBuffer: ByteStream, system: RenderSystem, isCanceled?: () => boolean): Promise<TileContent> {
+    const format = this._getFormat(streamBuffer);
+    if (undefined === isCanceled)
+      isCanceled = () => !tile.isLoading;
+
+    const { is3d, yAxisUp, iModel, modelId } = tile.realityRoot;
+    let reader: GltfReader | undefined;
+    switch (format) {
+      case TileFormat.Pnts:
+        this._containsPointClouds = true;
+        let graphic = readPointCloudTileContent(streamBuffer, iModel, modelId, is3d, tile.contentRange, system);
+        if (graphic && tile.transformToRoot && !tile.transformToRoot.isIdentity) {
+          const transformBranch = new GraphicBranch(true);
+          transformBranch.add(graphic);
+          graphic = system.createBranch(transformBranch, tile.transformToRoot);
+        }
+
+        return { graphic };
+
+      case TileFormat.B3dm:
+        reader = B3dmReader.create(streamBuffer, iModel, modelId, is3d, tile.contentRange, system, yAxisUp, tile.isLeaf, tile.center, tile.transformToRoot, isCanceled, this.getBatchIdMap(), this.wantDeduplicatedVertices);
+        break;
+      case TileFormat.I3dm:
+        reader = I3dmReader.create(streamBuffer, iModel, modelId, is3d, tile.contentRange, system, yAxisUp, tile.isLeaf, isCanceled, undefined, this.wantDeduplicatedVertices);
+        break;
+      case TileFormat.Cmpt:
+        const header = new CompositeTileHeader(streamBuffer);
+        if (!header.isValid) return {};
+        const branch = new GraphicBranch(true);
+        for (let i = 0; i < header.tileCount; i++) {
+          const tilePosition = streamBuffer.curPos;
+          streamBuffer.advance(8);    // Skip magic and version.
+          const tileBytes = streamBuffer.nextUint32;
+          streamBuffer.curPos = tilePosition;
+          const result = await this.loadGraphicsFromStream(tile, streamBuffer, system, isCanceled);
+          if (result.graphic)
+            branch.add(result.graphic);
+          streamBuffer.curPos = tilePosition + tileBytes;
+        }
+        return { graphic: branch.isEmpty ? undefined : system.createBranch(branch, Transform.createIdentity()), isLeaf: tile.isLeaf };
+
+      default:
+        assert(false, `unknown tile format ${format}`);
+        break;
+    }
+
+    let content: TileContent = {};
+    if (undefined !== reader) {
+      try {
+        content = await reader.read();
+      } catch (_err) {
+        // Failure to load should prevent us from trying to load children
+        content.isLeaf = true;
+      }
+    }
+
+    return content;
+  }
+
+  public get viewFlagOverrides(): ViewFlagOverrides { return defaultViewFlagOverrides; }
+
+  public static computeTileClosestToEyePriority(tile: Tile, viewports: Iterable<Viewport>, location: Transform): number {
+    // Prioritize tiles closer to eye.
+    // NB: In NPC coords, 0 = far plane, 1 = near plane.
+    const center = location.multiplyPoint3d(tile.center, scratchTileCenterWorld);
+    let minDistance = 1.0;
+    for (const viewport of viewports) {
+      const npc = viewport.worldToNpc(center, scratchTileCenterView);
+      const distance = 1.0 - npc.z;
+      minDistance = Math.min(distance, minDistance);
+    }
+
+    return minDistance;
+  }
+}