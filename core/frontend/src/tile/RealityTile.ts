--- conflicted
+++ resolved
@@ -216,7 +216,6 @@
     }
   }
 
-<<<<<<< HEAD
   // Preload tiles that are protected:
   // * used tiles (where "used" may mean: selected/preloaded for display or content requested);
   // * parents and siblings of other protected tiles.
@@ -228,15 +227,6 @@
       for (const child of children) {
         hasProtectedChildren = child.preloadProtectedTiles(args, context) || hasProtectedChildren;
       }
-=======
-  /** @internal */
-  protected selectRealityChildren(context: TraversalSelectionContext, args: TileDrawArgs, traversalDetails: TraversalDetails) {
-    const childrenLoadStatus = this.loadChildren(); // NB: asynchronous
-    if (TileTreeLoadStatus.Loading === childrenLoadStatus) {
-      args.markChildrenLoading();
-      traversalDetails.childrenLoading = true;
-      return;
->>>>>>> 797c4b9a
     }
 
     if (children && hasProtectedChildren) {
@@ -257,10 +247,7 @@
     return context.selected.find((tile) => tile === this) !== undefined;
   }
 
-<<<<<<< HEAD
-=======
-  /** @internal */
->>>>>>> 797c4b9a
+  /** @internal */
   public addBoundingGraphic(builder: GraphicBuilder, color: ColorDef) {
     builder.setSymbology(color, color, 3);
     let corners = this.rangeCorners ? this.rangeCorners : this.range.corners();
@@ -305,13 +292,13 @@
     return true;
   }
 
-<<<<<<< HEAD
   protected forceSelectRealityTile(): boolean { return false; }
-  protected minimumVisibleFactor(): Number { return 0; }
-=======
-  /** @internal */
-  public forceSelectRealityTile(): boolean { return false; }
->>>>>>> 797c4b9a
+  protected minimumVisibleFactor(): number { 
+    if (this.additiveRefinement)
+		return 0.25;
+	else
+		return 0; 
+  }
 
   /** @internal */
   public selectRealityTiles(context: TraversalSelectionContext, args: TileDrawArgs, traversalDetails: TraversalDetails) {
@@ -366,7 +353,6 @@
     }
   }
 
-<<<<<<< HEAD
   // Attempt to select the children of a tile in case they could be displayed while this tile is loading. This does not take into account visibility.
   protected selectRealityChildrenAsFallback(context: TraversalSelectionContext, args: TileDrawArgs, traversalDetails: TraversalDetails){
     const childrenReady = this.getLoadedRealityChildren(args);
@@ -414,11 +400,6 @@
       this.getTilesToPurgeWithoutProtection(olderThan, tilesToPurge);
 
     // Discard contents of tiles that have been marked.
-=======
-  /** @internal */
-  public purgeContents(olderThan: BeTimePoint): void {
-    // Discard contents of tiles that have not been "used" recently, where "used" may mean: selected/preloaded for display or content requested.
->>>>>>> 797c4b9a
     // Note we do not discard the child Tile objects themselves.
     for (const tile of tilesToPurge)
       tile.disposeContents();
@@ -524,30 +505,6 @@
     return this.maximumSize / args.getPixelSize(this);
   }
 
-<<<<<<< HEAD
-=======
-  /** @internal */
-  public preloadTilesInFrustum(args: TileDrawArgs, context: TraversalSelectionContext, preloadSizeModifier: number) {
-    const visibility = this.computeVisibilityFactor(args);
-    if (visibility < 0)
-      return;
-
-    if (visibility * preloadSizeModifier > 1) {
-      if (this.isDisplayable)
-        context.preload(this, args);
-    } else {
-      const childrenLoadStatus = this.loadChildren(); // NB: asynchronous
-      if (TileTreeLoadStatus.Loading === childrenLoadStatus) {
-        args.markChildrenLoading();
-      } else if (undefined !== this.realityChildren) {
-        for (const child of this.realityChildren)
-          child.preloadTilesInFrustum(args, context, preloadSizeModifier);
-      }
-    }
-  }
-
-  /** @internal */
->>>>>>> 797c4b9a
   protected get _anyChildNotFound(): boolean {
     if (undefined !== this.children)
       for (const child of this.children)
