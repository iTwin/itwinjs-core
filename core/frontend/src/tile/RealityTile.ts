<<<<<<< HEAD
/*---------------------------------------------------------------------------------------------
* Copyright (c) Bentley Systems, Incorporated. All rights reserved.
* See LICENSE.md in the project root for license terms and full copyright notice.
*--------------------------------------------------------------------------------------------*/
/** @packageDocumentation
 * @module Tiles
 */

import { BeTimePoint } from "@bentley/bentleyjs-core";
import { ClipMaskXYZRangePlanes, ClipShape, ClipVector, Point3d, Polyface, Transform } from "@bentley/geometry-core";
import { ColorDef } from "@bentley/imodeljs-common";
import { GraphicBuilder } from "../render/GraphicBuilder";
import { RenderSystem } from "../render/RenderSystem";
import { ViewingSpace } from "../ViewingSpace";
import { Viewport } from "../Viewport";
import {
  RealityTileCollectionSelectionStatus,
  RealityTileCollector,
  RealityTileTree, Tile, TileContent, TileDrawArgs, TileGraphicType, TileLoadStatus, TileParams, TileRequest, TileRequestChannel, TileTreeLoadStatus, TraversalDetails, TraversalSelectionContext,
} from "./internal";

/** @internal */
export interface RealityTileParams extends TileParams {
  readonly transformToRoot?: Transform;
  readonly additiveRefinement?: boolean;
  readonly noContentButTerminateOnSelection?: boolean;
  readonly rangeCorners?: Point3d[];
}
/** The geometry representing the contents of a reality tile.  Currently only polyfaces are returned
 * @alpha
 */
export interface RealityTileGeometry {
  polyfaces?: Polyface[];
}

/** @internal */
export interface RealityTileContent extends TileContent {
  geometry?: RealityTileGeometry;
}

const scratchLoadedChildren = new Array<RealityTile>();
const scratchCorners = [Point3d.createZero(), Point3d.createZero(), Point3d.createZero(), Point3d.createZero(), Point3d.createZero(), Point3d.createZero(), Point3d.createZero(), Point3d.createZero()];
/**
 * A specialization of tiles that represent reality tiles.  3D Tilesets and maps use this class and have their own optimized traversal and lifetime management.
 * @internal
 */
export class RealityTile extends Tile {
  public readonly transformToRoot?: Transform;
  public readonly additiveRefinement?: boolean;
  public readonly noContentButTerminateOnSelection?: boolean;
  public readonly rangeCorners?: Point3d[];
  protected _geometry?: RealityTileGeometry;
  private _everDisplayed = false;

  public constructor(props: RealityTileParams, tree: RealityTileTree) {
    super(props, tree);
    this.transformToRoot = props.transformToRoot;
    this.additiveRefinement = (undefined === props.additiveRefinement) ? this.realityParent?.additiveRefinement : props.additiveRefinement;
    this.noContentButTerminateOnSelection = props.noContentButTerminateOnSelection;
    this.rangeCorners = props.rangeCorners;

    if (undefined === this.transformToRoot)
      return;

    // Can transform be non-rigid?? -- if so would have to handle (readonly) radius.
    this.boundingSphere.transformBy(this.transformToRoot, this.boundingSphere);
    this.transformToRoot.multiplyRange(this.range, this.range);

    if (this.rangeCorners)
      this.transformToRoot.multiplyPoint3dArrayInPlace(this.rangeCorners);

    if (undefined !== this._contentRange)
      this.transformToRoot.multiplyRange(this._contentRange, this._contentRange);
  }
  public setContent(content: RealityTileContent): void {
    super.setContent(content);
    this._geometry = content.geometry;
  }

  public get realityChildren(): RealityTile[] | undefined { return this.children as RealityTile[] | undefined; }
  public get realityParent(): RealityTile { return this.parent as RealityTile; }
  public get realityRoot(): RealityTileTree { return this.tree as RealityTileTree; }
  public get graphicType(): TileGraphicType | undefined { return undefined; }     // If undefined, use tree type.
  public get maxDepth(): number { return this.realityRoot.loader.maxDepth; }
  public get isPointCloud() { return this.realityRoot.loader.containsPointClouds; }
  public get isLoaded() { return this.loadStatus === TileLoadStatus.Ready; }      // Reality tiles may depend on secondary tiles (maps) so can ge loaded but not ready.
  public get geometry(): RealityTileGeometry | undefined { return this._geometry;  }
  public get isDisplayable(): boolean {
    if (this.noContentButTerminateOnSelection)
      return false;
    else
      return super.isDisplayable;
  }

  public markUsed(args: TileDrawArgs): void {
    args.markUsed(this);
  }

  public markDisplayed(): void {
    this._everDisplayed = true;
  }

  public isOccluded(_viewingSpace: ViewingSpace): boolean {
    return false;
  }

  public get channel(): TileRequestChannel {
    return this.realityRoot.loader.getRequestChannel(this);
  }

  public async requestContent(isCanceled: () => boolean): Promise<TileRequest.Response> {
    return this.realityRoot.loader.requestTileContent(this, isCanceled);
  }

  protected _loadChildren(resolve: (children: Tile[] | undefined) => void, reject: (error: Error) => void): void {
    this.realityRoot.loader.loadChildren(this).then((children: Tile[] | undefined) => {
      resolve(children);
    }).catch((err) => {
      reject(err);
    });
  }

  public async readContent(data: TileRequest.ResponseData, system: RenderSystem, isCanceled?: () => boolean): Promise<TileContent> {
    return this.realityRoot.loader.loadTileContent(this, data, system, isCanceled);
  }

  public computeLoadPriority(viewports: Iterable<Viewport>): number {
    return this.realityRoot.loader.computeTilePriority(this, viewports);
  }

  public getContentClip(): ClipVector | undefined {
    return ClipVector.createCapture([ClipShape.createBlock(this.contentRange, ClipMaskXYZRangePlanes.All)]);
  }

  // Allow tile to select additional tiles (Terrain Imagery...)
  public selectSecondaryTiles(_args: TileDrawArgs, _context: TraversalSelectionContext) { }

  // An upsampled tile is not loadable - will override to return loadable parent.
  public get loadableTile(): RealityTile { return this; }

  public preloadRealityTilesAtDepth(depth: number, context: TraversalSelectionContext, args: TileDrawArgs) {
    if (this.depth === depth) {
      context.preload(this, args);
      return;
    }

    this.loadChildren();

    if (undefined !== this.realityChildren) {
      for (const child of this.realityChildren)
        child.preloadRealityTilesAtDepth(depth, context, args);
    }
  }

  protected selectRealityChildren(context: TraversalSelectionContext, args: TileDrawArgs, traversalDetails: TraversalDetails) {
    const childrenLoadStatus = this.loadChildren(); // NB: asynchronous
    if (TileTreeLoadStatus.Loading === childrenLoadStatus) {
      args.markChildrenLoading();
      traversalDetails.childrenLoading = true;
      return;
    }

    if (undefined !== this.realityChildren) {
      const traversalChildren = this.realityRoot.getTraversalChildren(this.depth);
      traversalChildren.initialize();
      for (let i = 0; i < this.children!.length; i++)
        this.realityChildren[i].selectRealityTiles(context, args, traversalChildren.getChildDetail(i));

      traversalChildren.combine(traversalDetails);
    }
  }
  public addBoundingGraphic(builder: GraphicBuilder, color: ColorDef) {
    builder.setSymbology(color, color, 3);
    builder.addRangeBoxFromCorners(this.rangeCorners ? this.rangeCorners : this.range.corners());
  }

  public allChildrenIncluded(tiles: Tile[]) {
    if (this.children === undefined || tiles.length !== this.children.length)
      return false;
    for (const tile of tiles)
      if (tile.parent !== this)
        return false;
    return true;
  }

  protected getLoadedRealityChildren(args: TileDrawArgs): boolean {
    if (this._childrenLoadStatus !== TileTreeLoadStatus.Loaded || this.realityChildren === undefined)
      return false;

    for (const child of this.realityChildren) {
      if (child.isReady && child.computeVisibilityFactor(args) > 0) {
        scratchLoadedChildren.push(child);
      } else if (!child.getLoadedRealityChildren(args))
        return false;
    }
    return true;
  }
  public forceSelectRealityTile(): boolean { return false; }

  public selectRealityTiles(context: TraversalSelectionContext, args: TileDrawArgs, traversalDetails: TraversalDetails) {
    const visibility = this.computeVisibilityFactor(args);
    if (visibility < 0)
      return;

    if (this.realityRoot.loader.forceTileLoad(this) && !this.isReady) {
      context.selectOrQueue(this, args, traversalDetails);    // Force loading if loader requires this tile. (cesium terrain visibility).
      return;
    }

    if (visibility >= 1 && this.noContentButTerminateOnSelection)
      return;

    if (this.isDisplayable && (visibility >= 1 || this._anyChildNotFound || this.forceSelectRealityTile() || context.selectionCountExceeded)) {
      if (!this.isOccluded(args.viewingSpace)) {
        context.selectOrQueue(this, args, traversalDetails);

        if (!this.isReady) {      // This tile is visible but not loaded - Use higher resolution children if present
          if (this.getLoadedRealityChildren(args))
            context.select(scratchLoadedChildren, args);
          scratchLoadedChildren.length = 0;
        }
      }
    } else {
      if (this.additiveRefinement && this.isDisplayable)
        context.selectOrQueue(this, args, traversalDetails);

      this.selectRealityChildren(context, args, traversalDetails);
      if (this.isReady && (traversalDetails.childrenLoading || 0 !== traversalDetails.queuedChildren.length)) {
        const minimumVisibleFactor = .25;     // If the tile has not yet been displayed in this viewport -- display only if it is within 25% of visible. Avoid overly tiles popping into view unexpectedly (terrain)

        if (visibility > minimumVisibleFactor || this._everDisplayed)
          context.selectOrQueue(this, args, traversalDetails);
      }
    }
  }

  public purgeContents(olderThan: BeTimePoint): void {
    // Discard contents of tiles that have not been "used" recently, where "used" may mean: selected/preloaded for display or content requested.
    // Note we do not discard the child Tile objects themselves.
    if (this.usageMarker.isExpired(olderThan))
      this.disposeContents();

    const children = this.realityChildren;
    if (children)
      for (const child of children)
        child.purgeContents(olderThan);
  }

  public computeVisibilityFactor(args: TileDrawArgs): number {
    if (this.isEmpty || this.isRegionCulled(args))
      return -1;

    // some nodes are merely for structure and don't have any geometry
    if (0 === this.maximumSize)
      return 0;

    if (this.isLeaf)
      return this.hasContentRange && this.isContentCulled(args) ? -1 : 1;

    return this.maximumSize / args.getPixelSize(this);
  }

  public preloadTilesInFrustum(args: TileDrawArgs, context: TraversalSelectionContext, preloadSizeModifier: number) {
    const visibility = this.computeVisibilityFactor(args);
    if (visibility < 0)
      return;

    if (visibility * preloadSizeModifier > 1) {
      if (this.isDisplayable)
        context.preload(this, args);
    } else {
      const childrenLoadStatus = this.loadChildren(); // NB: asynchronous
      if (TileTreeLoadStatus.Loading === childrenLoadStatus) {
        args.markChildrenLoading();
      } else if (undefined !== this.realityChildren) {
        for (const child of this.realityChildren)
          child.preloadTilesInFrustum(args, context, preloadSizeModifier);
      }
    }
  }

  protected get _anyChildNotFound(): boolean {
    if (undefined !== this.children)
      for (const child of this.children)
        if (child.isNotFound)
          return true;

    return this._childrenLoadStatus === TileTreeLoadStatus.NotFound;
  }
  public getSizeProjectionCorners(): Point3d[] | undefined {
    if (!this.tree.isContentUnbounded)
      return undefined;           // For a non-global tree use the standard size algorithm.

    // For global tiles (as in OSM buildings) return the range corners - this allows an algorithm that uses the area of the projected corners to attenuate horizon tiles.
    return this.range.corners(scratchCorners);
  }
  public collectRealityTiles(collector: RealityTileCollector) {
    const status = collector.selectTile(this);

    switch(status) {
      case RealityTileCollectionSelectionStatus.Reject:
        return;

      case RealityTileCollectionSelectionStatus.Continue:
        if (!this.isLeaf && !this._anyChildNotFound) {
          const childrenLoadStatus = this.loadChildren(); // NB: asynchronous
          if (TileTreeLoadStatus.Loading === childrenLoadStatus) {
            collector.markChildrenLoading();
            return;
          }
          if (undefined !== this.realityChildren && !this._anyChildNotFound)
            for (const child of this.realityChildren)
              child.collectRealityTiles(collector);
          break;
        }

      // eslint-disable-next-line no-fallthrough
      case RealityTileCollectionSelectionStatus.Accept:
        if (this.isReady)
          collector.accepted.push(this);
        else
          collector.missing.add(this.loadableTile);

        break;
    }
  }
}
=======
/*---------------------------------------------------------------------------------------------
* Copyright (c) Bentley Systems, Incorporated. All rights reserved.
* See LICENSE.md in the project root for license terms and full copyright notice.
*--------------------------------------------------------------------------------------------*/
/** @packageDocumentation
 * @module Tiles
 */

import { BeTimePoint, dispose } from "@itwin/core-bentley";
import { ClipMaskXYZRangePlanes, ClipShape, ClipVector, Point3d, Transform } from "@itwin/core-geometry";
import { ColorDef, Frustum } from "@itwin/core-common";
import { IModelApp } from "../IModelApp";
import { GraphicBranch, GraphicBranchOptions } from "../render/GraphicBranch";
import { GraphicBuilder } from "../render/GraphicBuilder";
import { RenderGraphic } from "../render/RenderGraphic";
import { RenderSystem } from "../render/RenderSystem";
import { ViewingSpace } from "../ViewingSpace";
import { Viewport } from "../Viewport";
import {
  RealityTileRegion,
  RealityTileTree, Tile, TileContent, TileDrawArgs, TileGraphicType, TileLoadStatus, TileParams, TileRequest, TileRequestChannel, TileTreeLoadStatus, TraversalDetails, TraversalSelectionContext,
} from "./internal";

/** @internal */
export interface RealityTileParams extends TileParams {
  readonly transformToRoot?: Transform;
  readonly additiveRefinement?: boolean;
  readonly noContentButTerminateOnSelection?: boolean;
  readonly rangeCorners?: Point3d[];
  readonly region?: RealityTileRegion;
}

const scratchLoadedChildren = new Array<RealityTile>();
const scratchCorners = [Point3d.createZero(), Point3d.createZero(), Point3d.createZero(), Point3d.createZero(), Point3d.createZero(), Point3d.createZero(), Point3d.createZero(), Point3d.createZero()];
const additiveRefinementThreshold = 10000;    // Additive tiles (Cesium OSM tileset) are subdivided until their range diagonal falls below this threshold to ensure accurate reprojection.
const additiveRefinementDepthLimit = 20;
const scratchFrustum = new Frustum();

/**
 * A specialization of tiles that represent reality tiles.  3D Tilesets and maps use this class and have their own optimized traversal and lifetime management.
 * @internal
 */
export class RealityTile extends Tile {
  public readonly transformToRoot?: Transform;
  public readonly additiveRefinement?: boolean;
  public readonly noContentButTerminateOnSelection?: boolean;
  public readonly rangeCorners?: Point3d[];
  public readonly region?: RealityTileRegion;
  private _everDisplayed = false;
  protected _reprojectionTransform?: Transform;
  private _reprojectedGraphic?: RenderGraphic;

  public constructor(props: RealityTileParams, tree: RealityTileTree) {
    super(props, tree);
    this.transformToRoot = props.transformToRoot;
    this.additiveRefinement = (undefined === props.additiveRefinement) ? this.realityParent?.additiveRefinement : props.additiveRefinement;
    this.noContentButTerminateOnSelection = props.noContentButTerminateOnSelection;
    this.rangeCorners = props.rangeCorners;
    this.region = props.region;

    if (undefined === this.transformToRoot)
      return;

    // Can transform be non-rigid?? -- if so would have to handle (readonly) radius.
    this.boundingSphere.transformBy(this.transformToRoot, this.boundingSphere);
    this.transformToRoot.multiplyRange(this.range, this.range);

    if (this.rangeCorners)
      this.transformToRoot.multiplyPoint3dArrayInPlace(this.rangeCorners);

    if (undefined !== this._contentRange)
      this.transformToRoot.multiplyRange(this._contentRange, this._contentRange);
  }

  public get realityChildren(): RealityTile[] | undefined { return this.children as RealityTile[] | undefined; }
  public get realityParent(): RealityTile { return this.parent as RealityTile; }
  public get realityRoot(): RealityTileTree { return this.tree as RealityTileTree; }
  public get graphicType(): TileGraphicType | undefined { return undefined; }     // If undefined, use tree type.
  public get maxDepth(): number { return this.realityRoot.loader.maxDepth; }
  public get isPointCloud() { return this.realityRoot.loader.containsPointClouds; }
  public get isLoaded() { return this.loadStatus === TileLoadStatus.Ready; }      // Reality tiles may depend on secondary tiles (maps) so can ge loaded but not ready.
  public override get isDisplayable(): boolean {
    if (this.noContentButTerminateOnSelection)
      return false;
    else
      return super.isDisplayable;
  }

  public markUsed(args: TileDrawArgs): void {
    args.markUsed(this);
  }

  public markDisplayed(): void {
    this._everDisplayed = true;
  }

  public isOccluded(_viewingSpace: ViewingSpace): boolean {
    return false;
  }

  public get channel(): TileRequestChannel {
    return this.realityRoot.loader.getRequestChannel(this);
  }

  public async requestContent(isCanceled: () => boolean): Promise<TileRequest.Response> {
    return this.realityRoot.loader.requestTileContent(this, isCanceled);
  }
  private useAdditiveRefinementStepchildren() {
    // Create additive stepchildren only if we are this tile is additive and we are repojecting and the radius exceeds the additiveRefinementThreshold.
    // This criteria is currently only met by the Cesium OSM tileset.
    const rangeDiagonal = this.rangeCorners ? this.rangeCorners[0].distance(this.rangeCorners[3]) : 0;
    return this.additiveRefinement && this.isDisplayable && rangeDiagonal > additiveRefinementThreshold && this.depth < additiveRefinementDepthLimit && this.realityRoot.doReprojectChildren(this);
  }

  protected _loadChildren(resolve: (children: Tile[] | undefined) => void, reject: (error: Error) => void): void {
    this.realityRoot.loader.loadChildren(this).then((children: Tile[] | undefined) => {

      /* If this is a large tile is to be included additively, but we are reprojecting (Cesium OSM) then we must add step-children to display the geometry as an overly large
         tile cannot be reprojected accurately.  */
      if (this.useAdditiveRefinementStepchildren())
        this.loadAdditiveRefinementChildren((stepChildren: Tile[]) => { children = children ? children?.concat(stepChildren) : stepChildren; });

      if (children)
        this.realityRoot.reprojectAndResolveChildren(this, children, resolve);   /* Potentially reprojecect and resolve these children */

    }).catch((err) => {
      reject(err);
    });
  }

  public async readContent(data: TileRequest.ResponseData, system: RenderSystem, isCanceled?: () => boolean): Promise<TileContent> {
    return this.realityRoot.loader.loadTileContent(this, data, system, isCanceled);
  }

  public override computeLoadPriority(viewports: Iterable<Viewport>): number {
    return this.realityRoot.loader.computeTilePriority(this, viewports);
  }

  public getContentClip(): ClipVector | undefined {
    return ClipVector.createCapture([ClipShape.createBlock(this.contentRange, ClipMaskXYZRangePlanes.All)]);
  }

  // Allow tile to select additional tiles (Terrain Imagery...)
  public selectSecondaryTiles(_args: TileDrawArgs, _context: TraversalSelectionContext) { }

  // An upsampled tile is not loadable - will override to return loadable parent.
  public get loadableTile(): RealityTile { return this; }

  public preloadRealityTilesAtDepth(depth: number, context: TraversalSelectionContext, args: TileDrawArgs) {
    if (this.depth === depth) {
      context.preload(this, args);
      return;
    }

    this.loadChildren();

    if (undefined !== this.realityChildren) {
      for (const child of this.realityChildren)
        child.preloadRealityTilesAtDepth(depth, context, args);
    }
  }

  protected selectRealityChildren(context: TraversalSelectionContext, args: TileDrawArgs, traversalDetails: TraversalDetails) {
    const childrenLoadStatus = this.loadChildren(); // NB: asynchronous
    if (TileTreeLoadStatus.Loading === childrenLoadStatus) {
      args.markChildrenLoading();
      traversalDetails.childrenLoading = true;
      return;
    }

    if (undefined !== this.realityChildren) {
      const traversalChildren = this.realityRoot.getTraversalChildren(this.depth);
      traversalChildren.initialize();
      for (let i = 0; i < this.children!.length; i++)
        this.realityChildren[i].selectRealityTiles(context, args, traversalChildren.getChildDetail(i));

      traversalChildren.combine(traversalDetails);
    }
  }
  public addBoundingGraphic(builder: GraphicBuilder, color: ColorDef) {
    builder.setSymbology(color, color, 3);
    let corners = this.rangeCorners ? this.rangeCorners : this.range.corners();
    if (this._reprojectionTransform)
      corners = this._reprojectionTransform.multiplyPoint3dArray(corners);
    builder.addRangeBoxFromCorners(corners);
  }

  public reproject(rootReprojection: Transform) {
    this._reprojectionTransform = rootReprojection;
    rootReprojection.multiplyRange(this.range, this.range);
    this.boundingSphere.transformBy(rootReprojection, this.boundingSphere);
    if (this.contentRange)
      rootReprojection.multiplyRange(this.contentRange, this.contentRange);
    if (this.rangeCorners)
      rootReprojection.multiplyPoint3dArrayInPlace(this.rangeCorners);
  }

  public allChildrenIncluded(tiles: Tile[]) {
    if (this.children === undefined || tiles.length !== this.children.length)
      return false;
    for (const tile of tiles)
      if (tile.parent !== this)
        return false;
    return true;
  }

  protected getLoadedRealityChildren(args: TileDrawArgs): boolean {
    if (this._childrenLoadStatus !== TileTreeLoadStatus.Loaded || this.realityChildren === undefined)
      return false;

    for (const child of this.realityChildren) {
      if (child.isReady && child.computeVisibilityFactor(args) > 0) {
        scratchLoadedChildren.push(child);
      } else if (!child.getLoadedRealityChildren(args))
        return false;
    }
    return true;
  }
  public forceSelectRealityTile(): boolean { return false; }

  public selectRealityTiles(context: TraversalSelectionContext, args: TileDrawArgs, traversalDetails: TraversalDetails) {
    const visibility = this.computeVisibilityFactor(args);
    if (visibility < 0)
      return;

    if (this.realityRoot.loader.forceTileLoad(this) && !this.isReady) {
      context.selectOrQueue(this, args, traversalDetails);    // Force loading if loader requires this tile. (cesium terrain visibility).
      return;
    }

    if (visibility >= 1 && this.noContentButTerminateOnSelection)
      return;

    if (this.isDisplayable && (visibility >= 1 || this._anyChildNotFound || this.forceSelectRealityTile() || context.selectionCountExceeded)) {
      if (!this.isOccluded(args.viewingSpace)) {
        context.selectOrQueue(this, args, traversalDetails);

        if (!this.isReady) {      // This tile is visible but not loaded - Use higher resolution children if present
          if (this.getLoadedRealityChildren(args))
            context.select(scratchLoadedChildren, args);
          scratchLoadedChildren.length = 0;
        }
      }
    } else {
      if (this.additiveRefinement && this.isDisplayable && !this.useAdditiveRefinementStepchildren())
        context.selectOrQueue(this, args, traversalDetails);      // With additive refinement it is necessary to display this tile along with any displayed children.

      this.selectRealityChildren(context, args, traversalDetails);
      if (this.isReady && (traversalDetails.childrenLoading || 0 !== traversalDetails.queuedChildren.length)) {
        const minimumVisibleFactor = .25;     // If the tile has not yet been displayed in this viewport -- display only if it is within 25% of visible. Avoid overly tiles popping into view unexpectedly (terrain)

        if (visibility > minimumVisibleFactor || this._everDisplayed)
          context.selectOrQueue(this, args, traversalDetails);
      }
    }
  }

  public purgeContents(olderThan: BeTimePoint): void {
    // Discard contents of tiles that have not been "used" recently, where "used" may mean: selected/preloaded for display or content requested.
    // Note we do not discard the child Tile objects themselves.
    if (this.usageMarker.isExpired(olderThan))
      this.disposeContents();

    const children = this.realityChildren;
    if (children)
      for (const child of children)
        child.purgeContents(olderThan);
  }

  public computeVisibilityFactor(args: TileDrawArgs): number {
    if (this.isEmpty)
      return -1;

    if (this.rangeCorners)
      scratchFrustum.setFromCorners(this.rangeCorners);
    else
      Frustum.fromRange(this.range, scratchFrustum);

    if (this.isFrustumCulled(scratchFrustum, args, true, this.boundingSphere))
      return -1;

    // some nodes are merely for structure and don't have any geometry
    if (0 === this.maximumSize)
      return 0;

    if (this.isLeaf)
      return this.hasContentRange && this.isContentCulled(args) ? -1 : 1;

    return this.maximumSize / args.getPixelSize(this);
  }

  public preloadTilesInFrustum(args: TileDrawArgs, context: TraversalSelectionContext, preloadSizeModifier: number) {
    const visibility = this.computeVisibilityFactor(args);
    if (visibility < 0)
      return;

    if (visibility * preloadSizeModifier > 1) {
      if (this.isDisplayable)
        context.preload(this, args);
    } else {
      const childrenLoadStatus = this.loadChildren(); // NB: asynchronous
      if (TileTreeLoadStatus.Loading === childrenLoadStatus) {
        args.markChildrenLoading();
      } else if (undefined !== this.realityChildren) {
        for (const child of this.realityChildren)
          child.preloadTilesInFrustum(args, context, preloadSizeModifier);
      }
    }
  }

  protected get _anyChildNotFound(): boolean {
    if (undefined !== this.children)
      for (const child of this.children)
        if (child.isNotFound)
          return true;

    return this._childrenLoadStatus === TileTreeLoadStatus.NotFound;
  }
  public override getSizeProjectionCorners(): Point3d[] | undefined {
    if (!this.tree.isContentUnbounded)
      return undefined;           // For a non-global tree use the standard size algorithm.

    // For global tiles (as in OSM buildings) return the range corners or X-Y corners only if bounded by region- this allows an algorithm that uses the area of the projected corners to attenuate horizon tiles.
    if (!this.rangeCorners)
      return this.range.corners(scratchCorners);

    return this.region ? this.rangeCorners.slice(4) : this.rangeCorners;
  }

  public get isStepChild() { return false; }

  protected loadAdditiveRefinementChildren(resolve: (children: Tile[]) => void): void {
    const region = this.region;
    const corners = this.rangeCorners;
    if (!region || !corners)
      return;

    const maximumSize = this.maximumSize;
    const rangeDiagonal = corners[0].distance(corners[3]);
    const isLeaf = rangeDiagonal < additiveRefinementThreshold || this.depth > additiveRefinementDepthLimit;

    const stepChildren = new Array<AdditiveRefinementStepChild>();
    const latitudeDelta = (region.maxLatitude - region.minLatitude) / 2;
    const longitudeDelta = (region.maxLongitude - region.minLongitude) / 2;
    const minHeight = region.minHeight;
    const maxHeight = region.maxHeight;

    for (let i = 0, minLongitude = region.minLongitude, step = 0; i < 2; i++, minLongitude += longitudeDelta, step++) {
      for (let j = 0, minLatitude = region.minLatitude; j < 2; j++, minLatitude += latitudeDelta) {
        const childRegion = new RealityTileRegion({ minLatitude, maxLatitude: minLatitude + latitudeDelta, minLongitude, maxLongitude: minLongitude + longitudeDelta, minHeight, maxHeight });
        const childRange = childRegion.getRange();

        const contentId = `${this.contentId}_S${step++}`;
        const childParams: RealityTileParams = { rangeCorners: childRange.corners, contentId, range: childRange.range, maximumSize, parent: this, additiveRefinement: false, isLeaf, region: childRegion };

        stepChildren.push(new AdditiveRefinementStepChild(childParams, this.realityRoot));
      }
    }
    resolve(stepChildren);
  }
  public override produceGraphics(): RenderGraphic | undefined {
    if (undefined === this._reprojectionTransform)
      return super.produceGraphics();

    if (undefined === this._reprojectedGraphic && undefined !== this._graphic) {
      const branch = new GraphicBranch(false);
      branch.add(this._graphic);
      this._reprojectedGraphic = IModelApp.renderSystem.createGraphicBranch(branch, this._reprojectionTransform);
    }
    return this._reprojectedGraphic;
  }

  public get unprojectedGraphic(): RenderGraphic | undefined {
    return this._graphic;
  }
  public override disposeContents(): void {
    super.disposeContents();
    this._reprojectedGraphic = dispose(this._reprojectedGraphic);
  }
}

/** When additive refinement is used (as in the Cesium OSM tileset) it is not possible to accurately reproject very large, low level tiles
 * In this case we create additional "step" children (grandchildren etc. ) that will clipped portions display the their ancestor's additive geometry.
 * These step children are subdivided until they are small enough to be accurately reprojected - this is controlled by the additiveRefinementThreshold (currently 2KM).
 * The stepchildren do not contain any tile graphics - they just create a branch with clipping and reprojection to display their additive refinement ancestor graphics.
 */
class AdditiveRefinementStepChild extends RealityTile {
  public override get isStepChild() { return true; }
  private _loadableTile: RealityTile;

  public constructor(props: RealityTileParams, tree: RealityTileTree) {
    super(props, tree);
    this._loadableTile = this.realityParent;
    for (; this._loadableTile && this._loadableTile.isStepChild; this._loadableTile = this._loadableTile.realityParent)
      ;
  }
  public override get loadableTile(): RealityTile {
    return this._loadableTile;
  }
  public override get isLoading(): boolean { return this._loadableTile.isLoading; }
  public override get isQueued(): boolean { return this._loadableTile.isQueued; }
  public override get isNotFound(): boolean { return this._loadableTile.isNotFound; }
  public override get isReady(): boolean { return this._loadableTile.isReady; }
  public override get isLoaded(): boolean { return this._loadableTile.isLoaded; }
  public override get isEmpty() { return false; }
  public override produceGraphics(): RenderGraphic | undefined {
    if (undefined === this._graphic) {
      const parentGraphics = this._loadableTile.unprojectedGraphic;

      if (!parentGraphics || !this._reprojectionTransform)
        return undefined;

      const branch = new GraphicBranch(false);
      branch.add(parentGraphics);
      const renderSystem = IModelApp.renderSystem;
      const branchOptions: GraphicBranchOptions = {};
      if (this.rangeCorners) {
        const clipPolygon = [this.rangeCorners[0], this.rangeCorners[1], this.rangeCorners[3], this.rangeCorners[2]];
        branchOptions.clipVolume = renderSystem.createClipVolume(ClipVector.create([ClipShape.createShape(clipPolygon, undefined, undefined, this.tree.iModelTransform)!]));
      }
      this._graphic = renderSystem.createGraphicBranch(branch, this._reprojectionTransform, branchOptions);
    }
    return this._graphic;
  }

  public override markUsed(args: TileDrawArgs): void {
    args.markUsed(this);
    args.markUsed(this._loadableTile);
  }
  protected override _loadChildren(resolve: (children: Tile[] | undefined) => void, _reject: (error: Error) => void): void {
    this.loadAdditiveRefinementChildren((stepChildren: Tile[]) => {
      if (stepChildren)
        this.realityRoot.reprojectAndResolveChildren(this, stepChildren, resolve);
    });
  }
}
>>>>>>> b8770526
<|MERGE_RESOLUTION|>--- conflicted
+++ resolved
@@ -1,4 +1,3 @@
-<<<<<<< HEAD
 /*---------------------------------------------------------------------------------------------
 * Copyright (c) Bentley Systems, Incorporated. All rights reserved.
 * See LICENSE.md in the project root for license terms and full copyright notice.
@@ -7,16 +6,18 @@
  * @module Tiles
  */
 
-import { BeTimePoint } from "@bentley/bentleyjs-core";
-import { ClipMaskXYZRangePlanes, ClipShape, ClipVector, Point3d, Polyface, Transform } from "@bentley/geometry-core";
-import { ColorDef } from "@bentley/imodeljs-common";
+import { BeTimePoint, dispose } from "@itwin/core-bentley";
+import { ClipMaskXYZRangePlanes, ClipShape, ClipVector, Point3d, Polyface, Transform } from "@itwin/core-geometry";
+import { ColorDef, Frustum } from "@itwin/core-common";
+import { IModelApp } from "../IModelApp";
+import { GraphicBranch, GraphicBranchOptions } from "../render/GraphicBranch";
 import { GraphicBuilder } from "../render/GraphicBuilder";
+import { RenderGraphic } from "../render/RenderGraphic";
 import { RenderSystem } from "../render/RenderSystem";
 import { ViewingSpace } from "../ViewingSpace";
 import { Viewport } from "../Viewport";
 import {
-  RealityTileCollectionSelectionStatus,
-  RealityTileCollector,
+  RealityTileCollectionSelectionStatus, RealityTileCollector, RealityTileRegion,
   RealityTileTree, Tile, TileContent, TileDrawArgs, TileGraphicType, TileLoadStatus, TileParams, TileRequest, TileRequestChannel, TileTreeLoadStatus, TraversalDetails, TraversalSelectionContext,
 } from "./internal";
 
@@ -26,7 +27,9 @@
   readonly additiveRefinement?: boolean;
   readonly noContentButTerminateOnSelection?: boolean;
   readonly rangeCorners?: Point3d[];
+  readonly region?: RealityTileRegion;
 }
+
 /** The geometry representing the contents of a reality tile.  Currently only polyfaces are returned
  * @alpha
  */
@@ -41,6 +44,10 @@
 
 const scratchLoadedChildren = new Array<RealityTile>();
 const scratchCorners = [Point3d.createZero(), Point3d.createZero(), Point3d.createZero(), Point3d.createZero(), Point3d.createZero(), Point3d.createZero(), Point3d.createZero(), Point3d.createZero()];
+const additiveRefinementThreshold = 10000;    // Additive tiles (Cesium OSM tileset) are subdivided until their range diagonal falls below this threshold to ensure accurate reprojection.
+const additiveRefinementDepthLimit = 20;
+const scratchFrustum = new Frustum();
+
 /**
  * A specialization of tiles that represent reality tiles.  3D Tilesets and maps use this class and have their own optimized traversal and lifetime management.
  * @internal
@@ -50,8 +57,11 @@
   public readonly additiveRefinement?: boolean;
   public readonly noContentButTerminateOnSelection?: boolean;
   public readonly rangeCorners?: Point3d[];
+  public readonly region?: RealityTileRegion;
   protected _geometry?: RealityTileGeometry;
   private _everDisplayed = false;
+  protected _reprojectionTransform?: Transform;
+  private _reprojectedGraphic?: RenderGraphic;
 
   public constructor(props: RealityTileParams, tree: RealityTileTree) {
     super(props, tree);
@@ -59,6 +69,7 @@
     this.additiveRefinement = (undefined === props.additiveRefinement) ? this.realityParent?.additiveRefinement : props.additiveRefinement;
     this.noContentButTerminateOnSelection = props.noContentButTerminateOnSelection;
     this.rangeCorners = props.rangeCorners;
+    this.region = props.region;
 
     if (undefined === this.transformToRoot)
       return;
@@ -73,6 +84,7 @@
     if (undefined !== this._contentRange)
       this.transformToRoot.multiplyRange(this._contentRange, this._contentRange);
   }
+
   public setContent(content: RealityTileContent): void {
     super.setContent(content);
     this._geometry = content.geometry;
@@ -86,7 +98,8 @@
   public get isPointCloud() { return this.realityRoot.loader.containsPointClouds; }
   public get isLoaded() { return this.loadStatus === TileLoadStatus.Ready; }      // Reality tiles may depend on secondary tiles (maps) so can ge loaded but not ready.
   public get geometry(): RealityTileGeometry | undefined { return this._geometry;  }
-  public get isDisplayable(): boolean {
+  
+  public override get isDisplayable(): boolean {
     if (this.noContentButTerminateOnSelection)
       return false;
     else
@@ -112,10 +125,24 @@
   public async requestContent(isCanceled: () => boolean): Promise<TileRequest.Response> {
     return this.realityRoot.loader.requestTileContent(this, isCanceled);
   }
+  private useAdditiveRefinementStepchildren() {
+    // Create additive stepchildren only if we are this tile is additive and we are repojecting and the radius exceeds the additiveRefinementThreshold.
+    // This criteria is currently only met by the Cesium OSM tileset.
+    const rangeDiagonal = this.rangeCorners ? this.rangeCorners[0].distance(this.rangeCorners[3]) : 0;
+    return this.additiveRefinement && this.isDisplayable && rangeDiagonal > additiveRefinementThreshold && this.depth < additiveRefinementDepthLimit && this.realityRoot.doReprojectChildren(this);
+  }
 
   protected _loadChildren(resolve: (children: Tile[] | undefined) => void, reject: (error: Error) => void): void {
     this.realityRoot.loader.loadChildren(this).then((children: Tile[] | undefined) => {
-      resolve(children);
+
+      /* If this is a large tile is to be included additively, but we are reprojecting (Cesium OSM) then we must add step-children to display the geometry as an overly large
+         tile cannot be reprojected accurately.  */
+      if (this.useAdditiveRefinementStepchildren())
+        this.loadAdditiveRefinementChildren((stepChildren: Tile[]) => { children = children ? children?.concat(stepChildren) : stepChildren; });
+
+      if (children)
+        this.realityRoot.reprojectAndResolveChildren(this, children, resolve);   /* Potentially reprojecect and resolve these children */
+
     }).catch((err) => {
       reject(err);
     });
@@ -125,7 +152,7 @@
     return this.realityRoot.loader.loadTileContent(this, data, system, isCanceled);
   }
 
-  public computeLoadPriority(viewports: Iterable<Viewport>): number {
+  public override computeLoadPriority(viewports: Iterable<Viewport>): number {
     return this.realityRoot.loader.computeTilePriority(this, viewports);
   }
 
@@ -172,7 +199,20 @@
   }
   public addBoundingGraphic(builder: GraphicBuilder, color: ColorDef) {
     builder.setSymbology(color, color, 3);
-    builder.addRangeBoxFromCorners(this.rangeCorners ? this.rangeCorners : this.range.corners());
+    let corners = this.rangeCorners ? this.rangeCorners : this.range.corners();
+    if (this._reprojectionTransform)
+      corners = this._reprojectionTransform.multiplyPoint3dArray(corners);
+    builder.addRangeBoxFromCorners(corners);
+  }
+
+  public reproject(rootReprojection: Transform) {
+    this._reprojectionTransform = rootReprojection;
+    rootReprojection.multiplyRange(this.range, this.range);
+    this.boundingSphere.transformBy(rootReprojection, this.boundingSphere);
+    if (this.contentRange)
+      rootReprojection.multiplyRange(this.contentRange, this.contentRange);
+    if (this.rangeCorners)
+      rootReprojection.multiplyPoint3dArrayInPlace(this.rangeCorners);
   }
 
   public allChildrenIncluded(tiles: Tile[]) {
@@ -222,8 +262,8 @@
         }
       }
     } else {
-      if (this.additiveRefinement && this.isDisplayable)
-        context.selectOrQueue(this, args, traversalDetails);
+      if (this.additiveRefinement && this.isDisplayable && !this.useAdditiveRefinementStepchildren())
+        context.selectOrQueue(this, args, traversalDetails);      // With additive refinement it is necessary to display this tile along with any displayed children.
 
       this.selectRealityChildren(context, args, traversalDetails);
       if (this.isReady && (traversalDetails.childrenLoading || 0 !== traversalDetails.queuedChildren.length)) {
@@ -248,7 +288,15 @@
   }
 
   public computeVisibilityFactor(args: TileDrawArgs): number {
-    if (this.isEmpty || this.isRegionCulled(args))
+    if (this.isEmpty)
+      return -1;
+
+    if (this.rangeCorners)
+      scratchFrustum.setFromCorners(this.rangeCorners);
+    else
+      Frustum.fromRange(this.range, scratchFrustum);
+
+    if (this.isFrustumCulled(scratchFrustum, args, true, this.boundingSphere))
       return -1;
 
     // some nodes are merely for structure and don't have any geometry
@@ -288,13 +336,124 @@
 
     return this._childrenLoadStatus === TileTreeLoadStatus.NotFound;
   }
-  public getSizeProjectionCorners(): Point3d[] | undefined {
+  public override getSizeProjectionCorners(): Point3d[] | undefined {
     if (!this.tree.isContentUnbounded)
       return undefined;           // For a non-global tree use the standard size algorithm.
 
-    // For global tiles (as in OSM buildings) return the range corners - this allows an algorithm that uses the area of the projected corners to attenuate horizon tiles.
-    return this.range.corners(scratchCorners);
-  }
+    // For global tiles (as in OSM buildings) return the range corners or X-Y corners only if bounded by region- this allows an algorithm that uses the area of the projected corners to attenuate horizon tiles.
+    if (!this.rangeCorners)
+      return this.range.corners(scratchCorners);
+
+    return this.region ? this.rangeCorners.slice(4) : this.rangeCorners;
+  }
+
+  public get isStepChild() { return false; }
+
+  protected loadAdditiveRefinementChildren(resolve: (children: Tile[]) => void): void {
+    const region = this.region;
+    const corners = this.rangeCorners;
+    if (!region || !corners)
+      return;
+
+    const maximumSize = this.maximumSize;
+    const rangeDiagonal = corners[0].distance(corners[3]);
+    const isLeaf = rangeDiagonal < additiveRefinementThreshold || this.depth > additiveRefinementDepthLimit;
+
+    const stepChildren = new Array<AdditiveRefinementStepChild>();
+    const latitudeDelta = (region.maxLatitude - region.minLatitude) / 2;
+    const longitudeDelta = (region.maxLongitude - region.minLongitude) / 2;
+    const minHeight = region.minHeight;
+    const maxHeight = region.maxHeight;
+
+    for (let i = 0, minLongitude = region.minLongitude, step = 0; i < 2; i++, minLongitude += longitudeDelta, step++) {
+      for (let j = 0, minLatitude = region.minLatitude; j < 2; j++, minLatitude += latitudeDelta) {
+        const childRegion = new RealityTileRegion({ minLatitude, maxLatitude: minLatitude + latitudeDelta, minLongitude, maxLongitude: minLongitude + longitudeDelta, minHeight, maxHeight });
+        const childRange = childRegion.getRange();
+
+        const contentId = `${this.contentId}_S${step++}`;
+        const childParams: RealityTileParams = { rangeCorners: childRange.corners, contentId, range: childRange.range, maximumSize, parent: this, additiveRefinement: false, isLeaf, region: childRegion };
+
+        stepChildren.push(new AdditiveRefinementStepChild(childParams, this.realityRoot));
+      }
+    }
+    resolve(stepChildren);
+  }
+  public override produceGraphics(): RenderGraphic | undefined {
+    if (undefined === this._reprojectionTransform)
+      return super.produceGraphics();
+
+    if (undefined === this._reprojectedGraphic && undefined !== this._graphic) {
+      const branch = new GraphicBranch(false);
+      branch.add(this._graphic);
+      this._reprojectedGraphic = IModelApp.renderSystem.createGraphicBranch(branch, this._reprojectionTransform);
+    }
+    return this._reprojectedGraphic;
+  }
+
+  public get unprojectedGraphic(): RenderGraphic | undefined {
+    return this._graphic;
+  }
+  public override disposeContents(): void {
+    super.disposeContents();
+    this._reprojectedGraphic = dispose(this._reprojectedGraphic);
+  }
+}
+
+/** When additive refinement is used (as in the Cesium OSM tileset) it is not possible to accurately reproject very large, low level tiles
+ * In this case we create additional "step" children (grandchildren etc. ) that will clipped portions display the their ancestor's additive geometry.
+ * These step children are subdivided until they are small enough to be accurately reprojected - this is controlled by the additiveRefinementThreshold (currently 2KM).
+ * The stepchildren do not contain any tile graphics - they just create a branch with clipping and reprojection to display their additive refinement ancestor graphics.
+ */
+class AdditiveRefinementStepChild extends RealityTile {
+  public override get isStepChild() { return true; }
+  private _loadableTile: RealityTile;
+
+  public constructor(props: RealityTileParams, tree: RealityTileTree) {
+    super(props, tree);
+    this._loadableTile = this.realityParent;
+    for (; this._loadableTile && this._loadableTile.isStepChild; this._loadableTile = this._loadableTile.realityParent)
+      ;
+  }
+  public override get loadableTile(): RealityTile {
+    return this._loadableTile;
+  }
+  public override get isLoading(): boolean { return this._loadableTile.isLoading; }
+  public override get isQueued(): boolean { return this._loadableTile.isQueued; }
+  public override get isNotFound(): boolean { return this._loadableTile.isNotFound; }
+  public override get isReady(): boolean { return this._loadableTile.isReady; }
+  public override get isLoaded(): boolean { return this._loadableTile.isLoaded; }
+  public override get isEmpty() { return false; }
+  public override produceGraphics(): RenderGraphic | undefined {
+    if (undefined === this._graphic) {
+      const parentGraphics = this._loadableTile.unprojectedGraphic;
+
+      if (!parentGraphics || !this._reprojectionTransform)
+        return undefined;
+
+      const branch = new GraphicBranch(false);
+      branch.add(parentGraphics);
+      const renderSystem = IModelApp.renderSystem;
+      const branchOptions: GraphicBranchOptions = {};
+      if (this.rangeCorners) {
+        const clipPolygon = [this.rangeCorners[0], this.rangeCorners[1], this.rangeCorners[3], this.rangeCorners[2]];
+        branchOptions.clipVolume = renderSystem.createClipVolume(ClipVector.create([ClipShape.createShape(clipPolygon, undefined, undefined, this.tree.iModelTransform)!]));
+      }
+      this._graphic = renderSystem.createGraphicBranch(branch, this._reprojectionTransform, branchOptions);
+    }
+    return this._graphic;
+  }
+
+  public override markUsed(args: TileDrawArgs): void {
+    args.markUsed(this);
+    args.markUsed(this._loadableTile);
+  }
+  protected override _loadChildren(resolve: (children: Tile[] | undefined) => void, _reject: (error: Error) => void): void {
+    this.loadAdditiveRefinementChildren((stepChildren: Tile[]) => {
+      if (stepChildren)
+        this.realityRoot.reprojectAndResolveChildren(this, stepChildren, resolve);
+    });
+  }
+
   public collectRealityTiles(collector: RealityTileCollector) {
     const status = collector.selectTile(this);
 
@@ -325,442 +484,4 @@
         break;
     }
   }
-}
-=======
-/*---------------------------------------------------------------------------------------------
-* Copyright (c) Bentley Systems, Incorporated. All rights reserved.
-* See LICENSE.md in the project root for license terms and full copyright notice.
-*--------------------------------------------------------------------------------------------*/
-/** @packageDocumentation
- * @module Tiles
- */
-
-import { BeTimePoint, dispose } from "@itwin/core-bentley";
-import { ClipMaskXYZRangePlanes, ClipShape, ClipVector, Point3d, Transform } from "@itwin/core-geometry";
-import { ColorDef, Frustum } from "@itwin/core-common";
-import { IModelApp } from "../IModelApp";
-import { GraphicBranch, GraphicBranchOptions } from "../render/GraphicBranch";
-import { GraphicBuilder } from "../render/GraphicBuilder";
-import { RenderGraphic } from "../render/RenderGraphic";
-import { RenderSystem } from "../render/RenderSystem";
-import { ViewingSpace } from "../ViewingSpace";
-import { Viewport } from "../Viewport";
-import {
-  RealityTileRegion,
-  RealityTileTree, Tile, TileContent, TileDrawArgs, TileGraphicType, TileLoadStatus, TileParams, TileRequest, TileRequestChannel, TileTreeLoadStatus, TraversalDetails, TraversalSelectionContext,
-} from "./internal";
-
-/** @internal */
-export interface RealityTileParams extends TileParams {
-  readonly transformToRoot?: Transform;
-  readonly additiveRefinement?: boolean;
-  readonly noContentButTerminateOnSelection?: boolean;
-  readonly rangeCorners?: Point3d[];
-  readonly region?: RealityTileRegion;
-}
-
-const scratchLoadedChildren = new Array<RealityTile>();
-const scratchCorners = [Point3d.createZero(), Point3d.createZero(), Point3d.createZero(), Point3d.createZero(), Point3d.createZero(), Point3d.createZero(), Point3d.createZero(), Point3d.createZero()];
-const additiveRefinementThreshold = 10000;    // Additive tiles (Cesium OSM tileset) are subdivided until their range diagonal falls below this threshold to ensure accurate reprojection.
-const additiveRefinementDepthLimit = 20;
-const scratchFrustum = new Frustum();
-
-/**
- * A specialization of tiles that represent reality tiles.  3D Tilesets and maps use this class and have their own optimized traversal and lifetime management.
- * @internal
- */
-export class RealityTile extends Tile {
-  public readonly transformToRoot?: Transform;
-  public readonly additiveRefinement?: boolean;
-  public readonly noContentButTerminateOnSelection?: boolean;
-  public readonly rangeCorners?: Point3d[];
-  public readonly region?: RealityTileRegion;
-  private _everDisplayed = false;
-  protected _reprojectionTransform?: Transform;
-  private _reprojectedGraphic?: RenderGraphic;
-
-  public constructor(props: RealityTileParams, tree: RealityTileTree) {
-    super(props, tree);
-    this.transformToRoot = props.transformToRoot;
-    this.additiveRefinement = (undefined === props.additiveRefinement) ? this.realityParent?.additiveRefinement : props.additiveRefinement;
-    this.noContentButTerminateOnSelection = props.noContentButTerminateOnSelection;
-    this.rangeCorners = props.rangeCorners;
-    this.region = props.region;
-
-    if (undefined === this.transformToRoot)
-      return;
-
-    // Can transform be non-rigid?? -- if so would have to handle (readonly) radius.
-    this.boundingSphere.transformBy(this.transformToRoot, this.boundingSphere);
-    this.transformToRoot.multiplyRange(this.range, this.range);
-
-    if (this.rangeCorners)
-      this.transformToRoot.multiplyPoint3dArrayInPlace(this.rangeCorners);
-
-    if (undefined !== this._contentRange)
-      this.transformToRoot.multiplyRange(this._contentRange, this._contentRange);
-  }
-
-  public get realityChildren(): RealityTile[] | undefined { return this.children as RealityTile[] | undefined; }
-  public get realityParent(): RealityTile { return this.parent as RealityTile; }
-  public get realityRoot(): RealityTileTree { return this.tree as RealityTileTree; }
-  public get graphicType(): TileGraphicType | undefined { return undefined; }     // If undefined, use tree type.
-  public get maxDepth(): number { return this.realityRoot.loader.maxDepth; }
-  public get isPointCloud() { return this.realityRoot.loader.containsPointClouds; }
-  public get isLoaded() { return this.loadStatus === TileLoadStatus.Ready; }      // Reality tiles may depend on secondary tiles (maps) so can ge loaded but not ready.
-  public override get isDisplayable(): boolean {
-    if (this.noContentButTerminateOnSelection)
-      return false;
-    else
-      return super.isDisplayable;
-  }
-
-  public markUsed(args: TileDrawArgs): void {
-    args.markUsed(this);
-  }
-
-  public markDisplayed(): void {
-    this._everDisplayed = true;
-  }
-
-  public isOccluded(_viewingSpace: ViewingSpace): boolean {
-    return false;
-  }
-
-  public get channel(): TileRequestChannel {
-    return this.realityRoot.loader.getRequestChannel(this);
-  }
-
-  public async requestContent(isCanceled: () => boolean): Promise<TileRequest.Response> {
-    return this.realityRoot.loader.requestTileContent(this, isCanceled);
-  }
-  private useAdditiveRefinementStepchildren() {
-    // Create additive stepchildren only if we are this tile is additive and we are repojecting and the radius exceeds the additiveRefinementThreshold.
-    // This criteria is currently only met by the Cesium OSM tileset.
-    const rangeDiagonal = this.rangeCorners ? this.rangeCorners[0].distance(this.rangeCorners[3]) : 0;
-    return this.additiveRefinement && this.isDisplayable && rangeDiagonal > additiveRefinementThreshold && this.depth < additiveRefinementDepthLimit && this.realityRoot.doReprojectChildren(this);
-  }
-
-  protected _loadChildren(resolve: (children: Tile[] | undefined) => void, reject: (error: Error) => void): void {
-    this.realityRoot.loader.loadChildren(this).then((children: Tile[] | undefined) => {
-
-      /* If this is a large tile is to be included additively, but we are reprojecting (Cesium OSM) then we must add step-children to display the geometry as an overly large
-         tile cannot be reprojected accurately.  */
-      if (this.useAdditiveRefinementStepchildren())
-        this.loadAdditiveRefinementChildren((stepChildren: Tile[]) => { children = children ? children?.concat(stepChildren) : stepChildren; });
-
-      if (children)
-        this.realityRoot.reprojectAndResolveChildren(this, children, resolve);   /* Potentially reprojecect and resolve these children */
-
-    }).catch((err) => {
-      reject(err);
-    });
-  }
-
-  public async readContent(data: TileRequest.ResponseData, system: RenderSystem, isCanceled?: () => boolean): Promise<TileContent> {
-    return this.realityRoot.loader.loadTileContent(this, data, system, isCanceled);
-  }
-
-  public override computeLoadPriority(viewports: Iterable<Viewport>): number {
-    return this.realityRoot.loader.computeTilePriority(this, viewports);
-  }
-
-  public getContentClip(): ClipVector | undefined {
-    return ClipVector.createCapture([ClipShape.createBlock(this.contentRange, ClipMaskXYZRangePlanes.All)]);
-  }
-
-  // Allow tile to select additional tiles (Terrain Imagery...)
-  public selectSecondaryTiles(_args: TileDrawArgs, _context: TraversalSelectionContext) { }
-
-  // An upsampled tile is not loadable - will override to return loadable parent.
-  public get loadableTile(): RealityTile { return this; }
-
-  public preloadRealityTilesAtDepth(depth: number, context: TraversalSelectionContext, args: TileDrawArgs) {
-    if (this.depth === depth) {
-      context.preload(this, args);
-      return;
-    }
-
-    this.loadChildren();
-
-    if (undefined !== this.realityChildren) {
-      for (const child of this.realityChildren)
-        child.preloadRealityTilesAtDepth(depth, context, args);
-    }
-  }
-
-  protected selectRealityChildren(context: TraversalSelectionContext, args: TileDrawArgs, traversalDetails: TraversalDetails) {
-    const childrenLoadStatus = this.loadChildren(); // NB: asynchronous
-    if (TileTreeLoadStatus.Loading === childrenLoadStatus) {
-      args.markChildrenLoading();
-      traversalDetails.childrenLoading = true;
-      return;
-    }
-
-    if (undefined !== this.realityChildren) {
-      const traversalChildren = this.realityRoot.getTraversalChildren(this.depth);
-      traversalChildren.initialize();
-      for (let i = 0; i < this.children!.length; i++)
-        this.realityChildren[i].selectRealityTiles(context, args, traversalChildren.getChildDetail(i));
-
-      traversalChildren.combine(traversalDetails);
-    }
-  }
-  public addBoundingGraphic(builder: GraphicBuilder, color: ColorDef) {
-    builder.setSymbology(color, color, 3);
-    let corners = this.rangeCorners ? this.rangeCorners : this.range.corners();
-    if (this._reprojectionTransform)
-      corners = this._reprojectionTransform.multiplyPoint3dArray(corners);
-    builder.addRangeBoxFromCorners(corners);
-  }
-
-  public reproject(rootReprojection: Transform) {
-    this._reprojectionTransform = rootReprojection;
-    rootReprojection.multiplyRange(this.range, this.range);
-    this.boundingSphere.transformBy(rootReprojection, this.boundingSphere);
-    if (this.contentRange)
-      rootReprojection.multiplyRange(this.contentRange, this.contentRange);
-    if (this.rangeCorners)
-      rootReprojection.multiplyPoint3dArrayInPlace(this.rangeCorners);
-  }
-
-  public allChildrenIncluded(tiles: Tile[]) {
-    if (this.children === undefined || tiles.length !== this.children.length)
-      return false;
-    for (const tile of tiles)
-      if (tile.parent !== this)
-        return false;
-    return true;
-  }
-
-  protected getLoadedRealityChildren(args: TileDrawArgs): boolean {
-    if (this._childrenLoadStatus !== TileTreeLoadStatus.Loaded || this.realityChildren === undefined)
-      return false;
-
-    for (const child of this.realityChildren) {
-      if (child.isReady && child.computeVisibilityFactor(args) > 0) {
-        scratchLoadedChildren.push(child);
-      } else if (!child.getLoadedRealityChildren(args))
-        return false;
-    }
-    return true;
-  }
-  public forceSelectRealityTile(): boolean { return false; }
-
-  public selectRealityTiles(context: TraversalSelectionContext, args: TileDrawArgs, traversalDetails: TraversalDetails) {
-    const visibility = this.computeVisibilityFactor(args);
-    if (visibility < 0)
-      return;
-
-    if (this.realityRoot.loader.forceTileLoad(this) && !this.isReady) {
-      context.selectOrQueue(this, args, traversalDetails);    // Force loading if loader requires this tile. (cesium terrain visibility).
-      return;
-    }
-
-    if (visibility >= 1 && this.noContentButTerminateOnSelection)
-      return;
-
-    if (this.isDisplayable && (visibility >= 1 || this._anyChildNotFound || this.forceSelectRealityTile() || context.selectionCountExceeded)) {
-      if (!this.isOccluded(args.viewingSpace)) {
-        context.selectOrQueue(this, args, traversalDetails);
-
-        if (!this.isReady) {      // This tile is visible but not loaded - Use higher resolution children if present
-          if (this.getLoadedRealityChildren(args))
-            context.select(scratchLoadedChildren, args);
-          scratchLoadedChildren.length = 0;
-        }
-      }
-    } else {
-      if (this.additiveRefinement && this.isDisplayable && !this.useAdditiveRefinementStepchildren())
-        context.selectOrQueue(this, args, traversalDetails);      // With additive refinement it is necessary to display this tile along with any displayed children.
-
-      this.selectRealityChildren(context, args, traversalDetails);
-      if (this.isReady && (traversalDetails.childrenLoading || 0 !== traversalDetails.queuedChildren.length)) {
-        const minimumVisibleFactor = .25;     // If the tile has not yet been displayed in this viewport -- display only if it is within 25% of visible. Avoid overly tiles popping into view unexpectedly (terrain)
-
-        if (visibility > minimumVisibleFactor || this._everDisplayed)
-          context.selectOrQueue(this, args, traversalDetails);
-      }
-    }
-  }
-
-  public purgeContents(olderThan: BeTimePoint): void {
-    // Discard contents of tiles that have not been "used" recently, where "used" may mean: selected/preloaded for display or content requested.
-    // Note we do not discard the child Tile objects themselves.
-    if (this.usageMarker.isExpired(olderThan))
-      this.disposeContents();
-
-    const children = this.realityChildren;
-    if (children)
-      for (const child of children)
-        child.purgeContents(olderThan);
-  }
-
-  public computeVisibilityFactor(args: TileDrawArgs): number {
-    if (this.isEmpty)
-      return -1;
-
-    if (this.rangeCorners)
-      scratchFrustum.setFromCorners(this.rangeCorners);
-    else
-      Frustum.fromRange(this.range, scratchFrustum);
-
-    if (this.isFrustumCulled(scratchFrustum, args, true, this.boundingSphere))
-      return -1;
-
-    // some nodes are merely for structure and don't have any geometry
-    if (0 === this.maximumSize)
-      return 0;
-
-    if (this.isLeaf)
-      return this.hasContentRange && this.isContentCulled(args) ? -1 : 1;
-
-    return this.maximumSize / args.getPixelSize(this);
-  }
-
-  public preloadTilesInFrustum(args: TileDrawArgs, context: TraversalSelectionContext, preloadSizeModifier: number) {
-    const visibility = this.computeVisibilityFactor(args);
-    if (visibility < 0)
-      return;
-
-    if (visibility * preloadSizeModifier > 1) {
-      if (this.isDisplayable)
-        context.preload(this, args);
-    } else {
-      const childrenLoadStatus = this.loadChildren(); // NB: asynchronous
-      if (TileTreeLoadStatus.Loading === childrenLoadStatus) {
-        args.markChildrenLoading();
-      } else if (undefined !== this.realityChildren) {
-        for (const child of this.realityChildren)
-          child.preloadTilesInFrustum(args, context, preloadSizeModifier);
-      }
-    }
-  }
-
-  protected get _anyChildNotFound(): boolean {
-    if (undefined !== this.children)
-      for (const child of this.children)
-        if (child.isNotFound)
-          return true;
-
-    return this._childrenLoadStatus === TileTreeLoadStatus.NotFound;
-  }
-  public override getSizeProjectionCorners(): Point3d[] | undefined {
-    if (!this.tree.isContentUnbounded)
-      return undefined;           // For a non-global tree use the standard size algorithm.
-
-    // For global tiles (as in OSM buildings) return the range corners or X-Y corners only if bounded by region- this allows an algorithm that uses the area of the projected corners to attenuate horizon tiles.
-    if (!this.rangeCorners)
-      return this.range.corners(scratchCorners);
-
-    return this.region ? this.rangeCorners.slice(4) : this.rangeCorners;
-  }
-
-  public get isStepChild() { return false; }
-
-  protected loadAdditiveRefinementChildren(resolve: (children: Tile[]) => void): void {
-    const region = this.region;
-    const corners = this.rangeCorners;
-    if (!region || !corners)
-      return;
-
-    const maximumSize = this.maximumSize;
-    const rangeDiagonal = corners[0].distance(corners[3]);
-    const isLeaf = rangeDiagonal < additiveRefinementThreshold || this.depth > additiveRefinementDepthLimit;
-
-    const stepChildren = new Array<AdditiveRefinementStepChild>();
-    const latitudeDelta = (region.maxLatitude - region.minLatitude) / 2;
-    const longitudeDelta = (region.maxLongitude - region.minLongitude) / 2;
-    const minHeight = region.minHeight;
-    const maxHeight = region.maxHeight;
-
-    for (let i = 0, minLongitude = region.minLongitude, step = 0; i < 2; i++, minLongitude += longitudeDelta, step++) {
-      for (let j = 0, minLatitude = region.minLatitude; j < 2; j++, minLatitude += latitudeDelta) {
-        const childRegion = new RealityTileRegion({ minLatitude, maxLatitude: minLatitude + latitudeDelta, minLongitude, maxLongitude: minLongitude + longitudeDelta, minHeight, maxHeight });
-        const childRange = childRegion.getRange();
-
-        const contentId = `${this.contentId}_S${step++}`;
-        const childParams: RealityTileParams = { rangeCorners: childRange.corners, contentId, range: childRange.range, maximumSize, parent: this, additiveRefinement: false, isLeaf, region: childRegion };
-
-        stepChildren.push(new AdditiveRefinementStepChild(childParams, this.realityRoot));
-      }
-    }
-    resolve(stepChildren);
-  }
-  public override produceGraphics(): RenderGraphic | undefined {
-    if (undefined === this._reprojectionTransform)
-      return super.produceGraphics();
-
-    if (undefined === this._reprojectedGraphic && undefined !== this._graphic) {
-      const branch = new GraphicBranch(false);
-      branch.add(this._graphic);
-      this._reprojectedGraphic = IModelApp.renderSystem.createGraphicBranch(branch, this._reprojectionTransform);
-    }
-    return this._reprojectedGraphic;
-  }
-
-  public get unprojectedGraphic(): RenderGraphic | undefined {
-    return this._graphic;
-  }
-  public override disposeContents(): void {
-    super.disposeContents();
-    this._reprojectedGraphic = dispose(this._reprojectedGraphic);
-  }
-}
-
-/** When additive refinement is used (as in the Cesium OSM tileset) it is not possible to accurately reproject very large, low level tiles
- * In this case we create additional "step" children (grandchildren etc. ) that will clipped portions display the their ancestor's additive geometry.
- * These step children are subdivided until they are small enough to be accurately reprojected - this is controlled by the additiveRefinementThreshold (currently 2KM).
- * The stepchildren do not contain any tile graphics - they just create a branch with clipping and reprojection to display their additive refinement ancestor graphics.
- */
-class AdditiveRefinementStepChild extends RealityTile {
-  public override get isStepChild() { return true; }
-  private _loadableTile: RealityTile;
-
-  public constructor(props: RealityTileParams, tree: RealityTileTree) {
-    super(props, tree);
-    this._loadableTile = this.realityParent;
-    for (; this._loadableTile && this._loadableTile.isStepChild; this._loadableTile = this._loadableTile.realityParent)
-      ;
-  }
-  public override get loadableTile(): RealityTile {
-    return this._loadableTile;
-  }
-  public override get isLoading(): boolean { return this._loadableTile.isLoading; }
-  public override get isQueued(): boolean { return this._loadableTile.isQueued; }
-  public override get isNotFound(): boolean { return this._loadableTile.isNotFound; }
-  public override get isReady(): boolean { return this._loadableTile.isReady; }
-  public override get isLoaded(): boolean { return this._loadableTile.isLoaded; }
-  public override get isEmpty() { return false; }
-  public override produceGraphics(): RenderGraphic | undefined {
-    if (undefined === this._graphic) {
-      const parentGraphics = this._loadableTile.unprojectedGraphic;
-
-      if (!parentGraphics || !this._reprojectionTransform)
-        return undefined;
-
-      const branch = new GraphicBranch(false);
-      branch.add(parentGraphics);
-      const renderSystem = IModelApp.renderSystem;
-      const branchOptions: GraphicBranchOptions = {};
-      if (this.rangeCorners) {
-        const clipPolygon = [this.rangeCorners[0], this.rangeCorners[1], this.rangeCorners[3], this.rangeCorners[2]];
-        branchOptions.clipVolume = renderSystem.createClipVolume(ClipVector.create([ClipShape.createShape(clipPolygon, undefined, undefined, this.tree.iModelTransform)!]));
-      }
-      this._graphic = renderSystem.createGraphicBranch(branch, this._reprojectionTransform, branchOptions);
-    }
-    return this._graphic;
-  }
-
-  public override markUsed(args: TileDrawArgs): void {
-    args.markUsed(this);
-    args.markUsed(this._loadableTile);
-  }
-  protected override _loadChildren(resolve: (children: Tile[] | undefined) => void, _reject: (error: Error) => void): void {
-    this.loadAdditiveRefinementChildren((stepChildren: Tile[]) => {
-      if (stepChildren)
-        this.realityRoot.reprojectAndResolveChildren(this, stepChildren, resolve);
-    });
-  }
-}
->>>>>>> b8770526
+}