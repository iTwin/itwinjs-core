--- conflicted
+++ resolved
@@ -1,1038 +1,1003 @@
-/*---------------------------------------------------------------------------------------------
-* Copyright (c) Bentley Systems, Incorporated. All rights reserved.
-* See LICENSE.md in the project root for license terms and full copyright notice.
-*--------------------------------------------------------------------------------------------*/
-/** @packageDocumentation
- * @module Utils
- */
-
-import {
-  AccessToken,
-  assert, BentleyStatus, compareNumbers, compareStrings, compareStringsOrUndefined, CompressedId64Set, Guid, Id64String,
-} from "@itwin/core-bentley";
-import { Angle, Constant, Ellipsoid, Matrix3d, Point3d, Range3d, Ray3d, Transform, TransformProps, Vector3d, XYZ } from "@itwin/core-geometry";
-import {
-  Cartographic, GeoCoordStatus, IModelError, PlanarClipMaskPriority, PlanarClipMaskSettings,
-  SpatialClassifiers, ViewFlagOverrides,
-<<<<<<< HEAD
-} from "@bentley/imodeljs-common";
-import { AccessToken, request, RequestOptions } from "@bentley/itwin-client";
-=======
-} from "@itwin/core-common";
-import { request, RequestOptions } from "@bentley/itwin-client";
-import { RealityData, RealityDataClient } from "@bentley/reality-data-client";
->>>>>>> 200baec2
-import { calculateEcefToDbTransformAtLocation } from "../BackgroundMapGeometry";
-import { DisplayStyleState } from "../DisplayStyleState";
-import { HitDetail } from "../HitDetail";
-import { IModelApp } from "../IModelApp";
-import { IModelConnection } from "../IModelConnection";
-import { PlanarClipMaskState } from "../PlanarClipMaskState";
-import { DefaultSupportedTypes, RealityData } from "../RealityDataAccessProps";
-import { RenderMemory } from "../render/RenderMemory";
-import { SceneContext } from "../ViewContext";
-import { ScreenViewport } from "../Viewport";
-import { ViewState } from "../ViewState";
-import {
-  BatchedTileIdMap, createClassifierTileTreeReference, createDefaultViewFlagOverrides, DisclosedTileTreeSet, getCesiumAccessTokenAndEndpointUrl, getCesiumOSMBuildingsUrl, getGcsConverterAvailable, RealityTile, RealityTileLoader, RealityTileParams,
-  RealityTileTree, RealityTileTreeParams, SpatialClassifierTileTreeReference, Tile, TileDrawArgs, TileLoadPriority, TileRequest, TileTree,
-  TileTreeOwner, TileTreeReference, TileTreeSupplier,
-} from "./internal";
-
-function getUrl(content: any) {
-  return content ? (content.url ? content.url : content.uri) : undefined;
-}
-
-interface RealityTreeId {
-  url: string;
-  transform?: Transform;
-  modelId: Id64String;
-  maskModelIds?: string;
-  toEcefTransform?: Transform;
-}
-
-function compareOrigins(lhs: XYZ, rhs: XYZ): number {
-  let cmp = compareNumbers(lhs.x, rhs.x);
-  if (0 === cmp) {
-    cmp = compareNumbers(lhs.y, rhs.y);
-    if (0 === cmp)
-      cmp = compareNumbers(lhs.z, rhs.z);
-  }
-
-  return cmp;
-}
-
-function compareMatrices(lhs: Matrix3d, rhs: Matrix3d): number {
-  for (let i = 0; i < 9; i++) {
-    const cmp = compareNumbers(lhs.coffs[i], rhs.coffs[i]);
-    if (0 !== cmp)
-      return cmp;
-  }
-
-  return 0;
-}
-
-function compareTransforms(lhs?: Transform, rhs?: Transform) {
-  if (undefined === lhs)
-    return undefined !== rhs ? -1 : 0;
-
-  else if (undefined === rhs)
-    return 1;
-
-  const cmp = compareOrigins(lhs.origin, rhs.origin);
-  return 0 !== cmp ? cmp : compareMatrices(lhs.matrix, rhs.matrix);
-}
-
-class RealityTreeSupplier implements TileTreeSupplier {
-  public readonly isEcefDependent = true;
-
-  public getOwner(treeId: RealityTreeId, iModel: IModelConnection): TileTreeOwner {
-    return iModel.tiles.getTileTreeOwner(treeId, this);
-  }
-
-  public async createTileTree(treeId: RealityTreeId, iModel: IModelConnection): Promise<TileTree | undefined> {
-    if (treeId.maskModelIds)
-      await iModel.models.load(CompressedId64Set.decompressSet(treeId.maskModelIds));
-
-    return RealityModelTileTree.createRealityModelTileTree(treeId.url, iModel, treeId.modelId, treeId.transform);
-  }
-
-  public compareTileTreeIds(lhs: RealityTreeId, rhs: RealityTreeId): number {
-    let cmp = compareStrings(lhs.url, rhs.url);
-    if (0 === cmp)
-      cmp = compareStringsOrUndefined(lhs.modelId, rhs.modelId);
-
-    if (0 !== cmp)
-      return cmp;
-
-    cmp = compareStringsOrUndefined(lhs.maskModelIds, rhs.maskModelIds);
-    if (0 !== cmp)
-      return cmp;
-
-    cmp = compareTransforms(lhs.transform, rhs.transform);
-    if (0 !== cmp)
-      return cmp;
-
-    return compareTransforms(lhs.toEcefTransform, rhs.toEcefTransform);
-  }
-}
-
-const realityTreeSupplier = new RealityTreeSupplier();
-
-/** @internal */
-export function createRealityTileTreeReference(props: RealityModelTileTree.ReferenceProps): RealityModelTileTree.Reference {
-  return new RealityTreeReference(props);
-}
-
-const zeroPoint = Point3d.createZero();
-const earthEllipsoid = Ellipsoid.createCenterMatrixRadii(zeroPoint, undefined, Constant.earthRadiusWGS84.equator, Constant.earthRadiusWGS84.equator, Constant.earthRadiusWGS84.polar);
-const scratchRay = Ray3d.createXAxis();
-
-/** @internal */
-export class RealityTileRegion {
-  constructor(values: { minLongitude: number, minLatitude: number, minHeight: number, maxLongitude: number, maxLatitude: number, maxHeight: number }) {
-    this.minLongitude = values.minLongitude;
-    this.minLatitude = values.minLatitude;
-    this.minHeight = values.minHeight;
-    this.maxLongitude = values.maxLongitude;
-    this.maxLatitude = values.maxLatitude;
-    this.maxHeight = values.maxHeight;
-  }
-  public minLongitude: number;
-  public minLatitude: number;
-  public minHeight: number;
-  public maxLongitude: number;
-  public maxLatitude: number;
-  public maxHeight: number;
-
-  public static create(region: number[]): RealityTileRegion {
-    const minHeight = region[4];
-    const maxHeight = region[5];
-    const minLongitude = region[0];
-    const maxLongitude = region[2];
-    const minLatitude = Cartographic.parametricLatitudeFromGeodeticLatitude(region[1]);
-    const maxLatitude = Cartographic.parametricLatitudeFromGeodeticLatitude(region[3]);
-    return new RealityTileRegion({ minLongitude, minLatitude, minHeight, maxLongitude, maxLatitude, maxHeight });
-  }
-
-  public static isGlobal(boundingVolume: any) {
-    return Array.isArray(boundingVolume?.region) && (boundingVolume.region[2] - boundingVolume.region[0]) > Angle.piRadians && (boundingVolume.region[3] - boundingVolume.region[1]) > Angle.piOver2Radians;
-  }
-  public getRange(): { range: Range3d, corners?: Point3d[] } {
-    const maxAngle = Math.max(Math.abs(this.maxLatitude - this.minLatitude), Math.abs(this.maxLongitude - this.minLongitude));
-    let corners;
-    let range: Range3d;
-    if (maxAngle < Math.PI / 8) {
-      corners = new Array<Point3d>(8);
-      const chordTolerance = (1 - Math.cos(maxAngle / 2)) * Constant.earthRadiusWGS84.polar;
-      const addEllipsoidCorner = ((long: number, lat: number, index: number) => {
-        const ray = earthEllipsoid.radiansToUnitNormalRay(long, lat, scratchRay)!;
-        corners[index] = ray.fractionToPoint(this.minHeight - chordTolerance);
-        corners[index + 4] = ray.fractionToPoint(this.maxHeight + chordTolerance);
-      });
-      addEllipsoidCorner(this.minLongitude, this.minLatitude, 0);
-      addEllipsoidCorner(this.minLongitude, this.maxLatitude, 1);
-      addEllipsoidCorner(this.maxLongitude, this.minLatitude, 2);
-      addEllipsoidCorner(this.maxLongitude, this.maxLatitude, 3);
-      range = Range3d.createArray(corners);
-    } else {
-      const minEq = Constant.earthRadiusWGS84.equator + this.minHeight, maxEq = Constant.earthRadiusWGS84.equator + this.maxHeight;
-      const minEllipsoid = Ellipsoid.createCenterMatrixRadii(zeroPoint, undefined, minEq, minEq, Constant.earthRadiusWGS84.polar + this.minHeight);
-      const maxEllipsoid = Ellipsoid.createCenterMatrixRadii(zeroPoint, undefined, maxEq, maxEq, Constant.earthRadiusWGS84.polar + this.maxHeight);
-      range = minEllipsoid.patchRangeStartEndRadians(this.minLongitude, this.maxLongitude, this.minLatitude, this.maxLatitude);
-      range.extendRange(maxEllipsoid.patchRangeStartEndRadians(this.minLongitude, this.maxLongitude, this.minLatitude, this.maxLatitude));
-    }
-    return { range, corners };
-  }
-}
-
-/** @internal */
-export class RealityModelTileUtils {
-  public static rangeFromBoundingVolume(boundingVolume: any): { range: Range3d, corners?: Point3d[], region?: RealityTileRegion } | undefined {
-    if (undefined === boundingVolume)
-      return undefined;
-
-    let corners: Point3d[] | undefined;
-    let range: Range3d | undefined;
-    if (undefined !== boundingVolume.box) {
-      const box: number[] = boundingVolume.box;
-      const center = Point3d.create(box[0], box[1], box[2]);
-      const ux = Vector3d.create(box[3], box[4], box[5]);
-      const uy = Vector3d.create(box[6], box[7], box[8]);
-      const uz = Vector3d.create(box[9], box[10], box[11]);
-      corners = new Array<Point3d>();
-      for (let j = 0; j < 2; j++) {
-        for (let k = 0; k < 2; k++) {
-          for (let l = 0; l < 2; l++) {
-            corners.push(center.plus3Scaled(ux, (j ? -1.0 : 1.0), uy, (k ? -1.0 : 1.0), uz, (l ? -1.0 : 1.0)));
-          }
-        }
-      }
-      range = Range3d.createArray(corners);
-    } else if (Array.isArray(boundingVolume.sphere)) {
-      const sphere: number[] = boundingVolume.sphere;
-      const center = Point3d.create(sphere[0], sphere[1], sphere[2]);
-      const radius = sphere[3];
-      range = Range3d.createXYZXYZ(center.x - radius, center.y - radius, center.z - radius, center.x + radius, center.y + radius, center.z + radius);
-    } else if (Array.isArray(boundingVolume.region)) {
-      const region = RealityTileRegion.create(boundingVolume.region);
-      const regionRange = region.getRange();
-      return { range: regionRange.range, corners: regionRange.corners, region };
-    }
-    return range ? { range, corners } : undefined;
-
-  }
-  public static maximumSizeFromGeometricTolerance(range: Range3d, geometricError: number): number {
-    const minToleranceRatio = true === IModelApp.renderSystem.isMobile ? IModelApp.tileAdmin.mobileRealityTileMinToleranceRatio : 1.0;   // Nominally the error on screen size of a tile.  Increasing generally increases performance (fewer draw calls) at expense of higher load times.
-
-    // NB: We increase the above minToleranceRatio on mobile devices in order to help avoid pruning too often based on the memory threshold for
-    // pruning currently used by reality tile trees on mobile.
-
-    return minToleranceRatio * range.diagonal().magnitude() / geometricError;
-  }
-  public static transformFromJson(jTrans: number[] | undefined): Transform {
-    return (jTrans === undefined) ? Transform.createIdentity() : Transform.createOriginAndMatrix(Point3d.create(jTrans[12], jTrans[13], jTrans[14]), Matrix3d.createRowValues(jTrans[0], jTrans[4], jTrans[8], jTrans[1], jTrans[5], jTrans[9], jTrans[2], jTrans[6], jTrans[10]));
-  }
-}
-
-/** @internal */
-enum SMTextureType {
-  None = 0, // no textures
-  Embedded = 1, // textures are available and stored in the nodes
-  Streaming = 2, // textures need to be downloaded, Bing Maps, etc…
-}
-
-/** @internal */
-class RealityModelTileTreeProps {
-  public location: Transform;
-  public tilesetJson: any;
-  public doDrapeBackgroundMap: boolean = false;
-  public client: RealityModelTileClient;
-  public yAxisUp = false;
-  public root: any;
-
-  constructor(json: any, root: any, client: RealityModelTileClient, tilesetToDbTransform: Transform, public readonly tilesetToEcef?: Transform) {
-    this.tilesetJson = root;
-    this.client = client;
-    this.location = tilesetToDbTransform;
-    this.doDrapeBackgroundMap = (json.root && json.root.SMMasterHeader && SMTextureType.Streaming === json.root.SMMasterHeader.IsTextured);
-    if (json.asset.gltfUpAxis === undefined || json.asset.gltfUpAxis === "y" || json.asset.gltfUpAxis === "Y")
-      this.yAxisUp = true;
-  }
-}
-
-class RealityModelTileTreeParams implements RealityTileTreeParams {
-  public id: string;
-  public modelId: string;
-  public iModel: IModelConnection;
-  public is3d = true;
-  public loader: RealityModelTileLoader;
-  public rootTile: RealityTileParams;
-
-  public get location() { return this.loader.tree.location; }
-  public get yAxisUp() { return this.loader.tree.yAxisUp; }
-  public get priority() { return this.loader.priority; }
-
-  public constructor(url: string, iModel: IModelConnection, modelId: Id64String, loader: RealityModelTileLoader, public readonly gcsConverterAvailable: boolean, public readonly rootToEcef: Transform | undefined) {
-    this.loader = loader;
-    this.id = url;
-    this.modelId = modelId;
-    this.iModel = iModel;
-    this.rootTile = new RealityModelTileProps(loader.tree.tilesetJson, undefined, "", undefined, undefined === loader.tree.tilesetJson.refine ? undefined : loader.tree.tilesetJson.refine === "ADD");
-  }
-}
-
-/** @internal */
-class RealityModelTileProps implements RealityTileParams {
-  public readonly contentId: string;
-  public readonly range: Range3d;
-  public readonly contentRange?: Range3d;
-  public readonly maximumSize: number;
-  public readonly isLeaf: boolean;
-  public readonly transformToRoot?: Transform;
-  public readonly additiveRefinement?: boolean;
-  public readonly parent?: RealityTile;
-  public readonly noContentButTerminateOnSelection?: boolean;
-  public readonly rangeCorners?: Point3d[];
-  public readonly region?: RealityTileRegion;
-
-  constructor(json: any, parent: RealityTile | undefined, thisId: string, transformToRoot?: Transform, additiveRefinement?: boolean) {
-    this.contentId = thisId;
-    this.parent = parent;
-    const boundingVolume = RealityModelTileUtils.rangeFromBoundingVolume(json.boundingVolume);
-    if (boundingVolume) {
-      this.range = boundingVolume.range;
-      this.rangeCorners = boundingVolume.corners;
-      this.region = boundingVolume?.region;
-    } else {
-      this.range = Range3d.createNull();
-      assert(false, "Unbounded tile");
-    }
-    this.isLeaf = !Array.isArray(json.children) || 0 === json.children.length;
-    this.transformToRoot = transformToRoot;
-    this.additiveRefinement = additiveRefinement;
-    const hasContents = undefined !== getUrl(json.content);
-    if (hasContents)
-      this.contentRange = RealityModelTileUtils.rangeFromBoundingVolume(json.content.boundingVolume)?.range;
-    else {
-      // A node without content should probably be selectable even if not additive refinement - But restrict it to that case here
-      // to avoid potential problems with existing reality models, but still avoid overselection in the OSM world building set.
-      if (this.additiveRefinement || parent?.additiveRefinement)
-        this.noContentButTerminateOnSelection = true;
-    }
-
-    this.maximumSize = (this.noContentButTerminateOnSelection || hasContents) ? RealityModelTileUtils.maximumSizeFromGeometricTolerance(Range3d.fromJSON(this.range), json.geometricError) : 0;
-  }
-}
-
-/** @internal */
-class FindChildResult {
-  constructor(public id: string, public json: any, public transformToRoot?: Transform) { }
-}
-
-/** @internal */
-function assembleUrl(prefix: string, url: string): string {
-
-  if (url.startsWith("./")) {
-    url = url.substring(2);
-  } else {
-    const prefixParts = prefix.split("/");
-    prefixParts.pop();
-    while (url.startsWith("../")) {
-      prefixParts.pop();
-      url = url.substring(3);
-    }
-    prefixParts.push("");
-    prefix = prefixParts.join("/");
-  }
-  return prefix + url;
-}
-
-/** @internal */
-function addUrlPrefix(subTree: any, prefix: string) {
-  if (undefined === subTree)
-    return;
-
-  if (undefined !== subTree.content) {
-    if (undefined !== subTree.content.url)
-      subTree.content.url = assembleUrl(prefix, subTree.content.url);
-    else if (undefined !== subTree.content.uri)
-      subTree.content.uri = assembleUrl(prefix, subTree.content.uri);
-  }
-
-  if (undefined !== subTree.children)
-    for (const child of subTree.children)
-      addUrlPrefix(child, prefix);
-}
-
-/** @internal */
-async function expandSubTree(root: any, client: RealityModelTileClient): Promise<any> {
-  const childUrl = getUrl(root.content);
-  if (undefined !== childUrl && childUrl.endsWith("json")) {    // A child may contain a subTree...
-    const subTree = await client.getTileJson(childUrl);
-    const prefixIndex = childUrl.lastIndexOf("/");
-    if (prefixIndex > 0)
-      addUrlPrefix(subTree.root, childUrl.substring(0, prefixIndex + 1));
-
-    return subTree.root;
-  } else {
-    return root;
-  }
-}
-
-/** @internal */
-class RealityModelTileLoader extends RealityTileLoader {
-  public readonly tree: RealityModelTileTreeProps;
-  private readonly _batchedIdMap?: BatchedTileIdMap;
-  private _viewFlagOverrides: ViewFlagOverrides;
-
-  public constructor(tree: RealityModelTileTreeProps, batchedIdMap?: BatchedTileIdMap) {
-    super();
-    this.tree = tree;
-    this._batchedIdMap = batchedIdMap;
-    let clipVolume;
-    if (RealityTileRegion.isGlobal(tree.tilesetJson.boundingVolume))
-      clipVolume = false;
-    this._viewFlagOverrides = createDefaultViewFlagOverrides({ lighting: true, clipVolume });
-
-    // Display edges if they are present (Cesium outline extension) and enabled for view.
-    this._viewFlagOverrides.visibleEdges = undefined;
-    this._viewFlagOverrides.hiddenEdges = undefined;
-  }
-
-  public get doDrapeBackgroundMap(): boolean { return this.tree.doDrapeBackgroundMap; }
-
-  public get maxDepth(): number { return 32; }  // Can be removed when element tile selector is working.
-  public get minDepth(): number { return 0; }
-  public get priority(): TileLoadPriority { return TileLoadPriority.Context; }
-  public override getBatchIdMap(): BatchedTileIdMap | undefined { return this._batchedIdMap; }
-  public get clipLowResolutionTiles(): boolean { return true; }
-  public override get viewFlagOverrides(): ViewFlagOverrides { return this._viewFlagOverrides; }
-
-  public async loadChildren(tile: RealityTile): Promise<Tile[] | undefined> {
-    const props = await this.getChildrenProps(tile);
-    if (undefined === props)
-      return undefined;
-
-    const children = [];
-    for (const prop of props)
-      children.push(tile.realityRoot.createTile(prop));
-
-    return children;
-  }
-
-  public async getChildrenProps(parent: RealityTile): Promise<RealityTileParams[]> {
-    const props: RealityModelTileProps[] = [];
-    const thisId = parent.contentId;
-    const prefix = thisId.length ? `${thisId}_` : "";
-    const findResult = await this.findTileInJson(this.tree.tilesetJson, thisId, "", undefined);
-    if (undefined !== findResult && Array.isArray(findResult.json.children)) {
-      for (let i = 0; i < findResult.json.children.length; i++) {
-        const childId = prefix + i;
-        const foundChild = await this.findTileInJson(this.tree.tilesetJson, childId, "", undefined);
-        if (undefined !== foundChild)
-          props.push(new RealityModelTileProps(foundChild.json, parent, foundChild.id, foundChild.transformToRoot, foundChild.json.refine === undefined ? undefined : foundChild.json.refine === "ADD"));
-      }
-    }
-    return props;
-  }
-
-  public getRequestChannel(_tile: Tile) {
-    // ###TODO: May want to extract the hostname from the URL.
-    return IModelApp.tileAdmin.channels.getForHttp("itwinjs-reality-model");
-  }
-
-  public async requestTileContent(tile: Tile, isCanceled: () => boolean): Promise<TileRequest.Response> {
-    const foundChild = await this.findTileInJson(this.tree.tilesetJson, tile.contentId, "");
-    if (undefined === foundChild || undefined === foundChild.json.content || isCanceled())
-      return undefined;
-
-    return this.tree.client.getTileContent(getUrl(foundChild.json.content));
-  }
-
-  private async findTileInJson(tilesetJson: any, id: string, parentId: string, transformToRoot?: Transform): Promise<FindChildResult | undefined> {
-    if (id.length === 0)
-      return new FindChildResult(id, tilesetJson, transformToRoot);    // Root.
-
-    const separatorIndex = id.indexOf("_");
-    const childId = (separatorIndex < 0) ? id : id.substring(0, separatorIndex);
-    const childIndex = parseInt(childId, 10);
-
-    if (isNaN(childIndex) || tilesetJson === undefined || tilesetJson.children === undefined || childIndex >= tilesetJson.children.length) {
-      assert(false, "scalable mesh child not found.");
-      return undefined;
-    }
-
-    const foundChild = tilesetJson.children[childIndex];
-    const thisParentId = parentId.length ? (`${parentId}_${childId}`) : childId;
-    if (foundChild.transform) {
-      const thisTransform = RealityModelTileUtils.transformFromJson(foundChild.transform);
-      transformToRoot = transformToRoot ? transformToRoot.multiplyTransformTransform(thisTransform) : thisTransform;
-    }
-
-    if (separatorIndex >= 0) {
-      return this.findTileInJson(foundChild, id.substring(separatorIndex + 1), thisParentId, transformToRoot);
-    }
-
-    tilesetJson.children[childIndex] = await expandSubTree(foundChild, this.tree.client);
-
-    return new FindChildResult(thisParentId, tilesetJson.children[childIndex], transformToRoot);
-  }
-}
-
-/** @internal */
-export type RealityModelSource = ViewState | DisplayStyleState;
-
-/** @internal */
-export class RealityModelTileTree extends RealityTileTree {
-  private readonly _isContentUnbounded: boolean;
-  public constructor(params: RealityTileTreeParams) {
-    super(params);
-
-    this._isContentUnbounded = this.rootTile.contentRange.diagonal().magnitude() > 2 * Constant.earthRadiusWGS84.equator;
-    if (!this.isContentUnbounded && !this.rootTile.contentRange.isNull) {
-      const worldContentRange = this.iModelTransform.multiplyRange(this.rootTile.contentRange);
-      this.iModel.expandDisplayedExtents(worldContentRange);
-    }
-  }
-  public override get isContentUnbounded() { return this._isContentUnbounded; }
-}
-
-/** @internal */
-// eslint-disable-next-line no-redeclare
-export namespace RealityModelTileTree {
-
-  export interface ReferenceBaseProps {
-    iModel: IModelConnection;
-    source: RealityModelSource;
-    modelId?: Id64String;
-    tilesetToDbTransform?: TransformProps;
-    tilesetToEcefTransform?: TransformProps;
-    name?: string;
-    classifiers?: SpatialClassifiers;
-    planarClipMask?: PlanarClipMaskSettings;
-  }
-  export interface ReferenceProps extends ReferenceBaseProps {
-    url: string;
-    requestAuthorization?: string;
-  }
-
-  export abstract class Reference extends TileTreeReference {
-    protected readonly _name: string;
-
-    protected _transform?: Transform;
-    protected _iModel: IModelConnection;
-    private _modelId: Id64String;
-    private _isGlobal?: boolean;
-    protected _planarClipMask?: PlanarClipMaskState;
-    protected _classifier?: SpatialClassifierTileTreeReference;
-    protected _mapDrapeTree?: TileTreeReference;
-    public get modelId() { return this._modelId; }
-    public get classifiers(): SpatialClassifiers | undefined { return undefined !== this._classifier ? this._classifier.classifiers : undefined; }
-    public get planarClipMask(): PlanarClipMaskState | undefined { return this._planarClipMask; }
-    public set planarClipMask(planarClipMask: PlanarClipMaskState | undefined) { this._planarClipMask = planarClipMask; }
-    public get planarClipMaskPriority(): number {
-      if (this._planarClipMask?.settings.priority !== undefined)
-        return this._planarClipMask.settings.priority;
-
-      return this.isGlobal ? PlanarClipMaskPriority.GlobalRealityModel : PlanarClipMaskPriority.RealityModel;
-    }
-
-    protected get maskModelIds(): string | undefined {
-      return this._planarClipMask?.settings.compressedModelIds;
-    }
-
-    public constructor(props: RealityModelTileTree.ReferenceBaseProps) {
-      super();
-      this._name = undefined !== props.name ? props.name : "";
-      this._modelId = props.modelId ? props.modelId : props.iModel.transientIds.next;
-      let transform;
-      if (undefined !== props.tilesetToDbTransform) {
-        const tf = Transform.fromJSON(props.tilesetToDbTransform);
-        if (!tf.isIdentity)
-          transform = tf;
-
-        this._transform = transform;
-      }
-
-      this._iModel = props.iModel;
-      if (props.planarClipMask)
-        this._planarClipMask = PlanarClipMaskState.create(props.planarClipMask);
-
-      if (undefined !== props.classifiers)
-        this._classifier = createClassifierTileTreeReference(props.classifiers, this, props.iModel, props.source);
-    }
-
-    public get planarClassifierTreeRef() { return this._classifier && this._classifier.activeClassifier && this._classifier.isPlanar ? this._classifier : undefined; }
-
-    public override unionFitRange(union: Range3d): void {
-      const contentRange = this.computeWorldContentRange();
-      if (!contentRange.isNull && contentRange.diagonal().magnitude() < Constant.earthRadiusWGS84.equator)
-        union.extendRange(contentRange);
-    }
-    public override get isGlobal() {
-      if (undefined === this._isGlobal) {
-        const range = this.computeWorldContentRange();
-        if (!range.isNull)
-          this._isGlobal = range.diagonal().magnitude() > 2 * Constant.earthRadiusWGS84.equator;
-      }
-      return this._isGlobal === undefined ? false : this._isGlobal;
-    }
-
-    public override addToScene(context: SceneContext): void {
-      // NB: The classifier must be added first, so we can find it when adding our own tiles.
-      if (this._classifier && this._classifier.activeClassifier)
-        this._classifier.addToScene(context);
-
-      this.addPlanarClassifierOrMaskToScene(context);
-      super.addToScene(context);
-    }
-    protected addPlanarClassifierOrMaskToScene(context: SceneContext) {
-      // A planarClassifier is required if there is a classification tree OR planar masking is required.
-      const classifierTree = this.planarClassifierTreeRef;
-      const planarClipMask = this._planarClipMask ?? context.viewport.displayStyle.getPlanarClipMaskState(this.modelId);
-      if (!classifierTree && !planarClipMask)
-        return;
-
-      if (classifierTree && !classifierTree.treeOwner.load())
-        return;
-
-      context.addPlanarClassifier(this.modelId, classifierTree, planarClipMask);
-    }
-
-    public override discloseTileTrees(trees: DisclosedTileTreeSet): void {
-      super.discloseTileTrees(trees);
-
-      if (undefined !== this._classifier)
-        this._classifier.discloseTileTrees(trees);
-
-      if (undefined !== this._mapDrapeTree)
-        this._mapDrapeTree.discloseTileTrees(trees);
-
-      if (undefined !== this._planarClipMask)
-        this._planarClipMask.discloseTileTrees(trees);
-    }
-    public override collectStatistics(stats: RenderMemory.Statistics): void {
-      super.collectStatistics(stats);
-
-      const tree = undefined !== this._classifier ? this._classifier.treeOwner.tileTree : undefined;
-      if (undefined !== tree)
-        tree.collectStatistics(stats);
-    }
-  }
-
-  export async function createRealityModelTileTree(url: string, iModel: IModelConnection, modelId: Id64String, tilesetToDb: Transform | undefined): Promise<TileTree | undefined> {
-    const props = await getTileTreeProps(url, tilesetToDb, iModel);
-    const loader = new RealityModelTileLoader(props, new BatchedTileIdMap(iModel));
-    const gcsConverterAvailable = await getGcsConverterAvailable(iModel);
-    const params = new RealityModelTileTreeParams(url, iModel, modelId, loader, gcsConverterAvailable, props.tilesetToEcef);
-
-    return new RealityModelTileTree(params);
-  }
-
-  async function getTileTreeProps(url: string, tilesetToDbJson: any, iModel: IModelConnection): Promise<RealityModelTileTreeProps> {
-    if (!url)
-      throw new IModelError(BentleyStatus.ERROR, "Unable to read reality data");
-    const tileClient = new RealityModelTileClient(url, iModel.iTwinId);
-    const json = await tileClient.getRootDocument(url);
-    let rootTransform = iModel.ecefLocation ? iModel.getMapEcefToDb(0) : Transform.createIdentity();
-    const geoConverter = iModel.noGcsDefined ? undefined : iModel.geoServices.getConverter("WGS84");
-    if (geoConverter !== undefined) {
-      let realityTileRange = RealityModelTileUtils.rangeFromBoundingVolume(json.root.boundingVolume)!.range;
-      if (json.root.transform) {
-        const realityToEcef = RealityModelTileUtils.transformFromJson(json.root.transform);
-        realityTileRange = realityToEcef.multiplyRange(realityTileRange);
-      }
-
-      if (iModel.ecefLocation) {
-        // In initial publishing version the iModel ecef Transform was used to locate the reality model.
-        // This would work well only for tilesets published from that iModel but for iModels the ecef transform is calculated
-        // at the center of the project extents and the reality model location may differ greatly, and the curvature of the earth
-        // could introduce significant errors.
-        // The publishing was modified to calculate the ecef transform at the reality model range center and at the same time the "iModelPublishVersion"
-        // member was added to the root object.  In order to continue to locate reality models published from older versions at the
-        // project extents center we look for Tileset version 0.0 and no root.iModelVersion.
-        const ecefOrigin = realityTileRange.localXYZToWorld(.5, .5, .5)!;
-        const dbOrigin = rootTransform.multiplyPoint3d(ecefOrigin);
-        const realityOriginToProjectDistance = iModel.projectExtents.distanceToPoint(dbOrigin);
-        const maxProjectDistance = 1E5;     // Only use the project GCS projection if within 100KM of the project.   Don't attempt to use GCS if global reality model or in another locale - Results will be unreliable.
-        if (realityOriginToProjectDistance < maxProjectDistance && json.asset?.version !== "0.0" || undefined !== json.root?.iModelPublishVersion) {
-          const cartographicOrigin = Cartographic.fromEcef(ecefOrigin);
-
-          if (cartographicOrigin !== undefined) {
-            const geoOrigin = Point3d.create(cartographicOrigin.longitudeDegrees, cartographicOrigin.latitudeDegrees, cartographicOrigin.height);
-            const response = await geoConverter.getIModelCoordinatesFromGeoCoordinates([geoOrigin]);
-            if (response.iModelCoords[0].s === GeoCoordStatus.Success) {
-              const ecefToDb = await calculateEcefToDbTransformAtLocation(Point3d.fromJSON(response.iModelCoords[0].p), iModel);
-              if (ecefToDb)
-                rootTransform = ecefToDb;
-            }
-          }
-        }
-      }
-    }
-    let tilesetToEcef = Transform.createIdentity();
-
-    if (json.root.transform) {
-      tilesetToEcef = RealityModelTileUtils.transformFromJson(json.root.transform);
-      rootTransform = rootTransform.multiplyTransformTransform(tilesetToEcef);
-    }
-
-    if (undefined !== tilesetToDbJson)
-      rootTransform = Transform.fromJSON(tilesetToDbJson).multiplyTransformTransform(rootTransform);
-
-    const root = await expandSubTree(json.root, tileClient);
-    return new RealityModelTileTreeProps(json, root, tileClient, rootTransform, tilesetToEcef);
-  }
-}
-
-/** Supplies a reality data [[TileTree]] from a URL. May be associated with a persistent [[GeometricModelState]], or attached at run-time via a [[ContextRealityModelState]].
- * @internal
- */
-class RealityTreeReference extends RealityModelTileTree.Reference {
-  private readonly _url: string;
-
-  public constructor(props: RealityModelTileTree.ReferenceProps) {
-    super(props);
-    this._url = props.url;
-  }
-  public get treeOwner(): TileTreeOwner {
-    const treeId: RealityTreeId = { url: this._url, transform: this._transform, modelId: this.modelId, maskModelIds: this.maskModelIds };
-    return realityTreeSupplier.getOwner(treeId, this._iModel);
-  }
-
-  public override get castsShadows() {
-    return true;
-  }
-
-  protected override get _isLoadingComplete(): boolean {
-    return !this._mapDrapeTree || this._mapDrapeTree.isLoadingComplete;
-  }
-
-  public override createDrawArgs(context: SceneContext): TileDrawArgs | undefined {
-    // For global reality models (OSM Building layer only) - offset the reality model by the BIM elevation bias.  This would not be necessary
-    // if iModels had their elevation set correctly but unfortunately many GCS erroneously report Sea (Geoid) elevation rather than
-    // Geodetic.
-    const tree = this.treeOwner.load();
-    if (undefined === tree)
-      return undefined;
-
-    const drawArgs = super.createDrawArgs(context);
-    if (drawArgs !== undefined && this._iModel.isGeoLocated && tree.isContentUnbounded) {
-      const elevationBias = context.viewport.view.displayStyle.backgroundMapElevationBias;
-
-      if (undefined !== elevationBias)
-        drawArgs.location.origin.z -= elevationBias;
-    }
-
-    return drawArgs;
-  }
-
-  public override addToScene(context: SceneContext): void {
-    const tree = this.treeOwner.tileTree as RealityTileTree;
-    if (undefined !== tree && context.viewport.iModel.isGeoLocated && (tree.loader as RealityModelTileLoader).doDrapeBackgroundMap) {
-      // NB: We save this off strictly so that discloseTileTrees() can find it...better option?
-      this._mapDrapeTree = context.viewport.backgroundDrapeMap;
-      context.addBackgroundDrapedModel(this, undefined);
-    }
-
-    super.addToScene(context);
-  }
-
-  public override async getToolTip(hit: HitDetail): Promise<HTMLElement | string | undefined> {
-    const tree = this.treeOwner.tileTree;
-    if (undefined === tree || hit.iModel !== tree.iModel)
-      return undefined;
-
-    const map = (tree as RealityTileTree).loader.getBatchIdMap();
-    const batch = undefined !== map ? map.getBatchProperties(hit.sourceId) : undefined;
-    if (undefined === batch && tree.modelId !== hit.sourceId)
-      return undefined;
-
-    const strings = [];
-
-    const loader = (tree as RealityModelTileTree).loader;
-    const type = await (loader as RealityModelTileLoader).tree.client.getRealityDataType();
-
-    // If a type is specified, display it
-    if (type !== undefined) {
-      // Case insensitive
-      switch (type.toUpperCase()) {
-        case DefaultSupportedTypes.RealityMesh3dTiles.toUpperCase():
-          strings.push(IModelApp.i18n.translate("iModelJs:RealityModelTypes.RealityMesh3DTiles"));
-          break;
-        case DefaultSupportedTypes.Terrain3dTiles.toUpperCase():
-          strings.push(IModelApp.i18n.translate("iModelJs:RealityModelTypes.Terrain3DTiles"));
-          break;
-        case DefaultSupportedTypes.Cesium3dTiles.toUpperCase():
-          strings.push(IModelApp.i18n.translate("iModelJs:RealityModelTypes.Cesium3DTiles"));
-          break;
-      }
-    }
-
-    if (this._name) {
-      strings.push(`${IModelApp.i18n.translate("iModelJs:TooltipInfo.Name")} ${this._name}`);
-    } else {
-      const cesiumAsset = parseCesiumUrl(this._url);
-      strings.push(cesiumAsset ? `Cesium Asset: ${cesiumAsset.id}` : this._url);
-    }
-
-    if (batch !== undefined)
-      for (const key of Object.keys(batch))
-        if (-1 === key.indexOf("#"))     // Avoid internal cesium
-          strings.push(`${key}: ${batch[key]}`);
-
-    const div = document.createElement("div");
-    div.innerHTML = strings.join("<br>");
-    return div;
-  }
-
-  public override addLogoCards(cards: HTMLTableElement, _vp: ScreenViewport): void {
-    if (this._url === getCesiumOSMBuildingsUrl()) {
-      cards.appendChild(IModelApp.makeLogoCard({ heading: "OpenStreetMap", notice: `&copy;<a href=\"https://www.openstreetmap.org/copyright\">OpenStreetMap</a> ${IModelApp.i18n.translate("iModelJs:BackgroundMap:OpenStreetMapContributors")}` }));
-    }
-  }
-}
-
-interface RDSClientProps {
-  projectId: string;
-  tilesId: string;
-}
-
-// TBD - Allow an object to override the URL and provide its own authentication.
-function parseCesiumUrl(url: string): { id: number, key: string } | undefined {
-  const cesiumSuffix = "$CesiumIonAsset=";
-  const cesiumIndex = url.indexOf(cesiumSuffix);
-  if (cesiumIndex < 0)
-    return undefined;
-  const cesiumIonString = url.slice(cesiumIndex + cesiumSuffix.length);
-  const cesiumParts = cesiumIonString.split(":");
-  if (cesiumParts.length !== 2)
-    return undefined;
-
-  const id = parseInt(cesiumParts[0], 10);
-  if (id === undefined)
-    return undefined;
-
-  return { id, key: cesiumParts[1] };
-}
-/**
- * ###TODO temporarily here for testing, needs to be moved to the clients repo
- * @internal
- * This class encapsulates access to a reality data wether it be from local access, http or RDS
- * The url provided at the creation is parsed to determine if this is a RDS (ProjectWise Context Share) reference.
- * If not then it is considered local (ex: C:\temp\TileRoot.json) or plain http access (http://someserver.com/data/TileRoot.json)
- * There is a one to one relationship between a reality data and the instances of present class.
- */
-export class RealityModelTileClient {
-  public readonly rdsProps?: RDSClientProps; // For reality data stored on PW Context Share only. If undefined then Reality Data is not on Context Share.
-  private _realityData?: RealityData;        // For reality data stored on PW Context Share only.
-  private _baseUrl: string = "";             // For use by all Reality Data. For RD stored on PW Context Share, represents the portion from the root of the Azure Blob Container
-  private _requestAuthorization?: string;      // Request authorization for non PW ContextShare requests.
-
-  private getInitializedRealityData(): RealityData {
-    if (!this._realityData)
-      new Error("No reality data found. Must call the initialize method first.");
-    return this._realityData!;
-  }
-
-  // ###TODO we should be able to pass the projectId / tileId directly, instead of parsing the url
-  // But if the present can also be used by non PW Context Share stored data then the url is required and token is not. Possibly two classes inheriting from common interface.
-  constructor(url: string, iTwinId?: string) {
-    this.rdsProps = this.parseUrl(url); // Note that returned is undefined if url does not refer to a PW Context Share reality data.
-    if (iTwinId && this.rdsProps)
-      this.rdsProps.projectId = iTwinId;
-  }
-
-  private async getAccessToken(): Promise<AccessToken | undefined> {
-    if (!IModelApp.authorizationClient)
-      return undefined;
-    let accessToken: AccessToken | undefined;
-    try {
-      accessToken = await IModelApp.authorizationClient.getAccessToken();
-    } catch (error) {
-      return undefined;
-    }
-    return accessToken;
-  }
-
-  private async initializeRDSRealityData(accessToken: AccessToken): Promise<void> {
-
-    if (undefined !== this.rdsProps) {
-      if (!this._realityData) {
-        if (undefined === IModelApp.realityDataAccess)
-          throw new Error("Missing an implementation of RealityDataAccess on IModelApp, it is required to access reality data. Please provide an implementation to the IModelApp.startup using IModelAppOptions.realityDataAccess.");
-
-        // TODO Temporary fix ... the root document may not be located at the root. We need to set the base URL even for RD stored on server
-        // though this base URL is only the part relative to the root of the blob containing the data.
-<<<<<<< HEAD
-        this._realityData = await IModelApp.realityDataAccess.getRealityData(requestContext, this.rdsProps.projectId, this.rdsProps.tilesId);
-=======
-        this._realityData = await RealityModelTileClient._client.getRealityData(accessToken, this.rdsProps.projectId, this.rdsProps.tilesId);
->>>>>>> 200baec2
-
-        // A reality data that has not root document set should not be considered.
-        const rootDocument: string = (this._realityData.rootDocument ? this._realityData.rootDocument : "");
-        this.setBaseUrl(rootDocument);
-      }
-    }
-  }
-
-  // ###TODO temporary means of extracting the tileId and projectId from the given url
-  // This is the method that determines if the url refers to Reality Data stored on PW Context Share. If not then undefined is returned.
-  // We obtain the projectId from URL but it should be used normally. The iModel context should be used everywhere: verify!
-  private parseUrl(url: string): RDSClientProps | undefined {
-    // We have URLs with incorrect slashes that must be supported. The ~2F are WSG encoded slashes and may prevent parsing out the reality data id.
-    const workUrl: string = url.replace(/~2F/g, "/").replace(/\\/g, "/");
-    const urlParts = workUrl.split("/").map((entry: string) => entry.replace(/%2D/g, "-"));
-    const tilesId = urlParts.find(Guid.isGuid);
-    let props: RDSClientProps | undefined;
-    if (undefined !== tilesId) {
-      const projectId = urlParts.find((val: string) => val.includes("--"))!.split("--")[1];
-
-      props = { projectId, tilesId };
-    }
-    return props;
-  }
-
-  // This is to set the root url from the provided root document path.
-  // If the root document is stored on PW Context Share then the root document property of the Reality Data is provided,
-  // otherwise the full path to root document is given.
-  // The base URL contains the base URL from which tile relative path are constructed.
-  // The tile's path root will need to be reinserted for child tiles to return a 200
-  private setBaseUrl(url: string): void {
-    const urlParts = url.split("/");
-    urlParts.pop();
-    if (urlParts.length === 0)
-      this._baseUrl = "";
-    else
-      this._baseUrl = `${urlParts.join("/")}/`;
-  }
-
-  private async _doRequest(url: string, responseType: string): Promise<any> {
-    const options: RequestOptions = {
-      method: "GET",
-      responseType,
-      headers: this._requestAuthorization ? { authorization: this._requestAuthorization } : undefined,
-    };
-    const data = await request(url, options);
-    return data.body;
-  }
-
-  // Get blob URL information from RDS
-  public async getBlobAccessData(): Promise<URL | undefined> {
-    const token = await this.getAccessToken();
-    if (this.rdsProps && token) {
-<<<<<<< HEAD
-      const authRequestContext = new AuthorizedFrontendRequestContext(token);
-      await this.initializeRDSRealityData(authRequestContext);
-      return this.getInitializedRealityData().getBlobUrl(authRequestContext);
-=======
-      await this.initializeRDSRealityData(token);
-      return this._realityData!.getBlobUrl(token, false);
->>>>>>> 200baec2
-    }
-
-    return undefined;
-  }
-
-  // ### TODO. Technically the url should not be required. If the reality data encapsulated is stored on PW Context Share then
-  // the relative path to root document is extracted from the reality data. Otherwise the full url to root document should have been provided at
-  // the construction of the instance.
-  public async getRootDocument(url: string): Promise<any> {
-    const token = await this.getAccessToken();
-    if (this.rdsProps && token) {
-<<<<<<< HEAD
-      const authRequestContext = new AuthorizedFrontendRequestContext(token);
-      await this.initializeRDSRealityData(authRequestContext); // Only needed for PW Context Share data ... return immediately otherwise.
-      const realityData: RealityData = this.getInitializedRealityData();
-
-      if (!realityData.rootDocument)
-        throw new Error(`Root document not defined for reality data: ${realityData.id}`);
-
-      return realityData.getTileJson(authRequestContext, realityData.rootDocument);
-=======
-      await this.initializeRDSRealityData(token); // Only needed for PW Context Share data ... return immediately otherwise.
-      return this._realityData!.getRootDocumentJson(token);
->>>>>>> 200baec2
-    }
-
-    // The following is only if the reality data is not stored on PW Context Share.
-    const cesiumAsset = parseCesiumUrl(url);
-    if (cesiumAsset) {
-      const tokenAndUrl = await getCesiumAccessTokenAndEndpointUrl(cesiumAsset.id, cesiumAsset.key);
-      if (tokenAndUrl.url && tokenAndUrl.token) {
-        url = tokenAndUrl.url;
-        this._requestAuthorization = `Bearer ${tokenAndUrl.token}`;
-      }
-    }
-
-    // The following is only if the reality data is not stored on PW Context Share.
-    this.setBaseUrl(url);
-    return this._doRequest(url, "json");
-  }
-
-  /**
-   * Returns the tile content. The path to the tile is relative to the base url of present reality data whatever the type.
-   */
-  public async getTileContent(url: string): Promise<any> {
-    assert(url !== undefined);
-    const token = await this.getAccessToken();
-    const useRds = this.rdsProps !== undefined && token !== undefined;
-    if (useRds) {
-      await this.initializeRDSRealityData(token); // Only needed for PW Context Share data ... return immediately otherwise.
-    }
-
-    const tileUrl = this._baseUrl + url;
-    if (useRds)
-<<<<<<< HEAD
-      return this.getInitializedRealityData().getTileContent(requestContext as AuthorizedFrontendRequestContext, tileUrl);
-=======
-      return this._realityData!.getTileContent(token, tileUrl);
->>>>>>> 200baec2
-
-    return this._doRequest(tileUrl, "arraybuffer");
-  }
-
-  /**
-   * Returns the tile content in json format. The path to the tile is relative to the base url of present reality data whatever the type.
-   */
-  public async getTileJson(url: string): Promise<any> {
-    assert(url !== undefined);
-    const token = await this.getAccessToken();
-
-    if (this.rdsProps && token)
-      await this.initializeRDSRealityData(token); // Only needed for PW Context Share data ... return immediately otherwise.
-
-    const tileUrl = this._baseUrl + url;
-
-    if (undefined !== this.rdsProps && undefined !== token)
-<<<<<<< HEAD
-      return this.getInitializedRealityData().getTileJson(requestContext as AuthorizedFrontendRequestContext, tileUrl);
-=======
-      return this._realityData!.getTileJson(token, tileUrl);
->>>>>>> 200baec2
-
-    return this._doRequest(tileUrl, "json");
-  }
-
-  /**
-   * Returns Reality Data type if available
-   */
-  public async getRealityDataType(): Promise<string | undefined> {
-    const token = await this.getAccessToken();
-    if (this.rdsProps && token) {
-
-<<<<<<< HEAD
-      await this.initializeRDSRealityData(authRequestContext); // Only needed for PW Context Share data
-      return this.getInitializedRealityData().type;
-=======
-      await this.initializeRDSRealityData(token); // Only needed for PW Context Share data
-      return this._realityData!.type;
->>>>>>> 200baec2
-    }
-
-    // The reality data type is not available if not stored on PW Context Share.
-    return undefined;
-  }
-}
+/*---------------------------------------------------------------------------------------------
+* Copyright (c) Bentley Systems, Incorporated. All rights reserved.
+* See LICENSE.md in the project root for license terms and full copyright notice.
+*--------------------------------------------------------------------------------------------*/
+/** @packageDocumentation
+ * @module Utils
+ */
+
+import {
+  AccessToken,
+  assert, BentleyStatus, compareNumbers, compareStrings, compareStringsOrUndefined, CompressedId64Set, Guid, Id64String,
+} from "@itwin/core-bentley";
+import { Angle, Constant, Ellipsoid, Matrix3d, Point3d, Range3d, Ray3d, Transform, TransformProps, Vector3d, XYZ } from "@itwin/core-geometry";
+import {
+  Cartographic, GeoCoordStatus, IModelError, PlanarClipMaskPriority, PlanarClipMaskSettings,
+  SpatialClassifiers, ViewFlagOverrides,
+} from "@itwin/core-common";
+import { request, RequestOptions } from "@bentley/itwin-client";
+import { calculateEcefToDbTransformAtLocation } from "../BackgroundMapGeometry";
+import { DisplayStyleState } from "../DisplayStyleState";
+import { HitDetail } from "../HitDetail";
+import { IModelApp } from "../IModelApp";
+import { IModelConnection } from "../IModelConnection";
+import { PlanarClipMaskState } from "../PlanarClipMaskState";
+import { DefaultSupportedTypes, RealityData } from "../RealityDataAccessProps";
+import { RenderMemory } from "../render/RenderMemory";
+import { SceneContext } from "../ViewContext";
+import { ScreenViewport } from "../Viewport";
+import { ViewState } from "../ViewState";
+import {
+  BatchedTileIdMap, createClassifierTileTreeReference, createDefaultViewFlagOverrides, DisclosedTileTreeSet, getCesiumAccessTokenAndEndpointUrl, getCesiumOSMBuildingsUrl, getGcsConverterAvailable, RealityTile, RealityTileLoader, RealityTileParams,
+  RealityTileTree, RealityTileTreeParams, SpatialClassifierTileTreeReference, Tile, TileDrawArgs, TileLoadPriority, TileRequest, TileTree,
+  TileTreeOwner, TileTreeReference, TileTreeSupplier,
+} from "./internal";
+
+function getUrl(content: any) {
+  return content ? (content.url ? content.url : content.uri) : undefined;
+}
+
+interface RealityTreeId {
+  url: string;
+  transform?: Transform;
+  modelId: Id64String;
+  maskModelIds?: string;
+  toEcefTransform?: Transform;
+}
+
+function compareOrigins(lhs: XYZ, rhs: XYZ): number {
+  let cmp = compareNumbers(lhs.x, rhs.x);
+  if (0 === cmp) {
+    cmp = compareNumbers(lhs.y, rhs.y);
+    if (0 === cmp)
+      cmp = compareNumbers(lhs.z, rhs.z);
+  }
+
+  return cmp;
+}
+
+function compareMatrices(lhs: Matrix3d, rhs: Matrix3d): number {
+  for (let i = 0; i < 9; i++) {
+    const cmp = compareNumbers(lhs.coffs[i], rhs.coffs[i]);
+    if (0 !== cmp)
+      return cmp;
+  }
+
+  return 0;
+}
+
+function compareTransforms(lhs?: Transform, rhs?: Transform) {
+  if (undefined === lhs)
+    return undefined !== rhs ? -1 : 0;
+
+  else if (undefined === rhs)
+    return 1;
+
+  const cmp = compareOrigins(lhs.origin, rhs.origin);
+  return 0 !== cmp ? cmp : compareMatrices(lhs.matrix, rhs.matrix);
+}
+
+class RealityTreeSupplier implements TileTreeSupplier {
+  public readonly isEcefDependent = true;
+
+  public getOwner(treeId: RealityTreeId, iModel: IModelConnection): TileTreeOwner {
+    return iModel.tiles.getTileTreeOwner(treeId, this);
+  }
+
+  public async createTileTree(treeId: RealityTreeId, iModel: IModelConnection): Promise<TileTree | undefined> {
+    if (treeId.maskModelIds)
+      await iModel.models.load(CompressedId64Set.decompressSet(treeId.maskModelIds));
+
+    return RealityModelTileTree.createRealityModelTileTree(treeId.url, iModel, treeId.modelId, treeId.transform);
+  }
+
+  public compareTileTreeIds(lhs: RealityTreeId, rhs: RealityTreeId): number {
+    let cmp = compareStrings(lhs.url, rhs.url);
+    if (0 === cmp)
+      cmp = compareStringsOrUndefined(lhs.modelId, rhs.modelId);
+
+    if (0 !== cmp)
+      return cmp;
+
+    cmp = compareStringsOrUndefined(lhs.maskModelIds, rhs.maskModelIds);
+    if (0 !== cmp)
+      return cmp;
+
+    cmp = compareTransforms(lhs.transform, rhs.transform);
+    if (0 !== cmp)
+      return cmp;
+
+    return compareTransforms(lhs.toEcefTransform, rhs.toEcefTransform);
+  }
+}
+
+const realityTreeSupplier = new RealityTreeSupplier();
+
+/** @internal */
+export function createRealityTileTreeReference(props: RealityModelTileTree.ReferenceProps): RealityModelTileTree.Reference {
+  return new RealityTreeReference(props);
+}
+
+const zeroPoint = Point3d.createZero();
+const earthEllipsoid = Ellipsoid.createCenterMatrixRadii(zeroPoint, undefined, Constant.earthRadiusWGS84.equator, Constant.earthRadiusWGS84.equator, Constant.earthRadiusWGS84.polar);
+const scratchRay = Ray3d.createXAxis();
+
+/** @internal */
+export class RealityTileRegion {
+  constructor(values: { minLongitude: number, minLatitude: number, minHeight: number, maxLongitude: number, maxLatitude: number, maxHeight: number }) {
+    this.minLongitude = values.minLongitude;
+    this.minLatitude = values.minLatitude;
+    this.minHeight = values.minHeight;
+    this.maxLongitude = values.maxLongitude;
+    this.maxLatitude = values.maxLatitude;
+    this.maxHeight = values.maxHeight;
+  }
+  public minLongitude: number;
+  public minLatitude: number;
+  public minHeight: number;
+  public maxLongitude: number;
+  public maxLatitude: number;
+  public maxHeight: number;
+
+  public static create(region: number[]): RealityTileRegion {
+    const minHeight = region[4];
+    const maxHeight = region[5];
+    const minLongitude = region[0];
+    const maxLongitude = region[2];
+    const minLatitude = Cartographic.parametricLatitudeFromGeodeticLatitude(region[1]);
+    const maxLatitude = Cartographic.parametricLatitudeFromGeodeticLatitude(region[3]);
+    return new RealityTileRegion({ minLongitude, minLatitude, minHeight, maxLongitude, maxLatitude, maxHeight });
+  }
+
+  public static isGlobal(boundingVolume: any) {
+    return Array.isArray(boundingVolume?.region) && (boundingVolume.region[2] - boundingVolume.region[0]) > Angle.piRadians && (boundingVolume.region[3] - boundingVolume.region[1]) > Angle.piOver2Radians;
+  }
+  public getRange(): { range: Range3d, corners?: Point3d[] } {
+    const maxAngle = Math.max(Math.abs(this.maxLatitude - this.minLatitude), Math.abs(this.maxLongitude - this.minLongitude));
+    let corners;
+    let range: Range3d;
+    if (maxAngle < Math.PI / 8) {
+      corners = new Array<Point3d>(8);
+      const chordTolerance = (1 - Math.cos(maxAngle / 2)) * Constant.earthRadiusWGS84.polar;
+      const addEllipsoidCorner = ((long: number, lat: number, index: number) => {
+        const ray = earthEllipsoid.radiansToUnitNormalRay(long, lat, scratchRay)!;
+        corners[index] = ray.fractionToPoint(this.minHeight - chordTolerance);
+        corners[index + 4] = ray.fractionToPoint(this.maxHeight + chordTolerance);
+      });
+      addEllipsoidCorner(this.minLongitude, this.minLatitude, 0);
+      addEllipsoidCorner(this.minLongitude, this.maxLatitude, 1);
+      addEllipsoidCorner(this.maxLongitude, this.minLatitude, 2);
+      addEllipsoidCorner(this.maxLongitude, this.maxLatitude, 3);
+      range = Range3d.createArray(corners);
+    } else {
+      const minEq = Constant.earthRadiusWGS84.equator + this.minHeight, maxEq = Constant.earthRadiusWGS84.equator + this.maxHeight;
+      const minEllipsoid = Ellipsoid.createCenterMatrixRadii(zeroPoint, undefined, minEq, minEq, Constant.earthRadiusWGS84.polar + this.minHeight);
+      const maxEllipsoid = Ellipsoid.createCenterMatrixRadii(zeroPoint, undefined, maxEq, maxEq, Constant.earthRadiusWGS84.polar + this.maxHeight);
+      range = minEllipsoid.patchRangeStartEndRadians(this.minLongitude, this.maxLongitude, this.minLatitude, this.maxLatitude);
+      range.extendRange(maxEllipsoid.patchRangeStartEndRadians(this.minLongitude, this.maxLongitude, this.minLatitude, this.maxLatitude));
+    }
+    return { range, corners };
+  }
+}
+
+/** @internal */
+export class RealityModelTileUtils {
+  public static rangeFromBoundingVolume(boundingVolume: any): { range: Range3d, corners?: Point3d[], region?: RealityTileRegion } | undefined {
+    if (undefined === boundingVolume)
+      return undefined;
+
+    let corners: Point3d[] | undefined;
+    let range: Range3d | undefined;
+    if (undefined !== boundingVolume.box) {
+      const box: number[] = boundingVolume.box;
+      const center = Point3d.create(box[0], box[1], box[2]);
+      const ux = Vector3d.create(box[3], box[4], box[5]);
+      const uy = Vector3d.create(box[6], box[7], box[8]);
+      const uz = Vector3d.create(box[9], box[10], box[11]);
+      corners = new Array<Point3d>();
+      for (let j = 0; j < 2; j++) {
+        for (let k = 0; k < 2; k++) {
+          for (let l = 0; l < 2; l++) {
+            corners.push(center.plus3Scaled(ux, (j ? -1.0 : 1.0), uy, (k ? -1.0 : 1.0), uz, (l ? -1.0 : 1.0)));
+          }
+        }
+      }
+      range = Range3d.createArray(corners);
+    } else if (Array.isArray(boundingVolume.sphere)) {
+      const sphere: number[] = boundingVolume.sphere;
+      const center = Point3d.create(sphere[0], sphere[1], sphere[2]);
+      const radius = sphere[3];
+      range = Range3d.createXYZXYZ(center.x - radius, center.y - radius, center.z - radius, center.x + radius, center.y + radius, center.z + radius);
+    } else if (Array.isArray(boundingVolume.region)) {
+      const region = RealityTileRegion.create(boundingVolume.region);
+      const regionRange = region.getRange();
+      return { range: regionRange.range, corners: regionRange.corners, region };
+    }
+    return range ? { range, corners } : undefined;
+
+  }
+  public static maximumSizeFromGeometricTolerance(range: Range3d, geometricError: number): number {
+    const minToleranceRatio = true === IModelApp.renderSystem.isMobile ? IModelApp.tileAdmin.mobileRealityTileMinToleranceRatio : 1.0;   // Nominally the error on screen size of a tile.  Increasing generally increases performance (fewer draw calls) at expense of higher load times.
+
+    // NB: We increase the above minToleranceRatio on mobile devices in order to help avoid pruning too often based on the memory threshold for
+    // pruning currently used by reality tile trees on mobile.
+
+    return minToleranceRatio * range.diagonal().magnitude() / geometricError;
+  }
+  public static transformFromJson(jTrans: number[] | undefined): Transform {
+    return (jTrans === undefined) ? Transform.createIdentity() : Transform.createOriginAndMatrix(Point3d.create(jTrans[12], jTrans[13], jTrans[14]), Matrix3d.createRowValues(jTrans[0], jTrans[4], jTrans[8], jTrans[1], jTrans[5], jTrans[9], jTrans[2], jTrans[6], jTrans[10]));
+  }
+}
+
+/** @internal */
+enum SMTextureType {
+  None = 0, // no textures
+  Embedded = 1, // textures are available and stored in the nodes
+  Streaming = 2, // textures need to be downloaded, Bing Maps, etc…
+}
+
+/** @internal */
+class RealityModelTileTreeProps {
+  public location: Transform;
+  public tilesetJson: any;
+  public doDrapeBackgroundMap: boolean = false;
+  public client: RealityModelTileClient;
+  public yAxisUp = false;
+  public root: any;
+
+  constructor(json: any, root: any, client: RealityModelTileClient, tilesetToDbTransform: Transform, public readonly tilesetToEcef?: Transform) {
+    this.tilesetJson = root;
+    this.client = client;
+    this.location = tilesetToDbTransform;
+    this.doDrapeBackgroundMap = (json.root && json.root.SMMasterHeader && SMTextureType.Streaming === json.root.SMMasterHeader.IsTextured);
+    if (json.asset.gltfUpAxis === undefined || json.asset.gltfUpAxis === "y" || json.asset.gltfUpAxis === "Y")
+      this.yAxisUp = true;
+  }
+}
+
+class RealityModelTileTreeParams implements RealityTileTreeParams {
+  public id: string;
+  public modelId: string;
+  public iModel: IModelConnection;
+  public is3d = true;
+  public loader: RealityModelTileLoader;
+  public rootTile: RealityTileParams;
+
+  public get location() { return this.loader.tree.location; }
+  public get yAxisUp() { return this.loader.tree.yAxisUp; }
+  public get priority() { return this.loader.priority; }
+
+  public constructor(url: string, iModel: IModelConnection, modelId: Id64String, loader: RealityModelTileLoader, public readonly gcsConverterAvailable: boolean, public readonly rootToEcef: Transform | undefined) {
+    this.loader = loader;
+    this.id = url;
+    this.modelId = modelId;
+    this.iModel = iModel;
+    this.rootTile = new RealityModelTileProps(loader.tree.tilesetJson, undefined, "", undefined, undefined === loader.tree.tilesetJson.refine ? undefined : loader.tree.tilesetJson.refine === "ADD");
+  }
+}
+
+/** @internal */
+class RealityModelTileProps implements RealityTileParams {
+  public readonly contentId: string;
+  public readonly range: Range3d;
+  public readonly contentRange?: Range3d;
+  public readonly maximumSize: number;
+  public readonly isLeaf: boolean;
+  public readonly transformToRoot?: Transform;
+  public readonly additiveRefinement?: boolean;
+  public readonly parent?: RealityTile;
+  public readonly noContentButTerminateOnSelection?: boolean;
+  public readonly rangeCorners?: Point3d[];
+  public readonly region?: RealityTileRegion;
+
+  constructor(json: any, parent: RealityTile | undefined, thisId: string, transformToRoot?: Transform, additiveRefinement?: boolean) {
+    this.contentId = thisId;
+    this.parent = parent;
+    const boundingVolume = RealityModelTileUtils.rangeFromBoundingVolume(json.boundingVolume);
+    if (boundingVolume) {
+      this.range = boundingVolume.range;
+      this.rangeCorners = boundingVolume.corners;
+      this.region = boundingVolume?.region;
+    } else {
+      this.range = Range3d.createNull();
+      assert(false, "Unbounded tile");
+    }
+    this.isLeaf = !Array.isArray(json.children) || 0 === json.children.length;
+    this.transformToRoot = transformToRoot;
+    this.additiveRefinement = additiveRefinement;
+    const hasContents = undefined !== getUrl(json.content);
+    if (hasContents)
+      this.contentRange = RealityModelTileUtils.rangeFromBoundingVolume(json.content.boundingVolume)?.range;
+    else {
+      // A node without content should probably be selectable even if not additive refinement - But restrict it to that case here
+      // to avoid potential problems with existing reality models, but still avoid overselection in the OSM world building set.
+      if (this.additiveRefinement || parent?.additiveRefinement)
+        this.noContentButTerminateOnSelection = true;
+    }
+
+    this.maximumSize = (this.noContentButTerminateOnSelection || hasContents) ? RealityModelTileUtils.maximumSizeFromGeometricTolerance(Range3d.fromJSON(this.range), json.geometricError) : 0;
+  }
+}
+
+/** @internal */
+class FindChildResult {
+  constructor(public id: string, public json: any, public transformToRoot?: Transform) { }
+}
+
+/** @internal */
+function assembleUrl(prefix: string, url: string): string {
+
+  if (url.startsWith("./")) {
+    url = url.substring(2);
+  } else {
+    const prefixParts = prefix.split("/");
+    prefixParts.pop();
+    while (url.startsWith("../")) {
+      prefixParts.pop();
+      url = url.substring(3);
+    }
+    prefixParts.push("");
+    prefix = prefixParts.join("/");
+  }
+  return prefix + url;
+}
+
+/** @internal */
+function addUrlPrefix(subTree: any, prefix: string) {
+  if (undefined === subTree)
+    return;
+
+  if (undefined !== subTree.content) {
+    if (undefined !== subTree.content.url)
+      subTree.content.url = assembleUrl(prefix, subTree.content.url);
+    else if (undefined !== subTree.content.uri)
+      subTree.content.uri = assembleUrl(prefix, subTree.content.uri);
+  }
+
+  if (undefined !== subTree.children)
+    for (const child of subTree.children)
+      addUrlPrefix(child, prefix);
+}
+
+/** @internal */
+async function expandSubTree(root: any, client: RealityModelTileClient): Promise<any> {
+  const childUrl = getUrl(root.content);
+  if (undefined !== childUrl && childUrl.endsWith("json")) {    // A child may contain a subTree...
+    const subTree = await client.getTileJson(childUrl);
+    const prefixIndex = childUrl.lastIndexOf("/");
+    if (prefixIndex > 0)
+      addUrlPrefix(subTree.root, childUrl.substring(0, prefixIndex + 1));
+
+    return subTree.root;
+  } else {
+    return root;
+  }
+}
+
+/** @internal */
+class RealityModelTileLoader extends RealityTileLoader {
+  public readonly tree: RealityModelTileTreeProps;
+  private readonly _batchedIdMap?: BatchedTileIdMap;
+  private _viewFlagOverrides: ViewFlagOverrides;
+
+  public constructor(tree: RealityModelTileTreeProps, batchedIdMap?: BatchedTileIdMap) {
+    super();
+    this.tree = tree;
+    this._batchedIdMap = batchedIdMap;
+    let clipVolume;
+    if (RealityTileRegion.isGlobal(tree.tilesetJson.boundingVolume))
+      clipVolume = false;
+    this._viewFlagOverrides = createDefaultViewFlagOverrides({ lighting: true, clipVolume });
+
+    // Display edges if they are present (Cesium outline extension) and enabled for view.
+    this._viewFlagOverrides.visibleEdges = undefined;
+    this._viewFlagOverrides.hiddenEdges = undefined;
+  }
+
+  public get doDrapeBackgroundMap(): boolean { return this.tree.doDrapeBackgroundMap; }
+
+  public get maxDepth(): number { return 32; }  // Can be removed when element tile selector is working.
+  public get minDepth(): number { return 0; }
+  public get priority(): TileLoadPriority { return TileLoadPriority.Context; }
+  public override getBatchIdMap(): BatchedTileIdMap | undefined { return this._batchedIdMap; }
+  public get clipLowResolutionTiles(): boolean { return true; }
+  public override get viewFlagOverrides(): ViewFlagOverrides { return this._viewFlagOverrides; }
+
+  public async loadChildren(tile: RealityTile): Promise<Tile[] | undefined> {
+    const props = await this.getChildrenProps(tile);
+    if (undefined === props)
+      return undefined;
+
+    const children = [];
+    for (const prop of props)
+      children.push(tile.realityRoot.createTile(prop));
+
+    return children;
+  }
+
+  public async getChildrenProps(parent: RealityTile): Promise<RealityTileParams[]> {
+    const props: RealityModelTileProps[] = [];
+    const thisId = parent.contentId;
+    const prefix = thisId.length ? `${thisId}_` : "";
+    const findResult = await this.findTileInJson(this.tree.tilesetJson, thisId, "", undefined);
+    if (undefined !== findResult && Array.isArray(findResult.json.children)) {
+      for (let i = 0; i < findResult.json.children.length; i++) {
+        const childId = prefix + i;
+        const foundChild = await this.findTileInJson(this.tree.tilesetJson, childId, "", undefined);
+        if (undefined !== foundChild)
+          props.push(new RealityModelTileProps(foundChild.json, parent, foundChild.id, foundChild.transformToRoot, foundChild.json.refine === undefined ? undefined : foundChild.json.refine === "ADD"));
+      }
+    }
+    return props;
+  }
+
+  public getRequestChannel(_tile: Tile) {
+    // ###TODO: May want to extract the hostname from the URL.
+    return IModelApp.tileAdmin.channels.getForHttp("itwinjs-reality-model");
+  }
+
+  public async requestTileContent(tile: Tile, isCanceled: () => boolean): Promise<TileRequest.Response> {
+    const foundChild = await this.findTileInJson(this.tree.tilesetJson, tile.contentId, "");
+    if (undefined === foundChild || undefined === foundChild.json.content || isCanceled())
+      return undefined;
+
+    return this.tree.client.getTileContent(getUrl(foundChild.json.content));
+  }
+
+  private async findTileInJson(tilesetJson: any, id: string, parentId: string, transformToRoot?: Transform): Promise<FindChildResult | undefined> {
+    if (id.length === 0)
+      return new FindChildResult(id, tilesetJson, transformToRoot);    // Root.
+
+    const separatorIndex = id.indexOf("_");
+    const childId = (separatorIndex < 0) ? id : id.substring(0, separatorIndex);
+    const childIndex = parseInt(childId, 10);
+
+    if (isNaN(childIndex) || tilesetJson === undefined || tilesetJson.children === undefined || childIndex >= tilesetJson.children.length) {
+      assert(false, "scalable mesh child not found.");
+      return undefined;
+    }
+
+    const foundChild = tilesetJson.children[childIndex];
+    const thisParentId = parentId.length ? (`${parentId}_${childId}`) : childId;
+    if (foundChild.transform) {
+      const thisTransform = RealityModelTileUtils.transformFromJson(foundChild.transform);
+      transformToRoot = transformToRoot ? transformToRoot.multiplyTransformTransform(thisTransform) : thisTransform;
+    }
+
+    if (separatorIndex >= 0) {
+      return this.findTileInJson(foundChild, id.substring(separatorIndex + 1), thisParentId, transformToRoot);
+    }
+
+    tilesetJson.children[childIndex] = await expandSubTree(foundChild, this.tree.client);
+
+    return new FindChildResult(thisParentId, tilesetJson.children[childIndex], transformToRoot);
+  }
+}
+
+/** @internal */
+export type RealityModelSource = ViewState | DisplayStyleState;
+
+/** @internal */
+export class RealityModelTileTree extends RealityTileTree {
+  private readonly _isContentUnbounded: boolean;
+  public constructor(params: RealityTileTreeParams) {
+    super(params);
+
+    this._isContentUnbounded = this.rootTile.contentRange.diagonal().magnitude() > 2 * Constant.earthRadiusWGS84.equator;
+    if (!this.isContentUnbounded && !this.rootTile.contentRange.isNull) {
+      const worldContentRange = this.iModelTransform.multiplyRange(this.rootTile.contentRange);
+      this.iModel.expandDisplayedExtents(worldContentRange);
+    }
+  }
+  public override get isContentUnbounded() { return this._isContentUnbounded; }
+}
+
+/** @internal */
+// eslint-disable-next-line no-redeclare
+export namespace RealityModelTileTree {
+
+  export interface ReferenceBaseProps {
+    iModel: IModelConnection;
+    source: RealityModelSource;
+    modelId?: Id64String;
+    tilesetToDbTransform?: TransformProps;
+    tilesetToEcefTransform?: TransformProps;
+    name?: string;
+    classifiers?: SpatialClassifiers;
+    planarClipMask?: PlanarClipMaskSettings;
+  }
+  export interface ReferenceProps extends ReferenceBaseProps {
+    url: string;
+    requestAuthorization?: string;
+  }
+
+  export abstract class Reference extends TileTreeReference {
+    protected readonly _name: string;
+
+    protected _transform?: Transform;
+    protected _iModel: IModelConnection;
+    private _modelId: Id64String;
+    private _isGlobal?: boolean;
+    protected _planarClipMask?: PlanarClipMaskState;
+    protected _classifier?: SpatialClassifierTileTreeReference;
+    protected _mapDrapeTree?: TileTreeReference;
+    public get modelId() { return this._modelId; }
+    public get classifiers(): SpatialClassifiers | undefined { return undefined !== this._classifier ? this._classifier.classifiers : undefined; }
+    public get planarClipMask(): PlanarClipMaskState | undefined { return this._planarClipMask; }
+    public set planarClipMask(planarClipMask: PlanarClipMaskState | undefined) { this._planarClipMask = planarClipMask; }
+    public get planarClipMaskPriority(): number {
+      if (this._planarClipMask?.settings.priority !== undefined)
+        return this._planarClipMask.settings.priority;
+
+      return this.isGlobal ? PlanarClipMaskPriority.GlobalRealityModel : PlanarClipMaskPriority.RealityModel;
+    }
+
+    protected get maskModelIds(): string | undefined {
+      return this._planarClipMask?.settings.compressedModelIds;
+    }
+
+    public constructor(props: RealityModelTileTree.ReferenceBaseProps) {
+      super();
+      this._name = undefined !== props.name ? props.name : "";
+      this._modelId = props.modelId ? props.modelId : props.iModel.transientIds.next;
+      let transform;
+      if (undefined !== props.tilesetToDbTransform) {
+        const tf = Transform.fromJSON(props.tilesetToDbTransform);
+        if (!tf.isIdentity)
+          transform = tf;
+
+        this._transform = transform;
+      }
+
+      this._iModel = props.iModel;
+      if (props.planarClipMask)
+        this._planarClipMask = PlanarClipMaskState.create(props.planarClipMask);
+
+      if (undefined !== props.classifiers)
+        this._classifier = createClassifierTileTreeReference(props.classifiers, this, props.iModel, props.source);
+    }
+
+    public get planarClassifierTreeRef() { return this._classifier && this._classifier.activeClassifier && this._classifier.isPlanar ? this._classifier : undefined; }
+
+    public override unionFitRange(union: Range3d): void {
+      const contentRange = this.computeWorldContentRange();
+      if (!contentRange.isNull && contentRange.diagonal().magnitude() < Constant.earthRadiusWGS84.equator)
+        union.extendRange(contentRange);
+    }
+    public override get isGlobal() {
+      if (undefined === this._isGlobal) {
+        const range = this.computeWorldContentRange();
+        if (!range.isNull)
+          this._isGlobal = range.diagonal().magnitude() > 2 * Constant.earthRadiusWGS84.equator;
+      }
+      return this._isGlobal === undefined ? false : this._isGlobal;
+    }
+
+    public override addToScene(context: SceneContext): void {
+      // NB: The classifier must be added first, so we can find it when adding our own tiles.
+      if (this._classifier && this._classifier.activeClassifier)
+        this._classifier.addToScene(context);
+
+      this.addPlanarClassifierOrMaskToScene(context);
+      super.addToScene(context);
+    }
+    protected addPlanarClassifierOrMaskToScene(context: SceneContext) {
+      // A planarClassifier is required if there is a classification tree OR planar masking is required.
+      const classifierTree = this.planarClassifierTreeRef;
+      const planarClipMask = this._planarClipMask ?? context.viewport.displayStyle.getPlanarClipMaskState(this.modelId);
+      if (!classifierTree && !planarClipMask)
+        return;
+
+      if (classifierTree && !classifierTree.treeOwner.load())
+        return;
+
+      context.addPlanarClassifier(this.modelId, classifierTree, planarClipMask);
+    }
+
+    public override discloseTileTrees(trees: DisclosedTileTreeSet): void {
+      super.discloseTileTrees(trees);
+
+      if (undefined !== this._classifier)
+        this._classifier.discloseTileTrees(trees);
+
+      if (undefined !== this._mapDrapeTree)
+        this._mapDrapeTree.discloseTileTrees(trees);
+
+      if (undefined !== this._planarClipMask)
+        this._planarClipMask.discloseTileTrees(trees);
+    }
+    public override collectStatistics(stats: RenderMemory.Statistics): void {
+      super.collectStatistics(stats);
+
+      const tree = undefined !== this._classifier ? this._classifier.treeOwner.tileTree : undefined;
+      if (undefined !== tree)
+        tree.collectStatistics(stats);
+    }
+  }
+
+  export async function createRealityModelTileTree(url: string, iModel: IModelConnection, modelId: Id64String, tilesetToDb: Transform | undefined): Promise<TileTree | undefined> {
+    const props = await getTileTreeProps(url, tilesetToDb, iModel);
+    const loader = new RealityModelTileLoader(props, new BatchedTileIdMap(iModel));
+    const gcsConverterAvailable = await getGcsConverterAvailable(iModel);
+    const params = new RealityModelTileTreeParams(url, iModel, modelId, loader, gcsConverterAvailable, props.tilesetToEcef);
+
+    return new RealityModelTileTree(params);
+  }
+
+  async function getTileTreeProps(url: string, tilesetToDbJson: any, iModel: IModelConnection): Promise<RealityModelTileTreeProps> {
+    if (!url)
+      throw new IModelError(BentleyStatus.ERROR, "Unable to read reality data");
+    const tileClient = new RealityModelTileClient(url, iModel.iTwinId);
+    const json = await tileClient.getRootDocument(url);
+    let rootTransform = iModel.ecefLocation ? iModel.getMapEcefToDb(0) : Transform.createIdentity();
+    const geoConverter = iModel.noGcsDefined ? undefined : iModel.geoServices.getConverter("WGS84");
+    if (geoConverter !== undefined) {
+      let realityTileRange = RealityModelTileUtils.rangeFromBoundingVolume(json.root.boundingVolume)!.range;
+      if (json.root.transform) {
+        const realityToEcef = RealityModelTileUtils.transformFromJson(json.root.transform);
+        realityTileRange = realityToEcef.multiplyRange(realityTileRange);
+      }
+
+      if (iModel.ecefLocation) {
+        // In initial publishing version the iModel ecef Transform was used to locate the reality model.
+        // This would work well only for tilesets published from that iModel but for iModels the ecef transform is calculated
+        // at the center of the project extents and the reality model location may differ greatly, and the curvature of the earth
+        // could introduce significant errors.
+        // The publishing was modified to calculate the ecef transform at the reality model range center and at the same time the "iModelPublishVersion"
+        // member was added to the root object.  In order to continue to locate reality models published from older versions at the
+        // project extents center we look for Tileset version 0.0 and no root.iModelVersion.
+        const ecefOrigin = realityTileRange.localXYZToWorld(.5, .5, .5)!;
+        const dbOrigin = rootTransform.multiplyPoint3d(ecefOrigin);
+        const realityOriginToProjectDistance = iModel.projectExtents.distanceToPoint(dbOrigin);
+        const maxProjectDistance = 1E5;     // Only use the project GCS projection if within 100KM of the project.   Don't attempt to use GCS if global reality model or in another locale - Results will be unreliable.
+        if (realityOriginToProjectDistance < maxProjectDistance && json.asset?.version !== "0.0" || undefined !== json.root?.iModelPublishVersion) {
+          const cartographicOrigin = Cartographic.fromEcef(ecefOrigin);
+
+          if (cartographicOrigin !== undefined) {
+            const geoOrigin = Point3d.create(cartographicOrigin.longitudeDegrees, cartographicOrigin.latitudeDegrees, cartographicOrigin.height);
+            const response = await geoConverter.getIModelCoordinatesFromGeoCoordinates([geoOrigin]);
+            if (response.iModelCoords[0].s === GeoCoordStatus.Success) {
+              const ecefToDb = await calculateEcefToDbTransformAtLocation(Point3d.fromJSON(response.iModelCoords[0].p), iModel);
+              if (ecefToDb)
+                rootTransform = ecefToDb;
+            }
+          }
+        }
+      }
+    }
+    let tilesetToEcef = Transform.createIdentity();
+
+    if (json.root.transform) {
+      tilesetToEcef = RealityModelTileUtils.transformFromJson(json.root.transform);
+      rootTransform = rootTransform.multiplyTransformTransform(tilesetToEcef);
+    }
+
+    if (undefined !== tilesetToDbJson)
+      rootTransform = Transform.fromJSON(tilesetToDbJson).multiplyTransformTransform(rootTransform);
+
+    const root = await expandSubTree(json.root, tileClient);
+    return new RealityModelTileTreeProps(json, root, tileClient, rootTransform, tilesetToEcef);
+  }
+}
+
+/** Supplies a reality data [[TileTree]] from a URL. May be associated with a persistent [[GeometricModelState]], or attached at run-time via a [[ContextRealityModelState]].
+ * @internal
+ */
+class RealityTreeReference extends RealityModelTileTree.Reference {
+  private readonly _url: string;
+
+  public constructor(props: RealityModelTileTree.ReferenceProps) {
+    super(props);
+    this._url = props.url;
+  }
+  public get treeOwner(): TileTreeOwner {
+    const treeId: RealityTreeId = { url: this._url, transform: this._transform, modelId: this.modelId, maskModelIds: this.maskModelIds };
+    return realityTreeSupplier.getOwner(treeId, this._iModel);
+  }
+
+  public override get castsShadows() {
+    return true;
+  }
+
+  protected override get _isLoadingComplete(): boolean {
+    return !this._mapDrapeTree || this._mapDrapeTree.isLoadingComplete;
+  }
+
+  public override createDrawArgs(context: SceneContext): TileDrawArgs | undefined {
+    // For global reality models (OSM Building layer only) - offset the reality model by the BIM elevation bias.  This would not be necessary
+    // if iModels had their elevation set correctly but unfortunately many GCS erroneously report Sea (Geoid) elevation rather than
+    // Geodetic.
+    const tree = this.treeOwner.load();
+    if (undefined === tree)
+      return undefined;
+
+    const drawArgs = super.createDrawArgs(context);
+    if (drawArgs !== undefined && this._iModel.isGeoLocated && tree.isContentUnbounded) {
+      const elevationBias = context.viewport.view.displayStyle.backgroundMapElevationBias;
+
+      if (undefined !== elevationBias)
+        drawArgs.location.origin.z -= elevationBias;
+    }
+
+    return drawArgs;
+  }
+
+  public override addToScene(context: SceneContext): void {
+    const tree = this.treeOwner.tileTree as RealityTileTree;
+    if (undefined !== tree && context.viewport.iModel.isGeoLocated && (tree.loader as RealityModelTileLoader).doDrapeBackgroundMap) {
+      // NB: We save this off strictly so that discloseTileTrees() can find it...better option?
+      this._mapDrapeTree = context.viewport.backgroundDrapeMap;
+      context.addBackgroundDrapedModel(this, undefined);
+    }
+
+    super.addToScene(context);
+  }
+
+  public override async getToolTip(hit: HitDetail): Promise<HTMLElement | string | undefined> {
+    const tree = this.treeOwner.tileTree;
+    if (undefined === tree || hit.iModel !== tree.iModel)
+      return undefined;
+
+    const map = (tree as RealityTileTree).loader.getBatchIdMap();
+    const batch = undefined !== map ? map.getBatchProperties(hit.sourceId) : undefined;
+    if (undefined === batch && tree.modelId !== hit.sourceId)
+      return undefined;
+
+    const strings = [];
+
+    const loader = (tree as RealityModelTileTree).loader;
+    const type = await (loader as RealityModelTileLoader).tree.client.getRealityDataType();
+
+    // If a type is specified, display it
+    if (type !== undefined) {
+      // Case insensitive
+      switch (type.toUpperCase()) {
+        case DefaultSupportedTypes.RealityMesh3dTiles.toUpperCase():
+          strings.push(IModelApp.i18n.translate("iModelJs:RealityModelTypes.RealityMesh3DTiles"));
+          break;
+        case DefaultSupportedTypes.Terrain3dTiles.toUpperCase():
+          strings.push(IModelApp.i18n.translate("iModelJs:RealityModelTypes.Terrain3DTiles"));
+          break;
+        case DefaultSupportedTypes.Cesium3dTiles.toUpperCase():
+          strings.push(IModelApp.i18n.translate("iModelJs:RealityModelTypes.Cesium3DTiles"));
+          break;
+      }
+    }
+
+    if (this._name) {
+      strings.push(`${IModelApp.i18n.translate("iModelJs:TooltipInfo.Name")} ${this._name}`);
+    } else {
+      const cesiumAsset = parseCesiumUrl(this._url);
+      strings.push(cesiumAsset ? `Cesium Asset: ${cesiumAsset.id}` : this._url);
+    }
+
+    if (batch !== undefined)
+      for (const key of Object.keys(batch))
+        if (-1 === key.indexOf("#"))     // Avoid internal cesium
+          strings.push(`${key}: ${batch[key]}`);
+
+    const div = document.createElement("div");
+    div.innerHTML = strings.join("<br>");
+    return div;
+  }
+
+  public override addLogoCards(cards: HTMLTableElement, _vp: ScreenViewport): void {
+    if (this._url === getCesiumOSMBuildingsUrl()) {
+      cards.appendChild(IModelApp.makeLogoCard({ heading: "OpenStreetMap", notice: `&copy;<a href=\"https://www.openstreetmap.org/copyright\">OpenStreetMap</a> ${IModelApp.i18n.translate("iModelJs:BackgroundMap:OpenStreetMapContributors")}` }));
+    }
+  }
+}
+
+interface RDSClientProps {
+  projectId: string;
+  tilesId: string;
+}
+
+// TBD - Allow an object to override the URL and provide its own authentication.
+function parseCesiumUrl(url: string): { id: number, key: string } | undefined {
+  const cesiumSuffix = "$CesiumIonAsset=";
+  const cesiumIndex = url.indexOf(cesiumSuffix);
+  if (cesiumIndex < 0)
+    return undefined;
+  const cesiumIonString = url.slice(cesiumIndex + cesiumSuffix.length);
+  const cesiumParts = cesiumIonString.split(":");
+  if (cesiumParts.length !== 2)
+    return undefined;
+
+  const id = parseInt(cesiumParts[0], 10);
+  if (id === undefined)
+    return undefined;
+
+  return { id, key: cesiumParts[1] };
+}
+/**
+ * ###TODO temporarily here for testing, needs to be moved to the clients repo
+ * @internal
+ * This class encapsulates access to a reality data wether it be from local access, http or RDS
+ * The url provided at the creation is parsed to determine if this is a RDS (ProjectWise Context Share) reference.
+ * If not then it is considered local (ex: C:\temp\TileRoot.json) or plain http access (http://someserver.com/data/TileRoot.json)
+ * There is a one to one relationship between a reality data and the instances of present class.
+ */
+export class RealityModelTileClient {
+  public readonly rdsProps?: RDSClientProps; // For reality data stored on PW Context Share only. If undefined then Reality Data is not on Context Share.
+  private _realityData?: RealityData;        // For reality data stored on PW Context Share only.
+  private _baseUrl: string = "";             // For use by all Reality Data. For RD stored on PW Context Share, represents the portion from the root of the Azure Blob Container
+  private _requestAuthorization?: string;      // Request authorization for non PW ContextShare requests.
+
+  private getInitializedRealityData(): RealityData {
+    if (!this._realityData)
+      new Error("No reality data found. Must call the initialize method first.");
+    return this._realityData!;
+  }
+
+  // ###TODO we should be able to pass the projectId / tileId directly, instead of parsing the url
+  // But if the present can also be used by non PW Context Share stored data then the url is required and token is not. Possibly two classes inheriting from common interface.
+  constructor(url: string, iTwinId?: string) {
+    this.rdsProps = this.parseUrl(url); // Note that returned is undefined if url does not refer to a PW Context Share reality data.
+    if (iTwinId && this.rdsProps)
+      this.rdsProps.projectId = iTwinId;
+  }
+
+  private async getAccessToken(): Promise<AccessToken | undefined> {
+    if (!IModelApp.authorizationClient)
+      return undefined;
+    let accessToken: AccessToken | undefined;
+    try {
+      accessToken = await IModelApp.authorizationClient.getAccessToken();
+    } catch (error) {
+      return undefined;
+    }
+    return accessToken;
+  }
+
+  private async initializeRDSRealityData(accessToken: AccessToken): Promise<void> {
+
+    if (undefined !== this.rdsProps) {
+      if (!this._realityData) {
+        if (undefined === IModelApp.realityDataAccess)
+          throw new Error("Missing an implementation of RealityDataAccess on IModelApp, it is required to access reality data. Please provide an implementation to the IModelApp.startup using IModelAppOptions.realityDataAccess.");
+
+        // TODO Temporary fix ... the root document may not be located at the root. We need to set the base URL even for RD stored on server
+        // though this base URL is only the part relative to the root of the blob containing the data.
+        this._realityData = await RealityModelTileClient._client.getRealityData(accessToken, this.rdsProps.projectId, this.rdsProps.tilesId);
+
+        // A reality data that has not root document set should not be considered.
+        const rootDocument: string = (this._realityData.rootDocument ? this._realityData.rootDocument : "");
+        this.setBaseUrl(rootDocument);
+      }
+    }
+  }
+
+  // ###TODO temporary means of extracting the tileId and projectId from the given url
+  // This is the method that determines if the url refers to Reality Data stored on PW Context Share. If not then undefined is returned.
+  // We obtain the projectId from URL but it should be used normally. The iModel context should be used everywhere: verify!
+  private parseUrl(url: string): RDSClientProps | undefined {
+    // We have URLs with incorrect slashes that must be supported. The ~2F are WSG encoded slashes and may prevent parsing out the reality data id.
+    const workUrl: string = url.replace(/~2F/g, "/").replace(/\\/g, "/");
+    const urlParts = workUrl.split("/").map((entry: string) => entry.replace(/%2D/g, "-"));
+    const tilesId = urlParts.find(Guid.isGuid);
+    let props: RDSClientProps | undefined;
+    if (undefined !== tilesId) {
+      const projectId = urlParts.find((val: string) => val.includes("--"))!.split("--")[1];
+
+      props = { projectId, tilesId };
+    }
+    return props;
+  }
+
+  // This is to set the root url from the provided root document path.
+  // If the root document is stored on PW Context Share then the root document property of the Reality Data is provided,
+  // otherwise the full path to root document is given.
+  // The base URL contains the base URL from which tile relative path are constructed.
+  // The tile's path root will need to be reinserted for child tiles to return a 200
+  private setBaseUrl(url: string): void {
+    const urlParts = url.split("/");
+    urlParts.pop();
+    if (urlParts.length === 0)
+      this._baseUrl = "";
+    else
+      this._baseUrl = `${urlParts.join("/")}/`;
+  }
+
+  private async _doRequest(url: string, responseType: string): Promise<any> {
+    const options: RequestOptions = {
+      method: "GET",
+      responseType,
+      headers: this._requestAuthorization ? { authorization: this._requestAuthorization } : undefined,
+    };
+    const data = await request(url, options);
+    return data.body;
+  }
+
+  // Get blob URL information from RDS
+  public async getBlobAccessData(): Promise<URL | undefined> {
+    const token = await this.getAccessToken();
+    if (this.rdsProps && token) {
+      await this.initializeRDSRealityData(token);
+      return this._realityData!.getBlobUrl(token, false);
+    }
+
+    return undefined;
+  }
+
+  // ### TODO. Technically the url should not be required. If the reality data encapsulated is stored on PW Context Share then
+  // the relative path to root document is extracted from the reality data. Otherwise the full url to root document should have been provided at
+  // the construction of the instance.
+  public async getRootDocument(url: string): Promise<any> {
+    const token = await this.getAccessToken();
+    if (this.rdsProps && token) {
+      await this.initializeRDSRealityData(token); // Only needed for PW Context Share data ... return immediately otherwise.
+      const realityData: RealityData = this.getInitializedRealityData();
+
+      if (!realityData.rootDocument)
+        throw new Error(`Root document not defined for reality data: ${realityData.id}`);
+
+      return realityData.getTileJson(token, realityData.rootDocument);
+    }
+
+    // The following is only if the reality data is not stored on PW Context Share.
+    const cesiumAsset = parseCesiumUrl(url);
+    if (cesiumAsset) {
+      const tokenAndUrl = await getCesiumAccessTokenAndEndpointUrl(cesiumAsset.id, cesiumAsset.key);
+      if (tokenAndUrl.url && tokenAndUrl.token) {
+        url = tokenAndUrl.url;
+        this._requestAuthorization = `Bearer ${tokenAndUrl.token}`;
+      }
+    }
+
+    // The following is only if the reality data is not stored on PW Context Share.
+    this.setBaseUrl(url);
+    return this._doRequest(url, "json");
+  }
+
+  /**
+   * Returns the tile content. The path to the tile is relative to the base url of present reality data whatever the type.
+   */
+  public async getTileContent(url: string): Promise<any> {
+    assert(url !== undefined);
+    const token = await this.getAccessToken();
+    const useRds = this.rdsProps !== undefined && token !== undefined;
+    if (useRds) {
+      await this.initializeRDSRealityData(token); // Only needed for PW Context Share data ... return immediately otherwise.
+    }
+
+    const tileUrl = this._baseUrl + url;
+    if (useRds)
+      return this.getInitializedRealityData().getTileContent(token, tileUrl);
+
+    return this._doRequest(tileUrl, "arraybuffer");
+  }
+
+  /**
+   * Returns the tile content in json format. The path to the tile is relative to the base url of present reality data whatever the type.
+   */
+  public async getTileJson(url: string): Promise<any> {
+    assert(url !== undefined);
+    const token = await this.getAccessToken();
+
+    if (this.rdsProps && token)
+      await this.initializeRDSRealityData(token); // Only needed for PW Context Share data ... return immediately otherwise.
+
+    const tileUrl = this._baseUrl + url;
+
+    if (undefined !== this.rdsProps && undefined !== token)
+      return this.getInitializedRealityData().getTileJson(token, tileUrl);
+
+    return this._doRequest(tileUrl, "json");
+  }
+
+  /**
+   * Returns Reality Data type if available
+   */
+  public async getRealityDataType(): Promise<string | undefined> {
+    const token = await this.getAccessToken();
+    if (this.rdsProps && token) {
+
+      await this.initializeRDSRealityData(token); // Only needed for PW Context Share data
+      return this.getInitializedRealityData().type;
+    }
+
+    // The reality data type is not available if not stored on PW Context Share.
+    return undefined;
+  }
+}