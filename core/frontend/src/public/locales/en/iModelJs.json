--- conflicted
+++ resolved
@@ -115,7 +115,6 @@
   "RealityModelNames": {
     "OSMBuildings": "OpenStreetMap Buildings"
   },
-<<<<<<< HEAD
   "QuantityType": {
     "Length": {
       "label": "Architectural Length",
@@ -152,12 +151,12 @@
     "Volume": {
       "label": "Volume",
       "description": "Volume Values"
-=======
+    }
+  },
   "MapLayers": {
     "Messages": {
       "LoadTileTokenError": "An authentication error occurred while loading tiles for layer '{{layerName}}'",
       "FetchTooltipTokenError": "An authentication error occurred while fetching tooltip for layer '{{layerName}}'"
->>>>>>> ad74be61
     }
   }
 }